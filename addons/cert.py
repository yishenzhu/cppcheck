#!/usr/bin/env python
#
# Cert: Some extra CERT checkers
#
# Cppcheck itself handles many CERT rules. Cppcheck warns when there is undefined behaviour.
# CERT Homepage: https://www.cert.org/secure-coding/
#
# Example usage of this addon (scan a sourcefile main.cpp)
# cppcheck --dump main.cpp
# python cert.py main.cpp.dump

import cppcheckdata
import sys
import re

VERIFY = ('-verify' in sys.argv)
VERIFY_EXPECTED = []
VERIFY_ACTUAL = []

def reportError(token, severity, msg, id):
    if VERIFY:
        VERIFY_ACTUAL.append(str(token.linenr) + ':cert-' + id)
    else:
        cppcheckdata.reportError(token, severity, msg, 'cert', id)

def simpleMatch(token, pattern):
    for p in pattern.split(' '):
        if not token or token.str != p:
            return False
        token = token.next
    return True

def isUnpackedStruct(token):
    if token.valueType is None:
        return False
    if token.valueType.typeScope is None:
        return False
    if token.valueType.typeScope.type != "Struct":
        return False
    startToken = token.valueType.typeScope.bodyStart

    linenr = int(startToken.linenr)
    for line in open(startToken.file):
        linenr -= 1
        if linenr == 0:
            return True
        if linenr < 3 and re.match(r'#pragma\s+pack\s*\(', line):
            return False
    return True


def isLocalUnpackedStruct(arg):
    if arg and arg.str == '&' and not arg.astOperand2:
        arg = arg.astOperand1
    return arg and arg.variable and (arg.variable.isLocal or arg.variable.isArgument) and isUnpackedStruct(arg)


def isBitwiseOp(token):
    return token and (token.str in {'&', '|', '^'})


def isComparisonOp(token):
    return token and (token.str in {'==', '!=', '>', '>=', '<', '<='})

def isCast(expr):
    if not expr or expr.str != '(' or not expr.astOperand1 or expr.astOperand2:
        return False
    if simpleMatch(expr, '( )'):
        return False
    return True

def isStandardFunction(token):
    if token.function:
        return False
    prev = token.previous
    if prev:
        if prev.str == '.':
            return False
        if prev.str == '::':
            prevprev = prev.previous
            if prevprev and not prevprev.str == 'std':
                return False
    return True

# Get function arguments
def getArgumentsRecursive(tok, arguments):
    if tok is None:
        return
    if tok.str == ',':
        getArgumentsRecursive(tok.astOperand1, arguments)
        getArgumentsRecursive(tok.astOperand2, arguments)
    else:
        arguments.append(tok)


def getArguments(ftok):
    arguments = []
    getArgumentsRecursive(ftok.astOperand2, arguments)
    return arguments

# EXP05-C
# do not attempt to cast away const
def exp05(data):
    # TODO Reuse code in misra rule 11.8
    for token in data.tokenlist:
        if isCast(token):
            # C-style cast
            if not token.valueType:
                continue
            if not token.astOperand1.valueType:
                continue
            if token.valueType.pointer == 0:
                continue
            if token.astOperand1.valueType.pointer == 0:
                continue
            const1 = token.valueType.constness
            const2 = token.astOperand1.valueType.constness
            if (const1 % 2) < (const2 % 2):
                reportError(token, 'style', "Attempt to cast away const", 'EXP05-C')

        elif token.str == '(' and token.astOperand1 and token.astOperand2 and token.astOperand1.function:
            function = token.astOperand1.function
            arguments = getArguments(token)
            for argnr, argvar in function.argument.items():
                if argnr < 1 or argnr > len(arguments):
                    continue
                if not argvar.isPointer:
                    continue
                if (argvar.constness % 2) == 1: # data is const
                    continue
                argtok = arguments[argnr - 1]
                if not argtok.valueType:
                    continue
                if argtok.valueType.pointer == 0:
                    continue
                const2 = arguments[argnr - 1].valueType.constness
                if (const2 % 2) == 1:
                    reportError(token, 'style', "Attempt to cast away const", 'EXP05-C')


# EXP42-C
# do not compare padding data
def exp42(data):
    for token in data.tokenlist:
        if token.str != '(' or not token.astOperand1 or token.astOperand1.str != 'memcmp':
            continue

        arg1 = None
        arg2 = None
        if token.astOperand2 and token.astOperand2.str == ',':
            if token.astOperand2.astOperand1 and token.astOperand2.astOperand1.str == ',':
                arg1 = token.astOperand2.astOperand1.astOperand1
                arg2 = token.astOperand2.astOperand1.astOperand2

        if isLocalUnpackedStruct(arg1) or isLocalUnpackedStruct(arg2):
            reportError(
                token, 'style', "Comparison of struct padding data " +
                "(fix either by packing the struct using '#pragma pack' or by rewriting the comparison)", 'EXP42-C')


# EXP46-C
# Do not use a bitwise operator with a Boolean-like operand
#   int x = (a == b) & c;
def exp46(data):
    for token in data.tokenlist:
        if isBitwiseOp(token) and (isComparisonOp(token.astOperand1) or isComparisonOp(token.astOperand2)):
            reportError(
                token, 'style', 'Bitwise operator is used with a Boolean-like operand', 'EXP46-c')

# INT31-C
# Ensure that integer conversions do not result in lost or misinterpreted data
def int31(data, platform):
    if not platform:
        return
    for token in data.tokenlist:
        if not isCast(token):
            continue
        if not token.valueType or not token.astOperand1.values:
            continue
        bits = None
        if token.valueType.type == 'char':
            bits = platform.char_bit
        elif token.valueType.type == 'short':
            bits = platform.short_bit
        elif token.valueType.type == 'int':
            bits = platform.int_bit
        elif token.valueType.type == 'long':
            bits = platform.long_bit
        elif token.valueType.type == 'long long':
            bits = platform.long_long_bit
        else:
            continue
        if token.valueType.sign == 'unsigned':
            found = False
            for value in token.astOperand1.values:
                if value.intvalue and value.intvalue < 0:
                    found = True
                    reportError(
                        token,
                        'style',
                        'Ensure that integer conversions do not result in lost or misinterpreted data (casting ' + str(value.intvalue) + ' to unsigned ' + token.valueType.type + ')',
                        'INT31-c')
                break
            if found:
                continue
        if bits >= 64:
            continue
        minval = 0
        maxval = 1
        if token.valueType.sign == 'signed':
            minval = -(1 << (bits - 1))
            maxval = ((1 << (bits - 1)) - 1)
        else:
            minval = 0
            maxval = ((1 << bits) - 1)
        for value in token.astOperand1.values:
            if value.intvalue and (value.intvalue < minval or value.intvalue > maxval):
                destType = ''
                if token.valueType.sign:
                    destType = token.valueType.sign + ' ' + token.valueType.type
                else:
                    destType = token.valueType.type
                reportError(
                    token,
                    'style',
                    'Ensure that integer conversions do not result in lost or misinterpreted data (casting ' + str(value.intvalue) + ' to ' + destType + ')',
                    'INT31-c')
                break

# MSC30-C
# Do not use the rand() function for generating pseudorandom numbers
def msc30(data):
    for token in data.tokenlist:
        if simpleMatch(token, "rand ( )") and isStandardFunction(token):
            reportError(token, 'style', 'Do not use the rand() function for generating pseudorandom numbers', 'MSC30-c')

<<<<<<< HEAD
# STR11-C
# Do not specify the bound of a character array initialized with a string literal
def str11(data):
    for token in data.tokenlist:
        if not token.isString:
            continue

        strlen = token.strlen
        parent = token.astParent

        if parent is None:
            continue
        parentOp1 = parent.astOperand1
        if parentOp1 is None or parentOp1.str!='[':
            continue

        if not parent.isAssignmentOp:
            continue
            
        varToken = parentOp1.astOperand1
        if varToken is None or not varToken.isName:
            continue
        if varToken.variable is None:
            continue
        startToken = varToken.variable.typeStartToken   
        endToken = varToken.variable.typeEndToken # check if it's the core variable declaration
        if startToken != endToken:
            continue

        valueToken = parentOp1.astOperand2
        if valueToken is None:
            continue
        if valueToken.isNumber and int(valueToken.str)==strlen:
            reportError(valueToken, 'style', 'Do not specify the bound of a character array initialized with a string literal', 'STR11-C')
=======

# STR05-C
# Use pointers to const when referring to string literals
def str05(data):
    for token in data.tokenlist:
        if token.isString:
            parent = token.astParent
            if parent is None:
                continue
            parentOp1 = parent.astOperand1
            if parent.isAssignmentOp and parentOp1.valueType:
                if (parentOp1.valueType.type in ('char', 'wchar_t')) and parentOp1.valueType.pointer and not parentOp1.valueType.constness:
                    reportError(parentOp1, 'style', 'Use pointers to const when referring to string literals', 'STR05-C')
                
>>>>>>> 44d6066c

for arg in sys.argv[1:]:
    if arg == '-verify':
        VERIFY = True
        continue
    if arg == '--cli':
        continue
    print('Checking ' + arg + '...')
    data = cppcheckdata.parsedump(arg)

    if VERIFY:
        VERIFY_ACTUAL = []
        VERIFY_EXPECTED = []
        for tok in data.rawTokens:
            if tok.str.startswith('//') and 'TODO' not in tok.str:
                for word in tok.str[2:].split(' '):
                    if re.match(r'cert-[A-Z][A-Z][A-Z][0-9][0-9].*',word):
                        VERIFY_EXPECTED.append(str(tok.linenr) + ':' + word)

    for cfg in data.configurations:
        if len(data.configurations) > 1:
            print('Checking ' + arg + ', config "' + cfg.name + '"...')
        exp05(cfg)
        exp42(cfg)
        exp46(cfg)
        int31(cfg, data.platform)
<<<<<<< HEAD
        str11(cfg)
=======
        str05(cfg)
>>>>>>> 44d6066c
        msc30(cfg)

    if VERIFY:
        for expected in VERIFY_EXPECTED:
            if expected not in VERIFY_ACTUAL:
                print('Expected but not seen: ' + expected)
                sys.exit(1)
        for actual in VERIFY_ACTUAL:
            if actual not in VERIFY_EXPECTED:
                print('Not expected: ' + actual)
                sys.exit(1)<|MERGE_RESOLUTION|>--- conflicted
+++ resolved
@@ -234,7 +234,7 @@
         if simpleMatch(token, "rand ( )") and isStandardFunction(token):
             reportError(token, 'style', 'Do not use the rand() function for generating pseudorandom numbers', 'MSC30-c')
 
-<<<<<<< HEAD
+
 # STR11-C
 # Do not specify the bound of a character array initialized with a string literal
 def str11(data):
@@ -269,7 +269,7 @@
             continue
         if valueToken.isNumber and int(valueToken.str)==strlen:
             reportError(valueToken, 'style', 'Do not specify the bound of a character array initialized with a string literal', 'STR11-C')
-=======
+
 
 # STR05-C
 # Use pointers to const when referring to string literals
@@ -284,7 +284,7 @@
                 if (parentOp1.valueType.type in ('char', 'wchar_t')) and parentOp1.valueType.pointer and not parentOp1.valueType.constness:
                     reportError(parentOp1, 'style', 'Use pointers to const when referring to string literals', 'STR05-C')
                 
->>>>>>> 44d6066c
+
 
 for arg in sys.argv[1:]:
     if arg == '-verify':
@@ -311,11 +311,8 @@
         exp42(cfg)
         exp46(cfg)
         int31(cfg, data.platform)
-<<<<<<< HEAD
         str11(cfg)
-=======
         str05(cfg)
->>>>>>> 44d6066c
         msc30(cfg)
 
     if VERIFY:
