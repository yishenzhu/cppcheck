#!/usr/bin/env python
#
# Cert: Some extra CERT checkers
#
# Cppcheck itself handles many CERT rules. Cppcheck warns when there is undefined behaviour.
# CERT Homepage: https://www.cert.org/secure-coding/
#
# Example usage of this addon (scan a sourcefile main.cpp)
# cppcheck --dump main.cpp
# python cert.py main.cpp.dump

import cppcheckdata
import sys
import re

VERIFY = ('-verify' in sys.argv)
VERIFY_EXPECTED = []
VERIFY_ACTUAL = []

def reportError(token, severity, msg, id):
    if VERIFY:
        VERIFY_ACTUAL.append(str(token.linenr) + ':cert-' + id)
    else:
        cppcheckdata.reportError(token, severity, msg, 'cert', id)

def simpleMatch(token, pattern):
    for p in pattern.split(' '):
        if not token or token.str != p:
            return False
        token = token.next
    return True

def isUnpackedStruct(token):
    if token.valueType is None:
        return False
    if token.valueType.typeScope is None:
        return False
    if token.valueType.typeScope.type != "Struct":
        return False
    startToken = token.valueType.typeScope.bodyStart

    linenr = int(startToken.linenr)
    for line in open(startToken.file):
        linenr -= 1
        if linenr == 0:
            return True
        if linenr < 3 and re.match(r'#pragma\s+pack\s*\(', line):
            return False
    return True


def isLocalUnpackedStruct(arg):
    if arg and arg.str == '&' and not arg.astOperand2:
        arg = arg.astOperand1
    return arg and arg.variable and (arg.variable.isLocal or arg.variable.isArgument) and isUnpackedStruct(arg)


def isBitwiseOp(token):
    return token and (token.str in {'&', '|', '^'})


def isComparisonOp(token):
    return token and (token.str in {'==', '!=', '>', '>=', '<', '<='})

def isCast(expr):
    if not expr or expr.str != '(' or not expr.astOperand1 or expr.astOperand2:
        return False
    if simpleMatch(expr, '( )'):
        return False
    return True

def isStandardFunction(token):
    if token.function:
        return False
    prev = token.previous
    if prev:
        if prev.str == '.':
            return False
        if prev.str == '::':
            prevprev = prev.previous
            if prevprev and not prevprev.str == 'std':
                return False
    return True

# Get function arguments
def getArgumentsRecursive(tok, arguments):
    if tok is None:
        return
    if tok.str == ',':
        getArgumentsRecursive(tok.astOperand1, arguments)
        getArgumentsRecursive(tok.astOperand2, arguments)
    else:
        arguments.append(tok)


def getArguments(ftok):
    arguments = []
    getArgumentsRecursive(ftok.astOperand2, arguments)
    return arguments

# EXP05-C
# do not attempt to cast away const
def exp05(data):
    # TODO Reuse code in misra rule 11.8
    for token in data.tokenlist:
        if isCast(token):
            # C-style cast
            if not token.valueType:
                continue
            if not token.astOperand1.valueType:
                continue
            if token.valueType.pointer == 0:
                continue
            if token.astOperand1.valueType.pointer == 0:
                continue
            const1 = token.valueType.constness
            const2 = token.astOperand1.valueType.constness
            if (const1 % 2) < (const2 % 2):
                reportError(token, 'style', "Attempt to cast away const", 'EXP05-C')

        elif token.str == '(' and token.astOperand1 and token.astOperand2 and token.astOperand1.function:
            function = token.astOperand1.function
            arguments = getArguments(token)
            for argnr, argvar in function.argument.items():
                if argnr < 1 or argnr > len(arguments):
                    continue
                if not argvar.isPointer:
                    continue
                if (argvar.constness % 2) == 1: # data is const
                    continue
                argtok = arguments[argnr - 1]
                if not argtok.valueType:
                    continue
                if argtok.valueType.pointer == 0:
                    continue
                const2 = arguments[argnr - 1].valueType.constness
                if (const2 % 2) == 1:
                    reportError(token, 'style', "Attempt to cast away const", 'EXP05-C')


# EXP42-C
# do not compare padding data
def exp42(data):
    for token in data.tokenlist:
        if token.str != '(' or not token.astOperand1 or token.astOperand1.str != 'memcmp':
            continue

        arg1 = None
        arg2 = None
        if token.astOperand2 and token.astOperand2.str == ',':
            if token.astOperand2.astOperand1 and token.astOperand2.astOperand1.str == ',':
                arg1 = token.astOperand2.astOperand1.astOperand1
                arg2 = token.astOperand2.astOperand1.astOperand2

        if isLocalUnpackedStruct(arg1) or isLocalUnpackedStruct(arg2):
            reportError(
                token, 'style', "Comparison of struct padding data " +
                "(fix either by packing the struct using '#pragma pack' or by rewriting the comparison)", 'EXP42-C')


# EXP46-C
# Do not use a bitwise operator with a Boolean-like operand
#   int x = (a == b) & c;
def exp46(data):
    for token in data.tokenlist:
        if isBitwiseOp(token) and (isComparisonOp(token.astOperand1) or isComparisonOp(token.astOperand2)):
            reportError(
                token, 'style', 'Bitwise operator is used with a Boolean-like operand', 'EXP46-c')

# INT31-C
# Ensure that integer conversions do not result in lost or misinterpreted data
def int31(data, platform):
    if not platform:
        return
    for token in data.tokenlist:
        if not isCast(token):
            continue
        if not token.valueType or not token.astOperand1.values:
            continue
        bits = None
        if token.valueType.type == 'char':
            bits = platform.char_bit
        elif token.valueType.type == 'short':
            bits = platform.short_bit
        elif token.valueType.type == 'int':
            bits = platform.int_bit
        elif token.valueType.type == 'long':
            bits = platform.long_bit
        elif token.valueType.type == 'long long':
            bits = platform.long_long_bit
        else:
            continue
        if token.valueType.sign == 'unsigned':
            found = False
            for value in token.astOperand1.values:
                if value.intvalue and value.intvalue < 0:
                    found = True
                    reportError(
                        token,
                        'style',
                        'Ensure that integer conversions do not result in lost or misinterpreted data (casting ' + str(value.intvalue) + ' to unsigned ' + token.valueType.type + ')',
                        'INT31-c')
                break
            if found:
                continue
        if bits >= 64:
            continue
        minval = 0
        maxval = 1
        if token.valueType.sign == 'signed':
            minval = -(1 << (bits - 1))
            maxval = ((1 << (bits - 1)) - 1)
        else:
            minval = 0
            maxval = ((1 << bits) - 1)
        for value in token.astOperand1.values:
            if value.intvalue and (value.intvalue < minval or value.intvalue > maxval):
                destType = ''
                if token.valueType.sign:
                    destType = token.valueType.sign + ' ' + token.valueType.type
                else:
                    destType = token.valueType.type
                reportError(
                    token,
                    'style',
                    'Ensure that integer conversions do not result in lost or misinterpreted data (casting ' + str(value.intvalue) + ' to ' + destType + ')',
                    'INT31-c')
                break

# MSC30-C
# Do not use the rand() function for generating pseudorandom numbers
def msc30(data):
    for token in data.tokenlist:
        if simpleMatch(token, "rand ( )") and isStandardFunction(token):
            reportError(token, 'style', 'Do not use the rand() function for generating pseudorandom numbers', 'MSC30-c')

<<<<<<< HEAD
# STR07-C
# Use the bounds-checking interfaces for string manipulation
def str07(data):
    for token in data.tokenlist:
        if token.str in('strcpy', 'strcat'):
            parent = token.astParent
            if parent is None:
                continue
            if parent.astParent :
                continue
            astOp2 = parent.astOperand2
            if not astOp2.astOperand2.isString and token.str=='strcpy':
                reportError(token, 'style', 'Use the bounds-checking interfaces strcpy_s()', 'STR07-C')
            elif not astOp2.astOperand2.isString and token.str=='strcat':
                reportError(token, 'style', 'Use the bounds-checking interfaces strcat_s()', 'STR07-C')
=======

# STR05-C
# Use pointers to const when referring to string literals
def str05(data):
    for token in data.tokenlist:
        if token.isString:
            parent = token.astParent
            if parent is None:
                continue
            parentOp1 = parent.astOperand1
            if parent.isAssignmentOp and parentOp1.valueType:
                if (parentOp1.valueType.type in ('char', 'wchar_t')) and parentOp1.valueType.pointer and not parentOp1.valueType.constness:
                    reportError(parentOp1, 'style', 'Use pointers to const when referring to string literals', 'STR05-C')
                
>>>>>>> 44d6066c

for arg in sys.argv[1:]:
    if arg == '-verify':
        VERIFY = True
        continue
    if arg == '--cli':
        continue
    print('Checking ' + arg + '...')
    data = cppcheckdata.parsedump(arg)

    if VERIFY:
        VERIFY_ACTUAL = []
        VERIFY_EXPECTED = []
        for tok in data.rawTokens:
            if tok.str.startswith('//') and 'TODO' not in tok.str:
                for word in tok.str[2:].split(' '):
                    if re.match(r'cert-[A-Z][A-Z][A-Z][0-9][0-9].*',word):
                        VERIFY_EXPECTED.append(str(tok.linenr) + ':' + word)

    for cfg in data.configurations:
        if len(data.configurations) > 1:
            print('Checking ' + arg + ', config "' + cfg.name + '"...')
        exp05(cfg)
        exp42(cfg)
        exp46(cfg)
        int31(cfg, data.platform)
<<<<<<< HEAD
        str07(cfg)
=======
        str05(cfg)
>>>>>>> 44d6066c
        msc30(cfg)

    if VERIFY:
        for expected in VERIFY_EXPECTED:
            if expected not in VERIFY_ACTUAL:
                print('Expected but not seen: ' + expected)
                sys.exit(1)
        for actual in VERIFY_ACTUAL:
            if actual not in VERIFY_EXPECTED:
                print('Not expected: ' + actual)
                sys.exit(1)<|MERGE_RESOLUTION|>--- conflicted
+++ resolved
@@ -234,7 +234,21 @@
         if simpleMatch(token, "rand ( )") and isStandardFunction(token):
             reportError(token, 'style', 'Do not use the rand() function for generating pseudorandom numbers', 'MSC30-c')
 
-<<<<<<< HEAD
+
+# STR05-C
+# Use pointers to const when referring to string literals
+def str05(data):
+    for token in data.tokenlist:
+        if token.isString:
+            parent = token.astParent
+            if parent is None:
+                continue
+            parentOp1 = parent.astOperand1
+            if parent.isAssignmentOp and parentOp1.valueType:
+                if (parentOp1.valueType.type in ('char', 'wchar_t')) and parentOp1.valueType.pointer and not parentOp1.valueType.constness:
+                    reportError(parentOp1, 'style', 'Use pointers to const when referring to string literals', 'STR05-C')
+                
+
 # STR07-C
 # Use the bounds-checking interfaces for string manipulation
 def str07(data):
@@ -250,22 +264,6 @@
                 reportError(token, 'style', 'Use the bounds-checking interfaces strcpy_s()', 'STR07-C')
             elif not astOp2.astOperand2.isString and token.str=='strcat':
                 reportError(token, 'style', 'Use the bounds-checking interfaces strcat_s()', 'STR07-C')
-=======
-
-# STR05-C
-# Use pointers to const when referring to string literals
-def str05(data):
-    for token in data.tokenlist:
-        if token.isString:
-            parent = token.astParent
-            if parent is None:
-                continue
-            parentOp1 = parent.astOperand1
-            if parent.isAssignmentOp and parentOp1.valueType:
-                if (parentOp1.valueType.type in ('char', 'wchar_t')) and parentOp1.valueType.pointer and not parentOp1.valueType.constness:
-                    reportError(parentOp1, 'style', 'Use pointers to const when referring to string literals', 'STR05-C')
-                
->>>>>>> 44d6066c
 
 for arg in sys.argv[1:]:
     if arg == '-verify':
@@ -292,11 +290,8 @@
         exp42(cfg)
         exp46(cfg)
         int31(cfg, data.platform)
-<<<<<<< HEAD
+        str05(cfg)
         str07(cfg)
-=======
-        str05(cfg)
->>>>>>> 44d6066c
         msc30(cfg)
 
     if VERIFY:
