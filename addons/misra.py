--- conflicted
+++ resolved
@@ -1900,14 +1900,9 @@
     if args.no_summary:
         SHOW_SUMMARY = False
     if args.dumpfile:
-<<<<<<< HEAD
         exitCode = 0
         for item in args.dumpfile:
             checkCode = parseDump(item)
             if checkCode != 0:
                 exitCode = checkCode
-        sys.exit(exitCode)
-=======
-        for item in args.dumpfile:
-            parseDump(item)
->>>>>>> f2e70719
+        sys.exit(exitCode)