#!/usr/bin/env python
#
# MISRA C 2012 checkers
#
# Example usage of this addon (scan a sourcefile main.cpp)
# cppcheck --dump main.cpp
# python misra.py --rule-texts=<path-to-rule-texts> main.cpp.dump
#
# Limitations: This addon is released as open source. Rule texts can't be freely
# distributed. https://www.misra.org.uk/forum/viewtopic.php?f=56&t=1189
#
# The MISRA standard documents may be obtained from https://www.misra.org.uk
#
# Total number of rules: 143

from __future__ import print_function

import cppcheckdata
import sys
import re
import os
import argparse

ruleTexts = {}
suppressRules = {}
typeBits = {
    'CHAR': None,
    'SHORT': None,
    'INT': None,
    'LONG': None,
    'LONG_LONG': None,
    'POINTER': None
}

VERIFY = False
SHOW_SUMMARY = True
QUIET = False
VERIFY_EXPECTED = []
VERIFY_ACTUAL = []
VIOLATIONS = []

def printStatus(*args, **kwargs):
    if not QUIET:
        print(*args, **kwargs)

def reportError(location, num1, num2):
    if VERIFY:
        VERIFY_ACTUAL.append(str(location.linenr) + ':' + str(num1) + '.' + str(num2))
    elif num1 in suppressRules and num2 in suppressRules[num1]:
        # ignore error
        return
    else:
        num = num1 * 100 + num2
        id = 'misra-c2012-' + str(num1) + '.' + str(num2)
        if num in ruleTexts:
            errmsg = ruleTexts[num] + ' [' + id + ']'
        elif len(ruleTexts) == 0:
            errmsg = 'misra violation (use --rule-texts=<file> to get proper output) [' + id + ']'
        else:
<<<<<<< HEAD
            errmsg = 'misra violation (no description found for rule) [' + id + ']'
        sys.stderr.write('[' + location.file + ':' + str(location.linenr) + '] (style): ' + errmsg + '\n')
=======
            return
        errmsg = '[' + location.file + ':' + str(location.linenr) + '] (style): ' + errmsg + '\n'
        sys.stderr.write(errmsg)
>>>>>>> fc1d62fd

        VIOLATIONS.append(errmsg)

def simpleMatch(token, pattern):
    for p in pattern.split(' '):
        if not token or token.str != p:
            return False
        token = token.next
    return True


def rawlink(rawtoken):
    if rawtoken.str == '}':
        indent = 0
        while rawtoken:
            if rawtoken.str == '}':
                indent = indent + 1
            elif rawtoken.str == '{':
                indent = indent - 1
                if indent == 0:
                    break
            rawtoken = rawtoken.previous
    else:
        rawtoken = None
    return rawtoken


KEYWORDS = {
    'auto',
    'break',
    'case',
    'char',
    'const',
    'continue',
    'default',
    'do',
    'double',
    'else',
    'enum',
    'extern',
    'float',
    'for',
    'goto',
    'if',
    'int',
    'long',
    'register',
    'return',
    'short',
    'signed',
    'sizeof',
    'static',
    'struct',
    'switch',
    'typedef',
    'union',
    'unsigned',
    'void',
    'volatile',
    'while'
}


def getEssentialTypeCategory(expr):
    if not expr:
        return None
    if expr.valueType.typeScope:
        return "enum<" + expr.valueType.typeScope.className + ">"
    if expr.variable:
        typeToken = expr.variable.typeStartToken
        while typeToken:
            if typeToken.valueType:
                if typeToken.valueType.type in {'bool'}:
                    return typeToken.valueType.type
                if typeToken.valueType.type in {'float', 'double', 'long double'}:
                    return "float"
                if typeToken.valueType.sign:
                    return typeToken.valueType.sign
            typeToken = typeToken.next
    if expr.valueType:
        return expr.valueType.sign


def getEssentialCategorylist(operand1, operand2):
    if not operand1 or not operand2:
        return None, None
    if (operand1.str in {'++', '--'} or
            operand2.str in {'++', '--'}):
        return None, None
    if (operand1.valueType.pointer or
            operand2.valueType.pointer):
        return None, None
    e1 = getEssentialTypeCategory(operand1)
    e2 = getEssentialTypeCategory(operand2)
    return e1, e2


def getEssentialType(expr):
    if not expr:
        return None
    if expr.variable:
        typeToken = expr.variable.typeStartToken
        while typeToken and typeToken.isName:
            if typeToken.str in {'char', 'short', 'int', 'long', 'float', 'double'}:
                return typeToken.str
            typeToken = typeToken.next

    elif expr.astOperand1 and expr.astOperand2 and expr.str in {'+', '-', '*', '/', '%', '&', '|', '^'}:
        e1 = getEssentialType(expr.astOperand1)
        e2 = getEssentialType(expr.astOperand2)
        if not e1 or not e2:
            return None
        types = ['bool', 'char', 'short', 'int', 'long', 'long long']
        try:
            i1 = types.index(e1)
            i2 = types.index(e2)
            if i2 >= i1:
                return types[i2]
            return types[i1]
        except ValueError:
            return None

    return None


def bitsOfEssentialType(expr):
    type = getEssentialType(expr)
    if type is None:
        return 0
    if type == 'char':
        return typeBits['CHAR']
    if type == 'short':
        return typeBits['SHORT']
    if type == 'int':
        return typeBits['INT']
    if type == 'long':
        return typeBits['LONG']
    if type == 'long long':
        return typeBits['LONG_LONG']
    return 0


def isCast(expr):
    if not expr or expr.str != '(' or not expr.astOperand1 or expr.astOperand2:
        return False
    if simpleMatch(expr, '( )'):
        return False
    return True


def isFunctionCall(expr):
    if not expr:
        return False
    if expr.str != '(' or not expr.astOperand1:
        return False
    if expr.astOperand1 != expr.previous:
        return False
    if expr.astOperand1.str in KEYWORDS:
        return False
    return True


def countSideEffects(expr):
    if not expr or expr.str in {',', ';'}:
        return 0
    ret = 0
    if expr.str in {'++', '--', '='}:
        ret = 1
    return ret + countSideEffects(expr.astOperand1) + countSideEffects(expr.astOperand2)


def getForLoopExpressions(forToken):
    if not forToken or forToken.str != 'for':
        return None
    lpar = forToken.next
    if not lpar or lpar.str != '(':
        return None
    if not lpar.astOperand2 or lpar.astOperand2.str != ';':
        return None
    if not lpar.astOperand2.astOperand2 or lpar.astOperand2.astOperand2.str != ';':
        return None
    return [lpar.astOperand2.astOperand1,
            lpar.astOperand2.astOperand2.astOperand1,
            lpar.astOperand2.astOperand2.astOperand2]


def hasFloatComparison(expr):
    if not expr:
        return False
    if expr.isLogicalOp:
        return hasFloatComparison(expr.astOperand1) or hasFloatComparison(expr.astOperand2)
    if expr.isComparisonOp:
        # TODO: Use ValueType
        return cppcheckdata.astIsFloat(expr.astOperand1) or cppcheckdata.astIsFloat(expr.astOperand2)
    return False


def hasSideEffectsRecursive(expr):
    if not expr:
        return False
    if expr.str == '=' and expr.astOperand1 and expr.astOperand1.str == '[':
        prev = expr.astOperand1.previous
        if prev and (prev.str == '{' or prev.str == '{'):
            return hasSideEffectsRecursive(expr.astOperand2)
    if expr.str == '=' and expr.astOperand1 and expr.astOperand1.str == '.':
        e = expr.astOperand1
        while e and e.str == '.' and e.astOperand2:
            e = e.astOperand1
        if e and e.str == '.':
            return False
    if expr.str in {'++', '--', '='}:
        return True
    # Todo: Check function calls
    return hasSideEffectsRecursive(expr.astOperand1) or hasSideEffectsRecursive(expr.astOperand2)


def isBoolExpression(expr):
    if not expr:
        return False
    if expr.valueType and (expr.valueType.type == 'bool' or expr.valueType.bits == 1):
        return True
    return expr.str in ['!', '==', '!=', '<', '<=', '>', '>=', '&&', '||', '0', '1']


def isConstantExpression(expr):
    if expr.isNumber:
        return True
    if expr.isName:
        return False
    if simpleMatch(expr.previous, 'sizeof ('):
        return True
    if expr.astOperand1 and not isConstantExpression(expr.astOperand1):
        return False
    if expr.astOperand2 and not isConstantExpression(expr.astOperand2):
        return False
    return True


def isUnsignedInt(expr):
    # TODO this function is very incomplete. use ValueType?
    if not expr:
        return False
    if expr.isNumber:
        return 'u' in expr.str or 'U' in expr.str
    if expr.str in {'+', '-', '*', '/', '%'}:
        return isUnsignedInt(expr.astOperand1) or isUnsignedInt(expr.astOperand2)
    return False


def getPrecedence(expr):
    if not expr:
        return 16
    if not expr.astOperand1 or not expr.astOperand2:
        return 16
    if expr.str in {'*', '/', '%'}:
        return 12
    if expr.str in {'+', '-'}:
        return 11
    if expr.str in {'<<', '>>'}:
        return 10
    if expr.str in {'<', '>', '<=', '>='}:
        return 9
    if expr.str in {'==', '!='}:
        return 8
    if expr.str == '&':
        return 7
    if expr.str == '^':
        return 6
    if expr.str == '|':
        return 5
    if expr.str == '&&':
        return 4
    if expr.str == '||':
        return 3
    if expr.str in {'?', ':'}:
        return 2
    if expr.isAssignmentOp:
        return 1
    if expr.str == ',':
        return 0
    return -1


def findRawLink(token):
    tok1 = None
    tok2 = None
    forward = False

    if token.str in '{([':
        tok1 = token.str
        tok2 = '})]'['{(['.find(token.str)]
        forward = True
    elif token.str in '})]':
        tok1 = token.str
        tok2 = '{(['['})]'.find(token.str)]
        forward = False
    else:
        return None

    # try to find link
    indent = 0
    while token:
        if token.str == tok1:
            indent = indent + 1
        elif token.str == tok2:
            if indent <= 1:
                return token
            indent = indent - 1
        if forward is True:
            token = token.next
        else:
            token = token.previous

    # raw link not found
    return None


def numberOfParentheses(tok1, tok2):
    while tok1 and tok1 != tok2:
        if tok1.str == '(' or tok1.str == ')':
            return False
        tok1 = tok1.next
    return tok1 == tok2


def findGotoLabel(gotoToken):
    label = gotoToken.next.str
    tok = gotoToken.next.next
    while tok:
        if tok.str == '}' and tok.scope.type == 'Function':
            break
        if tok.str == label and tok.next.str == ':':
            return tok
        tok = tok.next
    return None


def findInclude(directives, header):
    for directive in directives:
        if directive.str == '#include ' + header:
            return directive
    return None


# Get function arguments
def getArgumentsRecursive(tok, arguments):
    if tok is None:
        return
    if tok.str == ',':
        getArgumentsRecursive(tok.astOperand1, arguments)
        getArgumentsRecursive(tok.astOperand2, arguments)
    else:
        arguments.append(tok)


def getArguments(ftok):
    arguments = []
    getArgumentsRecursive(ftok.astOperand2, arguments)
    return arguments


def isHexDigit(c):
    return (c >= '0' and c <= '9') or (c >= 'a' and c <= 'f') or (c >= 'A' and c >= 'F')


def isOctalDigit(c):
    return (c >= '0' and c <= '7')


def isNoReturnScope(tok):
    if tok is None or tok.str != '}':
        return False
    if tok.previous is None or tok.previous.str != ';':
        return False
    if simpleMatch(tok.previous.previous, 'break ;'):
        return True
    prev = tok.previous.previous
    while prev and prev.str not in ';{}':
        if prev.str in '])':
            prev = prev.link
        prev = prev.previous
    if prev and prev.next.str in ['throw', 'return']:
        return True
    return False


def misra_3_1(rawTokens):
    for token in rawTokens:
        if token.str.startswith('/*') or token.str.startswith('//'):
            if '//' in token.str[2:] or '/*' in token.str[2:]:
                reportError(token, 3, 1)


def misra_4_1(rawTokens):
    for token in rawTokens:
        if token.str[0] != '"':
            continue
        pos = 1
        while pos < len(token.str) - 2:
            pos1 = pos
            pos = pos + 1
            if token.str[pos1] != '\\':
                continue
            if token.str[pos1 + 1] == '\\':
                pos = pos1 + 2
                continue
            if token.str[pos1 + 1] == 'x':
                if not isHexDigit(token.str[pos1 + 2]):
                    reportError(token, 4, 1)
                    continue
                if not isHexDigit(token.str[pos1 + 3]):
                    reportError(token, 4, 1)
                    continue
            elif isOctalDigit(token.str[pos1 + 1]):
                if not isOctalDigit(token.str[pos1 + 2]):
                    reportError(token, 4, 1)
                    continue
                if not isOctalDigit(token.str[pos1 + 2]):
                    reportError(token, 4, 1)
                    continue
            else:
                continue

            c = token.str[pos1 + 4]
            if c != '"' and c != '\\':
                reportError(token, 4, 1)


def misra_5_1(data):
    scopeVars = {}
    for var in data.variables:
        if var.isArgument:
            continue
        if var.nameToken.scope not in scopeVars:
            scopeVars[var.nameToken.scope] = []
        scopeVars[var.nameToken.scope].append(var)
    for scope in scopeVars:
        for i, variable1 in enumerate(scopeVars[scope]):
            for variable2 in scopeVars[scope][i + 1:]:
                if (variable1.isExtern and variable2.isExtern and
                    variable1.nameToken.str[:31] == variable2.nameToken.str[:31] and
                        variable1.Id != variable2.Id):
                    if int(variable1.nameToken.linenr) > int(variable2.nameToken.linenr):
                        reportError(variable1.nameToken, 5, 1)
                    else:
                        reportError(variable2.nameToken, 5, 1)


def misra_5_2(data):
    scopeVars = {}
    for var in data.variables:
        if var.nameToken.scope not in scopeVars:
            scopeVars.setdefault(var.nameToken.scope, {})["varlist"] = []
            scopeVars.setdefault(var.nameToken.scope, {})["scopelist"] = []
        scopeVars[var.nameToken.scope]["varlist"].append(var)
    for scope in data.scopes:
        if scope.nestedIn and scope.className:
            if scope.nestedIn not in scopeVars:
                scopeVars.setdefault(scope.nestedIn, {})["varlist"] = []
                scopeVars.setdefault(scope.nestedIn, {})["scopelist"] = []
            scopeVars[scope.nestedIn]["scopelist"].append(scope)
    for scope in scopeVars:
        if len(scopeVars[scope]["varlist"]) <= 1:
            continue
        for i, variable1 in enumerate(scopeVars[scope]["varlist"]):
            for variable2 in scopeVars[scope]["varlist"][i + 1:]:
                if variable1.isArgument and variable2.isArgument:
                    continue
                if variable1.isExtern and variable2.isExtern:
                    continue
                if (variable1.nameToken.str[:31] == variable2.nameToken.str[:31] and
                        variable1.Id != variable2.Id):
                    if int(variable1.nameToken.linenr) > int(variable2.nameToken.linenr):
                        reportError(variable1.nameToken, 5, 2)
                    else:
                        reportError(variable2.nameToken, 5, 2)
            for innerscope in scopeVars[scope]["scopelist"]:
                if (variable1.nameToken.str[:31] == innerscope.className[:31]):
                    if int(variable1.nameToken.linenr) > int(innerscope.bodyStart.linenr):
                        reportError(variable1.nameToken, 5, 2)
                    else:
                        reportError(innerscope.bodyStart, 5, 2)
        if len(scopeVars[scope]["scopelist"]) <= 1:
            continue
        for i, scopename1 in enumerate(scopeVars[scope]["scopelist"]):
            for scopename2 in scopeVars[scope]["scopelist"][i + 1:]:
                if (scopename1.className[:31] == scopename2.className[:31]):
                    if int(scopename1.bodyStart.linenr) > int(scopename2.bodyStart.linenr):
                        reportError(scopename1.bodyStart, 5, 2)
                    else:
                        reportError(scopename2.bodyStart, 5, 2)


<<<<<<< HEAD
=======

>>>>>>> fc1d62fd
def misra_5_3(data):
    enum = []
    scopeVars = {}
    for var in data.variables:
        if var.nameToken.scope not in scopeVars:
            scopeVars[var.nameToken.scope] = []
        scopeVars[var.nameToken.scope].append(var)
    for innerScope in data.scopes:
        if innerScope.type == "Enum":
            enum_token = innerScope.bodyStart.next
            while enum_token != innerScope.bodyEnd:
                if enum_token.values and enum_token.isName:
                    enum.append(enum_token.str)
                enum_token = enum_token.next
            continue
        if innerScope not in scopeVars:
            continue
        if innerScope.type == "Global":
            continue
        for innerVar in scopeVars[innerScope]:
            outerScope = innerScope.nestedIn
            while outerScope:
                if outerScope not in scopeVars:
                    outerScope = outerScope.nestedIn
                    continue
                for outerVar in scopeVars[outerScope]:
                    if innerVar.nameToken.str[:31] == outerVar.nameToken.str[:31]:
                        if outerVar.isArgument and outerScope.type == "Global" and not innerVar.isArgument:
                            continue
                        if int(innerVar.nameToken.linenr) > int(outerVar.nameToken.linenr):
                            reportError(innerVar.nameToken, 5, 3)
                        else:
                            reportError(outerVar.nameToken, 5, 3)
                outerScope = outerScope.nestedIn
            for scope in data.scopes:
                if (scope.className and innerVar.nameToken.str[:31] == scope.className[:31]):
                    if int(innerVar.nameToken.linenr) > int(scope.bodyStart.linenr):
                        reportError(innerVar.nameToken, 5, 3)
                    else:
                        reportError(scope.bodyStart, 5, 3)

            for e in enum:
                if scope.className and innerVar.nameToken.str[:31] == e[:31]:
                    if int(innerVar.nameToken.linenr) > int(innerScope.bodyStart.linenr):
                        reportError(innerVar.nameToken, 5, 3)
                    else:
                        reportError(innerScope.bodyStart, 5, 3)
    for e in enum:
        for scope in data.scopes:
            if (scope.className and scope.className[:31] == e[:31]):
                reportError(scope.bodyStart, 5, 3)

def misra_5_4(data):
    macro = {}
    compile_name = re.compile(r'#define ([a-zA-Z0-9_]+)')
    compile_param = re.compile(r'#define ([a-zA-Z0-9_]+)[\(]([a-zA-Z0-9_, ]+)[\)]')
    for dir in data.directives:
        res1 = compile_name.match(dir.str)
        if res1:
            if dir not in macro:
                macro.setdefault(dir, {})["name"] = []
                macro.setdefault(dir, {})["params"] = []
            macro[dir]["name"] = res1.group(1)
        res2 = compile_param.match(dir.str)
        if res2:
            res_gp2 = res2.group(2).split(",")
            res_gp2 = [macroname.replace(" ", "") for macroname in res_gp2]
            macro[dir]["params"].extend(res_gp2)
    for mvar in macro:
        if len(macro[mvar]["params"]) > 0:
            for i, macroparam1 in enumerate(macro[mvar]["params"]):
                for j, macroparam2 in enumerate(macro[mvar]["params"]):
                    if j > i and macroparam1[:31] == macroparam2[:31]:
                        reportError(mvar, 5, 4)

    for x, m_var1 in enumerate(macro):
        for y, m_var2 in enumerate(macro):
            if x < y and macro[m_var1]["name"][:31] == macro[m_var2]["name"][:31]:
                if m_var1.linenr > m_var2.linenr:
                    reportError(m_var1, 5, 4)
                else:
                    reportError(m_var2, 5, 4)
            for param in macro[m_var2]["params"]:
                if macro[m_var1]["name"][:31] == param[:31]:
                    if m_var1.linenr > m_var2.linenr:
                        reportError(m_var1, 5, 4)
                    else:
                        reportError(m_var2, 5, 4)


def misra_5_5(data):
    macroNames = []
    compiled = re.compile(r'#define ([A-Za-z0-9_]+)')
    for dir in data.directives:
        res = compiled.match(dir.str)
        if res:
            macroNames.append(res.group(1))
    for var in data.variables:
        for macro in macroNames:
            if var.nameToken.str[:31] == macro[:31]:
                reportError(var.nameToken, 5, 5)
    for scope in data.scopes:
        for macro in macroNames:
            if scope.className and scope.className[:31] == macro[:31]:
                reportError(scope.bodyStart, 5, 5)


def misra_7_1(rawTokens):
    compiled = re.compile(r'^0[0-7]+$')
    for tok in rawTokens:
        if compiled.match(tok.str):
            reportError(tok, 7, 1)


def misra_7_3(rawTokens):
    compiled = re.compile(r'^[0-9.uU]+l')
    for tok in rawTokens:
        if compiled.match(tok.str):
            reportError(tok, 7, 3)


def misra_8_11(data):
    for var in data.variables:
        if var.isExtern and simpleMatch(var.nameToken.next, '[ ]') and var.nameToken.scope.type == 'Global':
            reportError(var.nameToken, 8, 11)


def misra_8_12(data):
    for scope in data.scopes:
        enum = []
        implicit_enum = []
        if scope.type != 'Enum':
            continue
        e_token = scope.bodyStart.next
        while e_token != scope.bodyEnd:
            if e_token.values:
                enum.append(e_token.str)
            if (e_token.values and e_token.isName and e_token.next.str != "="):
                for v in e_token.values:
                    implicit_enum.append(v.intvalue)
            e_token = e_token.next
        for implicit_enum_value in implicit_enum:
            if str(implicit_enum_value) in enum:
                reportError(scope.bodyStart, 8, 12)


def misra_8_14(rawTokens):
    for token in rawTokens:
        if token.str == 'restrict':
            reportError(token, 8, 14)


def misra_9_5(rawTokens):
    for token in rawTokens:
        if simpleMatch(token, '[ ] = { ['):
            reportError(token, 9, 5)


def misra_10_4(data):
    op = {'+', '-', '*', '/', '%', '&', '|', '^', '+=', '-=', '?', ':'}
    for token in data.tokenlist:
        if token.str not in op and not token.isComparisonOp:
            continue
        if not token.astOperand1 or not token.astOperand2:
            continue
        if not token.astOperand1.valueType or not token.astOperand2.valueType:
            continue
        if ((token.astOperand1.str in op or token.astOperand1.isComparisonOp) and
                (token.astOperand2.str in op or token.astOperand1.isComparisonOp)):
            e1, e2 = getEssentialCategorylist(token.astOperand1.astOperand2, token.astOperand2.astOperand1)
        elif token.astOperand1.str in op or token.astOperand1.isComparisonOp:
            e1, e2 = getEssentialCategorylist(token.astOperand1.astOperand2, token.astOperand2)
        elif token.astOperand2.str in op or token.astOperand2.isComparisonOp:
            e1, e2 = getEssentialCategorylist(token.astOperand1, token.astOperand2.astOperand1)
        else:
            e1, e2 = getEssentialCategorylist(token.astOperand1, token.astOperand2)
        if token.str == "+=" or token.str == "+":
            if e1 == "char" and (e2 == "signed" or e2 == "unsigned"):
                continue
            if e2 == "char" and (e1 == "signed" or e1 == "unsigned"):
                continue
        if token.str == "-=" or token.str == "-":
            if e1 == "char" and (e2 == "signed" or e2 == "unsigned"):
                continue
        if e1 and e2 and (e1.find('Anonymous') != -1 and (e2 == "signed" or e2 == "unsigned")):
            continue
        if e1 and e2 and (e2.find('Anonymous') != -1 and (e1 == "signed" or e1 == "unsigned")):
            continue
        if e1 and e2 and e1 != e2:
            reportError(token, 10, 4)


def misra_10_6(data):
    for token in data.tokenlist:
        if token.str != '=' or not token.astOperand1 or not token.astOperand2:
            continue
        vt1 = token.astOperand1.valueType
        vt2 = token.astOperand2.valueType
        if not vt1 or vt1.pointer > 0:
            continue
        if not vt2 or vt2.pointer > 0:
            continue
        try:
            intTypes = ['char', 'short', 'int', 'long', 'long long']
            index1 = intTypes.index(vt1.type)
            e = getEssentialType(token.astOperand2)
            if not e:
                continue
            index2 = intTypes.index(e)
            if index1 > index2:
                reportError(token, 10, 6)
        except ValueError:
            pass


def misra_10_8(data):
    for token in data.tokenlist:
        if not isCast(token):
            continue
        if not token.valueType or token.valueType.pointer > 0:
            continue
        if not token.astOperand1.valueType or token.astOperand1.valueType.pointer > 0:
            continue
        if not token.astOperand1.astOperand1:
            continue
        try:
            intTypes = ['char', 'short', 'int', 'long', 'long long']
            index1 = intTypes.index(token.valueType.type)
            e = getEssentialType(token.astOperand1)
            if not e:
                continue
            index2 = intTypes.index(e)
            if index1 > index2:
                reportError(token, 10, 8)
        except ValueError:
            pass


def misra_11_3(data):
    for token in data.tokenlist:
        if not isCast(token):
            continue
        vt1 = token.valueType
        vt2 = token.astOperand1.valueType
        if not vt1 or not vt2:
            continue
        if vt1.pointer == vt2.pointer and vt1.pointer > 0 and vt1.type != vt2.type and\
           vt1.isIntegral() and vt2.isIntegral() and vt1.type != 'char':
            reportError(token, 11, 3)


def misra_11_4(data):
    for token in data.tokenlist:
        if not isCast(token):
            continue
        vt1 = token.valueType
        vt2 = token.astOperand1.valueType
        if not vt1 or not vt2:
            continue
        if vt2.pointer > 0 and vt1.pointer == 0 and (vt1.isIntegral() or vt1.isEnum()) and vt2.type != 'void':
            reportError(token, 11, 4)
        elif vt1.pointer > 0 and vt2.pointer == 0 and (vt2.isIntegral() or vt2.isEnum())and vt1.type != 'void':
            reportError(token, 11, 4)


def misra_11_5(data):
    for token in data.tokenlist:
        if not isCast(token):
            if token.str == "=" and token.next.str != "(":
                vt1 = token.astOperand1.valueType
                vt2 = token.astOperand2.valueType
                if not vt1 or not vt2:
                    continue
                if vt1.pointer > 0 and vt1.type != 'void' and vt2.pointer == vt1.pointer and vt2.type == 'void':
                    reportError(token, 11, 5)
            continue
        if token.astOperand1.astOperand1 and token.astOperand1.astOperand1.str in {'malloc', 'calloc', 'realloc', 'free'}:
            continue
        vt1 = token.valueType
        vt2 = token.astOperand1.valueType
        if not vt1 or not vt2:
            continue
        if vt1.pointer > 0 and vt1.type != 'void' and vt2.pointer == vt1.pointer and vt2.type == 'void':
            reportError(token, 11, 5)


def misra_11_6(data):
    for token in data.tokenlist:
        if not isCast(token):
            continue
        vt1 = token.valueType
        vt2 = token.astOperand1.valueType
        if not vt1 or not vt2:
            continue
        if vt1.pointer == 1 and vt1.type == 'void' and vt2.pointer == 0:
            reportError(token, 11, 6)
        elif vt1.pointer == 0 and vt2.pointer == 1 and vt2.type == 'void':
            reportError(token, 11, 6)


def misra_11_7(data):
    for token in data.tokenlist:
        if not isCast(token):
            continue
        vt1 = token.valueType
        vt2 = token.astOperand1.valueType
        if not vt1 or not vt2:
            continue
        if vt1.pointer > 0 and vt1.type == 'record' and\
           vt2.pointer > 0 and vt2.type == 'record' and vt1.typeScopeId != vt2.typeScopeId:
            reportError(token, 11, 7)


def misra_11_8(data):
    # TODO: reuse code in CERT-EXP05
    for token in data.tokenlist:
        if isCast(token):
            # C-style cast
            if not token.valueType:
                continue
            if not token.astOperand1.valueType:
                continue
            if token.valueType.pointer == 0:
                continue
            if token.astOperand1.valueType.pointer == 0:
                continue
            const1 = token.valueType.constness
            const2 = token.astOperand1.valueType.constness
            if (const1 % 2) < (const2 % 2):
                reportError(token, 11, 8)

        elif token.str == '(' and token.astOperand1 and token.astOperand2 and token.astOperand1.function:
            # Function call
            function = token.astOperand1.function
            arguments = getArguments(token)
            for argnr, argvar in function.argument.items():
                if argnr < 1 or argnr > len(arguments):
                    continue
                if not argvar.isPointer:
                    continue
                argtok = arguments[argnr - 1]
                if not argtok.valueType:
                    continue
                if argtok.valueType.pointer == 0:
                    continue
                const1 = argvar.isConst
                const2 = arguments[argnr - 1].valueType.constness
                if (const1 % 2) < (const2 % 2):
                    reportError(token, 11, 8)


def misra_11_9(data):
    compiled = re.compile(r'#define ([A-Za-z_][A-Za-z_0-9]*) (.*)')
    for directive in data.directives:
        res1 = compiled.match(directive.str)
        if not res1:
            continue
        name = res1.group(1)
        if name == 'NULL':
            continue
        value = res1.group(2).replace(' ', '')
        if value == '((void*)0)':
            reportError(directive, 11, 9)


def misra_12_1_sizeof(rawTokens):
    state = 0
    compiled = re.compile(r'^[a-zA-Z_]')
    for tok in rawTokens:
        if tok.str.startswith('//') or tok.str.startswith('/*'):
            continue
        if tok.str == 'sizeof':
            state = 1
        elif state == 1:
            if compiled.match(tok.str):
                state = 2
            else:
                state = 0
        elif state == 2:
            if tok.str in {'+', '-', '*', '/', '%'}:
                reportError(tok, 12, 1)
            else:
                state = 0


def misra_12_1(data):
    for token in data.tokenlist:
        p = getPrecedence(token)
        if p < 2 or p > 12:
            continue
        p1 = getPrecedence(token.astOperand1)
        if p < p1 <= 12 and numberOfParentheses(token.astOperand1, token):
            reportError(token, 12, 1)
            continue
        p2 = getPrecedence(token.astOperand2)
        if p < p2 <= 12 and numberOfParentheses(token, token.astOperand2):
            reportError(token, 12, 1)
            continue


def misra_12_2(data):
    for token in data.tokenlist:
        if not (token.str in {'<<', '>>'}):
            continue
        if (not token.astOperand2) or (not token.astOperand2.values):
            continue
        maxval = 0
        for val in token.astOperand2.values:
            if val.intvalue and val.intvalue > maxval:
                maxval = val.intvalue
        if maxval == 0:
            continue
        sz = bitsOfEssentialType(token.astOperand1)
        if sz <= 0:
            continue
        if maxval >= sz:
            reportError(token, 12, 2)


def misra_12_3(data):
    for token in data.tokenlist:
        if token.str != ',' or token.scope.type == 'Enum' or \
           token.scope.type == 'Class' or token.scope.type == 'Global':
            continue
        if token.astParent and token.astParent.str in ['(', ',', '{']:
            continue
        reportError(token, 12, 3)


def misra_12_4(data):
    if typeBits['INT'] == 16:
        max_uint = 0xffff
    elif typeBits['INT'] == 32:
        max_uint = 0xffffffff
    else:
        return

    for token in data.tokenlist:
        if (not isConstantExpression(token)) or (not isUnsignedInt(token)):
            continue
        if not token.values:
            continue
        for value in token.values:
            if value.intvalue < 0 or value.intvalue > max_uint:
                reportError(token, 12, 4)
                break


def misra_13_1(data):
    for token in data.tokenlist:
        if not simpleMatch(token, '= {'):
            continue
        init = token.next
        if hasSideEffectsRecursive(init):
            reportError(init, 13, 1)


def misra_13_3(data):
    for token in data.tokenlist:
        if token.str not in {'++', '--'}:
            continue
        astTop = token
        while astTop.astParent and astTop.astParent.str not in {',', ';'}:
            astTop = astTop.astParent
        if countSideEffects(astTop) >= 2:
            reportError(astTop, 13, 3)


def misra_13_4(data):
    for token in data.tokenlist:
        if token.str != '=':
            continue
        if not token.astParent:
            continue
        if token.astOperand1.str == '[' and token.astOperand1.previous.str in {'{', ','}:
            continue
        if not (token.astParent.str in [',', ';']):
            reportError(token, 13, 4)


def misra_13_5(data):
    for token in data.tokenlist:
        if token.isLogicalOp and hasSideEffectsRecursive(token.astOperand2):
            reportError(token, 13, 5)


def misra_13_6(data):
    for token in data.tokenlist:
        if token.str == 'sizeof' and hasSideEffectsRecursive(token.next):
            reportError(token, 13, 6)


def misra_14_1(data):
    for token in data.tokenlist:
        if token.str != 'for':
            continue
        exprs = getForLoopExpressions(token)
        if exprs and hasFloatComparison(exprs[1]):
            reportError(token, 14, 1)


def misra_14_2(data):
    for token in data.tokenlist:
        expressions = getForLoopExpressions(token)
        if not expressions:
            continue
        if expressions[0] and not expressions[0].isAssignmentOp:
            reportError(token, 14, 2)
        elif hasSideEffectsRecursive(expressions[1]):
            reportError(token, 14, 2)


def misra_14_4(data):
    for token in data.tokenlist:
        if token.str != '(':
            continue
        if not token.astOperand1 or not (token.astOperand1.str in ['if', 'while']):
            continue
        if not isBoolExpression(token.astOperand2):
            reportError(token, 14, 4)


def misra_15_1(data):
    for token in data.tokenlist:
        if token.str == "goto":
            reportError(token, 15, 1)


def misra_15_2(data):
    for token in data.tokenlist:
        if token.str != 'goto':
            continue
        if (not token.next) or (not token.next.isName):
            continue
        if not findGotoLabel(token):
            reportError(token, 15, 2)


def misra_15_3(data):
    for token in data.tokenlist:
        if token.str != 'goto':
            continue
        if (not token.next) or (not token.next.isName):
            continue
        tok = findGotoLabel(token)
        if not tok:
            continue
        scope = token.scope
        while scope and scope != tok.scope:
            scope = scope.nestedIn
        if not scope:
            reportError(token, 15, 3)


def misra_15_5(data):
    for token in data.tokenlist:
        if token.str == 'return' and token.scope.type != 'Function':
            reportError(token, 15, 5)


def misra_15_6(rawTokens):
    state = 0
    indent = 0
    tok1 = None
    for token in rawTokens:
        if token.str in ['if', 'for', 'while']:
            if simpleMatch(token.previous, '# if'):
                continue
            if simpleMatch(token.previous, "} while"):
                # is there a 'do { .. } while'?
                start = rawlink(token.previous)
                if start and simpleMatch(start.previous, 'do {'):
                    continue
            if state == 2:
                reportError(tok1, 15, 6)
            state = 1
            indent = 0
            tok1 = token
        elif token.str == 'else':
            if simpleMatch(token.previous, '# else'):
                continue
            if simpleMatch(token, 'else if'):
                continue
            if state == 2:
                reportError(tok1, 15, 6)
            state = 2
            indent = 0
            tok1 = token
        elif state == 1:
            if indent == 0 and token.str != '(':
                state = 0
                continue
            if token.str == '(':
                indent = indent + 1
            elif token.str == ')':
                if indent == 0:
                    state = 0
                elif indent == 1:
                    state = 2
                indent = indent - 1
        elif state == 2:
            if token.str.startswith('//') or token.str.startswith('/*'):
                continue
            state = 0
            if token.str != '{':
                reportError(tok1, 15, 6)


def misra_15_7(data):
    for token in data.tokenlist:
        if not simpleMatch(token, '}'):
            continue
        if not token.scope.type == 'If':
            continue
        if not token.scope.nestedIn.type == 'Else':
            continue
        if not token.next.str == 'else':
            reportError(token, 15, 7)

# TODO add 16.1 rule


def misra_16_2(data):
    for token in data.tokenlist:
        if token.str == 'case' and token.scope.type != 'Switch':
            reportError(token, 16, 2)


def misra_16_3(rawTokens):
    STATE_NONE = 0   # default state, not in switch case/default block
    STATE_BREAK = 1  # break/comment is seen but not its ';'
    STATE_OK = 2     # a case/default is allowed (we have seen 'break;'/'comment'/'{'/attribute)
    state = STATE_NONE
    for token in rawTokens:
        if token.str == 'break' or token.str == 'return' or token.str == 'throw':
            state = STATE_BREAK
        elif token.str == ';':
            if state == STATE_BREAK:
                state = STATE_OK
            else:
                state = STATE_NONE
        elif token.str.startswith('/*') or token.str.startswith('//'):
            if 'fallthrough' in token.str.lower():
                state = STATE_OK
        elif simpleMatch(token, '[ [ fallthrough ] ] ;'):
            state = STATE_BREAK
        elif token.str == '{':
            state = STATE_OK
        elif token.str == '}' and state == STATE_OK:
            # is this {} an unconditional block of code?
            link = findRawLink(token)
            if (link is None) or (link.previous is None) or (link.previous.str not in ':;{}'):
                state = STATE_NONE
        elif token.str == 'case' or token.str == 'default':
            if state != STATE_OK:
                reportError(token, 16, 3)
            state = STATE_OK


def misra_16_4(data):
    for token in data.tokenlist:
        if token.str != 'switch':
            continue
        if not simpleMatch(token, 'switch ('):
            continue
        if not simpleMatch(token.next.link, ') {'):
            continue
        startTok = token.next.link.next
        tok = startTok.next
        while tok and tok.str != '}':
            if tok.str == '{':
                tok = tok.link
            elif tok.str == 'default':
                break
            tok = tok.next
        if tok and tok.str != 'default':
            reportError(token, 16, 4)


def misra_16_5(data):
    for token in data.tokenlist:
        if token.str != 'default':
            continue
        if token.previous and token.previous.str == '{':
            continue
        tok2 = token
        while tok2:
            if tok2.str in {'}', 'case'}:
                break
            if tok2.str == '{':
                tok2 = tok2.link
            tok2 = tok2.next
        if tok2 and tok2.str == 'case':
            reportError(token, 16, 5)


def misra_16_6(data):
    for token in data.tokenlist:
        if not (simpleMatch(token, 'switch (') and simpleMatch(token.next.link, ') {')):
            continue
        tok = token.next.link.next.next
        count = 0
        while tok:
            if tok.str in ['break', 'return', 'throw']:
                count = count + 1
            elif tok.str == '{':
                tok = tok.link
                if isNoReturnScope(tok):
                    count = count + 1
            elif tok.str == '}':
                break
            tok = tok.next
        if count < 2:
            reportError(token, 16, 6)


def misra_16_7(data):
    for token in data.tokenlist:
        if simpleMatch(token, 'switch (') and isBoolExpression(token.next.astOperand2):
            reportError(token, 16, 7)


def misra_17_1(data):
    for token in data.tokenlist:
        if isFunctionCall(token) and token.astOperand1.str in {'va_list', 'va_arg', 'va_start', 'va_end', 'va_copy'}:
            reportError(token, 17, 1)
        elif token.str == 'va_list':
            reportError(token, 17, 1)


def misra_17_6(rawTokens):
    for token in rawTokens:
        if simpleMatch(token, '[ static'):
            reportError(token, 17, 6)


def misra_17_8(data):
    for token in data.tokenlist:
        if not (token.isAssignmentOp or (token.str in {'++', '--'})):
            continue
        if not token.astOperand1:
            continue
        var = token.astOperand1.variable
        if var and var.isArgument:
            reportError(token, 17, 8)


def misra_18_5(data):
    for var in data.variables:
        if not var.isPointer:
            continue
        typetok = var.nameToken
        count = 0
        while typetok:
            if typetok.str == '*':
                count = count + 1
            elif not typetok.isName:
                break
            typetok = typetok.previous
        if count > 2:
            reportError(var.nameToken, 18, 5)


def misra_18_8(data):
    for var in data.variables:
        if not var.isArray or not var.isLocal:
            continue
        # TODO Array dimensions are not available in dump, must look in tokens
        typetok = var.nameToken.next
        if not typetok or typetok.str != '[':
            continue
        if not isConstantExpression(typetok.astOperand2):
            reportError(var.nameToken, 18, 8)


def misra_19_2(data):
    for token in data.tokenlist:
        if token.str == 'union':
            reportError(token, 19, 2)


def misra_20_1(data):
    for directive in data.directives:
        if not directive.str.startswith('#include'):
            continue
        for token in data.tokenlist:
            if token.file != directive.file:
                continue
            if int(token.linenr) < int(directive.linenr):
                reportError(directive, 20, 1)
                break


def misra_20_2(data):
    for directive in data.directives:
        if not directive.str.startswith('#include '):
            continue
        for pattern in {'\\', '//', '/*', "'"}:
            if pattern in directive.str:
                reportError(directive, 20, 2)
                break


def misra_20_3(rawTokens):
    linenr = -1
    for token in rawTokens:
        if token.str.startswith('/') or token.linenr == linenr:
            continue
        linenr = token.linenr
        if not simpleMatch(token, '# include'):
            continue
        headerToken = token.next.next
        if not headerToken or not (headerToken.str.startswith('<') or headerToken.str.startswith('"')):
            reportError(token, 20, 3)


def misra_20_4(data):
    for directive in data.directives:
        res = re.search(r'#define ([a-z][a-z0-9_]+)', directive.str)
        if res and (res.group(1) in KEYWORDS):
            reportError(directive, 20, 4)


def misra_20_5(data):
    for directive in data.directives:
        if directive.str.startswith('#undef '):
            reportError(directive, 20, 5)


def misra_20_13(data):
    for directive in data.directives:
        dir = directive.str
        if dir.find(' ') > 0:
            dir = dir[:dir.find(' ')]
        if dir.find('(') > 0:
            dir = dir[:dir.find('(')]
        if dir not in ['#define', '#elif', '#else', '#endif', '#error', '#if', '#ifdef', '#ifndef', '#include',
                       '#pragma', '#undef', '#warning']:
            reportError(directive, 20, 13)


def misra_20_14(data):
    # stack for #if blocks. contains the #if directive until the corresponding #endif is seen.
    # the size increases when there are inner #if directives.
    ifStack = []
    for directive in data.directives:
        if directive.str.startswith('#if ') or directive.str.startswith('#ifdef ') or directive.str.startswith('#ifndef '):
            ifStack.append(directive)
        elif directive.str == '#else' or directive.str.startswith('#elif '):
            if len(ifStack) == 0:
                reportError(directive, 20, 14)
                ifStack.append(directive)
            elif directive.file != ifStack[-1].file:
                reportError(directive, 20, 14)
        elif directive.str == '#endif':
            if len(ifStack) == 0:
                reportError(directive, 20, 14)
            elif directive.file != ifStack[-1].file:
                reportError(directive, 20, 14)
                ifStack.pop()


def misra_21_3(data):
    for token in data.tokenlist:
        if isFunctionCall(token) and (token.astOperand1.str in {'malloc', 'calloc', 'realloc', 'free'}):
            reportError(token, 21, 3)


def misra_21_4(data):
    directive = findInclude(data.directives, '<setjmp.h>')
    if directive:
        reportError(directive, 21, 4)


def misra_21_5(data):
    directive = findInclude(data.directives, '<signal.h>')
    if directive:
        reportError(directive, 21, 5)


def misra_21_6(data):
    dir_stdio = findInclude(data.directives, '<stdio.h>')
    dir_wchar = findInclude(data.directives, '<wchar.h>')
    if dir_stdio:
        reportError(dir_stdio, 21, 6)
    if dir_wchar:
        reportError(dir_wchar, 21, 6)


def misra_21_7(data):
    for token in data.tokenlist:
        if isFunctionCall(token) and (token.astOperand1.str in {'atof', 'atoi', 'atol', 'atoll'}):
            reportError(token, 21, 7)


def misra_21_8(data):
    for token in data.tokenlist:
        if isFunctionCall(token) and (token.astOperand1.str in {'abort', 'exit', 'getenv', 'system'}):
            reportError(token, 21, 8)


def misra_21_9(data):
    for token in data.tokenlist:
        if (token.str in {'bsearch', 'qsort'}) and token.next and token.next.str == '(':
            reportError(token, 21, 9)


def misra_21_10(data):
    directive = findInclude(data.directives, '<time.h>')
    if directive:
        reportError(directive, 21, 10)

    for token in data.tokenlist:
        if (token.str == 'wcsftime') and token.next and token.next.str == '(':
            reportError(token, 21, 10)


def misra_21_11(data):
    directive = findInclude(data.directives, '<tgmath.h>')
    if directive:
        reportError(directive, 21, 11)


def setSuppressionList(suppressionlist):
    num1 = 0
    num2 = 0
    global suppressRules
    rule_pattern = re.compile(r'([0-9]+).([0-9]+)')
    strlist = suppressionlist.split(",")

    # build ignore list
    suppressRules = {}
    for item in strlist:
        res = rule_pattern.match(item)
        if res:
            num1 = int(res.group(1))
            num2 = int(res.group(2))
            if num1 in suppressRules:
                suppressRules[num1][num2] = True
            else:
                suppressRules[num1] = {num2: True}


def loadRuleTexts(filename):
    num1 = 0
    num2 = 0
    appendixA = False
    ruleText = False
    global ruleTexts
    Rule_pattern = re.compile(r'^Rule ([0-9]+).([0-9]+)')
    Choice_pattern = re.compile(r'^[ ]*(Advisory|Required|Mandatory)$')
    xA_Z_pattern = re.compile(r'^[#A-Z].*')
    a_z_pattern = re.compile(r'^[a-z].*')
    for line in open(filename, 'rt'):
        line = line.replace('\r', '').replace('\n', '')
        if len(line) == 0:
            if ruleText:
                num1 = 0
                num2 = 0
            ruleText = False
            continue
        if not appendixA:
            if line.find('Appendix A') >= 0 and line.find('Summary of guidelines') >= 10:
                appendixA = True
            continue
        if line.find('Appendix B') >= 0:
            break
        res = Rule_pattern.match(line)
        if res:
            num1 = int(res.group(1))
            num2 = int(res.group(2))
            ruleText = False
            continue
        if Choice_pattern.match(line):
            ruleText = False
        elif xA_Z_pattern.match(line):
            if ruleText:
                num2 = num2 + 1
            num = num1 * 100 + num2
            ruleTexts[num] = line
            ruleText = True
        elif ruleText and a_z_pattern.match(line):
            num = num1 * 100 + num2
            ruleTexts[num] = ruleTexts[num] + ' ' + line
            continue


if len(sys.argv) == 1:
    print("""
Syntax: misra.py [OPTIONS] <dumpfiles>

OPTIONS:

--rule-texts=<file>   Load rule texts from plain text file.

                      If you have the tool 'pdftotext' you might be able
                      to generate this textfile with such command:

                          $ pdftotext MISRA_C_2012.pdf MISRA_C_2012.txt

                      Otherwise you can more or less copy/paste the chapter
                        Appendix A Summary of guidelines
                      from the MISRA pdf. You can buy the MISRA pdf from
                      http://www.misra.org.uk/

                      Format:

                        <..arbitrary text..>
                        Appendix A Summary of guidelines
                        Rule 1.1
                        Rule text for 1.1
                        Rule 1.2
                        Rule text for 1.2
                        <...>

--quiet               Only print something when there is an error
""")
    sys.exit(1)


def generateTable():
    numberOfRules = {}
    numberOfRules[1] = 3
    numberOfRules[2] = 7
    numberOfRules[3] = 2
    numberOfRules[4] = 2
    numberOfRules[5] = 9
    numberOfRules[6] = 2
    numberOfRules[7] = 4
    numberOfRules[8] = 14
    numberOfRules[9] = 5
    numberOfRules[10] = 8
    numberOfRules[11] = 9
    numberOfRules[12] = 4
    numberOfRules[13] = 6
    numberOfRules[14] = 4
    numberOfRules[15] = 7
    numberOfRules[16] = 7
    numberOfRules[17] = 8
    numberOfRules[18] = 8
    numberOfRules[19] = 2
    numberOfRules[20] = 14
    numberOfRules[21] = 12
    numberOfRules[22] = 6

    # what rules are handled by this addon?
    addon = []
    compiled = re.compile(r'[ ]+misra_([0-9]+)_([0-9]+)[(].*')
    for line in open('__file__'):
        res = compiled.match(line)
        if res is None:
            continue
        addon.append(res.group(1) + '.' + res.group(2))

    # rules handled by cppcheck
    cppcheck = ['1.3', '2.1', '2.2', '2.4', '2.6', '8.3', '12.2', '13.2', '13.6', '17.5', '18.1', '18.6',
                '20.6', '22.1', '22.2', '22.4', '22.6']

    # rules that can be checked with compilers
    # compiler = ['1.1', '1.2']

    # print table
    for i1 in range(1, 23):
        for i2 in range(1, numberOfRules[i1] + 1):
            num = str(i1) + '.' + str(i2)
            s = ''
            if num in addon:
                s = 'X (Addon)'
            elif num in cppcheck:
                s = 'X (Cppcheck)'
            num = num + '       '
            print(num[:8] + s)
    sys.exit(1)

<<<<<<< HEAD

def parseDump(dumpfile):
=======
for arg in sys.argv[1:]:
    if arg == '-verify':
        VERIFY = True
    elif arg.startswith('--rule-texts='):
        filename = arg[13:]
        if not os.path.isfile(filename):
            print('Fatal error: file is not found: ' + filename)
            sys.exit(1)
        loadRuleTexts(filename)
    elif ".dump" in arg:
        continue
    elif arg == "-generate-table":
        generateTable()
    elif arg == "--no-summary":
        SHOW_SUMMARY = False
    elif arg == "--quiet":
        QUIET = True
    else:
        print('Fatal error: unhandled argument ' + arg)
        sys.exit(1)

exitCode = 0
for arg in sys.argv[1:]:
    if not arg.endswith('.dump'):
        continue
>>>>>>> fc1d62fd

    data = cppcheckdata.parsedump(dumpfile)

    typeBits['CHAR'] = data.platform.char_bit
    typeBits['SHORT'] = data.platform.short_bit
    typeBits['INT'] = data.platform.int_bit
    typeBits['LONG'] = data.platform.long_bit
    typeBits['LONG_LONG'] = data.platform.long_long_bit
    typeBits['POINTER'] = data.platform.pointer_bit

    if VERIFY:
        VERIFY_ACTUAL = []
        VERIFY_EXPECTED = []
        for tok in data.rawTokens:
            if tok.str.startswith('//') and 'TODO' not in tok.str:
                compiled = re.compile(r'[0-9]+\.[0-9]+')
                for word in tok.str[2:].split(' '):
                    if compiled.match(word):
                        VERIFY_EXPECTED.append(str(tok.linenr) + ':' + word)
    else:
<<<<<<< HEAD
        print('Checking ' + dumpfile + '...')
=======
        printStatus('Checking ' + arg + '...')
>>>>>>> fc1d62fd

    cfgNumber = 0

    for cfg in data.configurations:
        cfgNumber = cfgNumber + 1
        if len(data.configurations) > 1:
<<<<<<< HEAD
            print('Checking ' + dumpfile + ', config "' + cfg.name + '"...')
=======
            printStatus('Checking ' + arg + ', config "' + cfg.name + '"...')
>>>>>>> fc1d62fd

        if cfgNumber == 1:
            misra_3_1(data.rawTokens)
            misra_4_1(data.rawTokens)
        misra_5_1(cfg)
        misra_5_2(cfg)
        misra_5_3(cfg)
        misra_5_4(cfg)
        misra_5_5(cfg)
        # 6.1 require updates in Cppcheck (type info for bitfields are lost)
        # 6.2 require updates in Cppcheck (type info for bitfields are lost)
        if cfgNumber == 1:
            misra_7_1(data.rawTokens)
            misra_7_3(data.rawTokens)
        misra_8_11(cfg)
        misra_8_12(cfg)
        if cfgNumber == 1:
            misra_8_14(data.rawTokens)
            misra_9_5(data.rawTokens)
        misra_10_4(cfg)
        misra_10_6(cfg)
        misra_10_8(cfg)
        misra_11_3(cfg)
        misra_11_4(cfg)
        misra_11_5(cfg)
        misra_11_6(cfg)
        misra_11_7(cfg)
        misra_11_8(cfg)
        misra_11_9(cfg)
        if cfgNumber == 1:
            misra_12_1_sizeof(data.rawTokens)
        misra_12_1(cfg)
        misra_12_2(cfg)
        misra_12_3(cfg)
        misra_12_4(cfg)
        misra_13_1(cfg)
        misra_13_3(cfg)
        misra_13_4(cfg)
        misra_13_5(cfg)
        misra_13_6(cfg)
        misra_14_1(cfg)
        misra_14_2(cfg)
        misra_14_4(cfg)
        misra_15_1(cfg)
        misra_15_2(cfg)
        misra_15_3(cfg)
        misra_15_5(cfg)
        if cfgNumber == 1:
            misra_15_6(data.rawTokens)
        misra_15_7(cfg)
        misra_16_2(cfg)
        if cfgNumber == 1:
            misra_16_3(data.rawTokens)
        misra_16_4(cfg)
        misra_16_5(cfg)
        misra_16_6(cfg)
        misra_16_7(cfg)
        misra_17_1(cfg)
        if cfgNumber == 1:
            misra_17_6(data.rawTokens)
        misra_17_8(cfg)
        misra_18_5(cfg)
        misra_18_8(cfg)
        misra_19_2(cfg)
        misra_20_1(cfg)
        misra_20_2(cfg)
        if cfgNumber == 1:
            misra_20_3(data.rawTokens)
        misra_20_4(cfg)
        misra_20_5(cfg)
        misra_20_13(cfg)
        misra_20_14(cfg)
        misra_21_3(cfg)
        misra_21_4(cfg)
        misra_21_5(cfg)
        misra_21_6(cfg)
        misra_21_7(cfg)
        misra_21_8(cfg)
        misra_21_9(cfg)
        misra_21_10(cfg)
        misra_21_11(cfg)
        # 22.4 is already covered by Cppcheck writeReadOnlyFile
    if VERIFY:
        exitCode = 0
        for expected in VERIFY_EXPECTED:
            if expected not in VERIFY_ACTUAL:
                print('Expected but not seen: ' + expected)
                exitCode = 1
        for actual in VERIFY_ACTUAL:
            if actual not in VERIFY_EXPECTED:
                print('Not expected: ' + actual)
                exitCode = 1
<<<<<<< HEAD
        sys.exit(exitCode)


parser = argparse.ArgumentParser()
parser.add_argument("--rule-texts", type=str, help="Path to text file of MISRA rules")
parser.add_argument("--suppress-rules", type=str, help="MISRA rules to suppress (comma-separated)")
parser.add_argument("-verify", help=argparse.SUPPRESS, action="store_true")
parser.add_argument("-generate-table", help=argparse.SUPPRESS, action="store_true")
parser.add_argument("file", help="Path of dump file from cppcheck")
args = parser.parse_args()

if args.generate_table:
    generateTable()
else:
    if args.verify:
        VERIFY = True
    if args.rule_texts:
        filename = os.path.normpath(args.rule_texts)
        if not os.path.isfile(filename):
            print('Fatal error: file is not found: ' + filename)
            sys.exit(1)
        loadRuleTexts(filename)
    if args.suppress_rules:
        setSuppressionList(args.suppress_rules)
    if args.file:
        parseDump(args.file)
=======

if not VERIFY:
    if len(VIOLATIONS) > 0:
        if SHOW_SUMMARY:
            print("\nRule violations found: %d\n"%(len(VIOLATIONS)))
        exitCode = 1

sys.exit(exitCode)
>>>>>>> fc1d62fd
<|MERGE_RESOLUTION|>--- conflicted
+++ resolved
@@ -39,9 +39,11 @@
 VERIFY_ACTUAL = []
 VIOLATIONS = []
 
+
 def printStatus(*args, **kwargs):
     if not QUIET:
         print(*args, **kwargs)
+
 
 def reportError(location, num1, num2):
     if VERIFY:
@@ -57,16 +59,11 @@
         elif len(ruleTexts) == 0:
             errmsg = 'misra violation (use --rule-texts=<file> to get proper output) [' + id + ']'
         else:
-<<<<<<< HEAD
             errmsg = 'misra violation (no description found for rule) [' + id + ']'
         sys.stderr.write('[' + location.file + ':' + str(location.linenr) + '] (style): ' + errmsg + '\n')
-=======
-            return
-        errmsg = '[' + location.file + ':' + str(location.linenr) + '] (style): ' + errmsg + '\n'
-        sys.stderr.write(errmsg)
->>>>>>> fc1d62fd
 
         VIOLATIONS.append(errmsg)
+
 
 def simpleMatch(token, pattern):
     for p in pattern.split(' '):
@@ -558,10 +555,6 @@
                         reportError(scopename2.bodyStart, 5, 2)
 
 
-<<<<<<< HEAD
-=======
-
->>>>>>> fc1d62fd
 def misra_5_3(data):
     enum = []
     scopeVars = {}
@@ -613,6 +606,7 @@
         for scope in data.scopes:
             if (scope.className and scope.className[:31] == e[:31]):
                 reportError(scope.bodyStart, 5, 3)
+
 
 def misra_5_4(data):
     macro = {}
@@ -1636,36 +1630,8 @@
             print(num[:8] + s)
     sys.exit(1)
 
-<<<<<<< HEAD
 
 def parseDump(dumpfile):
-=======
-for arg in sys.argv[1:]:
-    if arg == '-verify':
-        VERIFY = True
-    elif arg.startswith('--rule-texts='):
-        filename = arg[13:]
-        if not os.path.isfile(filename):
-            print('Fatal error: file is not found: ' + filename)
-            sys.exit(1)
-        loadRuleTexts(filename)
-    elif ".dump" in arg:
-        continue
-    elif arg == "-generate-table":
-        generateTable()
-    elif arg == "--no-summary":
-        SHOW_SUMMARY = False
-    elif arg == "--quiet":
-        QUIET = True
-    else:
-        print('Fatal error: unhandled argument ' + arg)
-        sys.exit(1)
-
-exitCode = 0
-for arg in sys.argv[1:]:
-    if not arg.endswith('.dump'):
-        continue
->>>>>>> fc1d62fd
 
     data = cppcheckdata.parsedump(dumpfile)
 
@@ -1686,22 +1652,14 @@
                     if compiled.match(word):
                         VERIFY_EXPECTED.append(str(tok.linenr) + ':' + word)
     else:
-<<<<<<< HEAD
         print('Checking ' + dumpfile + '...')
-=======
-        printStatus('Checking ' + arg + '...')
->>>>>>> fc1d62fd
 
     cfgNumber = 0
 
     for cfg in data.configurations:
         cfgNumber = cfgNumber + 1
         if len(data.configurations) > 1:
-<<<<<<< HEAD
             print('Checking ' + dumpfile + ', config "' + cfg.name + '"...')
-=======
-            printStatus('Checking ' + arg + ', config "' + cfg.name + '"...')
->>>>>>> fc1d62fd
 
         if cfgNumber == 1:
             misra_3_1(data.rawTokens)
@@ -1784,8 +1742,9 @@
         misra_21_10(cfg)
         misra_21_11(cfg)
         # 22.4 is already covered by Cppcheck writeReadOnlyFile
+
+    exitCode = 0
     if VERIFY:
-        exitCode = 0
         for expected in VERIFY_EXPECTED:
             if expected not in VERIFY_ACTUAL:
                 print('Expected but not seen: ' + expected)
@@ -1794,8 +1753,13 @@
             if actual not in VERIFY_EXPECTED:
                 print('Not expected: ' + actual)
                 exitCode = 1
-<<<<<<< HEAD
-        sys.exit(exitCode)
+    else:
+        if len(VIOLATIONS) > 0:
+            if SHOW_SUMMARY:
+                print("\nRule violations found: %d\n" % (len(VIOLATIONS)))
+            exitCode = 1
+
+    sys.exit(exitCode)
 
 
 parser = argparse.ArgumentParser()
@@ -1820,14 +1784,4 @@
     if args.suppress_rules:
         setSuppressionList(args.suppress_rules)
     if args.file:
-        parseDump(args.file)
-=======
-
-if not VERIFY:
-    if len(VIOLATIONS) > 0:
-        if SHOW_SUMMARY:
-            print("\nRule violations found: %d\n"%(len(VIOLATIONS)))
-        exitCode = 1
-
-sys.exit(exitCode)
->>>>>>> fc1d62fd
+        parseDump(args.file)