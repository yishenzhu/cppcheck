#!/usr/bin/env python
#
# MISRA C 2012 checkers
#
# Example usage of this addon (scan a sourcefile main.cpp)
# cppcheck --dump main.cpp
# python misra.py --rule-texts=<path-to-rule-texts> main.cpp.dump
#
# Limitations: This addon is released as open source. Rule texts can't be freely
# distributed. https://www.misra.org.uk/forum/viewtopic.php?f=56&t=1189
#
# The MISRA standard documents may be obtained from https://www.misra.org.uk
#
# Total number of rules: 143

from __future__ import print_function

import cppcheckdata
import itertools
import sys
import re
import os
import argparse
import codecs
import string

try:
    from itertools import izip as zip
except ImportError:
    pass


def grouped(iterable, n):
<<<<<<< HEAD
    "s -> (s0,s1,s2,...sn-1), (sn,sn+1,sn+2,...s2n-1), (s2n,s2n+1,s2n+2,...s3n-1), ..."
=======
    """s -> (s0,s1,s2,...sn-1), (sn,sn+1,sn+2,...s2n-1), (s2n,s2n+1,s2n+2,...s3n-1), ..."""
>>>>>>> 09eaa412
    return zip(*[iter(iterable)]*n)


typeBits = {
    'CHAR': None,
    'SHORT': None,
    'INT': None,
    'LONG': None,
    'LONG_LONG': None,
    'POINTER': None
}


def simpleMatch(token, pattern):
    for p in pattern.split(' '):
        if not token or token.str != p:
            return False
        token = token.next
    return True


def rawlink(rawtoken):
    if rawtoken.str == '}':
        indent = 0
        while rawtoken:
            if rawtoken.str == '}':
                indent = indent + 1
            elif rawtoken.str == '{':
                indent = indent - 1
                if indent == 0:
                    break
            rawtoken = rawtoken.previous
    else:
        rawtoken = None
    return rawtoken


KEYWORDS = {
    'auto',
    'break',
    'case',
    'char',
    'const',
    'continue',
    'default',
    'do',
    'double',
    'else',
    'enum',
    'extern',
    'float',
    'for',
    'goto',
    'if',
    'int',
    'long',
    'register',
    'return',
    'short',
    'signed',
    'sizeof',
    'static',
    'struct',
    'switch',
    'typedef',
    'union',
    'unsigned',
    'void',
    'volatile',
    'while'
}


def getEssentialTypeCategory(expr):
    if not expr:
        return None
    if expr.str == ',':
        return getEssentialTypeCategory(expr.astOperand2)
    if expr.str in ('<', '<=', '==', '!=', '>=', '>', '&&', '||', '!'):
        return 'bool'
    if expr.str in ('<<', '>>'):
        # TODO this is incomplete
        return getEssentialTypeCategory(expr.astOperand1)
    if len(expr.str) == 1 and expr.str in '+-*/%&|^':
        # TODO this is incomplete
        e1 = getEssentialTypeCategory(expr.astOperand1)
        e2 = getEssentialTypeCategory(expr.astOperand2)
        #print('{0}: {1} {2}'.format(expr.str, e1, e2))
        if e1 and e2 and e1 == e2:
            return e1
        if expr.valueType:
            return expr.valueType.sign
    if expr.valueType and expr.valueType.typeScope:
        return "enum<" + expr.valueType.typeScope.className + ">"
    if expr.variable:
        typeToken = expr.variable.typeStartToken
        while typeToken:
            if typeToken.valueType:
                if typeToken.valueType.type == 'bool':
                    return typeToken.valueType.type
                if typeToken.valueType.type in ('float', 'double', 'long double'):
                    return "float"
                if typeToken.valueType.sign:
                    return typeToken.valueType.sign
            typeToken = typeToken.next
    if expr.valueType:
        return expr.valueType.sign
    return None


def getEssentialCategorylist(operand1, operand2):
    if not operand1 or not operand2:
        return None, None
    if (operand1.str in ('++', '--') or
            operand2.str in ('++', '--')):
        return None, None
    if ((operand1.valueType and operand1.valueType.pointer) or
            (operand2.valueType and operand2.valueType.pointer)):
        return None, None
    e1 = getEssentialTypeCategory(operand1)
    e2 = getEssentialTypeCategory(operand2)
    return e1, e2


def getEssentialType(expr):
    if not expr:
        return None
    if expr.variable:
        typeToken = expr.variable.typeStartToken
        while typeToken and typeToken.isName:
            if typeToken.str in ('char', 'short', 'int', 'long', 'float', 'double'):
                return typeToken.str
            typeToken = typeToken.next

    elif expr.astOperand1 and expr.astOperand2 and expr.str in ('+', '-', '*', '/', '%', '&', '|', '^', '>>', "<<", "?", ":"):
        if expr.astOperand1.valueType and expr.astOperand1.valueType.pointer > 0:
            return None
        if expr.astOperand2.valueType and expr.astOperand2.valueType.pointer > 0:
            return None
        e1 = getEssentialType(expr.astOperand1)
        e2 = getEssentialType(expr.astOperand2)
        if not e1 or not e2:
            return None
        types = ['bool', 'char', 'short', 'int', 'long', 'long long']
        try:
            i1 = types.index(e1)
            i2 = types.index(e2)
            if i2 >= i1:
                return types[i2]
            return types[i1]
        except ValueError:
            return None
    elif expr.str == "~":
        e1 = getEssentialType(expr.astOperand1)
        return e1

    return None


def bitsOfEssentialType(expr):
    type = getEssentialType(expr)
    if type is None:
        return 0
    if type == 'char':
        return typeBits['CHAR']
    if type == 'short':
        return typeBits['SHORT']
    if type == 'int':
        return typeBits['INT']
    if type == 'long':
        return typeBits['LONG']
    if type == 'long long':
        return typeBits['LONG_LONG']
    return 0


def isCast(expr):
    if not expr or expr.str != '(' or not expr.astOperand1 or expr.astOperand2:
        return False
    if simpleMatch(expr, '( )'):
        return False
    return True


def isFunctionCall(expr):
    if not expr:
        return False
    if expr.str != '(' or not expr.astOperand1:
        return False
    if expr.astOperand1 != expr.previous:
        return False
    if expr.astOperand1.str in KEYWORDS:
        return False
    return True


def hasExternalLinkage(var):
    return var.isGlobal and not var.isStatic


def countSideEffects(expr):
    if not expr or expr.str in (',', ';'):
        return 0
    ret = 0
    if expr.str in ('++', '--', '='):
        ret = 1
    return ret + countSideEffects(expr.astOperand1) + countSideEffects(expr.astOperand2)


def getForLoopExpressions(forToken):
    if not forToken or forToken.str != 'for':
        return None
    lpar = forToken.next
    if not lpar or lpar.str != '(':
        return None
    if not lpar.astOperand2 or lpar.astOperand2.str != ';':
        return None
    if not lpar.astOperand2.astOperand2 or lpar.astOperand2.astOperand2.str != ';':
        return None
    return [lpar.astOperand2.astOperand1,
            lpar.astOperand2.astOperand2.astOperand1,
            lpar.astOperand2.astOperand2.astOperand2]


def findCounterTokens(cond):
    if not cond:
        return []
    if cond.str in ['&&', '||']:
        c = findCounterTokens(cond.astOperand1)
        c.extend(findCounterTokens(cond.astOperand2))
        return c
    ret = []
    if ((cond.isArithmeticalOp and cond.astOperand1 and cond.astOperand2) or
            (cond.isComparisonOp and cond.astOperand1 and cond.astOperand2)):
        if cond.astOperand1.isName:
            ret.append(cond.astOperand1)
        if cond.astOperand2.isName:
            ret.append(cond.astOperand2)
        if cond.astOperand1.isOp:
            ret.extend(findCounterTokens(cond.astOperand1))
        if cond.astOperand2.isOp:
            ret.extend(findCounterTokens(cond.astOperand2))
    return ret


def isFloatCounterInWhileLoop(whileToken):
    if not simpleMatch(whileToken, 'while ('):
        return False
    lpar = whileToken.next
    rpar = lpar.link
    counterTokens = findCounterTokens(lpar.astOperand2)
    whileBodyStart = None
    if simpleMatch(rpar, ') {'):
        whileBodyStart = rpar.next
    elif simpleMatch(whileToken.previous, '} while') and simpleMatch(whileToken.previous.link.previous, 'do {'):
        whileBodyStart = whileToken.previous.link
    else:
        return False
    token = whileBodyStart
    while token != whileBodyStart.link:
        token = token.next
        for counterToken in counterTokens:
            if not counterToken.valueType or not counterToken.valueType.isFloat():
                continue
            if token.isAssignmentOp and token.astOperand1.str == counterToken.str:
                return True
            if token.str == counterToken.str and token.astParent and token.astParent.str in ('++', '--'):
                return True
    return False


def hasSideEffectsRecursive(expr):
    if not expr:
        return False
    if expr.str == '=' and expr.astOperand1 and expr.astOperand1.str == '[':
        prev = expr.astOperand1.previous
        if prev and (prev.str == '{' or prev.str == '{'):
            return hasSideEffectsRecursive(expr.astOperand2)
    if expr.str == '=' and expr.astOperand1 and expr.astOperand1.str == '.':
        e = expr.astOperand1
        while e and e.str == '.' and e.astOperand2:
            e = e.astOperand1
        if e and e.str == '.':
            return False
    if expr.str in ('++', '--', '='):
        return True
    # Todo: Check function calls
    return hasSideEffectsRecursive(expr.astOperand1) or hasSideEffectsRecursive(expr.astOperand2)


def isBoolExpression(expr):
    if not expr:
        return False
    if expr.valueType and (expr.valueType.type == 'bool' or expr.valueType.bits == 1):
        return True
    return expr.str in ['!', '==', '!=', '<', '<=', '>', '>=', '&&', '||', '0', '1', 'true', 'false']


def isConstantExpression(expr):
    if expr.isNumber:
        return True
    if expr.isName:
        return False
    if simpleMatch(expr.previous, 'sizeof ('):
        return True
    if expr.astOperand1 and not isConstantExpression(expr.astOperand1):
        return False
    if expr.astOperand2 and not isConstantExpression(expr.astOperand2):
        return False
    return True


def isUnsignedInt(expr):
    # TODO this function is very incomplete. use ValueType?
    if not expr:
        return False
    if expr.isNumber:
        return 'u' in expr.str or 'U' in expr.str
    if expr.str in ('+', '-', '*', '/', '%'):
        return isUnsignedInt(expr.astOperand1) or isUnsignedInt(expr.astOperand2)
    return False


def getPrecedence(expr):
    if not expr:
        return 16
    if not expr.astOperand1 or not expr.astOperand2:
        return 16
    if expr.str in ('*', '/', '%'):
        return 12
    if expr.str in ('+', '-'):
        return 11
    if expr.str in ('<<', '>>'):
        return 10
    if expr.str in ('<', '>', '<=', '>='):
        return 9
    if expr.str in ('==', '!='):
        return 8
    if expr.str == '&':
        return 7
    if expr.str == '^':
        return 6
    if expr.str == '|':
        return 5
    if expr.str == '&&':
        return 4
    if expr.str == '||':
        return 3
    if expr.str in ('?', ':'):
        return 2
    if expr.isAssignmentOp:
        return 1
    if expr.str == ',':
        return 0
    return -1


def findRawLink(token):
    tok1 = None
    tok2 = None
    forward = False

    if token.str in '{([':
        tok1 = token.str
        tok2 = '})]'['{(['.find(token.str)]
        forward = True
    elif token.str in '})]':
        tok1 = token.str
        tok2 = '{(['['})]'.find(token.str)]
        forward = False
    else:
        return None

    # try to find link
    indent = 0
    while token:
        if token.str == tok1:
            indent = indent + 1
        elif token.str == tok2:
            if indent <= 1:
                return token
            indent = indent - 1
        if forward is True:
            token = token.next
        else:
            token = token.previous

    # raw link not found
    return None


def numberOfParentheses(tok1, tok2):
    while tok1 and tok1 != tok2:
        if tok1.str == '(' or tok1.str == ')':
            return False
        tok1 = tok1.next
    return tok1 == tok2


def findGotoLabel(gotoToken):
    label = gotoToken.next.str
    tok = gotoToken.next.next
    while tok:
        if tok.str == '}' and tok.scope.type == 'Function':
            break
        if tok.str == label and tok.next.str == ':':
            return tok
        tok = tok.next
    return None


def findInclude(directives, header):
    for directive in directives:
        if directive.str == '#include ' + header:
            return directive
    return None


# Get function arguments
def getArgumentsRecursive(tok, arguments):
    if tok is None:
        return
    if tok.str == ',':
        getArgumentsRecursive(tok.astOperand1, arguments)
        getArgumentsRecursive(tok.astOperand2, arguments)
    else:
        arguments.append(tok)


def getArguments(ftok):
    arguments = []
    getArgumentsRecursive(ftok.astOperand2, arguments)
    return arguments


def isalnum(c):
    return c in string.digits or c in string.ascii_letters


def isHexEscapeSequence(symbols):
    """Checks that given symbols are valid hex escape sequence.
<<<<<<< HEAD
=======

    hexadecimal-escape-sequence:
            \\x hexadecimal-digit
            hexadecimal-escape-sequence hexadecimal-digit

    Reference: n1570 6.4.4.4"""
    if len(symbols) < 3 or symbols[:2] != '\\x':
        return False
    return all([s in string.hexdigits for s in symbols[2:]])


def isOctalEscapeSequence(symbols):
    r"""Checks that given symbols are valid octal escape sequence:

     octal-escape-sequence:
             \ octal-digit
             \ octal-digit octal-digit
             \ octal-digit octal-digit octal-digit

    Reference: n1570 6.4.4.4"""
    if len(symbols) not in range(2, 5) or symbols[0] != '\\':
        return False
    return all([s in string.octdigits for s in symbols[1:]])
>>>>>>> 09eaa412

    hexadecimal-escape-sequence:
            \\x hexadecimal-digit
            hexadecimal-escape-sequence hexadecimal-digit

    Reference: n1570 6.4.4.4"""
    if len(symbols) < 3 or symbols[:2] != '\\x':
        return False
    return all([s in string.hexdigits for s in symbols[2:]])

<<<<<<< HEAD
=======
def isSimpleEscapeSequence(symbols):
    """Checks that given symbols are simple escape sequence.
    Reference: n1570 6.4.4.4"""
    if len(symbols) != 2 or symbols[0] != '\\':
        return False
    return symbols[1] in ("'", '"', '?', '\\', 'a', 'b', 'f', 'n', 'r', 't', 'v')
>>>>>>> 09eaa412

def isOctalEscapeSequence(symbols):
    """Checks that given symbols are valid octal escape sequence:

<<<<<<< HEAD
     octal-escape-sequence:
             \ octal-digit
             \ octal-digit octal-digit
             \ octal-digit octal-digit octal-digit

    Reference: n1570 6.4.4.4"""
    if len(symbols) not in range(2, 5) or symbols[0] != '\\':
        return False
    return all([s in string.octdigits for s in symbols[1:]])


def isSimpleEscapeSequence(symbols):
    """Checks that given symbols are simple escape sequence.
    Reference: n1570 6.4.4.4"""
    if len(symbols) != 2 or symbols[0] != '\\':
        return False
    return symbols[1] in ("'", '"', '?', '\\', 'a', 'b', 'f', 'n', 'r', 't', 'v')


=======
>>>>>>> 09eaa412
def hasNumericEscapeSequence(symbols):
    """Check that given string contains octal or hexadecimal escape sequences."""
    if '\\' not in symbols:
        return False
    for c, cn in grouped(symbols, 2):
        if c == '\\' and cn in ('x' + string.octdigits):
            return True
    return False


def isNoReturnScope(tok):
    if tok is None or tok.str != '}':
        return False
    if tok.previous is None or tok.previous.str != ';':
        return False
    if simpleMatch(tok.previous.previous, 'break ;'):
        return True
    prev = tok.previous.previous
    while prev and prev.str not in ';{}':
        if prev.str in '])':
            prev = prev.link
        prev = prev.previous
    if prev and prev.next.str in ['throw', 'return']:
        return True
    return False


class Define:
    def __init__(self, directive):
        self.args = []
        self.expansionList = ''

        res = re.match(r'#define [A-Za-z0-9_]+\(([A-Za-z0-9_,]+)\)[ ]+(.*)', directive.str)
        if res is None:
            return

        self.args = res.group(1).split(',')
        self.expansionList = res.group(2)


def getAddonRules():
    """Returns dict of MISRA rules handled by this addon."""
    addon_rules = []
    compiled = re.compile(r'.*def[ ]+misra_([0-9]+)_([0-9]+)[(].*')
    for line in open(__file__):
        res = compiled.match(line)
        if res is None:
            continue
        addon_rules.append(res.group(1) + '.' + res.group(2))
    return addon_rules


def getCppcheckRules():
    """Returns list of rules handled by cppcheck."""
    return ['1.3', '2.1', '2.2', '2.4', '2.6', '8.3', '12.2', '13.2', '13.6',
            '14.3', '17.5', '18.1', '18.2', '18.3', '18.6', '20.6',
            '22.1', '22.2', '22.4', '22.6']


def generateTable():
    # print table
    numberOfRules = {}
    numberOfRules[1] = 3
    numberOfRules[2] = 7
    numberOfRules[3] = 2
    numberOfRules[4] = 2
    numberOfRules[5] = 9
    numberOfRules[6] = 2
    numberOfRules[7] = 4
    numberOfRules[8] = 14
    numberOfRules[9] = 5
    numberOfRules[10] = 8
    numberOfRules[11] = 9
    numberOfRules[12] = 4
    numberOfRules[13] = 6
    numberOfRules[14] = 4
    numberOfRules[15] = 7
    numberOfRules[16] = 7
    numberOfRules[17] = 8
    numberOfRules[18] = 8
    numberOfRules[19] = 2
    numberOfRules[20] = 14
    numberOfRules[21] = 12
    numberOfRules[22] = 6

    # Rules that can be checked with compilers:
    # compiler = ['1.1', '1.2']

    addon = getAddonRules()
    cppcheck = getCppcheckRules()
    for i1 in range(1, 23):
        for i2 in range(1, numberOfRules[i1] + 1):
            num = str(i1) + '.' + str(i2)
            s = ''
            if num in addon:
                s = 'X (Addon)'
            elif num in cppcheck:
                s = 'X (Cppcheck)'
            num = num + '       '
            print(num[:8] + s)


def remove_file_prefix(file_path, prefix):
    """
    Remove a file path prefix from a give path.  leftover
    directory separators at the beginning of a file
    after the removal are also stripped.

    Example:
        '/remove/this/path/file.c'
    with a prefix of:
        '/remove/this/path'
    becomes:
        file.c
    """
    result = None
    if file_path.startswith(prefix):
        result = file_path[len(prefix):]
        # Remove any leftover directory separators at the
        # beginning
        result = result.lstrip('\\/')
    else:
        result = file_path
    return result


class Rule(object):
    """Class to keep rule text and metadata"""

<<<<<<< HEAD
    MISRA_SEVERIY_LEVELS = ['Required', 'Mandatory', 'Advisory']
=======
    MISRA_SEVERITY_LEVELS = ['Required', 'Mandatory', 'Advisory']
>>>>>>> 09eaa412

    def __init__(self, num1, num2):
        self.num1 = num1
        self.num2 = num2
        self.text = ''
        self.misra_severity = ''

    @property
    def num(self):
        return self.num1 * 100 + self.num2

    @property
    def misra_severity(self):
        return self._misra_severity

    @misra_severity.setter
    def misra_severity(self, val):
<<<<<<< HEAD
        if val in self.MISRA_SEVERIY_LEVELS:
=======
        if val in self.MISRA_SEVERITY_LEVELS:
>>>>>>> 09eaa412
            self._misra_severity = val
        else:
            self._misra_severity = ''

    @property
    def cppcheck_severity(self):
        return 'style'

    def __repr__(self):
        return "%d.%d (%s)" % (self.num1, self.num2, self.misra_severity)


class MisraSettings(object):
    """Hold settings for misra.py script."""

    __slots__ = ["verify", "quiet", "show_summary"]

    def __init__(self, args):
        """
        :param args: Arguments given by argparse.
        """
        self.verify = False
        self.quiet = False
        self.show_summary = True

        if args.verify:
            self.verify = True
        if args.cli:
            self.quiet = True
            self.show_summary = False
        if args.quiet:
            self.quiet = True
        if args.no_summary:
            self.show_summary = False


class MisraChecker:

    def __init__(self, settings, stdversion="c90"):
        """
        :param settings: misra.py script settings.
        """

        self.settings = settings

        # Test validation rules lists
        self.verify_expected    = list()
        self.verify_actual      = list()

        # List of formatted violation messages
        self.violations         = dict()

        # if --rule-texts is specified this dictionary
        # is loaded with descriptions of each rule
        # by rule number (in hundreds).
        # ie rule 1.2 becomes 102
        self.ruleTexts          = dict()

        # Dictionary of dictionaries for rules to suppress
        # Dict1 is keyed by rule number in the hundreds format of
        # Major *  100 + minor. ie Rule 5.2 = (5*100) + 2
        # Dict 2 is keyed by filename.  An entry of None means suppress globally.
        # Each file name entry contains a list of tuples of (lineNumber, symbolName)
        # or an item of None which indicates suppress rule for the entire file.
        # The line and symbol name tuple may have None as either of its elements but
        # should not be None for both.
        self.suppressedRules    = dict()

        # List of suppression extracted from the dumpfile
        self.dumpfileSuppressions = None

        # Prefix to ignore when matching suppression files.
        self.filePrefix = None

        # Number of all violations suppressed per rule
        self.suppressionStats   = dict()

        self.stdversion = stdversion

    def get_num_significant_naming_chars(self, cfg):
        if cfg.standards and cfg.standards.c == "c99":
            return 63
        else:
            return 31

    def misra_3_1(self, rawTokens):
        for token in rawTokens:
            starts_with_double_slash = token.str.startswith('//')
            if token.str.startswith('/*') or starts_with_double_slash:
                s = token.str.lstrip('/')
                if ((not starts_with_double_slash) and '//' in s) or '/*' in s:
                    self.reportError(token, 3, 1)

    def misra_3_2(self, rawTokens):
        for token in rawTokens:
            if token.str.startswith('//'):
                # Check for comment ends with trigraph which might be replaced
                # by a backslash.
                if token.str.endswith('??/'):
                    self.reportError(token, 3, 2)
                # Check for comment which has been merged with subsequent line
                # because it ends with backslash.
                # The last backslash is no more part of the comment token thus
                # check if next token exists and compare line numbers.
<<<<<<< HEAD
                elif (token.next != None) and (token.linenr == token.next.linenr):
=======
                elif (token.next is not None) and (token.linenr == token.next.linenr):
>>>>>>> 09eaa412
                    self.reportError(token, 3, 2)

    def misra_4_1(self, rawTokens):
        for token in rawTokens:
            if (token.str[0] != '"') and (token.str[0] != '\''):
                continue
            if len(token.str) < 3:
                continue

            delimiter = token.str[0]
            symbols = token.str[1:-1]

            # No closing delimiter. This will not compile.
            if token.str[-1] != delimiter:
                continue

            if len(symbols) < 2:
                continue

            if not hasNumericEscapeSequence(symbols):
                continue

            # String literals that contains one or more escape sequences. All of them should be
            # terminated.
            for sequence in ['\\' + t for t in symbols.split('\\')][1:]:
                if (isHexEscapeSequence(sequence) or isOctalEscapeSequence(sequence) or
<<<<<<< HEAD
                    isSimpleEscapeSequence(sequence)):
=======
                        isSimpleEscapeSequence(sequence)):
>>>>>>> 09eaa412
                    continue
                else:
                    self.reportError(token, 4, 1)

    def misra_4_2(self, rawTokens):
        for token in rawTokens:
            if (token.str[0] != '"') or (token.str[-1] != '"'):
                continue
            # Check for trigraph sequence as defined by ISO/IEC 9899:1999
            for sequence in ['??=', '??(', '??/', '??)', '??\'', '??<', '??!', '??>', '??-']:
                if sequence in token.str[1:-1]:
                    # First trigraph sequence match, report error and leave loop.
                    self.reportError(token, 4, 2)
                    break

    def misra_5_1(self, data):
        long_vars = {}
        for var in data.variables:
            if var.nameToken is None:
                continue
            if len(var.nameToken.str) <= 31:
                continue
            if not hasExternalLinkage(var):
                continue
            long_vars.setdefault(var.nameToken.str[:31], []).append(var.nameToken)
        for name_prefix in long_vars:
            tokens = long_vars[name_prefix]
            if len(tokens) < 2:
                continue
            for tok in sorted(tokens, key=lambda t: (t.linenr, t.column))[1:]:
                self.reportError(tok, 5, 1)

    def misra_5_2(self, data):
        scopeVars = {}
        for var in data.variables:
            if var.nameToken is None:
                continue
            if len(var.nameToken.str) <= 31:
                continue
            if var.nameToken.scope not in scopeVars:
                scopeVars.setdefault(var.nameToken.scope, {})["varlist"] = []
                scopeVars.setdefault(var.nameToken.scope, {})["scopelist"] = []
            scopeVars[var.nameToken.scope]["varlist"].append(var)
        for scope in data.scopes:
            if scope.nestedIn and scope.className:
                if scope.nestedIn not in scopeVars:
                    scopeVars.setdefault(scope.nestedIn, {})["varlist"] = []
                    scopeVars.setdefault(scope.nestedIn, {})["scopelist"] = []
                scopeVars[scope.nestedIn]["scopelist"].append(scope)
        for scope in scopeVars:
            if len(scopeVars[scope]["varlist"]) <= 1:
                continue
            for i, variable1 in enumerate(scopeVars[scope]["varlist"]):
                for variable2 in scopeVars[scope]["varlist"][i + 1:]:
                    if variable1.isArgument and variable2.isArgument:
                        continue
                    if hasExternalLinkage(variable1) or hasExternalLinkage(variable2):
                        continue
                    if (variable1.nameToken.str[:31] == variable2.nameToken.str[:31] and
                            variable1.Id != variable2.Id):
                        if int(variable1.nameToken.linenr) > int(variable2.nameToken.linenr):
                            self.reportError(variable1.nameToken, 5, 2)
                        else:
                            self.reportError(variable2.nameToken, 5, 2)
                for innerscope in scopeVars[scope]["scopelist"]:
                    if variable1.nameToken.str[:31] == innerscope.className[:31]:
                        if int(variable1.nameToken.linenr) > int(innerscope.bodyStart.linenr):
                            self.reportError(variable1.nameToken, 5, 2)
                        else:
                            self.reportError(innerscope.bodyStart, 5, 2)
            if len(scopeVars[scope]["scopelist"]) <= 1:
                continue
            for i, scopename1 in enumerate(scopeVars[scope]["scopelist"]):
                for scopename2 in scopeVars[scope]["scopelist"][i + 1:]:
                    if scopename1.className[:31] == scopename2.className[:31]:
                        if int(scopename1.bodyStart.linenr) > int(scopename2.bodyStart.linenr):
                            self.reportError(scopename1.bodyStart, 5, 2)
                        else:
                            self.reportError(scopename2.bodyStart, 5, 2)

    def misra_5_3(self, data):
        num_sign_chars = self.get_num_significant_naming_chars(data)
        enum = []
        scopeVars = {}
        for var in data.variables:
            if var.nameToken is not None:
                if var.nameToken.scope not in scopeVars:
                    scopeVars[var.nameToken.scope] = []
                scopeVars[var.nameToken.scope].append(var)
        for innerScope in data.scopes:
            if innerScope.type == "Enum":
                enum_token = innerScope.bodyStart.next
                while enum_token != innerScope.bodyEnd:
                    if enum_token.values and enum_token.isName:
                        enum.append(enum_token.str)
                    enum_token = enum_token.next
                continue
            if innerScope not in scopeVars:
                continue
            if innerScope.type == "Global":
                continue
            for innerVar in scopeVars[innerScope]:
                outerScope = innerScope.nestedIn
                while outerScope:
                    if outerScope not in scopeVars:
                        outerScope = outerScope.nestedIn
                        continue
                    for outerVar in scopeVars[outerScope]:
                        if innerVar.nameToken.str[:num_sign_chars] == outerVar.nameToken.str[:num_sign_chars]:
                            if outerVar.isArgument and outerScope.type == "Global" and not innerVar.isArgument:
                                continue
                            if int(innerVar.nameToken.linenr) > int(outerVar.nameToken.linenr):
                                self.reportError(innerVar.nameToken, 5, 3)
                            else:
                                self.reportError(outerVar.nameToken, 5, 3)
                    outerScope = outerScope.nestedIn
                for scope in data.scopes:
                    if scope.className and innerVar.nameToken.str[:num_sign_chars] == scope.className[:num_sign_chars]:
                        if int(innerVar.nameToken.linenr) > int(scope.bodyStart.linenr):
                            self.reportError(innerVar.nameToken, 5, 3)
                        else:
                            self.reportError(scope.bodyStart, 5, 3)

                for e in enum:
                    for scope in data.scopes:
                        if scope.className and innerVar.nameToken.str[:num_sign_chars] == e[:num_sign_chars]:
                            if int(innerVar.nameToken.linenr) > int(innerScope.bodyStart.linenr):
                                self.reportError(innerVar.nameToken, 5, 3)
                            else:
                                self.reportError(innerScope.bodyStart, 5, 3)
        for e in enum:
            for scope in data.scopes:
                if scope.className and scope.className[:num_sign_chars] == e[:num_sign_chars]:
                    self.reportError(scope.bodyStart, 5, 3)

    def misra_5_4(self, data):
        num_sign_chars = self.get_num_significant_naming_chars(data)
        macro = {}
        compile_name = re.compile(r'#define ([a-zA-Z0-9_]+)')
        compile_param = re.compile(r'#define ([a-zA-Z0-9_]+)[(]([a-zA-Z0-9_, ]+)[)]')
        for dir in data.directives:
            res1 = compile_name.match(dir.str)
            if res1:
                if dir not in macro:
                    macro.setdefault(dir, {})["name"] = []
                    macro.setdefault(dir, {})["params"] = []
                macro[dir]["name"] = res1.group(1)
            res2 = compile_param.match(dir.str)
            if res2:
                res_gp2 = res2.group(2).split(",")
                res_gp2 = [macroname.replace(" ", "") for macroname in res_gp2]
                macro[dir]["params"].extend(res_gp2)
        for mvar in macro:
            if len(macro[mvar]["params"]) > 0:
                for i, macroparam1 in enumerate(macro[mvar]["params"]):
                    for j, macroparam2 in enumerate(macro[mvar]["params"]):
                        if j > i and macroparam1[:num_sign_chars] == macroparam2[:num_sign_chars]:
                            self.reportError(mvar, 5, 4)

        for x, m_var1 in enumerate(macro):
            for y, m_var2 in enumerate(macro):
                if x < y and macro[m_var1]["name"] != macro[m_var2]["name"] and \
<<<<<<< HEAD
                    macro[m_var1]["name"][:num_sign_chars] == macro[m_var2]["name"][:num_sign_chars]:
=======
                        macro[m_var1]["name"][:num_sign_chars] == macro[m_var2]["name"][:num_sign_chars]:
>>>>>>> 09eaa412
                    if m_var1.linenr > m_var2.linenr:
                        self.reportError(m_var1, 5, 4)
                    else:
                        self.reportError(m_var2, 5, 4)
                for param in macro[m_var2]["params"]:
                    if macro[m_var1]["name"][:num_sign_chars] == param[:num_sign_chars]:
                        if m_var1.linenr > m_var2.linenr:
                            self.reportError(m_var1, 5, 4)
                        else:
                            self.reportError(m_var2, 5, 4)

    def misra_5_5(self, data):
        num_sign_chars = self.get_num_significant_naming_chars(data)
        macroNames = []
        compiled = re.compile(r'#define ([A-Za-z0-9_]+)')
        for dir in data.directives:
            res = compiled.match(dir.str)
            if res:
                macroNames.append(res.group(1))
        for var in data.variables:
            for macro in macroNames:
                if var.nameToken is not None:
                    if var.nameToken.str[:num_sign_chars] == macro[:num_sign_chars]:
                        self.reportError(var.nameToken, 5, 5)
        for scope in data.scopes:
            for macro in macroNames:
                if scope.className and scope.className[:num_sign_chars] == macro[:num_sign_chars]:
                    self.reportError(scope.bodyStart, 5, 5)

    def misra_7_1(self, rawTokens):
        compiled = re.compile(r'^0[0-7]+$')
        for tok in rawTokens:
            if compiled.match(tok.str):
                self.reportError(tok, 7, 1)

    def misra_7_3(self, rawTokens):
        compiled = re.compile(r'^[0-9.uU]+l')
        for tok in rawTokens:
            if compiled.match(tok.str):
                self.reportError(tok, 7, 3)

    def misra_8_11(self, data):
        for var in data.variables:
            if var.isExtern and simpleMatch(var.nameToken.next, '[ ]') and var.nameToken.scope.type == 'Global':
                self.reportError(var.nameToken, 8, 11)

    def misra_8_12(self, data):
        for scope in data.scopes:
            if scope.type != 'Enum':
                continue
            enum_values = []
            implicit_enum_values = []
            e_token = scope.bodyStart.next
            while e_token != scope.bodyEnd:
                if e_token.str == '(':
                    e_token = e_token.link
                    continue
                if e_token.previous.str not in ',{':
                    e_token = e_token.next
                    continue
                if e_token.isName and e_token.values and e_token.valueType and e_token.valueType.typeScope == scope:
                    token_values = [v.intvalue for v in e_token.values]
                    enum_values += token_values
                    if e_token.next.str != "=":
                        implicit_enum_values += token_values
                e_token = e_token.next
            for implicit_enum_value in implicit_enum_values:
                if enum_values.count(implicit_enum_value) != 1:
                    self.reportError(scope.bodyStart, 8, 12)

    def misra_8_14(self, rawTokens):
        for token in rawTokens:
            if token.str == 'restrict':
                self.reportError(token, 8, 14)

    def misra_9_5(self, rawTokens):
        for token in rawTokens:
            if simpleMatch(token, '[ ] = { ['):
                self.reportError(token, 9, 5)

    def misra_10_1(self, data):
        for token in data.tokenlist:
            if not token.isOp:
                continue
            e1 = getEssentialTypeCategory(token.astOperand1)
            e2 = getEssentialTypeCategory(token.astOperand2)
            if not e1 or not e2:
                continue
            if token.str in ['<<', '>>']:
                if e1 != 'unsigned':
                    self.reportError(token, 10, 1)
                elif e2 != 'unsigned' and not token.astOperand2.isNumber:
                    self.reportError(token, 10, 1)

    def misra_10_4(self, data):
        op = {'+', '-', '*', '/', '%', '&', '|', '^', '+=', '-=', ':'}
        for token in data.tokenlist:
            if token.str not in op and not token.isComparisonOp:
                continue
            if not token.astOperand1 or not token.astOperand2:
                continue
            if not token.astOperand1.valueType or not token.astOperand2.valueType:
                continue
            if ((token.astOperand1.str in op or token.astOperand1.isComparisonOp) and
                    (token.astOperand2.str in op or token.astOperand1.isComparisonOp)):
                e1, e2 = getEssentialCategorylist(token.astOperand1.astOperand2, token.astOperand2.astOperand1)
            elif token.astOperand1.str in op or token.astOperand1.isComparisonOp:
                e1, e2 = getEssentialCategorylist(token.astOperand1.astOperand2, token.astOperand2)
            elif token.astOperand2.str in op or token.astOperand2.isComparisonOp:
                e1, e2 = getEssentialCategorylist(token.astOperand1, token.astOperand2.astOperand1)
            else:
                e1, e2 = getEssentialCategorylist(token.astOperand1, token.astOperand2)
            if token.str == "+=" or token.str == "+":
                if e1 == "char" and (e2 == "signed" or e2 == "unsigned"):
                    continue
                if e2 == "char" and (e1 == "signed" or e1 == "unsigned"):
                    continue
            if token.str == "-=" or token.str == "-":
                if e1 == "char" and (e2 == "signed" or e2 == "unsigned"):
                    continue
            if e1 and e2 and (e1.find('Anonymous') != -1 and (e2 == "signed" or e2 == "unsigned")):
                continue
            if e1 and e2 and (e2.find('Anonymous') != -1 and (e1 == "signed" or e1 == "unsigned")):
                continue
            if e1 and e2 and e1 != e2:
                self.reportError(token, 10, 4)

    def misra_10_6(self, data):
        for token in data.tokenlist:
            if token.str != '=' or not token.astOperand1 or not token.astOperand2:
                continue
            if (token.astOperand2.str not in ('+', '-', '*', '/', '%', '&', '|', '^', '>>', "<<", "?", ":", '~') and
                    not isCast(token.astOperand2)):
                continue
            vt1 = token.astOperand1.valueType
            vt2 = token.astOperand2.valueType
            if not vt1 or vt1.pointer > 0:
                continue
            if not vt2 or vt2.pointer > 0:
                continue
            try:
                intTypes = ['char', 'short', 'int', 'long', 'long long']
                index1 = intTypes.index(vt1.type)
                if isCast(token.astOperand2):
                    e = vt2.type
                else:
                    e = getEssentialType(token.astOperand2)
                if not e:
                    continue
                index2 = intTypes.index(e)
                if index1 > index2:
                    self.reportError(token, 10, 6)
            except ValueError:
                pass

    def misra_10_8(self, data):
        for token in data.tokenlist:
            if not isCast(token):
                continue
            if not token.valueType or token.valueType.pointer > 0:
                continue
            if not token.astOperand1.valueType or token.astOperand1.valueType.pointer > 0:
                continue
            if not token.astOperand1.astOperand1:
                continue
            if token.astOperand1.str not in ('+', '-', '*', '/', '%', '&', '|', '^', '>>', "<<", "?", ":", '~'):
                continue
            if token.astOperand1.str != '~' and not token.astOperand1.astOperand2:
                continue
            if token.astOperand1.str == '~':
                e2 = getEssentialTypeCategory(token.astOperand1.astOperand1)
            else:
                e2, e3 = getEssentialCategorylist(token.astOperand1.astOperand1, token.astOperand1.astOperand2)
                if e2 != e3:
                    continue
            e1 = getEssentialTypeCategory(token)
            if e1 != e2:
                self.reportError(token, 10, 8)
            else:
                try:
                    intTypes = ['char', 'short', 'int', 'long', 'long long']
                    index1 = intTypes.index(token.valueType.type)
                    e = getEssentialType(token.astOperand1)
                    if not e:
                        continue
                    index2 = intTypes.index(e)
                    if index1 > index2:
                        self.reportError(token, 10, 8)
                except ValueError:
                    pass

    def misra_11_3(self, data):
        for token in data.tokenlist:
            if not isCast(token):
                continue
            vt1 = token.valueType
            vt2 = token.astOperand1.valueType
            if not vt1 or not vt2:
                continue
            if vt1.type == 'void' or vt2.type == 'void':
                continue
            if (vt1.pointer > 0 and vt1.type == 'record' and
                vt2.pointer > 0 and vt2.type == 'record' and
                    vt1.typeScopeId != vt2.typeScopeId):
                self.reportError(token, 11, 3)
            elif (vt1.pointer == vt2.pointer and vt1.pointer > 0 and
                    vt1.type != vt2.type and vt1.type != 'char'):
                self.reportError(token, 11, 3)

    def misra_11_4(self, data):
        for token in data.tokenlist:
            if not isCast(token):
                continue
            vt1 = token.valueType
            vt2 = token.astOperand1.valueType
            if not vt1 or not vt2:
                continue
            if vt2.pointer > 0 and vt1.pointer == 0 and (vt1.isIntegral() or vt1.isEnum()) and vt2.type != 'void':
                self.reportError(token, 11, 4)
            elif vt1.pointer > 0 and vt2.pointer == 0 and (vt2.isIntegral() or vt2.isEnum())and vt1.type != 'void':
                self.reportError(token, 11, 4)

    def misra_11_5(self, data):
        for token in data.tokenlist:
            if not isCast(token):
                if token.astOperand1 and token.astOperand2 and token.str == "=" and token.next.str != "(":
                    vt1 = token.astOperand1.valueType
                    vt2 = token.astOperand2.valueType
                    if not vt1 or not vt2:
                        continue
                    if vt1.pointer > 0 and vt1.type != 'void' and vt2.pointer == vt1.pointer and vt2.type == 'void':
                        self.reportError(token, 11, 5)
                continue
            if token.astOperand1.astOperand1 and token.astOperand1.astOperand1.str in ('malloc', 'calloc', 'realloc', 'free'):
                continue
            vt1 = token.valueType
            vt2 = token.astOperand1.valueType
            if not vt1 or not vt2:
                continue
            if vt1.pointer > 0 and vt1.type != 'void' and vt2.pointer == vt1.pointer and vt2.type == 'void':
                self.reportError(token, 11, 5)

    def misra_11_6(self, data):
        for token in data.tokenlist:
            if not isCast(token):
                continue
            if token.astOperand1.astOperand1:
                continue
            vt1 = token.valueType
            vt2 = token.astOperand1.valueType
            if not vt1 or not vt2:
                continue
            if vt1.pointer == 1 and vt1.type == 'void' and vt2.pointer == 0 and token.astOperand1.str != "0":
                self.reportError(token, 11, 6)
            elif vt1.pointer == 0 and vt1.type != 'void' and vt2.pointer == 1 and vt2.type == 'void':
                self.reportError(token, 11, 6)

    def misra_11_7(self, data):
        for token in data.tokenlist:
            if not isCast(token):
                continue
            vt1 = token.valueType
            vt2 = token.astOperand1.valueType
            if not vt1 or not vt2:
                continue
            if token.astOperand1.astOperand1:
                continue
            if (vt2.pointer > 0 and vt1.pointer == 0 and
                    not vt1.isIntegral() and not vt1.isEnum() and
                    vt1.type != 'void'):
                self.reportError(token, 11, 7)
            elif (vt1.pointer > 0 and vt2.pointer == 0 and
                    not vt2.isIntegral() and not vt2.isEnum() and
                    vt1.type != 'void'):
                self.reportError(token, 11, 7)

    def misra_11_8(self, data):
        # TODO: reuse code in CERT-EXP05
        for token in data.tokenlist:
            if isCast(token):
                # C-style cast
                if not token.valueType:
                    continue
                if not token.astOperand1.valueType:
                    continue
                if token.valueType.pointer == 0:
                    continue
                if token.astOperand1.valueType.pointer == 0:
                    continue
                const1 = token.valueType.constness
                const2 = token.astOperand1.valueType.constness
                if (const1 % 2) < (const2 % 2):
                    self.reportError(token, 11, 8)

            elif token.str == '(' and token.astOperand1 and token.astOperand2 and token.astOperand1.function:
                # Function call
                function = token.astOperand1.function
                arguments = getArguments(token)
                for argnr, argvar in function.argument.items():
                    if argnr < 1 or argnr > len(arguments):
                        continue
                    if not argvar.isPointer:
                        continue
                    argtok = arguments[argnr - 1]
                    if not argtok.valueType:
                        continue
                    if argtok.valueType.pointer == 0:
                        continue
                    const1 = argvar.constness
                    const2 = arguments[argnr - 1].valueType.constness
                    if (const1 % 2) < (const2 % 2):
                        self.reportError(token, 11, 8)

    def misra_11_9(self, data):
        for token in data.tokenlist:
            if token.astOperand1 and token.astOperand2 and token.str in ["=", "==", "!=", "?", ":"]:
                vt1 = token.astOperand1.valueType
                vt2 = token.astOperand2.valueType
                if not vt1 or not vt2:
                    continue
                if vt1.pointer > 0 and vt2.pointer == 0 and token.astOperand2.str == "NULL":
                    continue
                if (token.astOperand2.values and vt1.pointer > 0 and
                        vt2.pointer == 0 and token.astOperand2.values):
                    for val in token.astOperand2.values:
                        if val.intvalue == 0:
                            self.reportError(token, 11, 9)

    def misra_12_1_sizeof(self, rawTokens):
        state = 0
        compiled = re.compile(r'^[a-zA-Z_]')
        for tok in rawTokens:
            if tok.str.startswith('//') or tok.str.startswith('/*'):
                continue
            if tok.str == 'sizeof':
                state = 1
            elif state == 1:
                if compiled.match(tok.str):
                    state = 2
                else:
                    state = 0
            elif state == 2:
                if tok.str in ('+', '-', '*', '/', '%'):
                    self.reportError(tok, 12, 1)
                else:
                    state = 0

    def misra_12_1(self, data):
        for token in data.tokenlist:
            p = getPrecedence(token)
            if p < 2 or p > 12:
                continue
            p1 = getPrecedence(token.astOperand1)
            if p < p1 <= 12 and numberOfParentheses(token.astOperand1, token):
                self.reportError(token, 12, 1)
                continue
            p2 = getPrecedence(token.astOperand2)
            if p < p2 <= 12 and numberOfParentheses(token, token.astOperand2):
                self.reportError(token, 12, 1)
                continue

    def misra_12_2(self, data):
        for token in data.tokenlist:
            if not (token.str in ('<<', '>>')):
                continue
            if (not token.astOperand2) or (not token.astOperand2.values):
                continue
            maxval = 0
            for val in token.astOperand2.values:
                if val.intvalue and val.intvalue > maxval:
                    maxval = val.intvalue
            if maxval == 0:
                continue
            sz = bitsOfEssentialType(token.astOperand1)
            if sz <= 0:
                continue
            if maxval >= sz:
                self.reportError(token, 12, 2)

    def misra_12_3(self, data):
        for token in data.tokenlist:
            if token.str != ',' or token.scope.type == 'Enum' or \
                    token.scope.type == 'Class' or token.scope.type == 'Global':
                continue
            if token.astParent and token.astParent.str in ['(', ',', '{']:
                continue
            self.reportError(token, 12, 3)

    def misra_12_4(self, data):
        if typeBits['INT'] == 16:
            max_uint = 0xffff
        elif typeBits['INT'] == 32:
            max_uint = 0xffffffff
        else:
            return

        for token in data.tokenlist:
            if (not isConstantExpression(token)) or (not isUnsignedInt(token)):
                continue
            if not token.values:
                continue
            for value in token.values:
                if value.intvalue < 0 or value.intvalue > max_uint:
                    self.reportError(token, 12, 4)
                    break

    def misra_13_1(self, data):
        for token in data.tokenlist:
            if not simpleMatch(token, '= {'):
                continue
            init = token.next
            if hasSideEffectsRecursive(init):
                self.reportError(init, 13, 1)

    def misra_13_3(self, data):
        for token in data.tokenlist:
            if token.str not in ('++', '--'):
                continue
            astTop = token
            while astTop.astParent and astTop.astParent.str not in (',', ';'):
                astTop = astTop.astParent
            if countSideEffects(astTop) >= 2:
                self.reportError(astTop, 13, 3)

    def misra_13_4(self, data):
        for token in data.tokenlist:
            if token.str != '=':
                continue
            if not token.astParent:
                continue
            if token.astOperand1.str == '[' and token.astOperand1.previous.str in ('{', ','):
                continue
            if not (token.astParent.str in [',', ';', '{']):
                self.reportError(token, 13, 4)

    def misra_13_5(self, data):
        for token in data.tokenlist:
            if token.isLogicalOp and hasSideEffectsRecursive(token.astOperand2):
                self.reportError(token, 13, 5)

    def misra_13_6(self, data):
        for token in data.tokenlist:
            if token.str == 'sizeof' and hasSideEffectsRecursive(token.next):
                self.reportError(token, 13, 6)

    def misra_14_1(self, data):
        for token in data.tokenlist:
            if token.str == 'for':
                exprs = getForLoopExpressions(token)
                if not exprs:
                    continue
                for counter in findCounterTokens(exprs[1]):
                    if counter.valueType and counter.valueType.isFloat():
                        self.reportError(token, 14, 1)
            elif token.str == 'while':
                if isFloatCounterInWhileLoop(token):
                    self.reportError(token, 14, 1)

    def misra_14_2(self, data):
        for token in data.tokenlist:
            expressions = getForLoopExpressions(token)
            if not expressions:
                continue
            if expressions[0] and not expressions[0].isAssignmentOp:
                self.reportError(token, 14, 2)
            elif hasSideEffectsRecursive(expressions[1]):
                self.reportError(token, 14, 2)

    def misra_14_4(self, data):
        for token in data.tokenlist:
            if token.str != '(':
                continue
            if not token.astOperand1 or not (token.astOperand1.str in ['if', 'while']):
                continue
            if not isBoolExpression(token.astOperand2):
                self.reportError(token, 14, 4)

    def misra_15_1(self, data):
        for token in data.tokenlist:
            if token.str == "goto":
                self.reportError(token, 15, 1)

    def misra_15_2(self, data):
        for token in data.tokenlist:
            if token.str != 'goto':
                continue
            if (not token.next) or (not token.next.isName):
                continue
            if not findGotoLabel(token):
                self.reportError(token, 15, 2)

    def misra_15_3(self, data):
        for token in data.tokenlist:
            if token.str != 'goto':
                continue
            if (not token.next) or (not token.next.isName):
                continue
            tok = findGotoLabel(token)
            if not tok:
                continue
            scope = token.scope
            while scope and scope != tok.scope:
                scope = scope.nestedIn
            if not scope:
                self.reportError(token, 15, 3)

    def misra_15_5(self, data):
        for token in data.tokenlist:
            if token.str == 'return' and token.scope.type != 'Function':
                self.reportError(token, 15, 5)

    def misra_15_6(self, rawTokens):
        state = 0
        indent = 0
        tok1 = None
        for token in rawTokens:
            if token.str in ['if', 'for', 'while']:
                if simpleMatch(token.previous, '# if'):
                    continue
                if simpleMatch(token.previous, "} while"):
                    # is there a 'do { .. } while'?
                    start = rawlink(token.previous)
                    if start and simpleMatch(start.previous, 'do {'):
                        continue
                if state == 2:
                    self.reportError(tok1, 15, 6)
                state = 1
                indent = 0
                tok1 = token
            elif token.str == 'else':
                if simpleMatch(token.previous, '# else'):
                    continue
                if simpleMatch(token, 'else if'):
                    continue
                if state == 2:
                    self.reportError(tok1, 15, 6)
                state = 2
                indent = 0
                tok1 = token
            elif state == 1:
                if indent == 0 and token.str != '(':
                    state = 0
                    continue
                if token.str == '(':
                    indent = indent + 1
                elif token.str == ')':
                    if indent == 0:
                        state = 0
                    elif indent == 1:
                        state = 2
                    indent = indent - 1
            elif state == 2:
                if token.str.startswith('//') or token.str.startswith('/*'):
                    continue
                state = 0
                if token.str != '{':
                    self.reportError(tok1, 15, 6)

    def misra_15_7(self, data):
        for scope in data.scopes:
            if scope.type != 'Else':
                continue
            if not simpleMatch(scope.bodyStart, '{ if ('):
                continue
            if scope.bodyStart.column > 0:
                continue
            tok = scope.bodyStart.next.next.link
            if not simpleMatch(tok, ') {'):
                continue
            tok = tok.next.link
            if not simpleMatch(tok, '} else'):
                self.reportError(tok, 15, 7)

    # TODO add 16.1 rule

    def misra_16_2(self, data):
        for token in data.tokenlist:
            if token.str == 'case' and token.scope.type != 'Switch':
                self.reportError(token, 16, 2)

    def misra_16_3(self, rawTokens):
        STATE_NONE = 0   # default state, not in switch case/default block
        STATE_BREAK = 1  # break/comment is seen but not its ';'
        STATE_OK = 2     # a case/default is allowed (we have seen 'break;'/'comment'/'{'/attribute)
        STATE_SWITCH = 3 # walking through switch statement scope

        state = STATE_NONE
        end_swtich_token = None  # end '}' for the switch scope
        for token in rawTokens:
            # Find switch scope borders
            if token.str == 'switch':
                state = STATE_SWITCH
            if state == STATE_SWITCH:
                if token.str == '{':
                    end_swtich_token = findRawLink(token)
                else:
                    continue

            if token.str == 'break' or token.str == 'return' or token.str == 'throw':
                state = STATE_BREAK
            elif token.str == ';':
                if state == STATE_BREAK:
                    state = STATE_OK
                elif token.next and token.next == end_swtich_token:
                    self.reportError(token.next, 16, 3)
                else:
                    state = STATE_NONE
            elif token.str.startswith('/*') or token.str.startswith('//'):
                if 'fallthrough' in token.str.lower():
                    state = STATE_OK
            elif simpleMatch(token, '[ [ fallthrough ] ] ;'):
                state = STATE_BREAK
            elif token.str == '{':
                state = STATE_OK
            elif token.str == '}' and state == STATE_OK:
                # is this {} an unconditional block of code?
                prev = findRawLink(token)
                if prev:
                    prev = prev.previous
                    while prev and prev.str[:2] in ('//', '/*'):
                        prev = prev.previous
                if (prev is None) or (prev.str not in ':;{}'):
                    state = STATE_NONE
            elif token.str == 'case' or token.str == 'default':
                if state != STATE_OK:
                    self.reportError(token, 16, 3)
                state = STATE_OK

    def misra_16_4(self, data):
        for token in data.tokenlist:
            if token.str != 'switch':
                continue
            if not simpleMatch(token, 'switch ('):
                continue
            if not simpleMatch(token.next.link, ') {'):
                continue
            startTok = token.next.link.next
            tok = startTok.next
            while tok and tok.str != '}':
                if tok.str == '{':
                    tok = tok.link
                elif tok.str == 'default':
                    break
                tok = tok.next
            if tok and tok.str != 'default':
                self.reportError(token, 16, 4)

    def misra_16_5(self, data):
        for token in data.tokenlist:
            if token.str != 'default':
                continue
            if token.previous and token.previous.str == '{':
                continue
            tok2 = token
            while tok2:
                if tok2.str in ('}', 'case'):
                    break
                if tok2.str == '{':
                    tok2 = tok2.link
                tok2 = tok2.next
            if tok2 and tok2.str == 'case':
                self.reportError(token, 16, 5)

    def misra_16_6(self, data):
        for token in data.tokenlist:
            if not (simpleMatch(token, 'switch (') and simpleMatch(token.next.link, ') {')):
                continue
            tok = token.next.link.next.next
            count = 0
            while tok:
                if tok.str in ['break', 'return', 'throw']:
                    count = count + 1
                elif tok.str == '{':
                    tok = tok.link
                    if isNoReturnScope(tok):
                        count = count + 1
                elif tok.str == '}':
                    break
                tok = tok.next
            if count < 2:
                self.reportError(token, 16, 6)

    def misra_16_7(self, data):
        for token in data.tokenlist:
            if simpleMatch(token, 'switch (') and isBoolExpression(token.next.astOperand2):
                self.reportError(token, 16, 7)

    def misra_17_1(self, data):
        for token in data.tokenlist:
            if isFunctionCall(token) and token.astOperand1.str in ('va_list', 'va_arg', 'va_start', 'va_end', 'va_copy'):
                self.reportError(token, 17, 1)
            elif token.str == 'va_list':
                self.reportError(token, 17, 1)

    def misra_17_2(self, data):
        # find recursions..
<<<<<<< HEAD
        def find_recursive_call(search_for_function, direct_call, calls_map, visited=set()):
=======
        def find_recursive_call(search_for_function, direct_call, calls_map, visited=None):
            if visited is None:
                visited = set()
>>>>>>> 09eaa412
            if direct_call == search_for_function:
                return True
            for indirect_call in calls_map.get(direct_call, []):
                if indirect_call == search_for_function:
                    return True
                if indirect_call in visited:
                    # This has already been handled
                    continue
                visited.add(indirect_call)
                if find_recursive_call(search_for_function, indirect_call, calls_map, visited):
                    return True
            return False

        # List functions called in each function
        function_calls = {}
        for scope in data.scopes:
            if scope.type != 'Function':
                continue
            calls = []
            tok = scope.bodyStart
            while tok != scope.bodyEnd:
                tok = tok.next
                if not isFunctionCall(tok):
                    continue
                f = tok.astOperand1.function
                if f is not None and f not in calls:
                    calls.append(f)
            function_calls[scope.function] = calls

        # Report warnings for all recursions..
        for func in function_calls:
            for call in function_calls[func]:
                if not find_recursive_call(func, call, function_calls):
                    # Function call is not recursive
                    continue
                # Warn about all functions calls..
                for scope in data.scopes:
                    if scope.type != 'Function' or scope.function != func:
                        continue
                    tok = scope.bodyStart
                    while tok != scope.bodyEnd:
                        if tok.function and tok.function == call:
                            self.reportError(tok, 17, 2)
                        tok = tok.next
<<<<<<< HEAD

=======
>>>>>>> 09eaa412

    def misra_17_6(self, rawTokens):
        for token in rawTokens:
            if simpleMatch(token, '[ static'):
                self.reportError(token, 17, 6)

    def misra_17_7(self, data):
        for token in data.tokenlist:
            if not token.scope.isExecutable:
                continue
            if token.str != '(' or token.astParent:
                continue
            if not token.previous.isName or token.previous.varId:
                continue
            if token.valueType is None:
                continue
            if token.valueType.type == 'void' and token.valueType.pointer == 0:
                continue
            self.reportError(token, 17, 7)

    def misra_17_8(self, data):
        for token in data.tokenlist:
            if not (token.isAssignmentOp or (token.str in ('++', '--'))):
                continue
            if not token.astOperand1:
                continue
            var = token.astOperand1.variable
            if var and var.isArgument:
                self.reportError(token, 17, 8)

    def misra_18_4(self, data):
        for token in data.tokenlist:
<<<<<<< HEAD
            if not token.str in ('+', '-', '+=', '-='):
=======
            if token.str not in ('+', '-', '+=', '-='):
>>>>>>> 09eaa412
                continue
            if token.astOperand1 is None or token.astOperand2 is None:
                continue
            vt1 = token.astOperand1.valueType
            vt2 = token.astOperand2.valueType
            if vt1 and vt1.pointer > 0:
                self.reportError(token, 18, 4)
            elif vt2 and vt2.pointer > 0:
                self.reportError(token, 18, 4)

    def misra_18_5(self, data):
        for var in data.variables:
            if not var.isPointer:
                continue
            typetok = var.nameToken
            count = 0
            while typetok:
                if typetok.str == '*':
                    count = count + 1
                elif not typetok.isName:
                    break
                typetok = typetok.previous
            if count > 2:
                self.reportError(var.nameToken, 18, 5)

    def misra_18_7(self, data):
        for scope in data.scopes:
            if scope.type != 'Struct':
                continue

            token = scope.bodyStart.next
            while token != scope.bodyEnd and token is not None:
                # Handle nested structures to not duplicate an error.
                if token.str == '{':
                    token = token.link

                if cppcheckdata.simpleMatch(token, "[ ]"):
                    self.reportError(token, 18, 7)
                    break
                token = token.next

    def misra_18_7(self, data):
        for scope in data.scopes:
            if scope.type != 'Struct':
                continue

            token = scope.bodyStart.next
            while token != scope.bodyEnd and token is not None:
                # Handle nested structures to not duplicate an error.
                if token.str == '{':
                    token = token.link

                if cppcheckdata.simpleMatch(token, "[ ]"):
                    self.reportError(token, 18, 7)
                    break
                token = token.next



    def misra_18_8(self, data):
        for var in data.variables:
            if not var.isArray or not var.isLocal:
                continue
            # TODO Array dimensions are not available in dump, must look in tokens
            typetok = var.nameToken.next
            if not typetok or typetok.str != '[':
                continue
            # Unknown define or syntax error
            if not typetok.astOperand2:
                continue
            if not isConstantExpression(typetok.astOperand2):
                self.reportError(var.nameToken, 18, 8)

    def misra_19_2(self, data):
        for token in data.tokenlist:
            if token.str == 'union':
                self.reportError(token, 19, 2)

    def misra_20_1(self, data):
        for directive in data.directives:
            if not directive.str.startswith('#include'):
                continue
            for token in data.tokenlist:
                if token.file != directive.file:
                    continue
                if int(token.linenr) < int(directive.linenr):
                    self.reportError(directive, 20, 1)
                    break

    def misra_20_2(self, data):
        for directive in data.directives:
            if not directive.str.startswith('#include '):
                continue
            for pattern in ('\\', '//', '/*', "'"):
                if pattern in directive.str:
                    self.reportError(directive, 20, 2)
                    break

    def misra_20_3(self, rawTokens):
        linenr = -1
        for token in rawTokens:
            if token.str.startswith('/') or token.linenr == linenr:
                continue
            linenr = token.linenr
            if not simpleMatch(token, '# include'):
                continue
            headerToken = token.next.next
            num = 0
            while headerToken and headerToken.linenr == linenr:
                if not headerToken.str.startswith('/*') and not headerToken.str.startswith('//'):
                    num += 1
                headerToken = headerToken.next
            if num != 1:
                self.reportError(token, 20, 3)

    def misra_20_4(self, data):
        for directive in data.directives:
            res = re.search(r'#define ([a-z][a-z0-9_]+)', directive.str)
            if res and (res.group(1) in KEYWORDS):
                self.reportError(directive, 20, 4)

    def misra_20_5(self, data):
        for directive in data.directives:
            if directive.str.startswith('#undef '):
                self.reportError(directive, 20, 5)

    def misra_20_7(self, data):
        for directive in data.directives:
            d = Define(directive)
            exp = '(' + d.expansionList + ')'
            for arg in d.args:
                pos = 0
                while pos < len(exp):
                    pos = exp.find(arg, pos)
                    if pos < 0:
                        break
                    pos1 = pos - 1
                    pos2 = pos + len(arg)
                    pos = pos2
                    if isalnum(exp[pos1]) or exp[pos1] == '_':
                        continue
                    if isalnum(exp[pos2]) or exp[pos2] == '_':
                        continue
                    while exp[pos1] == ' ':
                        pos1 -= 1
                    if exp[pos1] != '(' and exp[pos1] != '[':
                        self.reportError(directive, 20, 7)
                        break
                    while exp[pos2] == ' ':
                        pos2 += 1
                    if exp[pos2] != ')' and exp[pos2] != ']':
                        self.reportError(directive, 20, 7)
                        break

    def misra_20_10(self, data):
        for directive in data.directives:
            d = Define(directive)
            if d.expansionList.find('#') >= 0:
                self.reportError(directive, 20, 10)

    def misra_20_13(self, data):
        dir_pattern = re.compile(r'#[ ]*([^ (<]*)')
        for directive in data.directives:
            dir = directive.str
            mo = dir_pattern.match(dir)
            if mo:
                dir = mo.group(1)
            if dir not in ['define', 'elif', 'else', 'endif', 'error', 'if', 'ifdef', 'ifndef', 'include',
                        'pragma', 'undef', 'warning']:
                self.reportError(directive, 20, 13)

    def misra_20_14(self, data):
        # stack for #if blocks. contains the #if directive until the corresponding #endif is seen.
        # the size increases when there are inner #if directives.
        ifStack = []
        for directive in data.directives:
            if directive.str.startswith('#if ') or directive.str.startswith('#ifdef ') or directive.str.startswith('#ifndef '):
                ifStack.append(directive)
            elif directive.str == '#else' or directive.str.startswith('#elif '):
                if len(ifStack) == 0:
                    self.reportError(directive, 20, 14)
                    ifStack.append(directive)
                elif directive.file != ifStack[-1].file:
                    self.reportError(directive, 20, 14)
            elif directive.str == '#endif':
                if len(ifStack) == 0:
                    self.reportError(directive, 20, 14)
                elif directive.file != ifStack[-1].file:
                    self.reportError(directive, 20, 14)
                    ifStack.pop()

    def misra_21_1(self, data):
        # Reference: n1570 7.1.3 - Reserved identifiers
        re_forbidden_macro = re.compile(r'#define (errno|_[_A-Z]+)')

        # Search for forbidden identifiers in macro names
        for directive in data.directives:
            res = re.search(re_forbidden_macro, directive.str)
            if res:
                self.reportError(directive, 21, 1)

        type_name_tokens = (t for t in data.tokenlist if t.typeScopeId)
        type_fields_tokens = (t for t in data.tokenlist if t.valueType and t.valueType.typeScopeId)

        # Search for forbidden identifiers
        for i in itertools.chain(data.variables, data.functions, type_name_tokens, type_fields_tokens):
            token = i
            if isinstance(i, cppcheckdata.Variable):
                token = i.nameToken
            elif isinstance(i, cppcheckdata.Function):
                token = i.tokenDef
            if not token:
                continue
            if len(token.str) < 2:
                continue
            if token.str == 'errno':
                self.reportError(token, 21, 1)
            if token.str[0] == '_':
                if (token.str[1] in string.ascii_uppercase) or (token.str[1] == '_'):
                    self.reportError(token, 21, 1)

                # Allow identifiers with file scope visibility (static)
                if token.scope.type == 'Global':
                    if token.variable and token.variable.isStatic:
                        continue
                    if token.function and token.function.isStatic:
                        continue

                self.reportError(token, 21, 1)

    def misra_21_3(self, data):
        for token in data.tokenlist:
            if isFunctionCall(token) and (token.astOperand1.str in ('malloc', 'calloc', 'realloc', 'free')):
                self.reportError(token, 21, 3)

    def misra_21_4(self, data):
        directive = findInclude(data.directives, '<setjmp.h>')
        if directive:
            self.reportError(directive, 21, 4)

    def misra_21_5(self, data):
        directive = findInclude(data.directives, '<signal.h>')
        if directive:
            self.reportError(directive, 21, 5)

    def misra_21_6(self, data):
        dir_stdio = findInclude(data.directives, '<stdio.h>')
        dir_wchar = findInclude(data.directives, '<wchar.h>')
        if dir_stdio:
            self.reportError(dir_stdio, 21, 6)
        if dir_wchar:
            self.reportError(dir_wchar, 21, 6)

    def misra_21_7(self, data):
        for token in data.tokenlist:
            if isFunctionCall(token) and (token.astOperand1.str in ('atof', 'atoi', 'atol', 'atoll')):
                self.reportError(token, 21, 7)

    def misra_21_8(self, data):
        for token in data.tokenlist:
            if isFunctionCall(token) and (token.astOperand1.str in ('abort', 'exit', 'getenv', 'system')):
                self.reportError(token, 21, 8)

    def misra_21_9(self, data):
        for token in data.tokenlist:
            if (token.str in ('bsearch', 'qsort')) and token.next and token.next.str == '(':
                self.reportError(token, 21, 9)

    def misra_21_10(self, data):
        directive = findInclude(data.directives, '<time.h>')
        if directive:
            self.reportError(directive, 21, 10)

        for token in data.tokenlist:
            if (token.str == 'wcsftime') and token.next and token.next.str == '(':
                self.reportError(token, 21, 10)

    def misra_21_11(self, data):
        directive = findInclude(data.directives, '<tgmath.h>')
        if directive:
            self.reportError(directive, 21, 11)

    def misra_21_12(self, data):
        if findInclude(data.directives, '<fenv.h>'):
            for token in data.tokenlist:
                if token.str == 'fexcept_t' and token.isName:
                    self.reportError(token, 21, 12)
                if isFunctionCall(token) and (token.astOperand1.str in (
                        'feclearexcept',
                        'fegetexceptflag',
                        'feraiseexcept',
                        'fesetexceptflag',
                        'fetestexcept')):
                    self.reportError(token, 21, 12)

    def get_verify_expected(self):
        """Return the list of expected violations in the verify test"""
        return self.verify_expected

    def get_verify_actual(self):
        """Return the list of actual violations in for the verify test"""
        return self.verify_actual

    def get_violations(self, violation_type=None):
        """Return the list of violations for a normal checker run"""
        if violation_type is None:
            return self.violations.items()
        else:
            return self.violations[violation_type]

    def get_violation_types(self):
        """Return the list of violations for a normal checker run"""
        return self.violations.keys()

    def addSuppressedRule(self, ruleNum,
                          fileName   = None,
                          lineNumber = None,
                          symbolName = None):
        """
        Add a suppression to the suppressions data structure

        Suppressions are stored in a dictionary of dictionaries that
        contains a list of tuples.

        The first dictionary is keyed by the MISRA rule in hundreds
        format. The value of that dictionary is a dictionary of filenames.
        If the value is None then the rule is assumed to be suppressed for
        all files.
        If the filename exists then the value of that dictionary contains a list
        with the scope of the suppression.  If the list contains an item of None
        then the rule is assumed to be suppressed for the entire file. Otherwise
        the list contains line number, symbol name tuples.
        For each tuple either line number or symbol name can can be none.

        """
        normalized_filename = None

        if fileName is not None:
            normalized_filename = os.path.expanduser(fileName)
            normalized_filename = os.path.normpath(normalized_filename)

        if lineNumber is not None or symbolName is not None:
            line_symbol = (lineNumber, symbolName)
        else:
            line_symbol = None

        # If the rule is not in the dict already then add it
        if ruleNum not in self.suppressedRules:
            ruleItemList = list()
            ruleItemList.append(line_symbol)

            fileDict = dict()
            fileDict[normalized_filename] = ruleItemList

            self.suppressedRules[ruleNum] = fileDict

            # Rule is added.  Done.
            return

        # Rule existed in the dictionary. Check for
        # filename entries.

        # Get the dictionary for the rule number
        fileDict = self.suppressedRules[ruleNum]

        # If the filename is not in the dict already add it
        if normalized_filename not in fileDict:
            ruleItemList = list()
            ruleItemList.append(line_symbol)

            fileDict[normalized_filename] = ruleItemList

            # Rule is added with a file scope. Done
            return

        # Rule has a matching filename. Get the rule item list.

        # Check the lists of rule items
        # to see if this (lineNumber, symbolName) combination
        # or None already exists.
        ruleItemList = fileDict[normalized_filename]

        if line_symbol is None:
            # is it already in the list?
            if line_symbol not in ruleItemList:
                ruleItemList.append(line_symbol)
        else:
            # Check the list looking for matches
            matched = False
            for each in ruleItemList:
                if each is not None:
                    if (each[0] == line_symbol[0]) and (each[1] == line_symbol[1]):
                        matched = True

            # Append the rule item if it was not already found
            if not matched:
                ruleItemList.append(line_symbol)

    def isRuleSuppressed(self, file_path, linenr, ruleNum):
        """
        Check to see if a rule is suppressed.

        :param ruleNum: is the rule number in hundreds format
        :param file_path: File path of checked location
        :param linenr: Line number of checked location

        If the rule exists in the dict then check for a filename
        If the filename is None then rule is suppressed globally
        for all files.
        If the filename exists then look for list of
        line number, symbol name tuples.  If the list is None then
        the rule is suppressed for the entire file
        If the list of tuples exists then search the list looking for
        matching line numbers.  Symbol names are currently ignored
        because they can include regular expressions.
        TODO: Support symbol names and expression matching.

        """
        ruleIsSuppressed = False

        # Remove any prefix listed in command arguments from the filename.
        filename = None
        if file_path is not None:
            if self.filePrefix is not None:
                filename = remove_file_prefix(file_path, self.filePrefix)
            else:
<<<<<<< HEAD
                filename = os.path.basename(location.file)
=======
                filename = os.path.basename(file_path)
>>>>>>> 09eaa412

        if ruleNum in self.suppressedRules:
            fileDict = self.suppressedRules[ruleNum]

            # a file name entry of None means that the rule is suppressed
            # globally
            if None in fileDict:
                ruleIsSuppressed = True
            else:
                # Does the filename match one of the names in
                # the file list
                if filename in fileDict:
                    # Get the list of ruleItems
                    ruleItemList = fileDict[filename]

                    if None in ruleItemList:
                        # Entry of None in the ruleItemList means the rule is
                        # suppressed for all lines in the filename
                        ruleIsSuppressed = True
                    else:
                        # Iterate though the the list of line numbers
                        # and symbols looking for a match of the line
                        # number.  Matching the symbol is a TODO:
                        for each in ruleItemList:
                            if each is not None:
                                if each[0] == linenr:
                                    ruleIsSuppressed = True

        return ruleIsSuppressed

    def isRuleGloballySuppressed(self, rule_num):
        """
        Check to see if a rule is globally suppressed.
        :param rule_num: is the rule number in hundreds format
        """
        if rule_num not in self.suppressedRules:
            return False
        return None in self.suppressedRules[rule_num]

    def parseSuppressions(self):
        """
        Parse the suppression list provided by cppcheck looking for
        rules that start with 'misra' or MISRA.  The MISRA rule number
        follows using either '_' or '.' to separate the numbers.
        Examples:
            misra_6.0
            misra_7_0
            misra.21.11
        """
        rule_pattern = re.compile(r'^(misra|MISRA)[_.]([0-9]+)[_.]([0-9]+)')

        for each in self.dumpfileSuppressions:
            res = rule_pattern.match(each.errorId)

            if res:
                num1 = int(res.group(2)) * 100
                ruleNum = num1 + int(res.group(3))
                linenr = None
                if each.lineNumber:
                    linenr = int(each.lineNumber)
                self.addSuppressedRule(ruleNum, each.fileName, linenr, each.symbolName)
<<<<<<< HEAD

=======
>>>>>>> 09eaa412

    def showSuppressedRules(self):
        """
        Print out rules in suppression list sorted by Rule Number
        """
        print("Suppressed Rules List:")
        outlist = list()

        for ruleNum in self.suppressedRules:
            fileDict = self.suppressedRules[ruleNum]

            for fname in fileDict:
                ruleItemList = fileDict[fname]

                for item in ruleItemList:
                    if item is None:
                        item_str = "None"
                    else:
                        item_str = str(item[0])

                    outlist.append("%s: %s: %s (%d locations suppressed)" % (float(ruleNum)/100, fname, item_str, self.suppressionStats.get(ruleNum, 0)))

<<<<<<< HEAD
=======
        for line in sorted(outlist, reverse=True):
            print("  %s" % line)

>>>>>>> 09eaa412
    def setFilePrefix(self, prefix):
        """
        Set the file prefix to ignore from files when matching
        suppression files
        """
        self.filePrefix = prefix

    def setSuppressionList(self, suppressionlist):
        num1 = 0
        num2 = 0
        rule_pattern = re.compile(r'([0-9]+).([0-9]+)')
        strlist = suppressionlist.split(",")

        # build ignore list
        for item in strlist:
            res = rule_pattern.match(item)
            if res:
                num1 = int(res.group(1))
                num2 = int(res.group(2))
                ruleNum = (num1*100)+num2

                self.addSuppressedRule(ruleNum)

    def reportError(self, location, num1, num2):
        ruleNum = num1 * 100 + num2

        if self.settings.verify:
            self.verify_actual.append(str(location.linenr) + ':' + str(num1) + '.' + str(num2))
        elif self.isRuleSuppressed(location.file, location.linenr, ruleNum):
            # Error is suppressed. Ignore
            self.suppressionStats.setdefault(ruleNum, 0)
            self.suppressionStats[ruleNum] += 1
            return
        else:
            errorId = 'c2012-' + str(num1) + '.' + str(num2)
            misra_severity = 'Undefined'
            cppcheck_severity = 'style'
            if ruleNum in self.ruleTexts:
                errmsg = self.ruleTexts[ruleNum].text
                if self.ruleTexts[ruleNum].misra_severity:
                    misra_severity = self.ruleTexts[ruleNum].misra_severity
                cppcheck_severity = self.ruleTexts[ruleNum].cppcheck_severity
            elif len(self.ruleTexts) == 0:
                errmsg = 'misra violation (use --rule-texts=<file> to get proper output)'
            else:
                return
            cppcheckdata.reportError(location, cppcheck_severity, errmsg, 'misra', errorId, misra_severity)

<<<<<<< HEAD
            if not misra_severity in self.violations:
=======
            if misra_severity not in self.violations:
>>>>>>> 09eaa412
                self.violations[misra_severity] = []
            self.violations[misra_severity].append('misra-' + errorId)

    def loadRuleTexts(self, filename):
        num1 = 0
        num2 = 0
        appendixA = False
        ruleText = False
        expect_more = False

        Rule_pattern = re.compile(r'^Rule ([0-9]+).([0-9]+)')
        severity_pattern = re.compile(r'.*[ ]*(Advisory|Required|Mandatory)$')
        xA_Z_pattern = re.compile(r'^[#A-Z].*')
        a_z_pattern = re.compile(r'^[a-z].*')
        # Try to detect the file encoding
        file_stream = None
        encodings = ['ascii', 'utf-8', 'windows-1250', 'windows-1252']
        for e in encodings:
            try:
                file_stream = codecs.open(filename, 'r', encoding=e)
                file_stream.readlines()
                file_stream.seek(0)
            except UnicodeDecodeError:
                file_stream = None
            else:
                break
        if not file_stream:
            print('Could not find a suitable codec for "' + filename + '".')
            print('If you know the codec please report it to the developers so the list can be enhanced.')
            print('Trying with default codec now and ignoring errors if possible ...')
            try:
                file_stream = open(filename, 'rt', errors='ignore')
            except TypeError:
                # Python 2 does not support the errors parameter
                file_stream = open(filename, 'rt')

        rule = None
        have_severity = False
        severity_loc  = 0

        for line in file_stream:

            line = line.replace('\r', '').replace('\n', '')

            if not appendixA:
                if line.find('Appendix A') >= 0 and line.find('Summary of guidelines') >= 10:
                    appendixA = True
                continue
            if line.find('Appendix B') >= 0:
                break
            if len(line) == 0:
                continue

            # Parse rule declaration.
            res = Rule_pattern.match(line)

            if res:
                have_severity = False
                expect_more = False
                severity_loc = 0
                num1 = int(res.group(1))
                num2 = int(res.group(2))
                rule = Rule(num1, num2)

            if not have_severity and rule is not None:
                res = severity_pattern.match(line)

                if res:
                    rule.misra_severity = res.group(1)
                    have_severity = True
                else:
<<<<<<< HEAD
                    severity_loc += 1;
=======
                    severity_loc += 1
>>>>>>> 09eaa412

                # Only look for severity on the Rule line
                # or the next non-blank line after
                # If it's not in either of those locations then
                # assume a severity was not provided.

                if severity_loc < 2:
                    continue
                else:
                    rule.misra_severity = ''
                    have_severity = True

            if rule is None:
                continue

            # Parse continuing of rule text.
            if expect_more:
                if a_z_pattern.match(line):
                    self.ruleTexts[rule.num].text += ' ' + line
                    continue

                expect_more = False
                continue

            # Parse beginning of rule text.
            if xA_Z_pattern.match(line):
                rule.text = line
                self.ruleTexts[rule.num] = rule
                expect_more = True

    def verifyRuleTexts(self):
        """Prints rule numbers without rule text."""
        rule_texts_rules = []
        for rule_num in self.ruleTexts:
            rule = self.ruleTexts[rule_num]
            rule_texts_rules.append(str(rule.num1) + '.' + str(rule.num2))

        all_rules = list(getAddonRules() + getCppcheckRules())

        missing_rules = list(set(all_rules) - set(rule_texts_rules))
        if len(missing_rules) == 0:
            print("Rule texts are correct.")
        else:
            print("Missing rule texts: " + ', '.join(missing_rules))

<<<<<<< HEAD

    def printStatus(self, *args, **kwargs):
        if not self.settings.quiet:
            print(*args, **kwargs)
=======
    def printStatus(self, *args, **kwargs):
        if not self.settings.quiet:
            print(*args, **kwargs)

    def executeCheck(self, rule_num, check_function, arg):
        """Execute check function for a single MISRA rule.

        :param rule_num: Number of rule in hundreds format
        :param check_function: Check function to execute
        :param arg: Check function argument
        """
        if not self.isRuleGloballySuppressed(rule_num):
            check_function(arg)
>>>>>>> 09eaa412

    def parseDump(self, dumpfile):

        data = cppcheckdata.parsedump(dumpfile)

        self.dumpfileSuppressions = data.suppressions
        self.parseSuppressions()

        typeBits['CHAR'] = data.platform.char_bit
        typeBits['SHORT'] = data.platform.short_bit
        typeBits['INT'] = data.platform.int_bit
        typeBits['LONG'] = data.platform.long_bit
        typeBits['LONG_LONG'] = data.platform.long_long_bit
        typeBits['POINTER'] = data.platform.pointer_bit

        if self.settings.verify:
            for tok in data.rawTokens:
                if tok.str.startswith('//') and 'TODO' not in tok.str:
                    compiled = re.compile(r'[0-9]+\.[0-9]+')
                    for word in tok.str[2:].split(' '):
                        if compiled.match(word):
                            self.verify_expected.append(str(tok.linenr) + ':' + word)
        else:
            self.printStatus('Checking ' + dumpfile + '...')

        cfgNumber = 0

        for cfg in data.configurations:
            cfgNumber = cfgNumber + 1
            if len(data.configurations) > 1:
                self.printStatus('Checking ' + dumpfile + ', config "' + cfg.name + '"...')

            if cfgNumber == 1:
<<<<<<< HEAD
                self.misra_3_1(data.rawTokens)
                self.misra_3_2(data.rawTokens)
                self.misra_4_1(data.rawTokens)
                self.misra_4_2(data.rawTokens)
            self.misra_5_1(cfg)
            self.misra_5_2(cfg)
            self.misra_5_3(cfg)
            self.misra_5_4(cfg)
            self.misra_5_5(cfg)
=======
                self.executeCheck(301, self.misra_3_1, data.rawTokens)
                self.executeCheck(302, self.misra_3_2, data.rawTokens)
                self.executeCheck(401, self.misra_4_1, data.rawTokens)
                self.executeCheck(402, self.misra_4_2, data.rawTokens)
            self.executeCheck(501, self.misra_5_1, cfg)
            self.executeCheck(502, self.misra_5_2, cfg)
            self.executeCheck(503, self.misra_5_3, cfg)
            self.executeCheck(504, self.misra_5_4, cfg)
            self.executeCheck(505, self.misra_5_5, cfg)
>>>>>>> 09eaa412
            # 6.1 require updates in Cppcheck (type info for bitfields are lost)
            # 6.2 require updates in Cppcheck (type info for bitfields are lost)
            if cfgNumber == 1:
                self.executeCheck(701, self.misra_7_1, data.rawTokens)
                self.executeCheck(703, self.misra_7_3, data.rawTokens)
            self.executeCheck(811, self.misra_8_11, cfg)
            self.executeCheck(812, self.misra_8_12, cfg)
            if cfgNumber == 1:
                self.executeCheck(814, self.misra_8_14, data.rawTokens)
                self.executeCheck(905, self.misra_9_5, data.rawTokens)
            self.executeCheck(1001, self.misra_10_1, cfg)
            self.executeCheck(1004, self.misra_10_4, cfg)
            self.executeCheck(1006, self.misra_10_6, cfg)
            self.executeCheck(1008, self.misra_10_8, cfg)
            self.executeCheck(1103, self.misra_11_3, cfg)
            self.executeCheck(1104, self.misra_11_4, cfg)
            self.executeCheck(1105, self.misra_11_5, cfg)
            self.executeCheck(1106, self.misra_11_6, cfg)
            self.executeCheck(1107, self.misra_11_7, cfg)
            self.executeCheck(1108, self.misra_11_8, cfg)
            self.executeCheck(1109, self.misra_11_9, cfg)
            if cfgNumber == 1:
                self.executeCheck(1201, self.misra_12_1_sizeof, data.rawTokens)
            self.executeCheck(1201, self.misra_12_1, cfg)
            self.executeCheck(1202, self.misra_12_2, cfg)
            self.executeCheck(1203, self.misra_12_3, cfg)
            self.executeCheck(1204, self.misra_12_4, cfg)
            self.executeCheck(1301, self.misra_13_1, cfg)
            self.executeCheck(1303, self.misra_13_3, cfg)
            self.executeCheck(1304, self.misra_13_4, cfg)
            self.executeCheck(1305, self.misra_13_5, cfg)
            self.executeCheck(1306, self.misra_13_6, cfg)
            self.executeCheck(1401, self.misra_14_1, cfg)
            self.executeCheck(1402, self.misra_14_2, cfg)
            self.executeCheck(1404, self.misra_14_4, cfg)
            self.executeCheck(1501, self.misra_15_1, cfg)
            self.executeCheck(1502, self.misra_15_2, cfg)
            self.executeCheck(1503, self.misra_15_3, cfg)
            self.executeCheck(1505, self.misra_15_5, cfg)
            if cfgNumber == 1:
                self.executeCheck(1506, self.misra_15_6, data.rawTokens)
            self.executeCheck(1507, self.misra_15_7, cfg)
            self.executeCheck(1602, self.misra_16_2, cfg)
            if cfgNumber == 1:
<<<<<<< HEAD
                self.misra_16_3(data.rawTokens)
            self.misra_16_4(cfg)
            self.misra_16_5(cfg)
            self.misra_16_6(cfg)
            self.misra_16_7(cfg)
            self.misra_17_1(cfg)
            self.misra_17_2(cfg)
            if cfgNumber == 1:
                self.misra_17_6(data.rawTokens)
            self.misra_17_7(cfg)
            self.misra_17_8(cfg)
            self.misra_18_4(cfg)
            self.misra_18_5(cfg)
            self.misra_18_7(cfg)
            self.misra_18_8(cfg)
            self.misra_19_2(cfg)
            self.misra_20_1(cfg)
            self.misra_20_2(cfg)
=======
                self.executeCheck(1603, self.misra_16_3, data.rawTokens)
            self.executeCheck(1604, self.misra_16_4, cfg)
            self.executeCheck(1605, self.misra_16_5, cfg)
            self.executeCheck(1606, self.misra_16_6, cfg)
            self.executeCheck(1607, self.misra_16_7, cfg)
            self.executeCheck(1701, self.misra_17_1, cfg)
            self.executeCheck(1702, self.misra_17_2, cfg)
            if cfgNumber == 1:
                self.executeCheck(1706, self.misra_17_6, data.rawTokens)
            self.executeCheck(1707, self.misra_17_7, cfg)
            self.executeCheck(1708, self.misra_17_8, cfg)
            self.executeCheck(1804, self.misra_18_4, cfg)
            self.executeCheck(1805, self.misra_18_5, cfg)
            self.executeCheck(1807, self.misra_18_7, cfg)
            self.executeCheck(1808, self.misra_18_8, cfg)
            self.executeCheck(1902, self.misra_19_2, cfg)
            self.executeCheck(2001, self.misra_20_1, cfg)
            self.executeCheck(2002, self.misra_20_2, cfg)
>>>>>>> 09eaa412
            if cfgNumber == 1:
                self.executeCheck(2003, self.misra_20_3, data.rawTokens)
            self.executeCheck(2004, self.misra_20_4, cfg)
            self.executeCheck(2005, self.misra_20_5, cfg)
            self.executeCheck(2006, self.misra_20_7, cfg)
            self.executeCheck(2010, self.misra_20_10, cfg)
            self.executeCheck(2013, self.misra_20_13, cfg)
            self.executeCheck(2014, self.misra_20_14, cfg)
            self.executeCheck(2101, self.misra_21_1, cfg)
            self.executeCheck(2103, self.misra_21_3, cfg)
            self.executeCheck(2104, self.misra_21_4, cfg)
            self.executeCheck(2105, self.misra_21_5, cfg)
            self.executeCheck(2106, self.misra_21_6, cfg)
            self.executeCheck(2107, self.misra_21_7, cfg)
            self.executeCheck(2108, self.misra_21_8, cfg)
            self.executeCheck(2109, self.misra_21_9, cfg)
            self.executeCheck(2110, self.misra_21_10, cfg)
            self.executeCheck(2111, self.misra_21_11, cfg)
            self.executeCheck(2112, self.misra_21_12, cfg)
            # 22.4 is already covered by Cppcheck writeReadOnlyFile


RULE_TEXTS_HELP = '''Path to text file of MISRA rules

If you have the tool 'pdftotext' you might be able
to generate this textfile with such command:

    pdftotext MISRA_C_2012.pdf MISRA_C_2012.txt

Otherwise you can more or less copy/paste the chapter
Appendix A Summary of guidelines
from the MISRA pdf. You can buy the MISRA pdf from
http://www.misra.org.uk/

Format:

<..arbitrary text..>
Appendix A Summary of guidelines
Rule 1.1
Rule text for 1.1
Rule 1.2
Rule text for 1.2
<...>

'''

SUPPRESS_RULES_HELP = '''MISRA rules to suppress (comma-separated)

For example, if you'd like to suppress rules 15.1, 11.3,
and 20.13, run:

    python misra.py --suppress-rules 15.1,11.3,20.13 ...

'''


def get_args():
    """Generates list of command-line arguments acceptable by misra.py script."""
    parser = cppcheckdata.ArgumentParser()
    parser.add_argument("--rule-texts", type=str, help=RULE_TEXTS_HELP)
    parser.add_argument("--verify-rule-texts", help="Verify that all supported rules texts are present in given file and exit.", action="store_true")
    parser.add_argument("--suppress-rules", type=str, help=SUPPRESS_RULES_HELP)
<<<<<<< HEAD
    parser.add_argument("--no-summary", help="Hide summary of violations", action="store_true")
    parser.add_argument("--show-suppressed-rules", help="Print rule suppression list", action="store_true")
    parser.add_argument("-P", "--file-prefix", type=str, help="Prefix to strip when matching suppression file rules")
    parser.add_argument("-generate-table", help=argparse.SUPPRESS, action="store_true")
    parser.add_argument("-verify", help=argparse.SUPPRESS, action="store_true")
=======
    parser.add_argument("--quiet", help="Only print something when there is an error", action="store_true")
    parser.add_argument("--no-summary", help="Hide summary of violations", action="store_true")
    parser.add_argument("-verify", help=argparse.SUPPRESS, action="store_true")
    parser.add_argument("-generate-table", help=argparse.SUPPRESS, action="store_true")
    parser.add_argument("dumpfile", nargs='*', help="Path of dump file from cppcheck")
    parser.add_argument("--show-suppressed-rules", help="Print rule suppression list", action="store_true")
    parser.add_argument("-P", "--file-prefix", type=str, help="Prefix to strip when matching suppression file rules")
    parser.add_argument("--cli", help="Addon is executed from Cppcheck", action="store_true")
>>>>>>> 09eaa412
    return parser.parse_args()


def main():
    args = get_args()
    settings = MisraSettings(args)
    checker = MisraChecker(settings)

    if args.generate_table:
        generateTable()
        sys.exit(0)

    if args.rule_texts:
        filename = os.path.expanduser(args.rule_texts)
        filename = os.path.normpath(filename)
        if not os.path.isfile(filename):
            print('Fatal error: file is not found: ' + filename)
            sys.exit(1)
        checker.loadRuleTexts(filename)
        if args.verify_rule_texts:
            checker.verifyRuleTexts()
            sys.exit(0)

    if args.verify_rule_texts and not args.rule_texts:
        print("Error: Please specify rule texts file with --rule-texts=<file>")
        sys.exit(1)

    if args.suppress_rules:
        checker.setSuppressionList(args.suppress_rules)

    if args.file_prefix:
        checker.setFilePrefix(args.file_prefix)

<<<<<<< HEAD
    if not args.dumpfile:
        if not args.quiet:
            print("No input files.")
        sys.exit(0)

    # Generate list to all dumpfiles for check
    dump_files = []
    try:
        dump_files = cppcheckdata.GetDumpFiles(args.dumpfile, args.recursive)
    except cppcheckdata.CppcheckException as e:
        print(str(e))
        sys.exit(e.return_code())

    exitCode = 0
    for item in dump_files:
        checker.parseDump(item)

        if settings.verify:
            verify_expected = checker.get_verify_expected()
            verify_actual   = checker.get_verify_actual()

            for expected in verify_expected:
                if expected not in verify_actual:
                    print('Expected but not seen: ' + expected)
                    exitCode = 1
            for actual in verify_actual:
                if actual not in verify_expected:
                    print('Not expected: ' + actual)
                    exitCode = 1

            # Existing behavior of verify mode is to exit
            # on the first un-expected output.
            # TODO: Is this required? or can it be moved to after
            # all input files have been processed
            if exitCode != 0:
                sys.exit(exitCode)

    # Under normal operation exit with a non-zero exit code
    # if there were any violations.
    if not settings.verify:
        number_of_violations = len(checker.get_violations())
        if number_of_violations > 0:
            exitCode = 1

            if settings.show_summary:
                print("\nMISRA rules violations found:\n\t%s\n" % ("\n\t".join([ "%s: %d" % (viol, len(checker.get_violations(viol))) for viol in checker.get_violation_types()])))

                rules_violated = {}
                for severity, ids in checker.get_violations():
                    for misra_id in ids:
                        rules_violated[misra_id] = rules_violated.get(misra_id, 0) + 1
                print("MISRA rules violated:")
                convert = lambda text: int(text) if text.isdigit() else text
                misra_sort = lambda key: [ convert(c) for c in re.split('[\.-]([0-9]*)', key) ]
                for misra_id in sorted(rules_violated.keys(), key=misra_sort):
                    res = re.match(r'misra-c2012-([0-9]+)\\.([0-9]+)', misra_id)
                    if res is None:
                        num = 0
                    else:
                        num = int(res.group(1)) * 100 + int(res.group(2))
                    severity = '-'
                    if num in checker.ruleTexts:
                        severity = checker.ruleTexts[num].cppcheck_severity
                    print("\t%15s (%s): %d" % (misra_id, severity, rules_violated[misra_id]))

    if args.show_suppressed_rules:
        checker.showSuppressedRules()

    sys.exit(exitCode)
=======
    if args.dumpfile:
        exitCode = 0
        for item in args.dumpfile:
            checker.parseDump(item)

            if settings.verify:
                verify_expected = checker.get_verify_expected()
                verify_actual   = checker.get_verify_actual()

                for expected in verify_expected:
                    if expected not in verify_actual:
                        print('Expected but not seen: ' + expected)
                        exitCode = 1
                for actual in verify_actual:
                    if actual not in verify_expected:
                        print('Not expected: ' + actual)
                        exitCode = 1

                # Existing behavior of verify mode is to exit
                # on the first un-expected output.
                # TODO: Is this required? or can it be moved to after
                # all input files have been processed
                if exitCode != 0:
                    sys.exit(exitCode)

        # Under normal operation exit with a non-zero exit code
        # if there were any violations.
        if not settings.verify:
            number_of_violations = len(checker.get_violations())
            if number_of_violations > 0:
                exitCode = 1

                if settings.show_summary:
                    print("\nMISRA rules violations found:\n\t%s\n" % ("\n\t".join([ "%s: %d" % (viol, len(checker.get_violations(viol))) for viol in checker.get_violation_types()])))

                    rules_violated = {}
                    for severity, ids in checker.get_violations():
                        for misra_id in ids:
                            rules_violated[misra_id] = rules_violated.get(misra_id, 0) + 1
                    print("MISRA rules violated:")
                    convert = lambda text: int(text) if text.isdigit() else text
                    misra_sort = lambda key: [ convert(c) for c in re.split('[.-]([0-9]*)', key) ]
                    for misra_id in sorted(rules_violated.keys(), key=misra_sort):
                        res = re.match(r'misra-c2012-([0-9]+)\\.([0-9]+)', misra_id)
                        if res is None:
                            num = 0
                        else:
                            num = int(res.group(1)) * 100 + int(res.group(2))
                        severity = '-'
                        if num in checker.ruleTexts:
                            severity = checker.ruleTexts[num].cppcheck_severity
                        print("\t%15s (%s): %d" % (misra_id, severity, rules_violated[misra_id]))
>>>>>>> 09eaa412


<<<<<<< HEAD
=======
        sys.exit(exitCode)


>>>>>>> 09eaa412
if __name__ == '__main__':
    main()<|MERGE_RESOLUTION|>--- conflicted
+++ resolved
@@ -31,11 +31,7 @@
 
 
 def grouped(iterable, n):
-<<<<<<< HEAD
-    "s -> (s0,s1,s2,...sn-1), (sn,sn+1,sn+2,...s2n-1), (s2n,s2n+1,s2n+2,...s3n-1), ..."
-=======
     """s -> (s0,s1,s2,...sn-1), (sn,sn+1,sn+2,...s2n-1), (s2n,s2n+1,s2n+2,...s3n-1), ..."""
->>>>>>> 09eaa412
     return zip(*[iter(iterable)]*n)
 
 
@@ -477,8 +473,6 @@
 
 def isHexEscapeSequence(symbols):
     """Checks that given symbols are valid hex escape sequence.
-<<<<<<< HEAD
-=======
 
     hexadecimal-escape-sequence:
             \\x hexadecimal-digit
@@ -502,7 +496,6 @@
     if len(symbols) not in range(2, 5) or symbols[0] != '\\':
         return False
     return all([s in string.octdigits for s in symbols[1:]])
->>>>>>> 09eaa412
 
     hexadecimal-escape-sequence:
             \\x hexadecimal-digit
@@ -513,41 +506,16 @@
         return False
     return all([s in string.hexdigits for s in symbols[2:]])
 
-<<<<<<< HEAD
-=======
 def isSimpleEscapeSequence(symbols):
     """Checks that given symbols are simple escape sequence.
     Reference: n1570 6.4.4.4"""
     if len(symbols) != 2 or symbols[0] != '\\':
         return False
     return symbols[1] in ("'", '"', '?', '\\', 'a', 'b', 'f', 'n', 'r', 't', 'v')
->>>>>>> 09eaa412
 
 def isOctalEscapeSequence(symbols):
     """Checks that given symbols are valid octal escape sequence:
 
-<<<<<<< HEAD
-     octal-escape-sequence:
-             \ octal-digit
-             \ octal-digit octal-digit
-             \ octal-digit octal-digit octal-digit
-
-    Reference: n1570 6.4.4.4"""
-    if len(symbols) not in range(2, 5) or symbols[0] != '\\':
-        return False
-    return all([s in string.octdigits for s in symbols[1:]])
-
-
-def isSimpleEscapeSequence(symbols):
-    """Checks that given symbols are simple escape sequence.
-    Reference: n1570 6.4.4.4"""
-    if len(symbols) != 2 or symbols[0] != '\\':
-        return False
-    return symbols[1] in ("'", '"', '?', '\\', 'a', 'b', 'f', 'n', 'r', 't', 'v')
-
-
-=======
->>>>>>> 09eaa412
 def hasNumericEscapeSequence(symbols):
     """Check that given string contains octal or hexadecimal escape sequences."""
     if '\\' not in symbols:
@@ -677,11 +645,7 @@
 class Rule(object):
     """Class to keep rule text and metadata"""
 
-<<<<<<< HEAD
-    MISRA_SEVERIY_LEVELS = ['Required', 'Mandatory', 'Advisory']
-=======
     MISRA_SEVERITY_LEVELS = ['Required', 'Mandatory', 'Advisory']
->>>>>>> 09eaa412
 
     def __init__(self, num1, num2):
         self.num1 = num1
@@ -699,11 +663,7 @@
 
     @misra_severity.setter
     def misra_severity(self, val):
-<<<<<<< HEAD
-        if val in self.MISRA_SEVERIY_LEVELS:
-=======
         if val in self.MISRA_SEVERITY_LEVELS:
->>>>>>> 09eaa412
             self._misra_severity = val
         else:
             self._misra_severity = ''
@@ -808,11 +768,7 @@
                 # because it ends with backslash.
                 # The last backslash is no more part of the comment token thus
                 # check if next token exists and compare line numbers.
-<<<<<<< HEAD
-                elif (token.next != None) and (token.linenr == token.next.linenr):
-=======
                 elif (token.next is not None) and (token.linenr == token.next.linenr):
->>>>>>> 09eaa412
                     self.reportError(token, 3, 2)
 
     def misra_4_1(self, rawTokens):
@@ -839,11 +795,7 @@
             # terminated.
             for sequence in ['\\' + t for t in symbols.split('\\')][1:]:
                 if (isHexEscapeSequence(sequence) or isOctalEscapeSequence(sequence) or
-<<<<<<< HEAD
-                    isSimpleEscapeSequence(sequence)):
-=======
                         isSimpleEscapeSequence(sequence)):
->>>>>>> 09eaa412
                     continue
                 else:
                     self.reportError(token, 4, 1)
@@ -1006,11 +958,7 @@
         for x, m_var1 in enumerate(macro):
             for y, m_var2 in enumerate(macro):
                 if x < y and macro[m_var1]["name"] != macro[m_var2]["name"] and \
-<<<<<<< HEAD
-                    macro[m_var1]["name"][:num_sign_chars] == macro[m_var2]["name"][:num_sign_chars]:
-=======
                         macro[m_var1]["name"][:num_sign_chars] == macro[m_var2]["name"][:num_sign_chars]:
->>>>>>> 09eaa412
                     if m_var1.linenr > m_var2.linenr:
                         self.reportError(m_var1, 5, 4)
                     else:
@@ -1707,13 +1655,9 @@
 
     def misra_17_2(self, data):
         # find recursions..
-<<<<<<< HEAD
-        def find_recursive_call(search_for_function, direct_call, calls_map, visited=set()):
-=======
         def find_recursive_call(search_for_function, direct_call, calls_map, visited=None):
             if visited is None:
                 visited = set()
->>>>>>> 09eaa412
             if direct_call == search_for_function:
                 return True
             for indirect_call in calls_map.get(direct_call, []):
@@ -1758,10 +1702,6 @@
                         if tok.function and tok.function == call:
                             self.reportError(tok, 17, 2)
                         tok = tok.next
-<<<<<<< HEAD
-
-=======
->>>>>>> 09eaa412
 
     def misra_17_6(self, rawTokens):
         for token in rawTokens:
@@ -1794,11 +1734,7 @@
 
     def misra_18_4(self, data):
         for token in data.tokenlist:
-<<<<<<< HEAD
-            if not token.str in ('+', '-', '+=', '-='):
-=======
             if token.str not in ('+', '-', '+=', '-='):
->>>>>>> 09eaa412
                 continue
             if token.astOperand1 is None or token.astOperand2 is None:
                 continue
@@ -2225,11 +2161,7 @@
             if self.filePrefix is not None:
                 filename = remove_file_prefix(file_path, self.filePrefix)
             else:
-<<<<<<< HEAD
-                filename = os.path.basename(location.file)
-=======
                 filename = os.path.basename(file_path)
->>>>>>> 09eaa412
 
         if ruleNum in self.suppressedRules:
             fileDict = self.suppressedRules[ruleNum]
@@ -2291,10 +2223,6 @@
                 if each.lineNumber:
                     linenr = int(each.lineNumber)
                 self.addSuppressedRule(ruleNum, each.fileName, linenr, each.symbolName)
-<<<<<<< HEAD
-
-=======
->>>>>>> 09eaa412
 
     def showSuppressedRules(self):
         """
@@ -2317,12 +2245,9 @@
 
                     outlist.append("%s: %s: %s (%d locations suppressed)" % (float(ruleNum)/100, fname, item_str, self.suppressionStats.get(ruleNum, 0)))
 
-<<<<<<< HEAD
-=======
         for line in sorted(outlist, reverse=True):
             print("  %s" % line)
 
->>>>>>> 09eaa412
     def setFilePrefix(self, prefix):
         """
         Set the file prefix to ignore from files when matching
@@ -2371,11 +2296,7 @@
                 return
             cppcheckdata.reportError(location, cppcheck_severity, errmsg, 'misra', errorId, misra_severity)
 
-<<<<<<< HEAD
-            if not misra_severity in self.violations:
-=======
             if misra_severity not in self.violations:
->>>>>>> 09eaa412
                 self.violations[misra_severity] = []
             self.violations[misra_severity].append('misra-' + errorId)
 
@@ -2447,11 +2368,7 @@
                     rule.misra_severity = res.group(1)
                     have_severity = True
                 else:
-<<<<<<< HEAD
-                    severity_loc += 1;
-=======
                     severity_loc += 1
->>>>>>> 09eaa412
 
                 # Only look for severity on the Rule line
                 # or the next non-blank line after
@@ -2497,12 +2414,6 @@
         else:
             print("Missing rule texts: " + ', '.join(missing_rules))
 
-<<<<<<< HEAD
-
-    def printStatus(self, *args, **kwargs):
-        if not self.settings.quiet:
-            print(*args, **kwargs)
-=======
     def printStatus(self, *args, **kwargs):
         if not self.settings.quiet:
             print(*args, **kwargs)
@@ -2516,7 +2427,6 @@
         """
         if not self.isRuleGloballySuppressed(rule_num):
             check_function(arg)
->>>>>>> 09eaa412
 
     def parseDump(self, dumpfile):
 
@@ -2550,17 +2460,6 @@
                 self.printStatus('Checking ' + dumpfile + ', config "' + cfg.name + '"...')
 
             if cfgNumber == 1:
-<<<<<<< HEAD
-                self.misra_3_1(data.rawTokens)
-                self.misra_3_2(data.rawTokens)
-                self.misra_4_1(data.rawTokens)
-                self.misra_4_2(data.rawTokens)
-            self.misra_5_1(cfg)
-            self.misra_5_2(cfg)
-            self.misra_5_3(cfg)
-            self.misra_5_4(cfg)
-            self.misra_5_5(cfg)
-=======
                 self.executeCheck(301, self.misra_3_1, data.rawTokens)
                 self.executeCheck(302, self.misra_3_2, data.rawTokens)
                 self.executeCheck(401, self.misra_4_1, data.rawTokens)
@@ -2570,7 +2469,6 @@
             self.executeCheck(503, self.misra_5_3, cfg)
             self.executeCheck(504, self.misra_5_4, cfg)
             self.executeCheck(505, self.misra_5_5, cfg)
->>>>>>> 09eaa412
             # 6.1 require updates in Cppcheck (type info for bitfields are lost)
             # 6.2 require updates in Cppcheck (type info for bitfields are lost)
             if cfgNumber == 1:
@@ -2615,26 +2513,6 @@
             self.executeCheck(1507, self.misra_15_7, cfg)
             self.executeCheck(1602, self.misra_16_2, cfg)
             if cfgNumber == 1:
-<<<<<<< HEAD
-                self.misra_16_3(data.rawTokens)
-            self.misra_16_4(cfg)
-            self.misra_16_5(cfg)
-            self.misra_16_6(cfg)
-            self.misra_16_7(cfg)
-            self.misra_17_1(cfg)
-            self.misra_17_2(cfg)
-            if cfgNumber == 1:
-                self.misra_17_6(data.rawTokens)
-            self.misra_17_7(cfg)
-            self.misra_17_8(cfg)
-            self.misra_18_4(cfg)
-            self.misra_18_5(cfg)
-            self.misra_18_7(cfg)
-            self.misra_18_8(cfg)
-            self.misra_19_2(cfg)
-            self.misra_20_1(cfg)
-            self.misra_20_2(cfg)
-=======
                 self.executeCheck(1603, self.misra_16_3, data.rawTokens)
             self.executeCheck(1604, self.misra_16_4, cfg)
             self.executeCheck(1605, self.misra_16_5, cfg)
@@ -2653,7 +2531,6 @@
             self.executeCheck(1902, self.misra_19_2, cfg)
             self.executeCheck(2001, self.misra_20_1, cfg)
             self.executeCheck(2002, self.misra_20_2, cfg)
->>>>>>> 09eaa412
             if cfgNumber == 1:
                 self.executeCheck(2003, self.misra_20_3, data.rawTokens)
             self.executeCheck(2004, self.misra_20_4, cfg)
@@ -2716,13 +2593,6 @@
     parser.add_argument("--rule-texts", type=str, help=RULE_TEXTS_HELP)
     parser.add_argument("--verify-rule-texts", help="Verify that all supported rules texts are present in given file and exit.", action="store_true")
     parser.add_argument("--suppress-rules", type=str, help=SUPPRESS_RULES_HELP)
-<<<<<<< HEAD
-    parser.add_argument("--no-summary", help="Hide summary of violations", action="store_true")
-    parser.add_argument("--show-suppressed-rules", help="Print rule suppression list", action="store_true")
-    parser.add_argument("-P", "--file-prefix", type=str, help="Prefix to strip when matching suppression file rules")
-    parser.add_argument("-generate-table", help=argparse.SUPPRESS, action="store_true")
-    parser.add_argument("-verify", help=argparse.SUPPRESS, action="store_true")
-=======
     parser.add_argument("--quiet", help="Only print something when there is an error", action="store_true")
     parser.add_argument("--no-summary", help="Hide summary of violations", action="store_true")
     parser.add_argument("-verify", help=argparse.SUPPRESS, action="store_true")
@@ -2731,7 +2601,6 @@
     parser.add_argument("--show-suppressed-rules", help="Print rule suppression list", action="store_true")
     parser.add_argument("-P", "--file-prefix", type=str, help="Prefix to strip when matching suppression file rules")
     parser.add_argument("--cli", help="Addon is executed from Cppcheck", action="store_true")
->>>>>>> 09eaa412
     return parser.parse_args()
 
 
@@ -2765,77 +2634,6 @@
     if args.file_prefix:
         checker.setFilePrefix(args.file_prefix)
 
-<<<<<<< HEAD
-    if not args.dumpfile:
-        if not args.quiet:
-            print("No input files.")
-        sys.exit(0)
-
-    # Generate list to all dumpfiles for check
-    dump_files = []
-    try:
-        dump_files = cppcheckdata.GetDumpFiles(args.dumpfile, args.recursive)
-    except cppcheckdata.CppcheckException as e:
-        print(str(e))
-        sys.exit(e.return_code())
-
-    exitCode = 0
-    for item in dump_files:
-        checker.parseDump(item)
-
-        if settings.verify:
-            verify_expected = checker.get_verify_expected()
-            verify_actual   = checker.get_verify_actual()
-
-            for expected in verify_expected:
-                if expected not in verify_actual:
-                    print('Expected but not seen: ' + expected)
-                    exitCode = 1
-            for actual in verify_actual:
-                if actual not in verify_expected:
-                    print('Not expected: ' + actual)
-                    exitCode = 1
-
-            # Existing behavior of verify mode is to exit
-            # on the first un-expected output.
-            # TODO: Is this required? or can it be moved to after
-            # all input files have been processed
-            if exitCode != 0:
-                sys.exit(exitCode)
-
-    # Under normal operation exit with a non-zero exit code
-    # if there were any violations.
-    if not settings.verify:
-        number_of_violations = len(checker.get_violations())
-        if number_of_violations > 0:
-            exitCode = 1
-
-            if settings.show_summary:
-                print("\nMISRA rules violations found:\n\t%s\n" % ("\n\t".join([ "%s: %d" % (viol, len(checker.get_violations(viol))) for viol in checker.get_violation_types()])))
-
-                rules_violated = {}
-                for severity, ids in checker.get_violations():
-                    for misra_id in ids:
-                        rules_violated[misra_id] = rules_violated.get(misra_id, 0) + 1
-                print("MISRA rules violated:")
-                convert = lambda text: int(text) if text.isdigit() else text
-                misra_sort = lambda key: [ convert(c) for c in re.split('[\.-]([0-9]*)', key) ]
-                for misra_id in sorted(rules_violated.keys(), key=misra_sort):
-                    res = re.match(r'misra-c2012-([0-9]+)\\.([0-9]+)', misra_id)
-                    if res is None:
-                        num = 0
-                    else:
-                        num = int(res.group(1)) * 100 + int(res.group(2))
-                    severity = '-'
-                    if num in checker.ruleTexts:
-                        severity = checker.ruleTexts[num].cppcheck_severity
-                    print("\t%15s (%s): %d" % (misra_id, severity, rules_violated[misra_id]))
-
-    if args.show_suppressed_rules:
-        checker.showSuppressedRules()
-
-    sys.exit(exitCode)
-=======
     if args.dumpfile:
         exitCode = 0
         for item in args.dumpfile:
@@ -2888,14 +2686,10 @@
                         if num in checker.ruleTexts:
                             severity = checker.ruleTexts[num].cppcheck_severity
                         print("\t%15s (%s): %d" % (misra_id, severity, rules_violated[misra_id]))
->>>>>>> 09eaa412
-
-
-<<<<<<< HEAD
-=======
+
+
         sys.exit(exitCode)
 
 
->>>>>>> 09eaa412
 if __name__ == '__main__':
     main()