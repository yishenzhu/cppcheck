/*
 * Cppcheck - A tool for static C/C++ code analysis
 * Copyright (C) 2007-2023 Cppcheck team.
 *
 * This program is free software: you can redistribute it and/or modify
 * it under the terms of the GNU General Public License as published by
 * the Free Software Foundation, either version 3 of the License, or
 * (at your option) any later version.
 *
 * This program is distributed in the hope that it will be useful,
 * but WITHOUT ANY WARRANTY; without even the implied warranty of
 * MERCHANTABILITY or FITNESS FOR A PARTICULAR PURPOSE.  See the
 * GNU General Public License for more details.
 *
 * You should have received a copy of the GNU General Public License
 * along with this program.  If not, see <http://www.gnu.org/licenses/>.
 */

#include "check.h"
#include "checkclass.h"
#include "errortypes.h"
#include "library.h"
#include "preprocessor.h"
#include "settings.h"
#include "fixture.h"
#include "tokenize.h"

#include <list>
#include <sstream> // IWYU pragma: keep
#include <string>
#include <vector>


class TestClass : public TestFixture {
public:
    TestClass() : TestFixture("TestClass") {}

private:
    Settings settings0;
    Settings settings1;

    void run() override {
        settings0.severity.enable(Severity::style);
        settings1.severity.enable(Severity::warning);

        // Load std.cfg configuration
        {
            const char xmldata[] = "<?xml version=\"1.0\"?>\n"
                                   "<def>\n"
                                   "  <memory>\n"
                                   "    <alloc init=\"false\">malloc</alloc>\n"
                                   "    <dealloc>free</dealloc>\n"
                                   "  </memory>\n"
                                   "  <smart-pointer class-name=\"std::shared_ptr\"/>\n"
                                   "  <container id=\"stdVector\" startPattern=\"std :: vector &lt;\" itEndPattern=\"&gt; :: const_iterator\">\n"
                                   "    <access>\n"
                                   "      <function name=\"begin\" yields=\"start-iterator\"/>\n"
                                   "      <function name=\"end\" yields=\"end-iterator\"/>\n"
                                   "    </access>\n"
                                   "  </container>\n"
                                   "</def>";
            ASSERT(settings0.library.loadxmldata(xmldata, sizeof(xmldata)));
            ASSERT(settings1.library.loadxmldata(xmldata, sizeof(xmldata)));
        }


        TEST_CASE(virtualDestructor1);      // Base class not found => no error
        TEST_CASE(virtualDestructor2);      // Base class doesn't have a destructor
        TEST_CASE(virtualDestructor3);      // Base class has a destructor, but it's not virtual
        TEST_CASE(virtualDestructor4);      // Derived class doesn't have a destructor => no error
        TEST_CASE(virtualDestructor5);      // Derived class has empty destructor => no error
        TEST_CASE(virtualDestructor6);      // only report error if base class pointer that points at derived class is deleted
        TEST_CASE(virtualDestructorProtected);
        TEST_CASE(virtualDestructorInherited);
        TEST_CASE(virtualDestructorTemplate);

        TEST_CASE(virtualDestructorInconclusive); // ticket # 5807

        TEST_CASE(copyConstructor1);
        TEST_CASE(copyConstructor2); // ticket #4458
        TEST_CASE(copyConstructor3); // defaulted/deleted
        TEST_CASE(copyConstructor4); // base class with private constructor
        TEST_CASE(copyConstructor5); // multiple inheritance
        TEST_CASE(copyConstructor6); // array of pointers
        TEST_CASE(noOperatorEq); // class with memory management should have operator eq
        TEST_CASE(noDestructor); // class with memory management should have destructor

        TEST_CASE(operatorEqRetRefThis1);
        TEST_CASE(operatorEqRetRefThis2); // ticket #1323
        TEST_CASE(operatorEqRetRefThis3); // ticket #1405
        TEST_CASE(operatorEqRetRefThis4); // ticket #1451
        TEST_CASE(operatorEqRetRefThis5); // ticket #1550
        TEST_CASE(operatorEqRetRefThis6); // ticket #2479
        TEST_CASE(operatorEqRetRefThis7); // ticket #5782 endless recursion
        TEST_CASE(operatorEqToSelf1);   // single class
        TEST_CASE(operatorEqToSelf2);   // nested class
        TEST_CASE(operatorEqToSelf3);   // multiple inheritance
        TEST_CASE(operatorEqToSelf4);   // nested class with multiple inheritance
        TEST_CASE(operatorEqToSelf5);   // ticket # 1233
        TEST_CASE(operatorEqToSelf6);   // ticket # 1550
        TEST_CASE(operatorEqToSelf7);
        TEST_CASE(operatorEqToSelf8);   // ticket #2179
        TEST_CASE(operatorEqToSelf9);   // ticket #2592

        TEST_CASE(memsetOnStruct);
        TEST_CASE(memsetVector);
        TEST_CASE(memsetOnClass);
        TEST_CASE(memsetOnInvalid);    // Ticket #5425: Crash upon invalid
        TEST_CASE(memsetOnStdPodType); // Ticket #5901 - std::uint8_t
        TEST_CASE(memsetOnFloat);      // Ticket #5421
        TEST_CASE(memsetOnUnknown);    // Ticket #7183
        TEST_CASE(mallocOnClass);

        TEST_CASE(this_subtraction);    // warn about "this-x"

        // can member function be made const
        TEST_CASE(const1);
        TEST_CASE(const2);
        TEST_CASE(const3);
        TEST_CASE(const4);
        TEST_CASE(const5); // ticket #1482
        TEST_CASE(const6); // ticket #1491
        TEST_CASE(const7);
        TEST_CASE(const8); // ticket #1517
        TEST_CASE(const9); // ticket #1515
        TEST_CASE(const10); // ticket #1522
        TEST_CASE(const11); // ticket #1529
        TEST_CASE(const12); // ticket #1552
        TEST_CASE(const13); // ticket #1519
        TEST_CASE(const14);
        TEST_CASE(const15);
        TEST_CASE(const16); // ticket #1551
        TEST_CASE(const17); // ticket #1552
        TEST_CASE(const18);
        TEST_CASE(const19); // ticket #1612
        TEST_CASE(const20); // ticket #1602
        TEST_CASE(const21); // ticket #1683
        TEST_CASE(const22);
        TEST_CASE(const23); // ticket #1699
        TEST_CASE(const24); // ticket #1708
        TEST_CASE(const25); // ticket #1724
        TEST_CASE(const26); // ticket #1847
        TEST_CASE(const27); // ticket #1882
        TEST_CASE(const28); // ticket #1883
        TEST_CASE(const29); // ticket #1922
        TEST_CASE(const30);
        TEST_CASE(const31);
        TEST_CASE(const32); // ticket #1905 - member array is assigned
        TEST_CASE(const33);
        TEST_CASE(const34); // ticket #1964
        TEST_CASE(const35); // ticket #2001
        TEST_CASE(const36); // ticket #2003
        TEST_CASE(const37); // ticket #2081 and #2085
        TEST_CASE(const38); // ticket #2135
        TEST_CASE(const39);
        TEST_CASE(const40); // ticket #2228
        TEST_CASE(const41); // ticket #2255
        TEST_CASE(const42); // ticket #2282
        TEST_CASE(const43); // ticket #2377
        TEST_CASE(const44); // ticket #2595
        TEST_CASE(const45); // ticket #2664
        TEST_CASE(const46); // ticket #2636
        TEST_CASE(const47); // ticket #2670
        TEST_CASE(const48); // ticket #2672
        TEST_CASE(const49); // ticket #2795
        TEST_CASE(const50); // ticket #2943
        TEST_CASE(const51); // ticket #3040
        TEST_CASE(const52); // ticket #3048
        TEST_CASE(const53); // ticket #3049
        TEST_CASE(const54); // ticket #3052
        TEST_CASE(const55);
        TEST_CASE(const56); // ticket #3149
        TEST_CASE(const57); // tickets #2669 and #2477
        TEST_CASE(const58); // ticket #2698
        TEST_CASE(const59); // ticket #4646
        TEST_CASE(const60); // ticket #3322
        TEST_CASE(const61); // ticket #5606
        TEST_CASE(const62); // ticket #5701
        TEST_CASE(const63); // ticket #5983
        TEST_CASE(const64); // ticket #6268
        TEST_CASE(const65); // ticket #8693
        TEST_CASE(const66); // ticket #7714
        TEST_CASE(const67); // ticket #9193
        TEST_CASE(const68); // ticket #6471
        TEST_CASE(const69); // ticket #9806
        TEST_CASE(const70); // variadic template can receive more arguments than in its definition
        TEST_CASE(const71); // ticket #10146
        TEST_CASE(const72); // ticket #10520
        TEST_CASE(const73); // ticket #10735
        TEST_CASE(const74); // ticket #10671
        TEST_CASE(const75); // ticket #10065
        TEST_CASE(const76); // ticket #10825
        TEST_CASE(const77); // ticket #10307, #10311
        TEST_CASE(const78); // ticket #10315
        TEST_CASE(const79); // ticket #9861
        TEST_CASE(const80); // ticket #11328
        TEST_CASE(const81); // ticket #11330
        TEST_CASE(const82); // ticket #11513
        TEST_CASE(const83);
        TEST_CASE(const84);

        TEST_CASE(const_handleDefaultParameters);
        TEST_CASE(const_passThisToMemberOfOtherClass);
        TEST_CASE(assigningPointerToPointerIsNotAConstOperation);
        TEST_CASE(assigningArrayElementIsNotAConstOperation);
        TEST_CASE(constoperator1);  // operator< can often be const
        TEST_CASE(constoperator2);  // operator<<
        TEST_CASE(constoperator3);
        TEST_CASE(constoperator4);
        TEST_CASE(constoperator5); // ticket #3252
        TEST_CASE(constoperator6); // ticket #8669
        TEST_CASE(constincdec);     // increment/decrement => non-const
        TEST_CASE(constassign1);
        TEST_CASE(constassign2);
        TEST_CASE(constincdecarray);     // increment/decrement array element => non-const
        TEST_CASE(constassignarray);
        TEST_CASE(constReturnReference);
        TEST_CASE(constDelete);     // delete member variable => not const
        TEST_CASE(constLPVOID);     // a function that returns LPVOID can't be const
        TEST_CASE(constFunc); // a function that calls const functions can be const
        TEST_CASE(constVirtualFunc);
        TEST_CASE(constIfCfg);  // ticket #1881 - fp when there are #if
        TEST_CASE(constFriend); // ticket #1921 - fp for friend function
        TEST_CASE(constUnion);  // ticket #2111 - fp when there is a union
        TEST_CASE(constArrayOperator); // #4406
        TEST_CASE(constRangeBasedFor); // #5514
        TEST_CASE(const_shared_ptr);
        TEST_CASE(constPtrToConstPtr);
        TEST_CASE(constTrailingReturnType);
        TEST_CASE(staticArrayPtrOverload);
        TEST_CASE(qualifiedNameMember); // #10872

        TEST_CASE(initializerListOrder);
        TEST_CASE(initializerListUsage);
        TEST_CASE(selfInitialization);

        TEST_CASE(virtualFunctionCallInConstructor);
        TEST_CASE(pureVirtualFunctionCall);
        TEST_CASE(pureVirtualFunctionCallOtherClass);
        TEST_CASE(pureVirtualFunctionCallWithBody);
        TEST_CASE(pureVirtualFunctionCallPrevented);

        TEST_CASE(duplInheritedMembers);
        TEST_CASE(explicitConstructors);
        TEST_CASE(copyCtorAndEqOperator);

        TEST_CASE(override1);
        TEST_CASE(overrideCVRefQualifiers);

        TEST_CASE(thisUseAfterFree);

        TEST_CASE(unsafeClassRefMember);

        TEST_CASE(ctuOneDefinitionRule);

        TEST_CASE(testGetFileInfo);
    }

#define checkCopyCtorAndEqOperator(code) checkCopyCtorAndEqOperator_(code, __FILE__, __LINE__)
    void checkCopyCtorAndEqOperator_(const char code[], const char* file, int line) {
        // Clear the error log
        errout.str("");
        Settings settings;
        settings.severity.enable(Severity::warning);

        Preprocessor preprocessor(settings, settings.nomsg, nullptr);

        // Tokenize..
        Tokenizer tokenizer(&settings, this, &preprocessor);
        std::istringstream istr(code);
        ASSERT_LOC(tokenizer.tokenize(istr, "test.cpp"), file, line);

        // Check..
        CheckClass checkClass(&tokenizer, &settings, this);
        (checkClass.checkCopyCtorAndEqOperator)();
    }

    void copyCtorAndEqOperator() {
        checkCopyCtorAndEqOperator("class A\n"
                                   "{\n"
                                   "    A(const A& other) { }\n"
                                   "    A& operator=(const A& other) { return *this; }\n"
                                   "};");
        ASSERT_EQUALS("", errout.str());


        checkCopyCtorAndEqOperator("class A\n"
                                   "{\n"
                                   "};");
        ASSERT_EQUALS("", errout.str());

        checkCopyCtorAndEqOperator("class A\n"
                                   "{\n"
                                   "    A(const A& other) { }\n"
                                   "};");
        ASSERT_EQUALS("", errout.str());

        checkCopyCtorAndEqOperator("class A\n"
                                   "{\n"
                                   "    A& operator=(const A& other) { return *this; }\n"
                                   "};");
        ASSERT_EQUALS("", errout.str());


        checkCopyCtorAndEqOperator("class A\n"
                                   "{\n"
                                   "    A(const A& other) { }\n"
                                   "    int x;\n"
                                   "};");
        TODO_ASSERT_EQUALS("[test.cpp:1]: (warning) The class 'A' has 'copy constructor' but lack of 'operator='.\n", "", errout.str());
        // TODO the error message should be clarified. It should say something like 'copy constructor is empty and will not assign i and therefore the behaviour is different to the default assignment operator'

        checkCopyCtorAndEqOperator("class A\n"
                                   "{\n"
                                   "    A& operator=(const A& other) { return *this; }\n"
                                   "    int x;\n"
                                   "};");
        TODO_ASSERT_EQUALS("[test.cpp:1]: (warning) The class 'A' has 'operator=' but lack of 'copy constructor'.\n", "", errout.str());
        // TODO the error message should be clarified. It should say something like 'assignment operator does not assign i and therefore the behaviour is different to the default copy constructor'

        checkCopyCtorAndEqOperator("class A\n"
                                   "{\n"
                                   "    A& operator=(const int &x) { this->x = x; return *this; }\n"
                                   "    int x;\n"
                                   "};");
        ASSERT_EQUALS("", errout.str());

        checkCopyCtorAndEqOperator("class A {\n"
                                   "public:\n"
                                   "    A() : x(0) { }\n"
                                   "    A(const A & a) { x = a.x; }\n"
                                   "    A & operator = (const A & a) {\n"
                                   "        x = a.x;\n"
                                   "        return *this;\n"
                                   "    }\n"
                                   "private:\n"
                                   "    int x;\n"
                                   "};\n"
                                   "class B : public A {\n"
                                   "public:\n"
                                   "    B() { }\n"
                                   "    B(const B & b) :A(b) { }\n"
                                   "private:\n"
                                   "    static int i;\n"
                                   "};");
        ASSERT_EQUALS("", errout.str());

        // #7987 - Don't show warning when there is a move constructor
        checkCopyCtorAndEqOperator("struct S {\n"
                                   "  std::string test;\n"
                                   "  S(S&& s) : test(std::move(s.test)) { }\n"
                                   "  S& operator = (S &&s) {\n"
                                   "    test = std::move(s.test);\n"
                                   "    return *this;\n"
                                   "  }\n"
                                   "};");
        ASSERT_EQUALS("", errout.str());

        // #8337 - False positive in copy constructor detection
        checkCopyCtorAndEqOperator("struct StaticListNode {\n"
                                   "  StaticListNode(StaticListNode*& prev) : m_next(0) {}\n"
                                   "  StaticListNode* m_next;\n"
                                   "};");
        ASSERT_EQUALS("", errout.str());
    }

#define checkExplicitConstructors(code) checkExplicitConstructors_(code, __FILE__, __LINE__)
    void checkExplicitConstructors_(const char code[], const char* file, int line) {
        // Clear the error log
        errout.str("");

        Preprocessor preprocessor(settings0, settings0.nomsg, nullptr);

        // Tokenize..
        Tokenizer tokenizer(&settings0, this, &preprocessor);
        std::istringstream istr(code);
        ASSERT_LOC(tokenizer.tokenize(istr, "test.cpp"), file, line);

        // Check..
        CheckClass checkClass(&tokenizer, &settings0, this);
        (checkClass.checkExplicitConstructors)();
    }

    void explicitConstructors() {
        checkExplicitConstructors("class Class {\n"
                                  "    Class() = delete;\n"
                                  "    Class(const Class& other) { }\n"
                                  "    Class(Class&& other) { }\n"
                                  "    explicit Class(int i) { }\n"
                                  "    explicit Class(const std::string&) { }\n"
                                  "    Class(int a, int b) { }\n"
                                  "};");
        ASSERT_EQUALS("", errout.str());

        checkExplicitConstructors("class Class {\n"
                                  "    Class() = delete;\n"
                                  "    explicit Class(const Class& other) { }\n"
                                  "    explicit Class(Class&& other) { }\n"
                                  "    virtual int i() = 0;\n"
                                  "};");
        ASSERT_EQUALS("", errout.str());

        checkExplicitConstructors("class Class {\n"
                                  "    Class() = delete;\n"
                                  "    Class(const Class& other) = delete;\n"
                                  "    Class(Class&& other) = delete;\n"
                                  "    virtual int i() = 0;\n"
                                  "};");
        ASSERT_EQUALS("", errout.str());

        checkExplicitConstructors("class Class {\n"
                                  "    Class(int i) { }\n"
                                  "};");
        ASSERT_EQUALS("[test.cpp:2]: (style) Class 'Class' has a constructor with 1 argument that is not explicit.\n", errout.str());

        checkExplicitConstructors("class Class {\n"
                                  "    Class(const Class& other) { }\n"
                                  "    virtual int i() = 0;\n"
                                  "};");
        ASSERT_EQUALS("", errout.str());

        checkExplicitConstructors("class Class {\n"
                                  "    Class(Class&& other) { }\n"
                                  "    virtual int i() = 0;\n"
                                  "};");
        ASSERT_EQUALS("", errout.str());

        // #6585
        checkExplicitConstructors("class Class {\n"
                                  "    private: Class(const Class&);\n"
                                  "    virtual int i() = 0;\n"
                                  "};");
        ASSERT_EQUALS("", errout.str());

        checkExplicitConstructors("class Class {\n"
                                  "    public: Class(const Class&);\n"
                                  "    virtual int i() = 0;\n"
                                  "};");
        ASSERT_EQUALS("", errout.str());

        // #7465: Error properly reported in templates
        checkExplicitConstructors("template <class T> struct Test {\n"
                                  "  Test(int) : fData(0) {}\n"
                                  "  T fData;\n"
                                  "};\n"
                                  "int main() {\n"
                                  "  Test <int> test;\n"
                                  "  return 0;\n"
                                  "}");
        ASSERT_EQUALS("[test.cpp:2]: (style) Struct 'Test < int >' has a constructor with 1 argument that is not explicit.\n", errout.str());

        // #7465: No error for copy or move constructors
        checkExplicitConstructors("template <class T> struct Test {\n"
                                  "  Test() : fData(0) {}\n"
                                  "  Test (const Test<T>& aOther) : fData(aOther.fData) {}\n"
                                  "  Test (Test<T>&& aOther) : fData(std::move(aOther.fData)) {}\n"
                                  "  T fData;\n"
                                  "};\n"
                                  "int main() {\n"
                                  "  Test <int> test;\n"
                                  "  return 0;\n"
                                  "}");
        ASSERT_EQUALS("", errout.str());

        // #8600
        checkExplicitConstructors("struct A { struct B; };\n"
                                  "struct A::B {\n"
                                  "    B() = default;\n"
                                  "    B(const B&) {}\n"
                                  "};");
        ASSERT_EQUALS("", errout.str());

        checkExplicitConstructors("struct A{"
                                  "    A(int, int y=2) {}"
                                  "};");
        ASSERT_EQUALS("[test.cpp:1]: (style) Struct 'A' has a constructor with 1 argument that is not explicit.\n", errout.str());

        checkExplicitConstructors("struct Foo {\n" // #10515
                                  "    template <typename T>\n"
                                  "    explicit constexpr Foo(T) {}\n"
                                  "};\n"
                                  "struct Bar {\n"
                                  "    template <typename T>\n"
                                  "    constexpr explicit Bar(T) {}\n"
                                  "};\n"
                                  "struct Baz {\n"
                                  "    explicit constexpr Baz(int) {}\n"
                                  "};\n");
        ASSERT_EQUALS("", errout.str());

        checkExplicitConstructors("class Token;\n" // #11126
                                  "struct Branch {\n"
                                  "    Branch(Token* tok = nullptr) : endBlock(tok) {}\n"
                                  "    Token* endBlock = nullptr;\n"
                                  "};\n");
        ASSERT_EQUALS("[test.cpp:3]: (style) Struct 'Branch' has a constructor with 1 argument that is not explicit.\n", errout.str());

        checkExplicitConstructors("struct S {\n"
                                  "    S(std::initializer_list<int> il) : v(il) {}\n"
                                  "    std::vector<int> v;\n"
                                  "};\n");
        ASSERT_EQUALS("", errout.str());

        checkExplicitConstructors("template<class T>\n" // #10977
                                  "struct A {\n"
                                  "    template<class... Ts>\n"
                                  "    A(Ts&&... ts) {}\n"
                                  "};\n");
        ASSERT_EQUALS("", errout.str());

        checkExplicitConstructors("class Color {\n" // #7176
                                  "public:\n"
                                  "    Color(unsigned int rgba);\n"
                                  "    Color(std::uint8_t r = 0, std::uint8_t g = 0, std::uint8_t b = 0, std::uint8_t a = 255);\n"
                                  "};\n");
        ASSERT_EQUALS("[test.cpp:3]: (style) Class 'Color' has a constructor with 1 argument that is not explicit.\n"
                      "[test.cpp:4]: (style) Class 'Color' has a constructor with 1 argument that is not explicit.\n",
                      errout.str());
    }

#define checkDuplInheritedMembers(code) checkDuplInheritedMembers_(code, __FILE__, __LINE__)
    void checkDuplInheritedMembers_(const char code[], const char* file, int line) {
        // Clear the error log
        errout.str("");

        Preprocessor preprocessor(settings1, settings1.nomsg, nullptr);

        // Tokenize..
        Tokenizer tokenizer(&settings1, this, &preprocessor);
        std::istringstream istr(code);
        ASSERT_LOC(tokenizer.tokenize(istr, "test.cpp"), file, line);

        // Check..
        CheckClass checkClass(&tokenizer, &settings1, this);
        (checkClass.checkDuplInheritedMembers)();
    }

    void duplInheritedMembers() {
        checkDuplInheritedMembers("class Base {\n"
                                  "   int x;\n"
                                  "};\n"
                                  "struct Derived : Base {\n"
                                  "   int x;\n"
                                  "};");
        ASSERT_EQUALS("", errout.str());

        checkDuplInheritedMembers("class Base {\n"
                                  "   protected:\n"
                                  "   int x;\n"
                                  "};\n"
                                  "struct Derived : Base {\n"
                                  "   int x;\n"
                                  "};");
        ASSERT_EQUALS("[test.cpp:3] -> [test.cpp:6]: (warning) The struct 'Derived' defines member variable with name 'x' also defined in its parent class 'Base'.\n", errout.str());

        checkDuplInheritedMembers("class Base {\n"
                                  "   protected:\n"
                                  "   int x;\n"
                                  "};\n"
                                  "struct Derived : public Base {\n"
                                  "   int x;\n"
                                  "};");
        ASSERT_EQUALS("[test.cpp:3] -> [test.cpp:6]: (warning) The struct 'Derived' defines member variable with name 'x' also defined in its parent class 'Base'.\n", errout.str());

        checkDuplInheritedMembers("class Base0 {\n"
                                  "   int x;\n"
                                  "};\n"
                                  "class Base1 {\n"
                                  "   int x;\n"
                                  "};\n"
                                  "struct Derived : Base0, Base1 {\n"
                                  "   int x;\n"
                                  "};");
        ASSERT_EQUALS("", errout.str());

        checkDuplInheritedMembers("class Base0 {\n"
                                  "   protected:\n"
                                  "   int x;\n"
                                  "};\n"
                                  "class Base1 {\n"
                                  "   int x;\n"
                                  "};\n"
                                  "struct Derived : Base0, Base1 {\n"
                                  "   int x;\n"
                                  "};");
        ASSERT_EQUALS("[test.cpp:3] -> [test.cpp:9]: (warning) The struct 'Derived' defines member variable with name 'x' also defined in its parent class 'Base0'.\n", errout.str());

        checkDuplInheritedMembers("class Base0 {\n"
                                  "   protected:\n"
                                  "   int x;\n"
                                  "};\n"
                                  "class Base1 {\n"
                                  "   public:\n"
                                  "   int x;\n"
                                  "};\n"
                                  "struct Derived : Base0, Base1 {\n"
                                  "   int x;\n"
                                  "};");
        ASSERT_EQUALS("[test.cpp:3] -> [test.cpp:10]: (warning) The struct 'Derived' defines member variable with name 'x' also defined in its parent class 'Base0'.\n"
                      "[test.cpp:7] -> [test.cpp:10]: (warning) The struct 'Derived' defines member variable with name 'x' also defined in its parent class 'Base1'.\n", errout.str());

        checkDuplInheritedMembers("class Base {\n"
                                  "   int x;\n"
                                  "};\n"
                                  "struct Derived : Base {\n"
                                  "   int y;\n"
                                  "};");
        ASSERT_EQUALS("", errout.str());

        checkDuplInheritedMembers("class A {\n"
                                  "   int x;\n"
                                  "};\n"
                                  "struct B {\n"
                                  "   int x;\n"
                                  "};");
        ASSERT_EQUALS("", errout.str());

        // Unknown 'Base' class
        checkDuplInheritedMembers("class Derived : public UnknownBase {\n"
                                  "  int x;\n"
                                  "};");
        ASSERT_EQUALS("", errout.str());

        checkDuplInheritedMembers("class Base {\n"
                                  "   int x;\n"
                                  "};\n"
                                  "class Derived : public Base {\n"
                                  "};");
        ASSERT_EQUALS("", errout.str());

        // #6692
        checkDuplInheritedMembers("namespace test1 {\n"
                                  "   struct SWibble{};\n"
                                  "   typedef SWibble wibble;\n"
                                  "}\n"
                                  "namespace test2 {\n"
                                  "   struct SWibble : public test1::wibble {\n"
                                  "   int Value;\n"
                                  "   };\n"
                                  "}");
        ASSERT_EQUALS("", errout.str());

        // #9957
        checkDuplInheritedMembers("class Base {\n"
                                  "    public:\n"
                                  "        int i;\n"
                                  "};\n"
                                  "class Derived1: public Base {\n"
                                  "    public:\n"
                                  "        int j;\n"
                                  "};\n"
                                  "class Derived2 : public Derived1 {\n"
                                  "    int i;\n"
                                  "};");
        ASSERT_EQUALS("[test.cpp:3] -> [test.cpp:10]: (warning) The class 'Derived2' defines member variable with name 'i' also defined in its parent class 'Base'.\n", errout.str());

        // don't crash on recursive template
        checkDuplInheritedMembers("template<size_t N>\n"
                                  "struct BitInt : public BitInt<N+1> { };");
        ASSERT_EQUALS("", errout.str());

        // don't crash on recursive template
        checkDuplInheritedMembers("namespace _impl {\n"
                                  "    template <typename AlwaysVoid, typename>\n"
                                  "    struct fn_traits;\n"
                                  "}\n"
                                  "template <typename T>\n"
                                  "struct function_traits\n"
                                  "    : public _impl::fn_traits<void, std::remove_reference_t<T>> {};\n"
                                  "namespace _impl {\n"
                                  "    template <typename T>\n"
                                  "    struct fn_traits<decltype(void(&T::operator())), T>\n"
                                  "        : public fn_traits<void, decltype(&T::operator())> {};\n"
                                  "}");
        ASSERT_EQUALS("", errout.str());

        // #10594
        checkDuplInheritedMembers("template<int i> struct A { bool a = true; };\n"
                                  "struct B { bool a; };\n"
                                  "template<> struct A<1> : B {};\n");
        ASSERT_EQUALS("", errout.str());
    }

#define checkCopyConstructor(code) checkCopyConstructor_(code, __FILE__, __LINE__)
    void checkCopyConstructor_(const char code[], const char* file, int line) {
        // Clear the error log
        errout.str("");

        Preprocessor preprocessor(settings0, settings0.nomsg, nullptr);

        // Tokenize..
        Tokenizer tokenizer(&settings0, this, &preprocessor);
        std::istringstream istr(code);
        ASSERT_LOC(tokenizer.tokenize(istr, "test.cpp"), file, line);

        // Check..
        CheckClass checkClass(&tokenizer, &settings0, this);
        checkClass.copyconstructors();
    }

    void copyConstructor1() {
        checkCopyConstructor("class F\n"
                             "{\n"
                             "   public:\n"
                             "   char *c,*p,*d;\n"
                             "   F(const F &f) : p(f.p), c(f.c)\n"
                             "   {\n"
                             "      p=(char *)malloc(strlen(f.p)+1);\n"
                             "      strcpy(p,f.p);\n"
                             "   }\n"
                             "   F(char *str)\n"
                             "   {\n"
                             "      p=(char *)malloc(strlen(str)+1);\n"
                             "      strcpy(p,str);\n"
                             "   }\n"
                             "   F&operator=(const F&);\n"
                             "   ~F();\n"
                             "};");
        TODO_ASSERT_EQUALS("[test.cpp:5]: (warning) Value of pointer 'p', which points to allocated memory, is copied in copy constructor instead of allocating new memory.\n", "", errout.str());

        checkCopyConstructor("class F {\n"
                             "   char *p;\n"
                             "   F(const F &f) {\n"
                             "      p = f.p;\n"
                             "   }\n"
                             "   F(char *str) {\n"
                             "      p = malloc(strlen(str)+1);\n"
                             "   }\n"
                             "   ~F();\n"
                             "   F& operator=(const F&f);\n"
                             "};");
        TODO_ASSERT_EQUALS("[test.cpp:4]: (warning) Value of pointer 'p', which points to allocated memory, is copied in copy constructor instead of allocating new memory.\n"
                           "[test.cpp:3] -> [test.cpp:7]: (warning) Copy constructor does not allocate memory for member 'p' although memory has been allocated in other constructors.\n",
                           "[test.cpp:4]: (warning) Value of pointer 'p', which points to allocated memory, is copied in copy constructor instead of allocating new memory.\n"
                           , errout.str());

        checkCopyConstructor("class F\n"
                             "{\n"
                             "   public:\n"
                             "   char *c,*p,*d;\n"
                             "   F(const F &f) :p(f.p)\n"
                             "   {\n"
                             "   }\n"
                             "   F(char *str)\n"
                             "   {\n"
                             "      p=(char *)malloc(strlen(str)+1);\n"
                             "      strcpy(p,str);\n"
                             "   }\n"
                             "   ~F();\n"
                             "   F& operator=(const F&f);\n"
                             "};");
        TODO_ASSERT_EQUALS("[test.cpp:5]: (warning) Value of pointer 'p', which points to allocated memory, is copied in copy constructor instead of allocating new memory.\n"
                           "[test.cpp:5] -> [test.cpp:10]: (warning) Copy constructor does not allocate memory for member 'p' although memory has been allocated in other constructors.\n",
                           ""
                           , errout.str());

        checkCopyConstructor("class kalci\n"
                             "{\n"
                             "   public:\n"
                             "   char *c,*p,*d;\n"
                             "   kalci()\n"
                             "   {\n"
                             "      p=(char *)malloc(100);\n"
                             "      strcpy(p,\"hello\");\n"
                             "      c=(char *)malloc(100);\n"
                             "      strcpy(p,\"hello\");\n"
                             "      d=(char *)malloc(100);\n"
                             "      strcpy(p,\"hello\");\n"
                             "   }\n"
                             "   kalci(const kalci &f)\n"
                             "   {\n"
                             "      p=(char *)malloc(strlen(str)+1);\n"
                             "      strcpy(p,f.p);\n"
                             "      c=(char *)malloc(strlen(str)+1);\n"
                             "      strcpy(p,f.p);\n"
                             "      d=(char *)malloc(strlen(str)+1);\n"
                             "      strcpy(p,f.p);\n"
                             "   }\n"
                             "   ~kalci();\n"
                             "   kalci& operator=(const kalci&kalci);\n"
                             "};");
        ASSERT_EQUALS("", errout.str());

        checkCopyConstructor("class F\n"
                             "{\n"
                             "   public:\n"
                             "   char *c,*p,*d;\n"
                             "   F(char *str,char *st,char *string)\n"
                             "   {\n"
                             "      p=(char *)malloc(100);\n"
                             "      strcpy(p,str);\n"
                             "      c=(char *)malloc(100);\n"
                             "      strcpy(p,st);\n"
                             "      d=(char *)malloc(100);\n"
                             "      strcpy(p,string);\n"
                             "   }\n"
                             "   F(const F &f)\n"
                             "   {\n"
                             "      p=(char *)malloc(strlen(str)+1);\n"
                             "      strcpy(p,f.p);\n"
                             "      c=(char *)malloc(strlen(str)+1);\n"
                             "      strcpy(p,f.p);\n"
                             "   }\n"
                             "   ~F();\n"
                             "   F& operator=(const F&f);\n"
                             "};");
        TODO_ASSERT_EQUALS("[test.cpp:14] -> [test.cpp:11]: (warning) Copy constructor does not allocate memory for member 'd' although memory has been allocated in other constructors.\n", "", errout.str());

        checkCopyConstructor("class F {\n"
                             "   char *c;\n"
                             "   F(char *str,char *st,char *string) {\n"
                             "      p=(char *)malloc(100);\n"
                             "   }\n"
                             "   F(const F &f)\n"
                             "      : p(malloc(size))\n"
                             "   {\n"
                             "   }\n"
                             "   ~F();\n"
                             "   F& operator=(const F&f);\n"
                             "};");
        ASSERT_EQUALS("", errout.str());

        checkCopyConstructor("class F {\n"
                             "   char *c;\n"
                             "   F(char *str,char *st,char *string)\n"
                             "      : p(malloc(size))\n"
                             "   {\n"
                             "   }\n"
                             "   F(const F &f)\n"
                             "   {\n"
                             "   }\n"
                             "   ~F();\n"
                             "   F& operator=(const F&f);\n"
                             "};");
        TODO_ASSERT_EQUALS("[test.cpp:7] -> [test.cpp:4]: (warning) Copy constructor does not allocate memory for member 'd' although memory has been allocated in other constructors.\n", "", errout.str());

        checkCopyConstructor("class F\n"
                             "{\n"
                             "   public:\n"
                             "   char *c,*p,*d;\n"
                             "   F()\n"
                             "   {\n"
                             "      p=(char *)malloc(100);\n"
                             "      c=(char *)malloc(100);\n"
                             "      d=(char*)malloc(100);\n"
                             "   }\n"
                             "   ~F();\n"
                             "   F& operator=(const F&f);\n"
                             "};");
        TODO_ASSERT_EQUALS("[test.cpp:8]: (warning) Class 'F' does not have a copy constructor which is recommended since it has dynamic memory/resource allocation(s).\n", "", errout.str());

        checkCopyConstructor("class F\n"
                             "{\n"
                             "   public:\n"
                             "   char *c;\n"
                             "   const char *p,*d;\n"
                             "   F(char *str,char *st,char *string)\n"
                             "   {\n"
                             "      p=str;\n"
                             "      d=st;\n"
                             "      c=(char *)malloc(strlen(string)+1);\n"
                             "      strcpy(d,string);\n"
                             "   }\n"
                             "   F(const F &f)\n"
                             "   {\n"
                             "      p=f.p;\n"
                             "      d=f.d;\n"
                             "      c=(char *)malloc(strlen(str)+1);\n"
                             "      strcpy(d,f.p);\n"
                             "   }\n"
                             "   ~F();\n"
                             "   F& operator=(const F&f);\n"
                             "};");
        ASSERT_EQUALS("", errout.str());

        checkCopyConstructor("class F : E\n"
                             "{\n"
                             "   char *p;\n"
                             "   F() {\n"
                             "      p = malloc(100);\n"
                             "   }\n"
                             "   ~F();\n"
                             "   F& operator=(const F&f);\n"
                             "};");
        ASSERT_EQUALS("", errout.str());

        checkCopyConstructor("class E { E(E&); };\n" // non-copyable
                             "class F : E\n"
                             "{\n"
                             "   char *p;\n"
                             "   F() {\n"
                             "      p = malloc(100);\n"
                             "   }\n"
                             "   ~F();\n"
                             "   F& operator=(const F&f);\n"
                             "};");
        ASSERT_EQUALS("", errout.str());

        checkCopyConstructor("class E {};\n"
                             "class F : E {\n"
                             "   char *p;\n"
                             "   F() {\n"
                             "      p = malloc(100);\n"
                             "   }\n"
                             "   ~F();\n"
                             "   F& operator=(const F&f);\n"
                             "};");
        ASSERT_EQUALS("[test.cpp:5]: (warning) Class 'F' does not have a copy constructor which is recommended since it has dynamic memory/resource allocation(s).\n", errout.str());

        checkCopyConstructor("class F {\n"
                             "   char *p;\n"
                             "   F() {\n"
                             "      p = malloc(100);\n"
                             "   }\n"
                             "   F(F& f);\n"
                             "   ~F();\n"
                             "   F& operator=(const F&f);\n"
                             "};");
        ASSERT_EQUALS("", errout.str());

        checkCopyConstructor("class F {\n"
                             "   char *p;\n"
                             "   F() : p(malloc(100)) {}\n"
                             "   ~F();\n"
                             "   F& operator=(const F&f);\n"
                             "};");
        ASSERT_EQUALS("[test.cpp:3]: (warning) Class 'F' does not have a copy constructor which is recommended since it has dynamic memory/resource allocation(s).\n", errout.str());

        // #7198
        checkCopyConstructor("struct F {\n"
                             "   static char* c;\n"
                             "   F() {\n"
                             "      p = malloc(100);\n"
                             "   }\n"
                             "};");
        ASSERT_EQUALS("", errout.str());
    }

    void copyConstructor2() { // ticket #4458
        checkCopyConstructor("template <class _Tp>\n"
                             "class Vector\n"
                             "{\n"
                             "public:\n"
                             "    Vector() {\n"
                             "        _M_finish = new _Tp[ 42 ];\n"
                             "    }\n"
                             "    Vector( const Vector<_Tp>& v ) {\n"
                             "    }\n"
                             "     ~Vector();\n"
                             "     Vector& operator=(const Vector&v);\n"
                             "    _Tp* _M_finish;\n"
                             "};");
        ASSERT_EQUALS("", errout.str());
    }

    void copyConstructor3() {
        checkCopyConstructor("struct F {\n"
                             "   char* c;\n"
                             "   F() { c = malloc(100); }\n"
                             "   F(const F &f) = delete;\n"
                             "   F&operator=(const F &f);\n"
                             "   ~F();\n"
                             "};");
        ASSERT_EQUALS("", errout.str());

        checkCopyConstructor("struct F {\n"
                             "   char* c;\n"
                             "   F() { c = malloc(100); }\n"
                             "   F(const F &f) = default;\n"
                             "   F&operator=(const F &f);\n"
                             "   ~F();\n"
                             "};");
        ASSERT_EQUALS("[test.cpp:3]: (warning) Struct 'F' has dynamic memory/resource allocation(s). The copy constructor is explicitly defaulted but the default copy constructor does not work well. It is recommended to define or delete the copy constructor.\n", errout.str());
    }

    void copyConstructor4() {
        checkCopyConstructor("class noncopyable {\n"
                             "protected:\n"
                             "    noncopyable() {}\n"
                             "    ~noncopyable() {}\n"
                             "\n"
                             "private:\n"
                             "    noncopyable( const noncopyable& );\n"
                             "    const noncopyable& operator=( const noncopyable& );\n"
                             "};\n"
                             "\n"
                             "class Base : private noncopyable {};\n"
                             "\n"
                             "class Foo : public Base {\n"
                             "public:\n"
                             "    Foo() : m_ptr(new int) {}\n"
                             "    ~Foo() { delete m_ptr; }\n"
                             "private:\n"
                             "    int* m_ptr;\n"
                             "};");
        ASSERT_EQUALS("", errout.str());
    }

    void copyConstructor5() {
        checkCopyConstructor("class Copyable {};\n"
                             "\n"
                             "class Foo : public Copyable, public UnknownType {\n"
                             "public:\n"
                             "    Foo() : m_ptr(new int) {}\n"
                             "    ~Foo() { delete m_ptr; }\n"
                             "private:\n"
                             "    int* m_ptr;\n"
                             "};");
        ASSERT_EQUALS("", errout.str());

        checkCopyConstructor("class Copyable {};\n"
                             "\n"
                             "class Foo : public UnknownType, public Copyable {\n"
                             "public:\n"
                             "    Foo() : m_ptr(new int) {}\n"
                             "    ~Foo() { delete m_ptr; }\n"
                             "private:\n"
                             "    int* m_ptr;\n"
                             "};");
        ASSERT_EQUALS("", errout.str());
    }

    void copyConstructor6() {
        checkCopyConstructor("struct S {\n"
                             "    S() {\n"
                             "        for (int i = 0; i < 5; i++)\n"
                             "            a[i] = new char[3];\n"
                             "    }\n"
                             "    char* a[5];\n"
                             "};\n");
        TODO_ASSERT_EQUALS("[test.cpp:4]: (warning) Struct 'S' does not have a copy constructor which is recommended since it has dynamic memory/resource allocation(s).\n"
                           "[test.cpp:4]: (warning) Struct 'S' does not have a operator= which is recommended since it has dynamic memory/resource allocation(s).\n"
                           "[test.cpp:4]: (warning) Struct 'S' does not have a destructor which is recommended since it has dynamic memory/resource allocation(s).\n",
                           "",
                           errout.str());
    }

    void noOperatorEq() {
        checkCopyConstructor("struct F {\n"
                             "   char* c;\n"
                             "   F() { c = malloc(100); }\n"
                             "   F(const F &f);\n"
                             "   ~F();\n"
                             "};");
        ASSERT_EQUALS("[test.cpp:3]: (warning) Struct 'F' does not have a operator= which is recommended since it has dynamic memory/resource allocation(s).\n", errout.str());

        // defaulted operator=
        checkCopyConstructor("struct F {\n"
                             "   char* c;\n"
                             "   F() { c = malloc(100); }\n"
                             "   F(const F &f);\n"
                             "   F &operator=(const F &f) = default;\n"
                             "   ~F();\n"
                             "};");
        ASSERT_EQUALS("[test.cpp:3]: (warning) Struct 'F' has dynamic memory/resource allocation(s). The operator= is explicitly defaulted but the default operator= does not work well. It is recommended to define or delete the operator=.\n", errout.str());

        // deleted operator=
        checkCopyConstructor("struct F {\n"
                             "   char* c;\n"
                             "   F() { c = malloc(100); }\n"
                             "   F(const F &f);\n"
                             "   F &operator=(const F &f) = delete;\n"
                             "   ~F();\n"
                             "};");
        ASSERT_EQUALS("", errout.str());

        // base class deletes operator=
        checkCopyConstructor("struct F : NonCopyable {\n"
                             "   char* c;\n"
                             "   F() { c = malloc(100); }\n"
                             "   F(const F &f);\n"
                             "   ~F();\n"
                             "};");
        ASSERT_EQUALS("", errout.str());
    }

    void noDestructor() {
        checkCopyConstructor("struct F {\n"
                             "   char* c;\n"
                             "   F() { c = malloc(100); }\n"
                             "   F(const F &f);\n"
                             "   F&operator=(const F&);"
                             "};");
        ASSERT_EQUALS("[test.cpp:3]: (warning) Struct 'F' does not have a destructor which is recommended since it has dynamic memory/resource allocation(s).\n", errout.str());

        checkCopyConstructor("struct F {\n"
                             "   C* c;\n"
                             "   F() { c = new C; }\n"
                             "   F(const F &f);\n"
                             "   F&operator=(const F&);"
                             "};");
        ASSERT_EQUALS("", errout.str());

        checkCopyConstructor("struct F {\n"
                             "   int* i;\n"
                             "   F() { i = new int(); }\n"
                             "   F(const F &f);\n"
                             "   F& operator=(const F&);"
                             "};");
        ASSERT_EQUALS("[test.cpp:3]: (warning) Struct 'F' does not have a destructor which is recommended since it has dynamic memory/resource allocation(s).\n", errout.str());

        checkCopyConstructor("struct Data { int x; int y; };\n"
                             "struct F {\n"
                             "   Data* c;\n"
                             "   F() { c = new Data; }\n"
                             "   F(const F &f);\n"
                             "   F&operator=(const F&);"
                             "};");
        ASSERT_EQUALS("[test.cpp:4]: (warning) Struct 'F' does not have a destructor which is recommended since it has dynamic memory/resource allocation(s).\n", errout.str());

        // defaulted destructor
        checkCopyConstructor("struct F {\n"
                             "   char* c;\n"
                             "   F() { c = malloc(100); }\n"
                             "   F(const F &f);\n"
                             "   F &operator=(const F &f);\n"
                             "   ~F() = default;\n"
                             "};");
        ASSERT_EQUALS("[test.cpp:3]: (warning) Struct 'F' has dynamic memory/resource allocation(s). The destructor is explicitly defaulted but the default destructor does not work well. It is recommended to define the destructor.\n", errout.str());

        // deleted destructor
        checkCopyConstructor("struct F {\n"
                             "   char* c;\n"
                             "   F() { c = malloc(100); }\n"
                             "   F(const F &f);\n"
                             "   F &operator=(const F &f);\n"
                             "   ~F() = delete;\n"
                             "};");
        ASSERT_EQUALS("", errout.str());
    }

    // Check that operator Equal returns reference to this
#define checkOpertorEqRetRefThis(code) checkOpertorEqRetRefThis_(code, __FILE__, __LINE__)
    void checkOpertorEqRetRefThis_(const char code[], const char* file, int line) {
        // Clear the error log
        errout.str("");

        Preprocessor preprocessor(settings0, settings0.nomsg, nullptr);

        // Tokenize..
        Tokenizer tokenizer(&settings0, this, &preprocessor);
        std::istringstream istr(code);
        ASSERT_LOC(tokenizer.tokenize(istr, "test.cpp"), file, line);

        // Check..
        CheckClass checkClass(&tokenizer, &settings0, this);
        checkClass.operatorEqRetRefThis();
    }

    void operatorEqRetRefThis1() {
        checkOpertorEqRetRefThis(
            "class A\n"
            "{\n"
            "public:\n"
            "    A & operator=(const A &a) { return *this; }\n"
            "};");
        ASSERT_EQUALS("", errout.str());

        checkOpertorEqRetRefThis(
            "class A\n"
            "{\n"
            "public:\n"
            "    A & operator=(const A &a) { return a; }\n"
            "};");
        ASSERT_EQUALS("[test.cpp:4]: (style) 'operator=' should return reference to 'this' instance.\n", errout.str());

        checkOpertorEqRetRefThis(
            "class A\n"
            "{\n"
            "public:\n"
            "    A & operator=(const A &);\n"
            "};\n"
            "A & A::operator=(const A &a) { return *this; }");
        ASSERT_EQUALS("", errout.str());

        checkOpertorEqRetRefThis(
            "class A\n"
            "{\n"
            "public:\n"
            "    A & operator=(const A &a);\n"
            "};\n"
            "A & A::operator=(const A &a) { return *this; }");
        ASSERT_EQUALS("", errout.str());

        checkOpertorEqRetRefThis(
            "class A\n"
            "{\n"
            "public:\n"
            "    A & operator=(const A &);\n"
            "};\n"
            "A & A::operator=(const A &a) { return a; }");
        ASSERT_EQUALS("[test.cpp:6]: (style) 'operator=' should return reference to 'this' instance.\n", errout.str());

        checkOpertorEqRetRefThis(
            "class A\n"
            "{\n"
            "public:\n"
            "    A & operator=(const A &a);\n"
            "};\n"
            "A & A::operator=(const A &a) { return a; }");
        ASSERT_EQUALS("[test.cpp:6]: (style) 'operator=' should return reference to 'this' instance.\n", errout.str());

        checkOpertorEqRetRefThis(
            "class A\n"
            "{\n"
            "public:\n"
            "    class B\n"
            "    {\n"
            "    public:\n"
            "        B & operator=(const B &b) { return *this; }\n"
            "    };\n"
            "};");
        ASSERT_EQUALS("", errout.str());

        checkOpertorEqRetRefThis(
            "class A\n"
            "{\n"
            "public:\n"
            "    class B\n"
            "    {\n"
            "    public:\n"
            "        B & operator=(const B &b) { return b; }\n"
            "    };\n"
            "};");
        ASSERT_EQUALS("[test.cpp:7]: (style) 'operator=' should return reference to 'this' instance.\n", errout.str());

        checkOpertorEqRetRefThis(
            "class A\n"
            "{\n"
            "public:\n"
            "    class B\n"
            "    {\n"
            "    public:\n"
            "        B & operator=(const B &);\n"
            "    };\n"
            "};\n"
            "A::B & A::B::operator=(const A::B &b) { return *this; }");
        ASSERT_EQUALS("", errout.str());

        checkOpertorEqRetRefThis(
            "class A\n"
            "{\n"
            "public:\n"
            "    class B\n"
            "    {\n"
            "    public:\n"
            "        B & operator=(const B &);\n"
            "    };\n"
            "};\n"
            "A::B & A::B::operator=(const A::B &b) { return b; }");
        ASSERT_EQUALS("[test.cpp:10]: (style) 'operator=' should return reference to 'this' instance.\n", errout.str());

        checkOpertorEqRetRefThis(
            "class A {\n"
            "    class B;\n"
            "};\n"
            "class A::B\n"
            "{\n"
            "  B & operator=(const B & b) { return b; }\n"
            "};");
        ASSERT_EQUALS("[test.cpp:6]: (style) 'operator=' should return reference to 'this' instance.\n", errout.str());

        checkOpertorEqRetRefThis(
            "class A {\n"
            "    class B;\n"
            "};\n"
            "class A::B\n"
            "{\n"
            "  B & operator=(const B &);\n"
            "};\n"
            "A::B & A::B::operator=(const A::B & b) { return b; }");
        ASSERT_EQUALS("[test.cpp:8]: (style) 'operator=' should return reference to 'this' instance.\n", errout.str());

        checkOpertorEqRetRefThis(
            "class A {\n"
            "    class B;\n"
            "};\n"
            "class A::B\n"
            "{\n"
            "  A::B & operator=(const A::B & b) { return b; }\n"
            "};");
        ASSERT_EQUALS("[test.cpp:6]: (style) 'operator=' should return reference to 'this' instance.\n", errout.str());

        checkOpertorEqRetRefThis(
            "class A {\n"
            "    class B;\n"
            "};\n"
            "class A::B\n"
            "{\n"
            "  A::B & operator=(const A::B &);\n"
            "};\n"
            "A::B & A::B::operator=(const A::B & b) { return b; }");
        ASSERT_EQUALS("[test.cpp:8]: (style) 'operator=' should return reference to 'this' instance.\n", errout.str());

        checkOpertorEqRetRefThis(
            "namespace A {\n"
            "    class B;\n"
            "}\n"
            "class A::B\n"
            "{\n"
            "  B & operator=(const B & b) { return b; }\n"
            "};");
        ASSERT_EQUALS("[test.cpp:6]: (style) 'operator=' should return reference to 'this' instance.\n", errout.str());

        checkOpertorEqRetRefThis(
            "namespace A {\n"
            "    class B;\n"
            "}\n"
            "class A::B\n"
            "{\n"
            "  B & operator=(const B &);\n"
            "};\n"
            "A::B & A::B::operator=(const A::B & b) { return b; }");
        ASSERT_EQUALS("[test.cpp:8]: (style) 'operator=' should return reference to 'this' instance.\n", errout.str());

        checkOpertorEqRetRefThis(
            "namespace A {\n"
            "    class B;\n"
            "}\n"
            "class A::B\n"
            "{\n"
            "  A::B & operator=(const A::B & b) { return b; }\n"
            "};");
        ASSERT_EQUALS("[test.cpp:6]: (style) 'operator=' should return reference to 'this' instance.\n", errout.str());

        checkOpertorEqRetRefThis(
            "namespace A {\n"
            "    class B;\n"
            "}\n"
            "class A::B\n"
            "{\n"
            "  A::B & operator=(const A::B &);\n"
            "};\n"
            "A::B & A::B::operator=(const A::B & b) { return b; }");
        ASSERT_EQUALS("[test.cpp:8]: (style) 'operator=' should return reference to 'this' instance.\n", errout.str());

        checkOpertorEqRetRefThis( // #11380
            "struct S {\n"
            "    S& operator=(const S& other) {\n"
            "        i = []() { return 42; }();\n"
            "        return *this;\n"
            "    }\n"
            "    int i;\n"
            "};\n");
        ASSERT_EQUALS("", errout.str());
    }

    void operatorEqRetRefThis2() {
        // ticket # 1323
        checkOpertorEqRetRefThis(
            "class szp\n"
            "{\n"
            "  szp &operator =(int *other) {}\n"
            "};");
        ASSERT_EQUALS("[test.cpp:3]: (error) No 'return' statement in non-void function causes undefined behavior.\n", errout.str());

        checkOpertorEqRetRefThis(
            "class szp\n"
            "{\n"
            "  szp &operator =(int *other);\n"
            "};\n"
            "szp &szp::operator =(int *other) {}");
        ASSERT_EQUALS("[test.cpp:5]: (error) No 'return' statement in non-void function causes undefined behavior.\n", errout.str());

        checkOpertorEqRetRefThis(
            "namespace NS {\n"
            "    class szp;\n"
            "}\n"
            "class NS::szp\n"
            "{\n"
            "  szp &operator =(int *other) {}\n"
            "};");
        ASSERT_EQUALS("[test.cpp:6]: (error) No 'return' statement in non-void function causes undefined behavior.\n", errout.str());

        checkOpertorEqRetRefThis(
            "namespace NS {\n"
            "    class szp;\n"
            "}\n"
            "class NS::szp\n"
            "{\n"
            "  szp &operator =(int *other);\n"
            "};\n"
            "NS::szp &NS::szp::operator =(int *other) {}");
        ASSERT_EQUALS("[test.cpp:8]: (error) No 'return' statement in non-void function causes undefined behavior.\n", errout.str());

        checkOpertorEqRetRefThis(
            "namespace NS {\n"
            "    class szp;\n"
            "}\n"
            "class NS::szp\n"
            "{\n"
            "  NS::szp &operator =(int *other) {}\n"
            "};");
        ASSERT_EQUALS("[test.cpp:6]: (error) No 'return' statement in non-void function causes undefined behavior.\n", errout.str());

        checkOpertorEqRetRefThis(
            "namespace NS {\n"
            "    class szp;\n"
            "}\n"
            "class NS::szp\n"
            "{\n"
            "  NS::szp &operator =(int *other);\n"
            "};\n"
            "NS::szp &NS::szp::operator =(int *other) {}");
        ASSERT_EQUALS("[test.cpp:8]: (error) No 'return' statement in non-void function causes undefined behavior.\n", errout.str());

        checkOpertorEqRetRefThis(
            "class A {\n"
            "    class szp;\n"
            "};\n"
            "class A::szp\n"
            "{\n"
            "  szp &operator =(int *other) {}\n"
            "};");
        ASSERT_EQUALS("[test.cpp:6]: (error) No 'return' statement in non-void function causes undefined behavior.\n", errout.str());

        checkOpertorEqRetRefThis(
            "class A {\n"
            "    class szp;\n"
            "};\n"
            "class A::szp\n"
            "{\n"
            "  szp &operator =(int *other);\n"
            "};\n"
            "A::szp &A::szp::operator =(int *other) {}");
        ASSERT_EQUALS("[test.cpp:8]: (error) No 'return' statement in non-void function causes undefined behavior.\n", errout.str());

        checkOpertorEqRetRefThis(
            "class A {\n"
            "    class szp;\n"
            "};\n"
            "class A::szp\n"
            "{\n"
            "  A::szp &operator =(int *other) {}\n"
            "};");
        ASSERT_EQUALS("[test.cpp:6]: (error) No 'return' statement in non-void function causes undefined behavior.\n", errout.str());

        checkOpertorEqRetRefThis(
            "class A {\n"
            "    class szp;\n"
            "};\n"
            "class A::szp\n"
            "{\n"
            "  A::szp &operator =(int *other);\n"
            "};\n"
            "A::szp &A::szp::operator =(int *other) {}");
        ASSERT_EQUALS("[test.cpp:8]: (error) No 'return' statement in non-void function causes undefined behavior.\n", errout.str());
    }

    void operatorEqRetRefThis3() {
        // ticket # 1405
        checkOpertorEqRetRefThis(
            "class A {\n"
            "public:\n"
            "  inline A &operator =(int *other) { return (*this); };\n"
            "  inline A &operator =(long *other) { return (*this = 0); };\n"
            "};");
        ASSERT_EQUALS("", errout.str());

        checkOpertorEqRetRefThis(
            "class A {\n"
            "public:\n"
            "  A &operator =(int *other);\n"
            "  A &operator =(long *other);\n"
            "};\n"
            "A &A::operator =(int *other) { return (*this); };\n"
            "A &A::operator =(long *other) { return (*this = 0); };");
        ASSERT_EQUALS("", errout.str());

        checkOpertorEqRetRefThis(
            "class A {\n"
            "public:\n"
            "  inline A &operator =(int *other) { return (*this); };\n"
            "  inline A &operator =(long *other) { return operator = (*(int *)other); };\n"
            "};");
        ASSERT_EQUALS("", errout.str());

        checkOpertorEqRetRefThis(
            "class A {\n"
            "public:\n"
            "  A &operator =(int *other);\n"
            "  A &operator =(long *other);\n"
            "};\n"
            "A &A::operator =(int *other) { return (*this); };\n"
            "A &A::operator =(long *other) { return operator = (*(int *)other); };");
        ASSERT_EQUALS("", errout.str());

        checkOpertorEqRetRefThis(
            "class A {\n"
            "public:\n"
            "  A &operator =(int *other);\n"
            "  A &operator =(long *other);\n"
            "};\n"
            "A &A::operator =(int *other) { return (*this); };\n"
            "A &A::operator =(long *other) { return this->operator = (*(int *)other); };");
        ASSERT_EQUALS("", errout.str());

        checkOpertorEqRetRefThis( // #9045
            "class V {\n"
            "public:\n"
            "    V& operator=(const V& r) {\n"
            "        if (this == &r) {\n"
            "            return ( *this );\n"
            "        }\n"
            "        return *this;\n"
            "    }\n"
            "};");
        ASSERT_EQUALS("", errout.str());
    }

    void operatorEqRetRefThis4() {
        // ticket # 1451
        checkOpertorEqRetRefThis(
            "P& P::operator = (const P& pc)\n"
            "{\n"
            "  return (P&)(*this += pc);\n"
            "}");
        ASSERT_EQUALS("", errout.str());
    }

    void operatorEqRetRefThis5() {
        // ticket # 1550
        checkOpertorEqRetRefThis(
            "class A {\n"
            "public:\n"
            "    A & operator=(const A &a) { }\n"
            "};");
        ASSERT_EQUALS("[test.cpp:3]: (error) No 'return' statement in non-void function causes undefined behavior.\n", errout.str());

        checkOpertorEqRetRefThis(
            "class A {\n"
            "protected:\n"
            "    A & operator=(const A &a) {}\n"
            "};");
        ASSERT_EQUALS("[test.cpp:3]: (style) 'operator=' should return reference to 'this' instance.\n", errout.str());

        checkOpertorEqRetRefThis(
            "class A {\n"
            "private:\n"
            "    A & operator=(const A &a) {}\n"
            "};");
        ASSERT_EQUALS("[test.cpp:3]: (style) 'operator=' should return reference to 'this' instance.\n", errout.str());

        checkOpertorEqRetRefThis(
            "class A {\n"
            "public:\n"
            "    A & operator=(const A &a) {\n"
            "        rand();\n"
            "        throw std::exception();\n"
            "    }\n"
            "};");
        ASSERT_EQUALS("[test.cpp:3]: (style) 'operator=' should either return reference to 'this' instance or be declared private and left unimplemented.\n", errout.str());

        checkOpertorEqRetRefThis(
            "class A {\n"
            "public:\n"
            "    A & operator=(const A &a) {\n"
            "        rand();\n"
            "        abort();\n"
            "    }\n"
            "};");
        ASSERT_EQUALS("[test.cpp:3]: (style) 'operator=' should either return reference to 'this' instance or be declared private and left unimplemented.\n", errout.str());

        checkOpertorEqRetRefThis(
            "class A {\n"
            "public:\n"
            "    A & operator=(const A &a);\n"
            "};\n"
            "A & A :: operator=(const A &a) { }");
        ASSERT_EQUALS("[test.cpp:5]: (error) No 'return' statement in non-void function causes undefined behavior.\n", errout.str());
    }

    void operatorEqRetRefThis6() { // ticket #2478 (segmentation fault)
        checkOpertorEqRetRefThis(
            "class UString {\n"
            "public:\n"
            "    UString& assign( const char* c_str );\n"
            "    UString& operator=( const UString& s );\n"
            "};\n"
            "UString& UString::assign( const char* c_str ) {\n"
            "    std::string tmp( c_str );\n"
            "    return assign( tmp );\n"
            "}\n"
            "UString& UString::operator=( const UString& s ) {\n"
            "    return assign( s );\n"
            "}");
    }

    void operatorEqRetRefThis7() { // ticket #5782 Endless recursion in CheckClass::checkReturnPtrThis()
        checkOpertorEqRetRefThis(
            "class basic_fbstring {\n"
            "  basic_fbstring& operator=(int il) {\n"
            "    return assign();\n"
            "  }\n"
            "  basic_fbstring& assign() {\n"
            "    return replace();\n"
            "  }\n"
            "  basic_fbstring& replaceImplDiscr() {\n"
            "    return replace();\n"
            "  }\n"
            "  basic_fbstring& replace() {\n"
            "    return replaceImplDiscr();\n"
            "  }\n"
            "};");
        ASSERT_EQUALS("", errout.str());
    }

    // Check that operator Equal checks for assignment to self
#define checkOpertorEqToSelf(code) checkOpertorEqToSelf_(code, __FILE__, __LINE__)
    void checkOpertorEqToSelf_(const char code[], const char* file, int line) {
        // Clear the error log
        errout.str("");

        Preprocessor preprocessor(settings1, settings1.nomsg, nullptr);

        // Tokenize..
        Tokenizer tokenizer(&settings1, this, &preprocessor);
        std::istringstream istr(code);
        ASSERT_LOC(tokenizer.tokenize(istr, "test.cpp"), file, line);

        // Check..
        CheckClass checkClass(&tokenizer, &settings1, this);
        checkClass.operatorEqToSelf();
    }

    void operatorEqToSelf1() {
        // this test has an assignment test but it is not needed
        checkOpertorEqToSelf(
            "class A\n"
            "{\n"
            "public:\n"
            "    A & operator=(const A &a) { if (&a != this) { } return *this; }\n"
            "};");
        ASSERT_EQUALS("", errout.str());

        // this test doesn't have an assignment test but it is not needed
        checkOpertorEqToSelf(
            "class A\n"
            "{\n"
            "public:\n"
            "    A & operator=(const A &a) { return *this; }\n"
            "};");
        ASSERT_EQUALS("", errout.str());

        // this test needs an assignment test and has it
        checkOpertorEqToSelf(
            "class A\n"
            "{\n"
            "public:\n"
            "    char *s;\n"
            "    A & operator=(const A &a)\n"
            "    {\n"
            "        if (&a != this)\n"
            "        {\n"
            "            free(s);\n"
            "            s = strdup(a.s);\n"
            "        }\n"
            "        return *this;\n"
            "    }\n"
            "};");
        ASSERT_EQUALS("", errout.str());

        // this class needs an assignment test but doesn't have it
        checkOpertorEqToSelf(
            "class A\n"
            "{\n"
            "public:\n"
            "    char *s;\n"
            "    A & operator=(const A &a)\n"
            "    {\n"
            "        free(s);\n"
            "        s = strdup(a.s);\n"
            "        return *this;\n"
            "    }\n"
            "};");
        ASSERT_EQUALS("[test.cpp:5]: (warning) 'operator=' should check for assignment to self to avoid problems with dynamic memory.\n", errout.str());

        // this test has an assignment test but doesn't need it
        checkOpertorEqToSelf(
            "class A\n"
            "{\n"
            "public:\n"
            "    A & operator=(const A &);\n"
            "};\n"
            "A & A::operator=(const A &a) { if (&a != this) { } return *this; }");
        ASSERT_EQUALS("", errout.str());

        // this test doesn't have an assignment test but doesn't need it
        checkOpertorEqToSelf(
            "class A\n"
            "{\n"
            "public:\n"
            "    A & operator=(const A &);\n"
            "};\n"
            "A & A::operator=(const A &a) { return *this; }");
        ASSERT_EQUALS("", errout.str());

        // this test needs an assignment test and has it
        checkOpertorEqToSelf(
            "class A\n"
            "{\n"
            "public:\n"
            "    char *s;\n"
            "    A & operator=(const A &);\n"
            "};\n"
            "A & A::operator=(const A &a)\n"
            "{\n"
            "    if (&a != this)\n"
            "    {\n"
            "        free(s);\n"
            "        s = strdup(a.s);\n"
            "    }\n"
            "    return *this;\n"
            "}");
        ASSERT_EQUALS("", errout.str());

        // this test needs an assignment test and has the inverse test
        checkOpertorEqToSelf(
            "class A\n"
            "{\n"
            "public:\n"
            "    char *s;\n"
            "    A & operator=(const A &);\n"
            "};\n"
            "A & A::operator=(const A &a)\n"
            "{\n"
            "    if (&a == this)\n"
            "    {\n"
            "        free(s);\n"
            "        s = strdup(a.s);\n"
            "    }\n"
            "    return *this;\n"
            "}");
        ASSERT_EQUALS("[test.cpp:7]: (warning) 'operator=' should check for assignment to self to avoid problems with dynamic memory.\n", errout.str());

        // this test needs an assignment test and has the inverse test
        checkOpertorEqToSelf(
            "class A\n"
            "{\n"
            "public:\n"
            "    char *s;\n"
            "    A & operator=(const A &);\n"
            "};\n"
            "A & A::operator=(const A &a)\n"
            "{\n"
            "    if ((&a == this) == true)\n"
            "    {\n"
            "        free(s);\n"
            "        s = strdup(a.s);\n"
            "    }\n"
            "    return *this;\n"
            "}");
        ASSERT_EQUALS("[test.cpp:7]: (warning) 'operator=' should check for assignment to self to avoid problems with dynamic memory.\n", errout.str());

        // this test needs an assignment test and has the inverse test
        checkOpertorEqToSelf(
            "class A\n"
            "{\n"
            "public:\n"
            "    char *s;\n"
            "    A & operator=(const A &);\n"
            "};\n"
            "A & A::operator=(const A &a)\n"
            "{\n"
            "    if ((&a == this) != false)\n"
            "    {\n"
            "        free(s);\n"
            "        s = strdup(a.s);\n"
            "    }\n"
            "    return *this;\n"
            "}");
        ASSERT_EQUALS("[test.cpp:7]: (warning) 'operator=' should check for assignment to self to avoid problems with dynamic memory.\n", errout.str());

        // this test needs an assignment test and has the inverse test
        checkOpertorEqToSelf(
            "class A\n"
            "{\n"
            "public:\n"
            "    char *s;\n"
            "    A & operator=(const A &);\n"
            "};\n"
            "A & A::operator=(const A &a)\n"
            "{\n"
            "    if (!((&a == this) == false))\n"
            "    {\n"
            "        free(s);\n"
            "        s = strdup(a.s);\n"
            "    }\n"
            "    return *this;\n"
            "}");
        ASSERT_EQUALS("[test.cpp:7]: (warning) 'operator=' should check for assignment to self to avoid problems with dynamic memory.\n", errout.str());

        // this test needs an assignment test and has the inverse test
        checkOpertorEqToSelf(
            "class A\n"
            "{\n"
            "public:\n"
            "    char *s;\n"
            "    A & operator=(const A &);\n"
            "};\n"
            "A & A::operator=(const A &a)\n"
            "{\n"
            "    if ((&a != this) == false)\n"
            "    {\n"
            "        free(s);\n"
            "        s = strdup(a.s);\n"
            "    }\n"
            "    return *this;\n"
            "}");
        ASSERT_EQUALS("[test.cpp:7]: (warning) 'operator=' should check for assignment to self to avoid problems with dynamic memory.\n", errout.str());

        // this test needs an assignment test and has the inverse test
        checkOpertorEqToSelf(
            "class A\n"
            "{\n"
            "public:\n"
            "    char *s;\n"
            "    A & operator=(const A &);\n"
            "};\n"
            "A & A::operator=(const A &a)\n"
            "{\n"
            "    if (&a != this)\n"
            "    {\n"
            "    }\n"
            "    else\n"
            "    {\n"
            "        free(s);\n"
            "        s = strdup(a.s);\n"
            "    }\n"
            "    return *this;\n"
            "}");
        ASSERT_EQUALS("[test.cpp:7]: (warning) 'operator=' should check for assignment to self to avoid problems with dynamic memory.\n", errout.str());

        // this test needs an assignment test and has the inverse test
        checkOpertorEqToSelf(
            "class A\n"
            "{\n"
            "public:\n"
            "    char *s;\n"
            "    A & operator=(const A &);\n"
            "};\n"
            "A & A::operator=(const A &a)\n"
            "{\n"
            "    if (&a != this)\n"
            "        free(s);\n"
            "    else\n"
            "    {\n"
            "        free(s);\n"
            "        s = strdup(a.s);\n"
            "    }\n"
            "    return *this;\n"
            "}");
        ASSERT_EQUALS("[test.cpp:7]: (warning) 'operator=' should check for assignment to self to avoid problems with dynamic memory.\n", errout.str());


        // this test needs an assignment test but doesn’t have it
        checkOpertorEqToSelf(
            "class A\n"
            "{\n"
            "public:\n"
            "    char *s;\n"
            "    A & operator=(const A &);\n"
            "};\n"
            "A & A::operator=(const A &a)\n"
            "{\n"
            "    free(s);\n"
            "    s = strdup(a.s);\n"
            "    return *this;\n"
            "}");
        ASSERT_EQUALS("[test.cpp:7]: (warning) 'operator=' should check for assignment to self to avoid problems with dynamic memory.\n", errout.str());

        // ticket #1224
        checkOpertorEqToSelf(
            "const SubTree &SubTree::operator= (const SubTree &b)\n"
            "{\n"
            "    CodeTree *oldtree = tree;\n"
            "    tree = new CodeTree(*b.tree);\n"
            "    delete oldtree;\n"
            "    return *this;\n"
            "}\n"
            "const SubTree &SubTree::operator= (const CodeTree &b)\n"
            "{\n"
            "    CodeTree *oldtree = tree;\n"
            "    tree = new CodeTree(b);\n"
            "    delete oldtree;\n"
            "    return *this;\n"
            "}");
        ASSERT_EQUALS("", errout.str());

    }

    void operatorEqToSelf2() {
        // this test has an assignment test but doesn't need it
        checkOpertorEqToSelf(
            "class A\n"
            "{\n"
            "public:\n"
            "    class B\n"
            "    {\n"
            "    public:\n"
            "        B & operator=(const B &b) { if (&b != this) { } return *this; }\n"
            "    };\n"
            "};");
        ASSERT_EQUALS("", errout.str());

        // this test doesn't have an assignment test but doesn't need it
        checkOpertorEqToSelf(
            "class A\n"
            "{\n"
            "public:\n"
            "    class B\n"
            "    {\n"
            "    public:\n"
            "        B & operator=(const B &b) { return *this; }\n"
            "    };\n"
            "};");
        ASSERT_EQUALS("", errout.str());

        // this test needs an assignment test but has it
        checkOpertorEqToSelf(
            "class A\n"
            "{\n"
            "public:\n"
            "    class B\n"
            "    {\n"
            "    public:\n"
            "        char *s;\n"
            "        B & operator=(const B &b)\n"
            "        {\n"
            "            if (&b != this)\n"
            "            {\n"
            "            }\n"
            "            return *this;\n"
            "        }\n"
            "    };\n"
            "};");
        ASSERT_EQUALS("", errout.str());

        // this test needs an assignment test but doesn't have it
        checkOpertorEqToSelf(
            "class A\n"
            "{\n"
            "public:\n"
            "    class B\n"
            "    {\n"
            "    public:\n"
            "        char *s;\n"
            "        B & operator=(const B &b)\n"
            "        {\n"
            "            free(s);\n"
            "            s = strdup(b.s);\n"
            "            return *this;\n"
            "        }\n"
            "    };\n"
            "};");
        ASSERT_EQUALS("[test.cpp:8]: (warning) 'operator=' should check for assignment to self to avoid problems with dynamic memory.\n", errout.str());

        // this test has an assignment test but doesn't need it
        checkOpertorEqToSelf(
            "class A\n"
            "{\n"
            "public:\n"
            "    class B\n"
            "    {\n"
            "    public:\n"
            "        B & operator=(const B &);\n"
            "    };\n"
            "};\n"
            "A::B & A::B::operator=(const A::B &b) { if (&b != this) { } return *this; }");
        ASSERT_EQUALS("", errout.str());

        // this test doesn't have an assignment test but doesn't need it
        checkOpertorEqToSelf(
            "class A\n"
            "{\n"
            "public:\n"
            "    class B\n"
            "    {\n"
            "    public:\n"
            "        B & operator=(const B &);\n"
            "    };\n"
            "};\n"
            "A::B & A::B::operator=(const A::B &b) { return *this; }");
        ASSERT_EQUALS("", errout.str());

        // this test needs an assignment test and has it
        checkOpertorEqToSelf(
            "class A\n"
            "{\n"
            "public:\n"
            "    class B\n"
            "    {\n"
            "    public:\n"
            "        char * s;\n"
            "        B & operator=(const B &);\n"
            "    };\n"
            "};\n"
            "A::B & A::B::operator=(const A::B &b)\n"
            "{\n"
            "    if (&b != this)\n"
            "    {\n"
            "        free(s);\n"
            "        s = strdup(b.s);\n"
            "    }\n"
            "    return *this;\n"
            " }");
        ASSERT_EQUALS("", errout.str());

        // this test needs an assignment test but doesn't have it
        checkOpertorEqToSelf(
            "class A\n"
            "{\n"
            "public:\n"
            "    class B\n"
            "    {\n"
            "    public:\n"
            "        char * s;\n"
            "        B & operator=(const B &);\n"
            "    };\n"
            "};\n"
            "A::B & A::B::operator=(const A::B &b)\n"
            "{\n"
            "    free(s);\n"
            "    s = strdup(b.s);\n"
            "    return *this;\n"
            " }");
        ASSERT_EQUALS("[test.cpp:11]: (warning) 'operator=' should check for assignment to self to avoid problems with dynamic memory.\n", errout.str());
    }

    void operatorEqToSelf3() {
        // this test has multiple inheritance so there is no trivial way to test for self assignment but doesn't need it
        checkOpertorEqToSelf(
            "class A : public B, public C\n"
            "{\n"
            "public:\n"
            "    A & operator=(const A &a) { return *this; }\n"
            "};");
        ASSERT_EQUALS("", errout.str());

        // this test has multiple inheritance and needs an assignment test but there is no trivial way to test for it
        checkOpertorEqToSelf(
            "class A : public B, public C\n"
            "{\n"
            "public:\n"
            "    char *s;\n"
            "    A & operator=(const A &a)\n"
            "    {\n"
            "        free(s);\n"
            "        s = strdup(a.s);\n"
            "        return *this;\n"
            "    }\n"
            "};");
        ASSERT_EQUALS("", errout.str());

        // this test has multiple inheritance so there is no trivial way to test for self assignment but doesn't need it
        checkOpertorEqToSelf(
            "class A : public B, public C\n"
            "{\n"
            "public:\n"
            "    A & operator=(const A &);\n"
            "};\n"
            "A & A::operator=(const A &a) { return *this; }");
        ASSERT_EQUALS("", errout.str());

        // this test has multiple inheritance and needs an assignment test but there is no trivial way to test for it
        checkOpertorEqToSelf(
            "class A : public B, public C\n"
            "{\n"
            "public:\n"
            "    char *s;\n"
            "    A & operator=(const A &);\n"
            "};\n"
            "A & A::operator=(const A &a)\n"
            "{\n"
            "    free(s);\n"
            "    s = strdup(a.s);\n"
            "    return *this;\n"
            "}");
        ASSERT_EQUALS("", errout.str());
    }

    void operatorEqToSelf4() {
        // this test has multiple inheritance so there is no trivial way to test for self assignment but doesn't need it
        checkOpertorEqToSelf(
            "class A\n"
            "{\n"
            "public:\n"
            "    class B : public C, public D\n"
            "    {\n"
            "    public:\n"
            "        B & operator=(const B &b) { return *this; }\n"
            "    };\n"
            "};");
        ASSERT_EQUALS("", errout.str());

        // this test has multiple inheritance and needs an assignment test but there is no trivial way to test for it
        checkOpertorEqToSelf(
            "class A\n"
            "{\n"
            "public:\n"
            "    class B : public C, public D\n"
            "    {\n"
            "    public:\n"
            "        char * s;\n"
            "        B & operator=(const B &b)\n"
            "        {\n"
            "            free(s);\n"
            "            s = strdup(b.s);\n"
            "            return *this;\n"
            "        }\n"
            "    };\n"
            "};");
        ASSERT_EQUALS("", errout.str());

        // this test has multiple inheritance so there is no trivial way to test for self assignment but doesn't need it
        checkOpertorEqToSelf(
            "class A\n"
            "{\n"
            "public:\n"
            "    class B : public C, public D\n"
            "    {\n"
            "    public:\n"
            "        B & operator=(const B &);\n"
            "    };\n"
            "};\n"
            "A::B & A::B::operator=(const A::B &b) { return *this; }");
        ASSERT_EQUALS("", errout.str());

        // this test has multiple inheritance and needs an assignment test but there is no trivial way to test for it
        checkOpertorEqToSelf(
            "class A\n"
            "{\n"
            "public:\n"
            "    class B : public C, public D\n"
            "    {\n"
            "    public:\n"
            "        char * s;\n"
            "        B & operator=(const B &);\n"
            "    };\n"
            "};\n"
            "A::B & A::B::operator=(const A::B &b)\n"
            "{\n"
            "    free(s);\n"
            "    s = strdup(b.s);\n"
            "    return *this;\n"
            "}");
        ASSERT_EQUALS("", errout.str());
    }

    void operatorEqToSelf5() {
        // ticket # 1233
        checkOpertorEqToSelf(
            "class A\n"
            "{\n"
            "public:\n"
            "    char *s;\n"
            "    A & operator=(const A &a)\n"
            "    {\n"
            "        if((&a!=this))\n"
            "        {\n"
            "            free(s);\n"
            "            s = strdup(a.s);\n"
            "        }\n"
            "        return *this;\n"
            "    }\n"
            "};");
        ASSERT_EQUALS("", errout.str());

        checkOpertorEqToSelf(
            "class A\n"
            "{\n"
            "public:\n"
            "    char *s;\n"
            "    A & operator=(const A &a)\n"
            "    {\n"
            "        if((this!=&a))\n"
            "        {\n"
            "            free(s);\n"
            "            s = strdup(a.s);\n"
            "        }\n"
            "        return *this;\n"
            "    }\n"
            "};");
        ASSERT_EQUALS("", errout.str());

        checkOpertorEqToSelf(
            "class A\n"
            "{\n"
            "public:\n"
            "    char *s;\n"
            "    A & operator=(const A &a)\n"
            "    {\n"
            "        if(!(&a==this))\n"
            "        {\n"
            "            free(s);\n"
            "            s = strdup(a.s);\n"
            "        }\n"
            "        return *this;\n"
            "    }\n"
            "};");
        ASSERT_EQUALS("", errout.str());

        checkOpertorEqToSelf(
            "class A\n"
            "{\n"
            "public:\n"
            "    char *s;\n"
            "    A & operator=(const A &a)\n"
            "    {\n"
            "        if(!(this==&a))\n"
            "        {\n"
            "            free(s);\n"
            "            s = strdup(a.s);\n"
            "        }\n"
            "        return *this;\n"
            "    }\n"
            "};");
        ASSERT_EQUALS("", errout.str());

        checkOpertorEqToSelf(
            "class A\n"
            "{\n"
            "public:\n"
            "    char *s;\n"
            "    A & operator=(const A &a)\n"
            "    {\n"
            "        if(false==(&a==this))\n"
            "        {\n"
            "            free(s);\n"
            "            s = strdup(a.s);\n"
            "        }\n"
            "        return *this;\n"
            "    }\n"
            "};");
        ASSERT_EQUALS("", errout.str());

        checkOpertorEqToSelf(
            "class A\n"
            "{\n"
            "public:\n"
            "    char *s;\n"
            "    A & operator=(const A &a)\n"
            "    {\n"
            "        if(false==(this==&a))\n"
            "        {\n"
            "            free(s);\n"
            "            s = strdup(a.s);\n"
            "        }\n"
            "        return *this;\n"
            "    }\n"
            "};");
        ASSERT_EQUALS("", errout.str());

        checkOpertorEqToSelf(
            "class A\n"
            "{\n"
            "public:\n"
            "    char *s;\n"
            "    A & operator=(const A &a)\n"
            "    {\n"
            "        if(true!=(&a==this))\n"
            "        {\n"
            "            free(s);\n"
            "            s = strdup(a.s);\n"
            "        }\n"
            "        return *this;\n"
            "    }\n"
            "};");
        ASSERT_EQUALS("", errout.str());

        checkOpertorEqToSelf(
            "class A\n"
            "{\n"
            "public:\n"
            "    char *s;\n"
            "    A & operator=(const A &a)\n"
            "    {\n"
            "        if(true!=(this==&a))\n"
            "        {\n"
            "            free(s);\n"
            "            s = strdup(a.s);\n"
            "        }\n"
            "        return *this;\n"
            "    }\n"
            "};");
        ASSERT_EQUALS("", errout.str());

        checkOpertorEqToSelf(
            "class A\n"
            "{\n"
            "public:\n"
            "    char *s;\n"
            "    A & operator=(const A &a);\n"
            "};\n"
            "A & A::operator=(const A &a)\n"
            "{\n"
            "    if((&a!=this))\n"
            "    {\n"
            "        free(s);\n"
            "        s = strdup(a.s);\n"
            "    }\n"
            "    return *this;\n"
            "};");
        ASSERT_EQUALS("", errout.str());

        checkOpertorEqToSelf(
            "class A\n"
            "{\n"
            "public:\n"
            "    char *s;\n"
            "    A & operator=(const A &a);\n"
            "};\n"
            "A & A::operator=(const A &a)\n"
            "{\n"
            "    if((this!=&a))\n"
            "    {\n"
            "        free(s);\n"
            "        s = strdup(a.s);\n"
            "    }\n"
            "    return *this;\n"
            "};");
        ASSERT_EQUALS("", errout.str());

        checkOpertorEqToSelf(
            "class A\n"
            "{\n"
            "public:\n"
            "    char *s;\n"
            "    A & operator=(const A &a);\n"
            "};\n"
            "A & A::operator=(const A &a)\n"
            "{\n"
            "    if(!(&a==this))\n"
            "    {\n"
            "        free(s);\n"
            "        s = strdup(a.s);\n"
            "    }\n"
            "    return *this;\n"
            "};");
        ASSERT_EQUALS("", errout.str());

        checkOpertorEqToSelf(
            "class A\n"
            "{\n"
            "public:\n"
            "    char *s;\n"
            "    A & operator=(const A &a);\n"
            "};\n"
            "A & A::operator=(const A &a)\n"
            "{\n"
            "    if(!(this==&a))\n"
            "    {\n"
            "        free(s);\n"
            "        s = strdup(a.s);\n"
            "    }\n"
            "    return *this;\n"
            "};");
        ASSERT_EQUALS("", errout.str());

        checkOpertorEqToSelf(
            "class A\n"
            "{\n"
            "public:\n"
            "    char *s;\n"
            "    A & operator=(const A &a);\n"
            "};\n"
            "A & A::operator=(const A &a)\n"
            "{\n"
            "    if(false==(&a==this))\n"
            "    {\n"
            "        free(s);\n"
            "        s = strdup(a.s);\n"
            "    }\n"
            "    return *this;\n"
            "};");
        ASSERT_EQUALS("", errout.str());

        checkOpertorEqToSelf(
            "class A\n"
            "{\n"
            "public:\n"
            "    char *s;\n"
            "    A & operator=(const A &a);\n"
            "};\n"
            "A & A::operator=(const A &a)\n"
            "{\n"
            "    if(false==(this==&a))\n"
            "    {\n"
            "        free(s);\n"
            "        s = strdup(a.s);\n"
            "    }\n"
            "    return *this;\n"
            "};");
        ASSERT_EQUALS("", errout.str());

        checkOpertorEqToSelf(
            "class A\n"
            "{\n"
            "public:\n"
            "    char *s;\n"
            "    A & operator=(const A &a);\n"
            "};\n"
            "A & A::operator=(const A &a)\n"
            "{\n"
            "    if(true!=(&a==this))\n"
            "    {\n"
            "        free(s);\n"
            "        s = strdup(a.s);\n"
            "    }\n"
            "    return *this;\n"
            "};");
        ASSERT_EQUALS("", errout.str());

        checkOpertorEqToSelf(
            "class A\n"
            "{\n"
            "public:\n"
            "    char *s;\n"
            "    A & operator=(const A &a);\n"
            "};\n"
            "A & A::operator=(const A &a)\n"
            "{\n"
            "    if(true!=(this==&a))\n"
            "    {\n"
            "        free(s);\n"
            "        s = strdup(a.s);\n"
            "    }\n"
            "    return *this;\n"
            "};");
        ASSERT_EQUALS("", errout.str());

        checkOpertorEqToSelf(
            "struct A {\n"
            "    char *s;\n"
            "    A& operator=(const B &b);\n"
            "};\n"
            "A& A::operator=(const B &b) {\n"
            "    free(s);\n"
            "    s = strdup(a.s);\n"
            "    return *this;\n"
            "};");
        ASSERT_EQUALS("", errout.str());
    }

    void operatorEqToSelf6() {
        // ticket # 1550
        checkOpertorEqToSelf(
            "class A\n"
            "{\n"
            "public:\n"
            "    A & operator=(const A &a)\n"
            "    {\n"
            "        delete [] data;\n"
            "        data = new char[strlen(a.data) + 1];\n"
            "        strcpy(data, a.data);\n"
            "        return *this;\n"
            "    }\n"
            "private:\n"
            "    char * data;\n"
            "};");
        ASSERT_EQUALS("[test.cpp:4]: (warning) 'operator=' should check for assignment to self to avoid problems with dynamic memory.\n", errout.str());

        checkOpertorEqToSelf(
            "class A\n"
            "{\n"
            "public:\n"
            "    A & operator=(const A &a);\n"
            "private:\n"
            "    char * data;\n"
            "};\n"
            "A & A::operator=(const A &a)\n"
            "{\n"
            "    delete [] data;\n"
            "    data = new char[strlen(a.data) + 1];\n"
            "    strcpy(data, a.data);\n"
            "    return *this;\n"
            "};");
        ASSERT_EQUALS("[test.cpp:8]: (warning) 'operator=' should check for assignment to self to avoid problems with dynamic memory.\n", errout.str());

        checkOpertorEqToSelf(
            "class A\n"
            "{\n"
            "public:\n"
            "    A & operator=(const A &a)\n"
            "    {\n"
            "        delete data;\n"
            "        data = new char;\n"
            "        *data  = *a.data;\n"
            "        return *this;\n"
            "    }\n"
            "private:\n"
            "    char * data;\n"
            "};");
        ASSERT_EQUALS("[test.cpp:4]: (warning) 'operator=' should check for assignment to self to avoid problems with dynamic memory.\n", errout.str());

        checkOpertorEqToSelf(
            "class A\n"
            "{\n"
            "public:\n"
            "    A & operator=(const A &a);\n"
            "private:\n"
            "    char * data;\n"
            "};\n"
            "A & A::operator=(const A &a)\n"
            "{\n"
            "    delete data;\n"
            "    data = new char;\n"
            "    *data = *a.data;\n"
            "    return *this;\n"
            "};");
        ASSERT_EQUALS("[test.cpp:8]: (warning) 'operator=' should check for assignment to self to avoid problems with dynamic memory.\n", errout.str());
    }

    void operatorEqToSelf7() {
        checkOpertorEqToSelf(
            "class A\n"
            "{\n"
            "public:\n"
            "    A & assign(const A & a)\n"
            "    {\n"
            "        return *this;\n"
            "    }\n"
            "    A & operator=(const A &a)\n"
            "    {\n"
            "        return assign(a);\n"
            "    }\n"
            "};");
        ASSERT_EQUALS("", errout.str());
    }

    void operatorEqToSelf8() {
        checkOpertorEqToSelf(
            "class FMat\n"
            "{\n"
            "public:\n"
            "    FMat& copy(const FMat& rhs);\n"
            "    FMat& operator=(const FMat& in);\n"
            "};\n"
            "FMat& FMat::copy(const FMat& rhs)\n"
            "{\n"
            "    return *this;\n"
            "}\n"
            "FMat& FMat::operator=(const FMat& in)\n"
            "{\n"
            "    return copy(in);\n"
            "}");
        ASSERT_EQUALS("", errout.str());
    }

    void operatorEqToSelf9() {
        checkOpertorEqToSelf(
            "class Foo\n"
            "{\n"
            "public:\n"
            "    Foo& operator=(Foo* pOther);\n"
            "    Foo& operator=(Foo& other);\n"
            "};\n"
            "Foo& Foo::operator=(Foo* pOther)\n"
            "{\n"
            "    return *this;\n"
            "}\n"
            "Foo& Foo::operator=(Foo& other)\n"
            "{\n"
            "    return Foo::operator=(&other);\n"
            "}");
        ASSERT_EQUALS("", errout.str());
    }

    // Check that base classes have virtual destructors
#define checkVirtualDestructor(...) checkVirtualDestructor_(__FILE__, __LINE__, __VA_ARGS__)
    void checkVirtualDestructor_(const char* file, int line, const char code[], bool inconclusive = false) {
        // Clear the error log
        errout.str("");

        settings0.certainty.setEnabled(Certainty::inconclusive, inconclusive);
        settings0.severity.enable(Severity::warning);

        Preprocessor preprocessor(settings0, settings0.nomsg, nullptr);

        // Tokenize..
        Tokenizer tokenizer(&settings0, this, &preprocessor);
        std::istringstream istr(code);
        ASSERT_LOC(tokenizer.tokenize(istr, "test.cpp"), file, line);

        // Check..
        CheckClass checkClass(&tokenizer, &settings0, this);
        checkClass.virtualDestructor();
    }

    void virtualDestructor1() {
        // Base class not found

        checkVirtualDestructor("class Derived : public Base { };\n"
                               "Base *base = new Derived;\n"
                               "delete base;");
        ASSERT_EQUALS("", errout.str());

        checkVirtualDestructor("class Derived : Base { };\n"
                               "Base *base = new Derived;\n"
                               "delete base;");
        ASSERT_EQUALS("", errout.str());
    }

    void virtualDestructor2() {
        // Base class doesn't have a destructor

        checkVirtualDestructor("class Base { };\n"
                               "class Derived : public Base { public: ~Derived() { (void)11; } };"
                               "Base *base = new Derived;\n"
                               "delete base;");
        ASSERT_EQUALS("[test.cpp:1]: (error) Class 'Base' which is inherited by class 'Derived' does not have a virtual destructor.\n", errout.str());

        checkVirtualDestructor("class Base { };\n"
                               "class Derived : protected Base { public: ~Derived() { (void)11; } };"
                               "Base *base = new Derived;\n"
                               "delete base;");
        ASSERT_EQUALS("[test.cpp:1]: (error) Class 'Base' which is inherited by class 'Derived' does not have a virtual destructor.\n", errout.str());

        checkVirtualDestructor("class Base { };\n"
                               "class Derived : private Base { public: ~Derived() { (void)11; } };"
                               "Base *base = new Derived;\n"
                               "delete base;");
        ASSERT_EQUALS("", errout.str());

        checkVirtualDestructor("class Base { };\n"
                               "class Derived : Base { public: ~Derived() { (void)11; } };"
                               "Base *base = new Derived;\n"
                               "delete base;");
        ASSERT_EQUALS("", errout.str());

        // #9104
        checkVirtualDestructor("struct A\n"
                               "{\n"
                               "    A()  { cout << \"A is constructing\\n\"; }\n"
                               "    ~A() { cout << \"A is destructing\\n\"; }\n"
                               "};\n"
                               " \n"
                               "struct Base {};\n"
                               " \n"
                               "struct Derived : Base\n"
                               "{\n"
                               "    A a;\n"
                               "};\n"
                               " \n"
                               "int main(void)\n"
                               "{\n"
                               "    Base* p = new Derived();\n"
                               "    delete p;\n"
                               "}");
        ASSERT_EQUALS("[test.cpp:7]: (error) Class 'Base' which is inherited by class 'Derived' does not have a virtual destructor.\n", errout.str());
    }

    void virtualDestructor3() {
        // Base class has a destructor, but it's not virtual

        checkVirtualDestructor("class Base { public: ~Base(); };\n"
                               "class Derived : public Base { public: ~Derived() { (void)11; } };"
                               "Base *base = new Derived;\n"
                               "delete base;");
        ASSERT_EQUALS("[test.cpp:1]: (error) Class 'Base' which is inherited by class 'Derived' does not have a virtual destructor.\n", errout.str());

        checkVirtualDestructor("class Base { public: ~Base(); };\n"
                               "class Derived : protected Base { public: ~Derived() { (void)11; } };"
                               "Base *base = new Derived;\n"
                               "delete base;");
        ASSERT_EQUALS("[test.cpp:1]: (error) Class 'Base' which is inherited by class 'Derived' does not have a virtual destructor.\n", errout.str());

        checkVirtualDestructor("class Base { public: ~Base(); };\n"
                               "class Derived : private Fred, public Base { public: ~Derived() { (void)11; } };"
                               "Base *base = new Derived;\n"
                               "delete base;");
        ASSERT_EQUALS("[test.cpp:1]: (error) Class 'Base' which is inherited by class 'Derived' does not have a virtual destructor.\n", errout.str());
    }

    void virtualDestructor4() {
        // Derived class doesn't have a destructor => undefined behaviour according to paragraph 3 in [expr.delete]

        checkVirtualDestructor("class Base { public: ~Base(); };\n"
                               "class Derived : public Base { };"
                               "Base *base = new Derived;\n"
                               "delete base;");
        ASSERT_EQUALS("[test.cpp:1]: (error) Class 'Base' which is inherited by class 'Derived' does not have a virtual destructor.\n", errout.str());

        checkVirtualDestructor("class Base { public: ~Base(); };\n"
                               "class Derived : private Fred, public Base { };"
                               "Base *base = new Derived;\n"
                               "delete base;");
        ASSERT_EQUALS("[test.cpp:1]: (error) Class 'Base' which is inherited by class 'Derived' does not have a virtual destructor.\n", errout.str());
    }

    void virtualDestructor5() {
        // Derived class has empty destructor => undefined behaviour according to paragraph 3 in [expr.delete]

        checkVirtualDestructor("class Base { public: ~Base(); };\n"
                               "class Derived : public Base { public: ~Derived() {} };"
                               "Base *base = new Derived;\n"
                               "delete base;");
        ASSERT_EQUALS("[test.cpp:1]: (error) Class 'Base' which is inherited by class 'Derived' does not have a virtual destructor.\n", errout.str());

        checkVirtualDestructor("class Base { public: ~Base(); };\n"
                               "class Derived : public Base { public: ~Derived(); }; Derived::~Derived() {}"
                               "Base *base = new Derived;\n"
                               "delete base;");
        ASSERT_EQUALS("[test.cpp:1]: (error) Class 'Base' which is inherited by class 'Derived' does not have a virtual destructor.\n", errout.str());
    }

    void virtualDestructor6() {
        // Only report error if base class pointer is deleted that
        // points at derived class

        checkVirtualDestructor("class Base { public: ~Base(); };\n"
                               "class Derived : public Base { public: ~Derived() { (void)11; } };");
        ASSERT_EQUALS("", errout.str());
    }

    void virtualDestructorProtected() {
        // Base class has protected destructor, it makes Base *p = new Derived(); fail
        // during compilation time, so error is not possible. => no error
        checkVirtualDestructor("class A\n"
                               "{\n"
                               "protected:\n"
                               "    ~A() { }\n"
                               "};\n"
                               "\n"
                               "class B : public A\n"
                               "{\n"
                               "public:\n"
                               "    ~B() { int a; }\n"
                               "};");
        ASSERT_EQUALS("", errout.str());
    }

    void virtualDestructorInherited() {
        // class A inherits virtual destructor from class Base -> no error
        checkVirtualDestructor("class Base\n"
                               "{\n"
                               "public:\n"
                               "virtual ~Base() {}\n"
                               "};\n"
                               "class A : private Base\n"
                               "{\n"
                               "public:\n"
                               "    ~A() { }\n"
                               "};\n"
                               "\n"
                               "class B : public A\n"
                               "{\n"
                               "public:\n"
                               "    ~B() { int a; }\n"
                               "};");
        ASSERT_EQUALS("", errout.str());

        // class A inherits virtual destructor from struct Base -> no error
        // also notice that public is not given, but destructor is public, because
        // we are using struct instead of class
        checkVirtualDestructor("struct Base\n"
                               "{\n"
                               "virtual ~Base() {}\n"
                               "};\n"
                               "class A : public Base\n"
                               "{\n"
                               "};\n"
                               "\n"
                               "class B : public A\n"
                               "{\n"
                               "public:\n"
                               "    ~B() { int a; }\n"
                               "};");
        ASSERT_EQUALS("", errout.str());

        // Unknown Base class -> it could have virtual destructor, so ignore
        checkVirtualDestructor("class A : private Base\n"
                               "{\n"
                               "public:\n"
                               "    ~A() { }\n"
                               "};\n"
                               "\n"
                               "class B : public A\n"
                               "{\n"
                               "public:\n"
                               "    ~B() { int a; }\n"
                               "};");
        ASSERT_EQUALS("", errout.str());

        // Virtual destructor is inherited -> no error
        checkVirtualDestructor("class Base2\n"
                               "{\n"
                               "virtual ~Base2() {}\n"
                               "};\n"
                               "class Base : public Base2\n"
                               "{\n"
                               "};\n"
                               "class A : private Base\n"
                               "{\n"
                               "public:\n"
                               "    ~A() { }\n"
                               "};\n"
                               "\n"
                               "class B : public A\n"
                               "{\n"
                               "public:\n"
                               "    ~B() { int a; }\n"
                               "};");
        ASSERT_EQUALS("", errout.str());

        // class A doesn't inherit virtual destructor from class Base -> error
        checkVirtualDestructor("class Base\n"
                               "{\n"
                               "public:\n"
                               "    ~Base() {}\n"
                               "};\n"
                               "class A : private Base\n"
                               "{\n"
                               "public:\n"
                               "    ~A() { }\n"
                               "};\n"
                               "\n"
                               "class B : public A\n"
                               "{\n"
                               "public:\n"
                               "    ~B() { int a; }\n"
                               "};");
        TODO_ASSERT_EQUALS("[test.cpp:7]: (error) Class 'Base' which is inherited by class 'B' does not have a virtual destructor.\n",
                           "", errout.str());
    }

    void virtualDestructorTemplate() {
        checkVirtualDestructor("template <typename T> class A\n"
                               "{\n"
                               " public:\n"
                               " virtual ~A(){}\n"
                               "};\n"
                               "template <typename T> class AA\n"
                               "{\n"
                               " public:\n"
                               " ~AA(){}\n"
                               "};\n"
                               "class B : public A<int>, public AA<double>\n"
                               "{\n"
                               " public:\n"
                               " ~B(){int a;}\n"
                               "};\n"
                               "\n"
                               "AA<double> *p = new B; delete p;");
        ASSERT_EQUALS("[test.cpp:9]: (error) Class 'AA < double >' which is inherited by class 'B' does not have a virtual destructor.\n", errout.str());
    }

    void virtualDestructorInconclusive() {
        checkVirtualDestructor("class Base {\n"
                               "public:\n"
                               "    ~Base(){}\n"
                               "    virtual void foo(){}\n"
                               "};\n", true);
        ASSERT_EQUALS("[test.cpp:3]: (warning, inconclusive) Class 'Base' which has virtual members does not have a virtual destructor.\n", errout.str());

        checkVirtualDestructor("class Base {\n"
                               "public:\n"
                               "    ~Base(){}\n"
                               "    virtual void foo(){}\n"
                               "};\n"
                               "class Derived : public Base {\n"
                               "public:\n"
                               "    ~Derived() { bar(); }\n"
                               "};\n"
                               "void foo() {\n"
                               "    Base * base = new Derived();\n"
                               "    delete base;\n"
                               "}\n", true);
        ASSERT_EQUALS("[test.cpp:3]: (error) Class 'Base' which is inherited by class 'Derived' does not have a virtual destructor.\n", errout.str());

        // class Base destructor is not virtual but protected -> no error
        checkVirtualDestructor("class Base {\n"
                               "public:\n"
                               "    virtual void foo(){}\n"
                               "protected:\n"
                               "    ~Base(){}\n"
                               "};\n", true);
        ASSERT_EQUALS("", errout.str());

        checkVirtualDestructor("class C {\n"
                               "private:\n"
                               "    C();\n"
                               "    virtual ~C();\n"
                               "};\n", true);
        ASSERT_EQUALS("", errout.str());
    }


#define checkNoMemset(...) checkNoMemset_(__FILE__, __LINE__, __VA_ARGS__)
    void checkNoMemset_(const char* file, int line, const char code[]) {
        Settings settings;
        settings.severity.enable(Severity::warning);
        settings.severity.enable(Severity::portability);
        checkNoMemset_(file, line, code, settings);
    }

    void checkNoMemset_(const char* file, int line, const char code[], Settings &settings) {
        // Clear the error log
        errout.str("");

        Preprocessor preprocessor(settings, settings.nomsg, nullptr);

        // Tokenize..
        Tokenizer tokenizer(&settings, this, &preprocessor);
        std::istringstream istr(code);
        ASSERT_LOC(tokenizer.tokenize(istr, "test.cpp"), file, line);

        // Check..
        CheckClass checkClass(&tokenizer, &settings, this);
        checkClass.checkMemset();
    }

    void memsetOnClass() {
        checkNoMemset("class Fred\n"
                      "{\n"
                      "};\n"
                      "void f()\n"
                      "{\n"
                      "    Fred fred;\n"
                      "    memset(&fred, 0, sizeof(Fred));\n"
                      "}");
        ASSERT_EQUALS("", errout.str());

        checkNoMemset("class Fred\n"
                      "{\n"
                      "    static std::string b;\n"
                      "};\n"
                      "void f()\n"
                      "{\n"
                      "    Fred fred;\n"
                      "    memset(&fred, 0, sizeof(Fred));\n"
                      "}");
        ASSERT_EQUALS("", errout.str());

        checkNoMemset("class Fred\n"
                      "{\n"
                      "    std::string * b;\n"
                      "};\n"
                      "void f()\n"
                      "{\n"
                      "    Fred fred;\n"
                      "    memset(&fred, 0, sizeof(Fred));\n"
                      "}");
        ASSERT_EQUALS("", errout.str());

        checkNoMemset("class Fred\n"
                      "{\n"
                      "    std::string b;\n"
                      "};\n"
                      "void f()\n"
                      "{\n"
                      "    Fred fred;\n"
                      "    memset(&fred, 0, sizeof(Fred));\n"
                      "}");
        ASSERT_EQUALS("[test.cpp:8]: (error) Using 'memset' on class that contains a 'std::string'.\n", errout.str());

        checkNoMemset("class Fred\n"
                      "{\n"
                      "    mutable std::string b;\n"
                      "};\n"
                      "void f()\n"
                      "{\n"
                      "    Fred fred;\n"
                      "    memset(&fred, 0, sizeof(Fred));\n"
                      "}");
        ASSERT_EQUALS("[test.cpp:8]: (error) Using 'memset' on class that contains a 'std::string'.\n", errout.str());

        checkNoMemset("class Fred {\n"
                      "    std::string b;\n"
                      "    void f();\n"
                      "};\n"
                      "void Fred::f() {\n"
                      "    memset(this, 0, sizeof(*this));\n"
                      "}");
        ASSERT_EQUALS("[test.cpp:6]: (error) Using 'memset' on class that contains a 'std::string'.\n", errout.str());

        checkNoMemset("class Fred\n"
                      "{\n"
                      "};\n"
                      "void f()\n"
                      "{\n"
                      "    Fred fred;\n"
                      "    memset(&fred, 0, sizeof(fred));\n"
                      "}");
        ASSERT_EQUALS("", errout.str());

        checkNoMemset("class Fred\n"
                      "{\n"
                      "    std::string s;\n"
                      "};\n"
                      "void f()\n"
                      "{\n"
                      "    Fred fred;\n"
                      "    memset(&fred, 0, sizeof(fred));\n"
                      "}");
        ASSERT_EQUALS("[test.cpp:8]: (error) Using 'memset' on class that contains a 'std::string'.\n", errout.str());

        checkNoMemset("class Fred\n"
                      "{\n"
                      "    std::string s;\n"
                      "};\n"
                      "class Pebbles: public Fred {};\n"
                      "void f()\n"
                      "{\n"
                      "    Pebbles pebbles;\n"
                      "    memset(&pebbles, 0, sizeof(pebbles));\n"
                      "}");
        ASSERT_EQUALS("[test.cpp:9]: (error) Using 'memset' on class that contains a 'std::string'.\n", errout.str());

        checkNoMemset("class Fred\n"
                      "{\n"
                      "    virtual ~Fred();\n"
                      "};\n"
                      "void f()\n"
                      "{\n"
                      "    Fred fred;\n"
                      "    memset(&fred, 0, sizeof(fred));\n"
                      "}");
        ASSERT_EQUALS("[test.cpp:8]: (error) Using 'memset' on class that contains a virtual function.\n", errout.str());

        checkNoMemset("class Fred\n"
                      "{\n"
                      "    virtual ~Fred();\n"
                      "};\n"
                      "void f()\n"
                      "{\n"
                      "    static Fred fred;\n"
                      "    memset(&fred, 0, sizeof(fred));\n"
                      "}");
        ASSERT_EQUALS("[test.cpp:8]: (error) Using 'memset' on class that contains a virtual function.\n", errout.str());

        checkNoMemset("class Fred\n"
                      "{\n"
                      "};\n"
                      "class Wilma\n"
                      "{\n"
                      "    virtual ~Wilma();\n"
                      "};\n"
                      "class Pebbles: public Fred, Wilma {};\n"
                      "void f()\n"
                      "{\n"
                      "    Pebbles pebbles;\n"
                      "    memset(&pebbles, 0, sizeof(pebbles));\n"
                      "}");
        ASSERT_EQUALS("[test.cpp:12]: (error) Using 'memset' on class that contains a virtual function.\n", errout.str());

        // Fred not defined in scope
        checkNoMemset("namespace n1 {\n"
                      "    class Fred\n"
                      "    {\n"
                      "        std::string b;\n"
                      "    };\n"
                      "}\n"
                      "void f()\n"
                      "{\n"
                      "    Fred fred;\n"
                      "    memset(&fred, 0, sizeof(Fred));\n"
                      "}");
        ASSERT_EQUALS("", errout.str());

        // Fred with namespace qualifier
        checkNoMemset("namespace n1 {\n"
                      "    class Fred\n"
                      "    {\n"
                      "        std::string b;\n"
                      "    };\n"
                      "}\n"
                      "void f()\n"
                      "{\n"
                      "    n1::Fred fred;\n"
                      "    memset(&fred, 0, sizeof(n1::Fred));\n"
                      "}");
        ASSERT_EQUALS("[test.cpp:10]: (error) Using 'memset' on class that contains a 'std::string'.\n", errout.str());

        // Fred with namespace qualifier
        checkNoMemset("namespace n1 {\n"
                      "    class Fred\n"
                      "    {\n"
                      "        std::string b;\n"
                      "    };\n"
                      "}\n"
                      "void f()\n"
                      "{\n"
                      "    n1::Fred fred;\n"
                      "    memset(&fred, 0, sizeof(fred));\n"
                      "}");
        ASSERT_EQUALS("[test.cpp:10]: (error) Using 'memset' on class that contains a 'std::string'.\n", errout.str());

        checkNoMemset("class A {\n"
                      "  virtual ~A() { }\n"
                      "  std::string s;\n"
                      "};\n"
                      "int f() {\n"
                      "  const int N = 10;\n"
                      "  A** arr = new A*[N];\n"
                      "  memset(arr, 0, N * sizeof(A*));\n"
                      "}");
        ASSERT_EQUALS("", errout.str());

        checkNoMemset("class A {\n" // #5116 - nested class data is mixed in the SymbolDatabase
                      "  std::string s;\n"
                      "  struct B { int x; };\n"
                      "};\n"
                      "void f(A::B *b) {\n"
                      "  memset(b,0,4);\n"
                      "}");
        ASSERT_EQUALS("", errout.str());

        // #4461 Warn about memset/memcpy on class with references as members
        checkNoMemset("class A {\n"
                      "  std::string &s;\n"
                      "};\n"
                      "void f() {\n"
                      "  A a;\n"
                      "  memset(&a, 0, sizeof(a));\n"
                      "}");
        ASSERT_EQUALS("[test.cpp:6]: (error) Using 'memset' on class that contains a reference.\n", errout.str());
        checkNoMemset("class A {\n"
                      "  const B&b;\n"
                      "};\n"
                      "void f() {\n"
                      "  A a;\n"
                      "  memset(&a, 0, sizeof(a));\n"
                      "}");
        ASSERT_EQUALS("[test.cpp:6]: (error) Using 'memset' on class that contains a reference.\n", errout.str());

        // #7456
        checkNoMemset("struct A {\n"
                      "  A() {}\n"
                      "  virtual ~A() {}\n"
                      "};\n"
                      "struct B {\n"
                      "  A* arr[4];\n"
                      "};\n"
                      "void func() {\n"
                      "  B b[4];\n"
                      "  memset(b, 0, sizeof(b));\n"
                      "}");
        ASSERT_EQUALS("", errout.str());

        // #8619
        checkNoMemset("struct S { std::vector<int> m; };\n"
                      "void f() {\n"
                      "    std::vector<S> v(5);\n"
                      "    memset(&v[0], 0, sizeof(S) * v.size());\n"
                      "    memset(&v[0], 0, v.size() * sizeof(S));\n"
                      "    memset(&v[0], 0, 5 * sizeof(S));\n"
                      "    memset(&v[0], 0, sizeof(S) * 5);\n"
                      "}\n");
        ASSERT_EQUALS("[test.cpp:4]: (error) Using 'memset' on struct that contains a 'std::vector'.\n"
                      "[test.cpp:5]: (error) Using 'memset' on struct that contains a 'std::vector'.\n"
                      "[test.cpp:6]: (error) Using 'memset' on struct that contains a 'std::vector'.\n"
                      "[test.cpp:7]: (error) Using 'memset' on struct that contains a 'std::vector'.\n",
                      errout.str());

        // #1655
        Settings s;
        LOAD_LIB_2(s.library, "std.cfg");
        checkNoMemset("void f() {\n"
                      "    char c[] = \"abc\";\n"
                      "    std::string s;\n"
                      "    memcpy(&s, c, strlen(c) + 1);\n"
                      "}\n", s);
        ASSERT_EQUALS("[test.cpp:4]: (error) Using 'memcpy' on std::string.\n", errout.str());

        checkNoMemset("template <typename T>\n"
                      "    void f(T* dst, const T* src, int N) {\n"
                      "    std::memcpy(dst, src, N * sizeof(T));\n"
                      "}\n"
                      "void g() {\n"
                      "    typedef std::vector<int>* P;\n"
                      "    P Src[2]{};\n"
                      "    P Dst[2];\n"
                      "    f<P>(Dst, Src, 2);\n"
                      "}\n", s);
        ASSERT_EQUALS("", errout.str());

        checkNoMemset("void f() {\n"
                      "    std::array<char, 4> a;\n"
                      "    std::memset(&a, 0, 4);\n"
                      "}\n", s);
        ASSERT_EQUALS("", errout.str());
    }

    void memsetOnInvalid() { // Ticket #5425
        checkNoMemset("union ASFStreamHeader {\n"
                      "  struct AVMPACKED {\n"
                      "    union  {\n"
                      "      struct AVMPACKED {\n"
                      "        int width;\n"
                      "      } vid;\n"
                      "    };\n"
                      "  } hdr;\n"
                      "};"
                      "void parseHeader() {\n"
                      "  ASFStreamHeader strhdr;\n"
                      "  memset(&strhdr, 0, sizeof(strhdr));\n"
                      "}");
    }

    void memsetOnStruct() {
        checkNoMemset("struct A\n"
                      "{\n"
                      "};\n"
                      "void f()\n"
                      "{\n"
                      "    A a;\n"
                      "    memset(&a, 0, sizeof(A));\n"
                      "}");
        ASSERT_EQUALS("", errout.str());

        checkNoMemset("struct A\n"
                      "{\n"
                      "};\n"
                      "void f()\n"
                      "{\n"
                      "    struct A a;\n"
                      "    memset(&a, 0, sizeof(struct A));\n"
                      "}");
        ASSERT_EQUALS("", errout.str());

        checkNoMemset("struct A\n"
                      "{\n"
                      "};\n"
                      "void f()\n"
                      "{\n"
                      "    struct A a;\n"
                      "    memset(&a, 0, sizeof(A));\n"
                      "}");
        ASSERT_EQUALS("", errout.str());

        checkNoMemset("void f()\n"
                      "{\n"
                      "    struct sockaddr_in6 fail;\n"
                      "    memset(&fail, 0, sizeof(struct sockaddr_in6));\n"
                      "}");
        ASSERT_EQUALS("", errout.str());

        checkNoMemset("struct A\n"
                      "{\n"
                      " void g( struct sockaddr_in6& a);\n"
                      "private:\n"
                      " std::string b;\n"
                      "};\n"
                      "void f()\n"
                      "{\n"
                      " struct A fail;\n"
                      " memset(&fail, 0, sizeof(struct A));\n"
                      "}");
        ASSERT_EQUALS("[test.cpp:10]: (error) Using 'memset' on struct that contains a 'std::string'.\n", errout.str());

        checkNoMemset("struct Fred\n"
                      "{\n"
                      "     std::string s;\n"
                      "};\n"
                      "void f()\n"
                      "{\n"
                      "    Fred fred;\n"
                      "    memset(&fred, 0, sizeof(fred));\n"
                      "}");
        ASSERT_EQUALS("[test.cpp:8]: (error) Using 'memset' on struct that contains a 'std::string'.\n", errout.str());

        checkNoMemset("struct Stringy {\n"
                      "    std::string inner;\n"
                      "};\n"
                      "struct Foo {\n"
                      "    Stringy s;\n"
                      "};\n"
                      "int main() {\n"
                      "    Foo foo;\n"
                      "    memset(&foo, 0, sizeof(Foo));\n"
                      "}");

        ASSERT_EQUALS("[test.cpp:9]: (error) Using 'memset' on struct that contains a 'std::string'.\n", errout.str());
    }

    void memsetVector() {
        checkNoMemset("class A\n"
                      "{ std::vector<int> ints; };\n"
                      "\n"
                      "void f()\n"
                      "{\n"
                      "    A a;\n"
                      "    memset(&a, 0, sizeof(A));\n"
                      "}");
        ASSERT_EQUALS("[test.cpp:7]: (error) Using 'memset' on class that contains a 'std::vector'.\n", errout.str());

        checkNoMemset("struct A\n"
                      "{ std::vector<int> ints; };\n"
                      "\n"
                      "void f()\n"
                      "{\n"
                      "    A a;\n"
                      "    memset(&a, 0, sizeof(A));\n"
                      "}");
        ASSERT_EQUALS("[test.cpp:7]: (error) Using 'memset' on struct that contains a 'std::vector'.\n", errout.str());

        checkNoMemset("struct A\n"
                      "{ std::vector<int> ints; };\n"
                      "\n"
                      "void f()\n"
                      "{\n"
                      "    A a;\n"
                      "    memset(&a, 0, sizeof(struct A));\n"
                      "}");
        ASSERT_EQUALS("[test.cpp:7]: (error) Using 'memset' on struct that contains a 'std::vector'.\n", errout.str());

        checkNoMemset("struct A\n"
                      "{ std::vector<int> ints; };\n"
                      "\n"
                      "void f()\n"
                      "{\n"
                      "    A a;\n"
                      "    memset(&a, 0, sizeof(a));\n"
                      "}");
        ASSERT_EQUALS("[test.cpp:7]: (error) Using 'memset' on struct that contains a 'std::vector'.\n", errout.str());

        checkNoMemset("class A\n"
                      "{ std::vector< std::vector<int> > ints; };\n"
                      "\n"
                      "void f()\n"
                      "{\n"
                      "    A a;\n"
                      "    memset(&a, 0, sizeof(A));\n"
                      "}");
        ASSERT_EQUALS("[test.cpp:7]: (error) Using 'memset' on class that contains a 'std::vector'.\n", errout.str());

        checkNoMemset("struct A\n"
                      "{ std::vector< std::vector<int> > ints; };\n"
                      "\n"
                      "void f()\n"
                      "{\n"
                      "    A a;\n"
                      "    memset(&a, 0, sizeof(A));\n"
                      "}");
        ASSERT_EQUALS("[test.cpp:7]: (error) Using 'memset' on struct that contains a 'std::vector'.\n", errout.str());

        checkNoMemset("struct A\n"
                      "{ std::vector< std::vector<int> > ints; };\n"
                      "\n"
                      "void f()\n"
                      "{\n"
                      "    A a;\n"
                      "    memset(&a, 0, sizeof(a));\n"
                      "}");
        ASSERT_EQUALS("[test.cpp:7]: (error) Using 'memset' on struct that contains a 'std::vector'.\n", errout.str());

        checkNoMemset("struct A\n"
                      "{ std::vector<int *> ints; };\n"
                      "\n"
                      "void f()\n"
                      "{\n"
                      "    A a;\n"
                      "    memset(&a, 0, sizeof(A));\n"
                      "}");
        ASSERT_EQUALS("[test.cpp:7]: (error) Using 'memset' on struct that contains a 'std::vector'.\n", errout.str());

        checkNoMemset("struct A {\n"
                      "     std::vector<int *> buf;\n"
                      "     operator int*() {return &buf[0];}\n"
                      "};\n"
                      "void f() {\n"
                      "    A a;\n"
                      "    memset(a, 0, 100);\n"
                      "}");
        ASSERT_EQUALS("", errout.str()); // #4460

        checkNoMemset("struct C {\n"
                      "    std::string s;\n"
                      "};\n"
                      "int foo() {\n"
                      "    C* c1[10][10];\n"
                      "    C* c2[10];\n"
                      "    C c3[10][10];\n"
                      "    C** c4 = new C*[10];\n"
                      "    memset(**c1, 0, 10);\n"
                      "    memset(*c1, 0, 10);\n"
                      "    memset(*c2, 0, 10);\n"
                      "    memset(*c3, 0, 10);\n"
                      "    memset(*c4, 0, 10);\n"
                      "    memset(c2, 0, 10);\n"
                      "    memset(c3, 0, 10);\n"
                      "}");
        ASSERT_EQUALS("[test.cpp:9]: (error) Using 'memset' on struct that contains a 'std::string'.\n"
                      "[test.cpp:11]: (error) Using 'memset' on struct that contains a 'std::string'.\n"
                      "[test.cpp:12]: (error) Using 'memset' on struct that contains a 'std::string'.\n"
                      "[test.cpp:13]: (error) Using 'memset' on struct that contains a 'std::string'.\n", errout.str());

        // Ticket #6953
        checkNoMemset("typedef float realnum;\n"
                      "struct multilevel_data {\n"
                      "  realnum *GammaInv;\n"
                      "  realnum data[1];\n"
                      "};\n"
                      "void *new_internal_data() const {\n"
                      "  multilevel_data *d = (multilevel_data *) malloc(sizeof(multilevel_data));\n"
                      "  memset(d, 0, sizeof(multilevel_data));\n"
                      "  return (void*) d;\n"
                      "}");
        ASSERT_EQUALS("[test.cpp:8]: (portability) Using memset() on struct which contains a floating point number.\n", errout.str());
    }

    void memsetOnStdPodType() { // Ticket #5901
        Settings settings;
        const char xmldata[] = "<?xml version=\"1.0\"?>\n"
                               "<def>\n"
                               "  <podtype name=\"std::uint8_t\" sign=\"u\" size=\"1\"/>\n"
                               "  <podtype name=\"std::atomic_bool\"/>\n"
                               "</def>";
        ASSERT(settings.library.loadxmldata(xmldata, sizeof(xmldata)));

        checkNoMemset("class A {\n"
                      "    std::array<int, 10> ints;\n"
                      "};\n"
                      "void f() {\n"
                      "    A a;\n"
                      "    memset(&a, 0, sizeof(A));\n"
                      "}");
        ASSERT_EQUALS("", errout.str()); // std::array is POD (#5481)

        checkNoMemset("struct st {\n"
                      "  std::uint8_t a;\n"
                      "  std::atomic_bool b;\n"
                      "};\n"
                      "\n"
                      "void f() {\n"
                      "  st s;\n"
                      "  std::memset(&s, 0, sizeof(st));\n"
                      "}", settings);
        ASSERT_EQUALS("", errout.str());
    }

    void memsetOnFloat() {
        checkNoMemset("struct A {\n"
                      "    float f;\n"
                      "};\n"
                      "void f() {\n"
                      "    A a;\n"
                      "    memset(&a, 0, sizeof(A));\n"
                      "}");
        ASSERT_EQUALS("[test.cpp:6]: (portability) Using memset() on struct which contains a floating point number.\n", errout.str());

        checkNoMemset("struct A {\n"
                      "    float f[4];\n"
                      "};\n"
                      "void f() {\n"
                      "    A a;\n"
                      "    memset(&a, 0, sizeof(A));\n"
                      "}");
        ASSERT_EQUALS("[test.cpp:6]: (portability) Using memset() on struct which contains a floating point number.\n", errout.str());

        checkNoMemset("struct A {\n"
                      "    float f[4];\n"
                      "};\n"
                      "void f(const A& b) {\n"
                      "    A a;\n"
                      "    memcpy(&a, &b, sizeof(A));\n"
                      "}");
        ASSERT_EQUALS("", errout.str());

        checkNoMemset("struct A {\n"
                      "    float* f;\n"
                      "};\n"
                      "void f() {\n"
                      "    A a;\n"
                      "    memset(&a, 0, sizeof(A));\n"
                      "}");
        ASSERT_EQUALS("", errout.str());
    }

    void memsetOnUnknown() {
        checkNoMemset("void clang_tokenize(CXToken **Tokens) {\n"
                      "  *Tokens = (CXToken *)malloc(sizeof(CXToken) * CXTokens.size());\n"
                      "  memmove(*Tokens, CXTokens.data(), sizeof(CXToken) * CXTokens.size());\n"
                      "}");
        ASSERT_EQUALS("", errout.str());
    }

    void mallocOnClass() {
        checkNoMemset("class C { C() {} };\n"
                      "void foo(C*& p) {\n"
                      "    p = malloc(sizeof(C));\n"
                      "}");
        ASSERT_EQUALS("[test.cpp:3] -> [test.cpp:1]: (warning) Memory for class instance allocated with malloc(), but class provides constructors.\n", errout.str());

        checkNoMemset("class C { C(int z, Foo bar) { bar(); } };\n"
                      "void foo(C*& p) {\n"
                      "    p = malloc(sizeof(C));\n"
                      "}");
        ASSERT_EQUALS("[test.cpp:3] -> [test.cpp:1]: (warning) Memory for class instance allocated with malloc(), but class provides constructors.\n", errout.str());

        checkNoMemset("struct C { C() {} };\n"
                      "void foo(C*& p) {\n"
                      "    p = realloc(p, sizeof(C));\n"
                      "}");
        ASSERT_EQUALS("[test.cpp:3] -> [test.cpp:1]: (warning) Memory for class instance allocated with realloc(), but class provides constructors.\n", errout.str());

        checkNoMemset("struct C { virtual void bar(); };\n"
                      "void foo(C*& p) {\n"
                      "    p = malloc(sizeof(C));\n"
                      "}");
        ASSERT_EQUALS("[test.cpp:3] -> [test.cpp:1]: (error) Memory for class instance allocated with malloc(), but class contains a virtual function.\n", errout.str());

        checkNoMemset("struct C { std::string s; };\n"
                      "void foo(C*& p) {\n"
                      "    p = malloc(sizeof(C));\n"
                      "}");
        ASSERT_EQUALS("[test.cpp:3] -> [test.cpp:1]: (error) Memory for class instance allocated with malloc(), but class contains a 'std::string'.\n", errout.str());

        checkNoMemset("class C { };\n" // C-Style class/struct
                      "void foo(C*& p) {\n"
                      "    p = malloc(sizeof(C));\n"
                      "}");
        ASSERT_EQUALS("", errout.str());

        checkNoMemset("struct C { C() {} };\n"
                      "void foo(C*& p) {\n"
                      "    p = new C();\n"
                      "}");
        ASSERT_EQUALS("", errout.str());

        checkNoMemset("class C { C() {} };\n"
                      "void foo(D*& p) {\n" // Unknown type
                      "    p = malloc(sizeof(C));\n"
                      "}");
        ASSERT_EQUALS("", errout.str());
    }

#define checkThisSubtraction(code) checkThisSubtraction_(code, __FILE__, __LINE__)
    void checkThisSubtraction_(const char code[], const char* file, int line) {
        // Clear the error log
        errout.str("");

        Preprocessor preprocessor(settings1, settings1.nomsg, nullptr);

        // Tokenize..
        Tokenizer tokenizer(&settings1, this, &preprocessor);
        std::istringstream istr(code);
        ASSERT_LOC(tokenizer.tokenize(istr, "test.cpp"), file, line);

        // Check..
        CheckClass checkClass(&tokenizer, &settings1, this);
        checkClass.thisSubtraction();
    }

    void this_subtraction() {
        checkThisSubtraction("; this-x ;");
        ASSERT_EQUALS("[test.cpp:1]: (warning) Suspicious pointer subtraction. Did you intend to write '->'?\n", errout.str());

        checkThisSubtraction("; *this = *this-x ;");
        ASSERT_EQUALS("", errout.str());

        checkThisSubtraction("; *this = *this-x ;\n"
                             "this-x ;");
        ASSERT_EQUALS("[test.cpp:2]: (warning) Suspicious pointer subtraction. Did you intend to write '->'?\n", errout.str());

        checkThisSubtraction("; *this = *this-x ;\n"
                             "this-x ;\n"
                             "this-x ;");
        ASSERT_EQUALS("[test.cpp:2]: (warning) Suspicious pointer subtraction. Did you intend to write '->'?\n"
                      "[test.cpp:3]: (warning) Suspicious pointer subtraction. Did you intend to write '->'?\n", errout.str());
    }

#define checkConst(...) checkConst_(__FILE__, __LINE__, __VA_ARGS__)
    void checkConst_(const char* file, int line, const char code[], Settings *s = nullptr, bool inconclusive = true) {
        // Clear the error log
        errout.str("");

        // Check..
        if (!s)
            s = &settings0;
        s->certainty.setEnabled(Certainty::inconclusive, inconclusive);

        Preprocessor preprocessor(*s, s->nomsg, nullptr);

        // Tokenize..
        Tokenizer tokenizer(s, this, &preprocessor);
        std::istringstream istr(code);
        ASSERT_LOC(tokenizer.tokenize(istr, "test.cpp"), file, line);

        CheckClass checkClass(&tokenizer, s, this);
        (checkClass.checkConst)();
    }

    void const1() {
        checkConst("class Fred {\n"
                   "    int a;\n"
                   "    int getA() { return a; }\n"
                   "};");
        ASSERT_EQUALS("[test.cpp:3]: (style, inconclusive) Technically the member function 'Fred::getA' can be const.\n", errout.str());

        checkConst("class Fred {\n"
                   "    const std::string foo() { return \"\"; }\n"
                   "};");
        ASSERT_EQUALS("[test.cpp:2]: (performance, inconclusive) Technically the member function 'Fred::foo' can be static (but you may consider moving to unnamed namespace).\n", errout.str());

        checkConst("class Fred {\n"
                   "    std::string s;\n"
                   "    const std::string & foo() { return \"\"; }\n"
                   "};");
        ASSERT_EQUALS("[test.cpp:3]: (performance, inconclusive) Technically the member function 'Fred::foo' can be static (but you may consider moving to unnamed namespace).\n", errout.str());

        // constructors can't be const..
        checkConst("class Fred {\n"
                   "    int a;\n"
                   "public:\n"
                   "    Fred() { }\n"
                   "};");
        ASSERT_EQUALS("", errout.str());

        // assignment through |=..
        checkConst("class Fred {\n"
                   "    int a;\n"
                   "    int setA() { a |= true; }\n"
                   "};");
        ASSERT_EQUALS("", errout.str());

        // functions with a call to a member function can only be const, if that member function is const, too.. (#1305)
        checkConst("class foo {\n"
                   "public:\n"
                   "    int x;\n"
                   "    void a() { x = 1; }\n"
                   "    void b() { a(); }\n"
                   "};");
        ASSERT_EQUALS("", errout.str());

        checkConst("class Fred {\n"
                   "public:\n"
                   "    int x;\n"
                   "    int a() const { return x; }\n"
                   "    void b() { a(); }\n"
                   "};");
        ASSERT_EQUALS("[test.cpp:5]: (style, inconclusive) Technically the member function 'Fred::b' can be const.\n", errout.str());

        checkConst("class Fred {\n"
                   "public:\n"
                   "    int x;\n"
                   "    void b() { a(); }\n"
                   "};");
        ASSERT_EQUALS("[test.cpp:4]: (performance, inconclusive) Technically the member function 'Fred::b' can be static (but you may consider moving to unnamed namespace).\n", errout.str());

        // static functions can't be const..
        checkConst("class foo\n"
                   "{\n"
                   "public:\n"
                   "    static unsigned get()\n"
                   "    { return 0; }\n"
                   "};");
        ASSERT_EQUALS("", errout.str());

        checkConst("class Fred {\n"
                   "    const std::string foo() const throw() { return \"\"; }\n"
                   "};");
        ASSERT_EQUALS("[test.cpp:2]: (performance, inconclusive) Technically the member function 'Fred::foo' can be static (but you may consider moving to unnamed namespace).\n", errout.str());
    }

    void const2() {
        // ticket 1344
        // assignment to variable can't be const
        checkConst("class Fred {\n"
                   "    std::string s;\n"
                   "    void foo() { s = \"\"; }\n"
                   "};");
        ASSERT_EQUALS("", errout.str());

        // assignment to function argument reference can be const
        checkConst("class Fred {\n"
                   "    std::string s;\n"
                   "    void foo(std::string & a) { a = s; }\n"
                   "};");
        ASSERT_EQUALS("[test.cpp:3]: (style, inconclusive) Technically the member function 'Fred::foo' can be const.\n", errout.str());

        // assignment to variable can't be const
        checkConst("class Fred {\n"
                   "    std::string s;\n"
                   "    void foo(std::string & a) { s = a; }\n"
                   "};");
        ASSERT_EQUALS("", errout.str());

        // assignment to function argument references can be const
        checkConst("class Fred {\n"
                   "    std::string s;\n"
                   "    void foo(std::string & a, std::string & b) { a = s; b = s; }\n"
                   "};");
        ASSERT_EQUALS("[test.cpp:3]: (style, inconclusive) Technically the member function 'Fred::foo' can be const.\n", errout.str());

        // assignment to variable, can't be const
        checkConst("class Fred {\n"
                   "    std::string s;\n"
                   "    void foo(std::string & a, std::string & b) { s = a; s = b; }\n"
                   "};");
        ASSERT_EQUALS("", errout.str());

        // assignment to variable, can't be const
        checkConst("class Fred {\n"
                   "    std::string s;\n"
                   "    void foo(std::string & a, std::string & b) { s = a; b = a; }\n"
                   "};");
        ASSERT_EQUALS("", errout.str());

        // assignment to variable, can't be const
        checkConst("class Fred {\n"
                   "    std::string s;\n"
                   "    void foo(std::string & a, std::string & b) { a = s; s = b; }\n"
                   "};");
        ASSERT_EQUALS("", errout.str());
    }

    void const3() {
        // assignment to function argument pointer can be const
        checkConst("class Fred {\n"
                   "    int s;\n"
                   "    void foo(int * a) { *a = s; }\n"
                   "};");
        ASSERT_EQUALS("[test.cpp:3]: (style, inconclusive) Technically the member function 'Fred::foo' can be const.\n", errout.str());

        // assignment to variable, can't be const
        checkConst("class Fred {\n"
                   "    int s;\n"
                   "    void foo(int * a) { s = *a; }\n"
                   "};");
        ASSERT_EQUALS("", errout.str());

        // assignment to function argument pointers can be const
        checkConst("class Fred {\n"
                   "    std::string s;\n"
                   "    void foo(std::string * a, std::string * b) { *a = s; *b = s; }\n"
                   "};");
        ASSERT_EQUALS("[test.cpp:3]: (style, inconclusive) Technically the member function 'Fred::foo' can be const.\n", errout.str());

        // assignment to variable, can't be const
        checkConst("class Fred {\n"
                   "    std::string s;\n"
                   "    void foo(std::string * a, std::string * b) { s = *a; s = *b; }\n"
                   "};");
        ASSERT_EQUALS("", errout.str());

        // assignment to variable, can't be const
        checkConst("class Fred {\n"
                   "    std::string s;\n"
                   "    void foo(std::string * a, std::string * b) { s = *a; *b = s; }\n"
                   "};");
        ASSERT_EQUALS("", errout.str());

        // assignment to variable, can't be const
        checkConst("class Fred {\n"
                   "    std::string s;\n"
                   "    void foo(std::string * a, std::string * b) { *a = s; s = b; }\n"
                   "};");
        ASSERT_EQUALS("", errout.str());
    }

    void const4() {
        checkConst("class Fred {\n"
                   "    int a;\n"
                   "    int getA();\n"
                   "};\n"
                   "int Fred::getA() { return a; }");
        ASSERT_EQUALS("[test.cpp:5] -> [test.cpp:3]: (style, inconclusive) Technically the member function 'Fred::getA' can be const.\n", errout.str());

        checkConst("class Fred {\n"
                   "    std::string s;\n"
                   "    const std::string & foo();\n"
                   "};\n"
                   "const std::string & Fred::foo() { return \"\"; }");
        ASSERT_EQUALS("[test.cpp:5] -> [test.cpp:3]: (performance, inconclusive) Technically the member function 'Fred::foo' can be static (but you may consider moving to unnamed namespace).\n", errout.str());

        // functions with a function call to a non-const member can't be const.. (#1305)
        checkConst("class Fred\n"
                   "{\n"
                   "public:\n"
                   "    int x;\n"
                   "    void a() { x = 1; }\n"
                   "    void b();\n"
                   "};\n"
                   "void Fred::b() { a(); }");
        ASSERT_EQUALS("", errout.str());

        // static functions can't be const..
        checkConst("class Fred\n"
                   "{\n"
                   "public:\n"
                   "    static unsigned get();\n"
                   "};\n"
                   "static unsigned Fred::get() { return 0; }");
        ASSERT_EQUALS("", errout.str());

        // assignment to variable can't be const
        checkConst("class Fred {\n"
                   "    std::string s;\n"
                   "    void foo();\n"
                   "};\n"
                   "void Fred::foo() { s = \"\"; }");
        ASSERT_EQUALS("", errout.str());

        // assignment to function argument reference can be const
        checkConst("class Fred {\n"
                   "    std::string s;\n"
                   "    void foo(std::string & a);\n"
                   "};\n"
                   "void Fred::foo(std::string & a) { a = s; }");
        ASSERT_EQUALS("[test.cpp:5] -> [test.cpp:3]: (style, inconclusive) Technically the member function 'Fred::foo' can be const.\n", errout.str());

        // assignment to variable can't be const
        checkConst("class Fred {\n"
                   "    std::string s;\n"
                   "    void foo(std::string & a);\n"
                   "};\n"
                   "void Fred::foo(std::string & a) { s = a; }");
        ASSERT_EQUALS("", errout.str());

        // assignment to function argument references can be const
        checkConst("class Fred {\n"
                   "    std::string s;\n"
                   "    void foo(std::string & a, std::string & b);\n"
                   "};\n"
                   "void Fred::foo(std::string & a, std::string & b) { a = s; b = s; }");
        ASSERT_EQUALS("[test.cpp:5] -> [test.cpp:3]: (style, inconclusive) Technically the member function 'Fred::foo' can be const.\n", errout.str());

        // assignment to variable, can't be const
        checkConst("class Fred {\n"
                   "    std::string s;\n"
                   "    void foo(std::string & a, std::string & b);\n"
                   "};\n"
                   "void Fred::foo(std::string & a, std::string & b) { s = a; s = b; }");
        ASSERT_EQUALS("", errout.str());

        // assignment to variable, can't be const
        checkConst("class Fred {\n"
                   "    std::string s;\n"
                   "    void foo(std::string & a, std::string & b);\n"
                   "};\n"
                   "void Fred::foo(std::string & a, std::string & b) { s = a; b = a; }");
        ASSERT_EQUALS("", errout.str());

        // assignment to variable, can't be const
        checkConst("class Fred {\n"
                   "    std::string s;\n"
                   "    void foo(std::string & a, std::string & b);\n"
                   "};\n"
                   "void Fred::foo(std::string & a, std::string & b) { a = s; s = b; }");
        ASSERT_EQUALS("", errout.str());

        // assignment to function argument pointer can be const
        checkConst("class Fred {\n"
                   "    int s;\n"
                   "    void foo(int * a);\n"
                   "};\n"
                   "void Fred::foo(int * a) { *a = s; }");
        ASSERT_EQUALS("[test.cpp:5] -> [test.cpp:3]: (style, inconclusive) Technically the member function 'Fred::foo' can be const.\n", errout.str());

        // assignment to variable, can't be const
        checkConst("class Fred {\n"
                   "    int s;\n"
                   "    void foo(int * a);\n"
                   "};\n"
                   "void Fred::foo(int * a) { s = *a; }");
        ASSERT_EQUALS("", errout.str());

        // assignment to function argument pointers can be const
        checkConst("class Fred {\n"
                   "    std::string s;\n"
                   "    void foo(std::string * a, std::string * b);\n"
                   "};\n"
                   "void Fred::foo(std::string * a, std::string * b) { *a = s; *b = s; }");
        ASSERT_EQUALS("[test.cpp:5] -> [test.cpp:3]: (style, inconclusive) Technically the member function 'Fred::foo' can be const.\n", errout.str());

        // assignment to variable, can't be const
        checkConst("class Fred {\n"
                   "    std::string s;\n"
                   "    void foo(std::string * a, std::string * b);\n"
                   "};\n"
                   "void Fred::foo(std::string * a, std::string * b) { s = *a; s = *b; }");
        ASSERT_EQUALS("", errout.str());

        // assignment to variable, can't be const
        checkConst("class Fred {\n"
                   "    std::string s;\n"
                   "    void foo(std::string * a, std::string * b);\n"
                   "};\n"
                   "void Fred::foo(std::string * a, std::string * b) { s = *a; *b = s; }");
        ASSERT_EQUALS("", errout.str());

        // assignment to variable, can't be const
        checkConst("class Fred {\n"
                   "    std::string s;\n"
                   "    void foo(std::string * a, std::string * b);\n"
                   "};\n"
                   "void Fred::foo(std::string * a, std::string * b) { *a = s; s = b; }");
        ASSERT_EQUALS("", errout.str());

        // check functions with same name
        checkConst("class Fred {\n"
                   "    std::string s;\n"
                   "    void foo();\n"
                   "    void foo(std::string & a);\n"
                   "    void foo(const std::string & a);\n"
                   "};\n"
                   "void Fred::foo() { }"
                   "void Fred::foo(std::string & a) { a = s; }"
                   "void Fred::foo(const std::string & a) { s = a; }");
        ASSERT_EQUALS("[test.cpp:7] -> [test.cpp:3]: (performance, inconclusive) Technically the member function 'Fred::foo' can be static (but you may consider moving to unnamed namespace).\n"
                      "[test.cpp:7] -> [test.cpp:4]: (style, inconclusive) Technically the member function 'Fred::foo' can be const.\n", errout.str());

        // check functions with different or missing parameter names
        checkConst("class Fred {\n"
                   "    std::string s;\n"
                   "    void foo1(int, int);\n"
                   "    void foo2(int a, int b);\n"
                   "    void foo3(int, int b);\n"
                   "    void foo4(int a, int);\n"
                   "    void foo5(int a, int b);\n"
                   "};\n"
                   "void Fred::foo1(int a, int b) { }\n"
                   "void Fred::foo2(int c, int d) { }\n"
                   "void Fred::foo3(int a, int b) { }\n"
                   "void Fred::foo4(int a, int b) { }\n"
                   "void Fred::foo5(int, int) { }");
        ASSERT_EQUALS("[test.cpp:9] -> [test.cpp:3]: (performance, inconclusive) Technically the member function 'Fred::foo1' can be static (but you may consider moving to unnamed namespace).\n"
                      "[test.cpp:10] -> [test.cpp:4]: (performance, inconclusive) Technically the member function 'Fred::foo2' can be static (but you may consider moving to unnamed namespace).\n"
                      "[test.cpp:11] -> [test.cpp:5]: (performance, inconclusive) Technically the member function 'Fred::foo3' can be static (but you may consider moving to unnamed namespace).\n"
                      "[test.cpp:12] -> [test.cpp:6]: (performance, inconclusive) Technically the member function 'Fred::foo4' can be static (but you may consider moving to unnamed namespace).\n"
                      "[test.cpp:13] -> [test.cpp:7]: (performance, inconclusive) Technically the member function 'Fred::foo5' can be static (but you may consider moving to unnamed namespace).\n", errout.str());

        // check nested classes
        checkConst("class Fred {\n"
                   "    class A {\n"
                   "        int a;\n"
                   "        int getA() { return a; }\n"
                   "    };\n"
                   "};");
        ASSERT_EQUALS("[test.cpp:4]: (style, inconclusive) Technically the member function 'Fred::A::getA' can be const.\n", errout.str());

        checkConst("class Fred {\n"
                   "    class A {\n"
                   "        int a;\n"
                   "        int getA();\n"
                   "    };\n"
                   "    int A::getA() { return a; }\n"
                   "};");
        ASSERT_EQUALS("[test.cpp:6] -> [test.cpp:4]: (style, inconclusive) Technically the member function 'Fred::A::getA' can be const.\n", errout.str());

        checkConst("class Fred {\n"
                   "    class A {\n"
                   "        int a;\n"
                   "        int getA();\n"
                   "    };\n"
                   "};\n"
                   "int Fred::A::getA() { return a; }");
        ASSERT_EQUALS("[test.cpp:7] -> [test.cpp:4]: (style, inconclusive) Technically the member function 'Fred::A::getA' can be const.\n", errout.str());

        // check deeply nested classes
        checkConst("class Fred {\n"
                   "    class B {\n"
                   "        int b;\n"
                   "        int getB() { return b; }\n"
                   "        class A {\n"
                   "            int a;\n"
                   "            int getA() { return a; }\n"
                   "        };\n"
                   "    };\n"
                   "};");
        ASSERT_EQUALS("[test.cpp:4]: (style, inconclusive) Technically the member function 'Fred::B::getB' can be const.\n"
                      "[test.cpp:7]: (style, inconclusive) Technically the member function 'Fred::B::A::getA' can be const.\n"
                      , errout.str());

        checkConst("class Fred {\n"
                   "    class B {\n"
                   "        int b;\n"
                   "        int getB();\n"
                   "        class A {\n"
                   "            int a;\n"
                   "            int getA();\n"
                   "        };\n"
                   "        int A::getA() { return a; }\n"
                   "    };\n"
                   "    int B::getB() { return b; }\n"
                   "};");
        ASSERT_EQUALS("[test.cpp:11] -> [test.cpp:4]: (style, inconclusive) Technically the member function 'Fred::B::getB' can be const.\n"
                      "[test.cpp:9] -> [test.cpp:7]: (style, inconclusive) Technically the member function 'Fred::B::A::getA' can be const.\n", errout.str());

        checkConst("class Fred {\n"
                   "    class B {\n"
                   "        int b;\n"
                   "        int getB();\n"
                   "        class A {\n"
                   "            int a;\n"
                   "            int getA();\n"
                   "        };\n"
                   "    };\n"
                   "    int B::A::getA() { return a; }\n"
                   "    int B::getB() { return b; }\n"
                   "};");
        ASSERT_EQUALS("[test.cpp:11] -> [test.cpp:4]: (style, inconclusive) Technically the member function 'Fred::B::getB' can be const.\n"
                      "[test.cpp:10] -> [test.cpp:7]: (style, inconclusive) Technically the member function 'Fred::B::A::getA' can be const.\n", errout.str());

        checkConst("class Fred {\n"
                   "    class B {\n"
                   "        int b;\n"
                   "        int getB();\n"
                   "        class A {\n"
                   "            int a;\n"
                   "            int getA();\n"
                   "        };\n"
                   "    };\n"
                   "};\n"
                   "int Fred::B::A::getA() { return a; }\n"
                   "int Fred::B::getB() { return b; }");
        ASSERT_EQUALS("[test.cpp:12] -> [test.cpp:4]: (style, inconclusive) Technically the member function 'Fred::B::getB' can be const.\n"
                      "[test.cpp:11] -> [test.cpp:7]: (style, inconclusive) Technically the member function 'Fred::B::A::getA' can be const.\n", errout.str());
    }

    // operator< can often be const
    void constoperator1() {
        checkConst("struct Fred {\n"
                   "    int a;\n"
                   "    bool operator<(const Fred &f) { return a < f.a; }\n"
                   "};");
        ASSERT_EQUALS("[test.cpp:3]: (style, inconclusive) Technically the member function 'Fred::operator<' can be const.\n", errout.str());
    }

    // operator<<
    void constoperator2() {
        checkConst("struct Foo {\n"
                   "    void operator<<(int);\n"
                   "};\n"
                   "struct Fred {\n"
                   "    Foo foo;\n"
                   "    void x()\n"
                   "    {\n"
                   "        foo << 123;\n"
                   "    }\n"
                   "};");
        ASSERT_EQUALS("", errout.str());

        checkConst("struct Foo {\n"
                   "    void operator<<(int);\n"
                   "};\n"
                   "struct Fred {\n"
                   "    Foo foo;\n"
                   "    void x()\n"
                   "    {\n"
                   "        std::cout << foo << 123;\n"
                   "    }\n"
                   "};");
        ASSERT_EQUALS("[test.cpp:6]: (style, inconclusive) Technically the member function 'Fred::x' can be const.\n", errout.str());
    }

    void constoperator3() {
        checkConst("struct Fred {\n"
                   "    int array[10];\n"
                   "    int const & operator [] (unsigned int index) const { return array[index]; }\n"
                   "    int & operator [] (unsigned int index) { return array[index]; }\n"
                   "};");
        ASSERT_EQUALS("", errout.str());

        checkConst("struct Fred {\n"
                   "    int array[10];\n"
                   "    int const & operator [] (unsigned int index) { return array[index]; }\n"
                   "};");
        ASSERT_EQUALS("[test.cpp:3]: (style, inconclusive) Technically the member function 'Fred::operator[]' can be const.\n", errout.str());
    }

    void constoperator4() {
        // #7953
        checkConst("class A {\n"
                   "    int c;\n"
                   "public:\n"
                   "    operator int*() { return &c; };\n"
                   "};");
        ASSERT_EQUALS("", errout.str());

        checkConst("class A {\n"
                   "    int c;\n"
                   "public:\n"
                   "    operator const int*() { return &c; };\n"
                   "};");
        ASSERT_EQUALS("[test.cpp:4]: (style, inconclusive) Technically the member function 'A::operatorconstint*' can be const.\n", errout.str());

        // #2375
        checkConst("struct Fred {\n"
                   "    int array[10];\n"
                   "    typedef int* (Fred::*UnspecifiedBoolType);\n"
                   "    operator UnspecifiedBoolType() { };\n"
                   "};");
        TODO_ASSERT_EQUALS("[test.cpp:4]: (style, inconclusive) Technically the member function 'Fred::operatorint**' can be const.\n", "", errout.str());

        checkConst("struct Fred {\n"
                   "    int array[10];\n"
                   "    typedef int* (Fred::*UnspecifiedBoolType);\n"
                   "    operator UnspecifiedBoolType() { array[0] = 0; };\n"
                   "};");
        ASSERT_EQUALS("", errout.str());
    }

    void constoperator5() { // ticket #3252
        checkConst("class A {\n"
                   "    int c;\n"
                   "public:\n"
                   "    operator int& () {return c}\n"
                   "};");
        ASSERT_EQUALS("", errout.str());

        checkConst("class A {\n"
                   "    int c;\n"
                   "public:\n"
                   "    operator const int& () {return c}\n"
                   "};");
        ASSERT_EQUALS("[test.cpp:4]: (style, inconclusive) Technically the member function 'A::operatorconstint&' can be const.\n", errout.str());

        checkConst("class A {\n"
                   "    int c;\n"
                   "public:\n"
                   "    operator int () {return c}\n"
                   "};");
        ASSERT_EQUALS("[test.cpp:4]: (style, inconclusive) Technically the member function 'A::operatorint' can be const.\n", errout.str());
    }

    void constoperator6() { // ticket #8669
        checkConst("class A {\n"
                   "    int c;\n"
                   "    void f() { os >> *this; }\n"
                   "};");
        ASSERT_EQUALS("", errout.str());
    }

    void const5() {
        // ticket #1482
        checkConst("class A {\n"
                   "    int a;\n"
                   "    bool foo(int i)\n"
                   "    {\n"
                   "        bool same;\n"
                   "        same = (i == a);\n"
                   "        return same;\n"
                   "    }\n"
                   "};");
        ASSERT_EQUALS("[test.cpp:3]: (style, inconclusive) Technically the member function 'A::foo' can be const.\n", errout.str());
    }

    void const6() {
        // ticket #1491
        checkConst("class foo {\n"
                   "public:\n"
                   "};\n"
                   "void bar() {}");
        ASSERT_EQUALS("", errout.str());

        checkConst("class Fred\n"
                   "{\n"
                   "public:\n"
                   "    void foo() { }\n"
                   "};");
        ASSERT_EQUALS("[test.cpp:4]: (performance, inconclusive) Technically the member function 'Fred::foo' can be static (but you may consider moving to unnamed namespace).\n", errout.str());

        checkConst("struct fast_string\n"
                   "{\n"
                   "    union\n"
                   "    {\n"
                   "        char buff[100];\n"
                   "    };\n"
                   "    void set_type(char t);\n"
                   "};\n"
                   "inline void fast_string::set_type(char t)\n"
                   "{\n"
                   "    buff[10] = t;\n"
                   "}");
        ASSERT_EQUALS("", errout.str());
    }

    void const7() {
        checkConst("class foo {\n"
                   "    int a;\n"
                   "public:\n"
                   "    void set(int i) { a = i; }\n"
                   "    void set(const foo & f) { *this = f; }\n"
                   "};\n"
                   "void bar() {}");
        ASSERT_EQUALS("", errout.str());
    }

    void const8() {
        // ticket #1517
        checkConst("class A {\n"
                   "public:\n"
                   "    A():m_strValue(\"\"){}\n"
                   "    std::string strGetString() { return m_strValue; }\n"
                   "private:\n"
                   "    std::string m_strValue;\n"
                   "};");
        ASSERT_EQUALS("[test.cpp:4]: (style, inconclusive) Technically the member function 'A::strGetString' can be const.\n", errout.str());
    }

    void const9() {
        // ticket #1515
        checkConst("class wxThreadInternal {\n"
                   "public:\n"
                   "    void SetExitCode(wxThread::ExitCode exitcode) { m_exitcode = exitcode; }\n"
                   "private:\n"
                   "    wxThread::ExitCode m_exitcode;\n"
                   "};");
        ASSERT_EQUALS("", errout.str());
    }

    void const10() {
        // ticket #1522
        checkConst("class A {\n"
                   "public:\n"
                   "    int foo() { return x = 0; }\n"
                   "private:\n"
                   "    int x;\n"
                   "};");
        ASSERT_EQUALS("", errout.str());

        checkConst("class A {\n"
                   "public:\n"
                   "    int foo() { return x ? x : x = 0; }\n"
                   "private:\n"
                   "    int x;\n"
                   "};");
        ASSERT_EQUALS("", errout.str());

        checkConst("class A {\n"
                   "public:\n"
                   "    int foo() { return x ? x = 0 : x; }\n"
                   "private:\n"
                   "    int x;\n"
                   "};");
        ASSERT_EQUALS("", errout.str());
    }

    void const11() {
        // ticket #1529
        checkConst("class A {\n"
                   "public:\n"
                   "    void set(struct tm time) { m_time = time; }\n"
                   "private:\n"
                   "    struct tm m_time;\n"
                   "};");
        ASSERT_EQUALS("", errout.str());
    }

    void const12() {
        // ticket #1525
        checkConst("class A {\n"
                   "public:\n"
                   "    int foo() { x = 0; }\n"
                   "private:\n"
                   "    mutable int x;\n"
                   "};");
        ASSERT_EQUALS("[test.cpp:3]: (style, inconclusive) Technically the member function 'A::foo' can be const.\n", errout.str());
    }

    void const13() {
        // ticket #1519
        checkConst("class A {\n"
                   "public:\n"
                   "    A(){}\n"
                   "    std::vector<int> GetVec()  {return m_vec;}\n"
                   "    std::pair<int,double> GetPair() {return m_pair;}\n"
                   "private:\n"
                   "    std::vector<int> m_vec;\n"
                   "    std::pair<int,double> m_pair;\n"
                   "};");
        ASSERT_EQUALS("[test.cpp:4]: (style, inconclusive) Technically the member function 'A::GetVec' can be const.\n"
                      "[test.cpp:5]: (style, inconclusive) Technically the member function 'A::GetPair' can be const.\n", errout.str());

        checkConst("class A {\n"
                   "public:\n"
                   "    A(){}\n"
                   "    const std::vector<int> & GetVec()  {return m_vec;}\n"
                   "    const std::pair<int,double> & GetPair() {return m_pair;}\n"
                   "private:\n"
                   "    std::vector<int> m_vec;\n"
                   "    std::pair<int,double> m_pair;\n"
                   "};");
        ASSERT_EQUALS("[test.cpp:4]: (style, inconclusive) Technically the member function 'A::GetVec' can be const.\n"
                      "[test.cpp:5]: (style, inconclusive) Technically the member function 'A::GetPair' can be const.\n", errout.str());
    }

    void const14() {
        // extends ticket 1519
        checkConst("class A {\n"
                   "public:\n"
                   "    A(){}\n"
                   "    std::pair<std::vector<int>,double> GetPair() {return m_pair;}\n"
                   "private:\n"
                   "    std::pair<std::vector<int>,double> m_pair;\n"
                   "};");
        ASSERT_EQUALS("[test.cpp:4]: (style, inconclusive) Technically the member function 'A::GetPair' can be const.\n", errout.str());

        checkConst("class A {\n"
                   "public:\n"
                   "    A(){}\n"
                   "    const std::pair<std::vector<int>,double>& GetPair() {return m_pair;}\n"
                   "private:\n"
                   "    std::pair<std::vector<int>,double> m_pair;\n"
                   "};");
        ASSERT_EQUALS("[test.cpp:4]: (style, inconclusive) Technically the member function 'A::GetPair' can be const.\n", errout.str());

        checkConst("class A {\n"
                   "public:\n"
                   "    A(){}\n"
                   "    std::pair<std::vector<int>,double>& GetPair() {return m_pair;}\n"
                   "private:\n"
                   "    std::pair<std::vector<int>,double> m_pair;\n"
                   "};");
        ASSERT_EQUALS("", errout.str());


        checkConst("using namespace std;"
                   "class A {\n"
                   "public:\n"
                   "    A(){}\n"
                   "    pair<int ,double> GetPair() {return m_pair;}\n"
                   "private:\n"
                   "    pair<int ,double> m_pair;\n"
                   "};");
        ASSERT_EQUALS("[test.cpp:4]: (style, inconclusive) Technically the member function 'A::GetPair' can be const.\n", errout.str());

        checkConst("using namespace std;"
                   "class A {\n"
                   "public:\n"
                   "    A(){}\n"
                   "    const pair<int ,double> & GetPair() {return m_pair;}\n"
                   "private:\n"
                   "    pair<int ,double> m_pair;\n"
                   "};");
        ASSERT_EQUALS("[test.cpp:4]: (style, inconclusive) Technically the member function 'A::GetPair' can be const.\n", errout.str());

        checkConst("using namespace std;"
                   "class A {\n"
                   "public:\n"
                   "    A(){}\n"
                   "    pair<int ,double> & GetPair() {return m_pair;}\n"
                   "private:\n"
                   "    pair<int ,double> m_pair;\n"
                   "};");
        ASSERT_EQUALS("", errout.str());


        checkConst("class A {\n"
                   "public:\n"
                   "    A(){}\n"
                   "    std::pair< int,std::vector<int> >  GetPair() {return m_pair;}\n"
                   "private:\n"
                   "    std::pair< int,std::vector<int> >  m_pair;\n"
                   "};");
        ASSERT_EQUALS("[test.cpp:4]: (style, inconclusive) Technically the member function 'A::GetPair' can be const.\n", errout.str());

        checkConst("class A {\n"
                   "public:\n"
                   "    A(){}\n"
                   "    const std::pair< int,std::vector<int> >&  GetPair() {return m_pair;}\n"
                   "private:\n"
                   "    std::pair< int,std::vector<int> >  m_pair;\n"
                   "};");
        ASSERT_EQUALS("[test.cpp:4]: (style, inconclusive) Technically the member function 'A::GetPair' can be const.\n", errout.str());

        checkConst("class A {\n"
                   "public:\n"
                   "    A(){}\n"
                   "    std::pair< int,std::vector<int> >&  GetPair() {return m_pair;}\n"
                   "private:\n"
                   "    std::pair< int,std::vector<int> >  m_pair;\n"
                   "};");
        ASSERT_EQUALS("", errout.str());


        checkConst("using namespace std;"
                   "class A {\n"
                   "public:\n"
                   "    A(){}\n"
                   "    pair< vector<int>, int >  GetPair() {return m_pair;}\n"
                   "private:\n"
                   "    pair< vector<int>, int >  m_pair;\n"
                   "};");
        ASSERT_EQUALS("[test.cpp:4]: (style, inconclusive) Technically the member function 'A::GetPair' can be const.\n", errout.str());

        checkConst("using namespace std;"
                   "class A {\n"
                   "public:\n"
                   "    A(){}\n"
                   "    const pair< vector<int>, int >&  GetPair() {return m_pair;}\n"
                   "private:\n"
                   "    pair< vector<int>, int >  m_pair;\n"
                   "};");
        ASSERT_EQUALS("[test.cpp:4]: (style, inconclusive) Technically the member function 'A::GetPair' can be const.\n", errout.str());

        checkConst("using namespace std;"
                   "class A {\n"
                   "public:\n"
                   "    A(){}\n"
                   "    pair< vector<int>, int >&  GetPair() {return m_pair;}\n"
                   "private:\n"
                   "    pair< vector<int>, int >  m_pair;\n"
                   "};");
        ASSERT_EQUALS("", errout.str());

        checkConst("class A {\n"
                   "public:\n"
                   "    A(){}\n"
                   "    std::pair< std::vector<int>,std::vector<int> >  GetPair() {return m_pair;}\n"
                   "private:\n"
                   "    std::pair< std::vector<int>,std::vector<int> >  m_pair;\n"
                   "};");
        ASSERT_EQUALS("[test.cpp:4]: (style, inconclusive) Technically the member function 'A::GetPair' can be const.\n", errout.str());

        checkConst("class A {\n"
                   "public:\n"
                   "    A(){}\n"
                   "    const std::pair< std::vector<int>,std::vector<int> >&  GetPair() {return m_pair;}\n"
                   "private:\n"
                   "    std::pair< std::vector<int>,std::vector<int> >  m_pair;\n"
                   "};");
        ASSERT_EQUALS("[test.cpp:4]: (style, inconclusive) Technically the member function 'A::GetPair' can be const.\n", errout.str());

        checkConst("class A {\n"
                   "public:\n"
                   "    A(){}\n"
                   "    std::pair< std::vector<int>,std::vector<int> >&  GetPair() {return m_pair;}\n"
                   "private:\n"
                   "    std::pair< std::vector<int>,std::vector<int> >  m_pair;\n"
                   "};");
        ASSERT_EQUALS("", errout.str());



        checkConst("class A {\n"
                   "public:\n"
                   "    A(){}\n"
                   "    std::pair< std::pair < int, char > , int >  GetPair() {return m_pair;}\n"
                   "private:\n"
                   "    std::pair< std::pair < int, char > , int >  m_pair;\n"
                   "};");
        ASSERT_EQUALS("[test.cpp:4]: (style, inconclusive) Technically the member function 'A::GetPair' can be const.\n", errout.str());

        checkConst("class A {\n"
                   "public:\n"
                   "    A(){}\n"
                   "    const std::pair< std::pair < int, char > , int > & GetPair() {return m_pair;}\n"
                   "private:\n"
                   "    std::pair< std::pair < int, char > , int >  m_pair;\n"
                   "};");
        ASSERT_EQUALS("[test.cpp:4]: (style, inconclusive) Technically the member function 'A::GetPair' can be const.\n", errout.str());

        checkConst("class A {\n"
                   "public:\n"
                   "    A(){}\n"
                   "    std::pair< std::pair < int, char > , int > & GetPair() {return m_pair;}\n"
                   "private:\n"
                   "    std::pair< std::pair < int, char > , int >  m_pair;\n"
                   "};");
        ASSERT_EQUALS("", errout.str());


        checkConst("class A {\n"
                   "public:\n"
                   "    A(){}\n"
                   "    std::pair< int , std::pair < int, char > >  GetPair() {return m_pair;}\n"
                   "private:\n"
                   "    std::pair< int , std::pair < int, char > >  m_pair;\n"
                   "};");
        ASSERT_EQUALS("[test.cpp:4]: (style, inconclusive) Technically the member function 'A::GetPair' can be const.\n", errout.str());

        checkConst("class A {\n"
                   "public:\n"
                   "    A(){}\n"
                   "    const std::pair< int , std::pair < int, char > >&  GetPair() {return m_pair;}\n"
                   "private:\n"
                   "    std::pair< int , std::pair < int, char > >  m_pair;\n"
                   "};");
        ASSERT_EQUALS("[test.cpp:4]: (style, inconclusive) Technically the member function 'A::GetPair' can be const.\n", errout.str());

        checkConst("class A {\n"
                   "public:\n"
                   "    A(){}\n"
                   "    std::pair< int , std::pair < int, char > >&  GetPair() {return m_pair;}\n"
                   "private:\n"
                   "    std::pair< int , std::pair < int, char > >  m_pair;\n"
                   "};");
        ASSERT_EQUALS("", errout.str());


        checkConst("using namespace std;"
                   "class A {\n"
                   "public:\n"
                   "    A(){}\n"
                   "    vector<int>  GetVec() {return m_Vec;}\n"
                   "private:\n"
                   "    vector<int>  m_Vec;\n"
                   "};");
        ASSERT_EQUALS("[test.cpp:4]: (style, inconclusive) Technically the member function 'A::GetVec' can be const.\n", errout.str());

        checkConst("using namespace std;"
                   "class A {\n"
                   "public:\n"
                   "    A(){}\n"
                   "    const vector<int>&  GetVec() {return m_Vec;}\n"
                   "private:\n"
                   "    vector<int>  m_Vec;\n"
                   "};");
        ASSERT_EQUALS("[test.cpp:4]: (style, inconclusive) Technically the member function 'A::GetVec' can be const.\n", errout.str());

        checkConst("using namespace std;"
                   "class A {\n"
                   "public:\n"
                   "    A(){}\n"
                   "    vector<int>&  GetVec() {return m_Vec;}\n"
                   "private:\n"
                   "    vector<int>  m_Vec;\n"
                   "};");
        ASSERT_EQUALS("", errout.str());


        checkConst("class A {\n"
                   "public:\n"
                   "    int * * foo() { return &x; }\n"
                   "private:\n"
                   "    const int * x;\n"
                   "};");
        ASSERT_EQUALS("", errout.str());

        checkConst("class A {\n"
                   "public:\n"
                   "    const int ** foo() { return &x; }\n"
                   "private:\n"
                   "    const int * x;\n"
                   "};");
        ASSERT_EQUALS("[test.cpp:3]: (style, inconclusive) Technically the member function 'A::foo' can be const.\n", errout.str());
    }

    void const15() {
        checkConst("class Fred {\n"
                   "    unsigned long long int a;\n"
                   "    unsigned long long int getA() { return a; }\n"
                   "};");
        ASSERT_EQUALS("[test.cpp:3]: (style, inconclusive) Technically the member function 'Fred::getA' can be const.\n", errout.str());

        // constructors can't be const..
        checkConst("class Fred {\n"
                   "    unsigned long long int a;\n"
                   "public:\n"
                   "    Fred() { }\n"
                   "};");
        ASSERT_EQUALS("", errout.str());

        // assignment through |=..
        checkConst("class Fred {\n"
                   "    unsigned long long int a;\n"
                   "    unsigned long long int setA() { a |= true; }\n"
                   "};");
        ASSERT_EQUALS("", errout.str());

        // static functions can't be const..
        checkConst("class foo\n"
                   "{\n"
                   "public:\n"
                   "    static unsigned long long int get()\n"
                   "    { return 0; }\n"
                   "};");
        ASSERT_EQUALS("", errout.str());
    }

    void const16() {
        // ticket #1551
        checkConst("class Fred {\n"
                   "    int a;\n"
                   "    void set(int i) { Fred::a = i; }\n"
                   "};");
        ASSERT_EQUALS("", errout.str());
    }

    void const17() {
        // ticket #1552
        checkConst("class Fred {\n"
                   "public:\n"
                   "    void set(int i, int j) { a[i].k = i; }\n"
                   "private:\n"
                   "    struct { int k; } a[4];\n"
                   "};");
        ASSERT_EQUALS("", errout.str());
    }

    void const18() {
        checkConst("class Fred {\n"
                   "static int x;\n"
                   "public:\n"
                   "    void set(int i) { x = i; }\n"
                   "};");
        ASSERT_EQUALS("[test.cpp:4]: (performance, inconclusive) Technically the member function 'Fred::set' can be static (but you may consider moving to unnamed namespace).\n", errout.str());
    }

    void const19() {
        // ticket #1612
        checkConst("using namespace std;\n"
                   "class Fred {\n"
                   "private:\n"
                   "    std::string s;\n"
                   "public:\n"
                   "    void set(std::string ss) { s = ss; }\n"
                   "};");
        ASSERT_EQUALS("", errout.str());
    }

    void const20() {
        // ticket #1602
        checkConst("class Fred {\n"
                   "    int x : 3;\n"
                   "public:\n"
                   "    void set(int i) { x = i; }\n"
                   "};");
        ASSERT_EQUALS("", errout.str());

        checkConst("class Fred {\n"
                   "    list<int *> x;\n"
                   "public:\n"
                   "    list<int *> get() { return x; }\n"
                   "};");
        ASSERT_EQUALS("", errout.str());

        checkConst("class Fred {\n"
                   "    list<const int *> x;\n"
                   "public:\n"
                   "    list<const int *> get() { return x; }\n"
                   "};");
        ASSERT_EQUALS("[test.cpp:4]: (style, inconclusive) Technically the member function 'Fred::get' can be const.\n", errout.str());

        checkConst("class Fred {\n"
                   "    std::list<std::string &> x;\n"
                   "public:\n"
                   "    std::list<std::string &> get() { return x; }\n"
                   "};");
        ASSERT_EQUALS("", errout.str());

        checkConst("class Fred {\n"
                   "    std::list<const std::string &> x;\n"
                   "public:\n"
                   "    std::list<const std::string &> get() { return x; }\n"
                   "};");
        ASSERT_EQUALS("[test.cpp:4]: (style, inconclusive) Technically the member function 'Fred::get' can be const.\n", errout.str());
    }

    void const21() {
        // ticket #1683
        checkConst("class A\n"
                   "{\n"
                   "private:\n"
                   "    const char * l1[10];\n"
                   "public:\n"
                   "    A()\n"
                   "    {\n"
                   "        for (int i = 0 ; i < 10; l1[i] = NULL, i++);\n"
                   "    }\n"
                   "    void f1() { l1[0] = \"Hello\"; }\n"
                   "};");
        ASSERT_EQUALS("", errout.str());
    }

    void const22() {
        checkConst("class A\n"
                   "{\n"
                   "private:\n"
                   "    B::C * v1;\n"
                   "public:\n"
                   "    void f1() { v1 = 0; }\n"
                   "};");
        ASSERT_EQUALS("", errout.str());

        checkConst("class A\n"
                   "{\n"
                   "private:\n"
                   "    B::C * v1[0];\n"
                   "public:\n"
                   "    void f1() { v1[0] = 0; }\n"
                   "};");
        ASSERT_EQUALS("", errout.str());
    }

    void const23() {
        checkConst("class Class {\n"
                   "public:\n"
                   "    typedef Template<double> Type;\n"
                   "    typedef Template2<Type> Type2;\n"
                   "    void set_member(Type2 m) { _m = m; }\n"
                   "private:\n"
                   "    Type2 _m;\n"
                   "};");
        ASSERT_EQUALS("", errout.str());
    }

    void const24() {
        checkConst("class Class {\n"
                   "public:\n"
                   "void Settings::SetSetting(QString strSetting, QString strNewVal)\n"
                   "{\n"
                   "    (*m_pSettings)[strSetting] = strNewVal;\n"
                   "}\n"
                   "private:\n"
                   "    std::map<QString, QString> *m_pSettings;\n"
                   "};");
        ASSERT_EQUALS("", errout.str());
    }


    void const25() { // ticket #1724
        checkConst("class A{\n"
                   "public:\n"
                   "A(){m_strVal=\"\";}\n"
                   "std::string strGetString() const\n"
                   "{return m_strVal.c_str();}\n"
                   "const std::string strGetString1() const\n"
                   "{return m_strVal.c_str();}\n"
                   "private:\n"
                   "std::string m_strVal;\n"
                   "};");
        ASSERT_EQUALS("", errout.str());

        checkConst("class A{\n"
                   "public:\n"
                   "A(){m_strVal=\"\";}\n"
                   "std::string strGetString()\n"
                   "{return m_strVal.c_str();}\n"
                   "private:\n"
                   "std::string m_strVal;\n"
                   "};");
        ASSERT_EQUALS("[test.cpp:4]: (style, inconclusive) Technically the member function 'A::strGetString' can be const.\n", errout.str());

        checkConst("class A{\n"
                   "public:\n"
                   "A(){m_strVal=\"\";}\n"
                   "const std::string strGetString1()\n"
                   "{return m_strVal.c_str();}\n"
                   "private:\n"
                   "std::string m_strVal;\n"
                   "};");
        ASSERT_EQUALS("[test.cpp:4]: (style, inconclusive) Technically the member function 'A::strGetString1' can be const.\n", errout.str());

        checkConst("class A{\n"
                   "public:\n"
                   "A(){m_strVec.push_back(\"\");}\n"
                   "size_t strGetSize()\n"
                   "{return m_strVec.size();}\n"
                   "private:\n"
                   "std::vector<std::string> m_strVec;\n"
                   "};");
        ASSERT_EQUALS("[test.cpp:4]: (style, inconclusive) Technically the member function 'A::strGetSize' can be const.\n", errout.str());

        checkConst("class A{\n"
                   "public:\n"
                   "A(){m_strVec.push_back(\"\");}\n"
                   "bool strGetEmpty()\n"
                   "{return m_strVec.empty();}\n"
                   "private:\n"
                   "std::vector<std::string> m_strVec;\n"
                   "};");
        ASSERT_EQUALS("[test.cpp:4]: (style, inconclusive) Technically the member function 'A::strGetEmpty' can be const.\n", errout.str());
    }

    void const26() { // ticket #1847
        checkConst("class DelayBase {\n"
                   "public:\n"
                   "void swapSpecificDelays(int index1, int index2) {\n"
                   "    std::swap<float>(delays_[index1], delays_[index2]);\n"
                   "}\n"
                   "float delays_[4];\n"
                   "};");
        ASSERT_EQUALS("", errout.str());

        checkConst("struct DelayBase {\n"
                   "    float swapSpecificDelays(int index1) {\n"
                   "        return delays_[index1];\n"
                   "    }\n"
                   "    float delays_[4];\n"
                   "};");
        ASSERT_EQUALS("[test.cpp:2]: (style, inconclusive) Technically the member function 'DelayBase::swapSpecificDelays' can be const.\n", errout.str());
    }

    void const27() { // ticket #1882
        checkConst("class A {\n"
                   "public:\n"
                   "    A(){m_d=1.0; m_iRealVal=2.0;}\n"
                   "    double dGetValue();\n"
                   "private:\n"
                   "    double m_d;\n"
                   "    double m_iRealVal;\n"
                   "};\n"
                   "double  A::dGetValue() {\n"
                   "    double dRet = m_iRealVal;\n"
                   "    if( m_d != 0 )\n"
                   "        return m_iRealVal / m_d;\n"
                   "    return dRet;\n"
                   "};", nullptr, true);
        ASSERT_EQUALS("[test.cpp:9] -> [test.cpp:4]: (style, inconclusive) Technically the member function 'A::dGetValue' can be const.\n", errout.str());
    }

    void const28() { // ticket #1883
        checkConst("class P {\n"
                   "public:\n"
                   "    P() { x=0.0; y=0.0; }\n"
                   "    double x,y;\n"
                   "};\n"
                   "class A : public P {\n"
                   "public:\n"
                   "    A():P(){}\n"
                   "    void SetPos(double xPos, double yPos) {\n"
                   "        x=xPos;\n"
                   "        y=yPos;\n"
                   "    }\n"
                   "};");
        ASSERT_EQUALS("", errout.str());

        checkConst("class AA : public P {\n"
                   "public:\n"
                   "    AA():P(){}\n"
                   "    inline void vSetXPos(int x_)\n"
                   "    {\n"
                   "        UnknownScope::x = x_;\n"
                   "    }\n"
                   "};");
        ASSERT_EQUALS("", errout.str());

        checkConst("class AA {\n"
                   "public:\n"
                   "    AA():P(){}\n"
                   "    inline void vSetXPos(int x_)\n"
                   "    {\n"
                   "        UnknownScope::x = x_;\n"
                   "    }\n"
                   "};");
        ASSERT_EQUALS("[test.cpp:4]: (performance, inconclusive) Technically the member function 'AA::vSetXPos' can be static (but you may consider moving to unnamed namespace).\n", errout.str());

    }

    void const29() { // ticket #1922
        checkConst("class test {\n"
                   "  public:\n"
                   "    test();\n"
                   "    const char* get() const;\n"
                   "    char* get();\n"
                   "  private:\n"
                   "    char* value_;\n"
                   "};\n"
                   "test::test()\n"
                   "{\n"
                   "  value_ = 0;\n"
                   "}\n"
                   "const char* test::get() const\n"
                   "{\n"
                   "  return value_;\n"
                   "}\n"
                   "char* test::get()\n"
                   "{\n"
                   "  return value_;\n"
                   "}");
        ASSERT_EQUALS("", errout.str());
    }

    void const30() {
        // check for false negatives
        checkConst("class Base {\n"
                   "public:\n"
                   "    int a;\n"
                   "};\n"
                   "class Derived : public Base {\n"
                   "public:\n"
                   "    int get() {\n"
                   "        return a;\n"
                   "    }\n"
                   "};");
        ASSERT_EQUALS("[test.cpp:7]: (style, inconclusive) Technically the member function 'Derived::get' can be const.\n", errout.str());

        checkConst("class Base1 {\n"
                   "public:\n"
                   "    int a;\n"
                   "};\n"
                   "class Base2 {\n"
                   "public:\n"
                   "    int b;\n"
                   "};\n"
                   "class Derived : public Base1, public Base2 {\n"
                   "public:\n"
                   "    int getA() {\n"
                   "        return a;\n"
                   "    }\n"
                   "    int getB() {\n"
                   "        return b;\n"
                   "    }\n"
                   "};");
        ASSERT_EQUALS("[test.cpp:11]: (style, inconclusive) Technically the member function 'Derived::getA' can be const.\n"
                      "[test.cpp:14]: (style, inconclusive) Technically the member function 'Derived::getB' can be const.\n", errout.str());

        checkConst("class Base {\n"
                   "public:\n"
                   "    int a;\n"
                   "};\n"
                   "class Derived1 : public Base { };\n"
                   "class Derived2 : public Derived1 {\n"
                   "public:\n"
                   "    int get() {\n"
                   "        return a;\n"
                   "    }\n"
                   "};");
        ASSERT_EQUALS("[test.cpp:8]: (style, inconclusive) Technically the member function 'Derived2::get' can be const.\n", errout.str());

        checkConst("class Base {\n"
                   "public:\n"
                   "    int a;\n"
                   "};\n"
                   "class Derived1 : public Base { };\n"
                   "class Derived2 : public Derived1 { };\n"
                   "class Derived3 : public Derived2 { };\n"
                   "class Derived4 : public Derived3 {\n"
                   "public:\n"
                   "    int get() {\n"
                   "        return a;\n"
                   "    }\n"
                   "};");
        ASSERT_EQUALS("[test.cpp:10]: (style, inconclusive) Technically the member function 'Derived4::get' can be const.\n", errout.str());

        // check for false positives
        checkConst("class Base {\n"
                   "public:\n"
                   "    int a;\n"
                   "};\n"
                   "class Derived : public Base {\n"
                   "public:\n"
                   "    int get() const {\n"
                   "        return a;\n"
                   "    }\n"
                   "};");
        ASSERT_EQUALS("", errout.str());

        checkConst("class Base1 {\n"
                   "public:\n"
                   "    int a;\n"
                   "};\n"
                   "class Base2 {\n"
                   "public:\n"
                   "    int b;\n"
                   "};\n"
                   "class Derived : public Base1, public Base2 {\n"
                   "public:\n"
                   "    int getA() const {\n"
                   "        return a;\n"
                   "    }\n"
                   "    int getB() const {\n"
                   "        return b;\n"
                   "    }\n"
                   "};");
        ASSERT_EQUALS("", errout.str());

        checkConst("class Base {\n"
                   "public:\n"
                   "    int a;\n"
                   "};\n"
                   "class Derived1 : public Base { };\n"
                   "class Derived2 : public Derived1 {\n"
                   "public:\n"
                   "    int get() const {\n"
                   "        return a;\n"
                   "    }\n"
                   "};");
        ASSERT_EQUALS("", errout.str());

        checkConst("class Base {\n"
                   "public:\n"
                   "    int a;\n"
                   "};\n"
                   "class Derived1 : public Base { };\n"
                   "class Derived2 : public Derived1 { };\n"
                   "class Derived3 : public Derived2 { };\n"
                   "class Derived4 : public Derived3 {\n"
                   "public:\n"
                   "    int get() const {\n"
                   "        return a;\n"
                   "    }\n"
                   "};");
        ASSERT_EQUALS("", errout.str());
    }

    void const31() {
        checkConst("namespace std { }\n"
                   "class Fred {\n"
                   "public:\n"
                   "    int a;\n"
                   "    int get() { return a; }\n"
                   "};");
        ASSERT_EQUALS("[test.cpp:5]: (style, inconclusive) Technically the member function 'Fred::get' can be const.\n", errout.str());
    }

    void const32() {
        checkConst("class Fred {\n"
                   "public:\n"
                   "    std::string a[10];\n"
                   "    void seta() { a[0] = \"\"; }\n"
                   "};");
        ASSERT_EQUALS("", errout.str());
    }

    void const33() {
        checkConst("class derived : public base {\n"
                   "public:\n"
                   "    void f(){}\n"
                   "};");
        ASSERT_EQUALS("", errout.str());
    }

    void const34() { // ticket #1964
        checkConst("class Bar {\n"
                   "    void init(Foo * foo) {\n"
                   "        foo.bar = this;\n"
                   "    }\n"
                   "};");
        ASSERT_EQUALS("", errout.str());
    }

    void const35() { // ticket #2001
        checkConst("namespace N\n"
                   "{\n"
                   "        class Base\n"
                   "        {\n"
                   "        };\n"
                   "}\n"
                   "namespace N\n"
                   "{\n"
                   "        class Derived : public Base\n"
                   "        {\n"
                   "        public:\n"
                   "                int getResourceName() { return var; }\n"
                   "                int var;\n"
                   "        };\n"
                   "}");
        ASSERT_EQUALS("[test.cpp:12]: (style, inconclusive) Technically the member function 'N::Derived::getResourceName' can be const.\n", errout.str());

        checkConst("namespace N\n"
                   "{\n"
                   "        class Base\n"
                   "        {\n"
                   "        public:\n"
                   "                int getResourceName();\n"
                   "                int var;\n"
                   "        };\n"
                   "}\n"
                   "int N::Base::getResourceName() { return var; }");
        ASSERT_EQUALS("[test.cpp:10] -> [test.cpp:6]: (style, inconclusive) Technically the member function 'N::Base::getResourceName' can be const.\n", errout.str());

        checkConst("namespace N\n"
                   "{\n"
                   "        class Base\n"
                   "        {\n"
                   "        public:\n"
                   "                int getResourceName();\n"
                   "                int var;\n"
                   "        };\n"
                   "}\n"
                   "namespace N\n"
                   "{\n"
                   "        int Base::getResourceName() { return var; }\n"
                   "}");
        ASSERT_EQUALS("[test.cpp:12] -> [test.cpp:6]: (style, inconclusive) Technically the member function 'N::Base::getResourceName' can be const.\n", errout.str());

        checkConst("namespace N\n"
                   "{\n"
                   "        class Base\n"
                   "        {\n"
                   "        public:\n"
                   "                int getResourceName();\n"
                   "                int var;\n"
                   "        };\n"
                   "}\n"
                   "using namespace N;\n"
                   "int Base::getResourceName() { return var; }");
        ASSERT_EQUALS("[test.cpp:11] -> [test.cpp:6]: (style, inconclusive) Technically the member function 'N::Base::getResourceName' can be const.\n", errout.str());
    }

    void const36() { // ticket #2003
        checkConst("class Foo {\n"
                   "public:\n"
                   "    Blue::Utility::Size m_MaxQueueSize;\n"
                   "    void SetMaxQueueSize(Blue::Utility::Size a_MaxQueueSize)\n"
                   "    {\n"
                   "        m_MaxQueueSize = a_MaxQueueSize;\n"
                   "    }\n"
                   "};");
        ASSERT_EQUALS("", errout.str());
    }

    void const37() { // ticket #2081 and #2085
        checkConst("class A\n"
                   "{\n"
                   "public:\n"
                   "    A(){};\n"
                   "    std::string operator+(const char *c)\n"
                   "    {\n"
                   "        return m_str+std::string(c);\n"
                   "    }\n"
                   "private:\n"
                   "    std::string m_str;\n"
                   "};");
        ASSERT_EQUALS("[test.cpp:5]: (style, inconclusive) Technically the member function 'A::operator+' can be const.\n", errout.str());

        checkConst("class Fred\n"
                   "{\n"
                   "private:\n"
                   "    long x;\n"
                   "public:\n"
                   "    Fred() {\n"
                   "        x = 0;\n"
                   "    }\n"
                   "    bool isValid() {\n"
                   "        return (x == 0x11224488);\n"
                   "    }\n"
                   "};");
        ASSERT_EQUALS("[test.cpp:9]: (style, inconclusive) Technically the member function 'Fred::isValid' can be const.\n", errout.str());
    }

    void const38() { // ticket #2135
        checkConst("class Foo {\n"
                   "public:\n"
                   "    ~Foo() { delete oArq; }\n"
                   "    Foo(): oArq(new std::ofstream(\"...\")) {}\n"
                   "    void MyMethod();\n"
                   "private:\n"
                   "    std::ofstream *oArq;\n"
                   "};\n"
                   "void Foo::MyMethod()\n"
                   "{\n"
                   "    (*oArq) << \"</table>\";\n"
                   "}");
        ASSERT_EQUALS("", errout.str());
    }

    void const39() {
        checkConst("class Foo\n"
                   "{\n"
                   "    int * p;\n"
                   "public:\n"
                   "    Foo () : p(0) { }\n"
                   "    int * f();\n"
                   "    const int * f() const;\n"
                   "};\n"
                   "const int * Foo::f() const\n"
                   "{\n"
                   "    return p;\n"
                   "}\n"
                   "int * Foo::f()\n"
                   "{\n"
                   "    return p;\n"
                   "}");

        ASSERT_EQUALS("", errout.str());
    }

    void const40() { // ticket #2228
        checkConst("class SharedPtrHolder\n"
                   "{\n"
                   "  private:\n"
                   "   std::tr1::shared_ptr<int> pView;\n"
                   "  public:\n"
                   "   SharedPtrHolder()\n"
                   "   { }\n"
                   "   void SetView(const std::shared_ptr<int> & aView)\n"
                   "   {\n"
                   "      pView = aView;\n"
                   "   }\n"
                   "};");

        ASSERT_EQUALS("", errout.str());
    }

    void const41() { // ticket #2255
        checkConst("class Fred\n"
                   "{\n"
                   "   ::std::string m_name;\n"
                   "public:\n"
                   "   void SetName(const ::std::string & name)\n"
                   "   {\n"
                   "      m_name = name;\n"
                   "   }\n"
                   "};");

        ASSERT_EQUALS("", errout.str());

        checkConst("class SharedPtrHolder\n"
                   "{\n"
                   "   ::std::tr1::shared_ptr<int> pNum;\n"
                   "  public :\n"
                   "   void SetNum(const ::std::tr1::shared_ptr<int> & apNum)\n"
                   "   {\n"
                   "      pNum = apNum;\n"
                   "   }\n"
                   "};");

        ASSERT_EQUALS("", errout.str());

        checkConst("class SharedPtrHolder2\n"
                   "{\n"
                   "  public:\n"
                   "   typedef ::std::tr1::shared_ptr<int> IntSharedPtr;\n"
                   "  private:\n"
                   "   IntSharedPtr pNum;\n"
                   "  public :\n"
                   "   void SetNum(const IntSharedPtr & apNum)\n"
                   "   {\n"
                   "      pNum = apNum;\n"
                   "   }\n"
                   "};");

        ASSERT_EQUALS("", errout.str());

        checkConst("struct IntPtrTypes\n"
                   "{\n"
                   "   typedef ::std::tr1::shared_ptr<int> Shared;\n"
                   "};\n"
                   "class SharedPtrHolder3\n"
                   "{\n"
                   "  private:\n"
                   "   IntPtrTypes::Shared pNum;\n"
                   "  public :\n"
                   "   void SetNum(const IntPtrTypes::Shared & apNum)\n"
                   "   {\n"
                   "      pNum = apNum;\n"
                   "   }\n"
                   "};");

        ASSERT_EQUALS("", errout.str());

        checkConst("template <typename T>\n"
                   "struct PtrTypes\n"
                   "{\n"
                   "   typedef ::std::tr1::shared_ptr<T> Shared;\n"
                   "};\n"
                   "class SharedPtrHolder4\n"
                   "{\n"
                   "  private:\n"
                   "   PtrTypes<int>::Shared pNum;\n"
                   "  public :\n"
                   "   void SetNum(const PtrTypes<int>::Shared & apNum)\n"
                   "   {\n"
                   "      pNum = apNum;\n"
                   "   }\n"
                   "};");

        ASSERT_EQUALS("", errout.str());
    }

    void const42() { // ticket #2282
        checkConst("class Fred\n"
                   "{\n"
                   "public:\n"
                   "    struct AB { };\n"
                   "    bool f(AB * ab);\n"
                   "};\n"
                   "bool Fred::f(Fred::AB * ab)\n"
                   "{\n"
                   "}");

        ASSERT_EQUALS("[test.cpp:7] -> [test.cpp:5]: (performance, inconclusive) Technically the member function 'Fred::f' can be static (but you may consider moving to unnamed namespace).\n", errout.str());

        checkConst("class Fred\n"
                   "{\n"
                   "public:\n"
                   "    struct AB {\n"
                   "        struct CD { };\n"
                   "    };\n"
                   "    bool f(AB::CD * cd);\n"
                   "};\n"
                   "bool Fred::f(Fred::AB::CD * cd)\n"
                   "{\n"
                   "}");

        ASSERT_EQUALS("[test.cpp:9] -> [test.cpp:7]: (performance, inconclusive) Technically the member function 'Fred::f' can be static (but you may consider moving to unnamed namespace).\n", errout.str());

        checkConst("namespace NS {\n"
                   "    class Fred\n"
                   "    {\n"
                   "    public:\n"
                   "        struct AB {\n"
                   "            struct CD { };\n"
                   "        };\n"
                   "        bool f(AB::CD * cd);\n"
                   "    };\n"
                   "    bool Fred::f(Fred::AB::CD * cd)\n"
                   "    {\n"
                   "    }\n"
                   "}");

        ASSERT_EQUALS("[test.cpp:10] -> [test.cpp:8]: (performance, inconclusive) Technically the member function 'NS::Fred::f' can be static (but you may consider moving to unnamed namespace).\n", errout.str());

        checkConst("namespace NS {\n"
                   "    class Fred\n"
                   "    {\n"
                   "    public:\n"
                   "        struct AB {\n"
                   "            struct CD { };\n"
                   "        };\n"
                   "        bool f(AB::CD * cd);\n"
                   "    };\n"
                   "}\n"
                   "bool NS::Fred::f(NS::Fred::AB::CD * cd)\n"
                   "{\n"
                   "}");

        ASSERT_EQUALS("[test.cpp:11] -> [test.cpp:8]: (performance, inconclusive) Technically the member function 'NS::Fred::f' can be static (but you may consider moving to unnamed namespace).\n", errout.str());

        checkConst("class Foo {\n"
                   "    class Fred\n"
                   "    {\n"
                   "    public:\n"
                   "        struct AB {\n"
                   "            struct CD { };\n"
                   "        };\n"
                   "        bool f(AB::CD * cd);\n"
                   "    };\n"
                   "};\n"
                   "bool Foo::Fred::f(Foo::Fred::AB::CD * cd)\n"
                   "{\n"
                   "}");

        ASSERT_EQUALS("[test.cpp:11] -> [test.cpp:8]: (performance, inconclusive) Technically the member function 'Foo::Fred::f' can be static (but you may consider moving to unnamed namespace).\n", errout.str());
    }

    void const43() { // ticket 2377
        checkConst("class A\n"
                   "{\n"
                   "public:\n"
                   "    void foo( AA::BB::CC::DD b );\n"
                   "    AA::BB::CC::DD a;\n"
                   "};\n"
                   "void A::foo( AA::BB::CC::DD b )\n"
                   "{\n"
                   "    a = b;\n"
                   "}");

        ASSERT_EQUALS("", errout.str());

        checkConst("namespace AA\n"
                   "{\n"
                   "    namespace BB\n"
                   "    {\n"
                   "        namespace CC\n"
                   "        {\n"
                   "            struct DD\n"
                   "            {};\n"
                   "        }\n"
                   "    }\n"
                   "}\n"
                   "class A\n"
                   "{\n"
                   "    public:\n"
                   "\n"
                   "    AA::BB::CC::DD a;\n"
                   "    void foo(AA::BB::CC::DD b)\n"
                   "    {\n"
                   "        a = b;\n"
                   "    }\n"
                   "};");

        ASSERT_EQUALS("", errout.str());

        checkConst("namespace ZZ\n"
                   "{\n"
                   "    namespace YY\n"
                   "    {\n"
                   "        struct XX\n"
                   "        {};\n"
                   "    }\n"
                   "}\n"
                   "class B\n"
                   "{\n"
                   "    public:\n"
                   "    ZZ::YY::XX a;\n"
                   "    void foo(ZZ::YY::XX b)\n"
                   "    {\n"
                   "        a = b;\n"
                   "    }\n"
                   "};");
        ASSERT_EQUALS("", errout.str());
    }

    void const44() { // ticket 2595
        checkConst("class A\n"
                   "{\n"
                   "public:\n"
                   "    bool bOn;\n"
                   "    bool foo()\n"
                   "    {\n"
                   "        return 0 != (bOn = bOn);\n"
                   "    }\n"
                   "};");

        ASSERT_EQUALS("", errout.str());
    }

    void const45() { // ticket 2664
        checkConst("namespace wraps {\n"
                   "    class BaseLayout {};\n"
                   "}\n"
                   "namespace tools {\n"
                   "    class WorkspaceControl :\n"
                   "        public wraps::BaseLayout\n"
                   "    {\n"
                   "        int toGrid(int _value)\n"
                   "        {\n"
                   "        }\n"
                   "    };\n"
                   "}");

        ASSERT_EQUALS("[test.cpp:8]: (performance, inconclusive) Technically the member function 'tools::WorkspaceControl::toGrid' can be static (but you may consider moving to unnamed namespace).\n", errout.str());
    }

    void const46() { // ticket 2663
        checkConst("class Altren {\n"
                   "public:\n"
                   "    int fun1() {\n"
                   "        int a;\n"
                   "        a++;\n"
                   "    }\n"
                   "    int fun2() {\n"
                   "        b++;\n"
                   "    }\n"
                   "};");

        ASSERT_EQUALS("[test.cpp:3]: (performance, inconclusive) Technically the member function 'Altren::fun1' can be static (but you may consider moving to unnamed namespace).\n"
                      "[test.cpp:7]: (performance, inconclusive) Technically the member function 'Altren::fun2' can be static (but you may consider moving to unnamed namespace).\n", errout.str());
    }

    void const47() { // ticket 2670
        checkConst("class Altren {\n"
                   "public:\n"
                   "  void foo() { delete this; }\n"
                   "  void foo(int i) const { }\n"
                   "  void bar() { foo(); }\n"
                   "};");

        ASSERT_EQUALS("[test.cpp:4]: (performance, inconclusive) Technically the member function 'Altren::foo' can be static (but you may consider moving to unnamed namespace).\n", errout.str());

        checkConst("class Altren {\n"
                   "public:\n"
                   "  void foo() { delete this; }\n"
                   "  void foo(int i) const { }\n"
                   "  void bar() { foo(1); }\n"
                   "};");

        ASSERT_EQUALS("[test.cpp:4]: (performance, inconclusive) Technically the member function 'Altren::foo' can be static (but you may consider moving to unnamed namespace).\n"
                      "[test.cpp:5]: (style, inconclusive) Technically the member function 'Altren::bar' can be const.\n", errout.str());
    }

    void const48() { // ticket 2672
        checkConst("class S0 {\n"
                   "    class S1 {\n"
                   "        class S2 {\n"
                   "            class S3 {\n"
                   "                class S4 { };\n"
                   "            };\n"
                   "        };\n"
                   "    };\n"
                   "};\n"
                   "class TextIterator {\n"
                   "    S0::S1::S2::S3::S4 mCurrent, mSave;\n"
                   "public:\n"
                   "    bool setTagColour();\n"
                   "};\n"
                   "bool TextIterator::setTagColour() {\n"
                   "    mSave = mCurrent;\n"
                   "}");

        ASSERT_EQUALS("", errout.str());
    }

    void const49() { // ticket 2795
        checkConst("class A {\n"
                   "    private:\n"
                   "         std::map<unsigned int,unsigned int> _hash;\n"
                   "    public:\n"
                   "         A() : _hash() {}\n"
                   "         unsigned int fetch(unsigned int key)\n" // cannot be 'const'
                   "         {\n"
                   "             return _hash[key];\n"
                   "         }\n"
                   "};");
        ASSERT_EQUALS("", errout.str());
    }

    void const50() { // ticket 2943
        checkConst("class Altren\n"
                   "{\n"
                   "        class SubClass : public std::vector<int>\n"
                   "        {\n"
                   "        };\n"
                   "};\n"
                   "void _setAlign()\n"
                   "{\n"
                   "        if (mTileSize.height > 0) return;\n"
                   "        if (mEmptyView) return;\n"
                   "}");

        ASSERT_EQUALS("", errout.str());
    }

    void const51() { // ticket 3040
        checkConst("class PSIPTable {\n"
                   "public:\n"
                   "    PSIPTable() : _pesdata(0) { }\n"
                   "    const unsigned char* pesdata() const { return _pesdata; }\n"
                   "    unsigned char* pesdata()             { return _pesdata; }\n"
                   "    void SetSection(uint num) { pesdata()[6] = num; }\n"
                   "private:\n"
                   "    unsigned char *_pesdata;\n"
                   "};");
        ASSERT_EQUALS("", errout.str());

        checkConst("class PESPacket {\n"
                   "public:\n"
                   "    PESPacket() : _pesdata(0) { }\n"
                   "    const unsigned char* pesdata() const { return _pesdata; }\n"
                   "    unsigned char* pesdata()             { return _pesdata; }\n"
                   "private:\n"
                   "    unsigned char *_pesdata;\n"
                   "};\n"
                   "class PSIPTable : public PESPacket\n"
                   "{\n"
                   "public:\n"
                   "    void SetSection(uint num) { pesdata()[6] = num; }\n"
                   "};");
        ASSERT_EQUALS("", errout.str());
    }

    void const52() { // ticket 3048
        checkConst("class foo {\n"
                   "    void DoSomething(int &a) const { a = 1; }\n"
                   "    void DoSomethingElse() { DoSomething(bar); }\n"
                   "private:\n"
                   "    int bar;\n"
                   "};");
        ASSERT_EQUALS("[test.cpp:2]: (performance, inconclusive) Technically the member function 'foo::DoSomething' can be static (but you may consider moving to unnamed namespace).\n", errout.str());
    }

    void const53() { // ticket 3049
        checkConst("class A {\n"
                   "  public:\n"
                   "    A() : foo(false) {};\n"
                   "    virtual bool One(bool b = false) { foo = b; return false; }\n"
                   "  private:\n"
                   "    bool foo;\n"
                   "};\n"
                   "class B : public A {\n"
                   "  public:\n"
                   "    B() {};\n"
                   "    bool One(bool b = false) { return false; }\n"
                   "};");
        ASSERT_EQUALS("", errout.str());
    }

    void const54() { // ticket 3052
        checkConst("class Example {\n"
                   "  public:\n"
                   "    void Clear(void) { Example tmp; (*this) = tmp; }\n"
                   "};");
        ASSERT_EQUALS("", errout.str());
    }

    void const55() {
        checkConst("class MyObject {\n"
                   "    int tmp;\n"
                   "    MyObject() : tmp(0) {}\n"
                   "public:\n"
                   "    void set(std::stringstream &in) { in >> tmp; }\n"
                   "};");
        ASSERT_EQUALS("", errout.str());
    }

    void const56() { // ticket #3149
        checkConst("class MyObject {\n"
                   "public:\n"
                   "    void foo(int x) {\n"
                   "    switch (x) { }\n"
                   "    }\n"
                   "};");
        ASSERT_EQUALS("[test.cpp:3]: (performance, inconclusive) Technically the member function 'MyObject::foo' can be static (but you may consider moving to unnamed namespace).\n", errout.str());

        checkConst("class A\n"
                   "{\n"
                   "    protected:\n"
                   "        unsigned short f (unsigned short X);\n"
                   "    public:\n"
                   "        A ();\n"
                   "};\n"
                   "\n"
                   "unsigned short A::f (unsigned short X)\n"
                   "{\n"
                   "    enum ERetValues {RET_NOK = 0, RET_OK = 1};\n"
                   "    enum ETypes     {FLOAT_TYPE = 1, INT_TYPE = 2};\n"
                   "\n"
                   "    try\n"
                   "    {\n"
                   "        switch (X)\n"
                   "        {\n"
                   "            case FLOAT_TYPE:\n"
                   "            {\n"
                   "                return RET_OK;\n"
                   "            }\n"
                   "            case INT_TYPE:\n"
                   "            {\n"
                   "                return RET_OK;\n"
                   "            }\n"
                   "            default:\n"
                   "            {\n"
                   "                return RET_NOK;\n"
                   "            }\n"
                   "        }\n"
                   "    }\n"
                   "    catch (...)\n"
                   "    {\n"
                   "        return RET_NOK;\n"
                   "    }\n"
                   "\n"
                   "    return RET_NOK;\n"
                   "}");
        ASSERT_EQUALS("[test.cpp:9] -> [test.cpp:4]: (performance, inconclusive) Technically the member function 'A::f' can be static (but you may consider moving to unnamed namespace).\n", errout.str());

        checkConst("class MyObject {\n"
                   "public:\n"
                   "    void foo(int x) {\n"
                   "    for (int i = 0; i < 5; i++) { }\n"
                   "    }\n"
                   "};");
        ASSERT_EQUALS("[test.cpp:3]: (performance, inconclusive) Technically the member function 'MyObject::foo' can be static (but you may consider moving to unnamed namespace).\n", errout.str());
    }

    void const57() { // tickets #2669 and #2477
        checkConst("namespace MyGUI\n"
                   "{\n"
                   "  namespace types\n"
                   "  {\n"
                   "    struct TSize {};\n"
                   "    struct TCoord {\n"
                   "      TSize size() const { }\n"
                   "    };\n"
                   "  }\n"
                   "  typedef types::TSize IntSize;\n"
                   "  typedef types::TCoord IntCoord;\n"
                   "}\n"
                   "class SelectorControl\n"
                   "{\n"
                   "  MyGUI::IntSize getSize()\n"
                   "  {\n"
                   "    return mCoordValue.size();\n"
                   "  }\n"
                   "private:\n"
                   "  MyGUI::IntCoord mCoordValue;\n"
                   "};");
        TODO_ASSERT_EQUALS("[test.cpp:7]: (performance, inconclusive) Technically the member function 'MyGUI::types::TCoord::size' can be static (but you may consider moving to unnamed namespace).\n"
                           "[test.cpp:15]: (style, inconclusive) Technically the member function 'SelectorControl::getSize' can be const.\n",
                           "[test.cpp:7]: (performance, inconclusive) Technically the member function 'MyGUI::types::TCoord::size' can be static (but you may consider moving to unnamed namespace).\n", errout.str());

        checkConst("struct Foo {\n"
                   "    Bar b;\n"
                   "    void foo(Foo f) {\n"
                   "        b.run();\n"
                   "    }\n"
                   "};");
        ASSERT_EQUALS("", errout.str());

        checkConst("struct Bar {\n"
                   "    int i = 0;\n"
                   "    void run() { i++; }\n"
                   "};\n"
                   "struct Foo {\n"
                   "    Bar b;\n"
                   "    void foo(Foo f) {\n"
                   "        b.run();\n"
                   "    }\n"
                   "};");
        ASSERT_EQUALS("", errout.str());

        checkConst("struct Bar {\n"
                   "    void run() const { }\n"
                   "};\n"
                   "struct Foo {\n"
                   "    Bar b;\n"
                   "    void foo(Foo f) {\n"
                   "        b.run();\n"
                   "    }\n"
                   "};");
        ASSERT_EQUALS("[test.cpp:2]: (performance, inconclusive) Technically the member function 'Bar::run' can be static (but you may consider moving to unnamed namespace).\n"
                      "[test.cpp:6]: (style, inconclusive) Technically the member function 'Foo::foo' can be const.\n", errout.str());
    }

    void const58() {
        checkConst("struct MyObject {\n"
                   "    void foo(Foo f) {\n"
                   "        f.clear();\n"
                   "    }\n"
                   "};");
        ASSERT_EQUALS("[test.cpp:2]: (performance, inconclusive) Technically the member function 'MyObject::foo' can be static (but you may consider moving to unnamed namespace).\n", errout.str());

        checkConst("struct MyObject {\n"
                   "    int foo(Foo f) {\n"
                   "        return f.length();\n"
                   "    }\n"
                   "};");
        ASSERT_EQUALS("[test.cpp:2]: (performance, inconclusive) Technically the member function 'MyObject::foo' can be static (but you may consider moving to unnamed namespace).\n", errout.str());

        checkConst("struct MyObject {\n"
                   "    Foo f;\n"
                   "    int foo() {\n"
                   "        return f.length();\n"
                   "    }\n"
                   "};");
        ASSERT_EQUALS("", errout.str());

        checkConst("struct MyObject {\n"
                   "    std::string f;\n"
                   "    int foo() {\n"
                   "        return f.length();\n"
                   "    }\n"
                   "};");
        ASSERT_EQUALS("[test.cpp:3]: (style, inconclusive) Technically the member function 'MyObject::foo' can be const.\n", errout.str());
    }

    void const59() { // ticket #4646
        checkConst("class C {\n"
                   "public:\n"
                   "    inline void operator += (const int &x ) { re += x; }\n"
                   "    friend inline void exp(C & c, const C & x) { }\n"
                   "protected:\n"
                   "    int   re;\n"
                   "    int   im;\n"
                   "};");
        ASSERT_EQUALS("", errout.str());
    }

    void const60() { // ticket #3322
        checkConst("class MyString {\n"
                   "public:\n"
                   "    MyString() : m_ptr(0){}\n"
                   "    MyString& operator+=( const MyString& rhs ) {\n"
                   "            delete m_ptr;\n"
                   "            m_ptr = new char[42];\n"
                   "    }\n"
                   "    MyString append( const MyString& str )\n"
                   "    {       return operator+=( str ); }\n"
                   "    char *m_ptr;\n"
                   "};");
        ASSERT_EQUALS("", errout.str());
        checkConst("class MyString {\n"
                   "public:\n"
                   "    MyString() : m_ptr(0){}\n"
                   "    MyString& operator+=( const MyString& rhs );\n"
                   "    MyString append( const MyString& str )\n"
                   "    {       return operator+=( str ); }\n"
                   "    char *m_ptr;\n"
                   "};");
        ASSERT_EQUALS("", errout.str());
    }

    void const61() { // ticket #5606 - don't crash
        // this code is invalid so a false negative is OK
        checkConst("class MixerParticipant : public MixerParticipant {\n"
                   "    int GetAudioFrame();\n"
                   "};\n"
                   "int MixerParticipant::GetAudioFrame() {\n"
                   "    return 0;\n"
                   "}");

        // this code is invalid so a false negative is OK
        checkConst("class MixerParticipant : public MixerParticipant {\n"
                   "    bool InitializeFileReader() {\n"
                   "       printf(\"music\");\n"
                   "    }\n"
                   "};");

        // Based on an example from SVN source code causing an endless recursion within CheckClass::isConstMemberFunc()
        // A more complete example including a template declaration like
        //     template<typename K> class Hash{/* ... */};
        // didn't .
        checkConst("template<>\n"
                   "class Hash<void> {\n"
                   "protected:\n"
                   "  typedef Key::key_type key_type;\n"
                   "  void set(const Key& key);\n"
                   "};\n"
                   "template<typename K, int KeySize>\n"
                   "class Hash : private Hash<void> {\n"
                   "  typedef Hash<void> inherited;\n"
                   "  void set(const Key& key) {\n"
                   "      inherited::set(inherited::Key(key));\n"
                   "  }\n"
                   "};\n", nullptr, false);
        ASSERT_EQUALS("", errout.str());
    }

    void const62() {
        checkConst("class A {\n"
                   "    private:\n"
                   "         std::unordered_map<unsigned int,unsigned int> _hash;\n"
                   "    public:\n"
                   "         A() : _hash() {}\n"
                   "         unsigned int fetch(unsigned int key)\n" // cannot be 'const'
                   "         {\n"
                   "             return _hash[key];\n"
                   "         }\n"
                   "};");
        ASSERT_EQUALS("", errout.str());
    }

    void const63() {
        checkConst("struct A {\n"
                   "    std::string s;\n"
                   "    void clear() {\n"
                   "         std::string* p = &s;\n"
                   "         p->clear();\n"
                   "     }\n"
                   "};");
        ASSERT_EQUALS("", errout.str());

        checkConst("struct A {\n"
                   "    std::string s;\n"
                   "    void clear() {\n"
                   "         std::string& r = s;\n"
                   "         r.clear();\n"
                   "     }\n"
                   "};");
        ASSERT_EQUALS("", errout.str());

        checkConst("struct A {\n"
                   "    std::string s;\n"
                   "    void clear() {\n"
                   "         std::string& r = sth; r = s;\n"
                   "         r.clear();\n"
                   "     }\n"
                   "};");
        ASSERT_EQUALS("[test.cpp:3]: (style, inconclusive) Technically the member function 'A::clear' can be const.\n", errout.str());

        checkConst("struct A {\n"
                   "    std::string s;\n"
                   "    void clear() {\n"
                   "         const std::string* p = &s;\n"
                   "         p->somefunction();\n"
                   "     }\n"
                   "};");
        ASSERT_EQUALS("[test.cpp:3]: (style, inconclusive) Technically the member function 'A::clear' can be const.\n", errout.str());

        checkConst("struct A {\n"
                   "    std::string s;\n"
                   "    void clear() {\n"
                   "         const std::string& r = s;\n"
                   "         r.somefunction();\n"
                   "     }\n"
                   "};");
        ASSERT_EQUALS("[test.cpp:3]: (style, inconclusive) Technically the member function 'A::clear' can be const.\n", errout.str());
    }

    void const64() {
        checkConst("namespace B {\n"
                   "    namespace D {\n"
                   "        typedef int DKIPtr;\n"
                   "    }\n"
                   "    class ZClass  {\n"
                   "        void set(const ::B::D::DKIPtr& p) {\n"
                   "            membervariable = p;\n"
                   "        }\n"
                   "        ::B::D::DKIPtr membervariable;\n"
                   "    };\n"
                   "}");
        ASSERT_EQUALS("", errout.str());
    }

    void const65() {
        checkConst("template <typename T>\n"
                   "class TemplateClass {\n"
                   "public:\n"
                   "   TemplateClass() { }\n"
                   "};\n"
                   "template <>\n"
                   "class TemplateClass<float> {\n"
                   "public:\n"
                   "   TemplateClass() { }\n"
                   "};\n"
                   "int main() {\n"
                   "    TemplateClass<int> a;\n"
                   "    TemplateClass<float> b;\n"
                   "    return 0;\n"
                   "}");
        ASSERT_EQUALS("", errout.str());
    }

    void const66() {
        checkConst("struct C {\n"
                   "    C() : n(0) {}\n"
                   "    void f(int v) { g((char *) &v); }\n"
                   "    void g(char *) { n++; }\n"
                   "    int n;\n"
                   "};");
        ASSERT_EQUALS("", errout.str());
    }

    void const67() { // #9193
        checkConst("template <class VALUE_T, class LIST_T = std::list<VALUE_T> >\n"
                   "class TestList {\n"
                   "public:\n"
                   "    LIST_T m_list;\n"
                   "};\n"
                   "class Test {\n"
                   "public:\n"
                   "    const std::list<std::shared_ptr<int>>& get() { return m_test.m_list; }\n"
                   "    TestList<std::shared_ptr<int>> m_test;\n"
                   "};");
        ASSERT_EQUALS("[test.cpp:8]: (style, inconclusive) Technically the member function 'Test::get' can be const.\n", errout.str());
    }

    void const68() { // #6471
        checkConst("class MyClass {\n"
                   "    void clear() {\n"
                   "        SVecPtr v = (SVecPtr) m_data;\n"
                   "        v->clear();\n"
                   "    }\n"
                   "    void* m_data;\n"
                   "};\n");
        ASSERT_EQUALS("", errout.str());
    }

    void const69() { // #9806
        checkConst("struct A {\n"
                   "    int a = 0;\n"
                   "    template <typename... Args> void call(const Args &... args) { a = 1; }\n"
                   "    template <typename T, typename... Args> auto call(const Args &... args) -> T {\n"
                   "        a = 2;\n"
                   "        return T{};\n"
                   "    }\n"
                   "};\n"
                   "\n"
                   "struct B : public A {\n"
                   "    void test() {\n"
                   "        call();\n"
                   "        call<int>(1, 2, 3);\n"
                   "    }\n"
                   "};");
        ASSERT_EQUALS("", errout.str());
    }

    void const70() {
        checkConst("struct A {\n"
                   "    template <typename... Args> void call(Args ... args) {\n"
                   "        func(this);\n"
                   "    }\n"
                   "\n"
                   "    void test() {\n"
                   "        call(1, 2);\n"
                   "    }\n"
                   "};");
        ASSERT_EQUALS("", errout.str());
    }

    void const71() { // #10146
        checkConst("struct Bar {\n"
                   "    int j = 5;\n"
                   "    void f(int& i) const { i += j; }\n"
                   "};\n"
                   "struct Foo {\n"
                   "    Bar bar;\n"
                   "    int k{};\n"
                   "    void g() { bar.f(k); }\n"
                   "};\n");
        ASSERT_EQUALS("", errout.str());

        checkConst("struct S {\n"
                   "    A a;\n"
                   "    void f(int j, int*& p) {\n"
                   "        p = &(((a[j])));\n"
                   "    }\n"
                   "};\n");
        ASSERT_EQUALS("", errout.str());
    }

    void const72() { // #10520
        checkConst("struct S {\n"
                   "    explicit S(int* p) : mp(p) {}\n"
                   "    int* mp{};\n"
                   "};\n"
                   "struct C {\n"
                   "    int i{};\n"
                   "    S f() { return S{ &i }; }\n"
                   "};\n");
        ASSERT_EQUALS("", errout.str());

        checkConst("struct S {\n"
                   "    explicit S(int* p) : mp(p) {}\n"
                   "    int* mp{};\n"
                   "};\n"
                   "struct C {\n"
                   "    int i{};\n"
                   "    S f() { return S(&i); }\n"
                   "};\n");
        ASSERT_EQUALS("", errout.str());

        checkConst("struct S {\n"
                   "    int* mp{};\n"
                   "};\n"
                   "struct C {\n"
                   "    int i{};\n"
                   "    S f() { return S{ &i }; }\n"
                   "};\n");
        ASSERT_EQUALS("", errout.str());

        checkConst("struct S {\n"
                   "    int* mp{};\n"
                   "};\n"
                   "struct C {\n"
                   "    int i{};\n"
                   "    S f() { return { &i }; }\n"
                   "};\n");
        ASSERT_EQUALS("", errout.str());

        checkConst("struct S {\n"
                   "    explicit S(const int* p) : mp(p) {}\n"
                   "    const int* mp{};\n"
                   "};\n"
                   "struct C {\n"
                   "    int i{};\n"
                   "    S f() { return S{ &i }; }\n"
                   "};\n");
        TODO_ASSERT_EQUALS("[test.cpp:7]: (style, inconclusive) Technically the member function 'C::f' can be const.\n", "", errout.str());

        checkConst("struct S {\n"
                   "    explicit S(const int* p) : mp(p) {}\n"
                   "    const int* mp{};\n"
                   "};\n"
                   "struct C {\n"
                   "    int i{};\n"
                   "    S f() { return S(&i); }\n"
                   "};\n");
        TODO_ASSERT_EQUALS("[test.cpp:7]: (style, inconclusive) Technically the member function 'C::f' can be const.\n", "", errout.str());

        checkConst("struct S {\n"
                   "    const int* mp{};\n"
                   "};\n"
                   "struct C {\n"
                   "    int i{};\n"
                   "    S f() { return S{ &i }; }\n"
                   "};\n");
        TODO_ASSERT_EQUALS("[test.cpp:7]: (style, inconclusive) Technically the member function 'C::f' can be const.\n", "", errout.str());

        checkConst("struct S {\n"
                   "    const int* mp{};\n"
                   "};\n"
                   "struct C {\n"
                   "    int i{};\n"
                   "    S f() { return { &i }; }\n"
                   "};\n");
        TODO_ASSERT_EQUALS("[test.cpp:7]: (style, inconclusive) Technically the member function 'C::f' can be const.\n", "", errout.str());
    }

    void const73() {
        checkConst("struct A {\n"
                   "    int* operator[](int i);\n"
                   "    const int* operator[](int i) const;\n"
                   "};\n"
                   "struct S {\n"
                   "    A a;\n"
                   "    void f(int j) {\n"
                   "        int* p = a[j];\n"
                   "        *p = 0;\n"
                   "    }\n"
                   "};\n");
        ASSERT_EQUALS("", errout.str());

        checkConst("struct S {\n" // #10758
                   "    T* h;\n"
                   "    void f(); \n"
                   "};\n"
                   "void S::f() {\n"
                   "    char* c = h->x[y];\n"
                   "};\n");
        ASSERT_EQUALS("[test.cpp:5] -> [test.cpp:3]: (style, inconclusive) Technically the member function 'S::f' can be const.\n", errout.str());
    }

    void const74() { // #10671
        checkConst("class A {\n"
                   "    std::vector<std::string> m_str;\n"
                   "public:\n"
                   "    A() {}\n"
                   "    void bar(void) {\n"
                   "        for(std::vector<std::string>::const_iterator it = m_str.begin(); it != m_str.end(); ++it) {;}\n"
                   "    }\n"
                   "};");
        ASSERT_EQUALS("[test.cpp:5]: (style, inconclusive) Technically the member function 'A::bar' can be const.\n", errout.str());

        // Don't crash
        checkConst("struct S {\n"
                   "    std::vector<T*> v;\n"
                   "    void f() const;\n"
                   "};\n"
                   "void S::f() const {\n"
                   "    for (std::vector<T*>::const_iterator it = v.begin(), end = v.end(); it != end; ++it) {}\n"
                   "}\n");
        ASSERT_EQUALS("", errout.str());
    }

    void const75() { // #10065
        checkConst("namespace N { int i = 0; }\n"
                   "struct S {\n"
                   "    int i;\n"
                   "    void f() {\n"
                   "        if (N::i) {}\n"
                   "    }\n"
                   "};\n");
        ASSERT_EQUALS("[test.cpp:4]: (performance, inconclusive) Technically the member function 'S::f' can be static (but you may consider moving to unnamed namespace).\n", errout.str());

        checkConst("int i = 0;\n"
                   "struct S {\n"
                   "    int i;\n"
                   "    void f() {\n"
                   "        if (::i) {}\n"
                   "    }\n"
                   "};\n");
        ASSERT_EQUALS("[test.cpp:4]: (performance, inconclusive) Technically the member function 'S::f' can be static (but you may consider moving to unnamed namespace).\n", errout.str());

        checkConst("namespace N {\n"
                   "    struct S {\n"
                   "        int i;\n"
                   "        void f() {\n"
                   "            if (N::S::i) {}\n"
                   "        }\n"
                   "    };\n"
                   "}\n");
        ASSERT_EQUALS("[test.cpp:4]: (style, inconclusive) Technically the member function 'N::S::f' can be const.\n", errout.str());
    }

    void const76() { // #10825
        checkConst("struct S {\n"
                   "    enum E {};\n"
                   "    void f(const T* t);\n"
                   "    E e;\n"
                   "};\n"
                   "struct T { void e(); };\n"
                   "void S::f(const T* t) {\n"
                   "    const_cast<T*>(t)->e();\n"
                   "};\n");
        ASSERT_EQUALS("[test.cpp:7] -> [test.cpp:3]: (performance, inconclusive) Technically the member function 'S::f' can be static (but you may consider moving to unnamed namespace).\n",
                      errout.str());
    }

    void const77() {
        checkConst("template <typename T>\n" // #10307
                   "struct S {\n"
                   "    std::vector<T> const* f() const { return p; }\n"
                   "    std::vector<T> const* p;\n"
                   "};\n");
        ASSERT_EQUALS("", errout.str());

        checkConst("struct S {\n" // #10311
                   "    std::vector<const int*> v;\n"
                   "    std::vector<const int*>& f() { return v; }\n"
                   "};\n");
        ASSERT_EQUALS("", errout.str());
    }

    void const78() { // #10315
        checkConst("struct S {\n"
                   "    typedef void(S::* F)();\n"
                   "    void g(F f);\n"
                   "};\n"
                   "void S::g(F f) {\n"
                   "    (this->*f)();\n"
                   "}\n");
        ASSERT_EQUALS("", errout.str());

        checkConst("struct S {\n"
                   "    using F = void(S::*)();\n"
                   "    void g(F f);\n"
                   "};\n"
                   "void S::g(F f) {\n"
                   "    (this->*f)();\n"
                   "}\n");
        ASSERT_EQUALS("", errout.str());
    }

    void const79() { // #9861
        checkConst("class A {\n"
                   "public:\n"
                   "    char* f() {\n"
                   "        return nullptr;\n"
                   "    }\n"
                   "};\n");
        ASSERT_EQUALS("[test.cpp:3]: (performance, inconclusive) Technically the member function 'A::f' can be static (but you may consider moving to unnamed namespace).\n",
                      errout.str());
    }

    void const80() { // #11328
        checkConst("struct B { static void b(); };\n"
                   "struct S : B {\n"
                   "    static void f() {}\n"
                   "    void g() const;\n"
                   "    void h();\n"
                   "    void k();\n"
                   "    void m();\n"
                   "    void n();\n"
                   "    int i;\n"
                   "};\n"
                   "void S::g() const {\n"
                   "    this->f();\n"
                   "}\n"
                   "void S::h() {\n"
                   "    this->f();\n"
                   "}\n"
                   "void S::k() {\n"
                   "    if (i)\n"
                   "        this->f();\n"
                   "}\n"
                   "void S::m() {\n"
                   "        this->B::b();\n"
                   "}\n"
                   "void S::n() {\n"
                   "        this->h();\n"
                   "}\n");
        ASSERT_EQUALS("[test.cpp:11] -> [test.cpp:4]: (performance, inconclusive) Technically the member function 'S::g' can be static (but you may consider moving to unnamed namespace).\n"
                      "[test.cpp:14] -> [test.cpp:5]: (performance, inconclusive) Technically the member function 'S::h' can be static (but you may consider moving to unnamed namespace).\n"
                      "[test.cpp:17] -> [test.cpp:6]: (style, inconclusive) Technically the member function 'S::k' can be const.\n"
                      "[test.cpp:21] -> [test.cpp:7]: (performance, inconclusive) Technically the member function 'S::m' can be static (but you may consider moving to unnamed namespace).\n",
                      errout.str());
    }

    void const81() {
        checkConst("struct A {\n" // #11330
                   "    bool f() const;\n"
                   "};\n"
                   "struct S {\n"
                   "    std::shared_ptr<A> a;\n"
                   "    void g() {\n"
                   "        if (a->f()) {}\n"
                   "    }\n"
                   "};\n");
        ASSERT_EQUALS("[test.cpp:6]: (style, inconclusive) Technically the member function 'S::g' can be const.\n",
                      errout.str());

        checkConst("struct A {\n" // #11499
                   "    void f() const;\n"
                   "};\n"
                   "template<class T>\n"
                   "struct P {\n"
                   "    T* operator->();\n"
                   "    const T* operator->() const;\n"
                   "};\n"
                   "struct S {\n"
                   "    P<A> p;\n"
                   "    void g() { p->f(); }\n"
                   "};\n");
        ASSERT_EQUALS("[test.cpp:11]: (style, inconclusive) Technically the member function 'S::g' can be const.\n",
                      errout.str());

        checkConst("struct A {\n"
                   "    void f(int) const;\n"
                   "};\n"
                   "template<class T>\n"
                   "struct P {\n"
                   "  T* operator->();\n"
                   "  const T* operator->() const;\n"
                   "};\n"
                   "struct S {\n"
                   "  P<A> p;\n"
                   "  void g() { p->f(1); }\n"
                   "};\n");
        ASSERT_EQUALS("[test.cpp:11]: (style, inconclusive) Technically the member function 'S::g' can be const.\n", errout.str());

        checkConst("struct A {\n"
                   "    void f(void*) const;\n"
                   "};\n"
                   "template<class T>\n"
                   "struct P {\n"
                   "    T* operator->();\n"
                   "    const T* operator->() const;\n"
                   "    P<T>& operator=(P) {\n"
                   "        return *this;\n"
                   "    }\n"
                   "};\n"
                   "struct S {\n"
                   "    P<A> p;\n"
                   "    std::vector<S> g() { p->f(nullptr); return {}; }\n"
                   "};\n");
        ASSERT_EQUALS("[test.cpp:14]: (style, inconclusive) Technically the member function 'S::g' can be const.\n", errout.str());

        checkConst("struct A {\n"
                   "    void f();\n"
                   "};\n"
                   "template<class T>\n"
                   "struct P {\n"
                   "    T* operator->();\n"
                   "    const T* operator->() const;\n"
                   "};\n"
                   "struct S {\n"
                   "    P<A> p;\n"
                   "    void g() { p->f(); }\n"
                   "};\n");
        ASSERT_EQUALS("", errout.str());

        checkConst("struct A {\n"
                   "    void f() const;\n"
                   "};\n"
                   "template<class T>\n"
                   "struct P {\n"
                   "    T* operator->();\n"
                   "};\n"
                   "struct S {\n"
                   "    P<A> p;\n"
                   "    void g() { p->f(); }\n"
                   "};\n");
        ASSERT_EQUALS("", errout.str());

        checkConst("struct A {\n"
                   "    void f(int&) const;\n"
                   "};\n"
                   "template<class T>\n"
                   "struct P {\n"
                   "    T* operator->();\n"
                   "    const T* operator->() const;\n"
                   "};\n"
                   "struct S {\n"
                   "    P<A> p;\n"
                   "    int i;\n"
                   "    void g() { p->f(i); }\n"
                   "};\n");
        ASSERT_EQUALS("", errout.str());
    }

    void const82() { // #11513
        checkConst("struct S {\n"
                   "    int i;\n"
                   "    void h(bool) const;\n"
                   "    void g() { h(i == 1); }\n"
                   "};\n");
        ASSERT_EQUALS("[test.cpp:4]: (style, inconclusive) Technically the member function 'S::g' can be const.\n",
                      errout.str());

        checkConst("struct S {\n"
                   "    int i;\n"
                   "    void h(int, int*) const;\n"
                   "    void g() { int a; h(i, &a); }\n"
                   "};\n");
        TODO_ASSERT_EQUALS("[test.cpp:4]: (style, inconclusive) Technically the member function 'S::g' can be const.\n",
                           "",
                           errout.str());
    }

    void const83() {
        checkConst("struct S {\n"
                   "    int i1, i2;\n"
                   "    void f(bool b);\n"
                   "    void g(bool b, int j);\n"
                   "};\n"
                   "void S::f(bool b) {\n"
                   "    int& r = b ? i1 : i2;\n"
                   "    r = 5;\n"
                   "}\n"
                   "void S::g(bool b, int j) {\n"
                   "    int& r = b ? j : i2;\n"
                   "    r = 5;\n"
                   "}\n");
        ASSERT_EQUALS("", errout.str());
    }

<<<<<<< HEAD
    void const84() {
        checkConst("class S {};\n" // #11616
                   "struct T {\n"
                   "    T(const S*);\n"
                   "    T(const S&);\n"
                   "};\n"
                   "struct C {\n"
                   "    const S s;\n"
                   "    void f1() {\n"
                   "        T t(&s);\n"
                   "    }\n"
                   "    void f2() {\n"
                   "        T t(s);\n"
                   "    }\n"
                   "};\n");
        ASSERT_EQUALS("[test.cpp:8]: (style, inconclusive) Technically the member function 'C::f1' can be const.\n"
                      "[test.cpp:11]: (style, inconclusive) Technically the member function 'C::f2' can be const.\n",
                      errout.str());
=======
    void const84() { // #11618
        checkConst("struct S {\n"
                   "    int a[2], b[2];\n"
                   "    void f() { f(a, b); }\n"
                   "    static void f(const int p[2], int q[2]);\n"
                   "};\n"
                   "void S::f(const int p[2], int q[2]) {\n"
                   "    q[0] = p[0];\n"
                   "    q[1] = p[1];\n"
                   "}\n");
        ASSERT_EQUALS("", errout.str());
>>>>>>> e1a4a185
    }

    void const_handleDefaultParameters() {
        checkConst("struct Foo {\n"
                   "    void foo1(int i, int j = 0) {\n"
                   "        return func(this);\n"
                   "    }\n"
                   "    int bar1() {\n"
                   "        return foo1(1);\n"
                   "    }\n"
                   "    int bar2() {\n"
                   "        return foo1(1, 2);\n"
                   "    }\n"
                   "    int bar3() {\n"
                   "        return foo1(1, 2, 3);\n"
                   "    }\n"
                   "    int bar4() {\n"
                   "        return foo1();\n"
                   "    }\n"
                   "    void foo2(int i = 0) {\n"
                   "        return func(this);\n"
                   "    }\n"
                   "    int bar5() {\n"
                   "        return foo2();\n"
                   "    }\n"
                   "    void foo3() {\n"
                   "        return func(this);\n"
                   "    }\n"
                   "    int bar6() {\n"
                   "        return foo3();\n"
                   "    }\n"
                   "};");
        ASSERT_EQUALS("[test.cpp:11]: (performance, inconclusive) Technically the member function 'Foo::bar3' can be static (but you may consider moving to unnamed namespace).\n"
                      "[test.cpp:14]: (performance, inconclusive) Technically the member function 'Foo::bar4' can be static (but you may consider moving to unnamed namespace).\n", errout.str());
    }

    void const_passThisToMemberOfOtherClass() {
        checkConst("struct Foo {\n"
                   "    void foo() {\n"
                   "        Bar b;\n"
                   "        b.takeFoo(this);\n"
                   "    }\n"
                   "};");
        ASSERT_EQUALS("", errout.str());

        checkConst("struct Foo {\n"
                   "    void foo() {\n"
                   "        Foo f;\n"
                   "        f.foo();\n"
                   "    }\n"
                   "};");
        ASSERT_EQUALS("[test.cpp:2]: (performance, inconclusive) Technically the member function 'Foo::foo' can be static (but you may consider moving to unnamed namespace).\n", errout.str());

        checkConst("struct A;\n" // #5839 - operator()
                   "struct B {\n"
                   "    void operator()(A *a);\n"
                   "};\n"
                   "struct A {\n"
                   "    void dostuff() {\n"
                   "        B()(this);\n"
                   "    }\n"
                   "};");
        ASSERT_EQUALS("", errout.str());
    }

    void assigningPointerToPointerIsNotAConstOperation() {
        checkConst("struct s\n"
                   "{\n"
                   "    int** v;\n"
                   "    void f()\n"
                   "    {\n"
                   "        v = 0;\n"
                   "    }\n"
                   "};");
        ASSERT_EQUALS("", errout.str());
    }

    void assigningArrayElementIsNotAConstOperation() {
        checkConst("struct s\n"
                   "{\n"
                   "    ::std::string v[3];\n"
                   "    void f()\n"
                   "    {\n"
                   "        v[0] = \"Happy new year!\";\n"
                   "    }\n"
                   "};");
        ASSERT_EQUALS("", errout.str());
    }

    // increment/decrement => not const
    void constincdec() {
        checkConst("class Fred {\n"
                   "    int a;\n"
                   "    void nextA() { return ++a; }\n"
                   "};");
        ASSERT_EQUALS("", errout.str());

        checkConst("class Fred {\n"
                   "    int a;\n"
                   "    void nextA() { return --a; }\n"
                   "};");
        ASSERT_EQUALS("", errout.str());

        checkConst("class Fred {\n"
                   "    int a;\n"
                   "    void nextA() { return a++; }\n"
                   "};");
        ASSERT_EQUALS("", errout.str());

        checkConst("class Fred {\n"
                   "    int a;\n"
                   "    void nextA() { return a--; }\n"
                   "};");
        ASSERT_EQUALS("", errout.str());

        checkConst("int a;\n"
                   "class Fred {\n"
                   "    void nextA() { return ++a; }\n"
                   "};");
        ASSERT_EQUALS("[test.cpp:3]: (performance, inconclusive) Technically the member function 'Fred::nextA' can be static (but you may consider moving to unnamed namespace).\n", errout.str());

        checkConst("int a;\n"
                   "class Fred {\n"
                   "    void nextA() { return --a; }\n"
                   "};");
        ASSERT_EQUALS("[test.cpp:3]: (performance, inconclusive) Technically the member function 'Fred::nextA' can be static (but you may consider moving to unnamed namespace).\n", errout.str());

        checkConst("int a;\n"
                   "class Fred {\n"
                   "    void nextA() { return a++; }\n"
                   "};");
        ASSERT_EQUALS("[test.cpp:3]: (performance, inconclusive) Technically the member function 'Fred::nextA' can be static (but you may consider moving to unnamed namespace).\n", errout.str());

        checkConst("int a;\n"
                   "class Fred {\n"
                   "    void nextA() { return a--; }\n"
                   "};");
        ASSERT_EQUALS("[test.cpp:3]: (performance, inconclusive) Technically the member function 'Fred::nextA' can be static (but you may consider moving to unnamed namespace).\n", errout.str());

        checkConst("struct S {\n" // #10077
                   "    int i{};\n"
                   "    S& operator ++() { ++i; return *this; }\n"
                   "    S operator ++(int) { S s = *this; ++(*this); return s; }\n"
                   "    void f() { (*this)--; }\n"
                   "};\n");
        ASSERT_EQUALS("", errout.str());
    }

    void constassign1() {
        checkConst("class Fred {\n"
                   "    int a;\n"
                   "    void nextA() { return a=1; }\n"
                   "};");
        ASSERT_EQUALS("", errout.str());

        checkConst("class Fred {\n"
                   "    int a;\n"
                   "    void nextA() { return a-=1; }\n"
                   "};");
        ASSERT_EQUALS("", errout.str());

        checkConst("class Fred {\n"
                   "    int a;\n"
                   "    void nextA() { return a+=1; }\n"
                   "};");
        ASSERT_EQUALS("", errout.str());

        checkConst("class Fred {\n"
                   "    int a;\n"
                   "    void nextA() { return a*=-1; }\n"
                   "};");
        ASSERT_EQUALS("", errout.str());

        checkConst("class Fred {\n"
                   "    int a;\n"
                   "    void nextA() { return a/=-2; }\n"
                   "};");
        ASSERT_EQUALS("", errout.str());

        checkConst("int a;\n"
                   "class Fred {\n"
                   "    void nextA() { return a=1; }\n"
                   "};");
        ASSERT_EQUALS("[test.cpp:3]: (performance, inconclusive) Technically the member function 'Fred::nextA' can be static (but you may consider moving to unnamed namespace).\n", errout.str());

        checkConst("int a;\n"
                   "class Fred {\n"
                   "    void nextA() { return a-=1; }\n"
                   "};");
        ASSERT_EQUALS("[test.cpp:3]: (performance, inconclusive) Technically the member function 'Fred::nextA' can be static (but you may consider moving to unnamed namespace).\n", errout.str());

        checkConst("int a;\n"
                   "class Fred {\n"
                   "    void nextA() { return a+=1; }\n"
                   "};");
        ASSERT_EQUALS("[test.cpp:3]: (performance, inconclusive) Technically the member function 'Fred::nextA' can be static (but you may consider moving to unnamed namespace).\n", errout.str());

        checkConst("int a;\n"
                   "class Fred {\n"
                   "    void nextA() { return a*=-1; }\n"
                   "};");
        ASSERT_EQUALS("[test.cpp:3]: (performance, inconclusive) Technically the member function 'Fred::nextA' can be static (but you may consider moving to unnamed namespace).\n", errout.str());

        checkConst("int a;\n"
                   "class Fred {\n"
                   "    void nextA() { return a/=-2; }\n"
                   "};");
        ASSERT_EQUALS("[test.cpp:3]: (performance, inconclusive) Technically the member function 'Fred::nextA' can be static (but you may consider moving to unnamed namespace).\n", errout.str());
    }

    void constassign2() {
        checkConst("class Fred {\n"
                   "    struct A { int a; } s;\n"
                   "    void nextA() { return s.a=1; }\n"
                   "};");
        ASSERT_EQUALS("", errout.str());

        checkConst("class Fred {\n"
                   "    struct A { int a; } s;\n"
                   "    void nextA() { return s.a-=1; }\n"
                   "};");
        ASSERT_EQUALS("", errout.str());

        checkConst("class Fred {\n"
                   "    struct A { int a; } s;\n"
                   "    void nextA() { return s.a+=1; }\n"
                   "};");
        ASSERT_EQUALS("", errout.str());

        checkConst("class Fred {\n"
                   "    struct A { int a; } s;\n"
                   "    void nextA() { return s.a*=-1; }\n"
                   "};");
        ASSERT_EQUALS("", errout.str());

        checkConst("struct A { int a; } s;\n"
                   "class Fred {\n"
                   "    void nextA() { return s.a=1; }\n"
                   "};");
        ASSERT_EQUALS("[test.cpp:3]: (performance, inconclusive) Technically the member function 'Fred::nextA' can be static (but you may consider moving to unnamed namespace).\n", errout.str());

        checkConst("struct A { int a; } s;\n"
                   "class Fred {\n"
                   "    void nextA() { return s.a-=1; }\n"
                   "};");
        ASSERT_EQUALS("[test.cpp:3]: (performance, inconclusive) Technically the member function 'Fred::nextA' can be static (but you may consider moving to unnamed namespace).\n", errout.str());

        checkConst("struct A { int a; } s;\n"
                   "class Fred {\n"
                   "    void nextA() { return s.a+=1; }\n"
                   "};");
        ASSERT_EQUALS("[test.cpp:3]: (performance, inconclusive) Technically the member function 'Fred::nextA' can be static (but you may consider moving to unnamed namespace).\n", errout.str());

        checkConst("struct A { int a; } s;\n"
                   "class Fred {\n"
                   "    void nextA() { return s.a*=-1; }\n"
                   "};");
        ASSERT_EQUALS("[test.cpp:3]: (performance, inconclusive) Technically the member function 'Fred::nextA' can be static (but you may consider moving to unnamed namespace).\n", errout.str());

        checkConst("struct A { int a; } s;\n"
                   "class Fred {\n"
                   "    void nextA() { return s.a/=-2; }\n"
                   "};");
        ASSERT_EQUALS("[test.cpp:3]: (performance, inconclusive) Technically the member function 'Fred::nextA' can be static (but you may consider moving to unnamed namespace).\n", errout.str());

        checkConst("struct A { int a; };\n"
                   "class Fred {\n"
                   "    A s;\n"
                   "    void nextA() { return s.a=1; }\n"
                   "};");
        ASSERT_EQUALS("", errout.str());

        checkConst("struct A { int a; };\n"
                   "class Fred {\n"
                   "    A s;\n"
                   "    void nextA() { return s.a-=1; }\n"
                   "};");
        ASSERT_EQUALS("", errout.str());

        checkConst("struct A { int a; };\n"
                   "class Fred {\n"
                   "    A s;\n"
                   "    void nextA() { return s.a+=1; }\n"
                   "};");
        ASSERT_EQUALS("", errout.str());

        checkConst("struct A { int a; };\n"
                   "class Fred {\n"
                   "    A s;\n"
                   "    void nextA() { return s.a*=-1; }\n"
                   "};");
        ASSERT_EQUALS("", errout.str());

        checkConst("struct A { int a; };\n"
                   "class Fred {\n"
                   "    A s;\n"
                   "    void nextA() { return s.a/=-2; }\n"
                   "};");
        ASSERT_EQUALS("", errout.str());
    }

    // increment/decrement array element => not const
    void constincdecarray() {
        checkConst("class Fred {\n"
                   "    int a[2];\n"
                   "    void nextA() { return ++a[0]; }\n"
                   "};");
        ASSERT_EQUALS("", errout.str());

        checkConst("class Fred {\n"
                   "    int a[2];\n"
                   "    void nextA() { return --a[0]; }\n"
                   "};");
        ASSERT_EQUALS("", errout.str());

        checkConst("class Fred {\n"
                   "    int a[2];\n"
                   "    void nextA() { return a[0]++; }\n"
                   "};");
        ASSERT_EQUALS("", errout.str());

        checkConst("class Fred {\n"
                   "    int a[2];\n"
                   "    void nextA() { return a[0]--; }\n"
                   "};");
        ASSERT_EQUALS("", errout.str());

        checkConst("int a[2];\n"
                   "class Fred {\n"
                   "    void nextA() { return ++a[0]; }\n"
                   "};");
        ASSERT_EQUALS("[test.cpp:3]: (performance, inconclusive) Technically the member function 'Fred::nextA' can be static (but you may consider moving to unnamed namespace).\n", errout.str());

        checkConst("int a[2];\n"
                   "class Fred {\n"
                   "    void nextA() { return --a[0]; }\n"
                   "};");
        ASSERT_EQUALS("[test.cpp:3]: (performance, inconclusive) Technically the member function 'Fred::nextA' can be static (but you may consider moving to unnamed namespace).\n", errout.str());

        checkConst("int a[2];\n"
                   "class Fred {\n"
                   "    void nextA() { return a[0]++; }\n"
                   "};");
        ASSERT_EQUALS("[test.cpp:3]: (performance, inconclusive) Technically the member function 'Fred::nextA' can be static (but you may consider moving to unnamed namespace).\n", errout.str());

        checkConst("int a[2];\n"
                   "class Fred {\n"
                   "    void nextA() { return a[0]--; }\n"
                   "};");
        ASSERT_EQUALS("[test.cpp:3]: (performance, inconclusive) Technically the member function 'Fred::nextA' can be static (but you may consider moving to unnamed namespace).\n", errout.str());
    }

    void constassignarray() {
        checkConst("class Fred {\n"
                   "    int a[2];\n"
                   "    void nextA() { return a[0]=1; }\n"
                   "};");
        ASSERT_EQUALS("", errout.str());

        checkConst("class Fred {\n"
                   "    int a[2];\n"
                   "    void nextA() { return a[0]-=1; }\n"
                   "};");
        ASSERT_EQUALS("", errout.str());

        checkConst("class Fred {\n"
                   "    int a[2];\n"
                   "    void nextA() { return a[0]+=1; }\n"
                   "};");
        ASSERT_EQUALS("", errout.str());

        checkConst("class Fred {\n"
                   "    int a[2];\n"
                   "    void nextA() { return a[0]*=-1; }\n"
                   "};");
        ASSERT_EQUALS("", errout.str());

        checkConst("class Fred {\n"
                   "    int a[2];\n"
                   "    void nextA() { return a[0]/=-2; }\n"
                   "};");
        ASSERT_EQUALS("", errout.str());

        checkConst("int a[2];\n"
                   "class Fred {\n"
                   "    void nextA() { return a[0]=1; }\n"
                   "};");
        ASSERT_EQUALS("[test.cpp:3]: (performance, inconclusive) Technically the member function 'Fred::nextA' can be static (but you may consider moving to unnamed namespace).\n", errout.str());

        checkConst("int a[2];\n"
                   "class Fred {\n"
                   "    void nextA() { return a[0]-=1; }\n"
                   "};");
        ASSERT_EQUALS("[test.cpp:3]: (performance, inconclusive) Technically the member function 'Fred::nextA' can be static (but you may consider moving to unnamed namespace).\n", errout.str());

        checkConst("int a[2];\n"
                   "class Fred {\n"
                   "    void nextA() { return a[0]+=1; }\n"
                   "};");
        ASSERT_EQUALS("[test.cpp:3]: (performance, inconclusive) Technically the member function 'Fred::nextA' can be static (but you may consider moving to unnamed namespace).\n", errout.str());

        checkConst("int a[2];\n"
                   "class Fred {\n"
                   "    void nextA() { return a[0]*=-1; }\n"
                   "};");
        ASSERT_EQUALS("[test.cpp:3]: (performance, inconclusive) Technically the member function 'Fred::nextA' can be static (but you may consider moving to unnamed namespace).\n", errout.str());

        checkConst("int a[2];\n"
                   "class Fred {\n"
                   "    void nextA() { return a[0]/=-2; }\n"
                   "};");
        ASSERT_EQUALS("[test.cpp:3]: (performance, inconclusive) Technically the member function 'Fred::nextA' can be static (but you may consider moving to unnamed namespace).\n", errout.str());
    }

    // return pointer/reference => not const
    void constReturnReference() {
        checkConst("class Fred {\n"
                   "    int a;\n"
                   "    int &getR() { return a; }\n"
                   "    int *getP() { return &a; }"
                   "};");
        ASSERT_EQUALS("", errout.str());
    }

    // delete member variable => not const (but technically it can, it compiles without errors)
    void constDelete() {
        checkConst("class Fred {\n"
                   "    int *a;\n"
                   "    void clean() { delete a; }\n"
                   "};");
        ASSERT_EQUALS("", errout.str());
    }

    // A function that returns unknown types can't be const (#1579)
    void constLPVOID() {
        checkConst("class Fred {\n"
                   "    UNKNOWN a() { return 0; };\n"
                   "};");
        TODO_ASSERT_EQUALS("[test.cpp:2]: (performance, inconclusive) Technically the member function 'Fred::a' can be static.\n", "", errout.str());

        // #1579 - HDC
        checkConst("class Fred {\n"
                   "    foo bar;\n"
                   "    UNKNOWN a() { return b; };\n"
                   "};");
        ASSERT_EQUALS("", errout.str());
    }

    // a function that calls const functions can be const
    void constFunc() {
        checkConst("class Fred {\n"
                   "    void f() const { };\n"
                   "    void a() { f(); };\n"
                   "};");
        ASSERT_EQUALS("[test.cpp:2]: (performance, inconclusive) Technically the member function 'Fred::f' can be static (but you may consider moving to unnamed namespace).\n"
                      "[test.cpp:3]: (style, inconclusive) Technically the member function 'Fred::a' can be const.\n", errout.str());

        // ticket #1593
        checkConst("class A\n"
                   "{\n"
                   "   std::vector<int> m_v;\n"
                   "public:\n"
                   "   A(){}\n"
                   "   unsigned int GetVecSize()  {return m_v.size();}\n"
                   "};");
        ASSERT_EQUALS("[test.cpp:6]: (style, inconclusive) Technically the member function 'A::GetVecSize' can be const.\n", errout.str());

        checkConst("class A\n"
                   "{\n"
                   "   std::vector<int> m_v;\n"
                   "public:\n"
                   "   A(){}\n"
                   "   bool GetVecEmpty()  {return m_v.empty();}\n"
                   "};");
        ASSERT_EQUALS("[test.cpp:6]: (style, inconclusive) Technically the member function 'A::GetVecEmpty' can be const.\n", errout.str());
    }

    void constVirtualFunc() {
        // base class has no virtual function
        checkConst("class A { };\n"
                   "class B : public A {\n"
                   "   int b;\n"
                   "public:\n"
                   "   B() : b(0) { }\n"
                   "   int func() { return b; }\n"
                   "};");
        ASSERT_EQUALS("[test.cpp:6]: (style, inconclusive) Technically the member function 'B::func' can be const.\n", errout.str());

        checkConst("class A { };\n"
                   "class B : public A {\n"
                   "   int b;\n"
                   "public:\n"
                   "   B() : b(0) { }\n"
                   "   int func();\n"
                   "};\n"
                   "int B::func() { return b; }");
        ASSERT_EQUALS("[test.cpp:8] -> [test.cpp:6]: (style, inconclusive) Technically the member function 'B::func' can be const.\n", errout.str());

        // base class has no virtual function
        checkConst("class A {\n"
                   "public:\n"
                   "    int func();\n"
                   "};\n"
                   "class B : public A {\n"
                   "    int b;\n"
                   "public:\n"
                   "    B() : b(0) { }\n"
                   "    int func() { return b; }\n"
                   "};");
        ASSERT_EQUALS("[test.cpp:9]: (style, inconclusive) Technically the member function 'B::func' can be const.\n", errout.str());

        checkConst("class A {\n"
                   "public:\n"
                   "    int func();\n"
                   "};\n"
                   "class B : public A {\n"
                   "    int b;\n"
                   "public:\n"
                   "    B() : b(0) { }\n"
                   "    int func();\n"
                   "};\n"
                   "int B::func() { return b; }");
        ASSERT_EQUALS("[test.cpp:11] -> [test.cpp:9]: (style, inconclusive) Technically the member function 'B::func' can be const.\n", errout.str());

        // base class has virtual function
        checkConst("class A {\n"
                   "public:\n"
                   "    virtual int func();\n"
                   "};\n"
                   "class B : public A {\n"
                   "    int b;\n"
                   "public:\n"
                   "    B() : b(0) { }\n"
                   "    int func() { return b; }\n"
                   "};");
        ASSERT_EQUALS("", errout.str());

        checkConst("class A {\n"
                   "public:\n"
                   "    virtual int func();\n"
                   "};\n"
                   "class B : public A {\n"
                   "    int b;\n"
                   "public:\n"
                   "    B() : b(0) { }\n"
                   "    int func();\n"
                   "};\n"
                   "int B::func() { return b; }");
        ASSERT_EQUALS("", errout.str());

        checkConst("class A {\n"
                   "public:\n"
                   "    virtual int func() = 0;\n"
                   "};\n"
                   "class B : public A {\n"
                   "    int b;\n"
                   "public:\n"
                   "    B() : b(0) { }\n"
                   "    int func();\n"
                   "};\n"
                   "int B::func() { return b; }");
        ASSERT_EQUALS("", errout.str());

        // base class has no virtual function
        checkConst("class A {\n"
                   "    int a;\n"
                   "public:\n"
                   "    A() : a(0) { }\n"
                   "    int func() { return a; }\n"
                   "};\n"
                   "class B : public A {\n"
                   "    int b;\n"
                   "public:\n"
                   "    B() : b(0) { }\n"
                   "    int func() { return b; }\n"
                   "};\n"
                   "class C : public B {\n"
                   "    int c;\n"
                   "public:\n"
                   "    C() : c(0) { }\n"
                   "    int func() { return c; }\n"
                   "};");
        ASSERT_EQUALS("[test.cpp:5]: (style, inconclusive) Technically the member function 'A::func' can be const.\n"
                      "[test.cpp:11]: (style, inconclusive) Technically the member function 'B::func' can be const.\n"
                      "[test.cpp:17]: (style, inconclusive) Technically the member function 'C::func' can be const.\n", errout.str());

        checkConst("class A {\n"
                   "    int a;\n"
                   "public:\n"
                   "    A() : a(0) { }\n"
                   "    int func();\n"
                   "};\n"
                   "int A::func() { return a; }\n"
                   "class B : public A {\n"
                   "    int b;\n"
                   "public:\n"
                   "    B() : b(0) { }\n"
                   "    int func();\n"
                   "};\n"
                   "int B::func() { return b; }\n"
                   "class C : public B {\n"
                   "    int c;\n"
                   "public:\n"
                   "    C() : c(0) { }\n"
                   "    int func();\n"
                   "};\n"
                   "int C::func() { return c; }");
        ASSERT_EQUALS("[test.cpp:7] -> [test.cpp:5]: (style, inconclusive) Technically the member function 'A::func' can be const.\n"
                      "[test.cpp:14] -> [test.cpp:12]: (style, inconclusive) Technically the member function 'B::func' can be const.\n"
                      "[test.cpp:21] -> [test.cpp:19]: (style, inconclusive) Technically the member function 'C::func' can be const.\n", errout.str());

        // base class has virtual function
        checkConst("class A {\n"
                   "    int a;\n"
                   "public:\n"
                   "    A() : a(0) { }\n"
                   "    virtual int func() { return a; }\n"
                   "};\n"
                   "class B : public A {\n"
                   "    int b;\n"
                   "public:\n"
                   "    B() : b(0) { }\n"
                   "    int func() { return b; }\n"
                   "};\n"
                   "class C : public B {\n"
                   "    int c;\n"
                   "public:\n"
                   "    C() : c(0) { }\n"
                   "    int func() { return c; }\n"
                   "};");
        ASSERT_EQUALS("", errout.str());

        checkConst("class A {\n"
                   "    int a;\n"
                   "public:\n"
                   "    A() : a(0) { }\n"
                   "    virtual int func();\n"
                   "};\n"
                   "int A::func() { return a; }\n"
                   "class B : public A {\n"
                   "    int b;\n"
                   "public:\n"
                   "    B() : b(0) { }\n"
                   "    int func();\n"
                   "};\n"
                   "int B::func() { return b; }\n"
                   "class C : public B {\n"
                   "    int c;\n"
                   "public:\n"
                   "    C() : c(0) { }\n"
                   "    int func();\n"
                   "};\n"
                   "int C::func() { return c; }");
        ASSERT_EQUALS("", errout.str());

        // ticket #1311
        checkConst("class X {\n"
                   "    int x;\n"
                   "public:\n"
                   "    X(int x) : x(x) { }\n"
                   "    int getX() { return x; }\n"
                   "};\n"
                   "class Y : public X {\n"
                   "    int y;\n"
                   "public:\n"
                   "    Y(int x, int y) : X(x), y(y) { }\n"
                   "    int getY() { return y; }\n"
                   "};\n"
                   "class Z : public Y {\n"
                   "    int z;\n"
                   "public:\n"
                   "    Z(int x, int y, int z) : Y(x, y), z(z) { }\n"
                   "    int getZ() { return z; }\n"
                   "};");
        ASSERT_EQUALS("[test.cpp:5]: (style, inconclusive) Technically the member function 'X::getX' can be const.\n"
                      "[test.cpp:11]: (style, inconclusive) Technically the member function 'Y::getY' can be const.\n"
                      "[test.cpp:17]: (style, inconclusive) Technically the member function 'Z::getZ' can be const.\n", errout.str());

        checkConst("class X {\n"
                   "    int x;\n"
                   "public:\n"
                   "    X(int x) : x(x) { }\n"
                   "    int getX();\n"
                   "};\n"
                   "int X::getX() { return x; }\n"
                   "class Y : public X {\n"
                   "    int y;\n"
                   "public:\n"
                   "    Y(int x, int y) : X(x), y(y) { }\n"
                   "    int getY();\n"
                   "};\n"
                   "int Y::getY() { return y; }\n"
                   "class Z : public Y {\n"
                   "    int z;\n"
                   "public:\n"
                   "    Z(int x, int y, int z) : Y(x, y), z(z) { }\n"
                   "    int getZ();\n"
                   "};\n"
                   "int Z::getZ() { return z; }");
        ASSERT_EQUALS("[test.cpp:7] -> [test.cpp:5]: (style, inconclusive) Technically the member function 'X::getX' can be const.\n"
                      "[test.cpp:14] -> [test.cpp:12]: (style, inconclusive) Technically the member function 'Y::getY' can be const.\n"
                      "[test.cpp:21] -> [test.cpp:19]: (style, inconclusive) Technically the member function 'Z::getZ' can be const.\n", errout.str());
    }

    void constIfCfg() {
        const char code[] = "struct foo {\n"
                            "    int i;\n"
                            "    void f() {\n"
                            //"#ifdef ABC\n"
                            //"        i = 4;\n"
                            //"endif\n"
                            "    }\n"
                            "};";

        checkConst(code, &settings0, true);
        ASSERT_EQUALS("[test.cpp:3]: (performance, inconclusive) Technically the member function 'foo::f' can be static (but you may consider moving to unnamed namespace).\n", errout.str());

        checkConst(code, &settings0, false); // TODO: Set inconclusive to true (preprocess it)
        ASSERT_EQUALS("", errout.str());
    }

    void constFriend() { // ticket #1921
        const char code[] = "class foo {\n"
                            "    friend void f() { }\n"
                            "};";
        checkConst(code);
        ASSERT_EQUALS("", errout.str());
    }

    void constUnion() { // ticket #2111
        checkConst("class foo {\n"
                   "public:\n"
                   "    union {\n"
                   "        int i;\n"
                   "        float f;\n"
                   "    } d;\n"
                   "    void setf(float x) {\n"
                   "        d.f = x;\n"
                   "    }\n"
                   "};");
        ASSERT_EQUALS("", errout.str());
    }

    void constArrayOperator() {
        checkConst("struct foo {\n"
                   "    int x;\n"
                   "    int y[5][724];\n"
                   "    T a() {\n"
                   "        return y[x++][6];\n"
                   "    }\n"
                   "    T b() {\n"
                   "        return y[1][++x];\n"
                   "    }\n"
                   "    T c() {\n"
                   "        return y[1][6];\n"
                   "    }\n"
                   "};");
        ASSERT_EQUALS("[test.cpp:10]: (style, inconclusive) Technically the member function 'foo::c' can be const.\n", errout.str());
    }

    void constRangeBasedFor() { // #5514
        checkConst("class Fred {\n"
                   "    int array[256];\n"
                   "public:\n"
                   "    void f1() {\n"
                   "        for (auto & e : array)\n"
                   "            foo(e);\n"
                   "    }\n"
                   "    void f2() {\n"
                   "        for (const auto & e : array)\n"
                   "            foo(e);\n"
                   "    }\n"
                   "    void f3() {\n"
                   "        for (decltype(auto) e : array)\n"
                   "            foo(e);\n"
                   "    }\n"
                   "};");
        ASSERT_EQUALS("[test.cpp:8]: (style, inconclusive) Technically the member function 'Fred::f2' can be const.\n", errout.str());
    }

    void const_shared_ptr() { // #8674
        checkConst("class Fred {\n"
                   "public:\n"
                   "    std::shared_ptr<Data> getData();\n"
                   "private:\n"
                   "     std::shared_ptr<Data> data;\n"
                   "};\n"
                   "\n"
                   "std::shared_ptr<Data> Fred::getData() { return data; }");
        ASSERT_EQUALS("", errout.str());
    }

    void constPtrToConstPtr() {
        checkConst("class Fred {\n"
                   "public:\n"
                   "    const char *const *data;\n"
                   "    const char *const *getData() { return data; }\n}");
        ASSERT_EQUALS("[test.cpp:4]: (style, inconclusive) Technically the member function 'Fred::getData' can be const.\n", errout.str());
    }

    void constTrailingReturnType() { // #9814
        checkConst("struct A {\n"
                   "    int x = 1;\n"
                   "    auto get() -> int & { return x; }\n"
                   "};");
        ASSERT_EQUALS("", errout.str());
    }

    void staticArrayPtrOverload() {
        checkConst("struct S {\n"
                   "    template<size_t N>\n"
                   "    void f(const std::array<std::string_view, N>& sv);\n"
                   "    template<long N>\n"
                   "    void f(const char* const (&StrArr)[N]);\n"
                   "};\n"
                   "template<size_t N>\n"
                   "void S::f(const std::array<std::string_view, N>& sv) {\n"
                   "    const char* ptrs[N]{};\n"
                   "    return f(ptrs);\n"
                   "}\n"
                   "template void S::f(const std::array<std::string_view, 3>& sv);\n");
        ASSERT_EQUALS("", errout.str());
    }

    void qualifiedNameMember() { // #10872
        Settings s;
        s.severity.enable(Severity::style);
        s.debugwarnings = true;
        LOAD_LIB_2(s.library, "std.cfg");
        checkConst("struct data {};\n"
                   "    struct S {\n"
                   "    std::vector<data> std;\n"
                   "    void f();\n"
                   "};\n"
                   "void S::f() {\n"
                   "    std::vector<data>::const_iterator end = std.end();\n"
                   "}\n", &s);
        ASSERT_EQUALS("[test.cpp:6] -> [test.cpp:4]: (style, inconclusive) Technically the member function 'S::f' can be const.\n", errout.str());
    }

#define checkInitializerListOrder(code) checkInitializerListOrder_(code, __FILE__, __LINE__)
    void checkInitializerListOrder_(const char code[], const char* file, int line) {
        // Clear the error log
        errout.str("");

        // Check..
        settings0.certainty.setEnabled(Certainty::inconclusive, true);

        Preprocessor preprocessor(settings0, settings0.nomsg, nullptr);

        // Tokenize..
        Tokenizer tokenizer(&settings0, this, &preprocessor);
        std::istringstream istr(code);
        ASSERT_LOC(tokenizer.tokenize(istr, "test.cpp"), file, line);

        CheckClass checkClass(&tokenizer, &settings0, this);
        checkClass.initializerListOrder();
    }

    void initializerListOrder() {
        checkInitializerListOrder("class Fred {\n"
                                  "    int a, b, c;\n"
                                  "public:\n"
                                  "    Fred() : c(0), b(0), a(0) { }\n"
                                  "};");
        ASSERT_EQUALS("[test.cpp:4] -> [test.cpp:2]: (style, inconclusive) Member variable 'Fred::b' is in the wrong place in the initializer list.\n"
                      "[test.cpp:4] -> [test.cpp:2]: (style, inconclusive) Member variable 'Fred::a' is in the wrong place in the initializer list.\n", errout.str());

        checkInitializerListOrder("class Fred {\n"
                                  "    int a, b, c;\n"
                                  "public:\n"
                                  "    Fred() : c{0}, b{0}, a{0} { }\n"
                                  "};");
        ASSERT_EQUALS("[test.cpp:4] -> [test.cpp:2]: (style, inconclusive) Member variable 'Fred::b' is in the wrong place in the initializer list.\n"
                      "[test.cpp:4] -> [test.cpp:2]: (style, inconclusive) Member variable 'Fred::a' is in the wrong place in the initializer list.\n", errout.str());
    }

#define checkInitializationListUsage(code) checkInitializationListUsage_(code, __FILE__, __LINE__)
    void checkInitializationListUsage_(const char code[], const char* file, int line) {
        // Clear the error log
        errout.str("");

        // Check..
        Settings settings;
        settings.severity.enable(Severity::performance);

        Preprocessor preprocessor(settings, settings.nomsg, nullptr);

        // Tokenize..
        Tokenizer tokenizer(&settings, this, &preprocessor);
        std::istringstream istr(code);
        ASSERT_LOC(tokenizer.tokenize(istr, "test.cpp"), file, line);

        CheckClass checkClass(&tokenizer, &settings, this);
        checkClass.initializationListUsage();
    }

    void initializerListUsage() {
        checkInitializationListUsage("enum Enum { C = 0 };\n"
                                     "class Fred {\n"
                                     "    int a;\n"  // No message for builtin types: No performance gain
                                     "    int* b;\n" // No message for pointers: No performance gain
                                     "    Enum c;\n" // No message for enums: No performance gain
                                     "    Fred() { a = 0; b = 0; c = C; }\n"
                                     "};");
        ASSERT_EQUALS("", errout.str());

        checkInitializationListUsage("class Fred {\n"
                                     "    std::string s;\n"
                                     "    Fred() { a = 0; s = \"foo\"; }\n"
                                     "};");
        ASSERT_EQUALS("[test.cpp:3]: (performance) Variable 's' is assigned in constructor body. Consider performing initialization in initialization list.\n", errout.str());

        checkInitializationListUsage("class Fred {\n"
                                     "    std::string& s;\n" // Message is invalid for references, since their initialization in initializer list is required anyway and behaves different from assignment (#5004)
                                     "    Fred(const std::string& s_) : s(s_) { s = \"foo\"; }\n"
                                     "};");
        ASSERT_EQUALS("", errout.str());

        checkInitializationListUsage("class Fred {\n"
                                     "    std::vector<int> v;\n"
                                     "    Fred() { v = unknown; }\n"
                                     "};");
        ASSERT_EQUALS("[test.cpp:3]: (performance) Variable 'v' is assigned in constructor body. Consider performing initialization in initialization list.\n", errout.str());

        checkInitializationListUsage("class C { std::string s; };\n"
                                     "class Fred {\n"
                                     "    C c;\n"
                                     "    Fred() { c = unknown; }\n"
                                     "};");
        ASSERT_EQUALS("[test.cpp:4]: (performance) Variable 'c' is assigned in constructor body. Consider performing initialization in initialization list.\n", errout.str());

        checkInitializationListUsage("class C;\n"
                                     "class Fred {\n"
                                     "    C c;\n"
                                     "    Fred() { c = unknown; }\n"
                                     "};");
        ASSERT_EQUALS("[test.cpp:4]: (performance) Variable 'c' is assigned in constructor body. Consider performing initialization in initialization list.\n", errout.str());

        checkInitializationListUsage("class C;\n"
                                     "class Fred {\n"
                                     "    C c;\n"
                                     "    Fred(Fred const & other) { c = other.c; }\n"
                                     "};");
        ASSERT_EQUALS("[test.cpp:4]: (performance) Variable 'c' is assigned in constructor body. Consider performing initialization in initialization list.\n", errout.str());

        checkInitializationListUsage("class C;\n"
                                     "class Fred {\n"
                                     "    C c;\n"
                                     "    Fred(Fred && other) { c = other.c; }\n"
                                     "};");
        ASSERT_EQUALS("[test.cpp:4]: (performance) Variable 'c' is assigned in constructor body. Consider performing initialization in initialization list.\n", errout.str());

        checkInitializationListUsage("class C;\n"
                                     "class Fred {\n"
                                     "    C a;\n"
                                     "    Fred() { initB(); a = b; }\n"
                                     "};");
        ASSERT_EQUALS("", errout.str());

        checkInitializationListUsage("class C;\n"
                                     "class Fred {\n"
                                     "    C a;\n"
                                     "    Fred() : a(0) { if(b) a = 0; }\n"
                                     "};");
        ASSERT_EQUALS("", errout.str());

        checkInitializationListUsage("class C;\n"
                                     "class Fred {\n"
                                     "    C a[5];\n"
                                     "    Fred() { for(int i = 0; i < 5; i++) a[i] = 0; }\n"
                                     "};");
        ASSERT_EQUALS("", errout.str());

        checkInitializationListUsage("class C;\n"
                                     "class Fred {\n"
                                     "    C a; int b;\n"
                                     "    Fred() : b(5) { a = b; }\n" // Don't issue a message here: You actually could move it to the initialization list, but it would cause problems if you change the order of the variable declarations.
                                     "};");
        ASSERT_EQUALS("", errout.str());

        checkInitializationListUsage("class C;\n"
                                     "class Fred {\n"
                                     "    C a;\n"
                                     "    Fred() { try { a = new int; } catch(...) {} }\n"
                                     "};");
        ASSERT_EQUALS("", errout.str());

        checkInitializationListUsage("class Fred {\n"
                                     "    std::string s;\n"
                                     "    Fred() { s = toString((size_t)this); }\n"
                                     "};");
        ASSERT_EQUALS("", errout.str());

        checkInitializationListUsage("class Fred {\n"
                                     "    std::string a;\n"
                                     "    std::string foo();\n"
                                     "    Fred() { a = foo(); }\n"
                                     "};");
        ASSERT_EQUALS("", errout.str());

        checkInitializationListUsage("class Fred {\n"
                                     "    std::string a;\n"
                                     "    Fred() { a = foo(); }\n"
                                     "};");
        ASSERT_EQUALS("[test.cpp:3]: (performance) Variable 'a' is assigned in constructor body. Consider performing initialization in initialization list.\n", errout.str());

        checkInitializationListUsage("class Fred {\n" // #4332
                                     "    static std::string s;\n"
                                     "    Fred() { s = \"foo\"; }\n"
                                     "};");
        ASSERT_EQUALS("", errout.str());

        checkInitializationListUsage("class Fred {\n" // #5640
                                     "    std::string s;\n"
                                     "    Fred() {\n"
                                     "        char str[2];\n"
                                     "        str[0] = c;\n"
                                     "        str[1] = 0;\n"
                                     "        s = str;\n"
                                     "    }\n"
                                     "};");
        ASSERT_EQUALS("", errout.str());

        checkInitializationListUsage("class B {\n" // #5640
                                     "    std::shared_ptr<A> _d;\n"
                                     "    B(const B& other) : _d(std::make_shared<A>()) {\n"
                                     "        *_d = *other._d;\n"
                                     "    }\n"
                                     "};");
        ASSERT_EQUALS("", errout.str());

        checkInitializationListUsage("class Bar {\n" // #8466
                                     "public:\n"
                                     "    explicit Bar(const Bar &bar) : Bar{bar.s} {}\n"
                                     "    explicit Bar(const char s) : s{s} {}\n"
                                     "private:\n"
                                     "    char s;\n"
                                     "};");
        ASSERT_EQUALS("", errout.str());

        checkInitializationListUsage("unsigned bar(std::string);\n" // #8291
                                     "class Foo {\n"
                                     "public:\n"
                                     "    int a_, b_;\n"
                                     "    Foo(int a, int b) : a_(a), b_(b) {}\n"
                                     "    Foo(int a, const std::string& b) : Foo(a, bar(b)) {}\n"
                                     "};");
        ASSERT_EQUALS("", errout.str());

        checkInitializationListUsage("class Fred {\n" // #8111
                                     "    std::string a;\n"
                                     "    Fred() {\n"
                                     "        std::ostringstream ostr;\n"
                                     "        ostr << x;\n"
                                     "        a = ostr.str();\n"
                                     "    }\n"
                                     "};");
        ASSERT_EQUALS("", errout.str());

        // bailout: multi line lambda in rhs => do not warn
        checkInitializationListUsage("class Fred {\n"
                                     "    std::function f;\n"
                                     "    Fred() {\n"
                                     "        f = [](){\n"
                                     "            return 1;\n"
                                     "        };\n"
                                     "    }\n"
                                     "};");
        ASSERT_EQUALS("", errout.str());

        // don't warn if some other instance's members are assigned to
        checkInitializationListUsage("class C {\n"
                                     "public:\n"
                                     "    C(C& c) : m_i(c.m_i) { c.m_i = (Foo)-1; }\n"
                                     "private:\n"
                                     "    Foo m_i;\n"
                                     "};");
        ASSERT_EQUALS("", errout.str());

        checkInitializationListUsage("class A {\n" // #9821 - delegate constructor
                                     "public:\n"
                                     "    A() : st{} {}\n"
                                     "\n"
                                     "    explicit A(const std::string &input): A() {\n"
                                     "        st = input;\n"
                                     "    }\n"
                                     "\n"
                                     "private:\n"
                                     "    std::string st;\n"
                                     "};");
        ASSERT_EQUALS("", errout.str());
    }


#define checkSelfInitialization(code) checkSelfInitialization_(code, __FILE__, __LINE__)
    void checkSelfInitialization_(const char code[], const char* file, int line) {
        // Clear the error log
        errout.str("");

        Preprocessor preprocessor(settings0, settings0.nomsg, nullptr);

        // Tokenize..
        Tokenizer tokenizer(&settings0, this, &preprocessor);
        std::istringstream istr(code);
        ASSERT_LOC(tokenizer.tokenize(istr, "test.cpp"), file, line);

        CheckClass checkClass(&tokenizer, &settings0, this);
        (checkClass.checkSelfInitialization)();
    }

    void selfInitialization() {
        checkSelfInitialization("class Fred {\n"
                                "    int i;\n"
                                "    Fred() : i(i) {\n"
                                "    }\n"
                                "};");
        ASSERT_EQUALS("[test.cpp:3]: (error) Member variable 'i' is initialized by itself.\n", errout.str());

        checkSelfInitialization("class Fred {\n"
                                "    int i;\n"
                                "    Fred() : i{i} {\n"
                                "    }\n"
                                "};");
        ASSERT_EQUALS("[test.cpp:3]: (error) Member variable 'i' is initialized by itself.\n", errout.str());

        checkSelfInitialization("class Fred {\n"
                                "    int i;\n"
                                "    Fred();\n"
                                "};\n"
                                "Fred::Fred() : i(i) {\n"
                                "}");
        ASSERT_EQUALS("[test.cpp:5]: (error) Member variable 'i' is initialized by itself.\n", errout.str());

        checkSelfInitialization("class A {\n" // #10427
                                "public:\n"
                                "    explicit A(int x) : _x(static_cast<int>(_x)) {}\n"
                                "private:\n"
                                "    int _x;\n"
                                "};\n");
        ASSERT_EQUALS("[test.cpp:3]: (error) Member variable '_x' is initialized by itself.\n", errout.str());

        checkSelfInitialization("class A {\n"
                                "public:\n"
                                "    explicit A(int x) : _x((int)(_x)) {}\n"
                                "private:\n"
                                "    int _x;\n"
                                "};\n");
        ASSERT_EQUALS("[test.cpp:3]: (error) Member variable '_x' is initialized by itself.\n", errout.str());

        checkSelfInitialization("class Fred {\n"
                                "    std::string s;\n"
                                "    Fred() : s(s) {\n"
                                "    }\n"
                                "};");
        ASSERT_EQUALS("[test.cpp:3]: (error) Member variable 's' is initialized by itself.\n", errout.str());

        checkSelfInitialization("class Fred {\n"
                                "    int x;\n"
                                "    Fred(int x);\n"
                                "};\n"
                                "Fred::Fred(int x) : x(x) { }");
        ASSERT_EQUALS("", errout.str());

        checkSelfInitialization("class Fred {\n"
                                "    int x;\n"
                                "    Fred(int x);\n"
                                "};\n"
                                "Fred::Fred(int x) : x{x} { }");
        ASSERT_EQUALS("", errout.str());

        checkSelfInitialization("class Fred {\n"
                                "    std::string s;\n"
                                "    Fred(const std::string& s) : s(s) {\n"
                                "    }\n"
                                "};");
        ASSERT_EQUALS("", errout.str());

        checkSelfInitialization("class Fred {\n"
                                "    std::string s;\n"
                                "    Fred(const std::string& s) : s{s} {\n"
                                "    }\n"
                                "};");
        ASSERT_EQUALS("", errout.str());

        checkSelfInitialization("struct Foo : Bar {\n"
                                "    int i;\n"
                                "    Foo(int i)\n"
                                "        : Bar(\"\"), i(i) {}\n"
                                "};");
        ASSERT_EQUALS("", errout.str());

        checkSelfInitialization("struct Foo : std::Bar {\n" // #6073
                                "    int i;\n"
                                "    Foo(int i)\n"
                                "        : std::Bar(\"\"), i(i) {}\n"
                                "};");
        ASSERT_EQUALS("", errout.str());

        checkSelfInitialization("struct Foo : std::Bar {\n" // #6073
                                "    int i;\n"
                                "    Foo(int i)\n"
                                "        : std::Bar(\"\"), i{i} {}\n"
                                "};");
        ASSERT_EQUALS("", errout.str());
    }


#define checkVirtualFunctionCall(...) checkVirtualFunctionCall_(__FILE__, __LINE__, __VA_ARGS__)
    void checkVirtualFunctionCall_(const char* file, int line, const char code[], bool inconclusive = true) {
        // Clear the error log
        errout.str("");

        // Check..
        Settings settings;
        settings.severity.enable(Severity::warning);
        settings.certainty.setEnabled(Certainty::inconclusive, inconclusive);

        Preprocessor preprocessor(settings, settings.nomsg, nullptr);

        // Tokenize..
        Tokenizer tokenizer(&settings, this, &preprocessor);
        std::istringstream istr(code);
        ASSERT_LOC(tokenizer.tokenize(istr, "test.cpp"), file, line);

        CheckClass checkClass(&tokenizer, &settings, this);
        checkClass.checkVirtualFunctionCallInConstructor();
    }

    void virtualFunctionCallInConstructor() {
        checkVirtualFunctionCall("class A\n"
                                 "{\n"
                                 "    virtual int f() { return 1; }\n"
                                 "    A();\n"
                                 "};\n"
                                 "A::A()\n"
                                 "{f();}");
        ASSERT_EQUALS("[test.cpp:7] -> [test.cpp:3]: (style) Virtual function 'f' is called from constructor 'A()' at line 7. Dynamic binding is not used.\n", errout.str());

        checkVirtualFunctionCall("class A {\n"
                                 "    virtual int f();\n"
                                 "    A() {f();}\n"
                                 "};\n"
                                 "int A::f() { return 1; }");
        ASSERT_EQUALS("[test.cpp:3] -> [test.cpp:2]: (style) Virtual function 'f' is called from constructor 'A()' at line 3. Dynamic binding is not used.\n", errout.str());

        checkVirtualFunctionCall("class A : B {\n"
                                 "    int f() override;\n"
                                 "    A() {f();}\n"
                                 "};\n"
                                 "int A::f() { return 1; }");
        ASSERT_EQUALS("[test.cpp:3] -> [test.cpp:2]: (style) Virtual function 'f' is called from constructor 'A()' at line 3. Dynamic binding is not used.\n", errout.str());

        checkVirtualFunctionCall("class B {\n"
                                 "    virtual int f() = 0;\n"
                                 "};\n"
                                 "class A : B {\n"
                                 "    int f();\n" // <- not explicitly virtual
                                 "    A() {f();}\n"
                                 "};\n"
                                 "int A::f() { return 1; }");
        ASSERT_EQUALS("", errout.str());

        checkVirtualFunctionCall("class A\n"
                                 "{\n"
                                 "    A() { A::f(); }\n"
                                 "    virtual void f() {}\n"
                                 "};");
        ASSERT_EQUALS("", errout.str());

        checkVirtualFunctionCall("class A : B {\n"
                                 "    int f() final { return 1; }\n"
                                 "    A() { f(); }\n"
                                 "};\n");
        ASSERT_EQUALS("", errout.str());

        checkVirtualFunctionCall("class B {\n"
                                 "public:"
                                 "    virtual void f() {}\n"
                                 "};\n"
                                 "class A : B {\n"
                                 "public:"
                                 "    void f() override final {}\n"
                                 "    A() { f(); }\n"
                                 "};\n");
        ASSERT_EQUALS("", errout.str());

        checkVirtualFunctionCall("class Base {\n"
                                 "public:\n"
                                 "    virtual void Copy(const Base& Src) = 0;\n"
                                 "};\n"
                                 "class Derived : public Base {\n"
                                 "public:\n"
                                 "    Derived() : i(0) {}\n"
                                 "    Derived(const Derived& Src);\n"
                                 "    void Copy(const Base& Src) override;\n"
                                 "    int i;\n"
                                 "};\n"
                                 "Derived::Derived(const Derived& Src) {\n"
                                 "    Copy(Src);\n"
                                 "}\n"
                                 "void Derived::Copy(const Base& Src) {\n"
                                 "    auto d = dynamic_cast<const Derived&>(Src);\n"
                                 "    i = d.i;\n"
                                 "}\n");
        ASSERT_EQUALS("[test.cpp:13] -> [test.cpp:9]: (style) Virtual function 'Copy' is called from copy constructor 'Derived(const Derived&Src)' at line 13. Dynamic binding is not used.\n",
                      errout.str());

        checkVirtualFunctionCall("struct B {\n"
                                 "    B() { auto pf = &f; }\n"
                                 "    virtual void f() {}\n"
                                 "};\n");
        ASSERT_EQUALS("", errout.str());

        checkVirtualFunctionCall("struct B {\n"
                                 "    B() { auto pf = &B::f; }\n"
                                 "    virtual void f() {}\n"
                                 "};\n");
        ASSERT_EQUALS("", errout.str());

        checkVirtualFunctionCall("struct B {\n"
                                 "    B() { (f)(); }\n"
                                 "    virtual void f() {}\n"
                                 "};\n");
        ASSERT_EQUALS("[test.cpp:2] -> [test.cpp:3]: (style) Virtual function 'f' is called from constructor 'B()' at line 2. Dynamic binding is not used.\n", errout.str());

        checkVirtualFunctionCall("class S {\n" // don't crash
                                 "    ~S();\n"
                                 "public:\n"
                                 "    S();\n"
                                 "};\n"
                                 "S::S() {\n"
                                 "    typeid(S);\n"
                                 "}\n"
                                 "S::~S() = default;\n");
        ASSERT_EQUALS("", errout.str());

        checkVirtualFunctionCall("struct Base: { virtual void wibble() = 0; virtual ~Base() {} };\n" // #11167
                                 "struct D final : public Base {\n"
                                 "    void wibble() override;\n"
                                 "    D() {}\n"
                                 "    virtual ~D() { wibble(); }\n"
                                 "};\n");
        ASSERT_EQUALS("", errout.str());
    }

    void pureVirtualFunctionCall() {
        checkVirtualFunctionCall("class A\n"
                                 "{\n"
                                 "    virtual void pure()=0;\n"
                                 "    A();\n"
                                 "};\n"
                                 "A::A()\n"
                                 "{pure();}");
        ASSERT_EQUALS("[test.cpp:7] -> [test.cpp:3]: (warning) Call of pure virtual function 'pure' in constructor.\n", errout.str());

        checkVirtualFunctionCall("class A\n"
                                 "{\n"
                                 "    virtual int pure()=0;\n"
                                 "    A();\n"
                                 "    int m;\n"
                                 "};\n"
                                 "A::A():m(A::pure())\n"
                                 "{}");
        ASSERT_EQUALS("[test.cpp:7] -> [test.cpp:3]: (warning) Call of pure virtual function 'pure' in constructor.\n", errout.str());

        checkVirtualFunctionCall("namespace N {\n"
                                 "  class A\n"
                                 "  {\n"
                                 "      virtual int pure() = 0;\n"
                                 "      A();\n"
                                 "      int m;\n"
                                 "  };\n"
                                 "}\n"
                                 "N::A::A() : m(N::A::pure()) {}\n");
        ASSERT_EQUALS("[test.cpp:9] -> [test.cpp:4]: (warning) Call of pure virtual function 'pure' in constructor.\n", errout.str());

        checkVirtualFunctionCall("class A\n"
                                 " {\n"
                                 "    virtual void pure()=0;\n"
                                 "    virtual ~A();\n"
                                 "    int m;\n"
                                 "};\n"
                                 "A::~A()\n"
                                 "{pure();}");
        ASSERT_EQUALS("[test.cpp:8] -> [test.cpp:3]: (warning) Call of pure virtual function 'pure' in destructor.\n", errout.str());

        checkVirtualFunctionCall("class A\n"
                                 " {\n"
                                 "    virtual void pure()=0;\n"
                                 "    void nonpure()\n"
                                 "    {pure();}\n"
                                 "    A();\n"
                                 "};\n"
                                 "A::A()\n"
                                 "{nonpure();}");
        ASSERT_EQUALS("[test.cpp:9] -> [test.cpp:5] -> [test.cpp:3]: (warning) Call of pure virtual function 'pure' in constructor.\n", errout.str());

        checkVirtualFunctionCall("class A\n"
                                 " {\n"
                                 "    virtual int pure()=0;\n"
                                 "    int nonpure()\n"
                                 "    {return pure();}\n"
                                 "    A();\n"
                                 "    int m;\n"
                                 "};\n"
                                 "A::A():m(nonpure())\n"
                                 "{}");
        TODO_ASSERT_EQUALS("[test.cpp:9] -> [test.cpp:5] -> [test.cpp:3]: (warning) Call of pure virtual function 'pure' in constructor.\n", "", errout.str());

        checkVirtualFunctionCall("class A\n"
                                 " {\n"
                                 "    virtual void pure()=0;\n"
                                 "    void nonpure()\n"
                                 "    {pure();}\n"
                                 "    virtual ~A();\n"
                                 "    int m;\n"
                                 "};\n"
                                 "A::~A()\n"
                                 "{nonpure();}");
        ASSERT_EQUALS("[test.cpp:10] -> [test.cpp:5] -> [test.cpp:3]: (warning) Call of pure virtual function 'pure' in destructor.\n", errout.str());

        checkVirtualFunctionCall("class A\n"
                                 "{\n"
                                 "    virtual void pure()=0;\n"
                                 "    A(bool b);\n"
                                 "};\n"
                                 "A::A(bool b)\n"
                                 "{if (b) pure();}");
        ASSERT_EQUALS("[test.cpp:7] -> [test.cpp:3]: (warning) Call of pure virtual function 'pure' in constructor.\n", errout.str());

        checkVirtualFunctionCall("class A\n"
                                 "{\n"
                                 "    virtual void pure()=0;\n"
                                 "    virtual ~A();\n"
                                 "    int m;\n"
                                 "};\n"
                                 "A::~A()\n"
                                 "{if (b) pure();}");
        ASSERT_EQUALS("[test.cpp:8] -> [test.cpp:3]: (warning) Call of pure virtual function 'pure' in destructor.\n", errout.str());

        // #5831
        checkVirtualFunctionCall("class abc {\n"
                                 "public:\n"
                                 "  virtual ~abc() throw() {}\n"
                                 "  virtual void def(void* g) throw () = 0;\n"
                                 "};");
        ASSERT_EQUALS("", errout.str());

        // #4992
        checkVirtualFunctionCall("class CMyClass {\n"
                                 "    std::function< void(void) > m_callback;\n"
                                 "public:\n"
                                 "    CMyClass() {\n"
                                 "        m_callback = [this]() { return VirtualMethod(); };\n"
                                 "    }\n"
                                 "    virtual void VirtualMethod() = 0;\n"
                                 "};");
        ASSERT_EQUALS("", errout.str());

        // #10559
        checkVirtualFunctionCall("struct S {\n"
                                 "    S(const int x) : m(std::bind(&S::f, this, x, 42)) {}\n"
                                 "    virtual int f(const int x, const int y) = 0;\n"
                                 "    std::function<int()> m;\n"
                                 "};\n");
        ASSERT_EQUALS("", errout.str());
    }

    void pureVirtualFunctionCallOtherClass() {
        checkVirtualFunctionCall("class A\n"
                                 "{\n"
                                 "    virtual void pure()=0;\n"
                                 "    A(const A & a);\n"
                                 "};\n"
                                 "A::A(const A & a)\n"
                                 "{a.pure();}");
        ASSERT_EQUALS("", errout.str());

        checkVirtualFunctionCall("class A\n"
                                 "{\n"
                                 "    virtual void pure()=0;\n"
                                 "    A();\n"
                                 "};\n"
                                 "class B\n"
                                 "{\n"
                                 "    virtual void pure()=0;\n"
                                 "};\n"
                                 "A::A()\n"
                                 "{B b; b.pure();}");
        ASSERT_EQUALS("", errout.str());
    }

    void pureVirtualFunctionCallWithBody() {
        checkVirtualFunctionCall("class A\n"
                                 "{\n"
                                 "    virtual void pureWithBody()=0;\n"
                                 "    A();\n"
                                 "};\n"
                                 "A::A()\n"
                                 "{pureWithBody();}\n"
                                 "void A::pureWithBody()\n"
                                 "{}");
        ASSERT_EQUALS("", errout.str());

        checkVirtualFunctionCall("class A\n"
                                 " {\n"
                                 "    virtual void pureWithBody()=0;\n"
                                 "    void nonpure()\n"
                                 "    {pureWithBody();}\n"
                                 "    A();\n"
                                 "};\n"
                                 "A::A()\n"
                                 "{nonpure();}\n"
                                 "void A::pureWithBody()\n"
                                 "{}");
        ASSERT_EQUALS("", errout.str());

    }

    void pureVirtualFunctionCallPrevented() {
        checkVirtualFunctionCall("class A\n"
                                 " {\n"
                                 "    virtual void pure()=0;\n"
                                 "    void nonpure(bool bCallPure)\n"
                                 "    { if (bCallPure) pure();}\n"
                                 "    A();\n"
                                 "};\n"
                                 "A::A()\n"
                                 "{nonpure(false);}");
        ASSERT_EQUALS("", errout.str());

        checkVirtualFunctionCall("class A\n"
                                 " {\n"
                                 "    virtual void pure()=0;\n"
                                 "    void nonpure(bool bCallPure)\n"
                                 "    { if (!bCallPure) ; else pure();}\n"
                                 "    A();\n"
                                 "};\n"
                                 "A::A()\n"
                                 "{nonpure(false);}");
        ASSERT_EQUALS("", errout.str());

        checkVirtualFunctionCall("class A\n"
                                 " {\n"
                                 "    virtual void pure()=0;\n"
                                 "    void nonpure(bool bCallPure)\n"
                                 "    {\n"
                                 "        switch (bCallPure) {\n"
                                 "        case true: pure(); break;\n"
                                 "        }\n"
                                 "    }\n"
                                 "    A();\n"
                                 "};\n"
                                 "A::A()\n"
                                 "{nonpure(false);}");
        ASSERT_EQUALS("", errout.str());
    }


#define checkOverride(code) checkOverride_(code, __FILE__, __LINE__)
    void checkOverride_(const char code[], const char* file, int line) {
        // Clear the error log
        errout.str("");
        Settings settings;
        settings.severity.enable(Severity::style);

        Preprocessor preprocessor(settings, settings.nomsg, nullptr);

        // Tokenize..
        Tokenizer tokenizer(&settings, this, &preprocessor);
        std::istringstream istr(code);
        ASSERT_LOC(tokenizer.tokenize(istr, "test.cpp"), file, line);

        // Check..
        CheckClass checkClass(&tokenizer, &settings, this);
        (checkClass.checkOverride)();
    }

    void override1() {
        checkOverride("class Base { virtual void f(); };\n"
                      "class Derived : Base { virtual void f(); };");
        ASSERT_EQUALS("[test.cpp:1] -> [test.cpp:2]: (style) The function 'f' overrides a function in a base class but is not marked with a 'override' specifier.\n", errout.str());

        checkOverride("class Base { virtual void f(); };\n"
                      "class Derived : Base { virtual void f() override; };");
        ASSERT_EQUALS("", errout.str());

        checkOverride("class Base { virtual void f(); };\n"
                      "class Derived : Base { virtual void f() final; };");
        ASSERT_EQUALS("", errout.str());

        checkOverride("class Base {\n"
                      "public:\n"
                      "    virtual auto foo( ) const -> size_t { return 1; }\n"
                      "    virtual auto bar( ) const -> size_t { return 1; }\n"
                      "};\n"
                      "class Derived : public Base {\n"
                      "public :\n"
                      "    auto foo( ) const -> size_t { return 0; }\n"
                      "    auto bar( ) const -> size_t override { return 0; }\n"
                      "};");
        ASSERT_EQUALS("[test.cpp:3] -> [test.cpp:8]: (style) The function 'foo' overrides a function in a base class but is not marked with a 'override' specifier.\n", errout.str());

        checkOverride("namespace Test {\n"
                      "    class C {\n"
                      "    public:\n"
                      "        virtual ~C();\n"
                      "    };\n"
                      "}\n"
                      "class C : Test::C {\n"
                      "public:\n"
                      "    ~C();\n"
                      "};");
        ASSERT_EQUALS("[test.cpp:4] -> [test.cpp:9]: (style) The destructor '~C' overrides a destructor in a base class but is not marked with a 'override' specifier.\n", errout.str());

        checkOverride("struct Base {\n"
                      "    virtual void foo();\n"
                      "};\n"
                      "\n"
                      "struct Derived: public Base {\n"
                      "   void foo() override;\n"
                      "   void foo(int);\n"
                      "};");
        ASSERT_EQUALS("", errout.str());

        checkOverride("struct B {\n" // #9092
                      "    virtual int f(int i) const = 0;\n"
                      "};\n"
                      "namespace N {\n"
                      "    struct D : B {\n"
                      "        virtual int f(int i) const;\n"
                      "    };\n"
                      "}\n");
        ASSERT_EQUALS("[test.cpp:2] -> [test.cpp:6]: (style) The function 'f' overrides a function in a base class but is not marked with a 'override' specifier.\n", errout.str());

        checkOverride("struct A {\n"
                      "    virtual void f(int);\n"
                      "};\n"
                      "struct D : A {\n"
                      "  void f(double);\n"
                      "};\n");
        ASSERT_EQUALS("", errout.str());

        checkOverride("struct A {\n"
                      "    virtual void f(int);\n"
                      "};\n"
                      "struct D : A {\n"
                      "  void f(int);\n"
                      "};\n");
        ASSERT_EQUALS("[test.cpp:2] -> [test.cpp:5]: (style) The function 'f' overrides a function in a base class but is not marked with a 'override' specifier.\n", errout.str());

        checkOverride("struct A {\n"
                      "    virtual void f(char, int);\n"
                      "};\n"
                      "struct D : A {\n"
                      "  void f(char, int);\n"
                      "};\n");
        ASSERT_EQUALS("[test.cpp:2] -> [test.cpp:5]: (style) The function 'f' overrides a function in a base class but is not marked with a 'override' specifier.\n", errout.str());

        checkOverride("struct A {\n"
                      "    virtual void f(char, int);\n"
                      "};\n"
                      "struct D : A {\n"
                      "  void f(char, double);\n"
                      "};\n");
        ASSERT_EQUALS("", errout.str());

        checkOverride("struct A {\n"
                      "    virtual void f(char, int);\n"
                      "};\n"
                      "struct D : A {\n"
                      "  void f(char c = '\\0', double);\n"
                      "};\n");
        ASSERT_EQUALS("", errout.str());

        checkOverride("struct A {\n"
                      "    virtual void f(char, int);\n"
                      "};\n"
                      "struct D : A {\n"
                      "  void f(char c = '\\0', int);\n"
                      "};\n");
        ASSERT_EQUALS("[test.cpp:2] -> [test.cpp:5]: (style) The function 'f' overrides a function in a base class but is not marked with a 'override' specifier.\n", errout.str());

        checkOverride("struct A {\n"
                      "    virtual void f(char c, std::vector<int>);\n"
                      "};\n"
                      "struct D : A {\n"
                      "  void f(char c, std::vector<double>);\n"
                      "};\n");
        ASSERT_EQUALS("", errout.str());

        checkOverride("struct A {\n"
                      "    virtual void f(char c, std::vector<int>);\n"
                      "};\n"
                      "struct D : A {\n"
                      "  void f(char c, std::set<int>);\n"
                      "};\n");
        ASSERT_EQUALS("", errout.str());

        checkOverride("struct A {\n"
                      "    virtual void f(char c, std::vector<int> v);\n"
                      "};\n"
                      "struct D : A {\n"
                      "  void f(char c, std::vector<int> w = {});\n"
                      "};\n");
        TODO_ASSERT_EQUALS("[test.cpp:2] -> [test.cpp:5]: (style) The function 'f' overrides a function in a base class but is not marked with a 'override' specifier.\n", "", errout.str());

        checkOverride("struct T {};\n" // #10920
                      "struct B {\n"
                      "    virtual T f() = 0;\n"
                      "};\n"
                      "struct D : B {\n"
                      "    friend T f();\n"
                      "};\n");
        ASSERT_EQUALS("", errout.str());
    }

    void overrideCVRefQualifiers() {
        checkOverride("class Base { virtual void f(); };\n"
                      "class Derived : Base { void f() const; }");
        ASSERT_EQUALS("", errout.str());

        checkOverride("class Base { virtual void f(); };\n"
                      "class Derived : Base { void f() volatile; }");
        ASSERT_EQUALS("", errout.str());

        checkOverride("class Base { virtual void f(); };\n"
                      "class Derived : Base { void f() &; }");
        ASSERT_EQUALS("", errout.str());

        checkOverride("class Base { virtual void f(); };\n"
                      "class Derived : Base { void f() &&; }");
        ASSERT_EQUALS("", errout.str());
    }


#define checkUnsafeClassRefMember(code) checkUnsafeClassRefMember_(code, __FILE__, __LINE__)
    void checkUnsafeClassRefMember_(const char code[], const char* file, int line) {
        // Clear the error log
        errout.str("");
        Settings settings;
        settings.safeChecks.classes = true;
        settings.severity.enable(Severity::warning);

        Preprocessor preprocessor(settings, settings.nomsg, nullptr);

        // Tokenize..
        Tokenizer tokenizer(&settings, this, &preprocessor);
        std::istringstream istr(code);
        ASSERT_LOC(tokenizer.tokenize(istr, "test.cpp"), file, line);

        // Check..
        CheckClass checkClass(&tokenizer, &settings, this);
        (checkClass.checkUnsafeClassRefMember)();
    }

    void unsafeClassRefMember() {
        checkUnsafeClassRefMember("class C { C(const std::string &s) : s(s) {} const std::string &s; };");
        ASSERT_EQUALS("[test.cpp:1]: (warning) Unsafe class: The const reference member 'C::s' is initialized by a const reference constructor argument. You need to be careful about lifetime issues.\n", errout.str());
    }


#define checkThisUseAfterFree(code) checkThisUseAfterFree_(code, __FILE__, __LINE__)
    void checkThisUseAfterFree_(const char code[], const char* file, int line) {
        // Clear the error log
        errout.str("");

        Preprocessor preprocessor(settings1, settings1.nomsg, nullptr);

        // Tokenize..
        Tokenizer tokenizer(&settings1, this, &preprocessor);
        std::istringstream istr(code);
        ASSERT_LOC(tokenizer.tokenize(istr, "test.cpp"), file, line);

        // Check..
        CheckClass checkClass(&tokenizer, &settings1, this);
        (checkClass.checkThisUseAfterFree)();
    }

    void thisUseAfterFree() {
        setMultiline();

        // Calling method..
        checkThisUseAfterFree("class C {\n"
                              "public:\n"
                              "  void dostuff() { delete mInstance; hello(); }\n"
                              "private:\n"
                              "  static C *mInstance;\n"
                              "  void hello() {}\n"
                              "};");
        ASSERT_EQUALS("test.cpp:3:warning:Calling method 'hello()' when 'this' might be invalid\n"
                      "test.cpp:5:note:Assuming 'mInstance' is used as 'this'\n"
                      "test.cpp:3:note:Delete 'mInstance', invalidating 'this'\n"
                      "test.cpp:3:note:Call method when 'this' is invalid\n",
                      errout.str());

        checkThisUseAfterFree("class C {\n"
                              "public:\n"
                              "  void dostuff() { mInstance.reset(); hello(); }\n"
                              "private:\n"
                              "  static std::shared_ptr<C> mInstance;\n"
                              "  void hello() {}\n"
                              "};");
        ASSERT_EQUALS("test.cpp:3:warning:Calling method 'hello()' when 'this' might be invalid\n"
                      "test.cpp:5:note:Assuming 'mInstance' is used as 'this'\n"
                      "test.cpp:3:note:Delete 'mInstance', invalidating 'this'\n"
                      "test.cpp:3:note:Call method when 'this' is invalid\n",
                      errout.str());

        checkThisUseAfterFree("class C {\n"
                              "public:\n"
                              "  void dostuff() { reset(); hello(); }\n"
                              "private:\n"
                              "  static std::shared_ptr<C> mInstance;\n"
                              "  void hello();\n"
                              "  void reset() { mInstance.reset(); }\n"
                              "};");
        ASSERT_EQUALS("test.cpp:3:warning:Calling method 'hello()' when 'this' might be invalid\n"
                      "test.cpp:5:note:Assuming 'mInstance' is used as 'this'\n"
                      "test.cpp:7:note:Delete 'mInstance', invalidating 'this'\n"
                      "test.cpp:3:note:Call method when 'this' is invalid\n",
                      errout.str());

        // Use member..
        checkThisUseAfterFree("class C {\n"
                              "public:\n"
                              "  void dostuff() { delete self; x = 123; }\n"
                              "private:\n"
                              "  static C *self;\n"
                              "  int x;\n"
                              "};");
        ASSERT_EQUALS("test.cpp:3:warning:Using member 'x' when 'this' might be invalid\n"
                      "test.cpp:5:note:Assuming 'self' is used as 'this'\n"
                      "test.cpp:3:note:Delete 'self', invalidating 'this'\n"
                      "test.cpp:3:note:Call method when 'this' is invalid\n",
                      errout.str());

        checkThisUseAfterFree("class C {\n"
                              "public:\n"
                              "  void dostuff() { delete self; x[1] = 123; }\n"
                              "private:\n"
                              "  static C *self;\n"
                              "  std::map<int,int> x;\n"
                              "};");
        ASSERT_EQUALS("test.cpp:3:warning:Using member 'x' when 'this' might be invalid\n"
                      "test.cpp:5:note:Assuming 'self' is used as 'this'\n"
                      "test.cpp:3:note:Delete 'self', invalidating 'this'\n"
                      "test.cpp:3:note:Call method when 'this' is invalid\n",
                      errout.str());

        // Assign 'shared_from_this()' to non-static smart pointer
        checkThisUseAfterFree("class C {\n"
                              "public:\n"
                              "  void hold() { mInstance = shared_from_this(); }\n"
                              "  void dostuff() { mInstance.reset(); hello(); }\n"
                              "private:\n"
                              "  std::shared_ptr<C> mInstance;\n"
                              "  void hello() {}\n"
                              "};");
        ASSERT_EQUALS("test.cpp:4:warning:Calling method 'hello()' when 'this' might be invalid\n"
                      "test.cpp:6:note:Assuming 'mInstance' is used as 'this'\n"
                      "test.cpp:4:note:Delete 'mInstance', invalidating 'this'\n"
                      "test.cpp:4:note:Call method when 'this' is invalid\n",
                      errout.str());

        // Avoid FP..
        checkThisUseAfterFree("class C {\n"
                              "public:\n"
                              "  void dostuff() { delete self; x = 123; }\n"
                              "private:\n"
                              "  C *self;\n"
                              "  int x;\n"
                              "};");
        ASSERT_EQUALS("", errout.str());

        checkThisUseAfterFree("class C {\n"
                              "public:\n"
                              "  void hold() { mInstance = shared_from_this(); }\n"
                              "  void dostuff() { if (x) { mInstance.reset(); return; } hello(); }\n"
                              "private:\n"
                              "  std::shared_ptr<C> mInstance;\n"
                              "  void hello() {}\n"
                              "};");
        ASSERT_EQUALS("", errout.str());

        checkThisUseAfterFree("class C\n"
                              "{\n"
                              "public:\n"
                              "    explicit C(const QString& path) : mPath( path ) {}\n"
                              "\n"
                              "    static void initialize(const QString& path) {\n" // <- avoid fp in static method
                              "        if (instanceSingleton)\n"
                              "            delete instanceSingleton;\n"
                              "        instanceSingleton = new C(path);\n"
                              "    }\n"
                              "private:\n"
                              "    static C* instanceSingleton;\n"
                              "};\n"
                              "\n"
                              "C* C::instanceSingleton;");
        ASSERT_EQUALS("", errout.str());

        // Avoid false positive when pointer is deleted in lambda
        checkThisUseAfterFree("class C {\n"
                              "public:\n"
                              "    void foo();\n"
                              "    void set() { p = this; }\n"
                              "    void dostuff() {}\n"
                              "    C* p;\n"
                              "};\n"
                              "\n"
                              "void C::foo() {\n"
                              "    auto done = [this] () { delete p; };\n"
                              "    dostuff();\n"
                              "    done();\n"
                              "}");
        ASSERT_EQUALS("", errout.str());
    }


    void ctu(const std::vector<std::string> &code) {
        Settings settings;
        auto &check = getCheck<CheckClass>();

        // getFileInfo
        std::list<Check::FileInfo*> fileInfo;
        for (const std::string& c: code) {
            Tokenizer tokenizer(&settings, this);
            std::istringstream istr(c);
            ASSERT(tokenizer.tokenize(istr, (std::to_string(fileInfo.size()) + ".cpp").c_str()));
            fileInfo.push_back(check.getFileInfo(&tokenizer, &settings));
        }

        // Check code..
        errout.str("");
        check.analyseWholeProgram(nullptr, fileInfo, settings, *this);

        while (!fileInfo.empty()) {
            delete fileInfo.back();
            fileInfo.pop_back();
        }
    }

    void ctuOneDefinitionRule() {
        ctu({"class C { C() { std::cout << 0; } };", "class C { C() { std::cout << 1; } };"});
        ASSERT_EQUALS("[1.cpp:1] -> [0.cpp:1]: (error) The one definition rule is violated, different classes/structs have the same name 'C'\n", errout.str());

        ctu({"class C { C(); }; C::C() { std::cout << 0; }", "class C { C(); }; C::C() { std::cout << 1; }"});
        ASSERT_EQUALS("[1.cpp:1] -> [0.cpp:1]: (error) The one definition rule is violated, different classes/structs have the same name 'C'\n", errout.str());

        ctu({"class C { C() {} };\n", "class C { C() {} };\n"});
        ASSERT_EQUALS("", errout.str());

        ctu({"class C { C(); }; C::C(){}", "class C { C(); }; C::C(){}"});
        ASSERT_EQUALS("", errout.str());

        ctu({"class A::C { C() { std::cout << 0; } };", "class B::C { C() { std::cout << 1; } };"});
        ASSERT_EQUALS("", errout.str());
    }


#define getFileInfo(code) getFileInfo_(code, __FILE__, __LINE__)
    void getFileInfo_(const char code[], const char* file, int line) {
        // Clear the error log
        errout.str("");

        Preprocessor preprocessor(settings1, settings1.nomsg, nullptr);

        // Tokenize..
        Tokenizer tokenizer(&settings1, this, &preprocessor);
        std::istringstream istr(code);
        ASSERT_LOC(tokenizer.tokenize(istr, "test.cpp"), file, line);

        // Check..
        CheckClass checkClass(&tokenizer, &settings1, this);

        Check::FileInfo * fileInfo = (checkClass.getFileInfo)(&tokenizer, &settings1);

        delete fileInfo;
    }

    void testGetFileInfo() {
        getFileInfo("void foo() { union { struct { }; }; }"); // don't crash
        getFileInfo("struct sometype { sometype(); }; sometype::sometype() = delete;"); // don't crash
    }

};

REGISTER_TEST(TestClass)<|MERGE_RESOLUTION|>--- conflicted
+++ resolved
@@ -198,6 +198,7 @@
         TEST_CASE(const82); // ticket #11513
         TEST_CASE(const83);
         TEST_CASE(const84);
+        TEST_CASE(const85);
 
         TEST_CASE(const_handleDefaultParameters);
         TEST_CASE(const_passThisToMemberOfOtherClass);
@@ -6361,7 +6362,6 @@
         ASSERT_EQUALS("", errout.str());
     }
 
-<<<<<<< HEAD
     void const84() {
         checkConst("class S {};\n" // #11616
                    "struct T {\n"
@@ -6380,8 +6380,8 @@
         ASSERT_EQUALS("[test.cpp:8]: (style, inconclusive) Technically the member function 'C::f1' can be const.\n"
                       "[test.cpp:11]: (style, inconclusive) Technically the member function 'C::f2' can be const.\n",
                       errout.str());
-=======
-    void const84() { // #11618
+
+    void const85() { // #11618
         checkConst("struct S {\n"
                    "    int a[2], b[2];\n"
                    "    void f() { f(a, b); }\n"
@@ -6392,7 +6392,6 @@
                    "    q[1] = p[1];\n"
                    "}\n");
         ASSERT_EQUALS("", errout.str());
->>>>>>> e1a4a185
     }
 
     void const_handleDefaultParameters() {
