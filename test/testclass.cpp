/*
 * Cppcheck - A tool for static C/C++ code analysis
 * Copyright (C) 2007-2022 Cppcheck team.
 *
 * This program is free software: you can redistribute it and/or modify
 * it under the terms of the GNU General Public License as published by
 * the Free Software Foundation, either version 3 of the License, or
 * (at your option) any later version.
 *
 * This program is distributed in the hope that it will be useful,
 * but WITHOUT ANY WARRANTY; without even the implied warranty of
 * MERCHANTABILITY or FITNESS FOR A PARTICULAR PURPOSE.  See the
 * GNU General Public License for more details.
 *
 * You should have received a copy of the GNU General Public License
 * along with this program.  If not, see <http://www.gnu.org/licenses/>.
 */

#include "check.h"
#include "checkclass.h"
#include "errortypes.h"
#include "library.h"
#include "settings.h"
#include "testsuite.h"
#include "tokenize.h"

#include <iosfwd>
#include <list>
#include <string>
#include <vector>

#include <tinyxml2.h>


class TestClass : public TestFixture {
public:
    TestClass() : TestFixture("TestClass") {}

private:
    Settings settings0;
    Settings settings1;

    void run() override {
        settings0.severity.enable(Severity::style);
        settings1.severity.enable(Severity::warning);

        // Load std.cfg configuration
        {
            const char xmldata[] = "<?xml version=\"1.0\"?>\n"
                                   "<def>\n"
                                   "  <memory>\n"
                                   "    <alloc init=\"false\">malloc</alloc>\n"
                                   "    <dealloc>free</dealloc>\n"
                                   "  </memory>\n"
                                   "  <smart-pointer class-name=\"std::shared_ptr\"/>\n"
                                   "  <container id=\"stdVector\" startPattern=\"std :: vector &lt;\" itEndPattern=\"&gt; :: const_iterator\">\n"
                                   "    <access>\n"
                                   "      <function name=\"begin\" yields=\"start-iterator\"/>\n"
                                   "      <function name=\"end\" yields=\"end-iterator\"/>\n"
                                   "    </access>\n"
                                   "  </container>\n"
                                   "</def>";
            tinyxml2::XMLDocument doc;
            doc.Parse(xmldata, sizeof(xmldata));
            settings0.library.load(doc);
            settings1.library.load(doc);
        }


        TEST_CASE(virtualDestructor1);      // Base class not found => no error
        TEST_CASE(virtualDestructor2);      // Base class doesn't have a destructor
        TEST_CASE(virtualDestructor3);      // Base class has a destructor, but it's not virtual
        TEST_CASE(virtualDestructor4);      // Derived class doesn't have a destructor => no error
        TEST_CASE(virtualDestructor5);      // Derived class has empty destructor => no error
        TEST_CASE(virtualDestructor6);      // only report error if base class pointer that points at derived class is deleted
        TEST_CASE(virtualDestructorProtected);
        TEST_CASE(virtualDestructorInherited);
        TEST_CASE(virtualDestructorTemplate);

        TEST_CASE(virtualDestructorInconclusive); // ticket # 5807

        TEST_CASE(copyConstructor1);
        TEST_CASE(copyConstructor2); // ticket #4458
        TEST_CASE(copyConstructor3); // defaulted/deleted
        TEST_CASE(copyConstructor4); // base class with private constructor
        TEST_CASE(copyConstructor5); // multiple inheritance
        TEST_CASE(copyConstructor6); // array of pointers
        TEST_CASE(noOperatorEq); // class with memory management should have operator eq
        TEST_CASE(noDestructor); // class with memory management should have destructor

        TEST_CASE(operatorEqRetRefThis1);
        TEST_CASE(operatorEqRetRefThis2); // ticket #1323
        TEST_CASE(operatorEqRetRefThis3); // ticket #1405
        TEST_CASE(operatorEqRetRefThis4); // ticket #1451
        TEST_CASE(operatorEqRetRefThis5); // ticket #1550
        TEST_CASE(operatorEqRetRefThis6); // ticket #2479
        TEST_CASE(operatorEqRetRefThis7); // ticket #5782 endless recursion
        TEST_CASE(operatorEqToSelf1);   // single class
        TEST_CASE(operatorEqToSelf2);   // nested class
        TEST_CASE(operatorEqToSelf3);   // multiple inheritance
        TEST_CASE(operatorEqToSelf4);   // nested class with multiple inheritance
        TEST_CASE(operatorEqToSelf5);   // ticket # 1233
        TEST_CASE(operatorEqToSelf6);   // ticket # 1550
        TEST_CASE(operatorEqToSelf7);
        TEST_CASE(operatorEqToSelf8);   // ticket #2179
        TEST_CASE(operatorEqToSelf9);   // ticket #2592

        TEST_CASE(memsetOnStruct);
        TEST_CASE(memsetVector);
        TEST_CASE(memsetOnClass);
        TEST_CASE(memsetOnInvalid);    // Ticket #5425: Crash upon invalid
        TEST_CASE(memsetOnStdPodType); // Ticket #5901 - std::uint8_t
        TEST_CASE(memsetOnFloat);      // Ticket #5421
        TEST_CASE(memsetOnUnknown);    // Ticket #7183
        TEST_CASE(mallocOnClass);

        TEST_CASE(this_subtraction);    // warn about "this-x"

        // can member function be made const
        TEST_CASE(const1);
        TEST_CASE(const2);
        TEST_CASE(const3);
        TEST_CASE(const4);
        TEST_CASE(const5); // ticket #1482
        TEST_CASE(const6); // ticket #1491
        TEST_CASE(const7);
        TEST_CASE(const8); // ticket #1517
        TEST_CASE(const9); // ticket #1515
        TEST_CASE(const10); // ticket #1522
        TEST_CASE(const11); // ticket #1529
        TEST_CASE(const12); // ticket #1552
        TEST_CASE(const13); // ticket #1519
        TEST_CASE(const14);
        TEST_CASE(const15);
        TEST_CASE(const16); // ticket #1551
        TEST_CASE(const17); // ticket #1552
        TEST_CASE(const18);
        TEST_CASE(const19); // ticket #1612
        TEST_CASE(const20); // ticket #1602
        TEST_CASE(const21); // ticket #1683
        TEST_CASE(const22);
        TEST_CASE(const23); // ticket #1699
        TEST_CASE(const24); // ticket #1708
        TEST_CASE(const25); // ticket #1724
        TEST_CASE(const26); // ticket #1847
        TEST_CASE(const27); // ticket #1882
        TEST_CASE(const28); // ticket #1883
        TEST_CASE(const29); // ticket #1922
        TEST_CASE(const30);
        TEST_CASE(const31);
        TEST_CASE(const32); // ticket #1905 - member array is assigned
        TEST_CASE(const33);
        TEST_CASE(const34); // ticket #1964
        TEST_CASE(const35); // ticket #2001
        TEST_CASE(const36); // ticket #2003
        TEST_CASE(const37); // ticket #2081 and #2085
        TEST_CASE(const38); // ticket #2135
        TEST_CASE(const39);
        TEST_CASE(const40); // ticket #2228
        TEST_CASE(const41); // ticket #2255
        TEST_CASE(const42); // ticket #2282
        TEST_CASE(const43); // ticket #2377
        TEST_CASE(const44); // ticket #2595
        TEST_CASE(const45); // ticket #2664
        TEST_CASE(const46); // ticket #2636
        TEST_CASE(const47); // ticket #2670
        TEST_CASE(const48); // ticket #2672
        TEST_CASE(const49); // ticket #2795
        TEST_CASE(const50); // ticket #2943
        TEST_CASE(const51); // ticket #3040
        TEST_CASE(const52); // ticket #3048
        TEST_CASE(const53); // ticket #3049
        TEST_CASE(const54); // ticket #3052
        TEST_CASE(const55);
        TEST_CASE(const56); // ticket #3149
        TEST_CASE(const57); // tickets #2669 and #2477
        TEST_CASE(const58); // ticket #2698
        TEST_CASE(const59); // ticket #4646
        TEST_CASE(const60); // ticket #3322
        TEST_CASE(const61); // ticket #5606
        TEST_CASE(const62); // ticket #5701
        TEST_CASE(const63); // ticket #5983
        TEST_CASE(const64); // ticket #6268
        TEST_CASE(const65); // ticket #8693
        TEST_CASE(const66); // ticket #7714
        TEST_CASE(const67); // ticket #9193
        TEST_CASE(const68); // ticket #6471
        TEST_CASE(const69); // ticket #9806
        TEST_CASE(const70); // variadic template can receive more arguments than in its definition
        TEST_CASE(const71); // ticket #10146
        TEST_CASE(const72); // ticket #10520
        TEST_CASE(const73); // ticket #10735
        TEST_CASE(const74); // ticket #10671
<<<<<<< HEAD
        TEST_CASE(const75); // ticket #10825
=======
        TEST_CASE(const75); // ticket #10065
>>>>>>> b1e92fc3
        TEST_CASE(const_handleDefaultParameters);
        TEST_CASE(const_passThisToMemberOfOtherClass);
        TEST_CASE(assigningPointerToPointerIsNotAConstOperation);
        TEST_CASE(assigningArrayElementIsNotAConstOperation);
        TEST_CASE(constoperator1);  // operator< can often be const
        TEST_CASE(constoperator2);  // operator<<
        TEST_CASE(constoperator3);
        TEST_CASE(constoperator4);
        TEST_CASE(constoperator5); // ticket #3252
        TEST_CASE(constoperator6); // ticket #8669
        TEST_CASE(constincdec);     // increment/decrement => non-const
        TEST_CASE(constassign1);
        TEST_CASE(constassign2);
        TEST_CASE(constincdecarray);     // increment/decrement array element => non-const
        TEST_CASE(constassignarray);
        TEST_CASE(constReturnReference);
        TEST_CASE(constDelete);     // delete member variable => not const
        TEST_CASE(constLPVOID);     // a function that returns LPVOID can't be const
        TEST_CASE(constFunc); // a function that calls const functions can be const
        TEST_CASE(constVirtualFunc);
        TEST_CASE(constIfCfg);  // ticket #1881 - fp when there are #if
        TEST_CASE(constFriend); // ticket #1921 - fp for friend function
        TEST_CASE(constUnion);  // ticket #2111 - fp when there is a union
        TEST_CASE(constArrayOperator); // #4406
        TEST_CASE(constRangeBasedFor); // #5514
        TEST_CASE(const_shared_ptr);
        TEST_CASE(constPtrToConstPtr);
        TEST_CASE(constTrailingReturnType);
        TEST_CASE(staticArrayPtrOverload);

        TEST_CASE(initializerListOrder);
        TEST_CASE(initializerListUsage);
        TEST_CASE(selfInitialization);

        TEST_CASE(virtualFunctionCallInConstructor);
        TEST_CASE(pureVirtualFunctionCall);
        TEST_CASE(pureVirtualFunctionCallOtherClass);
        TEST_CASE(pureVirtualFunctionCallWithBody);
        TEST_CASE(pureVirtualFunctionCallPrevented);

        TEST_CASE(duplInheritedMembers);
        TEST_CASE(explicitConstructors);
        TEST_CASE(copyCtorAndEqOperator);

        TEST_CASE(override1);
        TEST_CASE(overrideCVRefQualifiers);

        TEST_CASE(thisUseAfterFree);

        TEST_CASE(unsafeClassRefMember);

        TEST_CASE(ctuOneDefinitionRule);

        TEST_CASE(testGetFileInfo);
    }

#define checkCopyCtorAndEqOperator(code) checkCopyCtorAndEqOperator_(code, __FILE__, __LINE__)
    void checkCopyCtorAndEqOperator_(const char code[], const char* file, int line) {
        // Clear the error log
        errout.str("");
        Settings settings;
        settings.severity.enable(Severity::warning);

        // Tokenize..
        Tokenizer tokenizer(&settings, this);
        std::istringstream istr(code);
        ASSERT_LOC(tokenizer.tokenize(istr, "test.cpp"), file, line);

        // Check..
        CheckClass checkClass(&tokenizer, &settings, this);
        (checkClass.checkCopyCtorAndEqOperator)();
    }

    void copyCtorAndEqOperator() {
        checkCopyCtorAndEqOperator("class A\n"
                                   "{\n"
                                   "    A(const A& other) { }\n"
                                   "    A& operator=(const A& other) { return *this; }\n"
                                   "};");
        ASSERT_EQUALS("", errout.str());


        checkCopyCtorAndEqOperator("class A\n"
                                   "{\n"
                                   "};");
        ASSERT_EQUALS("", errout.str());

        checkCopyCtorAndEqOperator("class A\n"
                                   "{\n"
                                   "    A(const A& other) { }\n"
                                   "};");
        ASSERT_EQUALS("", errout.str());

        checkCopyCtorAndEqOperator("class A\n"
                                   "{\n"
                                   "    A& operator=(const A& other) { return *this; }\n"
                                   "};");
        ASSERT_EQUALS("", errout.str());


        checkCopyCtorAndEqOperator("class A\n"
                                   "{\n"
                                   "    A(const A& other) { }\n"
                                   "    int x;\n"
                                   "};");
        TODO_ASSERT_EQUALS("[test.cpp:1]: (warning) The class 'A' has 'copy constructor' but lack of 'operator='.\n", "", errout.str());
        // TODO the error message should be clarified. It should say something like 'copy constructor is empty and will not assign i and therefore the behaviour is different to the default assignment operator'

        checkCopyCtorAndEqOperator("class A\n"
                                   "{\n"
                                   "    A& operator=(const A& other) { return *this; }\n"
                                   "    int x;\n"
                                   "};");
        TODO_ASSERT_EQUALS("[test.cpp:1]: (warning) The class 'A' has 'operator=' but lack of 'copy constructor'.\n", "", errout.str());
        // TODO the error message should be clarified. It should say something like 'assignment operator does not assign i and therefore the behaviour is different to the default copy constructor'

        checkCopyCtorAndEqOperator("class A\n"
                                   "{\n"
                                   "    A& operator=(const int &x) { this->x = x; return *this; }\n"
                                   "    int x;\n"
                                   "};");
        ASSERT_EQUALS("", errout.str());

        checkCopyCtorAndEqOperator("class A {\n"
                                   "public:\n"
                                   "    A() : x(0) { }\n"
                                   "    A(const A & a) { x = a.x; }\n"
                                   "    A & operator = (const A & a) {\n"
                                   "        x = a.x;\n"
                                   "        return *this;\n"
                                   "    }\n"
                                   "private:\n"
                                   "    int x;\n"
                                   "};\n"
                                   "class B : public A {\n"
                                   "public:\n"
                                   "    B() { }\n"
                                   "    B(const B & b) :A(b) { }\n"
                                   "private:\n"
                                   "    static int i;\n"
                                   "};");
        ASSERT_EQUALS("", errout.str());

        // #7987 - Don't show warning when there is a move constructor
        checkCopyCtorAndEqOperator("struct S {\n"
                                   "  std::string test;\n"
                                   "  S(S&& s) : test(std::move(s.test)) { }\n"
                                   "  S& operator = (S &&s) {\n"
                                   "    test = std::move(s.test);\n"
                                   "    return *this;\n"
                                   "  }\n"
                                   "};");
        ASSERT_EQUALS("", errout.str());

        // #8337 - False positive in copy constructor detection
        checkCopyCtorAndEqOperator("struct StaticListNode {\n"
                                   "  StaticListNode(StaticListNode*& prev) : m_next(0) {}\n"
                                   "  StaticListNode* m_next;\n"
                                   "};");
        ASSERT_EQUALS("", errout.str());
    }

#define checkExplicitConstructors(code) checkExplicitConstructors_(code, __FILE__, __LINE__)
    void checkExplicitConstructors_(const char code[], const char* file, int line) {
        // Clear the error log
        errout.str("");

        // Tokenize..
        Tokenizer tokenizer(&settings0, this);
        std::istringstream istr(code);
        ASSERT_LOC(tokenizer.tokenize(istr, "test.cpp"), file, line);

        // Check..
        CheckClass checkClass(&tokenizer, &settings0, this);
        (checkClass.checkExplicitConstructors)();
    }

    void explicitConstructors() {
        checkExplicitConstructors("class Class {\n"
                                  "    Class() = delete;\n"
                                  "    Class(const Class& other) { }\n"
                                  "    Class(Class&& other) { }\n"
                                  "    explicit Class(int i) { }\n"
                                  "    explicit Class(const std::string&) { }\n"
                                  "    Class(int a, int b) { }\n"
                                  "};");
        ASSERT_EQUALS("", errout.str());

        checkExplicitConstructors("class Class {\n"
                                  "    Class() = delete;\n"
                                  "    explicit Class(const Class& other) { }\n"
                                  "    explicit Class(Class&& other) { }\n"
                                  "    virtual int i() = 0;\n"
                                  "};");
        ASSERT_EQUALS("", errout.str());

        checkExplicitConstructors("class Class {\n"
                                  "    Class() = delete;\n"
                                  "    Class(const Class& other) = delete;\n"
                                  "    Class(Class&& other) = delete;\n"
                                  "    virtual int i() = 0;\n"
                                  "};");
        ASSERT_EQUALS("", errout.str());

        checkExplicitConstructors("class Class {\n"
                                  "    Class(int i) { }\n"
                                  "};");
        ASSERT_EQUALS("[test.cpp:2]: (style) Class 'Class' has a constructor with 1 argument that is not explicit.\n", errout.str());

        checkExplicitConstructors("class Class {\n"
                                  "    Class(const Class& other) { }\n"
                                  "    virtual int i() = 0;\n"
                                  "};");
        ASSERT_EQUALS("", errout.str());

        checkExplicitConstructors("class Class {\n"
                                  "    Class(Class&& other) { }\n"
                                  "    virtual int i() = 0;\n"
                                  "};");
        ASSERT_EQUALS("", errout.str());

        // #6585
        checkExplicitConstructors("class Class {\n"
                                  "    private: Class(const Class&);\n"
                                  "    virtual int i() = 0;\n"
                                  "};");
        ASSERT_EQUALS("", errout.str());

        checkExplicitConstructors("class Class {\n"
                                  "    public: Class(const Class&);\n"
                                  "    virtual int i() = 0;\n"
                                  "};");
        ASSERT_EQUALS("", errout.str());

        // #7465: Error properly reported in templates
        checkExplicitConstructors("template <class T> struct Test {\n"
                                  "  Test(int) : fData(0) {}\n"
                                  "  T fData;\n"
                                  "};\n"
                                  "int main() {\n"
                                  "  Test <int> test;\n"
                                  "  return 0;\n"
                                  "}");
        ASSERT_EQUALS("[test.cpp:2]: (style) Struct 'Test < int >' has a constructor with 1 argument that is not explicit.\n", errout.str());

        // #7465: No error for copy or move constructors
        checkExplicitConstructors("template <class T> struct Test {\n"
                                  "  Test() : fData(0) {}\n"
                                  "  Test (const Test<T>& aOther) : fData(aOther.fData) {}\n"
                                  "  Test (Test<T>&& aOther) : fData(std::move(aOther.fData)) {}\n"
                                  "  T fData;\n"
                                  "};\n"
                                  "int main() {\n"
                                  "  Test <int> test;\n"
                                  "  return 0;\n"
                                  "}");
        ASSERT_EQUALS("", errout.str());

        // #8600
        checkExplicitConstructors("struct A { struct B; };\n"
                                  "struct A::B {\n"
                                  "    B() = default;\n"
                                  "    B(const B&) {}\n"
                                  "};");
        ASSERT_EQUALS("", errout.str());

        checkExplicitConstructors("struct A{"
                                  "    A(int, int y=2) {}"
                                  "};");
        ASSERT_EQUALS("[test.cpp:1]: (style) Struct 'A' has a constructor with 1 argument that is not explicit.\n", errout.str());

        checkExplicitConstructors("struct Foo {\n" // #10515
                                  "    template <typename T>\n"
                                  "    explicit constexpr Foo(T) {}\n"
                                  "};\n"
                                  "struct Bar {\n"
                                  "    template <typename T>\n"
                                  "    constexpr explicit Bar(T) {}\n"
                                  "};\n"
                                  "struct Baz {\n"
                                  "    explicit constexpr Baz(int) {}\n"
                                  "};\n");
        ASSERT_EQUALS("", errout.str());
    }

#define checkDuplInheritedMembers(code) checkDuplInheritedMembers_(code, __FILE__, __LINE__)
    void checkDuplInheritedMembers_(const char code[], const char* file, int line) {
        // Clear the error log
        errout.str("");

        // Tokenize..
        Tokenizer tokenizer(&settings1, this);
        std::istringstream istr(code);
        ASSERT_LOC(tokenizer.tokenize(istr, "test.cpp"), file, line);

        // Check..
        CheckClass checkClass(&tokenizer, &settings1, this);
        (checkClass.checkDuplInheritedMembers)();
    }

    void duplInheritedMembers() {
        checkDuplInheritedMembers("class Base {\n"
                                  "   int x;\n"
                                  "};\n"
                                  "struct Derived : Base {\n"
                                  "   int x;\n"
                                  "};");
        ASSERT_EQUALS("", errout.str());

        checkDuplInheritedMembers("class Base {\n"
                                  "   protected:\n"
                                  "   int x;\n"
                                  "};\n"
                                  "struct Derived : Base {\n"
                                  "   int x;\n"
                                  "};");
        ASSERT_EQUALS("[test.cpp:3] -> [test.cpp:6]: (warning) The struct 'Derived' defines member variable with name 'x' also defined in its parent class 'Base'.\n", errout.str());

        checkDuplInheritedMembers("class Base {\n"
                                  "   protected:\n"
                                  "   int x;\n"
                                  "};\n"
                                  "struct Derived : public Base {\n"
                                  "   int x;\n"
                                  "};");
        ASSERT_EQUALS("[test.cpp:3] -> [test.cpp:6]: (warning) The struct 'Derived' defines member variable with name 'x' also defined in its parent class 'Base'.\n", errout.str());

        checkDuplInheritedMembers("class Base0 {\n"
                                  "   int x;\n"
                                  "};\n"
                                  "class Base1 {\n"
                                  "   int x;\n"
                                  "};\n"
                                  "struct Derived : Base0, Base1 {\n"
                                  "   int x;\n"
                                  "};");
        ASSERT_EQUALS("", errout.str());

        checkDuplInheritedMembers("class Base0 {\n"
                                  "   protected:\n"
                                  "   int x;\n"
                                  "};\n"
                                  "class Base1 {\n"
                                  "   int x;\n"
                                  "};\n"
                                  "struct Derived : Base0, Base1 {\n"
                                  "   int x;\n"
                                  "};");
        ASSERT_EQUALS("[test.cpp:3] -> [test.cpp:9]: (warning) The struct 'Derived' defines member variable with name 'x' also defined in its parent class 'Base0'.\n", errout.str());

        checkDuplInheritedMembers("class Base0 {\n"
                                  "   protected:\n"
                                  "   int x;\n"
                                  "};\n"
                                  "class Base1 {\n"
                                  "   public:\n"
                                  "   int x;\n"
                                  "};\n"
                                  "struct Derived : Base0, Base1 {\n"
                                  "   int x;\n"
                                  "};");
        ASSERT_EQUALS("[test.cpp:3] -> [test.cpp:10]: (warning) The struct 'Derived' defines member variable with name 'x' also defined in its parent class 'Base0'.\n"
                      "[test.cpp:7] -> [test.cpp:10]: (warning) The struct 'Derived' defines member variable with name 'x' also defined in its parent class 'Base1'.\n", errout.str());

        checkDuplInheritedMembers("class Base {\n"
                                  "   int x;\n"
                                  "};\n"
                                  "struct Derived : Base {\n"
                                  "   int y;\n"
                                  "};");
        ASSERT_EQUALS("", errout.str());

        checkDuplInheritedMembers("class A {\n"
                                  "   int x;\n"
                                  "};\n"
                                  "struct B {\n"
                                  "   int x;\n"
                                  "};");
        ASSERT_EQUALS("", errout.str());

        // Unknown 'Base' class
        checkDuplInheritedMembers("class Derived : public UnknownBase {\n"
                                  "  int x;\n"
                                  "};");
        ASSERT_EQUALS("", errout.str());

        checkDuplInheritedMembers("class Base {\n"
                                  "   int x;\n"
                                  "};\n"
                                  "class Derived : public Base {\n"
                                  "};");
        ASSERT_EQUALS("", errout.str());

        // #6692
        checkDuplInheritedMembers("namespace test1 {\n"
                                  "   struct SWibble{};\n"
                                  "   typedef SWibble wibble;\n"
                                  "}\n"
                                  "namespace test2 {\n"
                                  "   struct SWibble : public test1::wibble {\n"
                                  "   int Value;\n"
                                  "   };\n"
                                  "}");
        ASSERT_EQUALS("", errout.str());

        // #9957
        checkDuplInheritedMembers("class Base {\n"
                                  "    public:\n"
                                  "        int i;\n"
                                  "};\n"
                                  "class Derived1: public Base {\n"
                                  "    public:\n"
                                  "        int j;\n"
                                  "};\n"
                                  "class Derived2 : public Derived1 {\n"
                                  "    int i;\n"
                                  "};");
        ASSERT_EQUALS("[test.cpp:3] -> [test.cpp:10]: (warning) The class 'Derived2' defines member variable with name 'i' also defined in its parent class 'Base'.\n", errout.str());

        // don't crash on recursive template
        checkDuplInheritedMembers("template<size_t N>\n"
                                  "struct BitInt : public BitInt<N+1> { };");
        ASSERT_EQUALS("", errout.str());

        // don't crash on recursive template
        checkDuplInheritedMembers("namespace _impl {\n"
                                  "    template <typename AlwaysVoid, typename>\n"
                                  "    struct fn_traits;\n"
                                  "}\n"
                                  "template <typename T>\n"
                                  "struct function_traits\n"
                                  "    : public _impl::fn_traits<void, std::remove_reference_t<T>> {};\n"
                                  "namespace _impl {\n"
                                  "    template <typename T>\n"
                                  "    struct fn_traits<decltype(void(&T::operator())), T>\n"
                                  "        : public fn_traits<void, decltype(&T::operator())> {};\n"
                                  "}");
        ASSERT_EQUALS("", errout.str());
    }

#define checkCopyConstructor(code) checkCopyConstructor_(code, __FILE__, __LINE__)
    void checkCopyConstructor_(const char code[], const char* file, int line) {
        // Clear the error log
        errout.str("");

        // Tokenize..
        Tokenizer tokenizer(&settings0, this);
        std::istringstream istr(code);
        ASSERT_LOC(tokenizer.tokenize(istr, "test.cpp"), file, line);

        // Check..
        CheckClass checkClass(&tokenizer, &settings0, this);
        checkClass.copyconstructors();
    }

    void copyConstructor1() {
        checkCopyConstructor("class F\n"
                             "{\n"
                             "   public:\n"
                             "   char *c,*p,*d;\n"
                             "   F(const F &f) : p(f.p), c(f.c)\n"
                             "   {\n"
                             "      p=(char *)malloc(strlen(f.p)+1);\n"
                             "      strcpy(p,f.p);\n"
                             "   }\n"
                             "   F(char *str)\n"
                             "   {\n"
                             "      p=(char *)malloc(strlen(str)+1);\n"
                             "      strcpy(p,str);\n"
                             "   }\n"
                             "   F&operator=(const F&);\n"
                             "   ~F();\n"
                             "};");
        TODO_ASSERT_EQUALS("[test.cpp:5]: (warning) Value of pointer 'p', which points to allocated memory, is copied in copy constructor instead of allocating new memory.\n", "", errout.str());

        checkCopyConstructor("class F {\n"
                             "   char *p;\n"
                             "   F(const F &f) {\n"
                             "      p = f.p;\n"
                             "   }\n"
                             "   F(char *str) {\n"
                             "      p = malloc(strlen(str)+1);\n"
                             "   }\n"
                             "   ~F();\n"
                             "   F& operator=(const F&f);\n"
                             "};");
        TODO_ASSERT_EQUALS("[test.cpp:4]: (warning) Value of pointer 'p', which points to allocated memory, is copied in copy constructor instead of allocating new memory.\n"
                           "[test.cpp:3] -> [test.cpp:7]: (warning) Copy constructor does not allocate memory for member 'p' although memory has been allocated in other constructors.\n",
                           "[test.cpp:4]: (warning) Value of pointer 'p', which points to allocated memory, is copied in copy constructor instead of allocating new memory.\n"
                           , errout.str());

        checkCopyConstructor("class F\n"
                             "{\n"
                             "   public:\n"
                             "   char *c,*p,*d;\n"
                             "   F(const F &f) :p(f.p)\n"
                             "   {\n"
                             "   }\n"
                             "   F(char *str)\n"
                             "   {\n"
                             "      p=(char *)malloc(strlen(str)+1);\n"
                             "      strcpy(p,str);\n"
                             "   }\n"
                             "   ~F();\n"
                             "   F& operator=(const F&f);\n"
                             "};");
        TODO_ASSERT_EQUALS("[test.cpp:5]: (warning) Value of pointer 'p', which points to allocated memory, is copied in copy constructor instead of allocating new memory.\n"
                           "[test.cpp:5] -> [test.cpp:10]: (warning) Copy constructor does not allocate memory for member 'p' although memory has been allocated in other constructors.\n",
                           ""
                           , errout.str());

        checkCopyConstructor("class kalci\n"
                             "{\n"
                             "   public:\n"
                             "   char *c,*p,*d;\n"
                             "   kalci()\n"
                             "   {\n"
                             "      p=(char *)malloc(100);\n"
                             "      strcpy(p,\"hello\");\n"
                             "      c=(char *)malloc(100);\n"
                             "      strcpy(p,\"hello\");\n"
                             "      d=(char *)malloc(100);\n"
                             "      strcpy(p,\"hello\");\n"
                             "   }\n"
                             "   kalci(const kalci &f)\n"
                             "   {\n"
                             "      p=(char *)malloc(strlen(str)+1);\n"
                             "      strcpy(p,f.p);\n"
                             "      c=(char *)malloc(strlen(str)+1);\n"
                             "      strcpy(p,f.p);\n"
                             "      d=(char *)malloc(strlen(str)+1);\n"
                             "      strcpy(p,f.p);\n"
                             "   }\n"
                             "   ~kalci();\n"
                             "   kalci& operator=(const kalci&kalci);\n"
                             "};");
        ASSERT_EQUALS("", errout.str());

        checkCopyConstructor("class F\n"
                             "{\n"
                             "   public:\n"
                             "   char *c,*p,*d;\n"
                             "   F(char *str,char *st,char *string)\n"
                             "   {\n"
                             "      p=(char *)malloc(100);\n"
                             "      strcpy(p,str);\n"
                             "      c=(char *)malloc(100);\n"
                             "      strcpy(p,st);\n"
                             "      d=(char *)malloc(100);\n"
                             "      strcpy(p,string);\n"
                             "   }\n"
                             "   F(const F &f)\n"
                             "   {\n"
                             "      p=(char *)malloc(strlen(str)+1);\n"
                             "      strcpy(p,f.p);\n"
                             "      c=(char *)malloc(strlen(str)+1);\n"
                             "      strcpy(p,f.p);\n"
                             "   }\n"
                             "   ~F();\n"
                             "   F& operator=(const F&f);\n"
                             "};");
        TODO_ASSERT_EQUALS("[test.cpp:14] -> [test.cpp:11]: (warning) Copy constructor does not allocate memory for member 'd' although memory has been allocated in other constructors.\n", "", errout.str());

        checkCopyConstructor("class F {\n"
                             "   char *c;\n"
                             "   F(char *str,char *st,char *string) {\n"
                             "      p=(char *)malloc(100);\n"
                             "   }\n"
                             "   F(const F &f)\n"
                             "      : p(malloc(size))\n"
                             "   {\n"
                             "   }\n"
                             "   ~F();\n"
                             "   F& operator=(const F&f);\n"
                             "};");
        ASSERT_EQUALS("", errout.str());

        checkCopyConstructor("class F {\n"
                             "   char *c;\n"
                             "   F(char *str,char *st,char *string)\n"
                             "      : p(malloc(size))\n"
                             "   {\n"
                             "   }\n"
                             "   F(const F &f)\n"
                             "   {\n"
                             "   }\n"
                             "   ~F();\n"
                             "   F& operator=(const F&f);\n"
                             "};");
        TODO_ASSERT_EQUALS("[test.cpp:7] -> [test.cpp:4]: (warning) Copy constructor does not allocate memory for member 'd' although memory has been allocated in other constructors.\n", "", errout.str());

        checkCopyConstructor("class F\n"
                             "{\n"
                             "   public:\n"
                             "   char *c,*p,*d;\n"
                             "   F()\n"
                             "   {\n"
                             "      p=(char *)malloc(100);\n"
                             "      c=(char *)malloc(100);\n"
                             "      d=(char*)malloc(100);\n"
                             "   }\n"
                             "   ~F();\n"
                             "   F& operator=(const F&f);\n"
                             "};");
        TODO_ASSERT_EQUALS("[test.cpp:8]: (warning) Class 'F' does not have a copy constructor which is recommended since it has dynamic memory/resource allocation(s).\n", "", errout.str());

        checkCopyConstructor("class F\n"
                             "{\n"
                             "   public:\n"
                             "   char *c;\n"
                             "   const char *p,*d;\n"
                             "   F(char *str,char *st,char *string)\n"
                             "   {\n"
                             "      p=str;\n"
                             "      d=st;\n"
                             "      c=(char *)malloc(strlen(string)+1);\n"
                             "      strcpy(d,string);\n"
                             "   }\n"
                             "   F(const F &f)\n"
                             "   {\n"
                             "      p=f.p;\n"
                             "      d=f.d;\n"
                             "      c=(char *)malloc(strlen(str)+1);\n"
                             "      strcpy(d,f.p);\n"
                             "   }\n"
                             "   ~F();\n"
                             "   F& operator=(const F&f);\n"
                             "};");
        ASSERT_EQUALS("", errout.str());

        checkCopyConstructor("class F : E\n"
                             "{\n"
                             "   char *p;\n"
                             "   F() {\n"
                             "      p = malloc(100);\n"
                             "   }\n"
                             "   ~F();\n"
                             "   F& operator=(const F&f);\n"
                             "};");
        ASSERT_EQUALS("", errout.str());

        checkCopyConstructor("class E { E(E&); };\n" // non-copyable
                             "class F : E\n"
                             "{\n"
                             "   char *p;\n"
                             "   F() {\n"
                             "      p = malloc(100);\n"
                             "   }\n"
                             "   ~F();\n"
                             "   F& operator=(const F&f);\n"
                             "};");
        ASSERT_EQUALS("", errout.str());

        checkCopyConstructor("class E {};\n"
                             "class F : E {\n"
                             "   char *p;\n"
                             "   F() {\n"
                             "      p = malloc(100);\n"
                             "   }\n"
                             "   ~F();\n"
                             "   F& operator=(const F&f);\n"
                             "};");
        ASSERT_EQUALS("[test.cpp:5]: (warning) Class 'F' does not have a copy constructor which is recommended since it has dynamic memory/resource allocation(s).\n", errout.str());

        checkCopyConstructor("class F {\n"
                             "   char *p;\n"
                             "   F() {\n"
                             "      p = malloc(100);\n"
                             "   }\n"
                             "   F(F& f);\n"
                             "   ~F();\n"
                             "   F& operator=(const F&f);\n"
                             "};");
        ASSERT_EQUALS("", errout.str());

        checkCopyConstructor("class F {\n"
                             "   char *p;\n"
                             "   F() : p(malloc(100)) {}\n"
                             "   ~F();\n"
                             "   F& operator=(const F&f);\n"
                             "};");
        ASSERT_EQUALS("[test.cpp:3]: (warning) Class 'F' does not have a copy constructor which is recommended since it has dynamic memory/resource allocation(s).\n", errout.str());

        // #7198
        checkCopyConstructor("struct F {\n"
                             "   static char* c;\n"
                             "   F() {\n"
                             "      p = malloc(100);\n"
                             "   }\n"
                             "};");
        ASSERT_EQUALS("", errout.str());
    }

    void copyConstructor2() { // ticket #4458
        checkCopyConstructor("template <class _Tp>\n"
                             "class Vector\n"
                             "{\n"
                             "public:\n"
                             "    Vector() {\n"
                             "        _M_finish = new _Tp[ 42 ];\n"
                             "    }\n"
                             "    Vector( const Vector<_Tp>& v ) {\n"
                             "    }\n"
                             "     ~Vector();\n"
                             "     Vector& operator=(const Vector&v);\n"
                             "    _Tp* _M_finish;\n"
                             "};");
        ASSERT_EQUALS("", errout.str());
    }

    void copyConstructor3() {
        checkCopyConstructor("struct F {\n"
                             "   char* c;\n"
                             "   F() { c = malloc(100); }\n"
                             "   F(const F &f) = delete;\n"
                             "   F&operator=(const F &f);\n"
                             "   ~F();\n"
                             "};");
        ASSERT_EQUALS("", errout.str());

        checkCopyConstructor("struct F {\n"
                             "   char* c;\n"
                             "   F() { c = malloc(100); }\n"
                             "   F(const F &f) = default;\n"
                             "   F&operator=(const F &f);\n"
                             "   ~F();\n"
                             "};");
        ASSERT_EQUALS("[test.cpp:3]: (warning) Struct 'F' has dynamic memory/resource allocation(s). The copy constructor is explicitly defaulted but the default copy constructor does not work well. It is recommended to define or delete the copy constructor.\n", errout.str());
    }

    void copyConstructor4() {
        checkCopyConstructor("class noncopyable {\n"
                             "protected:\n"
                             "    noncopyable() {}\n"
                             "    ~noncopyable() {}\n"
                             "\n"
                             "private:\n"
                             "    noncopyable( const noncopyable& );\n"
                             "    const noncopyable& operator=( const noncopyable& );\n"
                             "};\n"
                             "\n"
                             "class Base : private noncopyable {};\n"
                             "\n"
                             "class Foo : public Base {\n"
                             "public:\n"
                             "    Foo() : m_ptr(new int) {}\n"
                             "    ~Foo() { delete m_ptr; }\n"
                             "private:\n"
                             "    int* m_ptr;\n"
                             "};");
        ASSERT_EQUALS("", errout.str());
    }

    void copyConstructor5() {
        checkCopyConstructor("class Copyable {};\n"
                             "\n"
                             "class Foo : public Copyable, public UnknownType {\n"
                             "public:\n"
                             "    Foo() : m_ptr(new int) {}\n"
                             "    ~Foo() { delete m_ptr; }\n"
                             "private:\n"
                             "    int* m_ptr;\n"
                             "};");
        ASSERT_EQUALS("", errout.str());

        checkCopyConstructor("class Copyable {};\n"
                             "\n"
                             "class Foo : public UnknownType, public Copyable {\n"
                             "public:\n"
                             "    Foo() : m_ptr(new int) {}\n"
                             "    ~Foo() { delete m_ptr; }\n"
                             "private:\n"
                             "    int* m_ptr;\n"
                             "};");
        ASSERT_EQUALS("", errout.str());
    }

    void copyConstructor6() {
        checkCopyConstructor("struct S {\n"
                             "    S() {\n"
                             "        for (int i = 0; i < 5; i++)\n"
                             "            a[i] = new char[3];\n"
                             "    }\n"
                             "    char* a[5];\n"
                             "};\n");
        TODO_ASSERT_EQUALS("[test.cpp:4]: (warning) Struct 'S' does not have a copy constructor which is recommended since it has dynamic memory/resource allocation(s).\n"
                           "[test.cpp:4]: (warning) Struct 'S' does not have a operator= which is recommended since it has dynamic memory/resource allocation(s).\n"
                           "[test.cpp:4]: (warning) Struct 'S' does not have a destructor which is recommended since it has dynamic memory/resource allocation(s).\n",
                           "",
                           errout.str());
    }

    void noOperatorEq() {
        checkCopyConstructor("struct F {\n"
                             "   char* c;\n"
                             "   F() { c = malloc(100); }\n"
                             "   F(const F &f);\n"
                             "   ~F();\n"
                             "};");
        ASSERT_EQUALS("[test.cpp:3]: (warning) Struct 'F' does not have a operator= which is recommended since it has dynamic memory/resource allocation(s).\n", errout.str());

        // defaulted operator=
        checkCopyConstructor("struct F {\n"
                             "   char* c;\n"
                             "   F() { c = malloc(100); }\n"
                             "   F(const F &f);\n"
                             "   F &operator=(const F &f) = default;\n"
                             "   ~F();\n"
                             "};");
        ASSERT_EQUALS("[test.cpp:3]: (warning) Struct 'F' has dynamic memory/resource allocation(s). The operator= is explicitly defaulted but the default operator= does not work well. It is recommended to define or delete the operator=.\n", errout.str());

        // deleted operator=
        checkCopyConstructor("struct F {\n"
                             "   char* c;\n"
                             "   F() { c = malloc(100); }\n"
                             "   F(const F &f);\n"
                             "   F &operator=(const F &f) = delete;\n"
                             "   ~F();\n"
                             "};");
        ASSERT_EQUALS("", errout.str());

        // base class deletes operator=
        checkCopyConstructor("struct F : NonCopyable {\n"
                             "   char* c;\n"
                             "   F() { c = malloc(100); }\n"
                             "   F(const F &f);\n"
                             "   ~F();\n"
                             "};");
        ASSERT_EQUALS("", errout.str());
    }

    void noDestructor() {
        checkCopyConstructor("struct F {\n"
                             "   char* c;\n"
                             "   F() { c = malloc(100); }\n"
                             "   F(const F &f);\n"
                             "   F&operator=(const F&);"
                             "};");
        ASSERT_EQUALS("[test.cpp:3]: (warning) Struct 'F' does not have a destructor which is recommended since it has dynamic memory/resource allocation(s).\n", errout.str());

        checkCopyConstructor("struct F {\n"
                             "   C* c;\n"
                             "   F() { c = new C; }\n"
                             "   F(const F &f);\n"
                             "   F&operator=(const F&);"
                             "};");
        ASSERT_EQUALS("", errout.str());

        checkCopyConstructor("struct F {\n"
                             "   int* i;\n"
                             "   F() { i = new int(); }\n"
                             "   F(const F &f);\n"
                             "   F& operator=(const F&);"
                             "};");
        ASSERT_EQUALS("[test.cpp:3]: (warning) Struct 'F' does not have a destructor which is recommended since it has dynamic memory/resource allocation(s).\n", errout.str());

        checkCopyConstructor("struct Data { int x; int y; };\n"
                             "struct F {\n"
                             "   Data* c;\n"
                             "   F() { c = new Data; }\n"
                             "   F(const F &f);\n"
                             "   F&operator=(const F&);"
                             "};");
        ASSERT_EQUALS("[test.cpp:4]: (warning) Struct 'F' does not have a destructor which is recommended since it has dynamic memory/resource allocation(s).\n", errout.str());

        // defaulted destructor
        checkCopyConstructor("struct F {\n"
                             "   char* c;\n"
                             "   F() { c = malloc(100); }\n"
                             "   F(const F &f);\n"
                             "   F &operator=(const F &f);\n"
                             "   ~F() = default;\n"
                             "};");
        ASSERT_EQUALS("[test.cpp:3]: (warning) Struct 'F' has dynamic memory/resource allocation(s). The destructor is explicitly defaulted but the default destructor does not work well. It is recommended to define the destructor.\n", errout.str());

        // deleted destructor
        checkCopyConstructor("struct F {\n"
                             "   char* c;\n"
                             "   F() { c = malloc(100); }\n"
                             "   F(const F &f);\n"
                             "   F &operator=(const F &f);\n"
                             "   ~F() = delete;\n"
                             "};");
        ASSERT_EQUALS("", errout.str());
    }

    // Check that operator Equal returns reference to this
#define checkOpertorEqRetRefThis(code) checkOpertorEqRetRefThis_(code, __FILE__, __LINE__)
    void checkOpertorEqRetRefThis_(const char code[], const char* file, int line) {
        // Clear the error log
        errout.str("");

        // Tokenize..
        Tokenizer tokenizer(&settings0, this);
        std::istringstream istr(code);
        ASSERT_LOC(tokenizer.tokenize(istr, "test.cpp"), file, line);

        // Check..
        CheckClass checkClass(&tokenizer, &settings0, this);
        checkClass.operatorEqRetRefThis();
    }

    void operatorEqRetRefThis1() {
        checkOpertorEqRetRefThis(
            "class A\n"
            "{\n"
            "public:\n"
            "    A & operator=(const A &a) { return *this; }\n"
            "};");
        ASSERT_EQUALS("", errout.str());

        checkOpertorEqRetRefThis(
            "class A\n"
            "{\n"
            "public:\n"
            "    A & operator=(const A &a) { return a; }\n"
            "};");
        ASSERT_EQUALS("[test.cpp:4]: (style) 'operator=' should return reference to 'this' instance.\n", errout.str());

        checkOpertorEqRetRefThis(
            "class A\n"
            "{\n"
            "public:\n"
            "    A & operator=(const A &);\n"
            "};\n"
            "A & A::operator=(const A &a) { return *this; }");
        ASSERT_EQUALS("", errout.str());

        checkOpertorEqRetRefThis(
            "class A\n"
            "{\n"
            "public:\n"
            "    A & operator=(const A &a);\n"
            "};\n"
            "A & A::operator=(const A &a) { return *this; }");
        ASSERT_EQUALS("", errout.str());

        checkOpertorEqRetRefThis(
            "class A\n"
            "{\n"
            "public:\n"
            "    A & operator=(const A &);\n"
            "};\n"
            "A & A::operator=(const A &a) { return a; }");
        ASSERT_EQUALS("[test.cpp:6]: (style) 'operator=' should return reference to 'this' instance.\n", errout.str());

        checkOpertorEqRetRefThis(
            "class A\n"
            "{\n"
            "public:\n"
            "    A & operator=(const A &a);\n"
            "};\n"
            "A & A::operator=(const A &a) { return a; }");
        ASSERT_EQUALS("[test.cpp:6]: (style) 'operator=' should return reference to 'this' instance.\n", errout.str());

        checkOpertorEqRetRefThis(
            "class A\n"
            "{\n"
            "public:\n"
            "    class B\n"
            "    {\n"
            "    public:\n"
            "        B & operator=(const B &b) { return *this; }\n"
            "    };\n"
            "};");
        ASSERT_EQUALS("", errout.str());

        checkOpertorEqRetRefThis(
            "class A\n"
            "{\n"
            "public:\n"
            "    class B\n"
            "    {\n"
            "    public:\n"
            "        B & operator=(const B &b) { return b; }\n"
            "    };\n"
            "};");
        ASSERT_EQUALS("[test.cpp:7]: (style) 'operator=' should return reference to 'this' instance.\n", errout.str());

        checkOpertorEqRetRefThis(
            "class A\n"
            "{\n"
            "public:\n"
            "    class B\n"
            "    {\n"
            "    public:\n"
            "        B & operator=(const B &);\n"
            "    };\n"
            "};\n"
            "A::B & A::B::operator=(const A::B &b) { return *this; }");
        ASSERT_EQUALS("", errout.str());

        checkOpertorEqRetRefThis(
            "class A\n"
            "{\n"
            "public:\n"
            "    class B\n"
            "    {\n"
            "    public:\n"
            "        B & operator=(const B &);\n"
            "    };\n"
            "};\n"
            "A::B & A::B::operator=(const A::B &b) { return b; }");
        ASSERT_EQUALS("[test.cpp:10]: (style) 'operator=' should return reference to 'this' instance.\n", errout.str());

        checkOpertorEqRetRefThis(
            "class A {\n"
            "    class B;\n"
            "};\n"
            "class A::B\n"
            "{\n"
            "  B & operator=(const B & b) { return b; }\n"
            "};");
        ASSERT_EQUALS("[test.cpp:6]: (style) 'operator=' should return reference to 'this' instance.\n", errout.str());

        checkOpertorEqRetRefThis(
            "class A {\n"
            "    class B;\n"
            "};\n"
            "class A::B\n"
            "{\n"
            "  B & operator=(const B &);\n"
            "};\n"
            "A::B & A::B::operator=(const A::B & b) { return b; }");
        ASSERT_EQUALS("[test.cpp:8]: (style) 'operator=' should return reference to 'this' instance.\n", errout.str());

        checkOpertorEqRetRefThis(
            "class A {\n"
            "    class B;\n"
            "};\n"
            "class A::B\n"
            "{\n"
            "  A::B & operator=(const A::B & b) { return b; }\n"
            "};");
        ASSERT_EQUALS("[test.cpp:6]: (style) 'operator=' should return reference to 'this' instance.\n", errout.str());

        checkOpertorEqRetRefThis(
            "class A {\n"
            "    class B;\n"
            "};\n"
            "class A::B\n"
            "{\n"
            "  A::B & operator=(const A::B &);\n"
            "};\n"
            "A::B & A::B::operator=(const A::B & b) { return b; }");
        ASSERT_EQUALS("[test.cpp:8]: (style) 'operator=' should return reference to 'this' instance.\n", errout.str());

        checkOpertorEqRetRefThis(
            "namespace A {\n"
            "    class B;\n"
            "}\n"
            "class A::B\n"
            "{\n"
            "  B & operator=(const B & b) { return b; }\n"
            "};");
        ASSERT_EQUALS("[test.cpp:6]: (style) 'operator=' should return reference to 'this' instance.\n", errout.str());

        checkOpertorEqRetRefThis(
            "namespace A {\n"
            "    class B;\n"
            "}\n"
            "class A::B\n"
            "{\n"
            "  B & operator=(const B &);\n"
            "};\n"
            "A::B & A::B::operator=(const A::B & b) { return b; }");
        ASSERT_EQUALS("[test.cpp:8]: (style) 'operator=' should return reference to 'this' instance.\n", errout.str());

        checkOpertorEqRetRefThis(
            "namespace A {\n"
            "    class B;\n"
            "}\n"
            "class A::B\n"
            "{\n"
            "  A::B & operator=(const A::B & b) { return b; }\n"
            "};");
        ASSERT_EQUALS("[test.cpp:6]: (style) 'operator=' should return reference to 'this' instance.\n", errout.str());

        checkOpertorEqRetRefThis(
            "namespace A {\n"
            "    class B;\n"
            "}\n"
            "class A::B\n"
            "{\n"
            "  A::B & operator=(const A::B &);\n"
            "};\n"
            "A::B & A::B::operator=(const A::B & b) { return b; }");
        ASSERT_EQUALS("[test.cpp:8]: (style) 'operator=' should return reference to 'this' instance.\n", errout.str());
    }

    void operatorEqRetRefThis2() {
        // ticket # 1323
        checkOpertorEqRetRefThis(
            "class szp\n"
            "{\n"
            "  szp &operator =(int *other) {}\n"
            "};");
        ASSERT_EQUALS("[test.cpp:3]: (error) No 'return' statement in non-void function causes undefined behavior.\n", errout.str());

        checkOpertorEqRetRefThis(
            "class szp\n"
            "{\n"
            "  szp &operator =(int *other);\n"
            "};\n"
            "szp &szp::operator =(int *other) {}");
        ASSERT_EQUALS("[test.cpp:5]: (error) No 'return' statement in non-void function causes undefined behavior.\n", errout.str());

        checkOpertorEqRetRefThis(
            "namespace NS {\n"
            "    class szp;\n"
            "}\n"
            "class NS::szp\n"
            "{\n"
            "  szp &operator =(int *other) {}\n"
            "};");
        ASSERT_EQUALS("[test.cpp:6]: (error) No 'return' statement in non-void function causes undefined behavior.\n", errout.str());

        checkOpertorEqRetRefThis(
            "namespace NS {\n"
            "    class szp;\n"
            "}\n"
            "class NS::szp\n"
            "{\n"
            "  szp &operator =(int *other);\n"
            "};\n"
            "NS::szp &NS::szp::operator =(int *other) {}");
        ASSERT_EQUALS("[test.cpp:8]: (error) No 'return' statement in non-void function causes undefined behavior.\n", errout.str());

        checkOpertorEqRetRefThis(
            "namespace NS {\n"
            "    class szp;\n"
            "}\n"
            "class NS::szp\n"
            "{\n"
            "  NS::szp &operator =(int *other) {}\n"
            "};");
        ASSERT_EQUALS("[test.cpp:6]: (error) No 'return' statement in non-void function causes undefined behavior.\n", errout.str());

        checkOpertorEqRetRefThis(
            "namespace NS {\n"
            "    class szp;\n"
            "}\n"
            "class NS::szp\n"
            "{\n"
            "  NS::szp &operator =(int *other);\n"
            "};\n"
            "NS::szp &NS::szp::operator =(int *other) {}");
        ASSERT_EQUALS("[test.cpp:8]: (error) No 'return' statement in non-void function causes undefined behavior.\n", errout.str());

        checkOpertorEqRetRefThis(
            "class A {\n"
            "    class szp;\n"
            "};\n"
            "class A::szp\n"
            "{\n"
            "  szp &operator =(int *other) {}\n"
            "};");
        ASSERT_EQUALS("[test.cpp:6]: (error) No 'return' statement in non-void function causes undefined behavior.\n", errout.str());

        checkOpertorEqRetRefThis(
            "class A {\n"
            "    class szp;\n"
            "};\n"
            "class A::szp\n"
            "{\n"
            "  szp &operator =(int *other);\n"
            "};\n"
            "A::szp &A::szp::operator =(int *other) {}");
        ASSERT_EQUALS("[test.cpp:8]: (error) No 'return' statement in non-void function causes undefined behavior.\n", errout.str());

        checkOpertorEqRetRefThis(
            "class A {\n"
            "    class szp;\n"
            "};\n"
            "class A::szp\n"
            "{\n"
            "  A::szp &operator =(int *other) {}\n"
            "};");
        ASSERT_EQUALS("[test.cpp:6]: (error) No 'return' statement in non-void function causes undefined behavior.\n", errout.str());

        checkOpertorEqRetRefThis(
            "class A {\n"
            "    class szp;\n"
            "};\n"
            "class A::szp\n"
            "{\n"
            "  A::szp &operator =(int *other);\n"
            "};\n"
            "A::szp &A::szp::operator =(int *other) {}");
        ASSERT_EQUALS("[test.cpp:8]: (error) No 'return' statement in non-void function causes undefined behavior.\n", errout.str());
    }

    void operatorEqRetRefThis3() {
        // ticket # 1405
        checkOpertorEqRetRefThis(
            "class A {\n"
            "public:\n"
            "  inline A &operator =(int *other) { return (*this); };\n"
            "  inline A &operator =(long *other) { return (*this = 0); };\n"
            "};");
        ASSERT_EQUALS("", errout.str());

        checkOpertorEqRetRefThis(
            "class A {\n"
            "public:\n"
            "  A &operator =(int *other);\n"
            "  A &operator =(long *other);\n"
            "};\n"
            "A &A::operator =(int *other) { return (*this); };\n"
            "A &A::operator =(long *other) { return (*this = 0); };");
        ASSERT_EQUALS("", errout.str());

        checkOpertorEqRetRefThis(
            "class A {\n"
            "public:\n"
            "  inline A &operator =(int *other) { return (*this); };\n"
            "  inline A &operator =(long *other) { return operator = (*(int *)other); };\n"
            "};");
        ASSERT_EQUALS("", errout.str());

        checkOpertorEqRetRefThis(
            "class A {\n"
            "public:\n"
            "  A &operator =(int *other);\n"
            "  A &operator =(long *other);\n"
            "};\n"
            "A &A::operator =(int *other) { return (*this); };\n"
            "A &A::operator =(long *other) { return operator = (*(int *)other); };");
        ASSERT_EQUALS("", errout.str());

        checkOpertorEqRetRefThis(
            "class A {\n"
            "public:\n"
            "  A &operator =(int *other);\n"
            "  A &operator =(long *other);\n"
            "};\n"
            "A &A::operator =(int *other) { return (*this); };\n"
            "A &A::operator =(long *other) { return this->operator = (*(int *)other); };");
        ASSERT_EQUALS("", errout.str());

        checkOpertorEqRetRefThis( // #9045
            "class V {\n"
            "public:\n"
            "    V& operator=(const V& r) {\n"
            "        if (this == &r) {\n"
            "            return ( *this );\n"
            "        }\n"
            "        return *this;\n"
            "    }\n"
            "};");
        ASSERT_EQUALS("", errout.str());
    }

    void operatorEqRetRefThis4() {
        // ticket # 1451
        checkOpertorEqRetRefThis(
            "P& P::operator = (const P& pc)\n"
            "{\n"
            "  return (P&)(*this += pc);\n"
            "}");
        ASSERT_EQUALS("", errout.str());
    }

    void operatorEqRetRefThis5() {
        // ticket # 1550
        checkOpertorEqRetRefThis(
            "class A {\n"
            "public:\n"
            "    A & operator=(const A &a) { }\n"
            "};");
        ASSERT_EQUALS("[test.cpp:3]: (error) No 'return' statement in non-void function causes undefined behavior.\n", errout.str());

        checkOpertorEqRetRefThis(
            "class A {\n"
            "protected:\n"
            "    A & operator=(const A &a) {}\n"
            "};");
        ASSERT_EQUALS("[test.cpp:3]: (style) 'operator=' should return reference to 'this' instance.\n", errout.str());

        checkOpertorEqRetRefThis(
            "class A {\n"
            "private:\n"
            "    A & operator=(const A &a) {}\n"
            "};");
        ASSERT_EQUALS("[test.cpp:3]: (style) 'operator=' should return reference to 'this' instance.\n", errout.str());

        checkOpertorEqRetRefThis(
            "class A {\n"
            "public:\n"
            "    A & operator=(const A &a) {\n"
            "        rand();\n"
            "        throw std::exception();\n"
            "    }\n"
            "};");
        ASSERT_EQUALS("[test.cpp:3]: (style) 'operator=' should either return reference to 'this' instance or be declared private and left unimplemented.\n", errout.str());

        checkOpertorEqRetRefThis(
            "class A {\n"
            "public:\n"
            "    A & operator=(const A &a) {\n"
            "        rand();\n"
            "        abort();\n"
            "    }\n"
            "};");
        ASSERT_EQUALS("[test.cpp:3]: (style) 'operator=' should either return reference to 'this' instance or be declared private and left unimplemented.\n", errout.str());

        checkOpertorEqRetRefThis(
            "class A {\n"
            "public:\n"
            "    A & operator=(const A &a);\n"
            "};\n"
            "A & A :: operator=(const A &a) { }");
        ASSERT_EQUALS("[test.cpp:5]: (error) No 'return' statement in non-void function causes undefined behavior.\n", errout.str());
    }

    void operatorEqRetRefThis6() { // ticket #2478 (segmentation fault)
        checkOpertorEqRetRefThis(
            "class UString {\n"
            "public:\n"
            "    UString& assign( const char* c_str );\n"
            "    UString& operator=( const UString& s );\n"
            "};\n"
            "UString& UString::assign( const char* c_str ) {\n"
            "    std::string tmp( c_str );\n"
            "    return assign( tmp );\n"
            "}\n"
            "UString& UString::operator=( const UString& s ) {\n"
            "    return assign( s );\n"
            "}");
    }

    void operatorEqRetRefThis7() { // ticket #5782 Endless recursion in CheckClass::checkReturnPtrThis()
        checkOpertorEqRetRefThis(
            "class basic_fbstring {\n"
            "  basic_fbstring& operator=(int il) {\n"
            "    return assign();\n"
            "  }\n"
            "  basic_fbstring& assign() {\n"
            "    return replace();\n"
            "  }\n"
            "  basic_fbstring& replaceImplDiscr() {\n"
            "    return replace();\n"
            "  }\n"
            "  basic_fbstring& replace() {\n"
            "    return replaceImplDiscr();\n"
            "  }\n"
            "};");
        ASSERT_EQUALS("", errout.str());
    }

    // Check that operator Equal checks for assignment to self
#define checkOpertorEqToSelf(code) checkOpertorEqToSelf_(code, __FILE__, __LINE__)
    void checkOpertorEqToSelf_(const char code[], const char* file, int line) {
        // Clear the error log
        errout.str("");

        // Tokenize..
        Tokenizer tokenizer(&settings1, this);
        std::istringstream istr(code);
        ASSERT_LOC(tokenizer.tokenize(istr, "test.cpp"), file, line);

        // Check..
        CheckClass checkClass(&tokenizer, &settings1, this);
        checkClass.operatorEqToSelf();
    }

    void operatorEqToSelf1() {
        // this test has an assignment test but it is not needed
        checkOpertorEqToSelf(
            "class A\n"
            "{\n"
            "public:\n"
            "    A & operator=(const A &a) { if (&a != this) { } return *this; }\n"
            "};");
        ASSERT_EQUALS("", errout.str());

        // this test doesn't have an assignment test but it is not needed
        checkOpertorEqToSelf(
            "class A\n"
            "{\n"
            "public:\n"
            "    A & operator=(const A &a) { return *this; }\n"
            "};");
        ASSERT_EQUALS("", errout.str());

        // this test needs an assignment test and has it
        checkOpertorEqToSelf(
            "class A\n"
            "{\n"
            "public:\n"
            "    char *s;\n"
            "    A & operator=(const A &a)\n"
            "    {\n"
            "        if (&a != this)\n"
            "        {\n"
            "            free(s);\n"
            "            s = strdup(a.s);\n"
            "        }\n"
            "        return *this;\n"
            "    }\n"
            "};");
        ASSERT_EQUALS("", errout.str());

        // this class needs an assignment test but doesn't have it
        checkOpertorEqToSelf(
            "class A\n"
            "{\n"
            "public:\n"
            "    char *s;\n"
            "    A & operator=(const A &a)\n"
            "    {\n"
            "        free(s);\n"
            "        s = strdup(a.s);\n"
            "        return *this;\n"
            "    }\n"
            "};");
        ASSERT_EQUALS("[test.cpp:5]: (warning) 'operator=' should check for assignment to self to avoid problems with dynamic memory.\n", errout.str());

        // this test has an assignment test but doesn't need it
        checkOpertorEqToSelf(
            "class A\n"
            "{\n"
            "public:\n"
            "    A & operator=(const A &);\n"
            "};\n"
            "A & A::operator=(const A &a) { if (&a != this) { } return *this; }");
        ASSERT_EQUALS("", errout.str());

        // this test doesn't have an assignment test but doesn't need it
        checkOpertorEqToSelf(
            "class A\n"
            "{\n"
            "public:\n"
            "    A & operator=(const A &);\n"
            "};\n"
            "A & A::operator=(const A &a) { return *this; }");
        ASSERT_EQUALS("", errout.str());

        // this test needs an assignment test and has it
        checkOpertorEqToSelf(
            "class A\n"
            "{\n"
            "public:\n"
            "    char *s;\n"
            "    A & operator=(const A &);\n"
            "};\n"
            "A & A::operator=(const A &a)\n"
            "{\n"
            "    if (&a != this)\n"
            "    {\n"
            "        free(s);\n"
            "        s = strdup(a.s);\n"
            "    }\n"
            "    return *this;\n"
            "}");
        ASSERT_EQUALS("", errout.str());

        // this test needs an assignment test and has the inverse test
        checkOpertorEqToSelf(
            "class A\n"
            "{\n"
            "public:\n"
            "    char *s;\n"
            "    A & operator=(const A &);\n"
            "};\n"
            "A & A::operator=(const A &a)\n"
            "{\n"
            "    if (&a == this)\n"
            "    {\n"
            "        free(s);\n"
            "        s = strdup(a.s);\n"
            "    }\n"
            "    return *this;\n"
            "}");
        ASSERT_EQUALS("[test.cpp:7]: (warning) 'operator=' should check for assignment to self to avoid problems with dynamic memory.\n", errout.str());

        // this test needs an assignment test and has the inverse test
        checkOpertorEqToSelf(
            "class A\n"
            "{\n"
            "public:\n"
            "    char *s;\n"
            "    A & operator=(const A &);\n"
            "};\n"
            "A & A::operator=(const A &a)\n"
            "{\n"
            "    if ((&a == this) == true)\n"
            "    {\n"
            "        free(s);\n"
            "        s = strdup(a.s);\n"
            "    }\n"
            "    return *this;\n"
            "}");
        ASSERT_EQUALS("[test.cpp:7]: (warning) 'operator=' should check for assignment to self to avoid problems with dynamic memory.\n", errout.str());

        // this test needs an assignment test and has the inverse test
        checkOpertorEqToSelf(
            "class A\n"
            "{\n"
            "public:\n"
            "    char *s;\n"
            "    A & operator=(const A &);\n"
            "};\n"
            "A & A::operator=(const A &a)\n"
            "{\n"
            "    if ((&a == this) != false)\n"
            "    {\n"
            "        free(s);\n"
            "        s = strdup(a.s);\n"
            "    }\n"
            "    return *this;\n"
            "}");
        ASSERT_EQUALS("[test.cpp:7]: (warning) 'operator=' should check for assignment to self to avoid problems with dynamic memory.\n", errout.str());

        // this test needs an assignment test and has the inverse test
        checkOpertorEqToSelf(
            "class A\n"
            "{\n"
            "public:\n"
            "    char *s;\n"
            "    A & operator=(const A &);\n"
            "};\n"
            "A & A::operator=(const A &a)\n"
            "{\n"
            "    if (!((&a == this) == false))\n"
            "    {\n"
            "        free(s);\n"
            "        s = strdup(a.s);\n"
            "    }\n"
            "    return *this;\n"
            "}");
        ASSERT_EQUALS("[test.cpp:7]: (warning) 'operator=' should check for assignment to self to avoid problems with dynamic memory.\n", errout.str());

        // this test needs an assignment test and has the inverse test
        checkOpertorEqToSelf(
            "class A\n"
            "{\n"
            "public:\n"
            "    char *s;\n"
            "    A & operator=(const A &);\n"
            "};\n"
            "A & A::operator=(const A &a)\n"
            "{\n"
            "    if ((&a != this) == false)\n"
            "    {\n"
            "        free(s);\n"
            "        s = strdup(a.s);\n"
            "    }\n"
            "    return *this;\n"
            "}");
        ASSERT_EQUALS("[test.cpp:7]: (warning) 'operator=' should check for assignment to self to avoid problems with dynamic memory.\n", errout.str());

        // this test needs an assignment test and has the inverse test
        checkOpertorEqToSelf(
            "class A\n"
            "{\n"
            "public:\n"
            "    char *s;\n"
            "    A & operator=(const A &);\n"
            "};\n"
            "A & A::operator=(const A &a)\n"
            "{\n"
            "    if (&a != this)\n"
            "    {\n"
            "    }\n"
            "    else\n"
            "    {\n"
            "        free(s);\n"
            "        s = strdup(a.s);\n"
            "    }\n"
            "    return *this;\n"
            "}");
        ASSERT_EQUALS("[test.cpp:7]: (warning) 'operator=' should check for assignment to self to avoid problems with dynamic memory.\n", errout.str());

        // this test needs an assignment test and has the inverse test
        checkOpertorEqToSelf(
            "class A\n"
            "{\n"
            "public:\n"
            "    char *s;\n"
            "    A & operator=(const A &);\n"
            "};\n"
            "A & A::operator=(const A &a)\n"
            "{\n"
            "    if (&a != this)\n"
            "        free(s);\n"
            "    else\n"
            "    {\n"
            "        free(s);\n"
            "        s = strdup(a.s);\n"
            "    }\n"
            "    return *this;\n"
            "}");
        ASSERT_EQUALS("[test.cpp:7]: (warning) 'operator=' should check for assignment to self to avoid problems with dynamic memory.\n", errout.str());


        // this test needs an assignment test but doesn’t have it
        checkOpertorEqToSelf(
            "class A\n"
            "{\n"
            "public:\n"
            "    char *s;\n"
            "    A & operator=(const A &);\n"
            "};\n"
            "A & A::operator=(const A &a)\n"
            "{\n"
            "    free(s);\n"
            "    s = strdup(a.s);\n"
            "    return *this;\n"
            "}");
        ASSERT_EQUALS("[test.cpp:7]: (warning) 'operator=' should check for assignment to self to avoid problems with dynamic memory.\n", errout.str());

        // ticket #1224
        checkOpertorEqToSelf(
            "const SubTree &SubTree::operator= (const SubTree &b)\n"
            "{\n"
            "    CodeTree *oldtree = tree;\n"
            "    tree = new CodeTree(*b.tree);\n"
            "    delete oldtree;\n"
            "    return *this;\n"
            "}\n"
            "const SubTree &SubTree::operator= (const CodeTree &b)\n"
            "{\n"
            "    CodeTree *oldtree = tree;\n"
            "    tree = new CodeTree(b);\n"
            "    delete oldtree;\n"
            "    return *this;\n"
            "}");
        ASSERT_EQUALS("", errout.str());

    }

    void operatorEqToSelf2() {
        // this test has an assignment test but doesn't need it
        checkOpertorEqToSelf(
            "class A\n"
            "{\n"
            "public:\n"
            "    class B\n"
            "    {\n"
            "    public:\n"
            "        B & operator=(const B &b) { if (&b != this) { } return *this; }\n"
            "    };\n"
            "};");
        ASSERT_EQUALS("", errout.str());

        // this test doesn't have an assignment test but doesn't need it
        checkOpertorEqToSelf(
            "class A\n"
            "{\n"
            "public:\n"
            "    class B\n"
            "    {\n"
            "    public:\n"
            "        B & operator=(const B &b) { return *this; }\n"
            "    };\n"
            "};");
        ASSERT_EQUALS("", errout.str());

        // this test needs an assignment test but has it
        checkOpertorEqToSelf(
            "class A\n"
            "{\n"
            "public:\n"
            "    class B\n"
            "    {\n"
            "    public:\n"
            "        char *s;\n"
            "        B & operator=(const B &b)\n"
            "        {\n"
            "            if (&b != this)\n"
            "            {\n"
            "            }\n"
            "            return *this;\n"
            "        }\n"
            "    };\n"
            "};");
        ASSERT_EQUALS("", errout.str());

        // this test needs an assignment test but doesn't have it
        checkOpertorEqToSelf(
            "class A\n"
            "{\n"
            "public:\n"
            "    class B\n"
            "    {\n"
            "    public:\n"
            "        char *s;\n"
            "        B & operator=(const B &b)\n"
            "        {\n"
            "            free(s);\n"
            "            s = strdup(b.s);\n"
            "            return *this;\n"
            "        }\n"
            "    };\n"
            "};");
        ASSERT_EQUALS("[test.cpp:8]: (warning) 'operator=' should check for assignment to self to avoid problems with dynamic memory.\n", errout.str());

        // this test has an assignment test but doesn't need it
        checkOpertorEqToSelf(
            "class A\n"
            "{\n"
            "public:\n"
            "    class B\n"
            "    {\n"
            "    public:\n"
            "        B & operator=(const B &);\n"
            "    };\n"
            "};\n"
            "A::B & A::B::operator=(const A::B &b) { if (&b != this) { } return *this; }");
        ASSERT_EQUALS("", errout.str());

        // this test doesn't have an assignment test but doesn't need it
        checkOpertorEqToSelf(
            "class A\n"
            "{\n"
            "public:\n"
            "    class B\n"
            "    {\n"
            "    public:\n"
            "        B & operator=(const B &);\n"
            "    };\n"
            "};\n"
            "A::B & A::B::operator=(const A::B &b) { return *this; }");
        ASSERT_EQUALS("", errout.str());

        // this test needs an assignment test and has it
        checkOpertorEqToSelf(
            "class A\n"
            "{\n"
            "public:\n"
            "    class B\n"
            "    {\n"
            "    public:\n"
            "        char * s;\n"
            "        B & operator=(const B &);\n"
            "    };\n"
            "};\n"
            "A::B & A::B::operator=(const A::B &b)\n"
            "{\n"
            "    if (&b != this)\n"
            "    {\n"
            "        free(s);\n"
            "        s = strdup(b.s);\n"
            "    }\n"
            "    return *this;\n"
            " }");
        ASSERT_EQUALS("", errout.str());

        // this test needs an assignment test but doesn't have it
        checkOpertorEqToSelf(
            "class A\n"
            "{\n"
            "public:\n"
            "    class B\n"
            "    {\n"
            "    public:\n"
            "        char * s;\n"
            "        B & operator=(const B &);\n"
            "    };\n"
            "};\n"
            "A::B & A::B::operator=(const A::B &b)\n"
            "{\n"
            "    free(s);\n"
            "    s = strdup(b.s);\n"
            "    return *this;\n"
            " }");
        ASSERT_EQUALS("[test.cpp:11]: (warning) 'operator=' should check for assignment to self to avoid problems with dynamic memory.\n", errout.str());
    }

    void operatorEqToSelf3() {
        // this test has multiple inheritance so there is no trivial way to test for self assignment but doesn't need it
        checkOpertorEqToSelf(
            "class A : public B, public C\n"
            "{\n"
            "public:\n"
            "    A & operator=(const A &a) { return *this; }\n"
            "};");
        ASSERT_EQUALS("", errout.str());

        // this test has multiple inheritance and needs an assignment test but there is no trivial way to test for it
        checkOpertorEqToSelf(
            "class A : public B, public C\n"
            "{\n"
            "public:\n"
            "    char *s;\n"
            "    A & operator=(const A &a)\n"
            "    {\n"
            "        free(s);\n"
            "        s = strdup(a.s);\n"
            "        return *this;\n"
            "    }\n"
            "};");
        ASSERT_EQUALS("", errout.str());

        // this test has multiple inheritance so there is no trivial way to test for self assignment but doesn't need it
        checkOpertorEqToSelf(
            "class A : public B, public C\n"
            "{\n"
            "public:\n"
            "    A & operator=(const A &);\n"
            "};\n"
            "A & A::operator=(const A &a) { return *this; }");
        ASSERT_EQUALS("", errout.str());

        // this test has multiple inheritance and needs an assignment test but there is no trivial way to test for it
        checkOpertorEqToSelf(
            "class A : public B, public C\n"
            "{\n"
            "public:\n"
            "    char *s;\n"
            "    A & operator=(const A &);\n"
            "};\n"
            "A & A::operator=(const A &a)\n"
            "{\n"
            "    free(s);\n"
            "    s = strdup(a.s);\n"
            "    return *this;\n"
            "}");
        ASSERT_EQUALS("", errout.str());
    }

    void operatorEqToSelf4() {
        // this test has multiple inheritance so there is no trivial way to test for self assignment but doesn't need it
        checkOpertorEqToSelf(
            "class A\n"
            "{\n"
            "public:\n"
            "    class B : public C, public D\n"
            "    {\n"
            "    public:\n"
            "        B & operator=(const B &b) { return *this; }\n"
            "    };\n"
            "};");
        ASSERT_EQUALS("", errout.str());

        // this test has multiple inheritance and needs an assignment test but there is no trivial way to test for it
        checkOpertorEqToSelf(
            "class A\n"
            "{\n"
            "public:\n"
            "    class B : public C, public D\n"
            "    {\n"
            "    public:\n"
            "        char * s;\n"
            "        B & operator=(const B &b)\n"
            "        {\n"
            "            free(s);\n"
            "            s = strdup(b.s);\n"
            "            return *this;\n"
            "        }\n"
            "    };\n"
            "};");
        ASSERT_EQUALS("", errout.str());

        // this test has multiple inheritance so there is no trivial way to test for self assignment but doesn't need it
        checkOpertorEqToSelf(
            "class A\n"
            "{\n"
            "public:\n"
            "    class B : public C, public D\n"
            "    {\n"
            "    public:\n"
            "        B & operator=(const B &);\n"
            "    };\n"
            "};\n"
            "A::B & A::B::operator=(const A::B &b) { return *this; }");
        ASSERT_EQUALS("", errout.str());

        // this test has multiple inheritance and needs an assignment test but there is no trivial way to test for it
        checkOpertorEqToSelf(
            "class A\n"
            "{\n"
            "public:\n"
            "    class B : public C, public D\n"
            "    {\n"
            "    public:\n"
            "        char * s;\n"
            "        B & operator=(const B &);\n"
            "    };\n"
            "};\n"
            "A::B & A::B::operator=(const A::B &b)\n"
            "{\n"
            "    free(s);\n"
            "    s = strdup(b.s);\n"
            "    return *this;\n"
            "}");
        ASSERT_EQUALS("", errout.str());
    }

    void operatorEqToSelf5() {
        // ticket # 1233
        checkOpertorEqToSelf(
            "class A\n"
            "{\n"
            "public:\n"
            "    char *s;\n"
            "    A & operator=(const A &a)\n"
            "    {\n"
            "        if((&a!=this))\n"
            "        {\n"
            "            free(s);\n"
            "            s = strdup(a.s);\n"
            "        }\n"
            "        return *this;\n"
            "    }\n"
            "};");
        ASSERT_EQUALS("", errout.str());

        checkOpertorEqToSelf(
            "class A\n"
            "{\n"
            "public:\n"
            "    char *s;\n"
            "    A & operator=(const A &a)\n"
            "    {\n"
            "        if((this!=&a))\n"
            "        {\n"
            "            free(s);\n"
            "            s = strdup(a.s);\n"
            "        }\n"
            "        return *this;\n"
            "    }\n"
            "};");
        ASSERT_EQUALS("", errout.str());

        checkOpertorEqToSelf(
            "class A\n"
            "{\n"
            "public:\n"
            "    char *s;\n"
            "    A & operator=(const A &a)\n"
            "    {\n"
            "        if(!(&a==this))\n"
            "        {\n"
            "            free(s);\n"
            "            s = strdup(a.s);\n"
            "        }\n"
            "        return *this;\n"
            "    }\n"
            "};");
        ASSERT_EQUALS("", errout.str());

        checkOpertorEqToSelf(
            "class A\n"
            "{\n"
            "public:\n"
            "    char *s;\n"
            "    A & operator=(const A &a)\n"
            "    {\n"
            "        if(!(this==&a))\n"
            "        {\n"
            "            free(s);\n"
            "            s = strdup(a.s);\n"
            "        }\n"
            "        return *this;\n"
            "    }\n"
            "};");
        ASSERT_EQUALS("", errout.str());

        checkOpertorEqToSelf(
            "class A\n"
            "{\n"
            "public:\n"
            "    char *s;\n"
            "    A & operator=(const A &a)\n"
            "    {\n"
            "        if(false==(&a==this))\n"
            "        {\n"
            "            free(s);\n"
            "            s = strdup(a.s);\n"
            "        }\n"
            "        return *this;\n"
            "    }\n"
            "};");
        ASSERT_EQUALS("", errout.str());

        checkOpertorEqToSelf(
            "class A\n"
            "{\n"
            "public:\n"
            "    char *s;\n"
            "    A & operator=(const A &a)\n"
            "    {\n"
            "        if(false==(this==&a))\n"
            "        {\n"
            "            free(s);\n"
            "            s = strdup(a.s);\n"
            "        }\n"
            "        return *this;\n"
            "    }\n"
            "};");
        ASSERT_EQUALS("", errout.str());

        checkOpertorEqToSelf(
            "class A\n"
            "{\n"
            "public:\n"
            "    char *s;\n"
            "    A & operator=(const A &a)\n"
            "    {\n"
            "        if(true!=(&a==this))\n"
            "        {\n"
            "            free(s);\n"
            "            s = strdup(a.s);\n"
            "        }\n"
            "        return *this;\n"
            "    }\n"
            "};");
        ASSERT_EQUALS("", errout.str());

        checkOpertorEqToSelf(
            "class A\n"
            "{\n"
            "public:\n"
            "    char *s;\n"
            "    A & operator=(const A &a)\n"
            "    {\n"
            "        if(true!=(this==&a))\n"
            "        {\n"
            "            free(s);\n"
            "            s = strdup(a.s);\n"
            "        }\n"
            "        return *this;\n"
            "    }\n"
            "};");
        ASSERT_EQUALS("", errout.str());

        checkOpertorEqToSelf(
            "class A\n"
            "{\n"
            "public:\n"
            "    char *s;\n"
            "    A & operator=(const A &a);\n"
            "};\n"
            "A & A::operator=(const A &a)\n"
            "{\n"
            "    if((&a!=this))\n"
            "    {\n"
            "        free(s);\n"
            "        s = strdup(a.s);\n"
            "    }\n"
            "    return *this;\n"
            "};");
        ASSERT_EQUALS("", errout.str());

        checkOpertorEqToSelf(
            "class A\n"
            "{\n"
            "public:\n"
            "    char *s;\n"
            "    A & operator=(const A &a);\n"
            "};\n"
            "A & A::operator=(const A &a)\n"
            "{\n"
            "    if((this!=&a))\n"
            "    {\n"
            "        free(s);\n"
            "        s = strdup(a.s);\n"
            "    }\n"
            "    return *this;\n"
            "};");
        ASSERT_EQUALS("", errout.str());

        checkOpertorEqToSelf(
            "class A\n"
            "{\n"
            "public:\n"
            "    char *s;\n"
            "    A & operator=(const A &a);\n"
            "};\n"
            "A & A::operator=(const A &a)\n"
            "{\n"
            "    if(!(&a==this))\n"
            "    {\n"
            "        free(s);\n"
            "        s = strdup(a.s);\n"
            "    }\n"
            "    return *this;\n"
            "};");
        ASSERT_EQUALS("", errout.str());

        checkOpertorEqToSelf(
            "class A\n"
            "{\n"
            "public:\n"
            "    char *s;\n"
            "    A & operator=(const A &a);\n"
            "};\n"
            "A & A::operator=(const A &a)\n"
            "{\n"
            "    if(!(this==&a))\n"
            "    {\n"
            "        free(s);\n"
            "        s = strdup(a.s);\n"
            "    }\n"
            "    return *this;\n"
            "};");
        ASSERT_EQUALS("", errout.str());

        checkOpertorEqToSelf(
            "class A\n"
            "{\n"
            "public:\n"
            "    char *s;\n"
            "    A & operator=(const A &a);\n"
            "};\n"
            "A & A::operator=(const A &a)\n"
            "{\n"
            "    if(false==(&a==this))\n"
            "    {\n"
            "        free(s);\n"
            "        s = strdup(a.s);\n"
            "    }\n"
            "    return *this;\n"
            "};");
        ASSERT_EQUALS("", errout.str());

        checkOpertorEqToSelf(
            "class A\n"
            "{\n"
            "public:\n"
            "    char *s;\n"
            "    A & operator=(const A &a);\n"
            "};\n"
            "A & A::operator=(const A &a)\n"
            "{\n"
            "    if(false==(this==&a))\n"
            "    {\n"
            "        free(s);\n"
            "        s = strdup(a.s);\n"
            "    }\n"
            "    return *this;\n"
            "};");
        ASSERT_EQUALS("", errout.str());

        checkOpertorEqToSelf(
            "class A\n"
            "{\n"
            "public:\n"
            "    char *s;\n"
            "    A & operator=(const A &a);\n"
            "};\n"
            "A & A::operator=(const A &a)\n"
            "{\n"
            "    if(true!=(&a==this))\n"
            "    {\n"
            "        free(s);\n"
            "        s = strdup(a.s);\n"
            "    }\n"
            "    return *this;\n"
            "};");
        ASSERT_EQUALS("", errout.str());

        checkOpertorEqToSelf(
            "class A\n"
            "{\n"
            "public:\n"
            "    char *s;\n"
            "    A & operator=(const A &a);\n"
            "};\n"
            "A & A::operator=(const A &a)\n"
            "{\n"
            "    if(true!=(this==&a))\n"
            "    {\n"
            "        free(s);\n"
            "        s = strdup(a.s);\n"
            "    }\n"
            "    return *this;\n"
            "};");
        ASSERT_EQUALS("", errout.str());

        checkOpertorEqToSelf(
            "struct A {\n"
            "    char *s;\n"
            "    A& operator=(const B &b);\n"
            "};\n"
            "A& A::operator=(const B &b) {\n"
            "    free(s);\n"
            "    s = strdup(a.s);\n"
            "    return *this;\n"
            "};");
        ASSERT_EQUALS("", errout.str());
    }

    void operatorEqToSelf6() {
        // ticket # 1550
        checkOpertorEqToSelf(
            "class A\n"
            "{\n"
            "public:\n"
            "    A & operator=(const A &a)\n"
            "    {\n"
            "        delete [] data;\n"
            "        data = new char[strlen(a.data) + 1];\n"
            "        strcpy(data, a.data);\n"
            "        return *this;\n"
            "    }\n"
            "private:\n"
            "    char * data;\n"
            "};");
        ASSERT_EQUALS("[test.cpp:4]: (warning) 'operator=' should check for assignment to self to avoid problems with dynamic memory.\n", errout.str());

        checkOpertorEqToSelf(
            "class A\n"
            "{\n"
            "public:\n"
            "    A & operator=(const A &a);\n"
            "private:\n"
            "    char * data;\n"
            "};\n"
            "A & A::operator=(const A &a)\n"
            "{\n"
            "    delete [] data;\n"
            "    data = new char[strlen(a.data) + 1];\n"
            "    strcpy(data, a.data);\n"
            "    return *this;\n"
            "};");
        ASSERT_EQUALS("[test.cpp:8]: (warning) 'operator=' should check for assignment to self to avoid problems with dynamic memory.\n", errout.str());

        checkOpertorEqToSelf(
            "class A\n"
            "{\n"
            "public:\n"
            "    A & operator=(const A &a)\n"
            "    {\n"
            "        delete data;\n"
            "        data = new char;\n"
            "        *data  = *a.data;\n"
            "        return *this;\n"
            "    }\n"
            "private:\n"
            "    char * data;\n"
            "};");
        ASSERT_EQUALS("[test.cpp:4]: (warning) 'operator=' should check for assignment to self to avoid problems with dynamic memory.\n", errout.str());

        checkOpertorEqToSelf(
            "class A\n"
            "{\n"
            "public:\n"
            "    A & operator=(const A &a);\n"
            "private:\n"
            "    char * data;\n"
            "};\n"
            "A & A::operator=(const A &a)\n"
            "{\n"
            "    delete data;\n"
            "    data = new char;\n"
            "    *data = *a.data;\n"
            "    return *this;\n"
            "};");
        ASSERT_EQUALS("[test.cpp:8]: (warning) 'operator=' should check for assignment to self to avoid problems with dynamic memory.\n", errout.str());
    }

    void operatorEqToSelf7() {
        checkOpertorEqToSelf(
            "class A\n"
            "{\n"
            "public:\n"
            "    A & assign(const A & a)\n"
            "    {\n"
            "        return *this;\n"
            "    }\n"
            "    A & operator=(const A &a)\n"
            "    {\n"
            "        return assign(a);\n"
            "    }\n"
            "};");
        ASSERT_EQUALS("", errout.str());
    }

    void operatorEqToSelf8() {
        checkOpertorEqToSelf(
            "class FMat\n"
            "{\n"
            "public:\n"
            "    FMat& copy(const FMat& rhs);\n"
            "    FMat& operator=(const FMat& in);\n"
            "};\n"
            "FMat& FMat::copy(const FMat& rhs)\n"
            "{\n"
            "    return *this;\n"
            "}\n"
            "FMat& FMat::operator=(const FMat& in)\n"
            "{\n"
            "    return copy(in);\n"
            "}");
        ASSERT_EQUALS("", errout.str());
    }

    void operatorEqToSelf9() {
        checkOpertorEqToSelf(
            "class Foo\n"
            "{\n"
            "public:\n"
            "    Foo& operator=(Foo* pOther);\n"
            "    Foo& operator=(Foo& other);\n"
            "};\n"
            "Foo& Foo::operator=(Foo* pOther)\n"
            "{\n"
            "    return *this;\n"
            "}\n"
            "Foo& Foo::operator=(Foo& other)\n"
            "{\n"
            "    return Foo::operator=(&other);\n"
            "}");
        ASSERT_EQUALS("", errout.str());
    }

    // Check that base classes have virtual destructors
#define checkVirtualDestructor(...) checkVirtualDestructor_(__FILE__, __LINE__, __VA_ARGS__)
    void checkVirtualDestructor_(const char* file, int line, const char code[], bool inconclusive = false) {
        // Clear the error log
        errout.str("");

        settings0.certainty.setEnabled(Certainty::inconclusive, inconclusive);
        settings0.severity.enable(Severity::warning);

        // Tokenize..
        Tokenizer tokenizer(&settings0, this);
        std::istringstream istr(code);
        ASSERT_LOC(tokenizer.tokenize(istr, "test.cpp"), file, line);

        // Check..
        CheckClass checkClass(&tokenizer, &settings0, this);
        checkClass.virtualDestructor();
    }

    void virtualDestructor1() {
        // Base class not found

        checkVirtualDestructor("class Derived : public Base { };\n"
                               "Base *base = new Derived;\n"
                               "delete base;");
        ASSERT_EQUALS("", errout.str());

        checkVirtualDestructor("class Derived : Base { };\n"
                               "Base *base = new Derived;\n"
                               "delete base;");
        ASSERT_EQUALS("", errout.str());
    }

    void virtualDestructor2() {
        // Base class doesn't have a destructor

        checkVirtualDestructor("class Base { };\n"
                               "class Derived : public Base { public: ~Derived() { (void)11; } };"
                               "Base *base = new Derived;\n"
                               "delete base;");
        ASSERT_EQUALS("[test.cpp:1]: (error) Class 'Base' which is inherited by class 'Derived' does not have a virtual destructor.\n", errout.str());

        checkVirtualDestructor("class Base { };\n"
                               "class Derived : protected Base { public: ~Derived() { (void)11; } };"
                               "Base *base = new Derived;\n"
                               "delete base;");
        ASSERT_EQUALS("[test.cpp:1]: (error) Class 'Base' which is inherited by class 'Derived' does not have a virtual destructor.\n", errout.str());

        checkVirtualDestructor("class Base { };\n"
                               "class Derived : private Base { public: ~Derived() { (void)11; } };"
                               "Base *base = new Derived;\n"
                               "delete base;");
        ASSERT_EQUALS("", errout.str());

        checkVirtualDestructor("class Base { };\n"
                               "class Derived : Base { public: ~Derived() { (void)11; } };"
                               "Base *base = new Derived;\n"
                               "delete base;");
        ASSERT_EQUALS("", errout.str());
    }

    void virtualDestructor3() {
        // Base class has a destructor, but it's not virtual

        checkVirtualDestructor("class Base { public: ~Base(); };\n"
                               "class Derived : public Base { public: ~Derived() { (void)11; } };"
                               "Base *base = new Derived;\n"
                               "delete base;");
        ASSERT_EQUALS("[test.cpp:1]: (error) Class 'Base' which is inherited by class 'Derived' does not have a virtual destructor.\n", errout.str());

        checkVirtualDestructor("class Base { public: ~Base(); };\n"
                               "class Derived : protected Base { public: ~Derived() { (void)11; } };"
                               "Base *base = new Derived;\n"
                               "delete base;");
        ASSERT_EQUALS("[test.cpp:1]: (error) Class 'Base' which is inherited by class 'Derived' does not have a virtual destructor.\n", errout.str());

        checkVirtualDestructor("class Base { public: ~Base(); };\n"
                               "class Derived : private Fred, public Base { public: ~Derived() { (void)11; } };"
                               "Base *base = new Derived;\n"
                               "delete base;");
        ASSERT_EQUALS("[test.cpp:1]: (error) Class 'Base' which is inherited by class 'Derived' does not have a virtual destructor.\n", errout.str());
    }

    void virtualDestructor4() {
        // Derived class doesn't have a destructor => undefined behaviour according to paragraph 3 in [expr.delete]

        checkVirtualDestructor("class Base { public: ~Base(); };\n"
                               "class Derived : public Base { };"
                               "Base *base = new Derived;\n"
                               "delete base;");
        ASSERT_EQUALS("[test.cpp:1]: (error) Class 'Base' which is inherited by class 'Derived' does not have a virtual destructor.\n", errout.str());

        checkVirtualDestructor("class Base { public: ~Base(); };\n"
                               "class Derived : private Fred, public Base { };"
                               "Base *base = new Derived;\n"
                               "delete base;");
        ASSERT_EQUALS("[test.cpp:1]: (error) Class 'Base' which is inherited by class 'Derived' does not have a virtual destructor.\n", errout.str());
    }

    void virtualDestructor5() {
        // Derived class has empty destructor => undefined behaviour according to paragraph 3 in [expr.delete]

        checkVirtualDestructor("class Base { public: ~Base(); };\n"
                               "class Derived : public Base { public: ~Derived() {} };"
                               "Base *base = new Derived;\n"
                               "delete base;");
        ASSERT_EQUALS("[test.cpp:1]: (error) Class 'Base' which is inherited by class 'Derived' does not have a virtual destructor.\n", errout.str());

        checkVirtualDestructor("class Base { public: ~Base(); };\n"
                               "class Derived : public Base { public: ~Derived(); }; Derived::~Derived() {}"
                               "Base *base = new Derived;\n"
                               "delete base;");
        ASSERT_EQUALS("[test.cpp:1]: (error) Class 'Base' which is inherited by class 'Derived' does not have a virtual destructor.\n", errout.str());
    }

    void virtualDestructor6() {
        // Only report error if base class pointer is deleted that
        // points at derived class

        checkVirtualDestructor("class Base { public: ~Base(); };\n"
                               "class Derived : public Base { public: ~Derived() { (void)11; } };");
        ASSERT_EQUALS("", errout.str());
    }

    void virtualDestructorProtected() {
        // Base class has protected destructor, it makes Base *p = new Derived(); fail
        // during compilation time, so error is not possible. => no error
        checkVirtualDestructor("class A\n"
                               "{\n"
                               "protected:\n"
                               "    ~A() { }\n"
                               "};\n"
                               "\n"
                               "class B : public A\n"
                               "{\n"
                               "public:\n"
                               "    ~B() { int a; }\n"
                               "};");
        ASSERT_EQUALS("", errout.str());
    }

    void virtualDestructorInherited() {
        // class A inherits virtual destructor from class Base -> no error
        checkVirtualDestructor("class Base\n"
                               "{\n"
                               "public:\n"
                               "virtual ~Base() {}\n"
                               "};\n"
                               "class A : private Base\n"
                               "{\n"
                               "public:\n"
                               "    ~A() { }\n"
                               "};\n"
                               "\n"
                               "class B : public A\n"
                               "{\n"
                               "public:\n"
                               "    ~B() { int a; }\n"
                               "};");
        ASSERT_EQUALS("", errout.str());

        // class A inherits virtual destructor from struct Base -> no error
        // also notice that public is not given, but destructor is public, because
        // we are using struct instead of class
        checkVirtualDestructor("struct Base\n"
                               "{\n"
                               "virtual ~Base() {}\n"
                               "};\n"
                               "class A : public Base\n"
                               "{\n"
                               "};\n"
                               "\n"
                               "class B : public A\n"
                               "{\n"
                               "public:\n"
                               "    ~B() { int a; }\n"
                               "};");
        ASSERT_EQUALS("", errout.str());

        // Unknown Base class -> it could have virtual destructor, so ignore
        checkVirtualDestructor("class A : private Base\n"
                               "{\n"
                               "public:\n"
                               "    ~A() { }\n"
                               "};\n"
                               "\n"
                               "class B : public A\n"
                               "{\n"
                               "public:\n"
                               "    ~B() { int a; }\n"
                               "};");
        ASSERT_EQUALS("", errout.str());

        // Virtual destructor is inherited -> no error
        checkVirtualDestructor("class Base2\n"
                               "{\n"
                               "virtual ~Base2() {}\n"
                               "};\n"
                               "class Base : public Base2\n"
                               "{\n"
                               "};\n"
                               "class A : private Base\n"
                               "{\n"
                               "public:\n"
                               "    ~A() { }\n"
                               "};\n"
                               "\n"
                               "class B : public A\n"
                               "{\n"
                               "public:\n"
                               "    ~B() { int a; }\n"
                               "};");
        ASSERT_EQUALS("", errout.str());

        // class A doesn't inherit virtual destructor from class Base -> error
        checkVirtualDestructor("class Base\n"
                               "{\n"
                               "public:\n"
                               "    ~Base() {}\n"
                               "};\n"
                               "class A : private Base\n"
                               "{\n"
                               "public:\n"
                               "    ~A() { }\n"
                               "};\n"
                               "\n"
                               "class B : public A\n"
                               "{\n"
                               "public:\n"
                               "    ~B() { int a; }\n"
                               "};");
        TODO_ASSERT_EQUALS("[test.cpp:7]: (error) Class 'Base' which is inherited by class 'B' does not have a virtual destructor.\n",
                           "", errout.str());
    }

    void virtualDestructorTemplate() {
        checkVirtualDestructor("template <typename T> class A\n"
                               "{\n"
                               " public:\n"
                               " virtual ~A(){}\n"
                               "};\n"
                               "template <typename T> class AA\n"
                               "{\n"
                               " public:\n"
                               " ~AA(){}\n"
                               "};\n"
                               "class B : public A<int>, public AA<double>\n"
                               "{\n"
                               " public:\n"
                               " ~B(){int a;}\n"
                               "};\n"
                               "\n"
                               "AA<double> *p = new B; delete p;");
        ASSERT_EQUALS("[test.cpp:9]: (error) Class 'AA < double >' which is inherited by class 'B' does not have a virtual destructor.\n", errout.str());
    }

    void virtualDestructorInconclusive() {
        checkVirtualDestructor("class Base {\n"
                               "public:\n"
                               "    ~Base(){}\n"
                               "    virtual void foo(){}\n"
                               "};\n", true);
        ASSERT_EQUALS("[test.cpp:3]: (warning, inconclusive) Class 'Base' which has virtual members does not have a virtual destructor.\n", errout.str());

        checkVirtualDestructor("class Base {\n"
                               "public:\n"
                               "    ~Base(){}\n"
                               "    virtual void foo(){}\n"
                               "};\n"
                               "class Derived : public Base {\n"
                               "public:\n"
                               "    ~Derived() { bar(); }\n"
                               "};\n"
                               "void foo() {\n"
                               "    Base * base = new Derived();\n"
                               "    delete base;\n"
                               "}\n", true);
        ASSERT_EQUALS("[test.cpp:3]: (error) Class 'Base' which is inherited by class 'Derived' does not have a virtual destructor.\n", errout.str());

        // class Base destructor is not virtual but protected -> no error
        checkVirtualDestructor("class Base {\n"
                               "public:\n"
                               "    virtual void foo(){}\n"
                               "protected:\n"
                               "    ~Base(){}\n"
                               "};\n", true);
        ASSERT_EQUALS("", errout.str());

        checkVirtualDestructor("class C {\n"
                               "private:\n"
                               "    C();\n"
                               "    virtual ~C();\n"
                               "};\n", true);
        ASSERT_EQUALS("", errout.str());
    }


#define checkNoMemset(...) checkNoMemset_(__FILE__, __LINE__, __VA_ARGS__)
    void checkNoMemset_(const char* file, int line, const char code[]) {
        Settings settings;
        settings.severity.enable(Severity::warning);
        settings.severity.enable(Severity::portability);
        checkNoMemset_(file, line, code, settings);
    }

    void checkNoMemset_(const char* file, int line, const char code[], const Settings &settings) {
        // Clear the error log
        errout.str("");

        // Tokenize..
        Tokenizer tokenizer(&settings, this);
        std::istringstream istr(code);
        ASSERT_LOC(tokenizer.tokenize(istr, "test.cpp"), file, line);

        // Check..
        CheckClass checkClass(&tokenizer, &settings, this);
        checkClass.checkMemset();
    }

    void memsetOnClass() {
        checkNoMemset("class Fred\n"
                      "{\n"
                      "};\n"
                      "void f()\n"
                      "{\n"
                      "    Fred fred;\n"
                      "    memset(&fred, 0, sizeof(Fred));\n"
                      "}");
        ASSERT_EQUALS("", errout.str());

        checkNoMemset("class Fred\n"
                      "{\n"
                      "    static std::string b;\n"
                      "};\n"
                      "void f()\n"
                      "{\n"
                      "    Fred fred;\n"
                      "    memset(&fred, 0, sizeof(Fred));\n"
                      "}");
        ASSERT_EQUALS("", errout.str());

        checkNoMemset("class Fred\n"
                      "{\n"
                      "    std::string * b;\n"
                      "};\n"
                      "void f()\n"
                      "{\n"
                      "    Fred fred;\n"
                      "    memset(&fred, 0, sizeof(Fred));\n"
                      "}");
        ASSERT_EQUALS("", errout.str());

        checkNoMemset("class Fred\n"
                      "{\n"
                      "    std::string b;\n"
                      "};\n"
                      "void f()\n"
                      "{\n"
                      "    Fred fred;\n"
                      "    memset(&fred, 0, sizeof(Fred));\n"
                      "}");
        ASSERT_EQUALS("[test.cpp:8]: (error) Using 'memset' on class that contains a 'std::string'.\n", errout.str());

        checkNoMemset("class Fred\n"
                      "{\n"
                      "    mutable std::string b;\n"
                      "};\n"
                      "void f()\n"
                      "{\n"
                      "    Fred fred;\n"
                      "    memset(&fred, 0, sizeof(Fred));\n"
                      "}");
        ASSERT_EQUALS("[test.cpp:8]: (error) Using 'memset' on class that contains a 'std::string'.\n", errout.str());

        checkNoMemset("class Fred {\n"
                      "    std::string b;\n"
                      "    void f();\n"
                      "};\n"
                      "void Fred::f() {\n"
                      "    memset(this, 0, sizeof(*this));\n"
                      "}");
        ASSERT_EQUALS("[test.cpp:6]: (error) Using 'memset' on class that contains a 'std::string'.\n", errout.str());

        checkNoMemset("class Fred\n"
                      "{\n"
                      "};\n"
                      "void f()\n"
                      "{\n"
                      "    Fred fred;\n"
                      "    memset(&fred, 0, sizeof(fred));\n"
                      "}");
        ASSERT_EQUALS("", errout.str());

        checkNoMemset("class Fred\n"
                      "{\n"
                      "    std::string s;\n"
                      "};\n"
                      "void f()\n"
                      "{\n"
                      "    Fred fred;\n"
                      "    memset(&fred, 0, sizeof(fred));\n"
                      "}");
        ASSERT_EQUALS("[test.cpp:8]: (error) Using 'memset' on class that contains a 'std::string'.\n", errout.str());

        checkNoMemset("class Fred\n"
                      "{\n"
                      "    std::string s;\n"
                      "};\n"
                      "class Pebbles: public Fred {};\n"
                      "void f()\n"
                      "{\n"
                      "    Pebbles pebbles;\n"
                      "    memset(&pebbles, 0, sizeof(pebbles));\n"
                      "}");
        ASSERT_EQUALS("[test.cpp:9]: (error) Using 'memset' on class that contains a 'std::string'.\n", errout.str());

        checkNoMemset("class Fred\n"
                      "{\n"
                      "    virtual ~Fred();\n"
                      "};\n"
                      "void f()\n"
                      "{\n"
                      "    Fred fred;\n"
                      "    memset(&fred, 0, sizeof(fred));\n"
                      "}");
        ASSERT_EQUALS("[test.cpp:8]: (error) Using 'memset' on class that contains a virtual function.\n", errout.str());

        checkNoMemset("class Fred\n"
                      "{\n"
                      "    virtual ~Fred();\n"
                      "};\n"
                      "void f()\n"
                      "{\n"
                      "    static Fred fred;\n"
                      "    memset(&fred, 0, sizeof(fred));\n"
                      "}");
        ASSERT_EQUALS("[test.cpp:8]: (error) Using 'memset' on class that contains a virtual function.\n", errout.str());

        checkNoMemset("class Fred\n"
                      "{\n"
                      "};\n"
                      "class Wilma\n"
                      "{\n"
                      "    virtual ~Wilma();\n"
                      "};\n"
                      "class Pebbles: public Fred, Wilma {};\n"
                      "void f()\n"
                      "{\n"
                      "    Pebbles pebbles;\n"
                      "    memset(&pebbles, 0, sizeof(pebbles));\n"
                      "}");
        ASSERT_EQUALS("[test.cpp:12]: (error) Using 'memset' on class that contains a virtual function.\n", errout.str());

        // Fred not defined in scope
        checkNoMemset("namespace n1 {\n"
                      "    class Fred\n"
                      "    {\n"
                      "        std::string b;\n"
                      "    };\n"
                      "}\n"
                      "void f()\n"
                      "{\n"
                      "    Fred fred;\n"
                      "    memset(&fred, 0, sizeof(Fred));\n"
                      "}");
        ASSERT_EQUALS("", errout.str());

        // Fred with namespace qualifier
        checkNoMemset("namespace n1 {\n"
                      "    class Fred\n"
                      "    {\n"
                      "        std::string b;\n"
                      "    };\n"
                      "}\n"
                      "void f()\n"
                      "{\n"
                      "    n1::Fred fred;\n"
                      "    memset(&fred, 0, sizeof(n1::Fred));\n"
                      "}");
        ASSERT_EQUALS("[test.cpp:10]: (error) Using 'memset' on class that contains a 'std::string'.\n", errout.str());

        // Fred with namespace qualifier
        checkNoMemset("namespace n1 {\n"
                      "    class Fred\n"
                      "    {\n"
                      "        std::string b;\n"
                      "    };\n"
                      "}\n"
                      "void f()\n"
                      "{\n"
                      "    n1::Fred fred;\n"
                      "    memset(&fred, 0, sizeof(fred));\n"
                      "}");
        ASSERT_EQUALS("[test.cpp:10]: (error) Using 'memset' on class that contains a 'std::string'.\n", errout.str());

        checkNoMemset("class A {\n"
                      "  virtual ~A() { }\n"
                      "  std::string s;\n"
                      "};\n"
                      "int f() {\n"
                      "  const int N = 10;\n"
                      "  A** arr = new A*[N];\n"
                      "  memset(arr, 0, N * sizeof(A*));\n"
                      "}");
        ASSERT_EQUALS("", errout.str());

        checkNoMemset("class A {\n" // #5116 - nested class data is mixed in the SymbolDatabase
                      "  std::string s;\n"
                      "  struct B { int x; };\n"
                      "};\n"
                      "void f(A::B *b) {\n"
                      "  memset(b,0,4);\n"
                      "}");
        ASSERT_EQUALS("", errout.str());

        // #4461 Warn about memset/memcpy on class with references as members
        checkNoMemset("class A {\n"
                      "  std::string &s;\n"
                      "};\n"
                      "void f() {\n"
                      "  A a;\n"
                      "  memset(&a, 0, sizeof(a));\n"
                      "}");
        ASSERT_EQUALS("[test.cpp:6]: (error) Using 'memset' on class that contains a reference.\n", errout.str());
        checkNoMemset("class A {\n"
                      "  const B&b;\n"
                      "};\n"
                      "void f() {\n"
                      "  A a;\n"
                      "  memset(&a, 0, sizeof(a));\n"
                      "}");
        ASSERT_EQUALS("[test.cpp:6]: (error) Using 'memset' on class that contains a reference.\n", errout.str());

        // #7456
        checkNoMemset("struct A {\n"
                      "  A() {}\n"
                      "  virtual ~A() {}\n"
                      "};\n"
                      "struct B {\n"
                      "  A* arr[4];\n"
                      "};\n"
                      "void func() {\n"
                      "  B b[4];\n"
                      "  memset(b, 0, sizeof(b));\n"
                      "}");
        ASSERT_EQUALS("", errout.str());
    }

    void memsetOnInvalid() { // Ticket #5425
        checkNoMemset("union ASFStreamHeader {\n"
                      "  struct AVMPACKED {\n"
                      "    union  {\n"
                      "      struct AVMPACKED {\n"
                      "        int width;\n"
                      "      } vid;\n"
                      "    };\n"
                      "  } hdr;\n"
                      "};"
                      "void parseHeader() {\n"
                      "  ASFStreamHeader strhdr;\n"
                      "  memset(&strhdr, 0, sizeof(strhdr));\n"
                      "}");
    }

    void memsetOnStruct() {
        checkNoMemset("struct A\n"
                      "{\n"
                      "};\n"
                      "void f()\n"
                      "{\n"
                      "    A a;\n"
                      "    memset(&a, 0, sizeof(A));\n"
                      "}");
        ASSERT_EQUALS("", errout.str());

        checkNoMemset("struct A\n"
                      "{\n"
                      "};\n"
                      "void f()\n"
                      "{\n"
                      "    struct A a;\n"
                      "    memset(&a, 0, sizeof(struct A));\n"
                      "}");
        ASSERT_EQUALS("", errout.str());

        checkNoMemset("struct A\n"
                      "{\n"
                      "};\n"
                      "void f()\n"
                      "{\n"
                      "    struct A a;\n"
                      "    memset(&a, 0, sizeof(A));\n"
                      "}");
        ASSERT_EQUALS("", errout.str());

        checkNoMemset("void f()\n"
                      "{\n"
                      "    struct sockaddr_in6 fail;\n"
                      "    memset(&fail, 0, sizeof(struct sockaddr_in6));\n"
                      "}");
        ASSERT_EQUALS("", errout.str());

        checkNoMemset("struct A\n"
                      "{\n"
                      " void g( struct sockaddr_in6& a);\n"
                      "private:\n"
                      " std::string b;\n"
                      "};\n"
                      "void f()\n"
                      "{\n"
                      " struct A fail;\n"
                      " memset(&fail, 0, sizeof(struct A));\n"
                      "}");
        ASSERT_EQUALS("[test.cpp:10]: (error) Using 'memset' on struct that contains a 'std::string'.\n", errout.str());

        checkNoMemset("struct Fred\n"
                      "{\n"
                      "     std::string s;\n"
                      "};\n"
                      "void f()\n"
                      "{\n"
                      "    Fred fred;\n"
                      "    memset(&fred, 0, sizeof(fred));\n"
                      "}");
        ASSERT_EQUALS("[test.cpp:8]: (error) Using 'memset' on struct that contains a 'std::string'.\n", errout.str());

        checkNoMemset("struct Stringy {\n"
                      "    std::string inner;\n"
                      "};\n"
                      "struct Foo {\n"
                      "    Stringy s;\n"
                      "};\n"
                      "int main() {\n"
                      "    Foo foo;\n"
                      "    memset(&foo, 0, sizeof(Foo));\n"
                      "}");

        ASSERT_EQUALS("[test.cpp:9]: (error) Using 'memset' on struct that contains a 'std::string'.\n", errout.str());
    }

    void memsetVector() {
        checkNoMemset("class A\n"
                      "{ std::vector<int> ints; };\n"
                      "\n"
                      "void f()\n"
                      "{\n"
                      "    A a;\n"
                      "    memset(&a, 0, sizeof(A));\n"
                      "}");
        ASSERT_EQUALS("[test.cpp:7]: (error) Using 'memset' on class that contains a 'std::vector'.\n", errout.str());

        checkNoMemset("struct A\n"
                      "{ std::vector<int> ints; };\n"
                      "\n"
                      "void f()\n"
                      "{\n"
                      "    A a;\n"
                      "    memset(&a, 0, sizeof(A));\n"
                      "}");
        ASSERT_EQUALS("[test.cpp:7]: (error) Using 'memset' on struct that contains a 'std::vector'.\n", errout.str());

        checkNoMemset("struct A\n"
                      "{ std::vector<int> ints; };\n"
                      "\n"
                      "void f()\n"
                      "{\n"
                      "    A a;\n"
                      "    memset(&a, 0, sizeof(struct A));\n"
                      "}");
        ASSERT_EQUALS("[test.cpp:7]: (error) Using 'memset' on struct that contains a 'std::vector'.\n", errout.str());

        checkNoMemset("struct A\n"
                      "{ std::vector<int> ints; };\n"
                      "\n"
                      "void f()\n"
                      "{\n"
                      "    A a;\n"
                      "    memset(&a, 0, sizeof(a));\n"
                      "}");
        ASSERT_EQUALS("[test.cpp:7]: (error) Using 'memset' on struct that contains a 'std::vector'.\n", errout.str());

        checkNoMemset("class A\n"
                      "{ std::vector< std::vector<int> > ints; };\n"
                      "\n"
                      "void f()\n"
                      "{\n"
                      "    A a;\n"
                      "    memset(&a, 0, sizeof(A));\n"
                      "}");
        ASSERT_EQUALS("[test.cpp:7]: (error) Using 'memset' on class that contains a 'std::vector'.\n", errout.str());

        checkNoMemset("struct A\n"
                      "{ std::vector< std::vector<int> > ints; };\n"
                      "\n"
                      "void f()\n"
                      "{\n"
                      "    A a;\n"
                      "    memset(&a, 0, sizeof(A));\n"
                      "}");
        ASSERT_EQUALS("[test.cpp:7]: (error) Using 'memset' on struct that contains a 'std::vector'.\n", errout.str());

        checkNoMemset("struct A\n"
                      "{ std::vector< std::vector<int> > ints; };\n"
                      "\n"
                      "void f()\n"
                      "{\n"
                      "    A a;\n"
                      "    memset(&a, 0, sizeof(a));\n"
                      "}");
        ASSERT_EQUALS("[test.cpp:7]: (error) Using 'memset' on struct that contains a 'std::vector'.\n", errout.str());

        checkNoMemset("struct A\n"
                      "{ std::vector<int *> ints; };\n"
                      "\n"
                      "void f()\n"
                      "{\n"
                      "    A a;\n"
                      "    memset(&a, 0, sizeof(A));\n"
                      "}");
        ASSERT_EQUALS("[test.cpp:7]: (error) Using 'memset' on struct that contains a 'std::vector'.\n", errout.str());

        checkNoMemset("struct A {\n"
                      "     std::vector<int *> buf;\n"
                      "     operator int*() {return &buf[0];}\n"
                      "};\n"
                      "void f() {\n"
                      "    A a;\n"
                      "    memset(a, 0, 100);\n"
                      "}");
        ASSERT_EQUALS("", errout.str()); // #4460

        checkNoMemset("struct C {\n"
                      "    std::string s;\n"
                      "};\n"
                      "int foo() {\n"
                      "    C* c1[10][10];\n"
                      "    C* c2[10];\n"
                      "    C c3[10][10];\n"
                      "    C** c4 = new C*[10];\n"
                      "    memset(**c1, 0, 10);\n"
                      "    memset(*c1, 0, 10);\n"
                      "    memset(*c2, 0, 10);\n"
                      "    memset(*c3, 0, 10);\n"
                      "    memset(*c4, 0, 10);\n"
                      "    memset(c2, 0, 10);\n"
                      "    memset(c3, 0, 10);\n"
                      "}");
        ASSERT_EQUALS("[test.cpp:9]: (error) Using 'memset' on struct that contains a 'std::string'.\n"
                      "[test.cpp:11]: (error) Using 'memset' on struct that contains a 'std::string'.\n"
                      "[test.cpp:12]: (error) Using 'memset' on struct that contains a 'std::string'.\n"
                      "[test.cpp:13]: (error) Using 'memset' on struct that contains a 'std::string'.\n", errout.str());

        // Ticket #6953
        checkNoMemset("typedef float realnum;\n"
                      "struct multilevel_data {\n"
                      "  realnum *GammaInv;\n"
                      "  realnum data[1];\n"
                      "};\n"
                      "void *new_internal_data() const {\n"
                      "  multilevel_data *d = (multilevel_data *) malloc(sizeof(multilevel_data));\n"
                      "  memset(d, 0, sizeof(multilevel_data));\n"
                      "  return (void*) d;\n"
                      "}");
        ASSERT_EQUALS("[test.cpp:8]: (portability) Using memset() on struct which contains a floating point number.\n", errout.str());
    }

    void memsetOnStdPodType() { // Ticket #5901
        Settings settings;
        const char xmldata[] = "<?xml version=\"1.0\"?>\n"
                               "<def>\n"
                               "  <podtype name=\"std::uint8_t\" sign=\"u\" size=\"1\"/>\n"
                               "  <podtype name=\"std::atomic_bool\"/>\n"
                               "</def>";
        tinyxml2::XMLDocument doc;
        doc.Parse(xmldata, sizeof(xmldata));
        settings.library.load(doc);

        checkNoMemset("class A {\n"
                      "    std::array<int, 10> ints;\n"
                      "};\n"
                      "void f() {\n"
                      "    A a;\n"
                      "    memset(&a, 0, sizeof(A));\n"
                      "}");
        ASSERT_EQUALS("", errout.str()); // std::array is POD (#5481)

        checkNoMemset("struct st {\n"
                      "  std::uint8_t a;\n"
                      "  std::atomic_bool b;\n"
                      "};\n"
                      "\n"
                      "void f() {\n"
                      "  st s;\n"
                      "  std::memset(&s, 0, sizeof(st));\n"
                      "}", settings);
        ASSERT_EQUALS("", errout.str());
    }

    void memsetOnFloat() {
        checkNoMemset("struct A {\n"
                      "    float f;\n"
                      "};\n"
                      "void f() {\n"
                      "    A a;\n"
                      "    memset(&a, 0, sizeof(A));\n"
                      "}");
        ASSERT_EQUALS("[test.cpp:6]: (portability) Using memset() on struct which contains a floating point number.\n", errout.str());

        checkNoMemset("struct A {\n"
                      "    float f[4];\n"
                      "};\n"
                      "void f() {\n"
                      "    A a;\n"
                      "    memset(&a, 0, sizeof(A));\n"
                      "}");
        ASSERT_EQUALS("[test.cpp:6]: (portability) Using memset() on struct which contains a floating point number.\n", errout.str());

        checkNoMemset("struct A {\n"
                      "    float f[4];\n"
                      "};\n"
                      "void f(const A& b) {\n"
                      "    A a;\n"
                      "    memcpy(&a, &b, sizeof(A));\n"
                      "}");
        ASSERT_EQUALS("", errout.str());

        checkNoMemset("struct A {\n"
                      "    float* f;\n"
                      "};\n"
                      "void f() {\n"
                      "    A a;\n"
                      "    memset(&a, 0, sizeof(A));\n"
                      "}");
        ASSERT_EQUALS("", errout.str());
    }

    void memsetOnUnknown() {
        checkNoMemset("void clang_tokenize(CXToken **Tokens) {\n"
                      "  *Tokens = (CXToken *)malloc(sizeof(CXToken) * CXTokens.size());\n"
                      "  memmove(*Tokens, CXTokens.data(), sizeof(CXToken) * CXTokens.size());\n"
                      "}");
        ASSERT_EQUALS("", errout.str());
    }

    void mallocOnClass() {
        checkNoMemset("class C { C() {} };\n"
                      "void foo(C*& p) {\n"
                      "    p = malloc(sizeof(C));\n"
                      "}");
        ASSERT_EQUALS("[test.cpp:3] -> [test.cpp:1]: (warning) Memory for class instance allocated with malloc(), but class provides constructors.\n", errout.str());

        checkNoMemset("class C { C(int z, Foo bar) { bar(); } };\n"
                      "void foo(C*& p) {\n"
                      "    p = malloc(sizeof(C));\n"
                      "}");
        ASSERT_EQUALS("[test.cpp:3] -> [test.cpp:1]: (warning) Memory for class instance allocated with malloc(), but class provides constructors.\n", errout.str());

        checkNoMemset("struct C { C() {} };\n"
                      "void foo(C*& p) {\n"
                      "    p = realloc(p, sizeof(C));\n"
                      "}");
        ASSERT_EQUALS("[test.cpp:3] -> [test.cpp:1]: (warning) Memory for class instance allocated with realloc(), but class provides constructors.\n", errout.str());

        checkNoMemset("struct C { virtual void bar(); };\n"
                      "void foo(C*& p) {\n"
                      "    p = malloc(sizeof(C));\n"
                      "}");
        ASSERT_EQUALS("[test.cpp:3] -> [test.cpp:1]: (error) Memory for class instance allocated with malloc(), but class contains a virtual function.\n", errout.str());

        checkNoMemset("struct C { std::string s; };\n"
                      "void foo(C*& p) {\n"
                      "    p = malloc(sizeof(C));\n"
                      "}");
        ASSERT_EQUALS("[test.cpp:3] -> [test.cpp:1]: (error) Memory for class instance allocated with malloc(), but class contains a 'std::string'.\n", errout.str());

        checkNoMemset("class C { };\n" // C-Style class/struct
                      "void foo(C*& p) {\n"
                      "    p = malloc(sizeof(C));\n"
                      "}");
        ASSERT_EQUALS("", errout.str());

        checkNoMemset("struct C { C() {} };\n"
                      "void foo(C*& p) {\n"
                      "    p = new C();\n"
                      "}");
        ASSERT_EQUALS("", errout.str());

        checkNoMemset("class C { C() {} };\n"
                      "void foo(D*& p) {\n" // Unknown type
                      "    p = malloc(sizeof(C));\n"
                      "}");
        ASSERT_EQUALS("", errout.str());
    }

#define checkThisSubtraction(code) checkThisSubtraction_(code, __FILE__, __LINE__)
    void checkThisSubtraction_(const char code[], const char* file, int line) {
        // Clear the error log
        errout.str("");

        // Tokenize..
        Tokenizer tokenizer(&settings1, this);
        std::istringstream istr(code);
        ASSERT_LOC(tokenizer.tokenize(istr, "test.cpp"), file, line);

        // Check..
        CheckClass checkClass(&tokenizer, &settings1, this);
        checkClass.thisSubtraction();
    }

    void this_subtraction() {
        checkThisSubtraction("; this-x ;");
        ASSERT_EQUALS("[test.cpp:1]: (warning) Suspicious pointer subtraction. Did you intend to write '->'?\n", errout.str());

        checkThisSubtraction("; *this = *this-x ;");
        ASSERT_EQUALS("", errout.str());

        checkThisSubtraction("; *this = *this-x ;\n"
                             "this-x ;");
        ASSERT_EQUALS("[test.cpp:2]: (warning) Suspicious pointer subtraction. Did you intend to write '->'?\n", errout.str());

        checkThisSubtraction("; *this = *this-x ;\n"
                             "this-x ;\n"
                             "this-x ;");
        ASSERT_EQUALS("[test.cpp:2]: (warning) Suspicious pointer subtraction. Did you intend to write '->'?\n"
                      "[test.cpp:3]: (warning) Suspicious pointer subtraction. Did you intend to write '->'?\n", errout.str());
    }

#define checkConst(...) checkConst_(__FILE__, __LINE__, __VA_ARGS__)
    void checkConst_(const char* file, int line, const char code[], Settings *s = nullptr, bool inconclusive = true) {
        // Clear the error log
        errout.str("");

        // Check..
        if (!s)
            s = &settings0;
        s->certainty.setEnabled(Certainty::inconclusive, inconclusive);

        // Tokenize..
        Tokenizer tokenizer(s, this);
        std::istringstream istr(code);
        ASSERT_LOC(tokenizer.tokenize(istr, "test.cpp"), file, line);

        CheckClass checkClass(&tokenizer, s, this);
        (checkClass.checkConst)();
    }

    void const1() {
        checkConst("class Fred {\n"
                   "    int a;\n"
                   "    int getA() { return a; }\n"
                   "};");
        ASSERT_EQUALS("[test.cpp:3]: (style, inconclusive) Technically the member function 'Fred::getA' can be const.\n", errout.str());

        checkConst("class Fred {\n"
                   "    const std::string foo() { return \"\"; }\n"
                   "};");
        ASSERT_EQUALS("[test.cpp:2]: (performance, inconclusive) Technically the member function 'Fred::foo' can be static (but you may consider moving to unnamed namespace).\n", errout.str());

        checkConst("class Fred {\n"
                   "    std::string s;\n"
                   "    const std::string & foo() { return \"\"; }\n"
                   "};");
        ASSERT_EQUALS("[test.cpp:3]: (performance, inconclusive) Technically the member function 'Fred::foo' can be static (but you may consider moving to unnamed namespace).\n", errout.str());

        // constructors can't be const..
        checkConst("class Fred {\n"
                   "    int a;\n"
                   "public:\n"
                   "    Fred() { }\n"
                   "};");
        ASSERT_EQUALS("", errout.str());

        // assignment through |=..
        checkConst("class Fred {\n"
                   "    int a;\n"
                   "    int setA() { a |= true; }\n"
                   "};");
        ASSERT_EQUALS("", errout.str());

        // functions with a call to a member function can only be const, if that member function is const, too.. (#1305)
        checkConst("class foo {\n"
                   "public:\n"
                   "    int x;\n"
                   "    void a() { x = 1; }\n"
                   "    void b() { a(); }\n"
                   "};");
        ASSERT_EQUALS("", errout.str());

        checkConst("class Fred {\n"
                   "public:\n"
                   "    int x;\n"
                   "    int a() const { return x; }\n"
                   "    void b() { a(); }\n"
                   "};");
        ASSERT_EQUALS("[test.cpp:5]: (style, inconclusive) Technically the member function 'Fred::b' can be const.\n", errout.str());

        checkConst("class Fred {\n"
                   "public:\n"
                   "    int x;\n"
                   "    void b() { a(); }\n"
                   "};");
        ASSERT_EQUALS("[test.cpp:4]: (performance, inconclusive) Technically the member function 'Fred::b' can be static (but you may consider moving to unnamed namespace).\n", errout.str());

        // static functions can't be const..
        checkConst("class foo\n"
                   "{\n"
                   "public:\n"
                   "    static unsigned get()\n"
                   "    { return 0; }\n"
                   "};");
        ASSERT_EQUALS("", errout.str());

        checkConst("class Fred {\n"
                   "    const std::string foo() const throw() { return \"\"; }\n"
                   "};");
        ASSERT_EQUALS("[test.cpp:2]: (performance, inconclusive) Technically the member function 'Fred::foo' can be static (but you may consider moving to unnamed namespace).\n", errout.str());
    }

    void const2() {
        // ticket 1344
        // assignment to variable can't be const
        checkConst("class Fred {\n"
                   "    std::string s;\n"
                   "    void foo() { s = \"\"; }\n"
                   "};");
        ASSERT_EQUALS("", errout.str());

        // assignment to function argument reference can be const
        checkConst("class Fred {\n"
                   "    std::string s;\n"
                   "    void foo(std::string & a) { a = s; }\n"
                   "};");
        ASSERT_EQUALS("[test.cpp:3]: (style, inconclusive) Technically the member function 'Fred::foo' can be const.\n", errout.str());

        // assignment to variable can't be const
        checkConst("class Fred {\n"
                   "    std::string s;\n"
                   "    void foo(std::string & a) { s = a; }\n"
                   "};");
        ASSERT_EQUALS("", errout.str());

        // assignment to function argument references can be const
        checkConst("class Fred {\n"
                   "    std::string s;\n"
                   "    void foo(std::string & a, std::string & b) { a = s; b = s; }\n"
                   "};");
        ASSERT_EQUALS("[test.cpp:3]: (style, inconclusive) Technically the member function 'Fred::foo' can be const.\n", errout.str());

        // assignment to variable, can't be const
        checkConst("class Fred {\n"
                   "    std::string s;\n"
                   "    void foo(std::string & a, std::string & b) { s = a; s = b; }\n"
                   "};");
        ASSERT_EQUALS("", errout.str());

        // assignment to variable, can't be const
        checkConst("class Fred {\n"
                   "    std::string s;\n"
                   "    void foo(std::string & a, std::string & b) { s = a; b = a; }\n"
                   "};");
        ASSERT_EQUALS("", errout.str());

        // assignment to variable, can't be const
        checkConst("class Fred {\n"
                   "    std::string s;\n"
                   "    void foo(std::string & a, std::string & b) { a = s; s = b; }\n"
                   "};");
        ASSERT_EQUALS("", errout.str());
    }

    void const3() {
        // assignment to function argument pointer can be const
        checkConst("class Fred {\n"
                   "    int s;\n"
                   "    void foo(int * a) { *a = s; }\n"
                   "};");
        ASSERT_EQUALS("[test.cpp:3]: (style, inconclusive) Technically the member function 'Fred::foo' can be const.\n", errout.str());

        // assignment to variable, can't be const
        checkConst("class Fred {\n"
                   "    int s;\n"
                   "    void foo(int * a) { s = *a; }\n"
                   "};");
        ASSERT_EQUALS("", errout.str());

        // assignment to function argument pointers can be const
        checkConst("class Fred {\n"
                   "    std::string s;\n"
                   "    void foo(std::string * a, std::string * b) { *a = s; *b = s; }\n"
                   "};");
        ASSERT_EQUALS("[test.cpp:3]: (style, inconclusive) Technically the member function 'Fred::foo' can be const.\n", errout.str());

        // assignment to variable, can't be const
        checkConst("class Fred {\n"
                   "    std::string s;\n"
                   "    void foo(std::string * a, std::string * b) { s = *a; s = *b; }\n"
                   "};");
        ASSERT_EQUALS("", errout.str());

        // assignment to variable, can't be const
        checkConst("class Fred {\n"
                   "    std::string s;\n"
                   "    void foo(std::string * a, std::string * b) { s = *a; *b = s; }\n"
                   "};");
        ASSERT_EQUALS("", errout.str());

        // assignment to variable, can't be const
        checkConst("class Fred {\n"
                   "    std::string s;\n"
                   "    void foo(std::string * a, std::string * b) { *a = s; s = b; }\n"
                   "};");
        ASSERT_EQUALS("", errout.str());
    }

    void const4() {
        checkConst("class Fred {\n"
                   "    int a;\n"
                   "    int getA();\n"
                   "};\n"
                   "int Fred::getA() { return a; }");
        ASSERT_EQUALS("[test.cpp:5] -> [test.cpp:3]: (style, inconclusive) Technically the member function 'Fred::getA' can be const.\n", errout.str());

        checkConst("class Fred {\n"
                   "    std::string s;\n"
                   "    const std::string & foo();\n"
                   "};\n"
                   "const std::string & Fred::foo() { return \"\"; }");
        ASSERT_EQUALS("[test.cpp:5] -> [test.cpp:3]: (performance, inconclusive) Technically the member function 'Fred::foo' can be static (but you may consider moving to unnamed namespace).\n", errout.str());

        // functions with a function call to a non-const member can't be const.. (#1305)
        checkConst("class Fred\n"
                   "{\n"
                   "public:\n"
                   "    int x;\n"
                   "    void a() { x = 1; }\n"
                   "    void b();\n"
                   "};\n"
                   "void Fred::b() { a(); }");
        ASSERT_EQUALS("", errout.str());

        // static functions can't be const..
        checkConst("class Fred\n"
                   "{\n"
                   "public:\n"
                   "    static unsigned get();\n"
                   "};\n"
                   "static unsigned Fred::get() { return 0; }");
        ASSERT_EQUALS("", errout.str());

        // assignment to variable can't be const
        checkConst("class Fred {\n"
                   "    std::string s;\n"
                   "    void foo();\n"
                   "};\n"
                   "void Fred::foo() { s = \"\"; }");
        ASSERT_EQUALS("", errout.str());

        // assignment to function argument reference can be const
        checkConst("class Fred {\n"
                   "    std::string s;\n"
                   "    void foo(std::string & a);\n"
                   "};\n"
                   "void Fred::foo(std::string & a) { a = s; }");
        ASSERT_EQUALS("[test.cpp:5] -> [test.cpp:3]: (style, inconclusive) Technically the member function 'Fred::foo' can be const.\n", errout.str());

        // assignment to variable can't be const
        checkConst("class Fred {\n"
                   "    std::string s;\n"
                   "    void foo(std::string & a);\n"
                   "};\n"
                   "void Fred::foo(std::string & a) { s = a; }");
        ASSERT_EQUALS("", errout.str());

        // assignment to function argument references can be const
        checkConst("class Fred {\n"
                   "    std::string s;\n"
                   "    void foo(std::string & a, std::string & b);\n"
                   "};\n"
                   "void Fred::foo(std::string & a, std::string & b) { a = s; b = s; }");
        ASSERT_EQUALS("[test.cpp:5] -> [test.cpp:3]: (style, inconclusive) Technically the member function 'Fred::foo' can be const.\n", errout.str());

        // assignment to variable, can't be const
        checkConst("class Fred {\n"
                   "    std::string s;\n"
                   "    void foo(std::string & a, std::string & b);\n"
                   "};\n"
                   "void Fred::foo(std::string & a, std::string & b) { s = a; s = b; }");
        ASSERT_EQUALS("", errout.str());

        // assignment to variable, can't be const
        checkConst("class Fred {\n"
                   "    std::string s;\n"
                   "    void foo(std::string & a, std::string & b);\n"
                   "};\n"
                   "void Fred::foo(std::string & a, std::string & b) { s = a; b = a; }");
        ASSERT_EQUALS("", errout.str());

        // assignment to variable, can't be const
        checkConst("class Fred {\n"
                   "    std::string s;\n"
                   "    void foo(std::string & a, std::string & b);\n"
                   "};\n"
                   "void Fred::foo(std::string & a, std::string & b) { a = s; s = b; }");
        ASSERT_EQUALS("", errout.str());

        // assignment to function argument pointer can be const
        checkConst("class Fred {\n"
                   "    int s;\n"
                   "    void foo(int * a);\n"
                   "};\n"
                   "void Fred::foo(int * a) { *a = s; }");
        ASSERT_EQUALS("[test.cpp:5] -> [test.cpp:3]: (style, inconclusive) Technically the member function 'Fred::foo' can be const.\n", errout.str());

        // assignment to variable, can't be const
        checkConst("class Fred {\n"
                   "    int s;\n"
                   "    void foo(int * a);\n"
                   "};\n"
                   "void Fred::foo(int * a) { s = *a; }");
        ASSERT_EQUALS("", errout.str());

        // assignment to function argument pointers can be const
        checkConst("class Fred {\n"
                   "    std::string s;\n"
                   "    void foo(std::string * a, std::string * b);\n"
                   "};\n"
                   "void Fred::foo(std::string * a, std::string * b) { *a = s; *b = s; }");
        ASSERT_EQUALS("[test.cpp:5] -> [test.cpp:3]: (style, inconclusive) Technically the member function 'Fred::foo' can be const.\n", errout.str());

        // assignment to variable, can't be const
        checkConst("class Fred {\n"
                   "    std::string s;\n"
                   "    void foo(std::string * a, std::string * b);\n"
                   "};\n"
                   "void Fred::foo(std::string * a, std::string * b) { s = *a; s = *b; }");
        ASSERT_EQUALS("", errout.str());

        // assignment to variable, can't be const
        checkConst("class Fred {\n"
                   "    std::string s;\n"
                   "    void foo(std::string * a, std::string * b);\n"
                   "};\n"
                   "void Fred::foo(std::string * a, std::string * b) { s = *a; *b = s; }");
        ASSERT_EQUALS("", errout.str());

        // assignment to variable, can't be const
        checkConst("class Fred {\n"
                   "    std::string s;\n"
                   "    void foo(std::string * a, std::string * b);\n"
                   "};\n"
                   "void Fred::foo(std::string * a, std::string * b) { *a = s; s = b; }");
        ASSERT_EQUALS("", errout.str());

        // check functions with same name
        checkConst("class Fred {\n"
                   "    std::string s;\n"
                   "    void foo();\n"
                   "    void foo(std::string & a);\n"
                   "    void foo(const std::string & a);\n"
                   "};\n"
                   "void Fred::foo() { }"
                   "void Fred::foo(std::string & a) { a = s; }"
                   "void Fred::foo(const std::string & a) { s = a; }");
        ASSERT_EQUALS("[test.cpp:7] -> [test.cpp:3]: (performance, inconclusive) Technically the member function 'Fred::foo' can be static (but you may consider moving to unnamed namespace).\n"
                      "[test.cpp:7] -> [test.cpp:4]: (style, inconclusive) Technically the member function 'Fred::foo' can be const.\n", errout.str());

        // check functions with different or missing parameter names
        checkConst("class Fred {\n"
                   "    std::string s;\n"
                   "    void foo1(int, int);\n"
                   "    void foo2(int a, int b);\n"
                   "    void foo3(int, int b);\n"
                   "    void foo4(int a, int);\n"
                   "    void foo5(int a, int b);\n"
                   "};\n"
                   "void Fred::foo1(int a, int b) { }\n"
                   "void Fred::foo2(int c, int d) { }\n"
                   "void Fred::foo3(int a, int b) { }\n"
                   "void Fred::foo4(int a, int b) { }\n"
                   "void Fred::foo5(int, int) { }");
        ASSERT_EQUALS("[test.cpp:9] -> [test.cpp:3]: (performance, inconclusive) Technically the member function 'Fred::foo1' can be static (but you may consider moving to unnamed namespace).\n"
                      "[test.cpp:10] -> [test.cpp:4]: (performance, inconclusive) Technically the member function 'Fred::foo2' can be static (but you may consider moving to unnamed namespace).\n"
                      "[test.cpp:11] -> [test.cpp:5]: (performance, inconclusive) Technically the member function 'Fred::foo3' can be static (but you may consider moving to unnamed namespace).\n"
                      "[test.cpp:12] -> [test.cpp:6]: (performance, inconclusive) Technically the member function 'Fred::foo4' can be static (but you may consider moving to unnamed namespace).\n"
                      "[test.cpp:13] -> [test.cpp:7]: (performance, inconclusive) Technically the member function 'Fred::foo5' can be static (but you may consider moving to unnamed namespace).\n", errout.str());

        // check nested classes
        checkConst("class Fred {\n"
                   "    class A {\n"
                   "        int a;\n"
                   "        int getA() { return a; }\n"
                   "    };\n"
                   "};");
        ASSERT_EQUALS("[test.cpp:4]: (style, inconclusive) Technically the member function 'Fred::A::getA' can be const.\n", errout.str());

        checkConst("class Fred {\n"
                   "    class A {\n"
                   "        int a;\n"
                   "        int getA();\n"
                   "    };\n"
                   "    int A::getA() { return a; }\n"
                   "};");
        ASSERT_EQUALS("[test.cpp:6] -> [test.cpp:4]: (style, inconclusive) Technically the member function 'Fred::A::getA' can be const.\n", errout.str());

        checkConst("class Fred {\n"
                   "    class A {\n"
                   "        int a;\n"
                   "        int getA();\n"
                   "    };\n"
                   "};\n"
                   "int Fred::A::getA() { return a; }");
        ASSERT_EQUALS("[test.cpp:7] -> [test.cpp:4]: (style, inconclusive) Technically the member function 'Fred::A::getA' can be const.\n", errout.str());

        // check deeply nested classes
        checkConst("class Fred {\n"
                   "    class B {\n"
                   "        int b;\n"
                   "        int getB() { return b; }\n"
                   "        class A {\n"
                   "            int a;\n"
                   "            int getA() { return a; }\n"
                   "        };\n"
                   "    };\n"
                   "};");
        ASSERT_EQUALS("[test.cpp:4]: (style, inconclusive) Technically the member function 'Fred::B::getB' can be const.\n"
                      "[test.cpp:7]: (style, inconclusive) Technically the member function 'Fred::B::A::getA' can be const.\n"
                      , errout.str());

        checkConst("class Fred {\n"
                   "    class B {\n"
                   "        int b;\n"
                   "        int getB();\n"
                   "        class A {\n"
                   "            int a;\n"
                   "            int getA();\n"
                   "        };\n"
                   "        int A::getA() { return a; }\n"
                   "    };\n"
                   "    int B::getB() { return b; }\n"
                   "};");
        ASSERT_EQUALS("[test.cpp:11] -> [test.cpp:4]: (style, inconclusive) Technically the member function 'Fred::B::getB' can be const.\n"
                      "[test.cpp:9] -> [test.cpp:7]: (style, inconclusive) Technically the member function 'Fred::B::A::getA' can be const.\n", errout.str());

        checkConst("class Fred {\n"
                   "    class B {\n"
                   "        int b;\n"
                   "        int getB();\n"
                   "        class A {\n"
                   "            int a;\n"
                   "            int getA();\n"
                   "        };\n"
                   "    };\n"
                   "    int B::A::getA() { return a; }\n"
                   "    int B::getB() { return b; }\n"
                   "};");
        ASSERT_EQUALS("[test.cpp:11] -> [test.cpp:4]: (style, inconclusive) Technically the member function 'Fred::B::getB' can be const.\n"
                      "[test.cpp:10] -> [test.cpp:7]: (style, inconclusive) Technically the member function 'Fred::B::A::getA' can be const.\n", errout.str());

        checkConst("class Fred {\n"
                   "    class B {\n"
                   "        int b;\n"
                   "        int getB();\n"
                   "        class A {\n"
                   "            int a;\n"
                   "            int getA();\n"
                   "        };\n"
                   "    };\n"
                   "};\n"
                   "int Fred::B::A::getA() { return a; }\n"
                   "int Fred::B::getB() { return b; }");
        ASSERT_EQUALS("[test.cpp:12] -> [test.cpp:4]: (style, inconclusive) Technically the member function 'Fred::B::getB' can be const.\n"
                      "[test.cpp:11] -> [test.cpp:7]: (style, inconclusive) Technically the member function 'Fred::B::A::getA' can be const.\n", errout.str());
    }

    // operator< can often be const
    void constoperator1() {
        checkConst("struct Fred {\n"
                   "    int a;\n"
                   "    bool operator<(const Fred &f) { return a < f.a; }\n"
                   "};");
        ASSERT_EQUALS("[test.cpp:3]: (style, inconclusive) Technically the member function 'Fred::operator<' can be const.\n", errout.str());
    }

    // operator<<
    void constoperator2() {
        checkConst("struct Foo {\n"
                   "    void operator<<(int);\n"
                   "};\n"
                   "struct Fred {\n"
                   "    Foo foo;\n"
                   "    void x()\n"
                   "    {\n"
                   "        foo << 123;\n"
                   "    }\n"
                   "};");
        ASSERT_EQUALS("", errout.str());

        checkConst("struct Foo {\n"
                   "    void operator<<(int);\n"
                   "};\n"
                   "struct Fred {\n"
                   "    Foo foo;\n"
                   "    void x()\n"
                   "    {\n"
                   "        std::cout << foo << 123;\n"
                   "    }\n"
                   "};");
        ASSERT_EQUALS("[test.cpp:6]: (style, inconclusive) Technically the member function 'Fred::x' can be const.\n", errout.str());
    }

    void constoperator3() {
        checkConst("struct Fred {\n"
                   "    int array[10];\n"
                   "    int const & operator [] (unsigned int index) const { return array[index]; }\n"
                   "    int & operator [] (unsigned int index) { return array[index]; }\n"
                   "};");
        ASSERT_EQUALS("", errout.str());

        checkConst("struct Fred {\n"
                   "    int array[10];\n"
                   "    int const & operator [] (unsigned int index) { return array[index]; }\n"
                   "};");
        ASSERT_EQUALS("[test.cpp:3]: (style, inconclusive) Technically the member function 'Fred::operator[]' can be const.\n", errout.str());
    }

    void constoperator4() {
        // #7953
        checkConst("class A {\n"
                   "    int c;\n"
                   "public:\n"
                   "    operator int*() { return &c; };\n"
                   "};");
        ASSERT_EQUALS("", errout.str());

        checkConst("class A {\n"
                   "    int c;\n"
                   "public:\n"
                   "    operator const int*() { return &c; };\n"
                   "};");
        ASSERT_EQUALS("[test.cpp:4]: (style, inconclusive) Technically the member function 'A::operatorconstint*' can be const.\n", errout.str());

        // #2375
        checkConst("struct Fred {\n"
                   "    int array[10];\n"
                   "    typedef int* (Fred::*UnspecifiedBoolType);\n"
                   "    operator UnspecifiedBoolType() { };\n"
                   "};");
        TODO_ASSERT_EQUALS("[test.cpp:4]: (style, inconclusive) Technically the member function 'Fred::operatorint**' can be const.\n", "", errout.str());

        checkConst("struct Fred {\n"
                   "    int array[10];\n"
                   "    typedef int* (Fred::*UnspecifiedBoolType);\n"
                   "    operator UnspecifiedBoolType() { array[0] = 0; };\n"
                   "};");
        ASSERT_EQUALS("", errout.str());
    }

    void constoperator5() { // ticket #3252
        checkConst("class A {\n"
                   "    int c;\n"
                   "public:\n"
                   "    operator int& () {return c}\n"
                   "};");
        ASSERT_EQUALS("", errout.str());

        checkConst("class A {\n"
                   "    int c;\n"
                   "public:\n"
                   "    operator const int& () {return c}\n"
                   "};");
        ASSERT_EQUALS("[test.cpp:4]: (style, inconclusive) Technically the member function 'A::operatorconstint&' can be const.\n", errout.str());

        checkConst("class A {\n"
                   "    int c;\n"
                   "public:\n"
                   "    operator int () {return c}\n"
                   "};");
        ASSERT_EQUALS("[test.cpp:4]: (style, inconclusive) Technically the member function 'A::operatorint' can be const.\n", errout.str());
    }

    void constoperator6() { // ticket #8669
        checkConst("class A {\n"
                   "    int c;\n"
                   "    void f() { os >> *this; }\n"
                   "};");
        ASSERT_EQUALS("", errout.str());
    }

    void const5() {
        // ticket #1482
        checkConst("class A {\n"
                   "    int a;\n"
                   "    bool foo(int i)\n"
                   "    {\n"
                   "        bool same;\n"
                   "        same = (i == a);\n"
                   "        return same;\n"
                   "    }\n"
                   "};");
        ASSERT_EQUALS("[test.cpp:3]: (style, inconclusive) Technically the member function 'A::foo' can be const.\n", errout.str());
    }

    void const6() {
        // ticket #1491
        checkConst("class foo {\n"
                   "public:\n"
                   "};\n"
                   "void bar() {}");
        ASSERT_EQUALS("", errout.str());

        checkConst("class Fred\n"
                   "{\n"
                   "public:\n"
                   "    void foo() { }\n"
                   "};");
        ASSERT_EQUALS("[test.cpp:4]: (performance, inconclusive) Technically the member function 'Fred::foo' can be static (but you may consider moving to unnamed namespace).\n", errout.str());

        checkConst("struct fast_string\n"
                   "{\n"
                   "    union\n"
                   "    {\n"
                   "        char buff[100];\n"
                   "    };\n"
                   "    void set_type(char t);\n"
                   "};\n"
                   "inline void fast_string::set_type(char t)\n"
                   "{\n"
                   "    buff[10] = t;\n"
                   "}");
        ASSERT_EQUALS("", errout.str());
    }

    void const7() {
        checkConst("class foo {\n"
                   "    int a;\n"
                   "public:\n"
                   "    void set(int i) { a = i; }\n"
                   "    void set(const foo & f) { *this = f; }\n"
                   "};\n"
                   "void bar() {}");
        ASSERT_EQUALS("", errout.str());
    }

    void const8() {
        // ticket #1517
        checkConst("class A {\n"
                   "public:\n"
                   "    A():m_strValue(\"\"){}\n"
                   "    std::string strGetString() { return m_strValue; }\n"
                   "private:\n"
                   "    std::string m_strValue;\n"
                   "};");
        ASSERT_EQUALS("[test.cpp:4]: (style, inconclusive) Technically the member function 'A::strGetString' can be const.\n", errout.str());
    }

    void const9() {
        // ticket #1515
        checkConst("class wxThreadInternal {\n"
                   "public:\n"
                   "    void SetExitCode(wxThread::ExitCode exitcode) { m_exitcode = exitcode; }\n"
                   "private:\n"
                   "    wxThread::ExitCode m_exitcode;\n"
                   "};");
        ASSERT_EQUALS("", errout.str());
    }

    void const10() {
        // ticket #1522
        checkConst("class A {\n"
                   "public:\n"
                   "    int foo() { return x = 0; }\n"
                   "private:\n"
                   "    int x;\n"
                   "};");
        ASSERT_EQUALS("", errout.str());

        checkConst("class A {\n"
                   "public:\n"
                   "    int foo() { return x ? x : x = 0; }\n"
                   "private:\n"
                   "    int x;\n"
                   "};");
        ASSERT_EQUALS("", errout.str());

        checkConst("class A {\n"
                   "public:\n"
                   "    int foo() { return x ? x = 0 : x; }\n"
                   "private:\n"
                   "    int x;\n"
                   "};");
        ASSERT_EQUALS("", errout.str());
    }

    void const11() {
        // ticket #1529
        checkConst("class A {\n"
                   "public:\n"
                   "    void set(struct tm time) { m_time = time; }\n"
                   "private:\n"
                   "    struct tm m_time;\n"
                   "};");
        ASSERT_EQUALS("", errout.str());
    }

    void const12() {
        // ticket #1525
        checkConst("class A {\n"
                   "public:\n"
                   "    int foo() { x = 0; }\n"
                   "private:\n"
                   "    mutable int x;\n"
                   "};");
        ASSERT_EQUALS("[test.cpp:3]: (style, inconclusive) Technically the member function 'A::foo' can be const.\n", errout.str());
    }

    void const13() {
        // ticket #1519
        checkConst("class A {\n"
                   "public:\n"
                   "    A(){}\n"
                   "    std::vector<int> GetVec()  {return m_vec;}\n"
                   "    std::pair<int,double> GetPair() {return m_pair;}\n"
                   "private:\n"
                   "    std::vector<int> m_vec;\n"
                   "    std::pair<int,double> m_pair;\n"
                   "};");
        ASSERT_EQUALS("[test.cpp:4]: (style, inconclusive) Technically the member function 'A::GetVec' can be const.\n"
                      "[test.cpp:5]: (style, inconclusive) Technically the member function 'A::GetPair' can be const.\n", errout.str());

        checkConst("class A {\n"
                   "public:\n"
                   "    A(){}\n"
                   "    const std::vector<int> & GetVec()  {return m_vec;}\n"
                   "    const std::pair<int,double> & GetPair() {return m_pair;}\n"
                   "private:\n"
                   "    std::vector<int> m_vec;\n"
                   "    std::pair<int,double> m_pair;\n"
                   "};");
        ASSERT_EQUALS("[test.cpp:4]: (style, inconclusive) Technically the member function 'A::GetVec' can be const.\n"
                      "[test.cpp:5]: (style, inconclusive) Technically the member function 'A::GetPair' can be const.\n", errout.str());
    }

    void const14() {
        // extends ticket 1519
        checkConst("class A {\n"
                   "public:\n"
                   "    A(){}\n"
                   "    std::pair<std::vector<int>,double> GetPair() {return m_pair;}\n"
                   "private:\n"
                   "    std::pair<std::vector<int>,double> m_pair;\n"
                   "};");
        ASSERT_EQUALS("[test.cpp:4]: (style, inconclusive) Technically the member function 'A::GetPair' can be const.\n", errout.str());

        checkConst("class A {\n"
                   "public:\n"
                   "    A(){}\n"
                   "    const std::pair<std::vector<int>,double>& GetPair() {return m_pair;}\n"
                   "private:\n"
                   "    std::pair<std::vector<int>,double> m_pair;\n"
                   "};");
        ASSERT_EQUALS("[test.cpp:4]: (style, inconclusive) Technically the member function 'A::GetPair' can be const.\n", errout.str());

        checkConst("class A {\n"
                   "public:\n"
                   "    A(){}\n"
                   "    std::pair<std::vector<int>,double>& GetPair() {return m_pair;}\n"
                   "private:\n"
                   "    std::pair<std::vector<int>,double> m_pair;\n"
                   "};");
        ASSERT_EQUALS("", errout.str());


        checkConst("using namespace std;"
                   "class A {\n"
                   "public:\n"
                   "    A(){}\n"
                   "    pair<int ,double> GetPair() {return m_pair;}\n"
                   "private:\n"
                   "    pair<int ,double> m_pair;\n"
                   "};");
        ASSERT_EQUALS("[test.cpp:4]: (style, inconclusive) Technically the member function 'A::GetPair' can be const.\n", errout.str());

        checkConst("using namespace std;"
                   "class A {\n"
                   "public:\n"
                   "    A(){}\n"
                   "    const pair<int ,double> & GetPair() {return m_pair;}\n"
                   "private:\n"
                   "    pair<int ,double> m_pair;\n"
                   "};");
        ASSERT_EQUALS("[test.cpp:4]: (style, inconclusive) Technically the member function 'A::GetPair' can be const.\n", errout.str());

        checkConst("using namespace std;"
                   "class A {\n"
                   "public:\n"
                   "    A(){}\n"
                   "    pair<int ,double> & GetPair() {return m_pair;}\n"
                   "private:\n"
                   "    pair<int ,double> m_pair;\n"
                   "};");
        ASSERT_EQUALS("", errout.str());


        checkConst("class A {\n"
                   "public:\n"
                   "    A(){}\n"
                   "    std::pair< int,std::vector<int> >  GetPair() {return m_pair;}\n"
                   "private:\n"
                   "    std::pair< int,std::vector<int> >  m_pair;\n"
                   "};");
        ASSERT_EQUALS("[test.cpp:4]: (style, inconclusive) Technically the member function 'A::GetPair' can be const.\n", errout.str());

        checkConst("class A {\n"
                   "public:\n"
                   "    A(){}\n"
                   "    const std::pair< int,std::vector<int> >&  GetPair() {return m_pair;}\n"
                   "private:\n"
                   "    std::pair< int,std::vector<int> >  m_pair;\n"
                   "};");
        ASSERT_EQUALS("[test.cpp:4]: (style, inconclusive) Technically the member function 'A::GetPair' can be const.\n", errout.str());

        checkConst("class A {\n"
                   "public:\n"
                   "    A(){}\n"
                   "    std::pair< int,std::vector<int> >&  GetPair() {return m_pair;}\n"
                   "private:\n"
                   "    std::pair< int,std::vector<int> >  m_pair;\n"
                   "};");
        ASSERT_EQUALS("", errout.str());


        checkConst("using namespace std;"
                   "class A {\n"
                   "public:\n"
                   "    A(){}\n"
                   "    pair< vector<int>, int >  GetPair() {return m_pair;}\n"
                   "private:\n"
                   "    pair< vector<int>, int >  m_pair;\n"
                   "};");
        ASSERT_EQUALS("[test.cpp:4]: (style, inconclusive) Technically the member function 'A::GetPair' can be const.\n", errout.str());

        checkConst("using namespace std;"
                   "class A {\n"
                   "public:\n"
                   "    A(){}\n"
                   "    const pair< vector<int>, int >&  GetPair() {return m_pair;}\n"
                   "private:\n"
                   "    pair< vector<int>, int >  m_pair;\n"
                   "};");
        ASSERT_EQUALS("[test.cpp:4]: (style, inconclusive) Technically the member function 'A::GetPair' can be const.\n", errout.str());

        checkConst("using namespace std;"
                   "class A {\n"
                   "public:\n"
                   "    A(){}\n"
                   "    pair< vector<int>, int >&  GetPair() {return m_pair;}\n"
                   "private:\n"
                   "    pair< vector<int>, int >  m_pair;\n"
                   "};");
        ASSERT_EQUALS("", errout.str());

        checkConst("class A {\n"
                   "public:\n"
                   "    A(){}\n"
                   "    std::pair< std::vector<int>,std::vector<int> >  GetPair() {return m_pair;}\n"
                   "private:\n"
                   "    std::pair< std::vector<int>,std::vector<int> >  m_pair;\n"
                   "};");
        ASSERT_EQUALS("[test.cpp:4]: (style, inconclusive) Technically the member function 'A::GetPair' can be const.\n", errout.str());

        checkConst("class A {\n"
                   "public:\n"
                   "    A(){}\n"
                   "    const std::pair< std::vector<int>,std::vector<int> >&  GetPair() {return m_pair;}\n"
                   "private:\n"
                   "    std::pair< std::vector<int>,std::vector<int> >  m_pair;\n"
                   "};");
        ASSERT_EQUALS("[test.cpp:4]: (style, inconclusive) Technically the member function 'A::GetPair' can be const.\n", errout.str());

        checkConst("class A {\n"
                   "public:\n"
                   "    A(){}\n"
                   "    std::pair< std::vector<int>,std::vector<int> >&  GetPair() {return m_pair;}\n"
                   "private:\n"
                   "    std::pair< std::vector<int>,std::vector<int> >  m_pair;\n"
                   "};");
        ASSERT_EQUALS("", errout.str());



        checkConst("class A {\n"
                   "public:\n"
                   "    A(){}\n"
                   "    std::pair< std::pair < int, char > , int >  GetPair() {return m_pair;}\n"
                   "private:\n"
                   "    std::pair< std::pair < int, char > , int >  m_pair;\n"
                   "};");
        ASSERT_EQUALS("[test.cpp:4]: (style, inconclusive) Technically the member function 'A::GetPair' can be const.\n", errout.str());

        checkConst("class A {\n"
                   "public:\n"
                   "    A(){}\n"
                   "    const std::pair< std::pair < int, char > , int > & GetPair() {return m_pair;}\n"
                   "private:\n"
                   "    std::pair< std::pair < int, char > , int >  m_pair;\n"
                   "};");
        ASSERT_EQUALS("[test.cpp:4]: (style, inconclusive) Technically the member function 'A::GetPair' can be const.\n", errout.str());

        checkConst("class A {\n"
                   "public:\n"
                   "    A(){}\n"
                   "    std::pair< std::pair < int, char > , int > & GetPair() {return m_pair;}\n"
                   "private:\n"
                   "    std::pair< std::pair < int, char > , int >  m_pair;\n"
                   "};");
        ASSERT_EQUALS("", errout.str());


        checkConst("class A {\n"
                   "public:\n"
                   "    A(){}\n"
                   "    std::pair< int , std::pair < int, char > >  GetPair() {return m_pair;}\n"
                   "private:\n"
                   "    std::pair< int , std::pair < int, char > >  m_pair;\n"
                   "};");
        ASSERT_EQUALS("[test.cpp:4]: (style, inconclusive) Technically the member function 'A::GetPair' can be const.\n", errout.str());

        checkConst("class A {\n"
                   "public:\n"
                   "    A(){}\n"
                   "    const std::pair< int , std::pair < int, char > >&  GetPair() {return m_pair;}\n"
                   "private:\n"
                   "    std::pair< int , std::pair < int, char > >  m_pair;\n"
                   "};");
        ASSERT_EQUALS("[test.cpp:4]: (style, inconclusive) Technically the member function 'A::GetPair' can be const.\n", errout.str());

        checkConst("class A {\n"
                   "public:\n"
                   "    A(){}\n"
                   "    std::pair< int , std::pair < int, char > >&  GetPair() {return m_pair;}\n"
                   "private:\n"
                   "    std::pair< int , std::pair < int, char > >  m_pair;\n"
                   "};");
        ASSERT_EQUALS("", errout.str());


        checkConst("using namespace std;"
                   "class A {\n"
                   "public:\n"
                   "    A(){}\n"
                   "    vector<int>  GetVec() {return m_Vec;}\n"
                   "private:\n"
                   "    vector<int>  m_Vec;\n"
                   "};");
        ASSERT_EQUALS("[test.cpp:4]: (style, inconclusive) Technically the member function 'A::GetVec' can be const.\n", errout.str());

        checkConst("using namespace std;"
                   "class A {\n"
                   "public:\n"
                   "    A(){}\n"
                   "    const vector<int>&  GetVec() {return m_Vec;}\n"
                   "private:\n"
                   "    vector<int>  m_Vec;\n"
                   "};");
        ASSERT_EQUALS("[test.cpp:4]: (style, inconclusive) Technically the member function 'A::GetVec' can be const.\n", errout.str());

        checkConst("using namespace std;"
                   "class A {\n"
                   "public:\n"
                   "    A(){}\n"
                   "    vector<int>&  GetVec() {return m_Vec;}\n"
                   "private:\n"
                   "    vector<int>  m_Vec;\n"
                   "};");
        ASSERT_EQUALS("", errout.str());


        checkConst("class A {\n"
                   "public:\n"
                   "    int * * foo() { return &x; }\n"
                   "private:\n"
                   "    const int * x;\n"
                   "};");
        ASSERT_EQUALS("", errout.str());

        checkConst("class A {\n"
                   "public:\n"
                   "    const int ** foo() { return &x; }\n"
                   "private:\n"
                   "    const int * x;\n"
                   "};");
        ASSERT_EQUALS("[test.cpp:3]: (style, inconclusive) Technically the member function 'A::foo' can be const.\n", errout.str());
    }

    void const15() {
        checkConst("class Fred {\n"
                   "    unsigned long long int a;\n"
                   "    unsigned long long int getA() { return a; }\n"
                   "};");
        ASSERT_EQUALS("[test.cpp:3]: (style, inconclusive) Technically the member function 'Fred::getA' can be const.\n", errout.str());

        // constructors can't be const..
        checkConst("class Fred {\n"
                   "    unsigned long long int a;\n"
                   "public:\n"
                   "    Fred() { }\n"
                   "};");
        ASSERT_EQUALS("", errout.str());

        // assignment through |=..
        checkConst("class Fred {\n"
                   "    unsigned long long int a;\n"
                   "    unsigned long long int setA() { a |= true; }\n"
                   "};");
        ASSERT_EQUALS("", errout.str());

        // static functions can't be const..
        checkConst("class foo\n"
                   "{\n"
                   "public:\n"
                   "    static unsigned long long int get()\n"
                   "    { return 0; }\n"
                   "};");
        ASSERT_EQUALS("", errout.str());
    }

    void const16() {
        // ticket #1551
        checkConst("class Fred {\n"
                   "    int a;\n"
                   "    void set(int i) { Fred::a = i; }\n"
                   "};");
        ASSERT_EQUALS("", errout.str());
    }

    void const17() {
        // ticket #1552
        checkConst("class Fred {\n"
                   "public:\n"
                   "    void set(int i, int j) { a[i].k = i; }\n"
                   "private:\n"
                   "    struct { int k; } a[4];\n"
                   "};");
        ASSERT_EQUALS("", errout.str());
    }

    void const18() {
        checkConst("class Fred {\n"
                   "static int x;\n"
                   "public:\n"
                   "    void set(int i) { x = i; }\n"
                   "};");
        ASSERT_EQUALS("[test.cpp:4]: (performance, inconclusive) Technically the member function 'Fred::set' can be static (but you may consider moving to unnamed namespace).\n", errout.str());
    }

    void const19() {
        // ticket #1612
        checkConst("using namespace std;\n"
                   "class Fred {\n"
                   "private:\n"
                   "    std::string s;\n"
                   "public:\n"
                   "    void set(std::string ss) { s = ss; }\n"
                   "};");
        ASSERT_EQUALS("", errout.str());
    }

    void const20() {
        // ticket #1602
        checkConst("class Fred {\n"
                   "    int x : 3;\n"
                   "public:\n"
                   "    void set(int i) { x = i; }\n"
                   "};");
        ASSERT_EQUALS("", errout.str());

        checkConst("class Fred {\n"
                   "    list<int *> x;\n"
                   "public:\n"
                   "    list<int *> get() { return x; }\n"
                   "};");
        ASSERT_EQUALS("", errout.str());

        checkConst("class Fred {\n"
                   "    list<const int *> x;\n"
                   "public:\n"
                   "    list<const int *> get() { return x; }\n"
                   "};");
        ASSERT_EQUALS("[test.cpp:4]: (style, inconclusive) Technically the member function 'Fred::get' can be const.\n", errout.str());

        checkConst("class Fred {\n"
                   "    std::list<std::string &> x;\n"
                   "public:\n"
                   "    std::list<std::string &> get() { return x; }\n"
                   "};");
        ASSERT_EQUALS("", errout.str());

        checkConst("class Fred {\n"
                   "    std::list<const std::string &> x;\n"
                   "public:\n"
                   "    std::list<const std::string &> get() { return x; }\n"
                   "};");
        ASSERT_EQUALS("[test.cpp:4]: (style, inconclusive) Technically the member function 'Fred::get' can be const.\n", errout.str());
    }

    void const21() {
        // ticket #1683
        checkConst("class A\n"
                   "{\n"
                   "private:\n"
                   "    const char * l1[10];\n"
                   "public:\n"
                   "    A()\n"
                   "    {\n"
                   "        for (int i = 0 ; i < 10; l1[i] = NULL, i++);\n"
                   "    }\n"
                   "    void f1() { l1[0] = \"Hello\"; }\n"
                   "};");
        ASSERT_EQUALS("", errout.str());
    }

    void const22() {
        checkConst("class A\n"
                   "{\n"
                   "private:\n"
                   "    B::C * v1;\n"
                   "public:\n"
                   "    void f1() { v1 = 0; }\n"
                   "};");
        ASSERT_EQUALS("", errout.str());

        checkConst("class A\n"
                   "{\n"
                   "private:\n"
                   "    B::C * v1[0];\n"
                   "public:\n"
                   "    void f1() { v1[0] = 0; }\n"
                   "};");
        ASSERT_EQUALS("", errout.str());
    }

    void const23() {
        checkConst("class Class {\n"
                   "public:\n"
                   "    typedef Template<double> Type;\n"
                   "    typedef Template2<Type> Type2;\n"
                   "    void set_member(Type2 m) { _m = m; }\n"
                   "private:\n"
                   "    Type2 _m;\n"
                   "};");
        ASSERT_EQUALS("", errout.str());
    }

    void const24() {
        checkConst("class Class {\n"
                   "public:\n"
                   "void Settings::SetSetting(QString strSetting, QString strNewVal)\n"
                   "{\n"
                   "    (*m_pSettings)[strSetting] = strNewVal;\n"
                   "}\n"
                   "private:\n"
                   "    std::map<QString, QString> *m_pSettings;\n"
                   "};");
        ASSERT_EQUALS("", errout.str());
    }


    void const25() { // ticket #1724
        checkConst("class A{\n"
                   "public:\n"
                   "A(){m_strVal=\"\";}\n"
                   "std::string strGetString() const\n"
                   "{return m_strVal.c_str();}\n"
                   "const std::string strGetString1() const\n"
                   "{return m_strVal.c_str();}\n"
                   "private:\n"
                   "std::string m_strVal;\n"
                   "};");
        ASSERT_EQUALS("", errout.str());

        checkConst("class A{\n"
                   "public:\n"
                   "A(){m_strVal=\"\";}\n"
                   "std::string strGetString()\n"
                   "{return m_strVal.c_str();}\n"
                   "private:\n"
                   "std::string m_strVal;\n"
                   "};");
        ASSERT_EQUALS("[test.cpp:4]: (style, inconclusive) Technically the member function 'A::strGetString' can be const.\n", errout.str());

        checkConst("class A{\n"
                   "public:\n"
                   "A(){m_strVal=\"\";}\n"
                   "const std::string strGetString1()\n"
                   "{return m_strVal.c_str();}\n"
                   "private:\n"
                   "std::string m_strVal;\n"
                   "};");
        ASSERT_EQUALS("[test.cpp:4]: (style, inconclusive) Technically the member function 'A::strGetString1' can be const.\n", errout.str());

        checkConst("class A{\n"
                   "public:\n"
                   "A(){m_strVec.push_back(\"\");}\n"
                   "size_t strGetSize()\n"
                   "{return m_strVec.size();}\n"
                   "private:\n"
                   "std::vector<std::string> m_strVec;\n"
                   "};");
        ASSERT_EQUALS("[test.cpp:4]: (style, inconclusive) Technically the member function 'A::strGetSize' can be const.\n", errout.str());

        checkConst("class A{\n"
                   "public:\n"
                   "A(){m_strVec.push_back(\"\");}\n"
                   "bool strGetEmpty()\n"
                   "{return m_strVec.empty();}\n"
                   "private:\n"
                   "std::vector<std::string> m_strVec;\n"
                   "};");
        ASSERT_EQUALS("[test.cpp:4]: (style, inconclusive) Technically the member function 'A::strGetEmpty' can be const.\n", errout.str());
    }

    void const26() { // ticket #1847
        checkConst("class DelayBase {\n"
                   "public:\n"
                   "void swapSpecificDelays(int index1, int index2) {\n"
                   "    std::swap<float>(delays_[index1], delays_[index2]);\n"
                   "}\n"
                   "float delays_[4];\n"
                   "};");
        ASSERT_EQUALS("", errout.str());

        checkConst("struct DelayBase {\n"
                   "    float swapSpecificDelays(int index1) {\n"
                   "        return delays_[index1];\n"
                   "    }\n"
                   "    float delays_[4];\n"
                   "};");
        ASSERT_EQUALS("[test.cpp:2]: (style, inconclusive) Technically the member function 'DelayBase::swapSpecificDelays' can be const.\n", errout.str());
    }

    void const27() { // ticket #1882
        checkConst("class A {\n"
                   "public:\n"
                   "    A(){m_d=1.0; m_iRealVal=2.0;}\n"
                   "    double dGetValue();\n"
                   "private:\n"
                   "    double m_d;\n"
                   "    double m_iRealVal;\n"
                   "};\n"
                   "double  A::dGetValue() {\n"
                   "    double dRet = m_iRealVal;\n"
                   "    if( m_d != 0 )\n"
                   "        return m_iRealVal / m_d;\n"
                   "    return dRet;\n"
                   "};", nullptr, true);
        ASSERT_EQUALS("[test.cpp:9] -> [test.cpp:4]: (style, inconclusive) Technically the member function 'A::dGetValue' can be const.\n", errout.str());
    }

    void const28() { // ticket #1883
        checkConst("class P {\n"
                   "public:\n"
                   "    P() { x=0.0; y=0.0; }\n"
                   "    double x,y;\n"
                   "};\n"
                   "class A : public P {\n"
                   "public:\n"
                   "    A():P(){}\n"
                   "    void SetPos(double xPos, double yPos) {\n"
                   "        x=xPos;\n"
                   "        y=yPos;\n"
                   "    }\n"
                   "};");
        ASSERT_EQUALS("", errout.str());

        checkConst("class AA : public P {\n"
                   "public:\n"
                   "    AA():P(){}\n"
                   "    inline void vSetXPos(int x_)\n"
                   "    {\n"
                   "        UnknownScope::x = x_;\n"
                   "    }\n"
                   "};");
        ASSERT_EQUALS("", errout.str());

        checkConst("class AA {\n"
                   "public:\n"
                   "    AA():P(){}\n"
                   "    inline void vSetXPos(int x_)\n"
                   "    {\n"
                   "        UnknownScope::x = x_;\n"
                   "    }\n"
                   "};");
        ASSERT_EQUALS("[test.cpp:4]: (performance, inconclusive) Technically the member function 'AA::vSetXPos' can be static (but you may consider moving to unnamed namespace).\n", errout.str());

    }

    void const29() { // ticket #1922
        checkConst("class test {\n"
                   "  public:\n"
                   "    test();\n"
                   "    const char* get() const;\n"
                   "    char* get();\n"
                   "  private:\n"
                   "    char* value_;\n"
                   "};\n"
                   "test::test()\n"
                   "{\n"
                   "  value_ = 0;\n"
                   "}\n"
                   "const char* test::get() const\n"
                   "{\n"
                   "  return value_;\n"
                   "}\n"
                   "char* test::get()\n"
                   "{\n"
                   "  return value_;\n"
                   "}");
        ASSERT_EQUALS("", errout.str());
    }

    void const30() {
        // check for false negatives
        checkConst("class Base {\n"
                   "public:\n"
                   "    int a;\n"
                   "};\n"
                   "class Derived : public Base {\n"
                   "public:\n"
                   "    int get() {\n"
                   "        return a;\n"
                   "    }\n"
                   "};");
        ASSERT_EQUALS("[test.cpp:7]: (style, inconclusive) Technically the member function 'Derived::get' can be const.\n", errout.str());

        checkConst("class Base1 {\n"
                   "public:\n"
                   "    int a;\n"
                   "};\n"
                   "class Base2 {\n"
                   "public:\n"
                   "    int b;\n"
                   "};\n"
                   "class Derived : public Base1, public Base2 {\n"
                   "public:\n"
                   "    int getA() {\n"
                   "        return a;\n"
                   "    }\n"
                   "    int getB() {\n"
                   "        return b;\n"
                   "    }\n"
                   "};");
        ASSERT_EQUALS("[test.cpp:11]: (style, inconclusive) Technically the member function 'Derived::getA' can be const.\n"
                      "[test.cpp:14]: (style, inconclusive) Technically the member function 'Derived::getB' can be const.\n", errout.str());

        checkConst("class Base {\n"
                   "public:\n"
                   "    int a;\n"
                   "};\n"
                   "class Derived1 : public Base { };\n"
                   "class Derived2 : public Derived1 {\n"
                   "public:\n"
                   "    int get() {\n"
                   "        return a;\n"
                   "    }\n"
                   "};");
        ASSERT_EQUALS("[test.cpp:8]: (style, inconclusive) Technically the member function 'Derived2::get' can be const.\n", errout.str());

        checkConst("class Base {\n"
                   "public:\n"
                   "    int a;\n"
                   "};\n"
                   "class Derived1 : public Base { };\n"
                   "class Derived2 : public Derived1 { };\n"
                   "class Derived3 : public Derived2 { };\n"
                   "class Derived4 : public Derived3 {\n"
                   "public:\n"
                   "    int get() {\n"
                   "        return a;\n"
                   "    }\n"
                   "};");
        ASSERT_EQUALS("[test.cpp:10]: (style, inconclusive) Technically the member function 'Derived4::get' can be const.\n", errout.str());

        // check for false positives
        checkConst("class Base {\n"
                   "public:\n"
                   "    int a;\n"
                   "};\n"
                   "class Derived : public Base {\n"
                   "public:\n"
                   "    int get() const {\n"
                   "        return a;\n"
                   "    }\n"
                   "};");
        ASSERT_EQUALS("", errout.str());

        checkConst("class Base1 {\n"
                   "public:\n"
                   "    int a;\n"
                   "};\n"
                   "class Base2 {\n"
                   "public:\n"
                   "    int b;\n"
                   "};\n"
                   "class Derived : public Base1, public Base2 {\n"
                   "public:\n"
                   "    int getA() const {\n"
                   "        return a;\n"
                   "    }\n"
                   "    int getB() const {\n"
                   "        return b;\n"
                   "    }\n"
                   "};");
        ASSERT_EQUALS("", errout.str());

        checkConst("class Base {\n"
                   "public:\n"
                   "    int a;\n"
                   "};\n"
                   "class Derived1 : public Base { };\n"
                   "class Derived2 : public Derived1 {\n"
                   "public:\n"
                   "    int get() const {\n"
                   "        return a;\n"
                   "    }\n"
                   "};");
        ASSERT_EQUALS("", errout.str());

        checkConst("class Base {\n"
                   "public:\n"
                   "    int a;\n"
                   "};\n"
                   "class Derived1 : public Base { };\n"
                   "class Derived2 : public Derived1 { };\n"
                   "class Derived3 : public Derived2 { };\n"
                   "class Derived4 : public Derived3 {\n"
                   "public:\n"
                   "    int get() const {\n"
                   "        return a;\n"
                   "    }\n"
                   "};");
        ASSERT_EQUALS("", errout.str());
    }

    void const31() {
        checkConst("namespace std { }\n"
                   "class Fred {\n"
                   "public:\n"
                   "    int a;\n"
                   "    int get() { return a; }\n"
                   "};");
        ASSERT_EQUALS("[test.cpp:5]: (style, inconclusive) Technically the member function 'Fred::get' can be const.\n", errout.str());
    }

    void const32() {
        checkConst("class Fred {\n"
                   "public:\n"
                   "    std::string a[10];\n"
                   "    void seta() { a[0] = \"\"; }\n"
                   "};");
        ASSERT_EQUALS("", errout.str());
    }

    void const33() {
        checkConst("class derived : public base {\n"
                   "public:\n"
                   "    void f(){}\n"
                   "};");
        ASSERT_EQUALS("", errout.str());
    }

    void const34() { // ticket #1964
        checkConst("class Bar {\n"
                   "    void init(Foo * foo) {\n"
                   "        foo.bar = this;\n"
                   "    }\n"
                   "};");
        ASSERT_EQUALS("", errout.str());
    }

    void const35() { // ticket #2001
        checkConst("namespace N\n"
                   "{\n"
                   "        class Base\n"
                   "        {\n"
                   "        };\n"
                   "}\n"
                   "namespace N\n"
                   "{\n"
                   "        class Derived : public Base\n"
                   "        {\n"
                   "        public:\n"
                   "                int getResourceName() { return var; }\n"
                   "                int var;\n"
                   "        };\n"
                   "}");
        ASSERT_EQUALS("[test.cpp:12]: (style, inconclusive) Technically the member function 'N::Derived::getResourceName' can be const.\n", errout.str());

        checkConst("namespace N\n"
                   "{\n"
                   "        class Base\n"
                   "        {\n"
                   "        public:\n"
                   "                int getResourceName();\n"
                   "                int var;\n"
                   "        };\n"
                   "}\n"
                   "int N::Base::getResourceName() { return var; }");
        ASSERT_EQUALS("[test.cpp:10] -> [test.cpp:6]: (style, inconclusive) Technically the member function 'N::Base::getResourceName' can be const.\n", errout.str());

        checkConst("namespace N\n"
                   "{\n"
                   "        class Base\n"
                   "        {\n"
                   "        public:\n"
                   "                int getResourceName();\n"
                   "                int var;\n"
                   "        };\n"
                   "}\n"
                   "namespace N\n"
                   "{\n"
                   "        int Base::getResourceName() { return var; }\n"
                   "}");
        ASSERT_EQUALS("[test.cpp:12] -> [test.cpp:6]: (style, inconclusive) Technically the member function 'N::Base::getResourceName' can be const.\n", errout.str());

        checkConst("namespace N\n"
                   "{\n"
                   "        class Base\n"
                   "        {\n"
                   "        public:\n"
                   "                int getResourceName();\n"
                   "                int var;\n"
                   "        };\n"
                   "}\n"
                   "using namespace N;\n"
                   "int Base::getResourceName() { return var; }");
        ASSERT_EQUALS("[test.cpp:11] -> [test.cpp:6]: (style, inconclusive) Technically the member function 'N::Base::getResourceName' can be const.\n", errout.str());
    }

    void const36() { // ticket #2003
        checkConst("class Foo {\n"
                   "public:\n"
                   "    Blue::Utility::Size m_MaxQueueSize;\n"
                   "    void SetMaxQueueSize(Blue::Utility::Size a_MaxQueueSize)\n"
                   "    {\n"
                   "        m_MaxQueueSize = a_MaxQueueSize;\n"
                   "    }\n"
                   "};");
        ASSERT_EQUALS("", errout.str());
    }

    void const37() { // ticket #2081 and #2085
        checkConst("class A\n"
                   "{\n"
                   "public:\n"
                   "    A(){};\n"
                   "    std::string operator+(const char *c)\n"
                   "    {\n"
                   "        return m_str+std::string(c);\n"
                   "    }\n"
                   "private:\n"
                   "    std::string m_str;\n"
                   "};");
        ASSERT_EQUALS("[test.cpp:5]: (style, inconclusive) Technically the member function 'A::operator+' can be const.\n", errout.str());

        checkConst("class Fred\n"
                   "{\n"
                   "private:\n"
                   "    long x;\n"
                   "public:\n"
                   "    Fred() {\n"
                   "        x = 0;\n"
                   "    }\n"
                   "    bool isValid() {\n"
                   "        return (x == 0x11224488);\n"
                   "    }\n"
                   "};");
        ASSERT_EQUALS("[test.cpp:9]: (style, inconclusive) Technically the member function 'Fred::isValid' can be const.\n", errout.str());
    }

    void const38() { // ticket #2135
        checkConst("class Foo {\n"
                   "public:\n"
                   "    ~Foo() { delete oArq; }\n"
                   "    Foo(): oArq(new std::ofstream(\"...\")) {}\n"
                   "    void MyMethod();\n"
                   "private:\n"
                   "    std::ofstream *oArq;\n"
                   "};\n"
                   "void Foo::MyMethod()\n"
                   "{\n"
                   "    (*oArq) << \"</table>\";\n"
                   "}");
        ASSERT_EQUALS("", errout.str());
    }

    void const39() {
        checkConst("class Foo\n"
                   "{\n"
                   "    int * p;\n"
                   "public:\n"
                   "    Foo () : p(0) { }\n"
                   "    int * f();\n"
                   "    const int * f() const;\n"
                   "};\n"
                   "const int * Foo::f() const\n"
                   "{\n"
                   "    return p;\n"
                   "}\n"
                   "int * Foo::f()\n"
                   "{\n"
                   "    return p;\n"
                   "}");

        ASSERT_EQUALS("", errout.str());
    }

    void const40() { // ticket #2228
        checkConst("class SharedPtrHolder\n"
                   "{\n"
                   "  private:\n"
                   "   std::tr1::shared_ptr<int> pView;\n"
                   "  public:\n"
                   "   SharedPtrHolder()\n"
                   "   { }\n"
                   "   void SetView(const std::shared_ptr<int> & aView)\n"
                   "   {\n"
                   "      pView = aView;\n"
                   "   }\n"
                   "};");

        ASSERT_EQUALS("", errout.str());
    }

    void const41() { // ticket #2255
        checkConst("class Fred\n"
                   "{\n"
                   "   ::std::string m_name;\n"
                   "public:\n"
                   "   void SetName(const ::std::string & name)\n"
                   "   {\n"
                   "      m_name = name;\n"
                   "   }\n"
                   "};");

        ASSERT_EQUALS("", errout.str());

        checkConst("class SharedPtrHolder\n"
                   "{\n"
                   "   ::std::tr1::shared_ptr<int> pNum;\n"
                   "  public :\n"
                   "   void SetNum(const ::std::tr1::shared_ptr<int> & apNum)\n"
                   "   {\n"
                   "      pNum = apNum;\n"
                   "   }\n"
                   "};");

        ASSERT_EQUALS("", errout.str());

        checkConst("class SharedPtrHolder2\n"
                   "{\n"
                   "  public:\n"
                   "   typedef ::std::tr1::shared_ptr<int> IntSharedPtr;\n"
                   "  private:\n"
                   "   IntSharedPtr pNum;\n"
                   "  public :\n"
                   "   void SetNum(const IntSharedPtr & apNum)\n"
                   "   {\n"
                   "      pNum = apNum;\n"
                   "   }\n"
                   "};");

        ASSERT_EQUALS("", errout.str());

        checkConst("struct IntPtrTypes\n"
                   "{\n"
                   "   typedef ::std::tr1::shared_ptr<int> Shared;\n"
                   "};\n"
                   "class SharedPtrHolder3\n"
                   "{\n"
                   "  private:\n"
                   "   IntPtrTypes::Shared pNum;\n"
                   "  public :\n"
                   "   void SetNum(const IntPtrTypes::Shared & apNum)\n"
                   "   {\n"
                   "      pNum = apNum;\n"
                   "   }\n"
                   "};");

        ASSERT_EQUALS("", errout.str());

        checkConst("template <typename T>\n"
                   "struct PtrTypes\n"
                   "{\n"
                   "   typedef ::std::tr1::shared_ptr<T> Shared;\n"
                   "};\n"
                   "class SharedPtrHolder4\n"
                   "{\n"
                   "  private:\n"
                   "   PtrTypes<int>::Shared pNum;\n"
                   "  public :\n"
                   "   void SetNum(const PtrTypes<int>::Shared & apNum)\n"
                   "   {\n"
                   "      pNum = apNum;\n"
                   "   }\n"
                   "};");

        ASSERT_EQUALS("", errout.str());
    }

    void const42() { // ticket #2282
        checkConst("class Fred\n"
                   "{\n"
                   "public:\n"
                   "    struct AB { };\n"
                   "    bool f(AB * ab);\n"
                   "};\n"
                   "bool Fred::f(Fred::AB * ab)\n"
                   "{\n"
                   "}");

        ASSERT_EQUALS("[test.cpp:7] -> [test.cpp:5]: (performance, inconclusive) Technically the member function 'Fred::f' can be static (but you may consider moving to unnamed namespace).\n", errout.str());

        checkConst("class Fred\n"
                   "{\n"
                   "public:\n"
                   "    struct AB {\n"
                   "        struct CD { };\n"
                   "    };\n"
                   "    bool f(AB::CD * cd);\n"
                   "};\n"
                   "bool Fred::f(Fred::AB::CD * cd)\n"
                   "{\n"
                   "}");

        ASSERT_EQUALS("[test.cpp:9] -> [test.cpp:7]: (performance, inconclusive) Technically the member function 'Fred::f' can be static (but you may consider moving to unnamed namespace).\n", errout.str());

        checkConst("namespace NS {\n"
                   "    class Fred\n"
                   "    {\n"
                   "    public:\n"
                   "        struct AB {\n"
                   "            struct CD { };\n"
                   "        };\n"
                   "        bool f(AB::CD * cd);\n"
                   "    };\n"
                   "    bool Fred::f(Fred::AB::CD * cd)\n"
                   "    {\n"
                   "    }\n"
                   "}");

        ASSERT_EQUALS("[test.cpp:10] -> [test.cpp:8]: (performance, inconclusive) Technically the member function 'NS::Fred::f' can be static (but you may consider moving to unnamed namespace).\n", errout.str());

        checkConst("namespace NS {\n"
                   "    class Fred\n"
                   "    {\n"
                   "    public:\n"
                   "        struct AB {\n"
                   "            struct CD { };\n"
                   "        };\n"
                   "        bool f(AB::CD * cd);\n"
                   "    };\n"
                   "}\n"
                   "bool NS::Fred::f(NS::Fred::AB::CD * cd)\n"
                   "{\n"
                   "}");

        ASSERT_EQUALS("[test.cpp:11] -> [test.cpp:8]: (performance, inconclusive) Technically the member function 'NS::Fred::f' can be static (but you may consider moving to unnamed namespace).\n", errout.str());

        checkConst("class Foo {\n"
                   "    class Fred\n"
                   "    {\n"
                   "    public:\n"
                   "        struct AB {\n"
                   "            struct CD { };\n"
                   "        };\n"
                   "        bool f(AB::CD * cd);\n"
                   "    };\n"
                   "};\n"
                   "bool Foo::Fred::f(Foo::Fred::AB::CD * cd)\n"
                   "{\n"
                   "}");

        ASSERT_EQUALS("[test.cpp:11] -> [test.cpp:8]: (performance, inconclusive) Technically the member function 'Foo::Fred::f' can be static (but you may consider moving to unnamed namespace).\n", errout.str());
    }

    void const43() { // ticket 2377
        checkConst("class A\n"
                   "{\n"
                   "public:\n"
                   "    void foo( AA::BB::CC::DD b );\n"
                   "    AA::BB::CC::DD a;\n"
                   "};\n"
                   "void A::foo( AA::BB::CC::DD b )\n"
                   "{\n"
                   "    a = b;\n"
                   "}");

        ASSERT_EQUALS("", errout.str());

        checkConst("namespace AA\n"
                   "{\n"
                   "    namespace BB\n"
                   "    {\n"
                   "        namespace CC\n"
                   "        {\n"
                   "            struct DD\n"
                   "            {};\n"
                   "        }\n"
                   "    }\n"
                   "}\n"
                   "class A\n"
                   "{\n"
                   "    public:\n"
                   "\n"
                   "    AA::BB::CC::DD a;\n"
                   "    void foo(AA::BB::CC::DD b)\n"
                   "    {\n"
                   "        a = b;\n"
                   "    }\n"
                   "};");

        ASSERT_EQUALS("", errout.str());

        checkConst("namespace ZZ\n"
                   "{\n"
                   "    namespace YY\n"
                   "    {\n"
                   "        struct XX\n"
                   "        {};\n"
                   "    }\n"
                   "}\n"
                   "class B\n"
                   "{\n"
                   "    public:\n"
                   "    ZZ::YY::XX a;\n"
                   "    void foo(ZZ::YY::XX b)\n"
                   "    {\n"
                   "        a = b;\n"
                   "    }\n"
                   "};");
        ASSERT_EQUALS("", errout.str());
    }

    void const44() { // ticket 2595
        checkConst("class A\n"
                   "{\n"
                   "public:\n"
                   "    bool bOn;\n"
                   "    bool foo()\n"
                   "    {\n"
                   "        return 0 != (bOn = bOn);\n"
                   "    }\n"
                   "};");

        ASSERT_EQUALS("", errout.str());
    }

    void const45() { // ticket 2664
        checkConst("namespace wraps {\n"
                   "    class BaseLayout {};\n"
                   "}\n"
                   "namespace tools {\n"
                   "    class WorkspaceControl :\n"
                   "        public wraps::BaseLayout\n"
                   "    {\n"
                   "        int toGrid(int _value)\n"
                   "        {\n"
                   "        }\n"
                   "    };\n"
                   "}");

        ASSERT_EQUALS("[test.cpp:8]: (performance, inconclusive) Technically the member function 'tools::WorkspaceControl::toGrid' can be static (but you may consider moving to unnamed namespace).\n", errout.str());
    }

    void const46() { // ticket 2663
        checkConst("class Altren {\n"
                   "public:\n"
                   "    int fun1() {\n"
                   "        int a;\n"
                   "        a++;\n"
                   "    }\n"
                   "    int fun2() {\n"
                   "        b++;\n"
                   "    }\n"
                   "};");

        ASSERT_EQUALS("[test.cpp:3]: (performance, inconclusive) Technically the member function 'Altren::fun1' can be static (but you may consider moving to unnamed namespace).\n"
                      "[test.cpp:7]: (performance, inconclusive) Technically the member function 'Altren::fun2' can be static (but you may consider moving to unnamed namespace).\n", errout.str());
    }

    void const47() { // ticket 2670
        checkConst("class Altren {\n"
                   "public:\n"
                   "  void foo() { delete this; }\n"
                   "  void foo(int i) const { }\n"
                   "  void bar() { foo(); }\n"
                   "};");

        ASSERT_EQUALS("[test.cpp:4]: (performance, inconclusive) Technically the member function 'Altren::foo' can be static (but you may consider moving to unnamed namespace).\n", errout.str());

        checkConst("class Altren {\n"
                   "public:\n"
                   "  void foo() { delete this; }\n"
                   "  void foo(int i) const { }\n"
                   "  void bar() { foo(1); }\n"
                   "};");

        ASSERT_EQUALS("[test.cpp:4]: (performance, inconclusive) Technically the member function 'Altren::foo' can be static (but you may consider moving to unnamed namespace).\n"
                      "[test.cpp:5]: (style, inconclusive) Technically the member function 'Altren::bar' can be const.\n", errout.str());
    }

    void const48() { // ticket 2672
        checkConst("class S0 {\n"
                   "    class S1 {\n"
                   "        class S2 {\n"
                   "            class S3 {\n"
                   "                class S4 { };\n"
                   "            };\n"
                   "        };\n"
                   "    };\n"
                   "};\n"
                   "class TextIterator {\n"
                   "    S0::S1::S2::S3::S4 mCurrent, mSave;\n"
                   "public:\n"
                   "    bool setTagColour();\n"
                   "};\n"
                   "bool TextIterator::setTagColour() {\n"
                   "    mSave = mCurrent;\n"
                   "}");

        ASSERT_EQUALS("", errout.str());
    }

    void const49() { // ticket 2795
        checkConst("class A {\n"
                   "    private:\n"
                   "         std::map<unsigned int,unsigned int> _hash;\n"
                   "    public:\n"
                   "         A() : _hash() {}\n"
                   "         unsigned int fetch(unsigned int key)\n" // cannot be 'const'
                   "         {\n"
                   "             return _hash[key];\n"
                   "         }\n"
                   "};");
        ASSERT_EQUALS("", errout.str());
    }

    void const50() { // ticket 2943
        checkConst("class Altren\n"
                   "{\n"
                   "        class SubClass : public std::vector<int>\n"
                   "        {\n"
                   "        };\n"
                   "};\n"
                   "void _setAlign()\n"
                   "{\n"
                   "        if (mTileSize.height > 0) return;\n"
                   "        if (mEmptyView) return;\n"
                   "}");

        ASSERT_EQUALS("", errout.str());
    }

    void const51() { // ticket 3040
        checkConst("class PSIPTable {\n"
                   "public:\n"
                   "    PSIPTable() : _pesdata(0) { }\n"
                   "    const unsigned char* pesdata() const { return _pesdata; }\n"
                   "    unsigned char* pesdata()             { return _pesdata; }\n"
                   "    void SetSection(uint num) { pesdata()[6] = num; }\n"
                   "private:\n"
                   "    unsigned char *_pesdata;\n"
                   "};");
        ASSERT_EQUALS("", errout.str());

        checkConst("class PESPacket {\n"
                   "public:\n"
                   "    PESPacket() : _pesdata(0) { }\n"
                   "    const unsigned char* pesdata() const { return _pesdata; }\n"
                   "    unsigned char* pesdata()             { return _pesdata; }\n"
                   "private:\n"
                   "    unsigned char *_pesdata;\n"
                   "};\n"
                   "class PSIPTable : public PESPacket\n"
                   "{\n"
                   "public:\n"
                   "    void SetSection(uint num) { pesdata()[6] = num; }\n"
                   "};");
        ASSERT_EQUALS("", errout.str());
    }

    void const52() { // ticket 3048
        checkConst("class foo {\n"
                   "    void DoSomething(int &a) const { a = 1; }\n"
                   "    void DoSomethingElse() { DoSomething(bar); }\n"
                   "private:\n"
                   "    int bar;\n"
                   "};");
        ASSERT_EQUALS("[test.cpp:2]: (performance, inconclusive) Technically the member function 'foo::DoSomething' can be static (but you may consider moving to unnamed namespace).\n", errout.str());
    }

    void const53() { // ticket 3049
        checkConst("class A {\n"
                   "  public:\n"
                   "    A() : foo(false) {};\n"
                   "    virtual bool One(bool b = false) { foo = b; return false; }\n"
                   "  private:\n"
                   "    bool foo;\n"
                   "};\n"
                   "class B : public A {\n"
                   "  public:\n"
                   "    B() {};\n"
                   "    bool One(bool b = false) { return false; }\n"
                   "};");
        ASSERT_EQUALS("", errout.str());
    }

    void const54() { // ticket 3052
        checkConst("class Example {\n"
                   "  public:\n"
                   "    void Clear(void) { Example tmp; (*this) = tmp; }\n"
                   "};");
        ASSERT_EQUALS("", errout.str());
    }

    void const55() {
        checkConst("class MyObject {\n"
                   "    int tmp;\n"
                   "    MyObject() : tmp(0) {}\n"
                   "public:\n"
                   "    void set(std::stringstream &in) { in >> tmp; }\n"
                   "};");
        ASSERT_EQUALS("", errout.str());
    }

    void const56() { // ticket #3149
        checkConst("class MyObject {\n"
                   "public:\n"
                   "    void foo(int x) {\n"
                   "    switch (x) { }\n"
                   "    }\n"
                   "};");
        ASSERT_EQUALS("[test.cpp:3]: (performance, inconclusive) Technically the member function 'MyObject::foo' can be static (but you may consider moving to unnamed namespace).\n", errout.str());

        checkConst("class A\n"
                   "{\n"
                   "    protected:\n"
                   "        unsigned short f (unsigned short X);\n"
                   "    public:\n"
                   "        A ();\n"
                   "};\n"
                   "\n"
                   "unsigned short A::f (unsigned short X)\n"
                   "{\n"
                   "    enum ERetValues {RET_NOK = 0, RET_OK = 1};\n"
                   "    enum ETypes     {FLOAT_TYPE = 1, INT_TYPE = 2};\n"
                   "\n"
                   "    try\n"
                   "    {\n"
                   "        switch (X)\n"
                   "        {\n"
                   "            case FLOAT_TYPE:\n"
                   "            {\n"
                   "                return RET_OK;\n"
                   "            }\n"
                   "            case INT_TYPE:\n"
                   "            {\n"
                   "                return RET_OK;\n"
                   "            }\n"
                   "            default:\n"
                   "            {\n"
                   "                return RET_NOK;\n"
                   "            }\n"
                   "        }\n"
                   "    }\n"
                   "    catch (...)\n"
                   "    {\n"
                   "        return RET_NOK;\n"
                   "    }\n"
                   "\n"
                   "    return RET_NOK;\n"
                   "}");
        ASSERT_EQUALS("[test.cpp:9] -> [test.cpp:4]: (performance, inconclusive) Technically the member function 'A::f' can be static (but you may consider moving to unnamed namespace).\n", errout.str());

        checkConst("class MyObject {\n"
                   "public:\n"
                   "    void foo(int x) {\n"
                   "    for (int i = 0; i < 5; i++) { }\n"
                   "    }\n"
                   "};");
        ASSERT_EQUALS("[test.cpp:3]: (performance, inconclusive) Technically the member function 'MyObject::foo' can be static (but you may consider moving to unnamed namespace).\n", errout.str());
    }

    void const57() { // tickets #2669 and #2477
        checkConst("namespace MyGUI\n"
                   "{\n"
                   "  namespace types\n"
                   "  {\n"
                   "    struct TSize {};\n"
                   "    struct TCoord {\n"
                   "      TSize size() const { }\n"
                   "    };\n"
                   "  }\n"
                   "  typedef types::TSize IntSize;\n"
                   "  typedef types::TCoord IntCoord;\n"
                   "}\n"
                   "class SelectorControl\n"
                   "{\n"
                   "  MyGUI::IntSize getSize()\n"
                   "  {\n"
                   "    return mCoordValue.size();\n"
                   "  }\n"
                   "private:\n"
                   "  MyGUI::IntCoord mCoordValue;\n"
                   "};");
        TODO_ASSERT_EQUALS("[test.cpp:7]: (performance, inconclusive) Technically the member function 'MyGUI::types::TCoord::size' can be static (but you may consider moving to unnamed namespace).\n"
                           "[test.cpp:15]: (style, inconclusive) Technically the member function 'SelectorControl::getSize' can be const.\n",
                           "[test.cpp:7]: (performance, inconclusive) Technically the member function 'MyGUI::types::TCoord::size' can be static (but you may consider moving to unnamed namespace).\n", errout.str());

        checkConst("struct Foo {\n"
                   "    Bar b;\n"
                   "    void foo(Foo f) {\n"
                   "        b.run();\n"
                   "    }\n"
                   "};");
        ASSERT_EQUALS("", errout.str());

        checkConst("struct Bar {\n"
                   "    int i = 0;\n"
                   "    void run() { i++; }\n"
                   "};\n"
                   "struct Foo {\n"
                   "    Bar b;\n"
                   "    void foo(Foo f) {\n"
                   "        b.run();\n"
                   "    }\n"
                   "};");
        ASSERT_EQUALS("", errout.str());

        checkConst("struct Bar {\n"
                   "    void run() const { }\n"
                   "};\n"
                   "struct Foo {\n"
                   "    Bar b;\n"
                   "    void foo(Foo f) {\n"
                   "        b.run();\n"
                   "    }\n"
                   "};");
        ASSERT_EQUALS("[test.cpp:2]: (performance, inconclusive) Technically the member function 'Bar::run' can be static (but you may consider moving to unnamed namespace).\n"
                      "[test.cpp:6]: (style, inconclusive) Technically the member function 'Foo::foo' can be const.\n", errout.str());
    }

    void const58() {
        checkConst("struct MyObject {\n"
                   "    void foo(Foo f) {\n"
                   "        f.clear();\n"
                   "    }\n"
                   "};");
        ASSERT_EQUALS("[test.cpp:2]: (performance, inconclusive) Technically the member function 'MyObject::foo' can be static (but you may consider moving to unnamed namespace).\n", errout.str());

        checkConst("struct MyObject {\n"
                   "    int foo(Foo f) {\n"
                   "        return f.length();\n"
                   "    }\n"
                   "};");
        ASSERT_EQUALS("[test.cpp:2]: (performance, inconclusive) Technically the member function 'MyObject::foo' can be static (but you may consider moving to unnamed namespace).\n", errout.str());

        checkConst("struct MyObject {\n"
                   "    Foo f;\n"
                   "    int foo() {\n"
                   "        return f.length();\n"
                   "    }\n"
                   "};");
        ASSERT_EQUALS("", errout.str());

        checkConst("struct MyObject {\n"
                   "    std::string f;\n"
                   "    int foo() {\n"
                   "        return f.length();\n"
                   "    }\n"
                   "};");
        ASSERT_EQUALS("[test.cpp:3]: (style, inconclusive) Technically the member function 'MyObject::foo' can be const.\n", errout.str());
    }

    void const59() { // ticket #4646
        checkConst("class C {\n"
                   "public:\n"
                   "    inline void operator += (const int &x ) { re += x; }\n"
                   "    friend inline void exp(C & c, const C & x) { }\n"
                   "protected:\n"
                   "    int   re;\n"
                   "    int   im;\n"
                   "};");
        ASSERT_EQUALS("", errout.str());
    }

    void const60() { // ticket #3322
        checkConst("class MyString {\n"
                   "public:\n"
                   "    MyString() : m_ptr(0){}\n"
                   "    MyString& operator+=( const MyString& rhs ) {\n"
                   "            delete m_ptr;\n"
                   "            m_ptr = new char[42];\n"
                   "    }\n"
                   "    MyString append( const MyString& str )\n"
                   "    {       return operator+=( str ); }\n"
                   "    char *m_ptr;\n"
                   "};");
        ASSERT_EQUALS("", errout.str());
        checkConst("class MyString {\n"
                   "public:\n"
                   "    MyString() : m_ptr(0){}\n"
                   "    MyString& operator+=( const MyString& rhs );\n"
                   "    MyString append( const MyString& str )\n"
                   "    {       return operator+=( str ); }\n"
                   "    char *m_ptr;\n"
                   "};");
        ASSERT_EQUALS("", errout.str());
    }

    void const61() { // ticket #5606 - don't crash
        // this code is invalid so a false negative is OK
        checkConst("class MixerParticipant : public MixerParticipant {\n"
                   "    int GetAudioFrame();\n"
                   "};\n"
                   "int MixerParticipant::GetAudioFrame() {\n"
                   "    return 0;\n"
                   "}");

        // this code is invalid so a false negative is OK
        checkConst("class MixerParticipant : public MixerParticipant {\n"
                   "    bool InitializeFileReader() {\n"
                   "       printf(\"music\");\n"
                   "    }\n"
                   "};");

        // Based on an example from SVN source code causing an endless recursion within CheckClass::isConstMemberFunc()
        // A more complete example including a template declaration like
        //     template<typename K> class Hash{/* ... */};
        // didn't .
        checkConst("template<>\n"
                   "class Hash<void> {\n"
                   "protected:\n"
                   "  typedef Key::key_type key_type;\n"
                   "  void set(const Key& key);\n"
                   "};\n"
                   "template<typename K, int KeySize>\n"
                   "class Hash : private Hash<void> {\n"
                   "  typedef Hash<void> inherited;\n"
                   "  void set(const Key& key) {\n"
                   "      inherited::set(inherited::Key(key));\n"
                   "  }\n"
                   "};\n", nullptr, false);
        ASSERT_EQUALS("", errout.str());
    }

    void const62() {
        checkConst("class A {\n"
                   "    private:\n"
                   "         std::unordered_map<unsigned int,unsigned int> _hash;\n"
                   "    public:\n"
                   "         A() : _hash() {}\n"
                   "         unsigned int fetch(unsigned int key)\n" // cannot be 'const'
                   "         {\n"
                   "             return _hash[key];\n"
                   "         }\n"
                   "};");
        ASSERT_EQUALS("", errout.str());
    }

    void const63() {
        checkConst("struct A {\n"
                   "    std::string s;\n"
                   "    void clear() {\n"
                   "         std::string* p = &s;\n"
                   "         p->clear();\n"
                   "     }\n"
                   "};");
        ASSERT_EQUALS("", errout.str());

        checkConst("struct A {\n"
                   "    std::string s;\n"
                   "    void clear() {\n"
                   "         std::string& r = s;\n"
                   "         r.clear();\n"
                   "     }\n"
                   "};");
        ASSERT_EQUALS("", errout.str());

        checkConst("struct A {\n"
                   "    std::string s;\n"
                   "    void clear() {\n"
                   "         std::string& r = sth; r = s;\n"
                   "         r.clear();\n"
                   "     }\n"
                   "};");
        ASSERT_EQUALS("[test.cpp:3]: (style, inconclusive) Technically the member function 'A::clear' can be const.\n", errout.str());

        checkConst("struct A {\n"
                   "    std::string s;\n"
                   "    void clear() {\n"
                   "         const std::string* p = &s;\n"
                   "         p->somefunction();\n"
                   "     }\n"
                   "};");
        ASSERT_EQUALS("[test.cpp:3]: (style, inconclusive) Technically the member function 'A::clear' can be const.\n", errout.str());

        checkConst("struct A {\n"
                   "    std::string s;\n"
                   "    void clear() {\n"
                   "         const std::string& r = s;\n"
                   "         r.somefunction();\n"
                   "     }\n"
                   "};");
        ASSERT_EQUALS("[test.cpp:3]: (style, inconclusive) Technically the member function 'A::clear' can be const.\n", errout.str());
    }

    void const64() {
        checkConst("namespace B {\n"
                   "    namespace D {\n"
                   "        typedef int DKIPtr;\n"
                   "    }\n"
                   "    class ZClass  {\n"
                   "        void set(const ::B::D::DKIPtr& p) {\n"
                   "            membervariable = p;\n"
                   "        }\n"
                   "        ::B::D::DKIPtr membervariable;\n"
                   "    };\n"
                   "}");
        ASSERT_EQUALS("", errout.str());
    }

    void const65() {
        checkConst("template <typename T>\n"
                   "class TemplateClass {\n"
                   "public:\n"
                   "   TemplateClass() { }\n"
                   "};\n"
                   "template <>\n"
                   "class TemplateClass<float> {\n"
                   "public:\n"
                   "   TemplateClass() { }\n"
                   "};\n"
                   "int main() {\n"
                   "    TemplateClass<int> a;\n"
                   "    TemplateClass<float> b;\n"
                   "    return 0;\n"
                   "}");
        ASSERT_EQUALS("", errout.str());
    }

    void const66() {
        checkConst("struct C {\n"
                   "    C() : n(0) {}\n"
                   "    void f(int v) { g((char *) &v); }\n"
                   "    void g(char *) { n++; }\n"
                   "    int n;\n"
                   "};");
        ASSERT_EQUALS("", errout.str());
    }

    void const67() { // #9193
        checkConst("template <class VALUE_T, class LIST_T = std::list<VALUE_T> >\n"
                   "class TestList {\n"
                   "public:\n"
                   "    LIST_T m_list;\n"
                   "};\n"
                   "class Test {\n"
                   "public:\n"
                   "    const std::list<std::shared_ptr<int>>& get() { return m_test.m_list; }\n"
                   "    TestList<std::shared_ptr<int>> m_test;\n"
                   "};");
        ASSERT_EQUALS("[test.cpp:8]: (style, inconclusive) Technically the member function 'Test::get' can be const.\n", errout.str());
    }

    void const68() { // #6471
        checkConst("class MyClass {\n"
                   "    void clear() {\n"
                   "        SVecPtr v = (SVecPtr) m_data;\n"
                   "        v->clear();\n"
                   "    }\n"
                   "    void* m_data;\n"
                   "};\n");
        ASSERT_EQUALS("", errout.str());
    }

    void const69() { // #9806
        checkConst("struct A {\n"
                   "    int a = 0;\n"
                   "    template <typename... Args> void call(const Args &... args) { a = 1; }\n"
                   "    template <typename T, typename... Args> auto call(const Args &... args) -> T {\n"
                   "        a = 2;\n"
                   "        return T{};\n"
                   "    }\n"
                   "};\n"
                   "\n"
                   "struct B : public A {\n"
                   "    void test() {\n"
                   "        call();\n"
                   "        call<int>(1, 2, 3);\n"
                   "    }\n"
                   "};");
        ASSERT_EQUALS("", errout.str());
    }

    void const70() {
        checkConst("struct A {\n"
                   "    template <typename... Args> void call(Args ... args) {\n"
                   "        func(this);\n"
                   "    }\n"
                   "\n"
                   "    void test() {\n"
                   "        call(1, 2);\n"
                   "    }\n"
                   "};");
        ASSERT_EQUALS("", errout.str());
    }

    void const71() { // #10146
        checkConst("struct Bar {\n"
                   "    int j = 5;\n"
                   "    void f(int& i) const { i += j; }\n"
                   "};\n"
                   "struct Foo {\n"
                   "    Bar bar;\n"
                   "    int k{};\n"
                   "    void g() { bar.f(k); }\n"
                   "};\n");
        ASSERT_EQUALS("", errout.str());

        checkConst("struct S {\n"
                   "    A a;\n"
                   "    void f(int j, int*& p) {\n"
                   "        p = &(((a[j])));\n"
                   "    }\n"
                   "};\n");
        ASSERT_EQUALS("", errout.str());
    }

    void const72() { // #10520
        checkConst("struct S {\n"
                   "    explicit S(int* p) : mp(p) {}\n"
                   "    int* mp{};\n"
                   "};\n"
                   "struct C {\n"
                   "    int i{};\n"
                   "    S f() { return S{ &i }; }\n"
                   "};\n");
        ASSERT_EQUALS("", errout.str());

        checkConst("struct S {\n"
                   "    explicit S(int* p) : mp(p) {}\n"
                   "    int* mp{};\n"
                   "};\n"
                   "struct C {\n"
                   "    int i{};\n"
                   "    S f() { return S(&i); }\n"
                   "};\n");
        ASSERT_EQUALS("", errout.str());

        checkConst("struct S {\n"
                   "    int* mp{};\n"
                   "};\n"
                   "struct C {\n"
                   "    int i{};\n"
                   "    S f() { return S{ &i }; }\n"
                   "};\n");
        ASSERT_EQUALS("", errout.str());

        checkConst("struct S {\n"
                   "    int* mp{};\n"
                   "};\n"
                   "struct C {\n"
                   "    int i{};\n"
                   "    S f() { return { &i }; }\n"
                   "};\n");
        ASSERT_EQUALS("", errout.str());

        checkConst("struct S {\n"
                   "    explicit S(const int* p) : mp(p) {}\n"
                   "    const int* mp{};\n"
                   "};\n"
                   "struct C {\n"
                   "    int i{};\n"
                   "    S f() { return S{ &i }; }\n"
                   "};\n");
        TODO_ASSERT_EQUALS("[test.cpp:7]: (style, inconclusive) Technically the member function 'C::f' can be const.\n", "", errout.str());

        checkConst("struct S {\n"
                   "    explicit S(const int* p) : mp(p) {}\n"
                   "    const int* mp{};\n"
                   "};\n"
                   "struct C {\n"
                   "    int i{};\n"
                   "    S f() { return S(&i); }\n"
                   "};\n");
        TODO_ASSERT_EQUALS("[test.cpp:7]: (style, inconclusive) Technically the member function 'C::f' can be const.\n", "", errout.str());

        checkConst("struct S {\n"
                   "    const int* mp{};\n"
                   "};\n"
                   "struct C {\n"
                   "    int i{};\n"
                   "    S f() { return S{ &i }; }\n"
                   "};\n");
        TODO_ASSERT_EQUALS("[test.cpp:7]: (style, inconclusive) Technically the member function 'C::f' can be const.\n", "", errout.str());

        checkConst("struct S {\n"
                   "    const int* mp{};\n"
                   "};\n"
                   "struct C {\n"
                   "    int i{};\n"
                   "    S f() { return { &i }; }\n"
                   "};\n");
        TODO_ASSERT_EQUALS("[test.cpp:7]: (style, inconclusive) Technically the member function 'C::f' can be const.\n", "", errout.str());
    }

    void const73() {
        checkConst("struct A {\n"
                   "    int* operator[](int i);\n"
                   "    const int* operator[](int i) const;\n"
                   "};\n"
                   "struct S {\n"
                   "    A a;\n"
                   "    void f(int j) {\n"
                   "        int* p = a[j];\n"
                   "        *p = 0;\n"
                   "    }\n"
                   "};\n");
        ASSERT_EQUALS("", errout.str());

        checkConst("struct S {\n" // #10758
                   "    T* h;\n"
                   "    void f(); \n"
                   "};\n"
                   "void S::f() {\n"
                   "    char* c = h->x[y];\n"
                   "};\n");
        ASSERT_EQUALS("[test.cpp:5] -> [test.cpp:3]: (style, inconclusive) Technically the member function 'S::f' can be const.\n", errout.str());
    }

    void const74() { // #10671
        checkConst("class A {\n"
                   "    std::vector<std::string> m_str;\n"
                   "public:\n"
                   "    A() {}\n"
                   "    void bar(void) {\n"
                   "        for(std::vector<std::string>::const_iterator it = m_str.begin(); it != m_str.end(); ++it) {;}\n"
                   "    }\n"
                   "};");
        ASSERT_EQUALS("[test.cpp:5]: (style, inconclusive) Technically the member function 'A::bar' can be const.\n", errout.str());

        // Don't crash
        checkConst("struct S {\n"
                   "    std::vector<T*> v;\n"
                   "    void f() const;\n"
                   "};\n"
                   "void S::f() const {\n"
                   "    for (std::vector<T*>::const_iterator it = v.begin(), end = v.end(); it != end; ++it) {}\n"
                   "}\n");
        ASSERT_EQUALS("", errout.str());
    }

<<<<<<< HEAD
    void const75() { // #10825
        checkConst("struct S {\n"
                   "    enum E {};\n"
                   "    void f(const T* t);\n"
                   "    E e;\n"
                   "};\n"
                   "struct T { void e(); };\n"
                   "void S::f(const T* t) {\n"
                   "    const_cast<T*>(t)->e();\n"
                   "};\n");
        ASSERT_EQUALS("[test.cpp:7] -> [test.cpp:3]: (performance, inconclusive) Technically the member function 'S::f' can be static (but you may consider moving to unnamed namespace).\n",
                      errout.str());
=======
    void const75() { // #10065
        checkConst("namespace N { int i = 0; }\n"
                   "struct S {\n"
                   "    int i;\n"
                   "    void f() {\n"
                   "        if (N::i) {}\n"
                   "    }\n"
                   "};\n");
        ASSERT_EQUALS("[test.cpp:4]: (performance, inconclusive) Technically the member function 'S::f' can be static (but you may consider moving to unnamed namespace).\n", errout.str());

        checkConst("int i = 0;\n"
                   "struct S {\n"
                   "    int i;\n"
                   "    void f() {\n"
                   "        if (::i) {}\n"
                   "    }\n"
                   "};\n");
        ASSERT_EQUALS("[test.cpp:4]: (performance, inconclusive) Technically the member function 'S::f' can be static (but you may consider moving to unnamed namespace).\n", errout.str());

        checkConst("namespace N {\n"
                   "    struct S {\n"
                   "        int i;\n"
                   "        void f() {\n"
                   "            if (N::S::i) {}\n"
                   "        }\n"
                   "    };\n"
                   "}\n");
        ASSERT_EQUALS("[test.cpp:4]: (style, inconclusive) Technically the member function 'N::S::f' can be const.\n", errout.str());
>>>>>>> b1e92fc3
    }

    void const_handleDefaultParameters() {
        checkConst("struct Foo {\n"
                   "    void foo1(int i, int j = 0) {\n"
                   "        return func(this);\n"
                   "    }\n"
                   "    int bar1() {\n"
                   "        return foo1(1);\n"
                   "    }\n"
                   "    int bar2() {\n"
                   "        return foo1(1, 2);\n"
                   "    }\n"
                   "    int bar3() {\n"
                   "        return foo1(1, 2, 3);\n"
                   "    }\n"
                   "    int bar4() {\n"
                   "        return foo1();\n"
                   "    }\n"
                   "    void foo2(int i = 0) {\n"
                   "        return func(this);\n"
                   "    }\n"
                   "    int bar5() {\n"
                   "        return foo2();\n"
                   "    }\n"
                   "    void foo3() {\n"
                   "        return func(this);\n"
                   "    }\n"
                   "    int bar6() {\n"
                   "        return foo3();\n"
                   "    }\n"
                   "};");
        ASSERT_EQUALS("[test.cpp:11]: (performance, inconclusive) Technically the member function 'Foo::bar3' can be static (but you may consider moving to unnamed namespace).\n"
                      "[test.cpp:14]: (performance, inconclusive) Technically the member function 'Foo::bar4' can be static (but you may consider moving to unnamed namespace).\n", errout.str());
    }

    void const_passThisToMemberOfOtherClass() {
        checkConst("struct Foo {\n"
                   "    void foo() {\n"
                   "        Bar b;\n"
                   "        b.takeFoo(this);\n"
                   "    }\n"
                   "};");
        ASSERT_EQUALS("", errout.str());

        checkConst("struct Foo {\n"
                   "    void foo() {\n"
                   "        Foo f;\n"
                   "        f.foo();\n"
                   "    }\n"
                   "};");
        ASSERT_EQUALS("[test.cpp:2]: (performance, inconclusive) Technically the member function 'Foo::foo' can be static (but you may consider moving to unnamed namespace).\n", errout.str());

        checkConst("struct A;\n" // #5839 - operator()
                   "struct B {\n"
                   "    void operator()(A *a);\n"
                   "};\n"
                   "struct A {\n"
                   "    void dostuff() {\n"
                   "        B()(this);\n"
                   "    }\n"
                   "};");
        ASSERT_EQUALS("", errout.str());
    }

    void assigningPointerToPointerIsNotAConstOperation() {
        checkConst("struct s\n"
                   "{\n"
                   "    int** v;\n"
                   "    void f()\n"
                   "    {\n"
                   "        v = 0;\n"
                   "    }\n"
                   "};");
        ASSERT_EQUALS("", errout.str());
    }

    void assigningArrayElementIsNotAConstOperation() {
        checkConst("struct s\n"
                   "{\n"
                   "    ::std::string v[3];\n"
                   "    void f()\n"
                   "    {\n"
                   "        v[0] = \"Happy new year!\";\n"
                   "    }\n"
                   "};");
        ASSERT_EQUALS("", errout.str());
    }

    // increment/decrement => not const
    void constincdec() {
        checkConst("class Fred {\n"
                   "    int a;\n"
                   "    void nextA() { return ++a; }\n"
                   "};");
        ASSERT_EQUALS("", errout.str());

        checkConst("class Fred {\n"
                   "    int a;\n"
                   "    void nextA() { return --a; }\n"
                   "};");
        ASSERT_EQUALS("", errout.str());

        checkConst("class Fred {\n"
                   "    int a;\n"
                   "    void nextA() { return a++; }\n"
                   "};");
        ASSERT_EQUALS("", errout.str());

        checkConst("class Fred {\n"
                   "    int a;\n"
                   "    void nextA() { return a--; }\n"
                   "};");
        ASSERT_EQUALS("", errout.str());

        checkConst("int a;\n"
                   "class Fred {\n"
                   "    void nextA() { return ++a; }\n"
                   "};");
        ASSERT_EQUALS("[test.cpp:3]: (performance, inconclusive) Technically the member function 'Fred::nextA' can be static (but you may consider moving to unnamed namespace).\n", errout.str());

        checkConst("int a;\n"
                   "class Fred {\n"
                   "    void nextA() { return --a; }\n"
                   "};");
        ASSERT_EQUALS("[test.cpp:3]: (performance, inconclusive) Technically the member function 'Fred::nextA' can be static (but you may consider moving to unnamed namespace).\n", errout.str());

        checkConst("int a;\n"
                   "class Fred {\n"
                   "    void nextA() { return a++; }\n"
                   "};");
        ASSERT_EQUALS("[test.cpp:3]: (performance, inconclusive) Technically the member function 'Fred::nextA' can be static (but you may consider moving to unnamed namespace).\n", errout.str());

        checkConst("int a;\n"
                   "class Fred {\n"
                   "    void nextA() { return a--; }\n"
                   "};");
        ASSERT_EQUALS("[test.cpp:3]: (performance, inconclusive) Technically the member function 'Fred::nextA' can be static (but you may consider moving to unnamed namespace).\n", errout.str());
    }

    void constassign1() {
        checkConst("class Fred {\n"
                   "    int a;\n"
                   "    void nextA() { return a=1; }\n"
                   "};");
        ASSERT_EQUALS("", errout.str());

        checkConst("class Fred {\n"
                   "    int a;\n"
                   "    void nextA() { return a-=1; }\n"
                   "};");
        ASSERT_EQUALS("", errout.str());

        checkConst("class Fred {\n"
                   "    int a;\n"
                   "    void nextA() { return a+=1; }\n"
                   "};");
        ASSERT_EQUALS("", errout.str());

        checkConst("class Fred {\n"
                   "    int a;\n"
                   "    void nextA() { return a*=-1; }\n"
                   "};");
        ASSERT_EQUALS("", errout.str());

        checkConst("class Fred {\n"
                   "    int a;\n"
                   "    void nextA() { return a/=-2; }\n"
                   "};");
        ASSERT_EQUALS("", errout.str());

        checkConst("int a;\n"
                   "class Fred {\n"
                   "    void nextA() { return a=1; }\n"
                   "};");
        ASSERT_EQUALS("[test.cpp:3]: (performance, inconclusive) Technically the member function 'Fred::nextA' can be static (but you may consider moving to unnamed namespace).\n", errout.str());

        checkConst("int a;\n"
                   "class Fred {\n"
                   "    void nextA() { return a-=1; }\n"
                   "};");
        ASSERT_EQUALS("[test.cpp:3]: (performance, inconclusive) Technically the member function 'Fred::nextA' can be static (but you may consider moving to unnamed namespace).\n", errout.str());

        checkConst("int a;\n"
                   "class Fred {\n"
                   "    void nextA() { return a+=1; }\n"
                   "};");
        ASSERT_EQUALS("[test.cpp:3]: (performance, inconclusive) Technically the member function 'Fred::nextA' can be static (but you may consider moving to unnamed namespace).\n", errout.str());

        checkConst("int a;\n"
                   "class Fred {\n"
                   "    void nextA() { return a*=-1; }\n"
                   "};");
        ASSERT_EQUALS("[test.cpp:3]: (performance, inconclusive) Technically the member function 'Fred::nextA' can be static (but you may consider moving to unnamed namespace).\n", errout.str());

        checkConst("int a;\n"
                   "class Fred {\n"
                   "    void nextA() { return a/=-2; }\n"
                   "};");
        ASSERT_EQUALS("[test.cpp:3]: (performance, inconclusive) Technically the member function 'Fred::nextA' can be static (but you may consider moving to unnamed namespace).\n", errout.str());
    }

    void constassign2() {
        checkConst("class Fred {\n"
                   "    struct A { int a; } s;\n"
                   "    void nextA() { return s.a=1; }\n"
                   "};");
        ASSERT_EQUALS("", errout.str());

        checkConst("class Fred {\n"
                   "    struct A { int a; } s;\n"
                   "    void nextA() { return s.a-=1; }\n"
                   "};");
        ASSERT_EQUALS("", errout.str());

        checkConst("class Fred {\n"
                   "    struct A { int a; } s;\n"
                   "    void nextA() { return s.a+=1; }\n"
                   "};");
        ASSERT_EQUALS("", errout.str());

        checkConst("class Fred {\n"
                   "    struct A { int a; } s;\n"
                   "    void nextA() { return s.a*=-1; }\n"
                   "};");
        ASSERT_EQUALS("", errout.str());

        checkConst("struct A { int a; } s;\n"
                   "class Fred {\n"
                   "    void nextA() { return s.a=1; }\n"
                   "};");
        ASSERT_EQUALS("[test.cpp:3]: (performance, inconclusive) Technically the member function 'Fred::nextA' can be static (but you may consider moving to unnamed namespace).\n", errout.str());

        checkConst("struct A { int a; } s;\n"
                   "class Fred {\n"
                   "    void nextA() { return s.a-=1; }\n"
                   "};");
        ASSERT_EQUALS("[test.cpp:3]: (performance, inconclusive) Technically the member function 'Fred::nextA' can be static (but you may consider moving to unnamed namespace).\n", errout.str());

        checkConst("struct A { int a; } s;\n"
                   "class Fred {\n"
                   "    void nextA() { return s.a+=1; }\n"
                   "};");
        ASSERT_EQUALS("[test.cpp:3]: (performance, inconclusive) Technically the member function 'Fred::nextA' can be static (but you may consider moving to unnamed namespace).\n", errout.str());

        checkConst("struct A { int a; } s;\n"
                   "class Fred {\n"
                   "    void nextA() { return s.a*=-1; }\n"
                   "};");
        ASSERT_EQUALS("[test.cpp:3]: (performance, inconclusive) Technically the member function 'Fred::nextA' can be static (but you may consider moving to unnamed namespace).\n", errout.str());

        checkConst("struct A { int a; } s;\n"
                   "class Fred {\n"
                   "    void nextA() { return s.a/=-2; }\n"
                   "};");
        ASSERT_EQUALS("[test.cpp:3]: (performance, inconclusive) Technically the member function 'Fred::nextA' can be static (but you may consider moving to unnamed namespace).\n", errout.str());

        checkConst("struct A { int a; };\n"
                   "class Fred {\n"
                   "    A s;\n"
                   "    void nextA() { return s.a=1; }\n"
                   "};");
        ASSERT_EQUALS("", errout.str());

        checkConst("struct A { int a; };\n"
                   "class Fred {\n"
                   "    A s;\n"
                   "    void nextA() { return s.a-=1; }\n"
                   "};");
        ASSERT_EQUALS("", errout.str());

        checkConst("struct A { int a; };\n"
                   "class Fred {\n"
                   "    A s;\n"
                   "    void nextA() { return s.a+=1; }\n"
                   "};");
        ASSERT_EQUALS("", errout.str());

        checkConst("struct A { int a; };\n"
                   "class Fred {\n"
                   "    A s;\n"
                   "    void nextA() { return s.a*=-1; }\n"
                   "};");
        ASSERT_EQUALS("", errout.str());

        checkConst("struct A { int a; };\n"
                   "class Fred {\n"
                   "    A s;\n"
                   "    void nextA() { return s.a/=-2; }\n"
                   "};");
        ASSERT_EQUALS("", errout.str());
    }

    // increment/decrement array element => not const
    void constincdecarray() {
        checkConst("class Fred {\n"
                   "    int a[2];\n"
                   "    void nextA() { return ++a[0]; }\n"
                   "};");
        ASSERT_EQUALS("", errout.str());

        checkConst("class Fred {\n"
                   "    int a[2];\n"
                   "    void nextA() { return --a[0]; }\n"
                   "};");
        ASSERT_EQUALS("", errout.str());

        checkConst("class Fred {\n"
                   "    int a[2];\n"
                   "    void nextA() { return a[0]++; }\n"
                   "};");
        ASSERT_EQUALS("", errout.str());

        checkConst("class Fred {\n"
                   "    int a[2];\n"
                   "    void nextA() { return a[0]--; }\n"
                   "};");
        ASSERT_EQUALS("", errout.str());

        checkConst("int a[2];\n"
                   "class Fred {\n"
                   "    void nextA() { return ++a[0]; }\n"
                   "};");
        ASSERT_EQUALS("[test.cpp:3]: (performance, inconclusive) Technically the member function 'Fred::nextA' can be static (but you may consider moving to unnamed namespace).\n", errout.str());

        checkConst("int a[2];\n"
                   "class Fred {\n"
                   "    void nextA() { return --a[0]; }\n"
                   "};");
        ASSERT_EQUALS("[test.cpp:3]: (performance, inconclusive) Technically the member function 'Fred::nextA' can be static (but you may consider moving to unnamed namespace).\n", errout.str());

        checkConst("int a[2];\n"
                   "class Fred {\n"
                   "    void nextA() { return a[0]++; }\n"
                   "};");
        ASSERT_EQUALS("[test.cpp:3]: (performance, inconclusive) Technically the member function 'Fred::nextA' can be static (but you may consider moving to unnamed namespace).\n", errout.str());

        checkConst("int a[2];\n"
                   "class Fred {\n"
                   "    void nextA() { return a[0]--; }\n"
                   "};");
        ASSERT_EQUALS("[test.cpp:3]: (performance, inconclusive) Technically the member function 'Fred::nextA' can be static (but you may consider moving to unnamed namespace).\n", errout.str());
    }

    void constassignarray() {
        checkConst("class Fred {\n"
                   "    int a[2];\n"
                   "    void nextA() { return a[0]=1; }\n"
                   "};");
        ASSERT_EQUALS("", errout.str());

        checkConst("class Fred {\n"
                   "    int a[2];\n"
                   "    void nextA() { return a[0]-=1; }\n"
                   "};");
        ASSERT_EQUALS("", errout.str());

        checkConst("class Fred {\n"
                   "    int a[2];\n"
                   "    void nextA() { return a[0]+=1; }\n"
                   "};");
        ASSERT_EQUALS("", errout.str());

        checkConst("class Fred {\n"
                   "    int a[2];\n"
                   "    void nextA() { return a[0]*=-1; }\n"
                   "};");
        ASSERT_EQUALS("", errout.str());

        checkConst("class Fred {\n"
                   "    int a[2];\n"
                   "    void nextA() { return a[0]/=-2; }\n"
                   "};");
        ASSERT_EQUALS("", errout.str());

        checkConst("int a[2];\n"
                   "class Fred {\n"
                   "    void nextA() { return a[0]=1; }\n"
                   "};");
        ASSERT_EQUALS("[test.cpp:3]: (performance, inconclusive) Technically the member function 'Fred::nextA' can be static (but you may consider moving to unnamed namespace).\n", errout.str());

        checkConst("int a[2];\n"
                   "class Fred {\n"
                   "    void nextA() { return a[0]-=1; }\n"
                   "};");
        ASSERT_EQUALS("[test.cpp:3]: (performance, inconclusive) Technically the member function 'Fred::nextA' can be static (but you may consider moving to unnamed namespace).\n", errout.str());

        checkConst("int a[2];\n"
                   "class Fred {\n"
                   "    void nextA() { return a[0]+=1; }\n"
                   "};");
        ASSERT_EQUALS("[test.cpp:3]: (performance, inconclusive) Technically the member function 'Fred::nextA' can be static (but you may consider moving to unnamed namespace).\n", errout.str());

        checkConst("int a[2];\n"
                   "class Fred {\n"
                   "    void nextA() { return a[0]*=-1; }\n"
                   "};");
        ASSERT_EQUALS("[test.cpp:3]: (performance, inconclusive) Technically the member function 'Fred::nextA' can be static (but you may consider moving to unnamed namespace).\n", errout.str());

        checkConst("int a[2];\n"
                   "class Fred {\n"
                   "    void nextA() { return a[0]/=-2; }\n"
                   "};");
        ASSERT_EQUALS("[test.cpp:3]: (performance, inconclusive) Technically the member function 'Fred::nextA' can be static (but you may consider moving to unnamed namespace).\n", errout.str());
    }

    // return pointer/reference => not const
    void constReturnReference() {
        checkConst("class Fred {\n"
                   "    int a;\n"
                   "    int &getR() { return a; }\n"
                   "    int *getP() { return &a; }"
                   "};");
        ASSERT_EQUALS("", errout.str());
    }

    // delete member variable => not const (but technically it can, it compiles without errors)
    void constDelete() {
        checkConst("class Fred {\n"
                   "    int *a;\n"
                   "    void clean() { delete a; }\n"
                   "};");
        ASSERT_EQUALS("", errout.str());
    }

    // A function that returns unknown types can't be const (#1579)
    void constLPVOID() {
        checkConst("class Fred {\n"
                   "    UNKNOWN a() { return 0; };\n"
                   "};");
        TODO_ASSERT_EQUALS("[test.cpp:2]: (performance, inconclusive) Technically the member function 'Fred::a' can be static.\n", "", errout.str());

        // #1579 - HDC
        checkConst("class Fred {\n"
                   "    foo bar;\n"
                   "    UNKNOWN a() { return b; };\n"
                   "};");
        ASSERT_EQUALS("", errout.str());
    }

    // a function that calls const functions can be const
    void constFunc() {
        checkConst("class Fred {\n"
                   "    void f() const { };\n"
                   "    void a() { f(); };\n"
                   "};");
        ASSERT_EQUALS("[test.cpp:2]: (performance, inconclusive) Technically the member function 'Fred::f' can be static (but you may consider moving to unnamed namespace).\n"
                      "[test.cpp:3]: (style, inconclusive) Technically the member function 'Fred::a' can be const.\n", errout.str());

        // ticket #1593
        checkConst("class A\n"
                   "{\n"
                   "   std::vector<int> m_v;\n"
                   "public:\n"
                   "   A(){}\n"
                   "   unsigned int GetVecSize()  {return m_v.size();}\n"
                   "};");
        ASSERT_EQUALS("[test.cpp:6]: (style, inconclusive) Technically the member function 'A::GetVecSize' can be const.\n", errout.str());

        checkConst("class A\n"
                   "{\n"
                   "   std::vector<int> m_v;\n"
                   "public:\n"
                   "   A(){}\n"
                   "   bool GetVecEmpty()  {return m_v.empty();}\n"
                   "};");
        ASSERT_EQUALS("[test.cpp:6]: (style, inconclusive) Technically the member function 'A::GetVecEmpty' can be const.\n", errout.str());
    }

    void constVirtualFunc() {
        // base class has no virtual function
        checkConst("class A { };\n"
                   "class B : public A {\n"
                   "   int b;\n"
                   "public:\n"
                   "   B() : b(0) { }\n"
                   "   int func() { return b; }\n"
                   "};");
        ASSERT_EQUALS("[test.cpp:6]: (style, inconclusive) Technically the member function 'B::func' can be const.\n", errout.str());

        checkConst("class A { };\n"
                   "class B : public A {\n"
                   "   int b;\n"
                   "public:\n"
                   "   B() : b(0) { }\n"
                   "   int func();\n"
                   "};\n"
                   "int B::func() { return b; }");
        ASSERT_EQUALS("[test.cpp:8] -> [test.cpp:6]: (style, inconclusive) Technically the member function 'B::func' can be const.\n", errout.str());

        // base class has no virtual function
        checkConst("class A {\n"
                   "public:\n"
                   "    int func();\n"
                   "};\n"
                   "class B : public A {\n"
                   "    int b;\n"
                   "public:\n"
                   "    B() : b(0) { }\n"
                   "    int func() { return b; }\n"
                   "};");
        ASSERT_EQUALS("[test.cpp:9]: (style, inconclusive) Technically the member function 'B::func' can be const.\n", errout.str());

        checkConst("class A {\n"
                   "public:\n"
                   "    int func();\n"
                   "};\n"
                   "class B : public A {\n"
                   "    int b;\n"
                   "public:\n"
                   "    B() : b(0) { }\n"
                   "    int func();\n"
                   "};\n"
                   "int B::func() { return b; }");
        ASSERT_EQUALS("[test.cpp:11] -> [test.cpp:9]: (style, inconclusive) Technically the member function 'B::func' can be const.\n", errout.str());

        // base class has virtual function
        checkConst("class A {\n"
                   "public:\n"
                   "    virtual int func();\n"
                   "};\n"
                   "class B : public A {\n"
                   "    int b;\n"
                   "public:\n"
                   "    B() : b(0) { }\n"
                   "    int func() { return b; }\n"
                   "};");
        ASSERT_EQUALS("", errout.str());

        checkConst("class A {\n"
                   "public:\n"
                   "    virtual int func();\n"
                   "};\n"
                   "class B : public A {\n"
                   "    int b;\n"
                   "public:\n"
                   "    B() : b(0) { }\n"
                   "    int func();\n"
                   "};\n"
                   "int B::func() { return b; }");
        ASSERT_EQUALS("", errout.str());

        checkConst("class A {\n"
                   "public:\n"
                   "    virtual int func() = 0;\n"
                   "};\n"
                   "class B : public A {\n"
                   "    int b;\n"
                   "public:\n"
                   "    B() : b(0) { }\n"
                   "    int func();\n"
                   "};\n"
                   "int B::func() { return b; }");
        ASSERT_EQUALS("", errout.str());

        // base class has no virtual function
        checkConst("class A {\n"
                   "    int a;\n"
                   "public:\n"
                   "    A() : a(0) { }\n"
                   "    int func() { return a; }\n"
                   "};\n"
                   "class B : public A {\n"
                   "    int b;\n"
                   "public:\n"
                   "    B() : b(0) { }\n"
                   "    int func() { return b; }\n"
                   "};\n"
                   "class C : public B {\n"
                   "    int c;\n"
                   "public:\n"
                   "    C() : c(0) { }\n"
                   "    int func() { return c; }\n"
                   "};");
        ASSERT_EQUALS("[test.cpp:5]: (style, inconclusive) Technically the member function 'A::func' can be const.\n"
                      "[test.cpp:11]: (style, inconclusive) Technically the member function 'B::func' can be const.\n"
                      "[test.cpp:17]: (style, inconclusive) Technically the member function 'C::func' can be const.\n", errout.str());

        checkConst("class A {\n"
                   "    int a;\n"
                   "public:\n"
                   "    A() : a(0) { }\n"
                   "    int func();\n"
                   "};\n"
                   "int A::func() { return a; }\n"
                   "class B : public A {\n"
                   "    int b;\n"
                   "public:\n"
                   "    B() : b(0) { }\n"
                   "    int func();\n"
                   "};\n"
                   "int B::func() { return b; }\n"
                   "class C : public B {\n"
                   "    int c;\n"
                   "public:\n"
                   "    C() : c(0) { }\n"
                   "    int func();\n"
                   "};\n"
                   "int C::func() { return c; }");
        ASSERT_EQUALS("[test.cpp:7] -> [test.cpp:5]: (style, inconclusive) Technically the member function 'A::func' can be const.\n"
                      "[test.cpp:14] -> [test.cpp:12]: (style, inconclusive) Technically the member function 'B::func' can be const.\n"
                      "[test.cpp:21] -> [test.cpp:19]: (style, inconclusive) Technically the member function 'C::func' can be const.\n", errout.str());

        // base class has virtual function
        checkConst("class A {\n"
                   "    int a;\n"
                   "public:\n"
                   "    A() : a(0) { }\n"
                   "    virtual int func() { return a; }\n"
                   "};\n"
                   "class B : public A {\n"
                   "    int b;\n"
                   "public:\n"
                   "    B() : b(0) { }\n"
                   "    int func() { return b; }\n"
                   "};\n"
                   "class C : public B {\n"
                   "    int c;\n"
                   "public:\n"
                   "    C() : c(0) { }\n"
                   "    int func() { return c; }\n"
                   "};");
        ASSERT_EQUALS("", errout.str());

        checkConst("class A {\n"
                   "    int a;\n"
                   "public:\n"
                   "    A() : a(0) { }\n"
                   "    virtual int func();\n"
                   "};\n"
                   "int A::func() { return a; }\n"
                   "class B : public A {\n"
                   "    int b;\n"
                   "public:\n"
                   "    B() : b(0) { }\n"
                   "    int func();\n"
                   "};\n"
                   "int B::func() { return b; }\n"
                   "class C : public B {\n"
                   "    int c;\n"
                   "public:\n"
                   "    C() : c(0) { }\n"
                   "    int func();\n"
                   "};\n"
                   "int C::func() { return c; }");
        ASSERT_EQUALS("", errout.str());

        // ticket #1311
        checkConst("class X {\n"
                   "    int x;\n"
                   "public:\n"
                   "    X(int x) : x(x) { }\n"
                   "    int getX() { return x; }\n"
                   "};\n"
                   "class Y : public X {\n"
                   "    int y;\n"
                   "public:\n"
                   "    Y(int x, int y) : X(x), y(y) { }\n"
                   "    int getY() { return y; }\n"
                   "};\n"
                   "class Z : public Y {\n"
                   "    int z;\n"
                   "public:\n"
                   "    Z(int x, int y, int z) : Y(x, y), z(z) { }\n"
                   "    int getZ() { return z; }\n"
                   "};");
        ASSERT_EQUALS("[test.cpp:5]: (style, inconclusive) Technically the member function 'X::getX' can be const.\n"
                      "[test.cpp:11]: (style, inconclusive) Technically the member function 'Y::getY' can be const.\n"
                      "[test.cpp:17]: (style, inconclusive) Technically the member function 'Z::getZ' can be const.\n", errout.str());

        checkConst("class X {\n"
                   "    int x;\n"
                   "public:\n"
                   "    X(int x) : x(x) { }\n"
                   "    int getX();\n"
                   "};\n"
                   "int X::getX() { return x; }\n"
                   "class Y : public X {\n"
                   "    int y;\n"
                   "public:\n"
                   "    Y(int x, int y) : X(x), y(y) { }\n"
                   "    int getY();\n"
                   "};\n"
                   "int Y::getY() { return y; }\n"
                   "class Z : public Y {\n"
                   "    int z;\n"
                   "public:\n"
                   "    Z(int x, int y, int z) : Y(x, y), z(z) { }\n"
                   "    int getZ();\n"
                   "};\n"
                   "int Z::getZ() { return z; }");
        ASSERT_EQUALS("[test.cpp:7] -> [test.cpp:5]: (style, inconclusive) Technically the member function 'X::getX' can be const.\n"
                      "[test.cpp:14] -> [test.cpp:12]: (style, inconclusive) Technically the member function 'Y::getY' can be const.\n"
                      "[test.cpp:21] -> [test.cpp:19]: (style, inconclusive) Technically the member function 'Z::getZ' can be const.\n", errout.str());
    }

    void constIfCfg() {
        const char code[] = "struct foo {\n"
                            "    int i;\n"
                            "    void f() {\n"
                            //"#ifdef ABC\n"
                            //"        i = 4;\n"
                            //"endif\n"
                            "    }\n"
                            "};";

        checkConst(code, &settings0, true);
        ASSERT_EQUALS("[test.cpp:3]: (performance, inconclusive) Technically the member function 'foo::f' can be static (but you may consider moving to unnamed namespace).\n", errout.str());

        checkConst(code, &settings0, false); // TODO: Set inconclusive to true (preprocess it)
        ASSERT_EQUALS("", errout.str());
    }

    void constFriend() { // ticket #1921
        const char code[] = "class foo {\n"
                            "    friend void f() { }\n"
                            "};";
        checkConst(code);
        ASSERT_EQUALS("", errout.str());
    }

    void constUnion() { // ticket #2111
        checkConst("class foo {\n"
                   "public:\n"
                   "    union {\n"
                   "        int i;\n"
                   "        float f;\n"
                   "    } d;\n"
                   "    void setf(float x) {\n"
                   "        d.f = x;\n"
                   "    }\n"
                   "};");
        ASSERT_EQUALS("", errout.str());
    }

    void constArrayOperator() {
        checkConst("struct foo {\n"
                   "    int x;\n"
                   "    int y[5][724];\n"
                   "    T a() {\n"
                   "        return y[x++][6];\n"
                   "    }\n"
                   "    T b() {\n"
                   "        return y[1][++x];\n"
                   "    }\n"
                   "    T c() {\n"
                   "        return y[1][6];\n"
                   "    }\n"
                   "};");
        ASSERT_EQUALS("[test.cpp:10]: (style, inconclusive) Technically the member function 'foo::c' can be const.\n", errout.str());
    }

    void constRangeBasedFor() { // #5514
        checkConst("class Fred {\n"
                   "    int array[256];\n"
                   "public:\n"
                   "    void f1() {\n"
                   "        for (auto & e : array)\n"
                   "            foo(e);\n"
                   "    }\n"
                   "    void f2() {\n"
                   "        for (const auto & e : array)\n"
                   "            foo(e);\n"
                   "    }\n"
                   "    void f3() {\n"
                   "        for (decltype(auto) e : array)\n"
                   "            foo(e);\n"
                   "    }\n"
                   "};");
        ASSERT_EQUALS("[test.cpp:8]: (style, inconclusive) Technically the member function 'Fred::f2' can be const.\n", errout.str());
    }

    void const_shared_ptr() { // #8674
        checkConst("class Fred {\n"
                   "public:\n"
                   "    std::shared_ptr<Data> getData();\n"
                   "private:\n"
                   "     std::shared_ptr<Data> data;\n"
                   "};\n"
                   "\n"
                   "std::shared_ptr<Data> Fred::getData() { return data; }");
        ASSERT_EQUALS("", errout.str());
    }

    void constPtrToConstPtr() {
        checkConst("class Fred {\n"
                   "public:\n"
                   "    const char *const *data;\n"
                   "    const char *const *getData() { return data; }\n}");
        ASSERT_EQUALS("[test.cpp:4]: (style, inconclusive) Technically the member function 'Fred::getData' can be const.\n", errout.str());
    }

    void constTrailingReturnType() { // #9814
        checkConst("struct A {\n"
                   "    int x = 1;\n"
                   "    auto get() -> int & { return x; }\n"
                   "};");
        ASSERT_EQUALS("", errout.str());
    }

    void staticArrayPtrOverload() {
        checkConst("struct S {\n"
                   "    template<size_t N>\n"
                   "    void f(const std::array<std::string_view, N>& sv);\n"
                   "    template<long N>\n"
                   "    void f(const char* const (&StrArr)[N]);\n"
                   "};\n"
                   "template<size_t N>\n"
                   "void S::f(const std::array<std::string_view, N>& sv) {\n"
                   "    const char* ptrs[N]{};\n"
                   "    return f(ptrs);\n"
                   "}\n"
                   "template void S::f(const std::array<std::string_view, 3>& sv);\n");
        ASSERT_EQUALS("", errout.str());
    }

#define checkInitializerListOrder(code) checkInitializerListOrder_(code, __FILE__, __LINE__)
    void checkInitializerListOrder_(const char code[], const char* file, int line) {
        // Clear the error log
        errout.str("");

        // Check..
        settings0.certainty.setEnabled(Certainty::inconclusive, true);

        // Tokenize..
        Tokenizer tokenizer(&settings0, this);
        std::istringstream istr(code);
        ASSERT_LOC(tokenizer.tokenize(istr, "test.cpp"), file, line);

        CheckClass checkClass(&tokenizer, &settings0, this);
        checkClass.initializerListOrder();
    }

    void initializerListOrder() {
        checkInitializerListOrder("class Fred {\n"
                                  "    int a, b, c;\n"
                                  "public:\n"
                                  "    Fred() : c(0), b(0), a(0) { }\n"
                                  "};");
        ASSERT_EQUALS("[test.cpp:4] -> [test.cpp:2]: (style, inconclusive) Member variable 'Fred::b' is in the wrong place in the initializer list.\n"
                      "[test.cpp:4] -> [test.cpp:2]: (style, inconclusive) Member variable 'Fred::a' is in the wrong place in the initializer list.\n", errout.str());

        checkInitializerListOrder("class Fred {\n"
                                  "    int a, b, c;\n"
                                  "public:\n"
                                  "    Fred() : c{0}, b{0}, a{0} { }\n"
                                  "};");
        ASSERT_EQUALS("[test.cpp:4] -> [test.cpp:2]: (style, inconclusive) Member variable 'Fred::b' is in the wrong place in the initializer list.\n"
                      "[test.cpp:4] -> [test.cpp:2]: (style, inconclusive) Member variable 'Fred::a' is in the wrong place in the initializer list.\n", errout.str());
    }

#define checkInitializationListUsage(code) checkInitializationListUsage_(code, __FILE__, __LINE__)
    void checkInitializationListUsage_(const char code[], const char* file, int line) {
        // Clear the error log
        errout.str("");

        // Check..
        Settings settings;
        settings.severity.enable(Severity::performance);

        // Tokenize..
        Tokenizer tokenizer(&settings, this);
        std::istringstream istr(code);
        ASSERT_LOC(tokenizer.tokenize(istr, "test.cpp"), file, line);

        CheckClass checkClass(&tokenizer, &settings, this);
        checkClass.initializationListUsage();
    }

    void initializerListUsage() {
        checkInitializationListUsage("enum Enum { C = 0 };\n"
                                     "class Fred {\n"
                                     "    int a;\n"  // No message for builtin types: No performance gain
                                     "    int* b;\n" // No message for pointers: No performance gain
                                     "    Enum c;\n" // No message for enums: No performance gain
                                     "    Fred() { a = 0; b = 0; c = C; }\n"
                                     "};");
        ASSERT_EQUALS("", errout.str());

        checkInitializationListUsage("class Fred {\n"
                                     "    std::string s;\n"
                                     "    Fred() { a = 0; s = \"foo\"; }\n"
                                     "};");
        ASSERT_EQUALS("[test.cpp:3]: (performance) Variable 's' is assigned in constructor body. Consider performing initialization in initialization list.\n", errout.str());

        checkInitializationListUsage("class Fred {\n"
                                     "    std::string& s;\n" // Message is invalid for references, since their initialization in initializer list is required anyway and behaves different from assignment (#5004)
                                     "    Fred(const std::string& s_) : s(s_) { s = \"foo\"; }\n"
                                     "};");
        ASSERT_EQUALS("", errout.str());

        checkInitializationListUsage("class Fred {\n"
                                     "    std::vector<int> v;\n"
                                     "    Fred() { v = unknown; }\n"
                                     "};");
        ASSERT_EQUALS("[test.cpp:3]: (performance) Variable 'v' is assigned in constructor body. Consider performing initialization in initialization list.\n", errout.str());

        checkInitializationListUsage("class C { std::string s; };\n"
                                     "class Fred {\n"
                                     "    C c;\n"
                                     "    Fred() { c = unknown; }\n"
                                     "};");
        ASSERT_EQUALS("[test.cpp:4]: (performance) Variable 'c' is assigned in constructor body. Consider performing initialization in initialization list.\n", errout.str());

        checkInitializationListUsage("class C;\n"
                                     "class Fred {\n"
                                     "    C c;\n"
                                     "    Fred() { c = unknown; }\n"
                                     "};");
        ASSERT_EQUALS("[test.cpp:4]: (performance) Variable 'c' is assigned in constructor body. Consider performing initialization in initialization list.\n", errout.str());

        checkInitializationListUsage("class C;\n"
                                     "class Fred {\n"
                                     "    C c;\n"
                                     "    Fred(Fred const & other) { c = other.c; }\n"
                                     "};");
        ASSERT_EQUALS("[test.cpp:4]: (performance) Variable 'c' is assigned in constructor body. Consider performing initialization in initialization list.\n", errout.str());

        checkInitializationListUsage("class C;\n"
                                     "class Fred {\n"
                                     "    C c;\n"
                                     "    Fred(Fred && other) { c = other.c; }\n"
                                     "};");
        ASSERT_EQUALS("[test.cpp:4]: (performance) Variable 'c' is assigned in constructor body. Consider performing initialization in initialization list.\n", errout.str());

        checkInitializationListUsage("class C;\n"
                                     "class Fred {\n"
                                     "    C a;\n"
                                     "    Fred() { initB(); a = b; }\n"
                                     "};");
        ASSERT_EQUALS("", errout.str());

        checkInitializationListUsage("class C;\n"
                                     "class Fred {\n"
                                     "    C a;\n"
                                     "    Fred() : a(0) { if(b) a = 0; }\n"
                                     "};");
        ASSERT_EQUALS("", errout.str());

        checkInitializationListUsage("class C;\n"
                                     "class Fred {\n"
                                     "    C a[5];\n"
                                     "    Fred() { for(int i = 0; i < 5; i++) a[i] = 0; }\n"
                                     "};");
        ASSERT_EQUALS("", errout.str());

        checkInitializationListUsage("class C;\n"
                                     "class Fred {\n"
                                     "    C a; int b;\n"
                                     "    Fred() : b(5) { a = b; }\n" // Don't issue a message here: You actually could move it to the initialization list, but it would cause problems if you change the order of the variable declarations.
                                     "};");
        ASSERT_EQUALS("", errout.str());

        checkInitializationListUsage("class C;\n"
                                     "class Fred {\n"
                                     "    C a;\n"
                                     "    Fred() { try { a = new int; } catch(...) {} }\n"
                                     "};");
        ASSERT_EQUALS("", errout.str());

        checkInitializationListUsage("class Fred {\n"
                                     "    std::string s;\n"
                                     "    Fred() { s = toString((size_t)this); }\n"
                                     "};");
        ASSERT_EQUALS("", errout.str());

        checkInitializationListUsage("class Fred {\n"
                                     "    std::string a;\n"
                                     "    std::string foo();\n"
                                     "    Fred() { a = foo(); }\n"
                                     "};");
        ASSERT_EQUALS("", errout.str());

        checkInitializationListUsage("class Fred {\n"
                                     "    std::string a;\n"
                                     "    Fred() { a = foo(); }\n"
                                     "};");
        ASSERT_EQUALS("[test.cpp:3]: (performance) Variable 'a' is assigned in constructor body. Consider performing initialization in initialization list.\n", errout.str());

        checkInitializationListUsage("class Fred {\n" // #4332
                                     "    static std::string s;\n"
                                     "    Fred() { s = \"foo\"; }\n"
                                     "};");
        ASSERT_EQUALS("", errout.str());

        checkInitializationListUsage("class Fred {\n" // #5640
                                     "    std::string s;\n"
                                     "    Fred() {\n"
                                     "        char str[2];\n"
                                     "        str[0] = c;\n"
                                     "        str[1] = 0;\n"
                                     "        s = str;\n"
                                     "    }\n"
                                     "};");
        ASSERT_EQUALS("", errout.str());

        checkInitializationListUsage("class B {\n" // #5640
                                     "    std::shared_ptr<A> _d;\n"
                                     "    B(const B& other) : _d(std::make_shared<A>()) {\n"
                                     "        *_d = *other._d;\n"
                                     "    }\n"
                                     "};");
        ASSERT_EQUALS("", errout.str());

        checkInitializationListUsage("class Bar {\n" // #8466
                                     "public:\n"
                                     "    explicit Bar(const Bar &bar) : Bar{bar.s} {}\n"
                                     "    explicit Bar(const char s) : s{s} {}\n"
                                     "private:\n"
                                     "    char s;\n"
                                     "};");
        ASSERT_EQUALS("", errout.str());

        checkInitializationListUsage("unsigned bar(std::string);\n" // #8291
                                     "class Foo {\n"
                                     "public:\n"
                                     "    int a_, b_;\n"
                                     "    Foo(int a, int b) : a_(a), b_(b) {}\n"
                                     "    Foo(int a, const std::string& b) : Foo(a, bar(b)) {}\n"
                                     "};");
        ASSERT_EQUALS("", errout.str());

        checkInitializationListUsage("class Fred {\n" // #8111
                                     "    std::string a;\n"
                                     "    Fred() {\n"
                                     "        std::ostringstream ostr;\n"
                                     "        ostr << x;\n"
                                     "        a = ostr.str();\n"
                                     "    }\n"
                                     "};");
        ASSERT_EQUALS("", errout.str());

        // bailout: multi line lambda in rhs => do not warn
        checkInitializationListUsage("class Fred {\n"
                                     "    std::function f;\n"
                                     "    Fred() {\n"
                                     "        f = [](){\n"
                                     "            return 1;\n"
                                     "        };\n"
                                     "    }\n"
                                     "};");
        ASSERT_EQUALS("", errout.str());

        // don't warn if some other instance's members are assigned to
        checkInitializationListUsage("class C {\n"
                                     "public:\n"
                                     "    C(C& c) : m_i(c.m_i) { c.m_i = (Foo)-1; }\n"
                                     "private:\n"
                                     "    Foo m_i;\n"
                                     "};");
        ASSERT_EQUALS("", errout.str());

        checkInitializationListUsage("class A {\n" // #9821 - delegate constructor
                                     "public:\n"
                                     "    A() : st{} {}\n"
                                     "\n"
                                     "    explicit A(const std::string &input): A() {\n"
                                     "        st = input;\n"
                                     "    }\n"
                                     "\n"
                                     "private:\n"
                                     "    std::string st;\n"
                                     "};");
        ASSERT_EQUALS("", errout.str());
    }


#define checkSelfInitialization(code) checkSelfInitialization_(code, __FILE__, __LINE__)
    void checkSelfInitialization_(const char code[], const char* file, int line) {
        // Clear the error log
        errout.str("");

        // Tokenize..
        Tokenizer tokenizer(&settings0, this);
        std::istringstream istr(code);
        ASSERT_LOC(tokenizer.tokenize(istr, "test.cpp"), file, line);

        CheckClass checkClass(&tokenizer, &settings0, this);
        (checkClass.checkSelfInitialization)();
    }

    void selfInitialization() {
        checkSelfInitialization("class Fred {\n"
                                "    int i;\n"
                                "    Fred() : i(i) {\n"
                                "    }\n"
                                "};");
        ASSERT_EQUALS("[test.cpp:3]: (error) Member variable 'i' is initialized by itself.\n", errout.str());

        checkSelfInitialization("class Fred {\n"
                                "    int i;\n"
                                "    Fred() : i{i} {\n"
                                "    }\n"
                                "};");
        ASSERT_EQUALS("[test.cpp:3]: (error) Member variable 'i' is initialized by itself.\n", errout.str());

        checkSelfInitialization("class Fred {\n"
                                "    int i;\n"
                                "    Fred();\n"
                                "};\n"
                                "Fred::Fred() : i(i) {\n"
                                "}");
        ASSERT_EQUALS("[test.cpp:5]: (error) Member variable 'i' is initialized by itself.\n", errout.str());

        checkSelfInitialization("class Fred {\n"
                                "    std::string s;\n"
                                "    Fred() : s(s) {\n"
                                "    }\n"
                                "};");
        ASSERT_EQUALS("[test.cpp:3]: (error) Member variable 's' is initialized by itself.\n", errout.str());

        checkSelfInitialization("class Fred {\n"
                                "    int x;\n"
                                "    Fred(int x);\n"
                                "};\n"
                                "Fred::Fred(int x) : x(x) { }");
        ASSERT_EQUALS("", errout.str());

        checkSelfInitialization("class Fred {\n"
                                "    int x;\n"
                                "    Fred(int x);\n"
                                "};\n"
                                "Fred::Fred(int x) : x{x} { }");
        ASSERT_EQUALS("", errout.str());

        checkSelfInitialization("class Fred {\n"
                                "    std::string s;\n"
                                "    Fred(const std::string& s) : s(s) {\n"
                                "    }\n"
                                "};");
        ASSERT_EQUALS("", errout.str());

        checkSelfInitialization("class Fred {\n"
                                "    std::string s;\n"
                                "    Fred(const std::string& s) : s{s} {\n"
                                "    }\n"
                                "};");
        ASSERT_EQUALS("", errout.str());

        checkSelfInitialization("struct Foo : Bar {\n"
                                "    int i;\n"
                                "    Foo(int i)\n"
                                "        : Bar(\"\"), i(i) {}\n"
                                "};");
        ASSERT_EQUALS("", errout.str());

        checkSelfInitialization("struct Foo : std::Bar {\n" // #6073
                                "    int i;\n"
                                "    Foo(int i)\n"
                                "        : std::Bar(\"\"), i(i) {}\n"
                                "};");
        ASSERT_EQUALS("", errout.str());

        checkSelfInitialization("struct Foo : std::Bar {\n" // #6073
                                "    int i;\n"
                                "    Foo(int i)\n"
                                "        : std::Bar(\"\"), i{i} {}\n"
                                "};");
        ASSERT_EQUALS("", errout.str());
    }


#define checkVirtualFunctionCall(...) checkVirtualFunctionCall_(__FILE__, __LINE__, __VA_ARGS__)
    void checkVirtualFunctionCall_(const char* file, int line, const char code[], Settings *s = nullptr, bool inconclusive = true) {
        // Clear the error log
        errout.str("");

        // Check..
        if (!s) {
            static Settings settings_;
            s = &settings_;
            s->severity.enable(Severity::warning);
        }
        s->certainty.setEnabled(Certainty::inconclusive, inconclusive);

        // Tokenize..
        Tokenizer tokenizer(s, this);
        std::istringstream istr(code);
        ASSERT_LOC(tokenizer.tokenize(istr, "test.cpp"), file, line);

        CheckClass checkClass(&tokenizer, s, this);
        checkClass.checkVirtualFunctionCallInConstructor();
    }

    void virtualFunctionCallInConstructor() {
        checkVirtualFunctionCall("class A\n"
                                 "{\n"
                                 "    virtual int f() { return 1; }\n"
                                 "    A();\n"
                                 "};\n"
                                 "A::A()\n"
                                 "{f();}");
        ASSERT_EQUALS("[test.cpp:7] -> [test.cpp:3]: (style) Virtual function 'f' is called from constructor 'A()' at line 7. Dynamic binding is not used.\n", errout.str());

        checkVirtualFunctionCall("class A {\n"
                                 "    virtual int f();\n"
                                 "    A() {f();}\n"
                                 "};\n"
                                 "int A::f() { return 1; }");
        ASSERT_EQUALS("[test.cpp:3] -> [test.cpp:2]: (style) Virtual function 'f' is called from constructor 'A()' at line 3. Dynamic binding is not used.\n", errout.str());

        checkVirtualFunctionCall("class A : B {\n"
                                 "    int f() override;\n"
                                 "    A() {f();}\n"
                                 "};\n"
                                 "int A::f() { return 1; }");
        ASSERT_EQUALS("[test.cpp:3] -> [test.cpp:2]: (style) Virtual function 'f' is called from constructor 'A()' at line 3. Dynamic binding is not used.\n", errout.str());

        checkVirtualFunctionCall("class B {\n"
                                 "    virtual int f() = 0;\n"
                                 "};\n"
                                 "class A : B {\n"
                                 "    int f();\n" // <- not explicitly virtual
                                 "    A() {f();}\n"
                                 "};\n"
                                 "int A::f() { return 1; }");
        ASSERT_EQUALS("", errout.str());

        checkVirtualFunctionCall("class A\n"
                                 "{\n"
                                 "    A() { A::f(); }\n"
                                 "    virtual void f() {}\n"
                                 "};");
        ASSERT_EQUALS("", errout.str());

        checkVirtualFunctionCall("class A : B {\n"
                                 "    int f() final { return 1; }\n"
                                 "    A() { f(); }\n"
                                 "};\n");
        ASSERT_EQUALS("", errout.str());

        checkVirtualFunctionCall("class B {\n"
                                 "public:"
                                 "    virtual void f() {}\n"
                                 "};\n"
                                 "class A : B {\n"
                                 "public:"
                                 "    void f() override final {}\n"
                                 "    A() { f(); }\n"
                                 "};\n");
        ASSERT_EQUALS("", errout.str());

        checkVirtualFunctionCall("class Base {\n"
                                 "public:\n"
                                 "    virtual void Copy(const Base& Src) = 0;\n"
                                 "};\n"
                                 "class Derived : public Base {\n"
                                 "public:\n"
                                 "    Derived() : i(0) {}\n"
                                 "    Derived(const Derived& Src);\n"
                                 "    void Copy(const Base& Src) override;\n"
                                 "    int i;\n"
                                 "};\n"
                                 "Derived::Derived(const Derived& Src) {\n"
                                 "    Copy(Src);\n"
                                 "}\n"
                                 "void Derived::Copy(const Base& Src) {\n"
                                 "    auto d = dynamic_cast<const Derived&>(Src);\n"
                                 "    i = d.i;\n"
                                 "}\n");
        ASSERT_EQUALS("[test.cpp:13] -> [test.cpp:9]: (style) Virtual function 'Copy' is called from copy constructor 'Derived(const Derived&Src)' at line 13. Dynamic binding is not used.\n",
                      errout.str());
    }

    void pureVirtualFunctionCall() {
        checkVirtualFunctionCall("class A\n"
                                 "{\n"
                                 "    virtual void pure()=0;\n"
                                 "    A();\n"
                                 "};\n"
                                 "A::A()\n"
                                 "{pure();}");
        ASSERT_EQUALS("[test.cpp:7] -> [test.cpp:3]: (warning) Call of pure virtual function 'pure' in constructor.\n", errout.str());

        checkVirtualFunctionCall("class A\n"
                                 "{\n"
                                 "    virtual int pure()=0;\n"
                                 "    A();\n"
                                 "    int m;\n"
                                 "};\n"
                                 "A::A():m(A::pure())\n"
                                 "{}");
        ASSERT_EQUALS("[test.cpp:7] -> [test.cpp:3]: (warning) Call of pure virtual function 'pure' in constructor.\n", errout.str());

        checkVirtualFunctionCall("class A\n"
                                 " {\n"
                                 "    virtual void pure()=0;\n"
                                 "    virtual ~A();\n"
                                 "    int m;\n"
                                 "};\n"
                                 "A::~A()\n"
                                 "{pure();}");
        ASSERT_EQUALS("[test.cpp:8] -> [test.cpp:3]: (warning) Call of pure virtual function 'pure' in destructor.\n", errout.str());

        checkVirtualFunctionCall("class A\n"
                                 " {\n"
                                 "    virtual void pure()=0;\n"
                                 "    void nonpure()\n"
                                 "    {pure();}\n"
                                 "    A();\n"
                                 "};\n"
                                 "A::A()\n"
                                 "{nonpure();}");
        ASSERT_EQUALS("[test.cpp:9] -> [test.cpp:5] -> [test.cpp:3]: (warning) Call of pure virtual function 'pure' in constructor.\n", errout.str());

        checkVirtualFunctionCall("class A\n"
                                 " {\n"
                                 "    virtual int pure()=0;\n"
                                 "    int nonpure()\n"
                                 "    {return pure();}\n"
                                 "    A();\n"
                                 "    int m;\n"
                                 "};\n"
                                 "A::A():m(nonpure())\n"
                                 "{}");
        TODO_ASSERT_EQUALS("[test.cpp:9] -> [test.cpp:5] -> [test.cpp:3]: (warning) Call of pure virtual function 'pure' in constructor.\n", "", errout.str());

        checkVirtualFunctionCall("class A\n"
                                 " {\n"
                                 "    virtual void pure()=0;\n"
                                 "    void nonpure()\n"
                                 "    {pure();}\n"
                                 "    virtual ~A();\n"
                                 "    int m;\n"
                                 "};\n"
                                 "A::~A()\n"
                                 "{nonpure();}");
        ASSERT_EQUALS("[test.cpp:10] -> [test.cpp:5] -> [test.cpp:3]: (warning) Call of pure virtual function 'pure' in destructor.\n", errout.str());

        checkVirtualFunctionCall("class A\n"
                                 "{\n"
                                 "    virtual void pure()=0;\n"
                                 "    A(bool b);\n"
                                 "};\n"
                                 "A::A(bool b)\n"
                                 "{if (b) pure();}");
        ASSERT_EQUALS("[test.cpp:7] -> [test.cpp:3]: (warning) Call of pure virtual function 'pure' in constructor.\n", errout.str());

        checkVirtualFunctionCall("class A\n"
                                 "{\n"
                                 "    virtual void pure()=0;\n"
                                 "    virtual ~A();\n"
                                 "    int m;\n"
                                 "};\n"
                                 "A::~A()\n"
                                 "{if (b) pure();}");
        ASSERT_EQUALS("[test.cpp:8] -> [test.cpp:3]: (warning) Call of pure virtual function 'pure' in destructor.\n", errout.str());

        // #5831
        checkVirtualFunctionCall("class abc {\n"
                                 "public:\n"
                                 "  virtual ~abc() throw() {}\n"
                                 "  virtual void def(void* g) throw () = 0;\n"
                                 "};");
        ASSERT_EQUALS("", errout.str());

        // #4992
        checkVirtualFunctionCall("class CMyClass {\n"
                                 "    std::function< void(void) > m_callback;\n"
                                 "public:\n"
                                 "    CMyClass() {\n"
                                 "        m_callback = [this]() { return VirtualMethod(); };\n"
                                 "    }\n"
                                 "    virtual void VirtualMethod() = 0;\n"
                                 "};");
        ASSERT_EQUALS("", errout.str());
    }

    void pureVirtualFunctionCallOtherClass() {
        checkVirtualFunctionCall("class A\n"
                                 "{\n"
                                 "    virtual void pure()=0;\n"
                                 "    A(const A & a);\n"
                                 "};\n"
                                 "A::A(const A & a)\n"
                                 "{a.pure();}");
        ASSERT_EQUALS("", errout.str());

        checkVirtualFunctionCall("class A\n"
                                 "{\n"
                                 "    virtual void pure()=0;\n"
                                 "    A();\n"
                                 "};\n"
                                 "class B\n"
                                 "{\n"
                                 "    virtual void pure()=0;\n"
                                 "};\n"
                                 "A::A()\n"
                                 "{B b; b.pure();}");
        ASSERT_EQUALS("", errout.str());
    }

    void pureVirtualFunctionCallWithBody() {
        checkVirtualFunctionCall("class A\n"
                                 "{\n"
                                 "    virtual void pureWithBody()=0;\n"
                                 "    A();\n"
                                 "};\n"
                                 "A::A()\n"
                                 "{pureWithBody();}\n"
                                 "void A::pureWithBody()\n"
                                 "{}");
        ASSERT_EQUALS("", errout.str());

        checkVirtualFunctionCall("class A\n"
                                 " {\n"
                                 "    virtual void pureWithBody()=0;\n"
                                 "    void nonpure()\n"
                                 "    {pureWithBody();}\n"
                                 "    A();\n"
                                 "};\n"
                                 "A::A()\n"
                                 "{nonpure();}\n"
                                 "void A::pureWithBody()\n"
                                 "{}");
        ASSERT_EQUALS("", errout.str());

    }

    void pureVirtualFunctionCallPrevented() {
        checkVirtualFunctionCall("class A\n"
                                 " {\n"
                                 "    virtual void pure()=0;\n"
                                 "    void nonpure(bool bCallPure)\n"
                                 "    { if (bCallPure) pure();}\n"
                                 "    A();\n"
                                 "};\n"
                                 "A::A()\n"
                                 "{nonpure(false);}");
        ASSERT_EQUALS("", errout.str());

        checkVirtualFunctionCall("class A\n"
                                 " {\n"
                                 "    virtual void pure()=0;\n"
                                 "    void nonpure(bool bCallPure)\n"
                                 "    { if (!bCallPure) ; else pure();}\n"
                                 "    A();\n"
                                 "};\n"
                                 "A::A()\n"
                                 "{nonpure(false);}");
        ASSERT_EQUALS("", errout.str());

        checkVirtualFunctionCall("class A\n"
                                 " {\n"
                                 "    virtual void pure()=0;\n"
                                 "    void nonpure(bool bCallPure)\n"
                                 "    {\n"
                                 "        switch (bCallPure) {\n"
                                 "        case true: pure(); break;\n"
                                 "        }\n"
                                 "    }\n"
                                 "    A();\n"
                                 "};\n"
                                 "A::A()\n"
                                 "{nonpure(false);}");
        ASSERT_EQUALS("", errout.str());
    }


#define checkOverride(code) checkOverride_(code, __FILE__, __LINE__)
    void checkOverride_(const char code[], const char* file, int line) {
        // Clear the error log
        errout.str("");
        Settings settings;
        settings.severity.enable(Severity::style);

        // Tokenize..
        Tokenizer tokenizer(&settings, this);
        std::istringstream istr(code);
        ASSERT_LOC(tokenizer.tokenize(istr, "test.cpp"), file, line);

        // Check..
        CheckClass checkClass(&tokenizer, &settings, this);
        (checkClass.checkOverride)();
    }

    void override1() {
        checkOverride("class Base { virtual void f(); };\n"
                      "class Derived : Base { virtual void f(); };");
        ASSERT_EQUALS("[test.cpp:1] -> [test.cpp:2]: (style) The function 'f' overrides a function in a base class but is not marked with a 'override' specifier.\n", errout.str());

        checkOverride("class Base { virtual void f(); };\n"
                      "class Derived : Base { virtual void f() override; };");
        ASSERT_EQUALS("", errout.str());

        checkOverride("class Base { virtual void f(); };\n"
                      "class Derived : Base { virtual void f() final; };");
        ASSERT_EQUALS("", errout.str());

        checkOverride("class Base {\n"
                      "public:\n"
                      "    virtual auto foo( ) const -> size_t { return 1; }\n"
                      "    virtual auto bar( ) const -> size_t { return 1; }\n"
                      "};\n"
                      "class Derived : public Base {\n"
                      "public :\n"
                      "    auto foo( ) const -> size_t { return 0; }\n"
                      "    auto bar( ) const -> size_t override { return 0; }\n"
                      "};");
        ASSERT_EQUALS("[test.cpp:3] -> [test.cpp:8]: (style) The function 'foo' overrides a function in a base class but is not marked with a 'override' specifier.\n", errout.str());

        checkOverride("namespace Test {\n"
                      "    class C {\n"
                      "    public:\n"
                      "        virtual ~C();\n"
                      "    };\n"
                      "}\n"
                      "class C : Test::C {\n"
                      "public:\n"
                      "    ~C();\n"
                      "};");
        ASSERT_EQUALS("[test.cpp:4] -> [test.cpp:9]: (style) The destructor '~C' overrides a destructor in a base class but is not marked with a 'override' specifier.\n", errout.str());

        checkOverride("struct Base {\n"
                      "    virtual void foo();\n"
                      "};\n"
                      "\n"
                      "struct Derived: public Base {\n"
                      "   void foo() override;\n"
                      "   void foo(int);\n"
                      "};");
        ASSERT_EQUALS("", errout.str());

        checkOverride("struct B {\n" // #9092
                      "    virtual int f(int i) const = 0;\n"
                      "};\n"
                      "namespace N {\n"
                      "    struct D : B {\n"
                      "        virtual int f(int i) const;\n"
                      "    };\n"
                      "}\n");
        ASSERT_EQUALS("[test.cpp:2] -> [test.cpp:6]: (style) The function 'f' overrides a function in a base class but is not marked with a 'override' specifier.\n", errout.str());
    }

    void overrideCVRefQualifiers() {
        checkOverride("class Base { virtual void f(); };\n"
                      "class Derived : Base { void f() const; }");
        ASSERT_EQUALS("", errout.str());

        checkOverride("class Base { virtual void f(); };\n"
                      "class Derived : Base { void f() volatile; }");
        ASSERT_EQUALS("", errout.str());

        checkOverride("class Base { virtual void f(); };\n"
                      "class Derived : Base { void f() &; }");
        ASSERT_EQUALS("", errout.str());

        checkOverride("class Base { virtual void f(); };\n"
                      "class Derived : Base { void f() &&; }");
        ASSERT_EQUALS("", errout.str());
    }


#define checkUnsafeClassRefMember(code) checkUnsafeClassRefMember_(code, __FILE__, __LINE__)
    void checkUnsafeClassRefMember_(const char code[], const char* file, int line) {
        // Clear the error log
        errout.str("");
        Settings settings;
        settings.safeChecks.classes = true;
        settings.severity.enable(Severity::warning);

        // Tokenize..
        Tokenizer tokenizer(&settings, this);
        std::istringstream istr(code);
        ASSERT_LOC(tokenizer.tokenize(istr, "test.cpp"), file, line);

        // Check..
        CheckClass checkClass(&tokenizer, &settings, this);
        (checkClass.checkUnsafeClassRefMember)();
    }

    void unsafeClassRefMember() {
        checkUnsafeClassRefMember("class C { C(const std::string &s) : s(s) {} const std::string &s; };");
        ASSERT_EQUALS("[test.cpp:1]: (warning) Unsafe class: The const reference member 'C::s' is initialized by a const reference constructor argument. You need to be careful about lifetime issues.\n", errout.str());
    }


#define checkThisUseAfterFree(code) checkThisUseAfterFree_(code, __FILE__, __LINE__)
    void checkThisUseAfterFree_(const char code[], const char* file, int line) {
        // Clear the error log
        errout.str("");

        // Tokenize..
        Tokenizer tokenizer(&settings1, this);
        std::istringstream istr(code);
        ASSERT_LOC(tokenizer.tokenize(istr, "test.cpp"), file, line);

        // Check..
        CheckClass checkClass(&tokenizer, &settings1, this);
        (checkClass.checkThisUseAfterFree)();
    }

    void thisUseAfterFree() {
        setMultiline();

        // Calling method..
        checkThisUseAfterFree("class C {\n"
                              "public:\n"
                              "  void dostuff() { delete mInstance; hello(); }\n"
                              "private:\n"
                              "  static C *mInstance;\n"
                              "  void hello() {}\n"
                              "};");
        ASSERT_EQUALS("test.cpp:3:warning:Calling method 'hello()' when 'this' might be invalid\n"
                      "test.cpp:5:note:Assuming 'mInstance' is used as 'this'\n"
                      "test.cpp:3:note:Delete 'mInstance', invalidating 'this'\n"
                      "test.cpp:3:note:Call method when 'this' is invalid\n",
                      errout.str());

        checkThisUseAfterFree("class C {\n"
                              "public:\n"
                              "  void dostuff() { mInstance.reset(); hello(); }\n"
                              "private:\n"
                              "  static std::shared_ptr<C> mInstance;\n"
                              "  void hello() {}\n"
                              "};");
        ASSERT_EQUALS("test.cpp:3:warning:Calling method 'hello()' when 'this' might be invalid\n"
                      "test.cpp:5:note:Assuming 'mInstance' is used as 'this'\n"
                      "test.cpp:3:note:Delete 'mInstance', invalidating 'this'\n"
                      "test.cpp:3:note:Call method when 'this' is invalid\n",
                      errout.str());

        checkThisUseAfterFree("class C {\n"
                              "public:\n"
                              "  void dostuff() { reset(); hello(); }\n"
                              "private:\n"
                              "  static std::shared_ptr<C> mInstance;\n"
                              "  void hello();\n"
                              "  void reset() { mInstance.reset(); }\n"
                              "};");
        ASSERT_EQUALS("test.cpp:3:warning:Calling method 'hello()' when 'this' might be invalid\n"
                      "test.cpp:5:note:Assuming 'mInstance' is used as 'this'\n"
                      "test.cpp:7:note:Delete 'mInstance', invalidating 'this'\n"
                      "test.cpp:3:note:Call method when 'this' is invalid\n",
                      errout.str());

        // Use member..
        checkThisUseAfterFree("class C {\n"
                              "public:\n"
                              "  void dostuff() { delete self; x = 123; }\n"
                              "private:\n"
                              "  static C *self;\n"
                              "  int x;\n"
                              "};");
        ASSERT_EQUALS("test.cpp:3:warning:Using member 'x' when 'this' might be invalid\n"
                      "test.cpp:5:note:Assuming 'self' is used as 'this'\n"
                      "test.cpp:3:note:Delete 'self', invalidating 'this'\n"
                      "test.cpp:3:note:Call method when 'this' is invalid\n",
                      errout.str());

        checkThisUseAfterFree("class C {\n"
                              "public:\n"
                              "  void dostuff() { delete self; x[1] = 123; }\n"
                              "private:\n"
                              "  static C *self;\n"
                              "  std::map<int,int> x;\n"
                              "};");
        ASSERT_EQUALS("test.cpp:3:warning:Using member 'x' when 'this' might be invalid\n"
                      "test.cpp:5:note:Assuming 'self' is used as 'this'\n"
                      "test.cpp:3:note:Delete 'self', invalidating 'this'\n"
                      "test.cpp:3:note:Call method when 'this' is invalid\n",
                      errout.str());

        // Assign 'shared_from_this()' to non-static smart pointer
        checkThisUseAfterFree("class C {\n"
                              "public:\n"
                              "  void hold() { mInstance = shared_from_this(); }\n"
                              "  void dostuff() { mInstance.reset(); hello(); }\n"
                              "private:\n"
                              "  std::shared_ptr<C> mInstance;\n"
                              "  void hello() {}\n"
                              "};");
        ASSERT_EQUALS("test.cpp:4:warning:Calling method 'hello()' when 'this' might be invalid\n"
                      "test.cpp:6:note:Assuming 'mInstance' is used as 'this'\n"
                      "test.cpp:4:note:Delete 'mInstance', invalidating 'this'\n"
                      "test.cpp:4:note:Call method when 'this' is invalid\n",
                      errout.str());

        // Avoid FP..
        checkThisUseAfterFree("class C {\n"
                              "public:\n"
                              "  void dostuff() { delete self; x = 123; }\n"
                              "private:\n"
                              "  C *self;\n"
                              "  int x;\n"
                              "};");
        ASSERT_EQUALS("", errout.str());

        checkThisUseAfterFree("class C {\n"
                              "public:\n"
                              "  void hold() { mInstance = shared_from_this(); }\n"
                              "  void dostuff() { if (x) { mInstance.reset(); return; } hello(); }\n"
                              "private:\n"
                              "  std::shared_ptr<C> mInstance;\n"
                              "  void hello() {}\n"
                              "};");
        ASSERT_EQUALS("", errout.str());

        checkThisUseAfterFree("class C\n"
                              "{\n"
                              "public:\n"
                              "    explicit C(const QString& path) : mPath( path ) {}\n"
                              "\n"
                              "    static void initialize(const QString& path) {\n" // <- avoid fp in static method
                              "        if (instanceSingleton)\n"
                              "            delete instanceSingleton;\n"
                              "        instanceSingleton = new C(path);\n"
                              "    }\n"
                              "private:\n"
                              "    static C* instanceSingleton;\n"
                              "};\n"
                              "\n"
                              "C* C::instanceSingleton;");
        ASSERT_EQUALS("", errout.str());

        // Avoid false positive when pointer is deleted in lambda
        checkThisUseAfterFree("class C {\n"
                              "public:\n"
                              "    void foo();\n"
                              "    void set() { p = this; }\n"
                              "    void dostuff() {}\n"
                              "    C* p;\n"
                              "};\n"
                              "\n"
                              "void C::foo() {\n"
                              "    auto done = [this] () { delete p; };\n"
                              "    dostuff();\n"
                              "    done();\n"
                              "}");
        ASSERT_EQUALS("", errout.str());
    }


    void ctu(const std::vector<std::string> &code) {
        Settings settings;
        CheckClass check;

        // getFileInfo
        std::list<Check::FileInfo*> fileInfo;
        for (const std::string& c: code) {
            Tokenizer tokenizer(&settings, this);
            std::istringstream istr(c);
            ASSERT(tokenizer.tokenize(istr, (std::to_string(fileInfo.size()) + ".cpp").c_str()));
            fileInfo.push_back(check.getFileInfo(&tokenizer, &settings));
        }

        // Check code..
        errout.str("");
        check.analyseWholeProgram(nullptr, fileInfo, settings, *this);

        while (!fileInfo.empty()) {
            delete fileInfo.back();
            fileInfo.pop_back();
        }
    }

    void ctuOneDefinitionRule() {
        ctu({"class C { C() { std::cout << 0; } };", "class C { C() { std::cout << 1; } };"});
        ASSERT_EQUALS("[1.cpp:1] -> [0.cpp:1]: (error) The one definition rule is violated, different classes/structs have the same name 'C'\n", errout.str());

        ctu({"class C { C(); }; C::C() { std::cout << 0; }", "class C { C(); }; C::C() { std::cout << 1; }"});
        ASSERT_EQUALS("[1.cpp:1] -> [0.cpp:1]: (error) The one definition rule is violated, different classes/structs have the same name 'C'\n", errout.str());

        ctu({"class C { C() {} };\n", "class C { C() {} };\n"});
        ASSERT_EQUALS("", errout.str());

        ctu({"class C { C(); }; C::C(){}", "class C { C(); }; C::C(){}"});
        ASSERT_EQUALS("", errout.str());

        ctu({"class A::C { C() { std::cout << 0; } };", "class B::C { C() { std::cout << 1; } };"});
        ASSERT_EQUALS("", errout.str());
    }


#define getFileInfo(code) getFileInfo_(code, __FILE__, __LINE__)
    void getFileInfo_(const char code[], const char* file, int line) {
        // Clear the error log
        errout.str("");

        // Tokenize..
        Tokenizer tokenizer(&settings1, this);
        std::istringstream istr(code);
        ASSERT_LOC(tokenizer.tokenize(istr, "test.cpp"), file, line);

        // Check..
        CheckClass checkClass(&tokenizer, &settings1, this);

        Check::FileInfo * fileInfo = (checkClass.getFileInfo)(&tokenizer, &settings1);

        delete fileInfo;
    }

    void testGetFileInfo() {
        getFileInfo("void foo() { union { struct { }; }; }"); // don't crash
        getFileInfo("struct sometype { sometype(); }; sometype::sometype() = delete;"); // don't crash
    }

};

REGISTER_TEST(TestClass)<|MERGE_RESOLUTION|>--- conflicted
+++ resolved
@@ -191,11 +191,8 @@
         TEST_CASE(const72); // ticket #10520
         TEST_CASE(const73); // ticket #10735
         TEST_CASE(const74); // ticket #10671
-<<<<<<< HEAD
-        TEST_CASE(const75); // ticket #10825
-=======
         TEST_CASE(const75); // ticket #10065
->>>>>>> b1e92fc3
+        TEST_CASE(const76); // ticket #10825
         TEST_CASE(const_handleDefaultParameters);
         TEST_CASE(const_passThisToMemberOfOtherClass);
         TEST_CASE(assigningPointerToPointerIsNotAConstOperation);
@@ -5968,20 +5965,6 @@
         ASSERT_EQUALS("", errout.str());
     }
 
-<<<<<<< HEAD
-    void const75() { // #10825
-        checkConst("struct S {\n"
-                   "    enum E {};\n"
-                   "    void f(const T* t);\n"
-                   "    E e;\n"
-                   "};\n"
-                   "struct T { void e(); };\n"
-                   "void S::f(const T* t) {\n"
-                   "    const_cast<T*>(t)->e();\n"
-                   "};\n");
-        ASSERT_EQUALS("[test.cpp:7] -> [test.cpp:3]: (performance, inconclusive) Technically the member function 'S::f' can be static (but you may consider moving to unnamed namespace).\n",
-                      errout.str());
-=======
     void const75() { // #10065
         checkConst("namespace N { int i = 0; }\n"
                    "struct S {\n"
@@ -6010,7 +5993,20 @@
                    "    };\n"
                    "}\n");
         ASSERT_EQUALS("[test.cpp:4]: (style, inconclusive) Technically the member function 'N::S::f' can be const.\n", errout.str());
->>>>>>> b1e92fc3
+    }
+
+    void const76() { // #10825
+        checkConst("struct S {\n"
+                   "    enum E {};\n"
+                   "    void f(const T* t);\n"
+                   "    E e;\n"
+                   "};\n"
+                   "struct T { void e(); };\n"
+                   "void S::f(const T* t) {\n"
+                   "    const_cast<T*>(t)->e();\n"
+                   "};\n");
+        ASSERT_EQUALS("[test.cpp:7] -> [test.cpp:3]: (performance, inconclusive) Technically the member function 'S::f' can be static (but you may consider moving to unnamed namespace).\n",
+                      errout.str());
     }
 
     void const_handleDefaultParameters() {
