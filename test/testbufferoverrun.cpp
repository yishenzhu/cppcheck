--- conflicted
+++ resolved
@@ -133,11 +133,8 @@
         TEST_CASE(array_index_53); // #4750
         TEST_CASE(array_index_54); // #10268
         TEST_CASE(array_index_55); // #10254
-<<<<<<< HEAD
         TEST_CASE(array_index_56); // #10284
-=======
         TEST_CASE(array_index_57); // #10023
->>>>>>> a14922ed
         TEST_CASE(array_index_multidim);
         TEST_CASE(array_index_switch_in_for);
         TEST_CASE(array_index_for_in_for);   // FP: #2634
@@ -1598,7 +1595,6 @@
         ASSERT_EQUALS("", errout.str());
     }
 
-<<<<<<< HEAD
     void array_index_56() {
         check("struct s {\n"
               "    int array[1];\n"
@@ -1609,7 +1605,8 @@
               "    if (foo.index == 1) {}\n"
               "}\n");
         ASSERT_EQUALS("", errout.str());
-=======
+    }
+
     void array_index_57() {
         check("void f(std::vector<int>& v) {\n"
               "    int a[3] = { 1, 2, 3 };\n"
@@ -1636,7 +1633,6 @@
         ASSERT_EQUALS(
             "[test.cpp:6] -> [test.cpp:5]: (warning) Either the condition 'i==4' is redundant or the array 'a[3]' is accessed at index 3, which is out of bounds.\n",
             errout.str());
->>>>>>> a14922ed
     }
 
     void array_index_multidim() {
