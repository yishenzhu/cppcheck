--- conflicted
+++ resolved
@@ -307,10 +307,7 @@
         TEST_CASE(symboldatabase80); // #9389
         TEST_CASE(symboldatabase81); // #9411
         TEST_CASE(symboldatabase82);
-<<<<<<< HEAD
-=======
         TEST_CASE(symboldatabase83); // #9431
->>>>>>> 09eaa412
 
         TEST_CASE(createSymbolDatabaseFindAllScopes1);
 
@@ -360,10 +357,7 @@
         TEST_CASE(findFunction28);
         TEST_CASE(findFunction29);
         TEST_CASE(findFunction30);
-<<<<<<< HEAD
-=======
         TEST_CASE(findFunction31);
->>>>>>> 09eaa412
         TEST_CASE(findFunctionContainer);
         TEST_CASE(findFunctionExternC);
         TEST_CASE(findFunctionGlobalScope); // ::foo
@@ -4431,8 +4425,6 @@
         ASSERT_EQUALS(false, db->functionScopes[0]->function->isConstructor());
     }
 
-<<<<<<< HEAD
-=======
     void symboldatabase83() { // #9431
         const bool old = settings1.debugwarnings;
         settings1.debugwarnings = true;
@@ -4450,7 +4442,6 @@
         ASSERT_EQUALS("", errout.str());
     }
 
->>>>>>> 09eaa412
     void createSymbolDatabaseFindAllScopes1() {
         GET_SYMBOL_DB("void f() { union {int x; char *p;} a={0}; }");
         ASSERT(db->scopeList.size() == 3);
@@ -5832,8 +5823,6 @@
         ASSERT(!bar->function());
     }
 
-<<<<<<< HEAD
-=======
     void findFunction31() {
         GET_SYMBOL_DB("void foo(bool);\n"
                       "void foo(std::string s);\n"
@@ -5845,7 +5834,6 @@
         ASSERT_EQUALS(1, foo->function()->tokenDef->linenr());
     }
 
->>>>>>> 09eaa412
     void findFunctionContainer() {
         {
             GET_SYMBOL_DB("void dostuff(std::vector<int> v);\n"
@@ -6620,10 +6608,7 @@
             ASSERT_EQUALS("unsigned int *", typeOf(";void *data = new xyz::x[10];", "new", "test.cpp", &settingsWin64));
             ASSERT_EQUALS("unsigned int", typeOf("; x = (xyz::x)12;", "(", "test.cpp", &settingsWin64));
             ASSERT_EQUALS("unsigned int", typeOf(";u32(12);", "(", "test.cpp", &settingsWin64));
-<<<<<<< HEAD
-=======
             ASSERT_EQUALS("unsigned int", typeOf("x = u32(y[i]);", "(", "test.cpp", &settingsWin64));
->>>>>>> 09eaa412
         }
         {
             // PlatformType
