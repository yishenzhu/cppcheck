--- conflicted
+++ resolved
@@ -7324,10 +7324,7 @@
         sF.library.load(doc); \
         ASSERT_EQUALS(#type, typeOf("void f() { auto x = g(); }", "x", "test.cpp", &sF)); \
 } while (false)
-<<<<<<< HEAD
-=======
         // *INDENT-OFF*
->>>>>>> dc65f9b1
         CHECK_LIBRARY_FUNCTION_RETURN_TYPE(bool);
         CHECK_LIBRARY_FUNCTION_RETURN_TYPE(signed char);
         CHECK_LIBRARY_FUNCTION_RETURN_TYPE(unsigned char);
@@ -7340,7 +7337,7 @@
         CHECK_LIBRARY_FUNCTION_RETURN_TYPE(signed long long);
         CHECK_LIBRARY_FUNCTION_RETURN_TYPE(unsigned long long);
         CHECK_LIBRARY_FUNCTION_RETURN_TYPE(void *);
-        CHECK_LIBRARY_FUNCTION_RETURN_TYPE(void **);
+        CHECK_LIBRARY_FUNCTION_RETURN_TYPE(void * *);
         CHECK_LIBRARY_FUNCTION_RETURN_TYPE(const void *);
         // *INDENT-ON*
 #undef CHECK_LIBRARY_FUNCTION_RETURN_TYPE
