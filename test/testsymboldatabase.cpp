/*
 * Cppcheck - A tool for static C/C++ code analysis
 * Copyright (C) 2007-2023 Cppcheck team.
 *
 * This program is free software: you can redistribute it and/or modify
 * it under the terms of the GNU General Public License as published by
 * the Free Software Foundation, either version 3 of the License, or
 * (at your option) any later version.
 *
 * This program is distributed in the hope that it will be useful,
 * but WITHOUT ANY WARRANTY; without even the implied warranty of
 * MERCHANTABILITY or FITNESS FOR A PARTICULAR PURPOSE.  See the
 * GNU General Public License for more details.
 *
 * You should have received a copy of the GNU General Public License
 * along with this program.  If not, see <http://www.gnu.org/licenses/>.
 */

#include "library.h"
#include "platform.h"
#include "settings.h"
#include "symboldatabase.h"
#include "fixture.h"
#include "helpers.h"
#include "token.h"
#include "tokenize.h"
#include "tokenlist.h"

#include <algorithm>
#include <cstdint>
#include <cstring>
#include <iterator>
#include <limits>
#include <list>
#include <map>
#include <memory>
#include <set>
#include <sstream>
#include <stdexcept>
#include <string>
#include <unordered_map>
#include <vector>

struct InternalError;
class TestSymbolDatabase;

#define GET_SYMBOL_DB_STD(code) \
    Tokenizer tokenizer(&settings1, this); \
    LOAD_LIB_2(settings1.library, "std.cfg"); \
    const SymbolDatabase *db = getSymbolDB_inner(tokenizer, code, "test.cpp"); \
    ASSERT(db); \
    do {} while (false)

#define GET_SYMBOL_DB(code) \
    Tokenizer tokenizer(&settings1, this); \
    const SymbolDatabase *db = getSymbolDB_inner(tokenizer, code, "test.cpp"); \
    ASSERT(db); \
    do {} while (false)

#define GET_SYMBOL_DB_C(code) \
    Tokenizer tokenizer(&settings1, this); \
    const SymbolDatabase *db = getSymbolDB_inner(tokenizer, code, "test.c"); \
    do {} while (false)

class TestSymbolDatabase : public TestFixture {
public:
    TestSymbolDatabase()
        : TestFixture("TestSymbolDatabase")
        ,vartok(nullptr)
        ,typetok(nullptr) {}

private:
    const Token* vartok;
    const Token* typetok;
    Settings settings1;
    Settings settings2;

    void reset() {
        vartok = nullptr;
        typetok = nullptr;
    }

    const static SymbolDatabase* getSymbolDB_inner(Tokenizer& tokenizer, const char* code, const char* filename) {
        errout.str("");
        std::istringstream istr(code);
        return tokenizer.tokenize(istr, filename) ? tokenizer.getSymbolDatabase() : nullptr;
    }

    static const Scope *findFunctionScopeByToken(const SymbolDatabase * db, const Token *tok) {
        std::list<Scope>::const_iterator scope;

        for (scope = db->scopeList.cbegin(); scope != db->scopeList.cend(); ++scope) {
            if (scope->type == Scope::eFunction) {
                if (scope->classDef == tok)
                    return &(*scope);
            }
        }
        return nullptr;
    }

    static const Function *findFunctionByName(const char str[], const Scope* startScope) {
        const Scope* currScope = startScope;
        while (currScope && currScope->isExecutable()) {
            if (currScope->functionOf)
                currScope = currScope->functionOf;
            else
                currScope = currScope->nestedIn;
        }
        while (currScope) {
            auto it = std::find_if(currScope->functionList.cbegin(), currScope->functionList.cend(), [&](const Function& f) {
                return f.tokenDef->str() == str;
            });
            if (it != currScope->functionList.end())
                return &*it;
            currScope = currScope->nestedIn;
        }
        return nullptr;
    }

    void run() override {
        LOAD_LIB_2(settings1.library, "std.cfg");
        PLATFORM(settings2.platform, cppcheck::Platform::Type::Unspecified);

        // If there are unused templates, keep those
        settings1.checkUnusedTemplates = true;
        settings2.checkUnusedTemplates = true;

        TEST_CASE(array);
        TEST_CASE(array_ptr);
        TEST_CASE(stlarray1);
        TEST_CASE(stlarray2);
        TEST_CASE(stlarray3);

        TEST_CASE(test_isVariableDeclarationCanHandleNull);
        TEST_CASE(test_isVariableDeclarationIdentifiesSimpleDeclaration);
        TEST_CASE(test_isVariableDeclarationIdentifiesInitialization);
        TEST_CASE(test_isVariableDeclarationIdentifiesCpp11Initialization);
        TEST_CASE(test_isVariableDeclarationIdentifiesScopedDeclaration);
        TEST_CASE(test_isVariableDeclarationIdentifiesStdDeclaration);
        TEST_CASE(test_isVariableDeclarationIdentifiesScopedStdDeclaration);
        TEST_CASE(test_isVariableDeclarationIdentifiesManyScopes);
        TEST_CASE(test_isVariableDeclarationIdentifiesPointers);
        TEST_CASE(test_isVariableDeclarationIdentifiesPointers2);
        TEST_CASE(test_isVariableDeclarationDoesNotIdentifyConstness);
        TEST_CASE(test_isVariableDeclarationIdentifiesFirstOfManyVariables);
        TEST_CASE(test_isVariableDeclarationIdentifiesScopedPointerDeclaration);
        TEST_CASE(test_isVariableDeclarationIdentifiesDeclarationWithIndirection);
        TEST_CASE(test_isVariableDeclarationIdentifiesDeclarationWithMultipleIndirection);
        TEST_CASE(test_isVariableDeclarationIdentifiesArray);
        TEST_CASE(test_isVariableDeclarationIdentifiesPointerArray);
        TEST_CASE(test_isVariableDeclarationIdentifiesOfArrayPointers);
        TEST_CASE(isVariableDeclarationIdentifiesTemplatedPointerVariable);
        TEST_CASE(isVariableDeclarationIdentifiesTemplatedPointerToPointerVariable);
        TEST_CASE(isVariableDeclarationIdentifiesTemplatedArrayVariable);
        TEST_CASE(isVariableDeclarationIdentifiesTemplatedVariable);
        TEST_CASE(isVariableDeclarationIdentifiesTemplatedVariableIterator);
        TEST_CASE(isVariableDeclarationIdentifiesNestedTemplateVariable);
        TEST_CASE(isVariableDeclarationIdentifiesReference);
        TEST_CASE(isVariableDeclarationDoesNotIdentifyTemplateClass);
        TEST_CASE(isVariableDeclarationDoesNotIdentifyCppCast);
        TEST_CASE(isVariableDeclarationPointerConst);
        TEST_CASE(isVariableDeclarationRValueRef);
        TEST_CASE(isVariableDeclarationDoesNotIdentifyCase);
        TEST_CASE(isVariableDeclarationIf);
        TEST_CASE(isVariableStlType);
        TEST_CASE(isVariablePointerToConstPointer);
        TEST_CASE(isVariablePointerToVolatilePointer);
        TEST_CASE(isVariablePointerToConstVolatilePointer);
        TEST_CASE(isVariableMultiplePointersAndQualifiers);
        TEST_CASE(variableVolatile);
        TEST_CASE(variableConstexpr);
        TEST_CASE(isVariableDecltype);

        TEST_CASE(VariableValueType1);
        TEST_CASE(VariableValueType2);
        TEST_CASE(VariableValueType3);
        TEST_CASE(VariableValueType4); // smart pointer type
        TEST_CASE(VariableValueType5); // smart pointer type
        TEST_CASE(VariableValueTypeReferences);

        TEST_CASE(findVariableType1);
        TEST_CASE(findVariableType2);
        TEST_CASE(findVariableType3);
        TEST_CASE(findVariableTypeExternC);

        TEST_CASE(rangeBasedFor);

        TEST_CASE(memberVar1);
        TEST_CASE(arrayMemberVar1);
        TEST_CASE(arrayMemberVar2);
        TEST_CASE(arrayMemberVar3);
        TEST_CASE(arrayMemberVar4);
        TEST_CASE(staticMemberVar);
        TEST_CASE(getVariableFromVarIdBoundsCheck);

        TEST_CASE(hasRegularFunction);
        TEST_CASE(hasRegularFunction_trailingReturnType);
        TEST_CASE(hasInlineClassFunction);
        TEST_CASE(hasInlineClassFunction_trailingReturnType);
        TEST_CASE(hasMissingInlineClassFunction);
        TEST_CASE(hasClassFunction);
        TEST_CASE(hasClassFunction_trailingReturnType);
        TEST_CASE(hasClassFunction_decltype_auto);

        TEST_CASE(hasRegularFunctionReturningFunctionPointer);
        TEST_CASE(hasInlineClassFunctionReturningFunctionPointer);
        TEST_CASE(hasMissingInlineClassFunctionReturningFunctionPointer);
        TEST_CASE(hasInlineClassOperatorTemplate);
        TEST_CASE(hasClassFunctionReturningFunctionPointer);
        TEST_CASE(methodWithRedundantScope);
        TEST_CASE(complexFunctionArrayPtr);
        TEST_CASE(pointerToMemberFunction);
        TEST_CASE(hasSubClassConstructor);
        TEST_CASE(testConstructors);
        TEST_CASE(functionDeclarationTemplate);
        TEST_CASE(functionDeclarations);
        TEST_CASE(functionDeclarations2);
        TEST_CASE(constexprFunction);
        TEST_CASE(constructorInitialization);
        TEST_CASE(memberFunctionOfUnknownClassMacro1);
        TEST_CASE(memberFunctionOfUnknownClassMacro2);
        TEST_CASE(memberFunctionOfUnknownClassMacro3);
        TEST_CASE(functionLinkage);

        TEST_CASE(classWithFriend);

        TEST_CASE(parseFunctionCorrect);
        TEST_CASE(parseFunctionDeclarationCorrect);
        TEST_CASE(Cpp11InitInInitList);

        TEST_CASE(hasGlobalVariables1);
        TEST_CASE(hasGlobalVariables2);
        TEST_CASE(hasGlobalVariables3);

        TEST_CASE(checkTypeStartEndToken1);
        TEST_CASE(checkTypeStartEndToken2); // handling for unknown macro: 'void f() MACRO {..'
        TEST_CASE(checkTypeStartEndToken3); // no variable name: void f(const char){}

        TEST_CASE(functionArgs1);
        TEST_CASE(functionArgs2);
        TEST_CASE(functionArgs4);
        TEST_CASE(functionArgs5); // #7650
        TEST_CASE(functionArgs6); // #7651
        TEST_CASE(functionArgs7); // #7652
        TEST_CASE(functionArgs8); // #7653
        TEST_CASE(functionArgs9); // #7657
        TEST_CASE(functionArgs10);
        TEST_CASE(functionArgs11);
        TEST_CASE(functionArgs12); // #7661
        TEST_CASE(functionArgs13); // #7697
        TEST_CASE(functionArgs14); // #9055
        TEST_CASE(functionArgs15); // #7159
        TEST_CASE(functionArgs16); // #9591
        TEST_CASE(functionArgs17);
        TEST_CASE(functionArgs18); // #10376
        TEST_CASE(functionArgs19); // #10376

        TEST_CASE(functionImplicitlyVirtual);

        TEST_CASE(functionIsInlineKeyword);

        TEST_CASE(functionStatic);

        TEST_CASE(functionReturnsReference); // Function::returnsReference

        TEST_CASE(namespaces1);
        TEST_CASE(namespaces2);
        TEST_CASE(namespaces3);  // #3854 - unknown macro
        TEST_CASE(namespaces4);
        TEST_CASE(needInitialization);

        TEST_CASE(tryCatch1);

        TEST_CASE(symboldatabase1);
        TEST_CASE(symboldatabase2);
        TEST_CASE(symboldatabase3); // ticket #2000
        TEST_CASE(symboldatabase4);
        TEST_CASE(symboldatabase5); // ticket #2178
        TEST_CASE(symboldatabase6); // ticket #2221
        TEST_CASE(symboldatabase7); // ticket #2230
        TEST_CASE(symboldatabase8); // ticket #2252
        TEST_CASE(symboldatabase9); // ticket #2525
        TEST_CASE(symboldatabase10); // ticket #2537
        TEST_CASE(symboldatabase11); // ticket #2539
        TEST_CASE(symboldatabase12); // ticket #2547
        TEST_CASE(symboldatabase13); // ticket #2577
        TEST_CASE(symboldatabase14); // ticket #2589
        TEST_CASE(symboldatabase17); // ticket #2657
        TEST_CASE(symboldatabase19); // ticket #2991 (segmentation fault)
        TEST_CASE(symboldatabase20); // ticket #3013 (segmentation fault)
        TEST_CASE(symboldatabase21);
        TEST_CASE(symboldatabase22); // ticket #3437 (segmentation fault)
        TEST_CASE(symboldatabase23); // ticket #3435
        TEST_CASE(symboldatabase24); // ticket #3508 (constructor, destructor)
        TEST_CASE(symboldatabase25); // ticket #3561 (throw C++)
        TEST_CASE(symboldatabase26); // ticket #3561 (throw C)
        TEST_CASE(symboldatabase27); // ticket #3543 (segmentation fault)
        TEST_CASE(symboldatabase28);
        TEST_CASE(symboldatabase29); // ticket #4442 (segmentation fault)
        TEST_CASE(symboldatabase30);
        TEST_CASE(symboldatabase31);
        TEST_CASE(symboldatabase32);
        TEST_CASE(symboldatabase33); // ticket #4682 (false negatives)
        TEST_CASE(symboldatabase34); // ticket #4694 (segmentation fault)
        TEST_CASE(symboldatabase35); // ticket #4806 (segmentation fault)
        TEST_CASE(symboldatabase36); // ticket #4892 (segmentation fault)
        TEST_CASE(symboldatabase37);
        TEST_CASE(symboldatabase38); // ticket #5125 (infinite recursion)
        TEST_CASE(symboldatabase40); // ticket #5153
        TEST_CASE(symboldatabase41); // ticket #5197 (unknown macro)
        TEST_CASE(symboldatabase42); // only put variables in variable list
        TEST_CASE(symboldatabase43); // #4738
        TEST_CASE(symboldatabase44);
        TEST_CASE(symboldatabase45); // #6125
        TEST_CASE(symboldatabase46); // #6171 (anonymous namespace)
        TEST_CASE(symboldatabase47); // #6308
        TEST_CASE(symboldatabase48); // #6417
        TEST_CASE(symboldatabase49); // #6424
        TEST_CASE(symboldatabase50); // #6432
        TEST_CASE(symboldatabase51); // #6538
        TEST_CASE(symboldatabase52); // #6581
        TEST_CASE(symboldatabase53); // #7124 (library podtype)
        TEST_CASE(symboldatabase54); // #7257
        TEST_CASE(symboldatabase55); // #7767 (return unknown macro)
        TEST_CASE(symboldatabase56); // #7909
        TEST_CASE(symboldatabase57);
        TEST_CASE(symboldatabase58); // #6985 (using namespace type lookup)
        TEST_CASE(symboldatabase59);
        TEST_CASE(symboldatabase60);
        TEST_CASE(symboldatabase61);
        TEST_CASE(symboldatabase62);
        TEST_CASE(symboldatabase63);
        TEST_CASE(symboldatabase64);
        TEST_CASE(symboldatabase65);
        TEST_CASE(symboldatabase66); // #8540
        TEST_CASE(symboldatabase67); // #8538
        TEST_CASE(symboldatabase68); // #8560
        TEST_CASE(symboldatabase69);
        TEST_CASE(symboldatabase70);
        TEST_CASE(symboldatabase71);
        TEST_CASE(symboldatabase72); // #8600
        TEST_CASE(symboldatabase74); // #8838 - final
        TEST_CASE(symboldatabase75);
        TEST_CASE(symboldatabase76); // #9056
        TEST_CASE(symboldatabase77); // #8663
        TEST_CASE(symboldatabase78); // #9147
        TEST_CASE(symboldatabase79); // #9392
        TEST_CASE(symboldatabase80); // #9389
        TEST_CASE(symboldatabase81); // #9411
        TEST_CASE(symboldatabase82);
        TEST_CASE(symboldatabase83); // #9431
        TEST_CASE(symboldatabase84);
        TEST_CASE(symboldatabase85);
        TEST_CASE(symboldatabase86);
        TEST_CASE(symboldatabase87); // #9922 'extern const char ( * x [ 256 ] ) ;'
        TEST_CASE(symboldatabase88); // #10040 (using namespace)
        TEST_CASE(symboldatabase89); // valuetype name
        TEST_CASE(symboldatabase90);
        TEST_CASE(symboldatabase91);
        TEST_CASE(symboldatabase92); // daca crash
        TEST_CASE(symboldatabase93); // alignas attribute
        TEST_CASE(symboldatabase94); // structured bindings
        TEST_CASE(symboldatabase95); // #10295
        TEST_CASE(symboldatabase96); // #10126
        TEST_CASE(symboldatabase97); // #10598 - final class
        TEST_CASE(symboldatabase98); // #10451
        TEST_CASE(symboldatabase99); // #10864
        TEST_CASE(symboldatabase100); // #10174
        TEST_CASE(symboldatabase101);
        TEST_CASE(symboldatabase102);
        TEST_CASE(symboldatabase103);
        TEST_CASE(symboldatabase104);

        TEST_CASE(createSymbolDatabaseFindAllScopes1);
        TEST_CASE(createSymbolDatabaseFindAllScopes2);
        TEST_CASE(createSymbolDatabaseFindAllScopes3);
        TEST_CASE(createSymbolDatabaseFindAllScopes4);
        TEST_CASE(createSymbolDatabaseFindAllScopes5);
        TEST_CASE(createSymbolDatabaseFindAllScopes6);

        TEST_CASE(enum1);
        TEST_CASE(enum2);
        TEST_CASE(enum3);
        TEST_CASE(enum4);
        TEST_CASE(enum5);
        TEST_CASE(enum6);
        TEST_CASE(enum7);
        TEST_CASE(enum8);
        TEST_CASE(enum9);
        TEST_CASE(enum10); // #11001
        TEST_CASE(enum11);
        TEST_CASE(enum12);

        TEST_CASE(sizeOfType);

        TEST_CASE(isImplicitlyVirtual);
        TEST_CASE(isPure);

        TEST_CASE(isFunction1); // UNKNOWN_MACRO(a,b) { .. }
        TEST_CASE(isFunction2);

        TEST_CASE(findFunction1);
        TEST_CASE(findFunction2); // mismatch: parameter passed by address => reference argument
        TEST_CASE(findFunction3);
        TEST_CASE(findFunction4);
        TEST_CASE(findFunction5); // #6230
        TEST_CASE(findFunction6);
        TEST_CASE(findFunction7); // #6700
        TEST_CASE(findFunction8);
        TEST_CASE(findFunction9);
        TEST_CASE(findFunction10); // #7673
        TEST_CASE(findFunction12);
        TEST_CASE(findFunction13);
        TEST_CASE(findFunction14);
        TEST_CASE(findFunction15);
        TEST_CASE(findFunction16);
        TEST_CASE(findFunction17);
        TEST_CASE(findFunction18);
        TEST_CASE(findFunction19);
        TEST_CASE(findFunction20); // #8280
        TEST_CASE(findFunction21);
        TEST_CASE(findFunction22);
        TEST_CASE(findFunction23);
        TEST_CASE(findFunction24); // smart pointer
        TEST_CASE(findFunction25); // std::vector<std::shared_ptr<Fred>>
        TEST_CASE(findFunction26); // #8668 - pointer parameter in function call, const pointer function argument
        TEST_CASE(findFunction27);
        TEST_CASE(findFunction28);
        TEST_CASE(findFunction29);
        TEST_CASE(findFunction30);
        TEST_CASE(findFunction31);
        TEST_CASE(findFunction32); // C: relax type matching
        TEST_CASE(findFunction33); // #9885 variadic function
        TEST_CASE(findFunction34); // #10061
        TEST_CASE(findFunction35);
        TEST_CASE(findFunction36); // #10122
        TEST_CASE(findFunction37); // #10124
        TEST_CASE(findFunction38); // #10125
        TEST_CASE(findFunction39); // #10127
        TEST_CASE(findFunction40); // #10135
        TEST_CASE(findFunction41); // #10202
        TEST_CASE(findFunction42);
        TEST_CASE(findFunction43); // #10087
        TEST_CASE(findFunction44); // #11182
        TEST_CASE(findFunction45);
        TEST_CASE(findFunction46);
        TEST_CASE(findFunctionContainer);
        TEST_CASE(findFunctionExternC);
        TEST_CASE(findFunctionGlobalScope); // ::foo

        TEST_CASE(overloadedFunction1);

        TEST_CASE(valueTypeMatchParameter); // ValueType::matchParameter

        TEST_CASE(noexceptFunction1);
        TEST_CASE(noexceptFunction2);
        TEST_CASE(noexceptFunction3);
        TEST_CASE(noexceptFunction4);

        TEST_CASE(throwFunction1);
        TEST_CASE(throwFunction2);

        TEST_CASE(nothrowAttributeFunction);
        TEST_CASE(nothrowDeclspecFunction);

        TEST_CASE(noreturnAttributeFunction);
        TEST_CASE(nodiscardAttributeFunction);

        TEST_CASE(varTypesIntegral); // known integral
        TEST_CASE(varTypesFloating); // known floating
        TEST_CASE(varTypesOther);    // (un)known

        TEST_CASE(functionPrototype); // #5867

        TEST_CASE(lambda); // #5867
        TEST_CASE(lambda2); // #7473
        TEST_CASE(lambda3);

        TEST_CASE(circularDependencies); // #6298

        TEST_CASE(executableScopeWithUnknownFunction);

        TEST_CASE(valueType1);
        TEST_CASE(valueType2);
        TEST_CASE(valueType3);
        TEST_CASE(valueTypeThis);

        TEST_CASE(variadic1); // #7453
        TEST_CASE(variadic2); // #7649
        TEST_CASE(variadic3); // #7387

        TEST_CASE(noReturnType);

        TEST_CASE(auto1);
        TEST_CASE(auto2);
        TEST_CASE(auto3);
        TEST_CASE(auto4);
        TEST_CASE(auto5);
        TEST_CASE(auto6); // #7963 (segmentation fault)
        TEST_CASE(auto7);
        TEST_CASE(auto8);
        TEST_CASE(auto9); // #8044 (segmentation fault)
        TEST_CASE(auto10); // #8020
        TEST_CASE(auto11); // #8964 - const auto startX = x;
        TEST_CASE(auto12); // #8993 - const std::string &x; auto y = x; if (y.empty()) ..
        TEST_CASE(auto13);
        TEST_CASE(auto14);
        TEST_CASE(auto15); // C++17 auto deduction from braced-init-list
        TEST_CASE(auto16);
        TEST_CASE(auto17); // #11163
        TEST_CASE(auto18);
        TEST_CASE(auto19);

        TEST_CASE(unionWithConstructor);

        TEST_CASE(incomplete_type); // #9255 (infinite recursion)
    }

    void array() {
        GET_SYMBOL_DB_C("int a[10+2];");
        ASSERT(db != nullptr);

        ASSERT(db->variableList().size() == 2); // the first one is not used
        const Variable * v = db->getVariableFromVarId(1);
        ASSERT(v != nullptr);

        ASSERT(v->isArray());
        ASSERT_EQUALS(1U, v->dimensions().size());
        ASSERT_EQUALS(12U, v->dimension(0));
    }

    void array_ptr() {
        GET_SYMBOL_DB("const char* a[] = { \"abc\" };\n"
                      "const char* b[] = { \"def\", \"ghijkl\" };");
        ASSERT(db != nullptr);

        ASSERT(db->variableList().size() == 3); // the first one is not used
        const Variable* v = db->getVariableFromVarId(1);
        ASSERT(v != nullptr);

        ASSERT(v->isArray());
        ASSERT(v->isPointerArray());
        ASSERT_EQUALS(1U, v->dimensions().size());
        ASSERT_EQUALS(1U, v->dimension(0));

        v = db->getVariableFromVarId(2);
        ASSERT(v != nullptr);

        ASSERT(v->isArray());
        ASSERT(v->isPointerArray());
        ASSERT_EQUALS(1U, v->dimensions().size());
        ASSERT_EQUALS(2U, v->dimension(0));
    }

    void stlarray1() {
        GET_SYMBOL_DB("std::array<int, 16 + 4> arr;");
        ASSERT(db != nullptr);

        ASSERT_EQUALS(2, db->variableList().size()); // the first one is not used
        const Variable * v = db->getVariableFromVarId(1);
        ASSERT(v != nullptr);

        ASSERT(v->isArray());
        ASSERT_EQUALS(1U, v->dimensions().size());
        ASSERT_EQUALS(20U, v->dimension(0));
    }

    void stlarray2() {
        GET_SYMBOL_DB("constexpr int sz = 16; std::array<int, sz + 4> arr;");
        ASSERT(db != nullptr);

        ASSERT_EQUALS(3, db->variableList().size()); // the first one is not used
        const Variable * v = db->getVariableFromVarId(2);
        ASSERT(v != nullptr);

        ASSERT(v->isArray());
        ASSERT_EQUALS(1U, v->dimensions().size());
        ASSERT_EQUALS(20U, v->dimension(0));
    }

    void stlarray3() {
        GET_SYMBOL_DB("std::array<int, 4> a;\n"
                      "std::array<int, 4> b[2];\n"
                      "const std::array<int, 4>& r = a;\n");
        ASSERT(db != nullptr);

        ASSERT_EQUALS(4, db->variableList().size()); // the first one is not used
        auto it = db->variableList().begin() + 1;

        ASSERT((*it)->isArray());
        ASSERT(!(*it)->isPointer());
        ASSERT(!(*it)->isReference());
        ASSERT_EQUALS(1U, (*it)->dimensions().size());
        ASSERT_EQUALS(4U, (*it)->dimension(0));
        const ValueType* vt = (*it)->valueType();
        ASSERT(vt && vt->container);
        ASSERT_EQUALS(vt->pointer, 0);
        const Token* tok = (*it)->nameToken();
        ASSERT(tok && (vt = tok->valueType()));
        ASSERT_EQUALS(vt->pointer, 0);

        ++it;
        ASSERT((*it)->isArray());
        ASSERT(!(*it)->isPointer());
        ASSERT(!(*it)->isReference());
        ASSERT_EQUALS(1U, (*it)->dimensions().size());
        ASSERT_EQUALS(4U, (*it)->dimension(0));
        vt = (*it)->valueType();
        ASSERT_EQUALS(vt->pointer, 0);
        tok = (*it)->nameToken();
        ASSERT(tok && (vt = tok->valueType()));
        ASSERT_EQUALS(vt->pointer, 1);

        ++it;
        ASSERT((*it)->isArray());
        ASSERT(!(*it)->isPointer());
        ASSERT((*it)->isReference());
        ASSERT((*it)->isConst());
        ASSERT_EQUALS(1U, (*it)->dimensions().size());
        ASSERT_EQUALS(4U, (*it)->dimension(0));
        vt = (*it)->valueType();
        ASSERT_EQUALS(vt->pointer, 0);
        ASSERT(vt->reference == Reference::LValue);
        tok = (*it)->nameToken();
        ASSERT(tok && (vt = tok->valueType()));
        ASSERT_EQUALS(vt->pointer, 0);
        ASSERT_EQUALS(vt->constness, 1);
        ASSERT(vt->reference == Reference::LValue);
    }

    void test_isVariableDeclarationCanHandleNull() {
        reset();
        GET_SYMBOL_DB("void main(){}");
        const bool result = db->scopeList.front().isVariableDeclaration(nullptr, vartok, typetok);
        ASSERT_EQUALS(false, result);
        ASSERT(nullptr == vartok);
        ASSERT(nullptr == typetok);
        Variable v(nullptr, nullptr, nullptr, 0, AccessControl::Public, nullptr, nullptr, &settings1);
    }

    void test_isVariableDeclarationIdentifiesSimpleDeclaration() {
        reset();
        GET_SYMBOL_DB("int x;");
        const bool result = db->scopeList.front().isVariableDeclaration(tokenizer.tokens(), vartok, typetok);
        ASSERT_EQUALS(true, result);
        ASSERT_EQUALS("x", vartok->str());
        ASSERT_EQUALS("int", typetok->str());
        Variable v(vartok, typetok, vartok->previous(), 0, AccessControl::Public, nullptr, nullptr, &settings1);
        ASSERT(false == v.isArray());
        ASSERT(false == v.isPointer());
        ASSERT(false == v.isReference());
    }

    void test_isVariableDeclarationIdentifiesInitialization() {
        reset();
        GET_SYMBOL_DB("int x (1);");
        const bool result = db->scopeList.front().isVariableDeclaration(tokenizer.tokens(), vartok, typetok);
        ASSERT_EQUALS(true, result);
        ASSERT_EQUALS("x", vartok->str());
        ASSERT_EQUALS("int", typetok->str());
        Variable v(vartok, typetok, vartok->previous(), 0, AccessControl::Public, nullptr, nullptr, &settings1);
        ASSERT(false == v.isArray());
        ASSERT(false == v.isPointer());
        ASSERT(false == v.isReference());
    }

    void test_isVariableDeclarationIdentifiesCpp11Initialization() {
        reset();
        GET_SYMBOL_DB("int x {1};");
        const bool result = db->scopeList.front().isVariableDeclaration(tokenizer.tokens(), vartok, typetok);
        ASSERT_EQUALS(true, result);
        ASSERT_EQUALS("x", vartok->str());
        ASSERT_EQUALS("int", typetok->str());
        Variable v(vartok, typetok, vartok->previous(), 0, AccessControl::Public, nullptr, nullptr, &settings1);
        ASSERT(false == v.isArray());
        ASSERT(false == v.isPointer());
        ASSERT(false == v.isReference());
    }

    void test_isVariableDeclarationIdentifiesScopedDeclaration() {
        reset();
        GET_SYMBOL_DB("::int x;");
        const bool result = db->scopeList.front().isVariableDeclaration(tokenizer.tokens(), vartok, typetok);
        ASSERT_EQUALS(true, result);
        ASSERT_EQUALS("x", vartok->str());
        ASSERT_EQUALS("int", typetok->str());
        Variable v(vartok, typetok, vartok->previous(), 0, AccessControl::Public, nullptr, nullptr, &settings1);
        ASSERT(false == v.isArray());
        ASSERT(false == v.isPointer());
        ASSERT(false == v.isReference());
    }

    void test_isVariableDeclarationIdentifiesStdDeclaration() {
        reset();
        GET_SYMBOL_DB("std::string x;");
        const bool result = db->scopeList.front().isVariableDeclaration(tokenizer.tokens(), vartok, typetok);
        ASSERT_EQUALS(true, result);
        ASSERT_EQUALS("x", vartok->str());
        ASSERT_EQUALS("string", typetok->str());
        Variable v(vartok, typetok, vartok->previous(), 0, AccessControl::Public, nullptr, nullptr, &settings1);
        ASSERT(false == v.isArray());
        ASSERT(false == v.isPointer());
        ASSERT(false == v.isReference());
    }

    void test_isVariableDeclarationIdentifiesScopedStdDeclaration() {
        reset();
        GET_SYMBOL_DB("::std::string x;");
        const bool result = db->scopeList.front().isVariableDeclaration(tokenizer.tokens(), vartok, typetok);
        ASSERT_EQUALS(true, result);
        ASSERT_EQUALS("x", vartok->str());
        ASSERT_EQUALS("string", typetok->str());
        Variable v(vartok, typetok, vartok->previous(), 0, AccessControl::Public, nullptr, nullptr, &settings1);
        ASSERT(false == v.isArray());
        ASSERT(false == v.isPointer());
        ASSERT(false == v.isReference());
    }

    void test_isVariableDeclarationIdentifiesManyScopes() {
        reset();
        GET_SYMBOL_DB("AA::BB::CC::DD::EE x;");
        const bool result = db->scopeList.front().isVariableDeclaration(tokenizer.tokens(), vartok, typetok);
        ASSERT_EQUALS(true, result);
        ASSERT_EQUALS("x", vartok->str());
        ASSERT_EQUALS("EE", typetok->str());
        Variable v(vartok, typetok, vartok->previous(), 0, AccessControl::Public, nullptr, nullptr, &settings1);
        ASSERT(false == v.isArray());
        ASSERT(false == v.isPointer());
        ASSERT(false == v.isReference());
    }

    void test_isVariableDeclarationIdentifiesPointers() {
        {
            reset();
            GET_SYMBOL_DB("int* p;");
            const bool result1 = db->scopeList.front().isVariableDeclaration(tokenizer.tokens(), vartok, typetok);
            ASSERT_EQUALS(true, result1);
            ASSERT_EQUALS("p", vartok->str());
            ASSERT_EQUALS("int", typetok->str());
            Variable v1(vartok, typetok, vartok->previous(), 0, AccessControl::Public, nullptr, nullptr, &settings1);
            ASSERT(false == v1.isArray());
            ASSERT(true == v1.isPointer());
            ASSERT(false == v1.isReference());
        }
        {
            reset();
            givenACodeSampleToTokenize constpointer("const int* p;");
            Variable v2(constpointer.tokens()->tokAt(3), constpointer.tokens()->next(), constpointer.tokens()->tokAt(2), 0, AccessControl::Public, nullptr, nullptr, &settings1);
            ASSERT(false == v2.isArray());
            ASSERT(true == v2.isPointer());
            ASSERT(false == v2.isConst());
            ASSERT(false == v2.isReference());
        }
        {
            reset();
            GET_SYMBOL_DB("int* const p;");
            const bool result2 = db->scopeList.front().isVariableDeclaration(tokenizer.tokens(), vartok, typetok);
            ASSERT_EQUALS(true, result2);
            ASSERT_EQUALS("p", vartok->str());
            ASSERT_EQUALS("int", typetok->str());
            Variable v3(vartok, typetok, vartok->previous(), 0, AccessControl::Public, nullptr, nullptr, &settings1);
            ASSERT(false == v3.isArray());
            ASSERT(true == v3.isPointer());
            ASSERT(true == v3.isConst());
            ASSERT(false == v3.isReference());
        }
    }

    void test_isVariableDeclarationIdentifiesPointers2() {

        GET_SYMBOL_DB("void slurpInManifest() {\n"
                      "  std::string tmpiostring(*tI);\n"
                      "  if(tmpiostring==\"infoonly\"){}\n"
                      "}");

        const Token *tok = Token::findsimplematch(tokenizer.tokens(), "tmpiostring ==");
        ASSERT(tok->variable());
        ASSERT(!tok->variable()->isPointer());
    }

    void test_isVariableDeclarationDoesNotIdentifyConstness() {
        reset();
        GET_SYMBOL_DB("const int* cp;");
        const bool result = db->scopeList.front().isVariableDeclaration(tokenizer.tokens(), vartok, typetok);
        ASSERT_EQUALS(false, result);
        ASSERT(nullptr == vartok);
        ASSERT(nullptr == typetok);
    }

    void test_isVariableDeclarationIdentifiesFirstOfManyVariables() {
        reset();
        GET_SYMBOL_DB("int first, second;");
        const bool result = db->scopeList.front().isVariableDeclaration(tokenizer.tokens(), vartok, typetok);
        ASSERT_EQUALS(true, result);
        ASSERT_EQUALS("first", vartok->str());
        ASSERT_EQUALS("int", typetok->str());
        Variable v(vartok, typetok, vartok->previous(), 0, AccessControl::Public, nullptr, nullptr, &settings1);
        ASSERT(false == v.isArray());
        ASSERT(false == v.isPointer());
        ASSERT(false == v.isReference());
    }

    void test_isVariableDeclarationIdentifiesScopedPointerDeclaration() {
        reset();
        GET_SYMBOL_DB("AA::BB::CC::DD::EE* p;");
        const bool result = db->scopeList.front().isVariableDeclaration(tokenizer.tokens(), vartok, typetok);
        ASSERT_EQUALS(true, result);
        ASSERT_EQUALS("p", vartok->str());
        ASSERT_EQUALS("EE", typetok->str());
        Variable v(vartok, typetok, vartok->previous(), 0, AccessControl::Public, nullptr, nullptr, &settings1);
        ASSERT(false == v.isArray());
        ASSERT(true == v.isPointer());
        ASSERT(false == v.isReference());
    }

    void test_isVariableDeclarationIdentifiesDeclarationWithIndirection() {
        reset();
        GET_SYMBOL_DB("int** pp;");
        const bool result = db->scopeList.front().isVariableDeclaration(tokenizer.tokens(), vartok, typetok);
        ASSERT_EQUALS(true, result);
        ASSERT_EQUALS("pp", vartok->str());
        ASSERT_EQUALS("int", typetok->str());
        Variable v(vartok, typetok, vartok->previous(), 0, AccessControl::Public, nullptr, nullptr, &settings1);
        ASSERT(false == v.isArray());
        ASSERT(true == v.isPointer());
        ASSERT(false == v.isReference());
    }

    void test_isVariableDeclarationIdentifiesDeclarationWithMultipleIndirection() {
        reset();
        GET_SYMBOL_DB("int***** p;");
        const bool result = db->scopeList.front().isVariableDeclaration(tokenizer.tokens(), vartok, typetok);
        ASSERT_EQUALS(true, result);
        ASSERT_EQUALS("p", vartok->str());
        ASSERT_EQUALS("int", typetok->str());
        Variable v(vartok, typetok, vartok->previous(), 0, AccessControl::Public, nullptr, nullptr, &settings1);
        ASSERT(false == v.isArray());
        ASSERT(true == v.isPointer());
        ASSERT(false == v.isReference());
    }

    void test_isVariableDeclarationIdentifiesArray() {
        reset();
        GET_SYMBOL_DB("::std::string v[3];");
        const bool result = db->scopeList.front().isVariableDeclaration(tokenizer.tokens(), vartok, typetok);
        ASSERT_EQUALS(true, result);
        ASSERT_EQUALS("v", vartok->str());
        ASSERT_EQUALS("string", typetok->str());
        Variable v(vartok, typetok, vartok->previous(), 0, AccessControl::Public, nullptr, nullptr, &settings1);
        ASSERT(true == v.isArray());
        ASSERT(false == v.isPointer());
        ASSERT(false == v.isPointerArray());
        ASSERT(false == v.isReference());
    }

    void test_isVariableDeclarationIdentifiesPointerArray() {
        reset();
        GET_SYMBOL_DB("A *a[5];");
        const bool result = db->scopeList.front().isVariableDeclaration(tokenizer.tokens(), vartok, typetok);
        ASSERT_EQUALS(true, result);
        ASSERT_EQUALS("a", vartok->str());
        ASSERT_EQUALS("A", typetok->str());
        Variable v(vartok, typetok, vartok->previous(), 0, AccessControl::Public, nullptr, nullptr, &settings1);
        ASSERT(false == v.isPointer());
        ASSERT(true == v.isArray());
        ASSERT(false == v.isPointerToArray());
        ASSERT(true == v.isPointerArray());
        ASSERT(false == v.isReference());
    }

    void test_isVariableDeclarationIdentifiesOfArrayPointers() {
        reset();
        GET_SYMBOL_DB("A (*a)[5];");
        const bool result = db->scopeList.front().isVariableDeclaration(tokenizer.tokens(), vartok, typetok);
        ASSERT_EQUALS(true, result);
        ASSERT_EQUALS("a", vartok->str());
        ASSERT_EQUALS("A", typetok->str());
        Variable v(vartok, typetok, vartok->previous(), 0, AccessControl::Public, nullptr, nullptr, &settings1);
        ASSERT(true == v.isPointer());
        ASSERT(false == v.isArray());
        ASSERT(true == v.isPointerToArray());
        ASSERT(false == v.isPointerArray());
        ASSERT(false == v.isReference());
    }

    void isVariableDeclarationIdentifiesTemplatedPointerVariable() {
        reset();
        GET_SYMBOL_DB("std::set<char>* chars;");
        const bool result = db->scopeList.front().isVariableDeclaration(tokenizer.tokens(), vartok, typetok);
        ASSERT_EQUALS(true, result);
        ASSERT_EQUALS("chars", vartok->str());
        ASSERT_EQUALS("set", typetok->str());
        Variable v(vartok, typetok, vartok->previous(), 0, AccessControl::Public, nullptr, nullptr, &settings1);
        ASSERT(false == v.isArray());
        ASSERT(true == v.isPointer());
        ASSERT(false == v.isReference());
    }

    void isVariableDeclarationIdentifiesTemplatedPointerToPointerVariable() {
        reset();
        GET_SYMBOL_DB("std::deque<int>*** ints;");
        const bool result = db->scopeList.front().isVariableDeclaration(tokenizer.tokens(), vartok, typetok);
        ASSERT_EQUALS(true, result);
        ASSERT_EQUALS("ints", vartok->str());
        ASSERT_EQUALS("deque", typetok->str());
        Variable v(vartok, typetok, vartok->previous(), 0, AccessControl::Public, nullptr, nullptr, &settings1);
        ASSERT(false == v.isArray());
        ASSERT(true == v.isPointer());
        ASSERT(false == v.isReference());
    }

    void isVariableDeclarationIdentifiesTemplatedArrayVariable() {
        reset();
        GET_SYMBOL_DB("std::deque<int> ints[3];");
        const bool result = db->scopeList.front().isVariableDeclaration(tokenizer.tokens(), vartok, typetok);
        ASSERT_EQUALS(true, result);
        ASSERT_EQUALS("ints", vartok->str());
        ASSERT_EQUALS("deque", typetok->str());
        Variable v(vartok, typetok, vartok->previous(), 0, AccessControl::Public, nullptr, nullptr, &settings1);
        ASSERT(true == v.isArray());
        ASSERT(false == v.isPointer());
        ASSERT(false == v.isReference());
    }

    void isVariableDeclarationIdentifiesTemplatedVariable() {
        reset();
        GET_SYMBOL_DB("std::vector<int> ints;");
        const bool result = db->scopeList.front().isVariableDeclaration(tokenizer.tokens(), vartok, typetok);
        ASSERT_EQUALS(true, result);
        ASSERT_EQUALS("ints", vartok->str());
        ASSERT_EQUALS("vector", typetok->str());
        Variable v(vartok, typetok, vartok->previous(), 0, AccessControl::Public, nullptr, nullptr, &settings1);
        ASSERT(false == v.isArray());
        ASSERT(false == v.isPointer());
        ASSERT(false == v.isReference());
    }

    void isVariableDeclarationIdentifiesTemplatedVariableIterator() {
        reset();
        GET_SYMBOL_DB("std::list<int>::const_iterator floats;");
        const bool result = db->scopeList.front().isVariableDeclaration(tokenizer.tokens(), vartok, typetok);
        ASSERT_EQUALS(true, result);
        ASSERT_EQUALS("floats", vartok->str());
        ASSERT_EQUALS("const_iterator", typetok->str());
        Variable v(vartok, typetok, vartok->previous(), 0, AccessControl::Public, nullptr, nullptr, &settings1);
        ASSERT(false == v.isArray());
        ASSERT(false == v.isPointer());
        ASSERT(false == v.isReference());
    }

    void isVariableDeclarationIdentifiesNestedTemplateVariable() {
        reset();
        GET_SYMBOL_DB("std::deque<std::set<int> > intsets;");
        const bool result = db->scopeList.front().isVariableDeclaration(tokenizer.tokens(), vartok, typetok);
        ASSERT_EQUALS(true, result);
        ASSERT_EQUALS("intsets", vartok->str());
        ASSERT_EQUALS("deque", typetok->str());
        Variable v(vartok, typetok, vartok->previous(), 0, AccessControl::Public, nullptr, nullptr, &settings1);
        ASSERT(false == v.isArray());
        ASSERT(false == v.isPointer());
        ASSERT(false == v.isReference());
    }

    void isVariableDeclarationIdentifiesReference() {
        {
            reset();
            GET_SYMBOL_DB("int& foo;");
            const bool result1 = db->scopeList.front().isVariableDeclaration(tokenizer.tokens(), vartok, typetok);
            ASSERT_EQUALS(true, result1);
            Variable v1(vartok, typetok, vartok->previous(), 0, AccessControl::Public, nullptr, nullptr, &settings1);
            ASSERT(false == v1.isArray());
            ASSERT(false == v1.isPointer());
            ASSERT(true == v1.isReference());
        }
        {
            reset();
            GET_SYMBOL_DB("foo*& bar;");
            const bool result2 = db->scopeList.front().isVariableDeclaration(tokenizer.tokens(), vartok, typetok);
            ASSERT_EQUALS(true, result2);
            Variable v2(vartok, typetok, vartok->previous(), 0, AccessControl::Public, nullptr, nullptr, &settings1);
            ASSERT(false == v2.isArray());
            ASSERT(true == v2.isPointer());
            ASSERT(true == v2.isReference());
        }
        {
            reset();
            GET_SYMBOL_DB("std::vector<int>& foo;");
            const bool result3 = db->scopeList.front().isVariableDeclaration(tokenizer.tokens(), vartok, typetok);
            ASSERT_EQUALS(true, result3);
            Variable v3(vartok, typetok, vartok->previous(), 0, AccessControl::Public, nullptr, nullptr, &settings1);
            ASSERT(false == v3.isArray());
            ASSERT(false == v3.isPointer());
            ASSERT(true == v3.isReference());
        }
    }

    void isVariableDeclarationDoesNotIdentifyTemplateClass() {
        reset();
        GET_SYMBOL_DB("template <class T> class SomeClass{};");
        const bool result = db->scopeList.front().isVariableDeclaration(tokenizer.tokens(), vartok, typetok);
        ASSERT_EQUALS(false, result);
    }

    void isVariableDeclarationDoesNotIdentifyCppCast() {
        reset();
        GET_SYMBOL_DB("reinterpret_cast <char *> (code)[0] = 0;");
        const bool result = db->scopeList.front().isVariableDeclaration(tokenizer.tokens(), vartok, typetok);
        ASSERT_EQUALS(false, result);
    }

    void isVariableDeclarationPointerConst() {
        reset();
        GET_SYMBOL_DB("std::string const* s;");
        const bool result = db->scopeList.front().isVariableDeclaration(tokenizer.tokens()->next(), vartok, typetok);
        ASSERT_EQUALS(true, result);
        Variable v(vartok, typetok, vartok->previous(), 0, AccessControl::Public, nullptr, nullptr, &settings1);
        ASSERT(false == v.isArray());
        ASSERT(true == v.isPointer());
        ASSERT(false == v.isReference());
    }

    void isVariableDeclarationRValueRef() {
        reset();
        GET_SYMBOL_DB("int&& i;");
        const bool result = db->scopeList.front().isVariableDeclaration(tokenizer.tokens(), vartok, typetok);
        ASSERT_EQUALS(true, result);
        Variable v(vartok, typetok, vartok->previous(), 0, AccessControl::Public, nullptr, nullptr, &settings1);
        ASSERT(false == v.isArray());
        ASSERT(false == v.isPointer());
        ASSERT(true == v.isReference());
        ASSERT(true == v.isRValueReference());
        ASSERT(tokenizer.tokens()->tokAt(2)->scope() != nullptr);
    }

    void isVariableDeclarationDoesNotIdentifyCase() {
        GET_SYMBOL_DB_C("a b;\n"
                        "void f() {\n"
                        "  switch (c) {\n"
                        "    case b:;\n"
                        "  }"
                        "}");
        const Variable* b = db->getVariableFromVarId(1);
        ASSERT_EQUALS("b", b->name());
        ASSERT_EQUALS("a", b->typeStartToken()->str());
    }

    void isVariableDeclarationIf() {
        GET_SYMBOL_DB("void foo() {\n"
                      "    for (auto& elem : items) {\n"
                      "        if (auto x = bar()) { int y = 3; }\n"
                      "    }\n"
                      "}");
        const Token *x = Token::findsimplematch(tokenizer.tokens(), "x");
        ASSERT(x);
        ASSERT(x->varId());
        ASSERT(x->variable());

        const Token *y = Token::findsimplematch(tokenizer.tokens(), "y");
        ASSERT(y);
        ASSERT(y->varId());
        ASSERT(y->variable());
    }

    void VariableValueType1() {
        GET_SYMBOL_DB("typedef uint8_t u8;\n"
                      "static u8 x;");
        const Variable* x = db->getVariableFromVarId(1);
        ASSERT_EQUALS("x", x->name());
        ASSERT(x->valueType()->isIntegral());
    }

    void VariableValueType2() {
        GET_SYMBOL_DB("using u8 = uint8_t;\n"
                      "static u8 x;");
        const Variable* x = db->getVariableFromVarId(1);
        ASSERT_EQUALS("x", x->name());
        ASSERT(x->valueType()->isIntegral());
    }

    void VariableValueType3() {
        // std::string::size_type
        {
            GET_SYMBOL_DB("void f(std::string::size_type x);");
            const Variable* const x = db->getVariableFromVarId(1);
            ASSERT_EQUALS("x", x->name());
            // TODO: Configure std::string::size_type somehow.
            TODO_ASSERT_EQUALS(ValueType::Type::LONGLONG, ValueType::Type::UNKNOWN_INT, x->valueType()->type);
            ASSERT_EQUALS(ValueType::Sign::UNSIGNED, x->valueType()->sign);
        }
        // std::wstring::size_type
        {
            GET_SYMBOL_DB("void f(std::wstring::size_type x);");
            const Variable* const x = db->getVariableFromVarId(1);
            ASSERT_EQUALS("x", x->name());
            // TODO: Configure std::wstring::size_type somehow.
            TODO_ASSERT_EQUALS(ValueType::Type::LONGLONG, ValueType::Type::UNKNOWN_INT, x->valueType()->type);
            ASSERT_EQUALS(ValueType::Sign::UNSIGNED, x->valueType()->sign);
        }
        // std::u16string::size_type
        {
            GET_SYMBOL_DB("void f(std::u16string::size_type x);");
            const Variable* const x = db->getVariableFromVarId(1);
            ASSERT_EQUALS("x", x->name());
            // TODO: Configure std::u16string::size_type somehow.
            TODO_ASSERT_EQUALS(ValueType::Type::LONGLONG, ValueType::Type::UNKNOWN_INT, x->valueType()->type);
            ASSERT_EQUALS(ValueType::Sign::UNSIGNED, x->valueType()->sign);
        }
        // std::u32string::size_type
        {
            GET_SYMBOL_DB("void f(std::u32string::size_type x);");
            const Variable* const x = db->getVariableFromVarId(1);
            ASSERT_EQUALS("x", x->name());
            // TODO: Configure std::u32string::size_type somehow.
            TODO_ASSERT_EQUALS(ValueType::Type::LONGLONG, ValueType::Type::UNKNOWN_INT, x->valueType()->type);
            ASSERT_EQUALS(ValueType::Sign::UNSIGNED, x->valueType()->sign);
        }
    }

    void VariableValueType4() {
        GET_SYMBOL_DB("class C {\n"
                      "public:\n"
                      "  std::shared_ptr<C> x;\n"
                      "};");

        const Variable* const x = db->getVariableFromVarId(1);
        ASSERT(x->valueType());
        ASSERT(x->valueType()->smartPointerType);
    }

    void VariableValueType5() {
        GET_SYMBOL_DB("class C {};\n"
                      "void foo(std::shared_ptr<C>* p) {}");

        const Variable* const p = db->getVariableFromVarId(1);
        ASSERT(p->valueType());
        ASSERT(p->valueType()->smartPointerTypeToken);
        ASSERT(p->valueType()->pointer == 1);
    }

    void VariableValueTypeReferences() {
        {
            GET_SYMBOL_DB("void foo(int x) {}\n");
            const Variable* const p = db->getVariableFromVarId(1);
            ASSERT(p->valueType());
            ASSERT(p->valueType()->pointer == 0);
            ASSERT(p->valueType()->constness == 0);
            ASSERT(p->valueType()->reference == Reference::None);
        }
        {
            GET_SYMBOL_DB("void foo(int* x) {}\n");
            const Variable* const p = db->getVariableFromVarId(1);
            ASSERT(p->valueType());
            ASSERT(p->valueType()->pointer == 1);
            ASSERT(p->valueType()->constness == 0);
            ASSERT(p->valueType()->reference == Reference::None);
        }
        {
            GET_SYMBOL_DB("void foo(int& x) {}\n");
            const Variable* const p = db->getVariableFromVarId(1);
            ASSERT(p->valueType());
            ASSERT(p->valueType()->pointer == 0);
            ASSERT(p->valueType()->constness == 0);
            ASSERT(p->valueType()->reference == Reference::LValue);
        }
        {
            GET_SYMBOL_DB("void foo(int&& x) {}\n");
            const Variable* const p = db->getVariableFromVarId(1);
            ASSERT(p->valueType());
            ASSERT(p->valueType()->pointer == 0);
            ASSERT(p->valueType()->constness == 0);
            ASSERT(p->valueType()->reference == Reference::RValue);
        }
        {
            GET_SYMBOL_DB("void foo(int*& x) {}\n");
            const Variable* const p = db->getVariableFromVarId(1);
            ASSERT(p->valueType());
            ASSERT(p->valueType()->pointer == 1);
            ASSERT(p->valueType()->constness == 0);
            ASSERT(p->valueType()->reference == Reference::LValue);
        }
        {
            GET_SYMBOL_DB("void foo(int*&& x) {}\n");
            const Variable* const p = db->getVariableFromVarId(1);
            ASSERT(p->valueType());
            ASSERT(p->valueType()->pointer == 1);
            ASSERT(p->valueType()->constness == 0);
            ASSERT(p->valueType()->reference == Reference::RValue);
        }
        {
            GET_SYMBOL_DB("void foo(int**& x) {}\n");
            const Variable* const p = db->getVariableFromVarId(1);
            ASSERT(p->valueType());
            ASSERT(p->valueType()->pointer == 2);
            ASSERT(p->valueType()->constness == 0);
            ASSERT(p->valueType()->reference == Reference::LValue);
        }
        {
            GET_SYMBOL_DB("void foo(int**&& x) {}\n");
            const Variable* const p = db->getVariableFromVarId(1);
            ASSERT(p->valueType());
            ASSERT(p->valueType()->pointer == 2);
            ASSERT(p->valueType()->constness == 0);
            ASSERT(p->valueType()->reference == Reference::RValue);
        }
        {
            GET_SYMBOL_DB("void foo(const int& x) {}\n");
            const Variable* const p = db->getVariableFromVarId(1);
            ASSERT(p->valueType());
            ASSERT(p->valueType()->pointer == 0);
            ASSERT(p->valueType()->constness == 1);
            ASSERT(p->valueType()->reference == Reference::LValue);
        }
        {
            GET_SYMBOL_DB("void foo(const int&& x) {}\n");
            const Variable* const p = db->getVariableFromVarId(1);
            ASSERT(p->valueType());
            ASSERT(p->valueType()->pointer == 0);
            ASSERT(p->valueType()->constness == 1);
            ASSERT(p->valueType()->reference == Reference::RValue);
        }
        {
            GET_SYMBOL_DB("void foo(const int*& x) {}\n");
            const Variable* const p = db->getVariableFromVarId(1);
            ASSERT(p->valueType());
            ASSERT(p->valueType()->pointer == 1);
            ASSERT(p->valueType()->constness == 1);
            ASSERT(p->valueType()->reference == Reference::LValue);
        }
        {
            GET_SYMBOL_DB("void foo(const int*&& x) {}\n");
            const Variable* const p = db->getVariableFromVarId(1);
            ASSERT(p->valueType());
            ASSERT(p->valueType()->pointer == 1);
            ASSERT(p->valueType()->constness == 1);
            ASSERT(p->valueType()->reference == Reference::RValue);
        }
        {
            GET_SYMBOL_DB("void foo(int* const & x) {}\n");
            const Variable* const p = db->getVariableFromVarId(1);
            ASSERT(p->valueType());
            ASSERT(p->valueType()->pointer == 1);
            ASSERT(p->valueType()->constness == 2);
            ASSERT(p->valueType()->reference == Reference::LValue);
        }
        {
            GET_SYMBOL_DB("void foo(int* const && x) {}\n");
            const Variable* const p = db->getVariableFromVarId(1);
            ASSERT(p->valueType());
            ASSERT(p->valueType()->pointer == 1);
            ASSERT(p->valueType()->constness == 2);
            ASSERT(p->valueType()->reference == Reference::RValue);
        }
    }

    void findVariableType1() {
        GET_SYMBOL_DB("class A {\n"
                      "public:\n"
                      "    struct B {};\n"
                      "    void f();\n"
                      "};\n"
                      "\n"
                      "void f()\n"
                      "{\n"
                      "    struct A::B b;\n"
                      "    b.x = 1;\n"
                      "}");
        ASSERT(db != nullptr);

        const Variable* bvar = db->getVariableFromVarId(1);
        ASSERT_EQUALS("b", bvar->name());
        ASSERT(bvar->type() != nullptr);
    }

    void findVariableType2() {
        GET_SYMBOL_DB("class A {\n"
                      "public:\n"
                      "    class B {\n"
                      "    public:\n"
                      "        struct C {\n"
                      "            int x;\n"
                      "            int y;\n"
                      "        };\n"
                      "    };\n"
                      "\n"
                      "    void f();\n"
                      "};\n"
                      "\n"
                      "void A::f()\n"
                      "{\n"
                      "    struct B::C c;\n"
                      "    c.x = 1;\n"
                      "}");
        ASSERT(db != nullptr);

        const Variable* cvar = db->getVariableFromVarId(3);
        ASSERT_EQUALS("c", cvar->name());
        ASSERT(cvar->type() != nullptr);
    }

    void findVariableType3() {
        GET_SYMBOL_DB("namespace {\n"
                      "    struct A {\n"
                      "        int x;\n"
                      "        int y;\n"
                      "    };\n"
                      "}\n"
                      "\n"
                      "void f()\n"
                      "{\n"
                      "    struct A a;\n"
                      "    a.x = 1;\n"
                      "}");
        (void)db;
        const Variable* avar = Token::findsimplematch(tokenizer.tokens(), "a")->variable();
        ASSERT(avar);
        ASSERT(avar && avar->type() != nullptr);
    }

    void findVariableTypeExternC() {
        GET_SYMBOL_DB("extern \"C\" { typedef int INT; }\n"
                      "void bar() {\n"
                      "    INT x = 3;\n"
                      "}");
        (void)db;
        const Variable* avar = Token::findsimplematch(tokenizer.tokens(), "x")->variable();
        ASSERT(avar);
        ASSERT(avar->valueType() != nullptr);
        ASSERT(avar->valueType()->str() == "signed int");
    }

    void rangeBasedFor() {
        GET_SYMBOL_DB("void reset() {\n"
                      "    for(auto& e : array)\n"
                      "        foo(e);\n"
                      "}");

        ASSERT(db != nullptr);

        ASSERT(db->scopeList.back().type == Scope::eFor);
        ASSERT_EQUALS(2, db->variableList().size());

        const Variable* e = db->getVariableFromVarId(1);
        ASSERT(e && e->isReference() && e->isLocal());
    }
    void isVariableStlType() {
        {
            reset();
            GET_SYMBOL_DB("std::string s;");
            const bool result = db->scopeList.front().isVariableDeclaration(tokenizer.tokens(), vartok, typetok);
            ASSERT_EQUALS(true, result);
            Variable v(vartok, tokenizer.tokens(), tokenizer.list.back(), 0, AccessControl::Public, nullptr, nullptr, &settings1);
            static const std::set<std::string> types = { "string", "wstring" };
            static const std::set<std::string> no_types = { "set" };
            ASSERT_EQUALS(true, v.isStlType());
            ASSERT_EQUALS(true, v.isStlType(types));
            ASSERT_EQUALS(false, v.isStlType(no_types));
            ASSERT_EQUALS(true, v.isStlStringType());
        }
        {
            reset();
            GET_SYMBOL_DB("std::vector<int> v;");
            const bool result = db->scopeList.front().isVariableDeclaration(tokenizer.tokens(), vartok, typetok);
            ASSERT_EQUALS(true, result);
            Variable v(vartok, tokenizer.tokens(), tokenizer.list.back(), 0, AccessControl::Public, nullptr, nullptr, &settings1);
            static const std::set<std::string> types = { "bitset", "set", "vector", "wstring" };
            static const std::set<std::string> no_types = { "bitset", "map", "set" };
            ASSERT_EQUALS(true, v.isStlType());
            ASSERT_EQUALS(true, v.isStlType(types));
            ASSERT_EQUALS(false, v.isStlType(no_types));
            ASSERT_EQUALS(false, v.isStlStringType());
        }
        {
            reset();
            GET_SYMBOL_DB("SomeClass s;");
            const bool result = db->scopeList.front().isVariableDeclaration(tokenizer.tokens(), vartok, typetok);
            ASSERT_EQUALS(true, result);
            Variable v(vartok, tokenizer.tokens(), tokenizer.list.back(), 0, AccessControl::Public, nullptr, nullptr, &settings1);
            static const std::set<std::string> types = { "bitset", "set", "vector" };
            ASSERT_EQUALS(false, v.isStlType());
            ASSERT_EQUALS(false, v.isStlType(types));
            ASSERT_EQUALS(false, v.isStlStringType());
        }
    }

    void isVariablePointerToConstPointer() {
        reset();
        GET_SYMBOL_DB("char* const * s;");
        const bool result = db->scopeList.front().isVariableDeclaration(tokenizer.tokens(), vartok, typetok);
        ASSERT_EQUALS(true, result);
        Variable v(vartok, typetok, vartok->previous(), 0, AccessControl::Public, nullptr, nullptr, &settings1);
        ASSERT(false == v.isArray());
        ASSERT(true == v.isPointer());
        ASSERT(false == v.isReference());
    }

    void isVariablePointerToVolatilePointer() {
        reset();
        GET_SYMBOL_DB("char* volatile * s;");
        const bool result = db->scopeList.front().isVariableDeclaration(tokenizer.tokens(), vartok, typetok);
        ASSERT_EQUALS(true, result);
        Variable v(vartok, typetok, vartok->previous(), 0, AccessControl::Public, nullptr, nullptr, &settings1);
        ASSERT(false == v.isArray());
        ASSERT(true == v.isPointer());
        ASSERT(false == v.isReference());
    }

    void isVariablePointerToConstVolatilePointer() {
        reset();
        GET_SYMBOL_DB("char* const volatile * s;");
        const bool result = db->scopeList.front().isVariableDeclaration(tokenizer.tokens(), vartok, typetok);
        ASSERT_EQUALS(true, result);
        Variable v(vartok, typetok, vartok->previous(), 0, AccessControl::Public, nullptr, nullptr, &settings1);
        ASSERT(false == v.isArray());
        ASSERT(true == v.isPointer());
        ASSERT(false == v.isReference());
    }

    void isVariableMultiplePointersAndQualifiers() {
        reset();
        GET_SYMBOL_DB("const char* const volatile * const volatile * const volatile * const volatile s;");
        const bool result = db->scopeList.front().isVariableDeclaration(tokenizer.tokens()->next(), vartok, typetok);
        ASSERT_EQUALS(true, result);
        Variable v(vartok, typetok, vartok->previous(), 0, AccessControl::Public, nullptr, nullptr, &settings1);
        ASSERT(false == v.isArray());
        ASSERT(true == v.isPointer());
        ASSERT(false == v.isReference());
    }

    void variableVolatile() {
        GET_SYMBOL_DB("std::atomic<int> x;\n"
                      "volatile int y;");

        const Token *x = Token::findsimplematch(tokenizer.tokens(), "x");
        ASSERT(x);
        ASSERT(x->variable());
        ASSERT(x->variable()->isVolatile());

        const Token *y = Token::findsimplematch(tokenizer.tokens(), "y");
        ASSERT(y);
        ASSERT(y->variable());
        ASSERT(y->variable()->isVolatile());
    }

    void variableConstexpr() {
        GET_SYMBOL_DB("constexpr int x = 16;");

        const Token *x = Token::findsimplematch(tokenizer.tokens(), "x");
        ASSERT(x);
        ASSERT(x->variable());
        ASSERT(x->variable()->isConst());
        ASSERT(x->variable()->isStatic());
        ASSERT(x->valueType());
        ASSERT(x->valueType()->pointer == 0);
        ASSERT(x->valueType()->constness == 1);
        ASSERT(x->valueType()->reference == Reference::None);
    }

    void isVariableDecltype() {
        GET_SYMBOL_DB("int x;\n"
                      "decltype(x) a;\n"
                      "const decltype(x) b;\n"
                      "decltype(x) *c;\n");
        ASSERT(db);
        ASSERT_EQUALS(4, db->scopeList.front().varlist.size());

        const Variable *a = Token::findsimplematch(tokenizer.tokens(), "a")->variable();
        ASSERT(a);
        ASSERT_EQUALS("a", a->name());
        ASSERT(a->valueType());
        ASSERT_EQUALS("signed int", a->valueType()->str());

        const Variable *b = Token::findsimplematch(tokenizer.tokens(), "b")->variable();
        ASSERT(b);
        ASSERT_EQUALS("b", b->name());
        ASSERT(b->valueType());
        ASSERT_EQUALS("const signed int", b->valueType()->str());

        const Variable *c = Token::findsimplematch(tokenizer.tokens(), "c")->variable();
        ASSERT(c);
        ASSERT_EQUALS("c", c->name());
        ASSERT(c->valueType());
        ASSERT_EQUALS("signed int *", c->valueType()->str());
    }

    void memberVar1() {
        GET_SYMBOL_DB("struct Foo {\n"
                      "    int x;\n"
                      "};\n"
                      "struct Bar : public Foo {};\n"
                      "void f() {\n"
                      "    struct Bar bar;\n"
                      "    bar.x = 123;\n"  // <- x should get a variable() pointer
                      "}");

        ASSERT(db != nullptr);
        const Token *tok = Token::findsimplematch(tokenizer.tokens(), "x =");
        ASSERT(tok->variable());
        ASSERT(Token::simpleMatch(tok->variable()->typeStartToken(), "int x ;"));
    }

    void arrayMemberVar1() {
        GET_SYMBOL_DB("struct Foo {\n"
                      "    int x;\n"
                      "};\n"
                      "void f() {\n"
                      "    struct Foo foo[10];\n"
                      "    foo[1].x = 123;\n"  // <- x should get a variable() pointer
                      "}");

        const Token *tok = Token::findsimplematch(tokenizer.tokens(), ". x");
        tok = tok ? tok->next() : nullptr;
        ASSERT(db != nullptr);
        ASSERT(tok && tok->variable() && Token::simpleMatch(tok->variable()->typeStartToken(), "int x ;"));
        ASSERT(tok && tok->varId() == 3U); // It's possible to set a varId
    }

    void arrayMemberVar2() {
        GET_SYMBOL_DB("struct Foo {\n"
                      "    int x;\n"
                      "};\n"
                      "void f() {\n"
                      "    struct Foo foo[10][10];\n"
                      "    foo[1][2].x = 123;\n"  // <- x should get a variable() pointer
                      "}");

        const Token *tok = Token::findsimplematch(tokenizer.tokens(), ". x");
        tok = tok ? tok->next() : nullptr;
        ASSERT(db != nullptr);
        ASSERT(tok && tok->variable() && Token::simpleMatch(tok->variable()->typeStartToken(), "int x ;"));
        ASSERT(tok && tok->varId() == 3U); // It's possible to set a varId
    }

    void arrayMemberVar3() {
        GET_SYMBOL_DB("struct Foo {\n"
                      "    int x;\n"
                      "};\n"
                      "void f() {\n"
                      "    struct Foo foo[10];\n"
                      "    (foo[1]).x = 123;\n"  // <- x should get a variable() pointer
                      "}");

        const Token *tok = Token::findsimplematch(tokenizer.tokens(), ". x");
        tok = tok ? tok->next() : nullptr;
        ASSERT(db != nullptr);
        ASSERT(tok && tok->variable() && Token::simpleMatch(tok->variable()->typeStartToken(), "int x ;"));
        ASSERT(tok && tok->varId() == 3U); // It's possible to set a varId
    }

    void arrayMemberVar4() {
        GET_SYMBOL_DB("struct S { unsigned char* s; };\n"
                      "struct T { S s[38]; };\n"
                      "void f(T* t) {\n"
                      "    t->s;\n"
                      "}\n");
        const Token *tok = Token::findsimplematch(tokenizer.tokens(), ". s");
        tok = tok ? tok->next() : nullptr;
        ASSERT(db != nullptr);
        ASSERT(tok && tok->variable() && Token::simpleMatch(tok->variable()->typeStartToken(), "S s [ 38 ] ;"));
        ASSERT(tok && tok->varId() == 4U);
    }

    void staticMemberVar() {
        GET_SYMBOL_DB("class Foo {\n"
                      "    static const double d;\n"
                      "};\n"
                      "const double Foo::d = 5.0;");

        const Variable* v = db->getVariableFromVarId(1);
        ASSERT(v && db->variableList().size() == 2);
        ASSERT(v && v->isStatic() && v->isConst() && v->isPrivate());
    }

    void getVariableFromVarIdBoundsCheck() {
        GET_SYMBOL_DB("int x;\n"
                      "int y;");

        const Variable* v = db->getVariableFromVarId(2);
        // three elements: varId 0 also counts via a fake-entry
        ASSERT(v && db->variableList().size() == 3);

        ASSERT_THROW(db->getVariableFromVarId(3), std::out_of_range);
    }

    void hasRegularFunction() {
        GET_SYMBOL_DB("void func() { }");

        // 2 scopes: Global and Function
        ASSERT(db && db->scopeList.size() == 2);

        const Scope *scope = findFunctionScopeByToken(db, tokenizer.tokens()->next());

        ASSERT(scope && scope->className == "func");

        ASSERT(scope->functionOf == nullptr);

        const Function *function = findFunctionByName("func", &db->scopeList.front());

        ASSERT(function && function->token->str() == "func");
        ASSERT(function && function->token == tokenizer.tokens()->next());
        ASSERT(function && function->hasBody());
        ASSERT(function && function->functionScope == scope && scope->function == function && function->nestedIn != scope);
        ASSERT(function && function->retDef == tokenizer.tokens());
    }

    void hasRegularFunction_trailingReturnType() {
        GET_SYMBOL_DB("auto func() -> int { }");

        // 2 scopes: Global and Function
        ASSERT(db && db->scopeList.size() == 2);

        const Scope *scope = findFunctionScopeByToken(db, tokenizer.tokens()->next());

        ASSERT(scope && scope->className == "func");

        ASSERT(scope->functionOf == nullptr);

        const Function *function = findFunctionByName("func", &db->scopeList.front());

        ASSERT(function && function->token->str() == "func");
        ASSERT(function && function->token == tokenizer.tokens()->next());
        ASSERT(function && function->hasBody());
        ASSERT(function && function->functionScope == scope && scope->function == function && function->nestedIn != scope);
        ASSERT(function && function->retDef == tokenizer.tokens()->tokAt(5));
    }

    void hasInlineClassFunction() {
        GET_SYMBOL_DB("class Fred { void func() { } };");

        // 3 scopes: Global, Class, and Function
        ASSERT(db && db->scopeList.size() == 3);

        const Token * const functionToken = Token::findsimplematch(tokenizer.tokens(), "func");

        const Scope *scope = findFunctionScopeByToken(db, functionToken);

        ASSERT(scope && scope->className == "func");

        ASSERT(scope->functionOf && scope->functionOf == db->findScopeByName("Fred"));

        const Function *function = findFunctionByName("func", &db->scopeList.back());

        ASSERT(function && function->token->str() == "func");
        ASSERT(function && function->token == functionToken);
        ASSERT(function && function->hasBody() && function->isInline());
        ASSERT(function && function->functionScope == scope && scope->function == function && function->nestedIn == db->findScopeByName("Fred"));
        ASSERT(function && function->retDef == functionToken->previous());

        ASSERT(db && db->findScopeByName("Fred") && db->findScopeByName("Fred")->definedType->getFunction("func") == function);
    }


    void hasInlineClassFunction_trailingReturnType() {
        GET_SYMBOL_DB("class Fred { auto func() -> int { } };");

        // 3 scopes: Global, Class, and Function
        ASSERT(db && db->scopeList.size() == 3);

        const Token * const functionToken = Token::findsimplematch(tokenizer.tokens(), "func");

        const Scope *scope = findFunctionScopeByToken(db, functionToken);

        ASSERT(scope && scope->className == "func");

        ASSERT(scope->functionOf && scope->functionOf == db->findScopeByName("Fred"));

        const Function *function = findFunctionByName("func", &db->scopeList.back());

        ASSERT(function && function->token->str() == "func");
        ASSERT(function && function->token == functionToken);
        ASSERT(function && function->hasBody() && function->isInline());
        ASSERT(function && function->functionScope == scope && scope->function == function && function->nestedIn == db->findScopeByName("Fred"));
        ASSERT(function && function->retDef == functionToken->tokAt(4));

        ASSERT(db && db->findScopeByName("Fred") && db->findScopeByName("Fred")->definedType->getFunction("func") == function);
    }

    void hasMissingInlineClassFunction() {
        GET_SYMBOL_DB("class Fred { void func(); };");

        // 2 scopes: Global and Class (no Function scope because there is no function implementation)
        ASSERT(db && db->scopeList.size() == 2);

        const Token * const functionToken = Token::findsimplematch(tokenizer.tokens(), "func");

        const Scope *scope = findFunctionScopeByToken(db, functionToken);

        ASSERT(scope == nullptr);

        const Function *function = findFunctionByName("func", &db->scopeList.back());

        ASSERT(function && function->token->str() == "func");
        ASSERT(function && function->token == functionToken);
        ASSERT(function && !function->hasBody());
    }

    void hasInlineClassOperatorTemplate() {
        GET_SYMBOL_DB("struct Fred { template<typename T> Foo & operator=(const Foo &) { return *this; } };");

        // 3 scopes: Global, Class, and Function
        ASSERT(db && db->scopeList.size() == 3);

        const Token * const functionToken = Token::findsimplematch(tokenizer.tokens(), "operator=");

        const Scope *scope = findFunctionScopeByToken(db, functionToken);

        ASSERT(scope && scope->className == "operator=");

        ASSERT(scope->functionOf && scope->functionOf == db->findScopeByName("Fred"));

        const Function *function = findFunctionByName("operator=", &db->scopeList.back());

        ASSERT(function && function->token->str() == "operator=");
        ASSERT(function && function->token == functionToken);
        ASSERT(function && function->hasBody() && function->isInline());
        ASSERT(function && function->functionScope == scope && scope->function == function && function->nestedIn == db->findScopeByName("Fred"));
        ASSERT(function && function->retDef == functionToken->tokAt(-2));

        ASSERT(db && db->findScopeByName("Fred") && db->findScopeByName("Fred")->definedType->getFunction("operator=") == function);
    }

    void hasClassFunction() {
        GET_SYMBOL_DB("class Fred { void func(); }; void Fred::func() { }");

        // 3 scopes: Global, Class, and Function
        ASSERT(db && db->scopeList.size() == 3);

        const Token * const functionToken = Token::findsimplematch(tokenizer.tokens()->linkAt(2), "func");

        const Scope *scope = findFunctionScopeByToken(db, functionToken);

        ASSERT(scope && scope->className == "func");

        ASSERT(scope->functionOf && scope->functionOf == db->findScopeByName("Fred"));

        const Function *function = findFunctionByName("func", &db->scopeList.back());

        ASSERT(function && function->token->str() == "func");
        ASSERT(function && function->token == functionToken);
        ASSERT(function && function->hasBody() && !function->isInline());
        ASSERT(function && function->functionScope == scope && scope->function == function && function->nestedIn == db->findScopeByName("Fred"));
    }

    void hasClassFunction_trailingReturnType() {
        GET_SYMBOL_DB("class Fred { auto func() -> int; }; auto Fred::func() -> int { }");

        // 3 scopes: Global, Class, and Function
        ASSERT(db && db->scopeList.size() == 3);

        const Token * const functionToken = Token::findsimplematch(tokenizer.tokens()->linkAt(2), "func");

        const Scope *scope = findFunctionScopeByToken(db, functionToken);

        ASSERT(scope && scope->className == "func");

        ASSERT(scope->functionOf && scope->functionOf == db->findScopeByName("Fred"));

        const Function *function = findFunctionByName("func", &db->scopeList.back());

        ASSERT(function && function->token->str() == "func");
        ASSERT(function && function->token == functionToken);
        ASSERT(function && function->hasBody() && !function->isInline());
        ASSERT(function && function->functionScope == scope && scope->function == function && function->nestedIn == db->findScopeByName("Fred"));
    }

    void hasClassFunction_decltype_auto()
    {
        GET_SYMBOL_DB("struct d { decltype(auto) f() {} };");

        // 3 scopes: Global, Class, and Function
        ASSERT(db && db->scopeList.size() == 3);

        const Token* const functionToken = Token::findsimplematch(tokenizer.tokens(), "f");

        const Scope* scope = findFunctionScopeByToken(db, functionToken);

        ASSERT(scope && scope->className == "f");

        ASSERT(scope->functionOf && scope->functionOf == db->findScopeByName("d"));

        const Function* function = findFunctionByName("f", &db->scopeList.back());

        ASSERT(function && function->token->str() == "f");
        ASSERT(function && function->token == functionToken);
        ASSERT(function && function->hasBody());
    }

    void hasRegularFunctionReturningFunctionPointer() {
        GET_SYMBOL_DB("void (*func(int f))(char) { }");

        // 2 scopes: Global and Function
        ASSERT(db && db->scopeList.size() == 2);

        const Token * const functionToken = Token::findsimplematch(tokenizer.tokens(), "func");

        const Scope *scope = findFunctionScopeByToken(db, functionToken);

        ASSERT(scope && scope->className == "func");

        const Function *function = findFunctionByName("func", &db->scopeList.front());

        ASSERT(function && function->token->str() == "func");
        ASSERT(function && function->token == functionToken);
        ASSERT(function && function->hasBody());
    }

    void hasInlineClassFunctionReturningFunctionPointer() {
        GET_SYMBOL_DB("class Fred { void (*func(int f))(char) { } };");

        // 3 scopes: Global, Class, and Function
        ASSERT(db && db->scopeList.size() == 3);

        const Token * const functionToken = Token::findsimplematch(tokenizer.tokens(), "func");

        const Scope *scope = findFunctionScopeByToken(db, functionToken);

        ASSERT(scope && scope->className == "func");

        const Function *function = findFunctionByName("func", &db->scopeList.back());

        ASSERT(function && function->token->str() == "func");
        ASSERT(function && function->token == functionToken);
        ASSERT(function && function->hasBody() && function->isInline());
    }

    void hasMissingInlineClassFunctionReturningFunctionPointer() {
        GET_SYMBOL_DB("class Fred { void (*func(int f))(char); };");

        // 2 scopes: Global and Class (no Function scope because there is no function implementation)
        ASSERT(db && db->scopeList.size() == 2);

        const Token * const functionToken = Token::findsimplematch(tokenizer.tokens(), "func");

        const Scope *scope = findFunctionScopeByToken(db, functionToken);

        ASSERT(scope == nullptr);

        const Function *function = findFunctionByName("func", &db->scopeList.back());

        ASSERT(function && function->token->str() == "func");
        ASSERT(function && function->token == functionToken);
        ASSERT(function && !function->hasBody());
    }

    void hasClassFunctionReturningFunctionPointer() {
        GET_SYMBOL_DB("class Fred { void (*func(int f))(char); }; void (*Fred::func(int f))(char) { }");

        // 3 scopes: Global, Class, and Function
        ASSERT(db && db->scopeList.size() == 3);

        const Token * const functionToken = Token::findsimplematch(tokenizer.tokens()->linkAt(2), "func");

        const Scope *scope = findFunctionScopeByToken(db, functionToken);

        ASSERT(scope && scope->className == "func");

        const Function *function = findFunctionByName("func", &db->scopeList.back());

        ASSERT(function && function->token->str() == "func");
        ASSERT(function && function->token == functionToken);
        ASSERT(function && function->hasBody() && !function->isInline());
    }

    void methodWithRedundantScope() {
        GET_SYMBOL_DB("class Fred { void Fred::func() {} };");

        // 3 scopes: Global, Class, and Function
        ASSERT(db && db->scopeList.size() == 3);

        const Token * const functionToken = Token::findsimplematch(tokenizer.tokens(), "func");

        const Scope *scope = findFunctionScopeByToken(db, functionToken);

        ASSERT(scope && scope->className == "func");

        const Function *function = findFunctionByName("func", &db->scopeList.back());

        ASSERT(function && function->token->str() == "func");
        ASSERT(function && function->token == functionToken);
        ASSERT(function && function->hasBody() && function->isInline());
    }

    void complexFunctionArrayPtr() {
        GET_SYMBOL_DB("int(*p1)[10]; \n"                            // pointer to array 10 of int
                      "void(*p2)(char); \n"                         // pointer to function (char) returning void
                      "int(*(*p3)(char))[10];\n"                    // pointer to function (char) returning pointer to array 10 of int
                      "float(*(*p4)(char))(long); \n"               // pointer to function (char) returning pointer to function (long) returning float
                      "short(*(*(*p5) (char))(long))(double);\n"    // pointer to function (char) returning pointer to function (long) returning pointer to function (double) returning short
                      "int(*a1[10])(void); \n"                      // array 10 of pointer to function (void) returning int
                      "float(*(*a2[10])(char))(long);\n"            // array 10 of pointer to func (char) returning pointer to func (long) returning float
                      "short(*(*(*a3[10])(char))(long))(double);\n" // array 10 of pointer to function (char) returning pointer to function (long) returning pointer to function (double) returning short
                      "::boost::rational(&r_)[9];\n"                // reference to array of ::boost::rational
                      "::boost::rational<T>(&r_)[9];");             // reference to array of ::boost::rational<T> (template!)

        ASSERT(db != nullptr);

        ASSERT_EQUALS(10, db->variableList().size() - 1);
        ASSERT_EQUALS(true, db->getVariableFromVarId(1) && db->getVariableFromVarId(1)->dimensions().size() == 1);
        ASSERT_EQUALS(true, db->getVariableFromVarId(2) != nullptr);
        ASSERT_EQUALS(true, db->getVariableFromVarId(3) && db->getVariableFromVarId(3)->dimensions().size() == 0);
        ASSERT_EQUALS(true, db->getVariableFromVarId(4) != nullptr);
        ASSERT_EQUALS(true, db->getVariableFromVarId(5) != nullptr);
        ASSERT_EQUALS(true, db->getVariableFromVarId(6) && db->getVariableFromVarId(6)->dimensions().size() == 1);
        ASSERT_EQUALS(true, db->getVariableFromVarId(7) && db->getVariableFromVarId(7)->dimensions().size() == 1);
        ASSERT_EQUALS(true, db->getVariableFromVarId(8) && db->getVariableFromVarId(8)->dimensions().size() == 1);
        ASSERT_EQUALS(true, db->getVariableFromVarId(9) && db->getVariableFromVarId(9)->dimensions().size() == 1);
        ASSERT_EQUALS(true, db->getVariableFromVarId(10) && db->getVariableFromVarId(10)->dimensions().size() == 1);
        ASSERT_EQUALS("", errout.str());
    }

    void pointerToMemberFunction() {
        GET_SYMBOL_DB("bool (A::*pFun)();"); // Pointer to member function of A, returning bool and taking no parameters

        ASSERT(db != nullptr);

        ASSERT_EQUALS(1, db->variableList().size() - 1);
        ASSERT_EQUALS(true, db->getVariableFromVarId(1) != nullptr);

        ASSERT_EQUALS("pFun", db->getVariableFromVarId(1)->name());
        ASSERT_EQUALS("", errout.str());
    }

    void hasSubClassConstructor() {
        GET_SYMBOL_DB("class Foo { class Sub; }; class Foo::Sub { Sub() {} };");
        ASSERT(db != nullptr);

        bool seen_something = false;
        for (const Scope & scope : db->scopeList) {
            for (std::list<Function>::const_iterator func = scope.functionList.cbegin(); func != scope.functionList.cend(); ++func) {
                ASSERT_EQUALS("Sub", func->token->str());
                ASSERT_EQUALS(true, func->hasBody());
                ASSERT_EQUALS(Function::eConstructor, func->type);
                seen_something = true;
            }
        }
        ASSERT_EQUALS(true, seen_something);
    }

    void testConstructors() {
        {
            GET_SYMBOL_DB("class Foo { Foo(); };");
            const Function* ctor = tokenizer.tokens()->tokAt(3)->function();
            ASSERT(db && ctor && ctor->type == Function::eConstructor);
            ASSERT(ctor && ctor->retDef == nullptr);
        }
        {
            GET_SYMBOL_DB("class Foo { Foo(Foo f); };");
            const Function* ctor = tokenizer.tokens()->tokAt(3)->function();
            ASSERT(db && ctor && ctor->type == Function::eConstructor && !ctor->isExplicit());
            ASSERT(ctor && ctor->retDef == nullptr);
        }
        {
            GET_SYMBOL_DB("class Foo { explicit Foo(Foo f); };");
            const Function* ctor = tokenizer.tokens()->tokAt(4)->function();
            ASSERT(db && ctor && ctor->type == Function::eConstructor && ctor->isExplicit());
            ASSERT(ctor && ctor->retDef == nullptr);
        }
        {
            GET_SYMBOL_DB("class Foo { Foo(Bar& f); };");
            const Function* ctor = tokenizer.tokens()->tokAt(3)->function();
            ASSERT(db && ctor && ctor->type == Function::eConstructor);
            ASSERT(ctor && ctor->retDef == nullptr);
        }
        {
            GET_SYMBOL_DB("class Foo { Foo(Foo& f); };");
            const Function* ctor = tokenizer.tokens()->tokAt(3)->function();
            ASSERT(db && ctor && ctor->type == Function::eCopyConstructor);
            ASSERT(ctor && ctor->retDef == nullptr);
        }
        {
            GET_SYMBOL_DB("class Foo { Foo(const Foo &f); };");
            const Function* ctor = tokenizer.tokens()->tokAt(3)->function();
            ASSERT(db && ctor && ctor->type == Function::eCopyConstructor);
            ASSERT(ctor && ctor->retDef == nullptr);
        }
        {
            GET_SYMBOL_DB("template <T> class Foo { Foo(Foo<T>& f); };");
            const Function* ctor = tokenizer.tokens()->tokAt(7)->function();
            ASSERT(db && ctor && ctor->type == Function::eCopyConstructor);
            ASSERT(ctor && ctor->retDef == nullptr);
        }
        {
            GET_SYMBOL_DB("class Foo { Foo(Foo& f, int default = 0); };");
            const Function* ctor = tokenizer.tokens()->tokAt(3)->function();
            ASSERT(db && ctor && ctor->type == Function::eCopyConstructor);
            ASSERT(ctor && ctor->retDef == nullptr);
        }
        {
            GET_SYMBOL_DB("class Foo { Foo(Foo& f, char noDefault); };");
            const Function* ctor = tokenizer.tokens()->tokAt(3)->function();
            ASSERT(db && ctor && ctor->type == Function::eConstructor);
            ASSERT(ctor && ctor->retDef == nullptr);
        }
        {
            GET_SYMBOL_DB("class Foo { Foo(Foo&& f); };");
            const Function* ctor = tokenizer.tokens()->tokAt(3)->function();
            ASSERT(db && ctor && ctor->type == Function::eMoveConstructor);
            ASSERT(ctor && ctor->retDef == nullptr);
        }
        {
            GET_SYMBOL_DB("class Foo { Foo(Foo&& f, int default = 1, bool defaultToo = true); };");
            const Function* ctor = tokenizer.tokens()->tokAt(3)->function();
            ASSERT(db && ctor && ctor->type == Function::eMoveConstructor);
            ASSERT(ctor && ctor->retDef == nullptr);
        }
    }

    void functionDeclarationTemplate() {
        GET_SYMBOL_DB("std::map<int, string> foo() {}");

        // 2 scopes: Global and Function
        ASSERT(db && db->scopeList.size() == 2 && findFunctionByName("foo", &db->scopeList.back()));

        const Scope *scope = &db->scopeList.front();

        ASSERT(scope && scope->functionList.size() == 1);

        const Function *foo = &scope->functionList.front();

        ASSERT(foo && foo->token->str() == "foo");
        ASSERT(foo && foo->hasBody());
    }

    void functionDeclarations() {
        GET_SYMBOL_DB("void foo();\nvoid foo();\nint foo(int i);\nvoid foo() {}");

        // 2 scopes: Global and Function
        ASSERT(db && db->scopeList.size() == 2 && findFunctionByName("foo", &db->scopeList.back()));

        const Scope *scope = &db->scopeList.front();

        ASSERT(scope && scope->functionList.size() == 2);

        const Function *foo = &scope->functionList.front();
        const Function *foo_int = &scope->functionList.back();

        ASSERT(foo && foo->token->str() == "foo");
        ASSERT(foo && foo->hasBody());
        ASSERT(foo && foo->token->strAt(2) == ")");

        ASSERT(foo_int && !foo_int->token);
        ASSERT(foo_int && foo_int->tokenDef->str() == "foo");
        ASSERT(foo_int && !foo_int->hasBody());
        ASSERT(foo_int && foo_int->tokenDef->strAt(2) == "int");

        ASSERT(&foo_int->argumentList.front() == db->getVariableFromVarId(1));
    }

    void functionDeclarations2() {
        GET_SYMBOL_DB_STD("std::array<int,2> foo(int x);");

        // 1 scopes: Global
        ASSERT(db && db->scopeList.size() == 1);

        const Scope *scope = &db->scopeList.front();

        ASSERT(scope && scope->functionList.size() == 1);

        const Function *foo = &scope->functionList.front();

        ASSERT(foo);
        ASSERT(foo->tokenDef->str() == "foo");
        ASSERT(!foo->hasBody());

        const Token*parenthesis = foo->tokenDef->next();
        ASSERT(parenthesis->str() == "(" && parenthesis->previous()->str() == "foo");
        ASSERT(parenthesis->valueType()->type == ValueType::Type::CONTAINER);
    }

    void constexprFunction() {
        GET_SYMBOL_DB_STD("constexpr int foo();");

        // 1 scopes: Global
        ASSERT(db && db->scopeList.size() == 1);

        const Scope *scope = &db->scopeList.front();

        ASSERT(scope && scope->functionList.size() == 1);

        const Function *foo = &scope->functionList.front();

        ASSERT(foo);
        ASSERT(foo->tokenDef->str() == "foo");
        ASSERT(!foo->hasBody());
        ASSERT(foo->isConstexpr());
    }

    void constructorInitialization() {
        GET_SYMBOL_DB("std::string logfile;\n"
                      "std::ofstream log(logfile.c_str(), std::ios::out);");

        // 1 scope: Global
        ASSERT(db && db->scopeList.size() == 1);

        // No functions
        ASSERT(db->scopeList.front().functionList.empty());
    }

    void memberFunctionOfUnknownClassMacro1() {
        GET_SYMBOL_DB("class ScVbaFormatCondition { OUString getServiceImplName() SAL_OVERRIDE; };\n"
                      "void ScVbaValidation::getFormula1() {\n"
                      "    sal_uInt16 nFlags = 0;\n"
                      "    if (pDocSh && !getCellRangesForAddress(nFlags)) ;\n"
                      "}");

        ASSERT(db && errout.str().empty());

        const Scope *scope = db->findScopeByName("getFormula1");
        ASSERT(scope != nullptr);
        ASSERT(scope && scope->nestedIn == &db->scopeList.front());
    }

    void memberFunctionOfUnknownClassMacro2() {
        GET_SYMBOL_DB("class ScVbaFormatCondition { OUString getServiceImplName() SAL_OVERRIDE {} };\n"
                      "void getFormula1() {\n"
                      "    sal_uInt16 nFlags = 0;\n"
                      "    if (pDocSh && !getCellRangesForAddress(nFlags)) ;\n"
                      "}");

        ASSERT(db && errout.str().empty());

        const Scope *scope = db->findScopeByName("getFormula1");
        ASSERT(scope != nullptr);
        ASSERT(scope && scope->nestedIn == &db->scopeList.front());

        scope = db->findScopeByName("getServiceImplName");
        ASSERT(scope != nullptr);
        ASSERT(scope && scope->nestedIn && scope->nestedIn->className == "ScVbaFormatCondition");
    }

    void memberFunctionOfUnknownClassMacro3() {
        GET_SYMBOL_DB("class ScVbaFormatCondition { OUString getServiceImplName() THROW(whatever); };\n"
                      "void ScVbaValidation::getFormula1() {\n"
                      "    sal_uInt16 nFlags = 0;\n"
                      "    if (pDocSh && !getCellRangesForAddress(nFlags)) ;\n"
                      "}");

        ASSERT(db && errout.str().empty());

        const Scope *scope = db->findScopeByName("getFormula1");
        ASSERT(scope != nullptr);
        ASSERT(scope && scope->nestedIn == &db->scopeList.front());
    }

    void functionLinkage() {
        GET_SYMBOL_DB("static void f1() { }\n"
                      "void f2();\n"
                      "extern void f3();\n"
                      "void f4();\n"
                      "extern void f5() { };\n"
                      "void f6() { }");

        ASSERT(db && errout.str().empty());

        const Token *f = Token::findsimplematch(tokenizer.tokens(), "f1");
        ASSERT(f && f->function() && f->function()->isStaticLocal() && f->function()->retDef->str() == "void");

        f = Token::findsimplematch(tokenizer.tokens(), "f2");
        ASSERT(f && f->function() && !f->function()->isStaticLocal() && f->function()->retDef->str() == "void");

        f = Token::findsimplematch(tokenizer.tokens(), "f3");
        ASSERT(f && f->function() && f->function()->isExtern() && f->function()->retDef->str() == "void");

        f = Token::findsimplematch(tokenizer.tokens(), "f4");
        ASSERT(f && f->function() && !f->function()->isExtern() && f->function()->retDef->str() == "void");

        f = Token::findsimplematch(tokenizer.tokens(), "f5");
        ASSERT(f && f->function() && f->function()->isExtern() && f->function()->retDef->str() == "void");

        f = Token::findsimplematch(tokenizer.tokens(), "f6");
        ASSERT(f && f->function() && !f->function()->isExtern() && f->function()->retDef->str() == "void");
    }

    void classWithFriend() {
        GET_SYMBOL_DB("class Foo {}; class Bar1 { friend class Foo; }; class Bar2 { friend Foo; };");
        // 3 scopes: Global, 3 classes
        ASSERT(db && db->scopeList.size() == 4);

        const Scope* foo = db->findScopeByName("Foo");
        ASSERT(foo != nullptr);
        const Scope* bar1 = db->findScopeByName("Bar1");
        ASSERT(bar1 != nullptr);
        const Scope* bar2 = db->findScopeByName("Bar2");
        ASSERT(bar2 != nullptr);

        ASSERT(bar1->definedType->friendList.size() == 1 && bar1->definedType->friendList.front().nameEnd->str() == "Foo" && bar1->definedType->friendList.front().type == foo->definedType);
        ASSERT(bar2->definedType->friendList.size() == 1 && bar2->definedType->friendList.front().nameEnd->str() == "Foo" && bar2->definedType->friendList.front().type == foo->definedType);
    }

    void parseFunctionCorrect() {
        // ticket 3188 - "if" statement parsed as function
        GET_SYMBOL_DB("void func(i) int i; { if (i == 1) return; }");
        ASSERT(db != nullptr);

        // 3 scopes: Global, function, if
        ASSERT_EQUALS(3, db->scopeList.size());

        ASSERT(findFunctionByName("func", &db->scopeList.back()) != nullptr);
        ASSERT(findFunctionByName("if", &db->scopeList.back()) == nullptr);
    }

    void parseFunctionDeclarationCorrect() {
        GET_SYMBOL_DB("void func();\n"
                      "int bar() {}\n"
                      "void func() {}");
        ASSERT_EQUALS(3, db->findScopeByName("func")->bodyStart->linenr());
    }

    void Cpp11InitInInitList() {
        GET_SYMBOL_DB("class Foo {\n"
                      "    std::vector<std::string> bar;\n"
                      "    Foo() : bar({\"a\", \"b\"})\n"
                      "    {}\n"
                      "};");
        ASSERT_EQUALS(4, db->scopeList.front().nestedList.front()->nestedList.front()->bodyStart->linenr());
    }

    void hasGlobalVariables1() {
        GET_SYMBOL_DB("int i;");

        ASSERT(db && db->scopeList.size() == 1);

        const std::list<Scope>::const_iterator it = db->scopeList.cbegin();
        ASSERT(it->varlist.size() == 1);
        const std::list<Variable>::const_iterator var = it->varlist.cbegin();
        ASSERT(var->name() == "i");
        ASSERT(var->typeStartToken()->str() == "int");
    }

    void hasGlobalVariables2() {
        GET_SYMBOL_DB("int array[2][2];");

        ASSERT(db && db->scopeList.size() == 1);

        const std::list<Scope>::const_iterator it = db->scopeList.cbegin();
        ASSERT(it->varlist.size() == 1);

        const std::list<Variable>::const_iterator var = it->varlist.cbegin();
        ASSERT(var->name() == "array");
        ASSERT(var->typeStartToken()->str() == "int");
    }

    void hasGlobalVariables3() {
        GET_SYMBOL_DB("int array[2][2] = { { 0, 0 }, { 0, 0 } };");

        ASSERT(db && db->scopeList.size() == 1);

        const std::list<Scope>::const_iterator it = db->scopeList.cbegin();
        ASSERT(it->varlist.size() == 1);

        const std::list<Variable>::const_iterator var = it->varlist.cbegin();
        ASSERT(var->name() == "array");
        ASSERT(var->typeStartToken()->str() == "int");
    }

    void checkTypeStartEndToken1() {
        GET_SYMBOL_DB("static std::string i;\n"
                      "static const std::string j;\n"
                      "const std::string* k;\n"
                      "const char m[];\n"
                      "void f(const char* const l;) {}");

        ASSERT(db && db->variableList().size() == 6 && db->getVariableFromVarId(1) && db->getVariableFromVarId(2) && db->getVariableFromVarId(3) && db->getVariableFromVarId(4) && db->getVariableFromVarId(5));

        ASSERT_EQUALS("std", db->getVariableFromVarId(1)->typeStartToken()->str());
        ASSERT_EQUALS("std", db->getVariableFromVarId(2)->typeStartToken()->str());
        ASSERT_EQUALS("std", db->getVariableFromVarId(3)->typeStartToken()->str());
        ASSERT_EQUALS("char", db->getVariableFromVarId(4)->typeStartToken()->str());
        ASSERT_EQUALS("char", db->getVariableFromVarId(5)->typeStartToken()->str());

        ASSERT_EQUALS("string", db->getVariableFromVarId(1)->typeEndToken()->str());
        ASSERT_EQUALS("string", db->getVariableFromVarId(2)->typeEndToken()->str());
        ASSERT_EQUALS("*", db->getVariableFromVarId(3)->typeEndToken()->str());
        ASSERT_EQUALS("char", db->getVariableFromVarId(4)->typeEndToken()->str());
        ASSERT_EQUALS("*", db->getVariableFromVarId(5)->typeEndToken()->str());
    }

    void checkTypeStartEndToken2() {
        GET_SYMBOL_DB("class CodeGenerator {\n"
                      "  DiagnosticsEngine Diags;\n"
                      "public:\n"
                      "  void Initialize() {\n"
                      "    Builder.reset(Diags);\n"
                      "  }\n"
                      "\n"
                      "  void HandleTagDeclRequiredDefinition() LLVM_OVERRIDE {\n"
                      "    if (Diags.hasErrorOccurred())\n"
                      "      return;\n"
                      "  }\n"
                      "};");
        ASSERT_EQUALS("DiagnosticsEngine", db->getVariableFromVarId(1)->typeStartToken()->str());
    }

    void checkTypeStartEndToken3() {
        GET_SYMBOL_DB("void f(const char) {}");

        ASSERT(db && db->functionScopes.size()==1U);

        const Function * const f = db->functionScopes.front()->function;
        ASSERT_EQUALS(1U, f->argCount());
        ASSERT_EQUALS(0U, f->initializedArgCount());
        ASSERT_EQUALS(1U, f->minArgCount());
        const Variable * const arg1 = f->getArgumentVar(0);
        ASSERT_EQUALS("char", arg1->typeStartToken()->str());
        ASSERT_EQUALS("char", arg1->typeEndToken()->str());
    }

#define check(...) check_(__FILE__, __LINE__, __VA_ARGS__)
    void check_(const char* file, int line, const char code[], bool debug = true, const char filename[] = "test.cpp") {
        // Clear the error log
        errout.str("");

        // Check..
        settings1.debugwarnings = debug;

        // Tokenize..
        Tokenizer tokenizer(&settings1, this);
        std::istringstream istr(code);
        ASSERT_LOC(tokenizer.tokenize(istr, filename), file, line);

        // force symbol database creation
        tokenizer.createSymbolDatabase();

        settings1.debugwarnings = false;
    }

    void functionArgs1() {
        {
            GET_SYMBOL_DB("void f(std::vector<std::string>, const std::vector<int> & v) { }");
            ASSERT_EQUALS(1+1, db->variableList().size());
            const Variable* v = db->getVariableFromVarId(1);
            ASSERT(v && v->isReference() && v->isConst() && v->isArgument());
            const Scope* f = db->findScopeByName("f");
            ASSERT(f && f->type == Scope::eFunction && f->function);

            ASSERT(f->function->argumentList.size() == 2 && f->function->argumentList.front().index() == 0 && f->function->argumentList.front().name().empty() && f->function->argumentList.back().index() == 1);
            ASSERT_EQUALS("", errout.str());
        }
        {
            GET_SYMBOL_DB("void g(std::map<std::string, std::vector<int> > m) { }");
            ASSERT_EQUALS(1+1, db->variableList().size());
            const Variable* m = db->getVariableFromVarId(1);
            ASSERT(m && !m->isReference() && !m->isConst() && m->isArgument() && m->isClass());
            const Scope* g = db->findScopeByName("g");
            ASSERT(g && g->type == Scope::eFunction && g->function && g->function->argumentList.size() == 1 && g->function->argumentList.front().index() == 0);
            ASSERT_EQUALS("", errout.str());
        }
        {
            GET_SYMBOL_DB("void g(std::map<int, int> m = std::map<int, int>()) { }");
            const Scope* g = db->findScopeByName("g");
            ASSERT(g && g->type == Scope::eFunction && g->function && g->function->argumentList.size() == 1 && g->function->argumentList.front().index() == 0 && g->function->initializedArgCount() == 1);
            ASSERT_EQUALS("", errout.str());
        }
        {
            GET_SYMBOL_DB("void g(int = 0) { }");
            const Scope* g = db->findScopeByName("g");
            ASSERT(g && g->type == Scope::eFunction && g->function && g->function->argumentList.size() == 1 && g->function->argumentList.front().hasDefault());
            ASSERT_EQUALS("", errout.str());
        }
        {
            GET_SYMBOL_DB("void g(int*) { }"); // unnamed pointer argument (#8052)
            const Scope* g = db->findScopeByName("g");
            ASSERT(g && g->type == Scope::eFunction && g->function && g->function->argumentList.size() == 1 && g->function->argumentList.front().nameToken() == nullptr && g->function->argumentList.front().isPointer());
            ASSERT_EQUALS("", errout.str());
        }
        {
            GET_SYMBOL_DB("void g(int* const) { }"); // 'const' is not the name of the variable - #5882
            const Scope* g = db->findScopeByName("g");
            ASSERT(g && g->type == Scope::eFunction && g->function && g->function->argumentList.size() == 1 && g->function->argumentList.front().nameToken() == nullptr);
            ASSERT_EQUALS("", errout.str());
        }
    }

    void functionArgs2() {
        GET_SYMBOL_DB("void f(int a[][4]) { }");
        const Variable *a = db->getVariableFromVarId(1);
        ASSERT_EQUALS("a", a->nameToken()->str());
        ASSERT_EQUALS(2UL, a->dimensions().size());
        ASSERT_EQUALS(0UL, a->dimension(0));
        ASSERT_EQUALS(false, a->dimensions()[0].known);
        ASSERT_EQUALS(4UL, a->dimension(1));
        ASSERT_EQUALS(true, a->dimensions()[1].known);
    }

    void functionArgs4() {
        GET_SYMBOL_DB("void f1(char [10], struct foo [10]);");
        ASSERT_EQUALS(true, db->scopeList.front().functionList.size() == 1UL);
        const Function *func = &db->scopeList.front().functionList.front();
        ASSERT_EQUALS(true, func && func->argumentList.size() == 2UL);

        const Variable *first = &func->argumentList.front();
        ASSERT_EQUALS(0UL, first->name().size());
        ASSERT_EQUALS(1UL, first->dimensions().size());
        ASSERT_EQUALS(10UL, first->dimension(0));
        const Variable *second = &func->argumentList.back();
        ASSERT_EQUALS(0UL, second->name().size());
        ASSERT_EQUALS(1UL, second->dimensions().size());
        ASSERT_EQUALS(10UL, second->dimension(0));
    }

    void functionArgs5() { // #7650
        GET_SYMBOL_DB("class ABC {};\n"
                      "class Y {\n"
                      "  enum ABC {A,B,C};\n"
                      "  void f(enum ABC abc) {}\n"
                      "};");
        ASSERT_EQUALS(true, db != nullptr);
        const Token *f = Token::findsimplematch(tokenizer.tokens(), "f ( enum");
        ASSERT_EQUALS(true, f && f->function());
        const Function *func = f->function();
        ASSERT_EQUALS(true, func->argumentList.size() == 1 && func->argumentList.front().type());
        const Type * type = func->argumentList.front().type();
        ASSERT_EQUALS(true, type->isEnumType());
    }

    void functionArgs6() { // #7651
        GET_SYMBOL_DB("class ABC {};\n"
                      "class Y {\n"
                      "  enum ABC {A,B,C};\n"
                      "  void f(ABC abc) {}\n"
                      "};");
        ASSERT_EQUALS(true, db != nullptr);
        const Token *f = Token::findsimplematch(tokenizer.tokens(), "f ( ABC");
        ASSERT_EQUALS(true, f && f->function());
        const Function *func = f->function();
        ASSERT_EQUALS(true, func->argumentList.size() == 1 && func->argumentList.front().type());
        const Type * type = func->argumentList.front().type();
        ASSERT_EQUALS(true, type->isEnumType());
    }

    void functionArgs7() { // #7652
        {
            GET_SYMBOL_DB("struct AB { int a; int b; };\n"
                          "int foo(struct AB *ab);\n"
                          "void bar() {\n"
                          "  struct AB ab;\n"
                          "  foo(&ab);\n"
                          "};");
            ASSERT_EQUALS(true, db != nullptr);
            const Token *f = Token::findsimplematch(tokenizer.tokens(), "foo ( & ab");
            ASSERT_EQUALS(true, f && f->function());
            const Function *func = f->function();
            ASSERT_EQUALS(true, func->tokenDef->linenr() == 2 && func->argumentList.size() == 1 && func->argumentList.front().type());
            const Type * type = func->argumentList.front().type();
            ASSERT_EQUALS(true, type->classDef->linenr() == 1);
        }
        {
            GET_SYMBOL_DB("struct AB { int a; int b; };\n"
                          "int foo(AB *ab);\n"
                          "void bar() {\n"
                          "  struct AB ab;\n"
                          "  foo(&ab);\n"
                          "};");
            ASSERT_EQUALS(true, db != nullptr);
            const Token *f = Token::findsimplematch(tokenizer.tokens(), "foo ( & ab");
            ASSERT_EQUALS(true, f && f->function());
            const Function *func = f->function();
            ASSERT_EQUALS(true, func->tokenDef->linenr() == 2 && func->argumentList.size() == 1 && func->argumentList.front().type());
            const Type * type = func->argumentList.front().type();
            ASSERT_EQUALS(true, type->classDef->linenr() == 1);
        }
        {
            GET_SYMBOL_DB("struct AB { int a; int b; };\n"
                          "int foo(struct AB *ab);\n"
                          "void bar() {\n"
                          "  AB ab;\n"
                          "  foo(&ab);\n"
                          "};");
            ASSERT_EQUALS(true, db != nullptr);
            const Token *f = Token::findsimplematch(tokenizer.tokens(), "foo ( & ab");
            ASSERT_EQUALS(true, f && f->function());
            const Function *func = f->function();
            ASSERT_EQUALS(true, func->tokenDef->linenr() == 2 && func->argumentList.size() == 1 && func->argumentList.front().type());
            const Type * type = func->argumentList.front().type();
            ASSERT_EQUALS(true, type->classDef->linenr() == 1);
        }
        {
            GET_SYMBOL_DB("struct AB { int a; int b; };\n"
                          "int foo(AB *ab);\n"
                          "void bar() {\n"
                          "  AB ab;\n"
                          "  foo(&ab);\n"
                          "};");
            ASSERT_EQUALS(true, db != nullptr);
            const Token *f = Token::findsimplematch(tokenizer.tokens(), "foo ( & ab");
            ASSERT_EQUALS(true, f && f->function());
            const Function *func = f->function();
            ASSERT_EQUALS(true, func->tokenDef->linenr() == 2 && func->argumentList.size() == 1 && func->argumentList.front().type());
            const Type * type = func->argumentList.front().type();
            ASSERT_EQUALS(true, type->classDef->linenr() == 1);
        }
    }

    void functionArgs8() { // #7653
        GET_SYMBOL_DB("struct A { int i; };\n"
                      "struct B { double d; };\n"
                      "int    foo(struct A a);\n"
                      "double foo(struct B b);\n"
                      "void bar() {\n"
                      "  struct B b;\n"
                      "  foo(b);\n"
                      "}");
        ASSERT_EQUALS(true, db != nullptr);
        const Token *f = Token::findsimplematch(tokenizer.tokens(), "foo ( b");
        ASSERT_EQUALS(true, f && f->function());
        const Function *func = f->function();
        ASSERT_EQUALS(true, func->tokenDef->linenr() == 4 && func->argumentList.size() == 1 && func->argumentList.front().type());
        const Type * type = func->argumentList.front().type();
        ASSERT_EQUALS(true, type->isStructType());
    }

    void functionArgs9() { // #7657
        GET_SYMBOL_DB("struct A {\n"
                      "  struct B {\n"
                      "    enum C { };\n"
                      "  };\n"
                      "};\n"
                      "void foo(A::B::C c) { }");
        ASSERT_EQUALS(true, db != nullptr);
        const Token *f = Token::findsimplematch(tokenizer.tokens(), "foo (");
        ASSERT_EQUALS(true, f && f->function());
        const Function *func = f->function();
        ASSERT_EQUALS(true, func->argumentList.size() == 1 && func->argumentList.front().type());
        const Type * type = func->argumentList.front().type();
        ASSERT_EQUALS(true, type->isEnumType());
    }

    void functionArgs10() {
        GET_SYMBOL_DB("class Fred {\n"
                      "public:\n"
                      "  Fred(Whitespace = PRESERVE_WHITESPACE);\n"
                      "};\n"
                      "Fred::Fred(Whitespace whitespace) { }");
        ASSERT_EQUALS(true, db != nullptr);
        ASSERT_EQUALS(3, db->scopeList.size());
        std::list<Scope>::const_iterator scope = db->scopeList.cbegin();
        ++scope;
        ASSERT_EQUALS((unsigned int)Scope::eClass, (unsigned int)scope->type);
        ASSERT_EQUALS(1, scope->functionList.size());
        ASSERT(scope->functionList.cbegin()->functionScope != nullptr);
        const Scope * functionScope = scope->functionList.cbegin()->functionScope;
        ++scope;
        ASSERT(functionScope == &*scope);
    }

    void functionArgs11() {
        GET_SYMBOL_DB("class Fred {\n"
                      "public:\n"
                      "  void foo(char a[16]);\n"
                      "};\n"
                      "void Fred::foo(char b[16]) { }");
        ASSERT_EQUALS(true, db != nullptr);
        ASSERT_EQUALS(3, db->scopeList.size());
        std::list<Scope>::const_iterator scope = db->scopeList.cbegin();
        ++scope;
        ASSERT_EQUALS((unsigned int)Scope::eClass, (unsigned int)scope->type);
        ASSERT_EQUALS(1, scope->functionList.size());
        ASSERT(scope->functionList.cbegin()->functionScope != nullptr);
        const Scope * functionScope = scope->functionList.cbegin()->functionScope;
        ++scope;
        ASSERT(functionScope == &*scope);
    }

    void functionArgs12() { // #7661
        GET_SYMBOL_DB("struct A {\n"
                      "    enum E { };\n"
                      "    int a[10];\n"
                      "};\n"
                      "struct B : public A {\n"
                      "    void foo(B::E e) { }\n"
                      "};");

        ASSERT_EQUALS(true, db != nullptr);
        const Token *f = Token::findsimplematch(tokenizer.tokens(), "foo (");
        ASSERT_EQUALS(true, f && f->function());
        const Function *func = f->function();
        ASSERT_EQUALS(true, func->argumentList.size() == 1 && func->argumentList.front().type());
        const Type * type = func->argumentList.front().type();
        ASSERT_EQUALS(true, type->isEnumType());
    }

    void functionArgs13() { // #7697
        GET_SYMBOL_DB("struct A {\n"
                      "    enum E { };\n"
                      "    struct S { };\n"
                      "};\n"
                      "struct B : public A {\n"
                      "    B(E e);\n"
                      "    B(S s);\n"
                      "};\n"
                      "B::B(A::E e) { }\n"
                      "B::B(A::S s) { }");

        ASSERT_EQUALS(true, db != nullptr);
        const Token *f = Token::findsimplematch(tokenizer.tokens(), "B ( A :: E");
        ASSERT_EQUALS(true, f && f->function());
        const Function *func = f->function();
        ASSERT_EQUALS(true, func->argumentList.size() == 1 && func->argumentList.front().type());
        const Type * type = func->argumentList.front().type();
        ASSERT_EQUALS(true, type->isEnumType() && type->name() == "E");

        f = Token::findsimplematch(tokenizer.tokens(), "B ( A :: S");
        ASSERT_EQUALS(true, f && f->function());
        const Function *func2 = f->function();
        ASSERT_EQUALS(true, func2->argumentList.size() == 1 && func2->argumentList.front().type());
        const Type * type2 = func2->argumentList.front().type();
        ASSERT_EQUALS(true, type2->isStructType() && type2->name() == "S");
    }

    void functionArgs14() { // #7697
        GET_SYMBOL_DB("void f(int (&a)[10], int (&b)[10]);");
        (void)db;
        const Function *func = tokenizer.tokens()->next()->function();
        ASSERT_EQUALS(true, func != nullptr);
        ASSERT_EQUALS(2, func ? func->argCount() : 0);
        ASSERT_EQUALS(0, func ? func->initializedArgCount() : 1);
        ASSERT_EQUALS(2, func ? func->minArgCount() : 0);
    }

    void functionArgs15() { // #7159
        const char code[] =
            "class Class {\n"
            "    void Method(\n"
            "        char c = []()->char {\n"
            "            int d = rand();\n"// the '=' on this line used to reproduce the defect
            "            return d;\n"
            "        }()\n"
            "    );\n"
            "};\n";
        GET_SYMBOL_DB(code);
        ASSERT(db);
        ASSERT_EQUALS(2, db->scopeList.size());
        const Scope& classScope = db->scopeList.back();
        ASSERT_EQUALS(Scope::eClass, classScope.type);
        ASSERT_EQUALS("Class", classScope.className);
        ASSERT_EQUALS(1, classScope.functionList.size());
        const Function& method = classScope.functionList.front();
        ASSERT_EQUALS("Method", method.name());
        ASSERT_EQUALS(1, method.argCount());
        ASSERT_EQUALS(1, method.initializedArgCount());
        ASSERT_EQUALS(0, method.minArgCount());
    }

    void functionArgs16() { // #9591
        const char code[] =
            "struct A { int var; };\n"
            "void foo(int x, decltype(A::var) *&p) {}";
        GET_SYMBOL_DB(code);
        ASSERT(db);
        const Scope *scope = db->functionScopes.front();
        const Function *func = scope->function;
        ASSERT_EQUALS(2, func->argCount());
        const Variable *arg2 = func->getArgumentVar(1);
        ASSERT_EQUALS("p", arg2->name());
        ASSERT(arg2->isPointer());
        ASSERT(arg2->isReference());
    }

    void functionArgs17() {
        const char code[] = "void f(int (*fp)(), int x, int y) {}";
        GET_SYMBOL_DB(code);
        ASSERT(db != nullptr);
        const Scope *scope = db->functionScopes.front();
        const Function *func = scope->function;
        ASSERT_EQUALS(3, func->argCount());
    }

    void functionArgs18() {
        const char code[] = "void f(int (*param1)[2], int param2) {}";
        GET_SYMBOL_DB(code);
        ASSERT(db != nullptr);
        const Scope *scope = db->functionScopes.front();
        const Function *func = scope->function;
        ASSERT_EQUALS(2, func->argCount());
    }

    void functionArgs19() {
        const char code[] = "void f(int (*fp)(int), int x, int y) {}";
        GET_SYMBOL_DB(code);
        ASSERT(db != nullptr);
        const Scope *scope = db->functionScopes.front();
        const Function *func = scope->function;
        ASSERT_EQUALS(3, func->argCount());
    }

    void functionImplicitlyVirtual() {
        GET_SYMBOL_DB("class base { virtual void f(); };\n"
                      "class derived : base { void f(); };\n"
                      "void derived::f() {}");
        ASSERT(db != nullptr);
        ASSERT_EQUALS(4, db->scopeList.size());
        const Function *function = db->scopeList.back().function;
        ASSERT_EQUALS(true, function && function->isImplicitlyVirtual(false));
    }

    void functionIsInlineKeyword() {
        GET_SYMBOL_DB("inline void fs() {}");
        (void)db;
        const Function *func = db->scopeList.back().function;
        ASSERT(func);
        ASSERT(func->isInlineKeyword());
    }

    void functionStatic() {
        GET_SYMBOL_DB("static void fs() {  }");
        (void)db;
        const Function *func = db->scopeList.back().function;
        ASSERT(func);
        ASSERT(func->isStatic());
    }

    void functionReturnsReference() {
        GET_SYMBOL_DB("Fred::Reference foo();");
        ASSERT_EQUALS(1, db->scopeList.back().functionList.size());
        const Function &func = *db->scopeList.back().functionList.cbegin();
        ASSERT(!Function::returnsReference(&func, false));
        ASSERT(Function::returnsReference(&func, true));
    }

    void namespaces1() {
        GET_SYMBOL_DB("namespace fred {\n"
                      "    namespace barney {\n"
                      "        class X { X(int); };\n"
                      "    }\n"
                      "}\n"
                      "namespace barney { X::X(int) { } }");

        // Locate the scope for the class..
        auto it = std::find_if(db->scopeList.cbegin(), db->scopeList.cend(), [](const Scope& s) {
            return s.isClassOrStruct();
        });
        const Scope *scope = (it == db->scopeList.end()) ? nullptr : &*it;

        ASSERT(scope != nullptr);
        if (!scope)
            return;

        ASSERT_EQUALS("X", scope->className);

        // The class has a constructor but the implementation _is not_ seen
        ASSERT_EQUALS(1U, scope->functionList.size());
        const Function *function = &(scope->functionList.front());
        ASSERT_EQUALS(false, function->hasBody());
    }

    // based on namespaces1 but here the namespaces match
    void namespaces2() {
        GET_SYMBOL_DB("namespace fred {\n"
                      "    namespace barney {\n"
                      "        class X { X(int); };\n"
                      "    }\n"
                      "}\n"
                      "namespace fred {\n"
                      "    namespace barney {\n"
                      "        X::X(int) { }\n"
                      "    }\n"
                      "}");

        // Locate the scope for the class..
        auto it = std::find_if(db->scopeList.cbegin(), db->scopeList.cend(), [](const Scope& s) {
            return s.isClassOrStruct();
        });
        const Scope* scope = (it == db->scopeList.end()) ? nullptr : &*it;

        ASSERT(scope != nullptr);
        if (!scope)
            return;

        ASSERT_EQUALS("X", scope->className);

        // The class has a constructor and the implementation _is_ seen
        ASSERT_EQUALS(1U, scope->functionList.size());
        const Function *function = &(scope->functionList.front());
        ASSERT_EQUALS("X", function->tokenDef->str());
        ASSERT_EQUALS(true, function->hasBody());
    }

    void namespaces3() { // #3854 - namespace with unknown macro
        GET_SYMBOL_DB("namespace fred UNKNOWN_MACRO(default) {\n"
                      "}");
        ASSERT_EQUALS(2U, db->scopeList.size());
        ASSERT_EQUALS(Scope::eGlobal, db->scopeList.front().type);
        ASSERT_EQUALS(Scope::eNamespace, db->scopeList.back().type);
    }

    void namespaces4() { // #4698 - type lookup
        GET_SYMBOL_DB("struct A { int a; };\n"
                      "namespace fred { struct A {}; }\n"
                      "fred::A fredA;");
        const Variable *fredA = db->getVariableFromVarId(2U);
        ASSERT_EQUALS("fredA", fredA->name());
        const Type *fredAType = fredA->type();
        ASSERT_EQUALS(2U, fredAType->classDef->linenr());
    }

    void needInitialization() { // #10259
        const auto oldSettings = settings1;
        settings1.debugwarnings = true;

        GET_SYMBOL_DB("template <typename T>\n"
                      "struct A {\n"
                      "    using type = T;\n"
                      "    type t_;\n"
                      "};\n");
        ASSERT_EQUALS("", errout.str());

        settings1 = oldSettings;
    }

    void tryCatch1() {
        const char str[] = "void foo() {\n"
                           "    try { }\n"
                           "    catch (const Error1 & x) { }\n"
                           "    catch (const X::Error2 & x) { }\n"
                           "    catch (Error3 x) { }\n"
                           "    catch (X::Error4 x) { }\n"
                           "}";
        GET_SYMBOL_DB(str);
        ASSERT_EQUALS("", errout.str());
        ASSERT(db && db->variableList().size() == 5); // index 0 + 4 variables
        ASSERT(db && db->scopeList.size() == 7); // global + function + try + 4 catch
    }


    void symboldatabase1() {
        check("namespace foo {\n"
              "    class bar;\n"
              "};");
        ASSERT_EQUALS("", errout.str());

        check("class foo : public bar < int, int> {\n"
              "};");
        ASSERT_EQUALS("", errout.str());
    }

    void symboldatabase2() {
        check("class foo {\n"
              "public slots :\n"
              "foo() { }\n"
              "};");
        ASSERT_EQUALS("", errout.str());

        check("class foo {\n"
              "class bar;\n"
              "foo() { }\n"
              "};");
        ASSERT_EQUALS("", errout.str());
    }

    void symboldatabase3() {
        check("typedef void (func_type)();\n"
              "struct A {\n"
              "    friend func_type f : 2;\n"
              "};");
        ASSERT_EQUALS("", errout.str());
    }

    void symboldatabase4() {
        check("static void function_declaration_before(void) __attribute__((__used__));\n"
              "static void function_declaration_before(void) {}\n"
              "static void function_declaration_after(void) {}\n"
              "static void function_declaration_after(void) __attribute__((__used__));");
        ASSERT_EQUALS("", errout.str());

        check("main(int argc, char *argv[]) { }", true, "test.c");
        ASSERT_EQUALS("[test.c:1]: (debug) SymbolDatabase::isFunction found C function 'main' without a return type.\n", errout.str());

        check("namespace boost {\n"
              "    std::locale generate_locale()\n"
              "    {\n"
              "        return std::locale();\n"
              "    }\n"
              "}");
        ASSERT_EQUALS("", errout.str());

        check("namespace X {\n"
              "    static void function_declaration_before(void) __attribute__((__used__));\n"
              "    static void function_declaration_before(void) {}\n"
              "    static void function_declaration_after(void) {}\n"
              "    static void function_declaration_after(void) __attribute__((__used__));\n"
              "}");
        ASSERT_EQUALS("", errout.str());

        check("testing::testing()\n"
              "{\n"
              "}");
        ASSERT_EQUALS("[test.cpp:1]: (debug) Executable scope 'testing' with unknown function.\n", errout.str());
    }

    void symboldatabase5() {
        // ticket #2178 - segmentation fault
        ASSERT_THROW(check("int CL_INLINE_DECL(integer_decode_float) (int x) {\n"
                           "    return (sign ? cl_I() : 0);\n"
                           "}"), InternalError);
    }

    void symboldatabase6() {
        // ticket #2221 - segmentation fault
        check("template<int i> class X { };\n"
              "X< 1>2 > x1;\n"
              "X<(1>2)> x2;\n"
              "template<class T> class Y { };\n"
              "Y<X<1>> x3;\n"
              "Y<X<6>>1>> x4;\n"
              "Y<X<(6>>1)>> x5;\n", false);
        ASSERT_EQUALS("", errout.str());
    }

    void symboldatabase7() {
        // ticket #2230 - segmentation fault
        check("template<template<class> class E,class D> class C : E<D>\n"
              "{\n"
              "public:\n"
              "    int f();\n"
              "};\n"
              "class E : C<D,int>\n"
              "{\n"
              "public:\n"
              "    int f() { return C< ::D,int>::f(); }\n"
              "};");
        ASSERT_EQUALS("", errout.str());
    }

    void symboldatabase8() {
        // ticket #2252 - segmentation fault
        check("struct PaletteColorSpaceHolder: public rtl::StaticWithInit<uno::Reference<rendering::XColorSpace>,\n"
              "                                                           PaletteColorSpaceHolder>\n"
              "{\n"
              "    uno::Reference<rendering::XColorSpace> operator()()\n"
              "    {\n"
              "        return vcl::unotools::createStandardColorSpace();\n"
              "    }\n"
              "};");

        ASSERT_EQUALS("", errout.str());
    }

    void symboldatabase9() {
        // ticket #2425 - segmentation fault
        check("class CHyperlink : public CString\n"
              "{\n"
              "public:\n"
              "    const CHyperlink& operator=(LPCTSTR lpsz) {\n"
              "        CString::operator=(lpsz);\n"
              "        return *this;\n"
              "    }\n"
              "};\n", false);

        ASSERT_EQUALS("", errout.str());
    }

    void symboldatabase10() {
        // ticket #2537 - segmentation fault
        check("class A {\n"
              "private:\n"
              "  void f();\n"
              "};\n"
              "class B {\n"
              "  friend void A::f();\n"
              "};");

        ASSERT_EQUALS("", errout.str());
    }

    void symboldatabase11() {
        // ticket #2539 - segmentation fault
        check("int g ();\n"
              "struct S {\n"
              "  int i : (false ? g () : 1);\n"
              "};");

        ASSERT_EQUALS("", errout.str());
    }

    void symboldatabase12() {
        // ticket #2547 - segmentation fault
        check("class foo {\n"
              "    void bar2 () = __null;\n"
              "};");

        ASSERT_EQUALS("", errout.str());
    }

    void symboldatabase13() {
        // ticket #2577 - segmentation fault
        check("class foo {\n"
              "    void bar2 () = A::f;\n"
              "};");

        ASSERT_EQUALS("", errout.str());
    }

    void symboldatabase14() {
        // ticket #2589 - segmentation fault
        ASSERT_THROW(check("struct B : A\n"), InternalError);
    }

    void symboldatabase17() {
        // ticket #2657 - segmentation fault
        check("{return f(){}}");

        ASSERT_EQUALS("", errout.str());
    }

    void symboldatabase19() {
        // ticket #2991 - segmentation fault
        check("::y(){x}");

        ASSERT_EQUALS_WITHOUT_LINENUMBERS("[test.cpp:1]: (debug) Executable scope 'y' with unknown function.\n"
                                          "[test.cpp:1]: (debug) valueflow.cpp:1321:valueFlowConditionExpressions bailout: Skipping function due to incomplete variable x\n", errout.str());
    }

    void symboldatabase20() {
        // ticket #3013 - segmentation fault
        ASSERT_THROW(check("struct x : virtual y\n"), InternalError);
    }

    void symboldatabase21() {
        check("class Fred {\n"
              "    class Foo { };\n"
              "    void func() const;\n"
              "};\n"
              "Fred::func() const {\n"
              "    Foo foo;\n"
              "}");

        ASSERT_EQUALS("", errout.str());
    }

    // ticket 3437 (segmentation fault)
    void symboldatabase22() {
        check("template <class C> struct A {};\n"
              "A<int> a;");
        ASSERT_EQUALS("", errout.str());
    }

    // ticket 3435 (std::vector)
    void symboldatabase23() {
        GET_SYMBOL_DB("class A { std::vector<int*> ints; };");
        ASSERT_EQUALS(2U, db->scopeList.size());
        const Scope &scope = db->scopeList.back();
        ASSERT_EQUALS(1U, scope.varlist.size());
        const Variable &var = scope.varlist.front();
        ASSERT_EQUALS(std::string("ints"), var.name());
        ASSERT_EQUALS(true, var.isClass());
    }

    // ticket 3508 (constructor, destructor)
    void symboldatabase24() {
        GET_SYMBOL_DB("struct Fred {\n"
                      "    ~Fred();\n"
                      "    Fred();\n"
                      "};\n"
                      "Fred::Fred() { }\n"
                      "Fred::~Fred() { }");
        // Global scope, Fred, Fred::Fred, Fred::~Fred
        ASSERT_EQUALS(4U, db->scopeList.size());

        // Find the scope for the Fred struct..
        auto it = std::find_if(db->scopeList.cbegin(), db->scopeList.cend(), [&](const Scope& scope) {
            return scope.isClassOrStruct() && scope.className == "Fred";
        });
        const Scope* fredScope = (it == db->scopeList.end()) ? nullptr : &*it;
        ASSERT(fredScope != nullptr);

        // The struct Fred has two functions, a constructor and a destructor
        ASSERT_EQUALS(2U, fredScope->functionList.size());

        // Get linenumbers where the bodies for the constructor and destructor are..
        unsigned int constructor = 0;
        unsigned int destructor = 0;
        for (const Function& f : fredScope->functionList) {
            if (f.type == Function::eConstructor)
                constructor = f.token->linenr();  // line number for constructor body
            if (f.type == Function::eDestructor)
                destructor = f.token->linenr();  // line number for destructor body
        }

        // The body for the constructor is located at line 5..
        ASSERT_EQUALS(5U, constructor);

        // The body for the destructor is located at line 6..
        ASSERT_EQUALS(6U, destructor);

    }

    // ticket #3561 (throw C++)
    void symboldatabase25() {
        const char str[] = "int main() {\n"
                           "    foo bar;\n"
                           "    throw bar;\n"
                           "}";
        GET_SYMBOL_DB(str);
        ASSERT_EQUALS("", errout.str());
        ASSERT(db && db->variableList().size() == 2); // index 0 + 1 variable
    }

    // ticket #3561 (throw C)
    void symboldatabase26() {
        const char str[] = "int main() {\n"
                           "    throw bar;\n"
                           "}";
        GET_SYMBOL_DB_C(str);
        ASSERT_EQUALS("", errout.str());
        ASSERT(db && db->variableList().size() == 2); // index 0 + 1 variable
    }

    // ticket #3543 (segmentation fault)
    void symboldatabase27() {
        check("class C : public B1\n"
              "{\n"
              "    B1()\n"
              "    {} C(int) : B1() class\n"
              "};");
        ASSERT_EQUALS("", errout.str());
    }

    void symboldatabase28() {
        GET_SYMBOL_DB("struct S {};\n"
                      "void foo(struct S s) {}");
        ASSERT(db && db->getVariableFromVarId(1) && db->getVariableFromVarId(1)->typeScope() && db->getVariableFromVarId(1)->typeScope()->className == "S");
    }

    // ticket #4442 (segmentation fault)
    void symboldatabase29() {
        check("struct B : A {\n"
              "    B() : A {}\n"
              "};");
        ASSERT_EQUALS("", errout.str());
    }

    void symboldatabase30() {
        GET_SYMBOL_DB("struct A { void foo(const int a); };\n"
                      "void A::foo(int a) { }");
        ASSERT(db && db->functionScopes.size() == 1 && db->functionScopes[0]->functionOf);
    }

    void symboldatabase31() {
        GET_SYMBOL_DB("class Foo;\n"
                      "class Bar;\n"
                      "class Sub;\n"
                      "class Foo { class Sub; };\n"
                      "class Bar { class Sub; };\n"
                      "class Bar::Sub {\n"
                      "    int b;\n"
                      "public:\n"
                      "    Sub() { }\n"
                      "    Sub(int);\n"
                      "};\n"
                      "Bar::Sub::Sub(int) { };\n"
                      "class ::Foo::Sub {\n"
                      "    int f;\n"
                      "public:\n"
                      "    ~Sub();\n"
                      "    Sub();\n"
                      "};\n"
                      "::Foo::Sub::~Sub() { }\n"
                      "::Foo::Sub::Sub() { }\n"
                      "class Foo;\n"
                      "class Bar;\n"
                      "class Sub;");
        ASSERT(db && db->typeList.size() == 5);

        std::list<Type>::const_iterator i = db->typeList.cbegin();
        const Type* Foo = &(*i++);
        const Type* Bar = &(*i++);
        const Type* Sub = &(*i++);
        const Type* Foo_Sub = &(*i++);
        const Type* Bar_Sub = &(*i);
        ASSERT(Foo && Foo->classDef && Foo->classScope && Foo->enclosingScope && Foo->name() == "Foo");
        ASSERT(Bar && Bar->classDef && Bar->classScope && Bar->enclosingScope && Bar->name() == "Bar");
        ASSERT(Sub && Sub->classDef && !Sub->classScope && Sub->enclosingScope && Sub->name() == "Sub");
        ASSERT(Foo_Sub && Foo_Sub->classDef && Foo_Sub->classScope && Foo_Sub->enclosingScope == Foo->classScope && Foo_Sub->name() == "Sub");
        ASSERT(Bar_Sub && Bar_Sub->classDef && Bar_Sub->classScope && Bar_Sub->enclosingScope == Bar->classScope && Bar_Sub->name() == "Sub");
        ASSERT(Foo_Sub && Foo_Sub->classScope && Foo_Sub->classScope->numConstructors == 1 && Foo_Sub->classScope->className == "Sub");
        ASSERT(Bar_Sub && Bar_Sub->classScope && Bar_Sub->classScope->numConstructors == 2 && Bar_Sub->classScope->className == "Sub");
    }

    void symboldatabase32() {
        GET_SYMBOL_DB("struct Base {\n"
                      "    void foo() {}\n"
                      "};\n"
                      "class Deri : Base {\n"
                      "};");
        ASSERT(db && db->findScopeByName("Deri") && db->findScopeByName("Deri")->definedType->getFunction("foo"));
    }

    void symboldatabase33() { // ticket #4682
        GET_SYMBOL_DB("static struct A::B s;\n"
                      "static struct A::B t = { 0 };\n"
                      "static struct A::B u(0);\n"
                      "static struct A::B v{0};\n"
                      "static struct A::B w({0});\n"
                      "void foo() { }");
        ASSERT(db && db->functionScopes.size() == 1);
    }

    void symboldatabase34() { // ticket #4694
        check("typedef _Atomic(int(A::*)) atomic_mem_ptr_to_int;\n"
              "typedef _Atomic(int)&atomic_int_ref;\n"
              "struct S {\n"
              "  _Atomic union { int n; };\n"
              "};");
        ASSERT_EQUALS("[test.cpp:2]: (debug) Failed to parse 'typedef _Atomic ( int ) & atomic_int_ref ;'. The checking continues anyway.\n", errout.str());
    }

    void symboldatabase35() { // ticket #4806 and #4841
        check("class FragmentQueue : public CL_NS(util)::PriorityQueue<CL_NS(util)::Deletor::Object<TextFragment> >\n"
              "{};");
        ASSERT_EQUALS("", errout.str());
    }

    void symboldatabase36() { // ticket #4892
        check("void struct ( ) { if ( 1 ) } int main ( ) { }");
        ASSERT_EQUALS("", errout.str());
    }

    void symboldatabase37() {
        GET_SYMBOL_DB("class Fred {\n"
                      "public:\n"
                      "    struct Wilma { };\n"
                      "    struct Barney {\n"
                      "        bool operator == (const struct Barney & b) const { return true; }\n"
                      "        bool operator == (const struct Wilma & w) const { return true; }\n"
                      "    };\n"
                      "    Fred(const struct Barney & b) { barney = b; }\n"
                      "private:\n"
                      "    struct Barney barney;\n"
                      "};");
        ASSERT(db && db->typeList.size() == 3);

        std::list<Type>::const_iterator i = db->typeList.cbegin();
        const Type* Fred = &(*i++);
        const Type* Wilma = &(*i++);
        const Type* Barney = &(*i++);
        ASSERT(Fred && Fred->classDef && Fred->classScope && Fred->enclosingScope && Fred->name() == "Fred");
        ASSERT(Wilma && Wilma->classDef && Wilma->classScope && Wilma->enclosingScope && Wilma->name() == "Wilma");
        ASSERT(Barney && Barney->classDef && Barney->classScope && Barney->enclosingScope && Barney->name() == "Barney");
        ASSERT(db->variableList().size() == 5);

        ASSERT(db->getVariableFromVarId(1) && db->getVariableFromVarId(1)->type() && db->getVariableFromVarId(1)->type()->name() == "Barney");
        ASSERT(db->getVariableFromVarId(2) && db->getVariableFromVarId(2)->type() && db->getVariableFromVarId(2)->type()->name() == "Wilma");
        ASSERT(db->getVariableFromVarId(3) && db->getVariableFromVarId(3)->type() && db->getVariableFromVarId(3)->type()->name() == "Barney");
    }

    void symboldatabase38() { // ticket #5125
        check("template <typename T = class service> struct scoped_service;\n"
              "struct service {};\n"
              "template <> struct scoped_service<service> {};\n"
              "template <typename T>\n"
              "struct scoped_service : scoped_service<service>\n"
              "{\n"
              "  scoped_service( T* ptr ) : scoped_service<service>(ptr), m_ptr(ptr) {}\n"
              "  T* const m_ptr;\n"
              "};");
    }

    void symboldatabase40() { // ticket #5153
        check("void f() {\n"
              "    try {  }\n"
              "    catch (std::bad_alloc) {  }\n"
              "}");
        ASSERT_EQUALS("", errout.str());
    }

    void symboldatabase41() { // ticket #5197 (unknown macro)
        GET_SYMBOL_DB("struct X1 { MACRO1 f(int spd) MACRO2; };");
        ASSERT(db && db->findScopeByName("X1") && db->findScopeByName("X1")->functionList.size() == 1 && !db->findScopeByName("X1")->functionList.front().hasBody());
    }

    void symboldatabase42() { // only put variables in variable list
        GET_SYMBOL_DB("void f() { extern int x(); }");
        ASSERT(db != nullptr);
        const Scope * const fscope = db ? db->findScopeByName("f") : nullptr;
        ASSERT(fscope != nullptr);
        ASSERT_EQUALS(0U, fscope ? fscope->varlist.size() : ~0U);  // "x" is not a variable
    }

    void symboldatabase43() { // ticket #4738
        check("void f() {\n"
              "    new int;\n"
              "}");
        ASSERT_EQUALS("", errout.str());
    }

    void symboldatabase44() {
        GET_SYMBOL_DB("int i { 1 };\n"
                      "int j ( i );\n"
                      "void foo() {\n"
                      "    int k { 1 };\n"
                      "    int l ( 1 );\n"
                      "}");
        ASSERT(db != nullptr);
        ASSERT_EQUALS(4U, db->variableList().size() - 1);
        ASSERT_EQUALS(2U, db->scopeList.size());
        for (std::size_t i = 1U; i < db->variableList().size(); i++)
            ASSERT(db->getVariableFromVarId(i) != nullptr);
    }

    void symboldatabase45() {
        GET_SYMBOL_DB("typedef struct {\n"
                      "    unsigned long bits;\n"
                      "} S;\n"
                      "struct T {\n"
                      "    S span;\n"
                      "    int flags;\n"
                      "};\n"
                      "struct T f(int x) {\n"
                      "    return (struct T) {\n"
                      "        .span = (S) { 0UL },\n"
                      "        .flags = (x ? 256 : 0),\n"
                      "    };\n"
                      "}");

        ASSERT(db != nullptr);
        ASSERT_EQUALS(4U, db->variableList().size() - 1);
        for (std::size_t i = 1U; i < db->variableList().size(); i++)
            ASSERT(db->getVariableFromVarId(i) != nullptr);

        ASSERT_EQUALS(4U, db->scopeList.size());
        std::list<Scope>::const_iterator scope = db->scopeList.cbegin();
        ASSERT_EQUALS(Scope::eGlobal, scope->type);
        ++scope;
        ASSERT_EQUALS(Scope::eStruct, scope->type);
        ++scope;
        ASSERT_EQUALS(Scope::eStruct, scope->type);
        ++scope;
        ASSERT_EQUALS(Scope::eFunction, scope->type);
    }

    void symboldatabase46() { // #6171 (anonymous namespace)
        GET_SYMBOL_DB("struct S { };\n"
                      "namespace {\n"
                      "    struct S { };\n"
                      "}");

        ASSERT(db != nullptr);
        ASSERT_EQUALS(4U, db->scopeList.size());
        std::list<Scope>::const_iterator scope = db->scopeList.cbegin();
        ASSERT_EQUALS(Scope::eGlobal, scope->type);
        ++scope;
        ASSERT_EQUALS(Scope::eStruct, scope->type);
        ASSERT_EQUALS(scope->className, "S");
        ++scope;
        ASSERT_EQUALS(Scope::eNamespace, scope->type);
        ASSERT_EQUALS(scope->className, "");
        ++scope;
        ASSERT_EQUALS(Scope::eStruct, scope->type);
        ASSERT_EQUALS(scope->className, "S");
    }

    void symboldatabase47() { // #6308 - associate Function and Scope for destructors
        GET_SYMBOL_DB("namespace NS {\n"
                      "    class MyClass {\n"
                      "        ~MyClass();\n"
                      "    };\n"
                      "}\n"
                      "using namespace NS;\n"
                      "MyClass::~MyClass() {\n"
                      "    delete Example;\n"
                      "}");
        ASSERT(db && !db->functionScopes.empty() && db->functionScopes.front()->function && db->functionScopes.front()->function->functionScope == db->functionScopes.front());
    }

    void symboldatabase48() { // #6417
        GET_SYMBOL_DB("namespace NS {\n"
                      "    class MyClass {\n"
                      "        MyClass();\n"
                      "        ~MyClass();\n"
                      "    };\n"
                      "}\n"
                      "using namespace NS;\n"
                      "MyClass::~MyClass() { }\n"
                      "MyClass::MyClass() { }");
        ASSERT(db && !db->functionScopes.empty() && db->functionScopes.front()->function && db->functionScopes.front()->function->functionScope == db->functionScopes.front());

        const Token *f = Token::findsimplematch(tokenizer.tokens(), "MyClass ( ) ;");
        ASSERT_EQUALS(true, db && f && f->function() && f->function()->tokenDef->linenr() == 3 && f->function()->token->linenr() == 9);

        f = Token::findsimplematch(tokenizer.tokens(), "~ MyClass ( ) ;");
        f = f->next();
        ASSERT_EQUALS(true, db && f && f->function() && f->function()->tokenDef->linenr() == 4 && f->function()->token->linenr() == 8);
    }

    void symboldatabase49() { // #6424
        GET_SYMBOL_DB("namespace Ns { class C; }\n"
                      "void f1() { char *p; *p = 0; }\n"
                      "class Ns::C* p;\n"
                      "void f2() { char *p; *p = 0; }");
        ASSERT(db != nullptr);
        const Token *f = Token::findsimplematch(tokenizer.tokens(), "p ; void f2");
        ASSERT_EQUALS(true, db && f && f->variable());
        f = Token::findsimplematch(tokenizer.tokens(), "f2");
        ASSERT_EQUALS(true, db && f && f->function());
    }

    void symboldatabase50() { // #6432
        GET_SYMBOL_DB("template <bool del, class T>\n"
                      "class _ConstTessMemberResultCallback_0_0<del, void, T>\n"
                      "   {\n"
                      " public:\n"
                      "  typedef void (T::*MemberSignature)() const;\n"
                      "\n"
                      " private:\n"
                      "  const T* object_;\n"
                      "  MemberSignature member_;\n"
                      "\n"
                      " public:\n"
                      "  inline _ConstTessMemberResultCallback_0_0(\n"
                      "      const T* object, MemberSignature member)\n"
                      "    : object_(object),\n"
                      "      member_(member) {\n"
                      "  }\n"
                      "};");
        ASSERT(db != nullptr);
        const Token *f = Token::findsimplematch(tokenizer.tokens(), "_ConstTessMemberResultCallback_0_0 (");
        ASSERT_EQUALS(true, db && f && f->function() && f->function()->isConstructor());
    }

    void symboldatabase51() { // #6538
        GET_SYMBOL_DB("static const float f1 = 2 * foo1(a, b);\n"
                      "static const float f2 = 2 * ::foo2(a, b);\n"
                      "static const float f3 = 2 * std::foo3(a, b);\n"
                      "static const float f4 = c * foo4(a, b);\n"
                      "static const int i1 = 2 & foo5(a, b);\n"
                      "static const bool b1 = 2 > foo6(a, b);");
        ASSERT(db != nullptr);
        ASSERT(findFunctionByName("foo1", &db->scopeList.front()) == nullptr);
        ASSERT(findFunctionByName("foo2", &db->scopeList.front()) == nullptr);
        ASSERT(findFunctionByName("foo3", &db->scopeList.front()) == nullptr);
        ASSERT(findFunctionByName("foo4", &db->scopeList.front()) == nullptr);
        ASSERT(findFunctionByName("foo5", &db->scopeList.front()) == nullptr);
        ASSERT(findFunctionByName("foo6", &db->scopeList.front()) == nullptr);
    }

    void symboldatabase52() { // #6581
        GET_SYMBOL_DB("void foo() {\n"
                      "    int i = 0;\n"
                      "    S s{ { i }, 0 };\n"
                      "}");

        ASSERT(db != nullptr);
        ASSERT_EQUALS(2, db->scopeList.size());
        ASSERT_EQUALS(2, db->variableList().size()-1);
        ASSERT(db->getVariableFromVarId(1) != nullptr);
        ASSERT(db->getVariableFromVarId(2) != nullptr);
    }

    void symboldatabase53() { // #7124
        GET_SYMBOL_DB("int32_t x;"
                      "std::int32_t y;");

        ASSERT(db != nullptr);
        ASSERT(db->getVariableFromVarId(1) != nullptr);
        ASSERT(db->getVariableFromVarId(2) != nullptr);
        ASSERT_EQUALS(false, db->getVariableFromVarId(1)->isClass());
        ASSERT_EQUALS(false, db->getVariableFromVarId(2)->isClass());
    }

    void symboldatabase54() { // #7343
        GET_SYMBOL_DB("class A {\n"
                      "  void getReg() const override {\n"
                      "    assert(Kind == k_ShiftExtend);\n"
                      "  }\n"
                      "};");

        ASSERT(db != nullptr);
        ASSERT_EQUALS(1U, db->functionScopes.size());
        ASSERT_EQUALS("getReg", db->functionScopes.front()->className);
        ASSERT_EQUALS(true, db->functionScopes.front()->function->hasOverrideSpecifier());
    }

    void symboldatabase55() { // #7767
        GET_SYMBOL_DB("PRIVATE S32 testfunc(void) {\n"
                      "    return 0;\n"
                      "}");

        ASSERT(db != nullptr);
        ASSERT_EQUALS(1U, db->functionScopes.size());
        ASSERT_EQUALS("testfunc", db->functionScopes.front()->className);
    }

    void symboldatabase56() { // #7909
        {
            GET_SYMBOL_DB("class Class {\n"
                          "    class NestedClass {\n"
                          "    public:\n"
                          "        virtual void f();\n"
                          "    };\n"
                          "    friend void NestedClass::f();\n"
                          "}");

            ASSERT(db != nullptr);
            ASSERT_EQUALS(0U, db->functionScopes.size());
            ASSERT(db->scopeList.back().type == Scope::eClass && db->scopeList.back().className == "NestedClass");
            ASSERT(db->scopeList.back().functionList.size() == 1U && !db->scopeList.back().functionList.front().hasBody());
        }
        {
            GET_SYMBOL_DB("class Class {\n"
                          "    friend void f1();\n"
                          "    friend void f2() { }\n"
                          "}");

            ASSERT(db != nullptr);
            ASSERT_EQUALS(1U, db->functionScopes.size());
            ASSERT(db->scopeList.back().type == Scope::eFunction && db->scopeList.back().className == "f2");
            ASSERT(db->scopeList.back().function && db->scopeList.back().function->hasBody());
        }
        {
            GET_SYMBOL_DB_C("friend f1();\n"
                            "friend f2() { }");

            ASSERT(db != nullptr);
            ASSERT_EQUALS(2U, db->scopeList.size());
            ASSERT_EQUALS(2U, db->scopeList.cbegin()->functionList.size());
        }
    }

    void symboldatabase57() {
        GET_SYMBOL_DB("int bar(bool b)\n"
                      "{\n"
                      "    if(b)\n"
                      "         return 1;\n"
                      "    else\n"
                      "         return 1;\n"
                      "}");
        ASSERT(db != nullptr);
        ASSERT(db->scopeList.size() == 4U);
        std::list<Scope>::const_iterator it = db->scopeList.cbegin();
        ASSERT(it->type == Scope::eGlobal);
        ASSERT((++it)->type == Scope::eFunction);
        ASSERT((++it)->type == Scope::eIf);
        ASSERT((++it)->type == Scope::eElse);
    }

    void symboldatabase58() { // #6985 (using namespace type lookup)
        GET_SYMBOL_DB("namespace N2\n"
                      "{\n"
                      "class B { };\n"
                      "}\n"
                      "using namespace N2;\n"
                      "class C {\n"
                      "    class A : public B\n"
                      "    {\n"
                      "    };\n"
                      "};");
        ASSERT(db != nullptr);
        ASSERT(db->typeList.size() == 3U);
        std::list<Type>::const_iterator it = db->typeList.cbegin();
        const Type * classB = &(*it);
        const Type * classC = &(*(++it));
        const Type * classA = &(*(++it));
        ASSERT(classA->name() == "A" && classB->name() == "B" && classC->name() == "C");
        ASSERT(classA->derivedFrom.size() == 1U);
        ASSERT(classA->derivedFrom[0].type != nullptr);
        ASSERT(classA->derivedFrom[0].type == classB);
    }

    void symboldatabase59() { // #8465
        GET_SYMBOL_DB("struct A::B ab[10];\n"
                      "void f() {}");
        ASSERT(db != nullptr);
        ASSERT(db && db->scopeList.size() == 2);
    }

    void symboldatabase60() { // #8470
        GET_SYMBOL_DB("struct A::someType A::bar() { return 0; }");
        ASSERT(db != nullptr);
        ASSERT(db && db->scopeList.size() == 2);
    }

    void symboldatabase61() {
        GET_SYMBOL_DB("struct Fred {\n"
                      "    struct Info { };\n"
                      "};\n"
                      "void foo() {\n"
                      "    struct Fred::Info* info;\n"
                      "    info = new (nothrow) struct Fred::Info();\n"
                      "    info = new struct Fred::Info();\n"
                      "    memset(info, 0, sizeof(struct Fred::Info));\n"
                      "}");

        ASSERT(db != nullptr);
        ASSERT(db && db->scopeList.size() == 4);
    }

    void symboldatabase62() {
        {
            GET_SYMBOL_DB("struct A {\n"
                          "public:\n"
                          "    struct X { int a; };\n"
                          "    void Foo(const std::vector<struct X> &includes);\n"
                          "};\n"
                          "void A::Foo(const std::vector<struct A::X> &includes) {\n"
                          "    for (std::vector<struct A::X>::const_iterator it = includes.begin(); it != includes.end(); ++it) {\n"
                          "        const struct A::X currentIncList = *it;\n"
                          "    }\n"
                          "}");
            ASSERT(db != nullptr);
            ASSERT(db && db->scopeList.size() == 5);
            const Scope *scope = db->findScopeByName("A");
            ASSERT(scope != nullptr);
            const Function *function = findFunctionByName("Foo", scope);
            ASSERT(function != nullptr);
            ASSERT(function->hasBody());
        }
        {
            GET_SYMBOL_DB("class A {\n"
                          "public:\n"
                          "    class X { public: int a; };\n"
                          "    void Foo(const std::vector<class X> &includes);\n"
                          "};\n"
                          "void A::Foo(const std::vector<class A::X> &includes) {\n"
                          "    for (std::vector<class A::X>::const_iterator it = includes.begin(); it != includes.end(); ++it) {\n"
                          "        const class A::X currentIncList = *it;\n"
                          "    }\n"
                          "}");
            ASSERT(db != nullptr);
            ASSERT(db && db->scopeList.size() == 5);
            const Scope *scope = db->findScopeByName("A");
            ASSERT(scope != nullptr);
            const Function *function = findFunctionByName("Foo", scope);
            ASSERT(function != nullptr);
            ASSERT(function->hasBody());
        }
        {
            GET_SYMBOL_DB("struct A {\n"
                          "public:\n"
                          "    union X { int a; float b; };\n"
                          "    void Foo(const std::vector<union X> &includes);\n"
                          "};\n"
                          "void A::Foo(const std::vector<union A::X> &includes) {\n"
                          "    for (std::vector<union A::X>::const_iterator it = includes.begin(); it != includes.end(); ++it) {\n"
                          "        const union A::X currentIncList = *it;\n"
                          "    }\n"
                          "}");
            ASSERT(db != nullptr);
            ASSERT(db && db->scopeList.size() == 5);
            const Scope *scope = db->findScopeByName("A");
            ASSERT(scope != nullptr);
            const Function *function = findFunctionByName("Foo", scope);
            ASSERT(function != nullptr);
            ASSERT(function->hasBody());
        }
        {
            GET_SYMBOL_DB("struct A {\n"
                          "public:\n"
                          "    enum X { a, b };\n"
                          "    void Foo(const std::vector<enum X> &includes);\n"
                          "};\n"
                          "void A::Foo(const std::vector<enum A::X> &includes) {\n"
                          "    for (std::vector<enum A::X>::const_iterator it = includes.begin(); it != includes.end(); ++it) {\n"
                          "        const enum A::X currentIncList = *it;\n"
                          "    }\n"
                          "}");
            ASSERT(db != nullptr);
            ASSERT(db && db->scopeList.size() == 5);
            const Scope *scope = db->findScopeByName("A");
            ASSERT(scope != nullptr);
            const Function *function = findFunctionByName("Foo", scope);
            ASSERT(function != nullptr);
            ASSERT(function->hasBody());
        }
    }

    void symboldatabase63() {
        {
            GET_SYMBOL_DB("template class T<int> ; void foo() { }");
            ASSERT(db != nullptr);
            ASSERT(db && db->scopeList.size() == 2);
        }
        {
            GET_SYMBOL_DB("template struct T<int> ; void foo() { }");
            ASSERT(db != nullptr);
            ASSERT(db && db->scopeList.size() == 2);
        }
    }

    void symboldatabase64() {
        {
            GET_SYMBOL_DB("class Fred { struct impl; };\n"
                          "struct Fred::impl {\n"
                          "    impl() { }\n"
                          "    ~impl() { }\n"
                          "    impl(const impl &) { }\n"
                          "    void foo(const impl &, const impl &) const { }\n"
                          "};");

            ASSERT(db != nullptr);
            ASSERT(db && db->scopeList.size() == 7);
            ASSERT(db && db->classAndStructScopes.size() == 2);
            ASSERT(db && db->typeList.size() == 2);
            ASSERT(db && db->functionScopes.size() == 4);

            const Token * functionToken = Token::findsimplematch(tokenizer.tokens(), "impl ( ) { }");
            ASSERT(db && functionToken && functionToken->function() &&
                   functionToken->function()->functionScope &&
                   functionToken->function()->tokenDef->linenr() == 3 &&
                   functionToken->function()->token->linenr() == 3);

            functionToken = Token::findsimplematch(tokenizer.tokens(), "~ impl ( ) { }");
            ASSERT(db && functionToken && functionToken->next()->function() &&
                   functionToken->next()->function()->functionScope &&
                   functionToken->next()->function()->tokenDef->linenr() == 4 &&
                   functionToken->next()->function()->token->linenr() == 4);

            functionToken = Token::findsimplematch(tokenizer.tokens(), "impl ( const impl & ) { }");
            ASSERT(db && functionToken && functionToken->function() &&
                   functionToken->function()->functionScope &&
                   functionToken->function()->tokenDef->linenr() == 5 &&
                   functionToken->function()->token->linenr() == 5);

            functionToken = Token::findsimplematch(tokenizer.tokens(), "foo ( const impl & , const impl & ) const { }");
            ASSERT(db && functionToken && functionToken->function() &&
                   functionToken->function()->functionScope &&
                   functionToken->function()->tokenDef->linenr() == 6 &&
                   functionToken->function()->token->linenr() == 6);
        }
        {
            GET_SYMBOL_DB("class Fred { struct impl; };\n"
                          "struct Fred::impl {\n"
                          "    impl();\n"
                          "    ~impl();\n"
                          "    impl(const impl &);\n"
                          "    void foo(const impl &, const impl &) const;\n"
                          "};\n"
                          "Fred::impl::impl() { }\n"
                          "Fred::impl::~impl() { }\n"
                          "Fred::impl::impl(const Fred::impl &) { }\n"
                          "void Fred::impl::foo(const Fred::impl &, const Fred::impl &) const { }");

            ASSERT(db != nullptr);
            ASSERT(db && db->scopeList.size() == 7);
            ASSERT(db && db->classAndStructScopes.size() == 2);
            ASSERT(db && db->typeList.size() == 2);
            ASSERT(db && db->functionScopes.size() == 4);

            const Token * functionToken = Token::findsimplematch(tokenizer.tokens(), "impl ( ) { }");
            ASSERT(db && functionToken && functionToken->function() &&
                   functionToken->function()->functionScope &&
                   functionToken->function()->tokenDef->linenr() == 3 &&
                   functionToken->function()->token->linenr() == 8);

            functionToken = Token::findsimplematch(tokenizer.tokens(), "~ impl ( ) { }");
            ASSERT(db && functionToken && functionToken->next()->function() &&
                   functionToken->next()->function()->functionScope &&
                   functionToken->next()->function()->tokenDef->linenr() == 4 &&
                   functionToken->next()->function()->token->linenr() == 9);

            functionToken = Token::findsimplematch(tokenizer.tokens(), "impl ( const Fred :: impl & ) { }");
            ASSERT(db && functionToken && functionToken->function() &&
                   functionToken->function()->functionScope &&
                   functionToken->function()->tokenDef->linenr() == 5 &&
                   functionToken->function()->token->linenr() == 10);

            functionToken = Token::findsimplematch(tokenizer.tokens(), "foo ( const Fred :: impl & , const Fred :: impl & ) const { }");
            ASSERT(db && functionToken && functionToken->function() &&
                   functionToken->function()->functionScope &&
                   functionToken->function()->tokenDef->linenr() == 6 &&
                   functionToken->function()->token->linenr() == 11);
        }
        {
            GET_SYMBOL_DB("namespace NS {\n"
                          "    class Fred { struct impl; };\n"
                          "    struct Fred::impl {\n"
                          "        impl() { }\n"
                          "        ~impl() { }\n"
                          "        impl(const impl &) { }\n"
                          "        void foo(const impl &, const impl &) const { }\n"
                          "    };\n"
                          "}");

            ASSERT(db != nullptr);
            ASSERT(db && db->scopeList.size() == 8);
            ASSERT(db && db->classAndStructScopes.size() == 2);
            ASSERT(db && db->typeList.size() == 2);
            ASSERT(db && db->functionScopes.size() == 4);

            const Token * functionToken = Token::findsimplematch(tokenizer.tokens(), "impl ( ) { }");
            ASSERT(db && functionToken && functionToken->function() &&
                   functionToken->function()->functionScope &&
                   functionToken->function()->tokenDef->linenr() == 4 &&
                   functionToken->function()->token->linenr() == 4);

            functionToken = Token::findsimplematch(tokenizer.tokens(), "~ impl ( ) { }");
            ASSERT(db && functionToken && functionToken->next()->function() &&
                   functionToken->next()->function()->functionScope &&
                   functionToken->next()->function()->tokenDef->linenr() == 5 &&
                   functionToken->next()->function()->token->linenr() == 5);

            functionToken = Token::findsimplematch(tokenizer.tokens(), "impl ( const impl & ) { }");
            ASSERT(db && functionToken && functionToken->function() &&
                   functionToken->function()->functionScope &&
                   functionToken->function()->tokenDef->linenr() == 6 &&
                   functionToken->function()->token->linenr() == 6);

            functionToken = Token::findsimplematch(tokenizer.tokens(), "foo ( const impl & , const impl & ) const { }");
            ASSERT(db && functionToken && functionToken->function() &&
                   functionToken->function()->functionScope &&
                   functionToken->function()->tokenDef->linenr() == 7 &&
                   functionToken->function()->token->linenr() == 7);
        }
        {
            GET_SYMBOL_DB("namespace NS {\n"
                          "    class Fred { struct impl; };\n"
                          "    struct Fred::impl {\n"
                          "        impl();\n"
                          "        ~impl();\n"
                          "        impl(const impl &);\n"
                          "        void foo(const impl &, const impl &) const;\n"
                          "    };\n"
                          "    Fred::impl::impl() { }\n"
                          "    Fred::impl::~impl() { }\n"
                          "    Fred::impl::impl(const Fred::impl &) { }\n"
                          "    void Fred::impl::foo(const Fred::impl &, const Fred::impl &) const { }\n"
                          "}");

            ASSERT(db != nullptr);
            ASSERT(db && db->scopeList.size() == 8);
            ASSERT(db && db->classAndStructScopes.size() == 2);
            ASSERT(db && db->typeList.size() == 2);
            ASSERT(db && db->functionScopes.size() == 4);

            const Token * functionToken = Token::findsimplematch(tokenizer.tokens(), "impl ( ) { }");
            ASSERT(db && functionToken && functionToken->function() &&
                   functionToken->function()->functionScope &&
                   functionToken->function()->tokenDef->linenr() == 4 &&
                   functionToken->function()->token->linenr() == 9);

            functionToken = Token::findsimplematch(tokenizer.tokens(), "~ impl ( ) { }");
            ASSERT(db && functionToken && functionToken->next()->function() &&
                   functionToken->next()->function()->functionScope &&
                   functionToken->next()->function()->tokenDef->linenr() == 5 &&
                   functionToken->next()->function()->token->linenr() == 10);

            functionToken = Token::findsimplematch(tokenizer.tokens(), "impl ( const Fred :: impl & ) { }");
            ASSERT(db && functionToken && functionToken->function() &&
                   functionToken->function()->functionScope &&
                   functionToken->function()->tokenDef->linenr() == 6 &&
                   functionToken->function()->token->linenr() == 11);

            functionToken = Token::findsimplematch(tokenizer.tokens(), "foo ( const Fred :: impl & , const Fred :: impl & ) const { }");
            ASSERT(db && functionToken && functionToken->function() &&
                   functionToken->function()->functionScope &&
                   functionToken->function()->tokenDef->linenr() == 7 &&
                   functionToken->function()->token->linenr() == 12);
        }
        {
            GET_SYMBOL_DB("namespace NS {\n"
                          "    class Fred { struct impl; };\n"
                          "    struct Fred::impl {\n"
                          "        impl();\n"
                          "        ~impl();\n"
                          "        impl(const impl &);\n"
                          "        void foo(const impl &, const impl &) const;\n"
                          "    };\n"
                          "}\n"
                          "NS::Fred::impl::impl() { }\n"
                          "NS::Fred::impl::~impl() { }\n"
                          "NS::Fred::impl::impl(const NS::Fred::impl &) { }\n"
                          "void NS::Fred::impl::foo(const NS::Fred::impl &, const NS::Fred::impl &) const { }");

            ASSERT(db != nullptr);
            ASSERT(db && db->scopeList.size() == 8);
            ASSERT(db && db->classAndStructScopes.size() == 2);
            ASSERT(db && db->typeList.size() == 2);
            ASSERT(db && db->functionScopes.size() == 4);

            const Token * functionToken = Token::findsimplematch(tokenizer.tokens(), "impl ( ) { }");
            ASSERT(db && functionToken && functionToken->function() &&
                   functionToken->function()->functionScope &&
                   functionToken->function()->tokenDef->linenr() == 4 &&
                   functionToken->function()->token->linenr() == 10);

            functionToken = Token::findsimplematch(tokenizer.tokens(), "~ impl ( ) { }");
            ASSERT(db && functionToken && functionToken->next()->function() &&
                   functionToken->next()->function()->functionScope &&
                   functionToken->next()->function()->tokenDef->linenr() == 5 &&
                   functionToken->next()->function()->token->linenr() == 11);

            functionToken = Token::findsimplematch(tokenizer.tokens(), "impl ( const NS :: Fred :: impl & ) { }");
            ASSERT(db && functionToken && functionToken->function() &&
                   functionToken->function()->functionScope &&
                   functionToken->function()->tokenDef->linenr() == 6 &&
                   functionToken->function()->token->linenr() == 12);

            functionToken = Token::findsimplematch(tokenizer.tokens(), "foo ( const NS :: Fred :: impl & , const NS :: Fred :: impl & ) const { }");
            ASSERT(db && functionToken && functionToken->function() &&
                   functionToken->function()->functionScope &&
                   functionToken->function()->tokenDef->linenr() == 7 &&
                   functionToken->function()->token->linenr() == 13);
        }
        {
            GET_SYMBOL_DB("namespace NS {\n"
                          "    class Fred { struct impl; };\n"
                          "}\n"
                          "struct NS::Fred::impl {\n"
                          "    impl() { }\n"
                          "    ~impl() { }\n"
                          "    impl(const impl &) { }\n"
                          "    void foo(const impl &, const impl &) const { }\n"
                          "};");

            ASSERT(db != nullptr);
            ASSERT(db && db->scopeList.size() == 8);
            ASSERT(db && db->classAndStructScopes.size() == 2);
            ASSERT(db && db->typeList.size() == 2);
            ASSERT(db && db->functionScopes.size() == 4);

            const Token * functionToken = Token::findsimplematch(tokenizer.tokens(), "impl ( ) { }");
            ASSERT(db && functionToken && functionToken->function() &&
                   functionToken->function()->functionScope &&
                   functionToken->function()->tokenDef->linenr() == 5 &&
                   functionToken->function()->token->linenr() == 5);

            functionToken = Token::findsimplematch(tokenizer.tokens(), "~ impl ( ) { }");
            ASSERT(db && functionToken && functionToken->next()->function() &&
                   functionToken->next()->function()->functionScope &&
                   functionToken->next()->function()->tokenDef->linenr() == 6 &&
                   functionToken->next()->function()->token->linenr() == 6);

            functionToken = Token::findsimplematch(tokenizer.tokens(), "impl ( const impl & ) { }");
            ASSERT(db && functionToken && functionToken->function() &&
                   functionToken->function()->functionScope &&
                   functionToken->function()->tokenDef->linenr() == 7 &&
                   functionToken->function()->token->linenr() == 7);

            functionToken = Token::findsimplematch(tokenizer.tokens(), "foo ( const impl & , const impl & ) const { }");
            ASSERT(db && functionToken && functionToken->function() &&
                   functionToken->function()->functionScope &&
                   functionToken->function()->tokenDef->linenr() == 8 &&
                   functionToken->function()->token->linenr() == 8);
        }
        {
            GET_SYMBOL_DB("namespace NS {\n"
                          "    class Fred { struct impl; };\n"
                          "}\n"
                          "struct NS::Fred::impl {\n"
                          "    impl();\n"
                          "    ~impl();\n"
                          "    impl(const impl &);\n"
                          "    void foo(const impl &, const impl &) const;\n"
                          "};\n"
                          "NS::Fred::impl::impl() { }\n"
                          "NS::Fred::impl::~impl() { }\n"
                          "NS::Fred::impl::impl(const NS::Fred::impl &) { }\n"
                          "void NS::Fred::impl::foo(const NS::Fred::impl &, const NS::Fred::impl &) const { }");

            ASSERT(db != nullptr);
            ASSERT(db && db->scopeList.size() == 8);
            ASSERT(db && db->classAndStructScopes.size() == 2);
            ASSERT(db && db->typeList.size() == 2);
            ASSERT(db && db->functionScopes.size() == 4);

            const Token * functionToken = Token::findsimplematch(tokenizer.tokens(), "impl ( ) { }");
            ASSERT(db && functionToken && functionToken->function() &&
                   functionToken->function()->functionScope &&
                   functionToken->function()->tokenDef->linenr() == 5 &&
                   functionToken->function()->token->linenr() == 10);

            functionToken = Token::findsimplematch(tokenizer.tokens(), "~ impl ( ) { }");
            ASSERT(db && functionToken && functionToken->next()->function() &&
                   functionToken->next()->function()->functionScope &&
                   functionToken->next()->function()->tokenDef->linenr() == 6 &&
                   functionToken->next()->function()->token->linenr() == 11);

            functionToken = Token::findsimplematch(tokenizer.tokens(), "impl ( const NS :: Fred :: impl & ) { }");
            ASSERT(db && functionToken && functionToken->function() &&
                   functionToken->function()->functionScope &&
                   functionToken->function()->tokenDef->linenr() == 7 &&
                   functionToken->function()->token->linenr() == 12);

            functionToken = Token::findsimplematch(tokenizer.tokens(), "foo ( const NS :: Fred :: impl & , const NS :: Fred :: impl & ) const { }");
            ASSERT(db && functionToken && functionToken->function() &&
                   functionToken->function()->functionScope &&
                   functionToken->function()->tokenDef->linenr() == 8 &&
                   functionToken->function()->token->linenr() == 13);
        }
        {
            GET_SYMBOL_DB("namespace NS {\n"
                          "    class Fred { struct impl; };\n"
                          "}\n"
                          "struct NS::Fred::impl {\n"
                          "    impl();\n"
                          "    ~impl();\n"
                          "    impl(const impl &);\n"
                          "    void foo(const impl &, const impl &) const;\n"
                          "};\n"
                          "namespace NS {\n"
                          "    Fred::impl::impl() { }\n"
                          "    Fred::impl::~impl() { }\n"
                          "    Fred::impl::impl(const Fred::impl &) { }\n"
                          "    void Fred::impl::foo(const Fred::impl &, const Fred::impl &) const { }\n"
                          "}");

            ASSERT(db != nullptr);
            ASSERT(db && db->scopeList.size() == 8);
            ASSERT(db && db->classAndStructScopes.size() == 2);
            ASSERT(db && db->typeList.size() == 2);
            ASSERT(db && db->functionScopes.size() == 4);

            const Token * functionToken = Token::findsimplematch(tokenizer.tokens(), "impl ( ) { }");
            ASSERT(db && functionToken && functionToken->function() &&
                   functionToken->function()->functionScope &&
                   functionToken->function()->tokenDef->linenr() == 5 &&
                   functionToken->function()->token->linenr() == 11);

            functionToken = Token::findsimplematch(tokenizer.tokens(), "~ impl ( ) { }");
            ASSERT(db && functionToken && functionToken->next()->function() &&
                   functionToken->next()->function()->functionScope &&
                   functionToken->next()->function()->tokenDef->linenr() == 6 &&
                   functionToken->next()->function()->token->linenr() == 12);

            functionToken = Token::findsimplematch(tokenizer.tokens(), "impl ( const Fred :: impl & ) { }");
            ASSERT(db && functionToken && functionToken->function() &&
                   functionToken->function()->functionScope &&
                   functionToken->function()->tokenDef->linenr() == 7 &&
                   functionToken->function()->token->linenr() == 13);

            functionToken = Token::findsimplematch(tokenizer.tokens(), "foo ( const Fred :: impl & , const Fred :: impl & ) const { }");
            ASSERT(db && functionToken && functionToken->function() &&
                   functionToken->function()->functionScope &&
                   functionToken->function()->tokenDef->linenr() == 8 &&
                   functionToken->function()->token->linenr() == 14);
        }
        {
            GET_SYMBOL_DB("namespace NS {\n"
                          "    class Fred { struct impl; };\n"
                          "}\n"
                          "struct NS::Fred::impl {\n"
                          "    impl();\n"
                          "    ~impl();\n"
                          "    impl(const impl &);\n"
                          "    void foo(const impl &, const impl &) const;\n"
                          "};\n"
                          "using namespace NS;\n"
                          "Fred::impl::impl() { }\n"
                          "Fred::impl::~impl() { }\n"
                          "Fred::impl::impl(const Fred::impl &) { }\n"
                          "void Fred::impl::foo(const Fred::impl &, const Fred::impl &) const { }");

            ASSERT(db != nullptr);
            ASSERT(db && db->scopeList.size() == 8);
            ASSERT(db && db->classAndStructScopes.size() == 2);
            ASSERT(db && db->typeList.size() == 2);
            ASSERT(db && db->functionScopes.size() == 4);

            const Token * functionToken = Token::findsimplematch(tokenizer.tokens(), "impl ( ) { }");
            ASSERT(db && functionToken && functionToken->function() &&
                   functionToken->function()->functionScope &&
                   functionToken->function()->tokenDef->linenr() == 5 &&
                   functionToken->function()->token->linenr() == 11);

            functionToken = Token::findsimplematch(tokenizer.tokens(), "~ impl ( ) { }");
            ASSERT(db && functionToken && functionToken->next()->function() &&
                   functionToken->next()->function()->functionScope &&
                   functionToken->next()->function()->tokenDef->linenr() == 6 &&
                   functionToken->next()->function()->token->linenr() == 12);

            functionToken = Token::findsimplematch(tokenizer.tokens(), "impl ( const Fred :: impl & ) { }");
            ASSERT(db && functionToken && functionToken->function() &&
                   functionToken->function()->functionScope &&
                   functionToken->function()->tokenDef->linenr() == 7 &&
                   functionToken->function()->token->linenr() == 13);

            functionToken = Token::findsimplematch(tokenizer.tokens(), "foo ( const Fred :: impl & , const Fred :: impl & ) const { }");
            ASSERT(db && functionToken && functionToken->function() &&
                   functionToken->function()->functionScope &&
                   functionToken->function()->tokenDef->linenr() == 8 &&
                   functionToken->function()->token->linenr() == 14);
        }
        {
            GET_SYMBOL_DB("template <typename A> class Fred { struct impl; };\n"
                          "template <typename A> struct Fred<A>::impl {\n"
                          "    impl() { }\n"
                          "    ~impl() { }\n"
                          "    impl(const impl &) { }\n"
                          "    void foo(const impl &, const impl &) const { }\n"
                          "};");

            ASSERT(db != nullptr);
            ASSERT(db && db->scopeList.size() == 7);
            ASSERT(db && db->classAndStructScopes.size() == 2);
            ASSERT(db && db->typeList.size() == 2);
            ASSERT(db && db->functionScopes.size() == 4);

            const Token * functionToken = Token::findsimplematch(tokenizer.tokens(), "impl ( ) { }");
            ASSERT(db && functionToken && functionToken->function() &&
                   functionToken->function()->functionScope &&
                   functionToken->function()->tokenDef->linenr() == 3 &&
                   functionToken->function()->token->linenr() == 3);

            functionToken = Token::findsimplematch(tokenizer.tokens(), "~ impl ( ) { }");
            ASSERT(db && functionToken && functionToken->next()->function() &&
                   functionToken->next()->function()->functionScope &&
                   functionToken->next()->function()->tokenDef->linenr() == 4 &&
                   functionToken->next()->function()->token->linenr() == 4);

            functionToken = Token::findsimplematch(tokenizer.tokens(), "impl ( const impl & ) { }");
            ASSERT(db && functionToken && functionToken->function() &&
                   functionToken->function()->functionScope &&
                   functionToken->function()->tokenDef->linenr() == 5 &&
                   functionToken->function()->token->linenr() == 5);

            functionToken = Token::findsimplematch(tokenizer.tokens(), "foo ( const impl & , const impl & ) const { }");
            ASSERT(db && functionToken && functionToken->function() &&
                   functionToken->function()->functionScope &&
                   functionToken->function()->tokenDef->linenr() == 6 &&
                   functionToken->function()->token->linenr() == 6);
        }
        {
            GET_SYMBOL_DB("template <typename A> class Fred { struct impl; };\n"
                          "template <typename A> struct Fred<A>::impl {\n"
                          "    impl();\n"
                          "    ~impl();\n"
                          "    impl(const impl &);\n"
                          "    void foo(const impl &, const impl &) const;\n"
                          "};\n"
                          "template <typename A> Fred<A>::impl::impl() { }\n"
                          "template <typename A> Fred<A>::impl::~impl() { }\n"
                          "template <typename A> Fred<A>::impl::impl(const Fred<A>::impl &) { }\n"
                          "template <typename A> void Fred<A>::impl::foo(const Fred<A>::impl &, const Fred<A>::impl &) const { }");

            ASSERT(db != nullptr);
            ASSERT(db && db->scopeList.size() == 7);
            ASSERT(db && db->classAndStructScopes.size() == 2);
            ASSERT(db && db->typeList.size() == 2);
            ASSERT(db && db->functionScopes.size() == 4);

            const Token * functionToken = Token::findsimplematch(tokenizer.tokens(), "impl ( ) { }");
            ASSERT(db && functionToken && functionToken->function() &&
                   functionToken->function()->functionScope &&
                   functionToken->function()->tokenDef->linenr() == 3 &&
                   functionToken->function()->token->linenr() == 8);

            functionToken = Token::findsimplematch(tokenizer.tokens(), "~ impl ( ) { }");
            ASSERT(db && functionToken && functionToken->next()->function() &&
                   functionToken->next()->function()->functionScope &&
                   functionToken->next()->function()->tokenDef->linenr() == 4 &&
                   functionToken->next()->function()->token->linenr() == 9);

            functionToken = Token::findsimplematch(tokenizer.tokens(), "impl ( const Fred < A > :: impl & ) { }");
            ASSERT(db && functionToken && functionToken->function() &&
                   functionToken->function()->functionScope &&
                   functionToken->function()->tokenDef->linenr() == 5 &&
                   functionToken->function()->token->linenr() == 10);

            functionToken = Token::findsimplematch(tokenizer.tokens(), "foo ( const Fred < A > :: impl & , const Fred < A > :: impl & ) const { }");
            ASSERT(db && functionToken && functionToken->function() &&
                   functionToken->function()->functionScope &&
                   functionToken->function()->tokenDef->linenr() == 6 &&
                   functionToken->function()->token->linenr() == 11);
        }
        {
            GET_SYMBOL_DB("namespace NS {\n"
                          "    template <typename A> class Fred { struct impl; };\n"
                          "    template <typename A> struct Fred<A>::impl {\n"
                          "        impl() { }\n"
                          "        ~impl() { }\n"
                          "        impl(const impl &) { }\n"
                          "        void foo(const impl &, const impl &) const { }\n"
                          "    };\n"
                          "}");

            ASSERT(db != nullptr);
            ASSERT(db && db->scopeList.size() == 8);
            ASSERT(db && db->classAndStructScopes.size() == 2);
            ASSERT(db && db->typeList.size() == 2);
            ASSERT(db && db->functionScopes.size() == 4);

            const Token * functionToken = Token::findsimplematch(tokenizer.tokens(), "impl ( ) { }");
            ASSERT(db && functionToken && functionToken->function() &&
                   functionToken->function()->functionScope &&
                   functionToken->function()->tokenDef->linenr() == 4 &&
                   functionToken->function()->token->linenr() == 4);

            functionToken = Token::findsimplematch(tokenizer.tokens(), "~ impl ( ) { }");
            ASSERT(db && functionToken && functionToken->next()->function() &&
                   functionToken->next()->function()->functionScope &&
                   functionToken->next()->function()->tokenDef->linenr() == 5 &&
                   functionToken->next()->function()->token->linenr() == 5);

            functionToken = Token::findsimplematch(tokenizer.tokens(), "impl ( const impl & ) { }");
            ASSERT(db && functionToken && functionToken->function() &&
                   functionToken->function()->functionScope &&
                   functionToken->function()->tokenDef->linenr() == 6 &&
                   functionToken->function()->token->linenr() == 6);

            functionToken = Token::findsimplematch(tokenizer.tokens(), "foo ( const impl & , const impl & ) const { }");
            ASSERT(db && functionToken && functionToken->function() &&
                   functionToken->function()->functionScope &&
                   functionToken->function()->tokenDef->linenr() == 7 &&
                   functionToken->function()->token->linenr() == 7);
        }
        {
            GET_SYMBOL_DB("namespace NS {\n"
                          "    template <typename A> class Fred { struct impl; };\n"
                          "    template <typename A> struct Fred<A>::impl {\n"
                          "        impl();\n"
                          "        ~impl();\n"
                          "        impl(const impl &);\n"
                          "        void foo(const impl &, const impl &) const;\n"
                          "    };\n"
                          "    template <typename A> Fred<A>::impl::impl() { }\n"
                          "    template <typename A> Fred<A>::impl::~impl() { }\n"
                          "    template <typename A> Fred<A>::impl::impl(const Fred<A>::impl &) { }\n"
                          "    template <typename A> void Fred<A>::impl::foo(const Fred<A>::impl &, const Fred<A>::impl &) const { }\n"
                          "}");

            ASSERT(db != nullptr);
            ASSERT(db && db->scopeList.size() == 8);
            ASSERT(db && db->classAndStructScopes.size() == 2);
            ASSERT(db && db->typeList.size() == 2);
            ASSERT(db && db->functionScopes.size() == 4);

            const Token * functionToken = Token::findsimplematch(tokenizer.tokens(), "impl ( ) { }");
            ASSERT(db && functionToken && functionToken->function() &&
                   functionToken->function()->functionScope &&
                   functionToken->function()->tokenDef->linenr() == 4 &&
                   functionToken->function()->token->linenr() == 9);

            functionToken = Token::findsimplematch(tokenizer.tokens(), "~ impl ( ) { }");
            ASSERT(db && functionToken && functionToken->next()->function() &&
                   functionToken->next()->function()->functionScope &&
                   functionToken->next()->function()->tokenDef->linenr() == 5 &&
                   functionToken->next()->function()->token->linenr() == 10);

            functionToken = Token::findsimplematch(tokenizer.tokens(), "impl ( const Fred < A > :: impl & ) { }");
            ASSERT(db && functionToken && functionToken->function() &&
                   functionToken->function()->functionScope &&
                   functionToken->function()->tokenDef->linenr() == 6 &&
                   functionToken->function()->token->linenr() == 11);

            functionToken = Token::findsimplematch(tokenizer.tokens(), "foo ( const Fred < A > :: impl & , const Fred < A > :: impl & ) const { }");
            ASSERT(db && functionToken && functionToken->function() &&
                   functionToken->function()->functionScope &&
                   functionToken->function()->tokenDef->linenr() == 7 &&
                   functionToken->function()->token->linenr() == 12);
        }
        {
            GET_SYMBOL_DB("namespace NS {\n"
                          "    template <typename A> class Fred { struct impl; };\n"
                          "    template <typename A> struct Fred<A>::impl {\n"
                          "        impl();\n"
                          "        ~impl();\n"
                          "        impl(const impl &);\n"
                          "        void foo(const impl &, const impl &) const;\n"
                          "    };\n"
                          "}\n"
                          "template <typename A> NS::Fred<A>::impl::impl() { }\n"
                          "template <typename A> NS::Fred<A>::impl::~impl() { }\n"
                          "template <typename A> NS::Fred<A>::impl::impl(const NS::Fred<A>::impl &) { }\n"
                          "template <typename A> void NS::Fred<A>::impl::foo(const NS::Fred<A>::impl &, const NS::Fred<A>::impl &) const { }");

            ASSERT(db != nullptr);
            ASSERT(db && db->scopeList.size() == 8);
            ASSERT(db && db->classAndStructScopes.size() == 2);
            ASSERT(db && db->typeList.size() == 2);
            ASSERT(db && db->functionScopes.size() == 4);

            const Token * functionToken = Token::findsimplematch(tokenizer.tokens(), "impl ( ) { }");
            ASSERT(db && functionToken && functionToken->function() &&
                   functionToken->function()->functionScope &&
                   functionToken->function()->tokenDef->linenr() == 4 &&
                   functionToken->function()->token->linenr() == 10);

            functionToken = Token::findsimplematch(tokenizer.tokens(), "~ impl ( ) { }");
            ASSERT(db && functionToken && functionToken->next()->function() &&
                   functionToken->next()->function()->functionScope &&
                   functionToken->next()->function()->tokenDef->linenr() == 5 &&
                   functionToken->next()->function()->token->linenr() == 11);

            functionToken = Token::findsimplematch(tokenizer.tokens(), "impl ( const NS :: Fred < A > :: impl & ) { }");
            ASSERT(db && functionToken && functionToken->function() &&
                   functionToken->function()->functionScope &&
                   functionToken->function()->tokenDef->linenr() == 6 &&
                   functionToken->function()->token->linenr() == 12);

            functionToken = Token::findsimplematch(tokenizer.tokens(), "foo ( const NS :: Fred < A > :: impl & , const NS :: Fred < A > :: impl & ) const { }");
            ASSERT(db && functionToken && functionToken->function() &&
                   functionToken->function()->functionScope &&
                   functionToken->function()->tokenDef->linenr() == 7 &&
                   functionToken->function()->token->linenr() == 13);
        }
        {
            GET_SYMBOL_DB("namespace NS {\n"
                          "    template <typename A> class Fred { struct impl; };\n"
                          "}\n"
                          "template <typename A> struct NS::Fred<A>::impl {\n"
                          "    impl() { }\n"
                          "    ~impl() { }\n"
                          "    impl(const impl &) { }\n"
                          "    void foo(const impl &, const impl &) const { }\n"
                          "};");

            ASSERT(db != nullptr);
            ASSERT(db && db->scopeList.size() == 8);
            ASSERT(db && db->classAndStructScopes.size() == 2);
            ASSERT(db && db->typeList.size() == 2);
            ASSERT(db && db->functionScopes.size() == 4);

            const Token * functionToken = Token::findsimplematch(tokenizer.tokens(), "impl ( ) { }");
            ASSERT(db && functionToken && functionToken->function() &&
                   functionToken->function()->functionScope &&
                   functionToken->function()->tokenDef->linenr() == 5 &&
                   functionToken->function()->token->linenr() == 5);

            functionToken = Token::findsimplematch(tokenizer.tokens(), "~ impl ( ) { }");
            ASSERT(db && functionToken && functionToken->next()->function() &&
                   functionToken->next()->function()->functionScope &&
                   functionToken->next()->function()->tokenDef->linenr() == 6 &&
                   functionToken->next()->function()->token->linenr() == 6);

            functionToken = Token::findsimplematch(tokenizer.tokens(), "impl ( const impl & ) { }");
            ASSERT(db && functionToken && functionToken->function() &&
                   functionToken->function()->functionScope &&
                   functionToken->function()->tokenDef->linenr() == 7 &&
                   functionToken->function()->token->linenr() == 7);

            functionToken = Token::findsimplematch(tokenizer.tokens(), "foo ( const impl & , const impl & ) const { }");
            ASSERT(db && functionToken && functionToken->function() &&
                   functionToken->function()->functionScope &&
                   functionToken->function()->tokenDef->linenr() == 8 &&
                   functionToken->function()->token->linenr() == 8);
        }
        {
            GET_SYMBOL_DB("namespace NS {\n"
                          "    template <typename A> class Fred { struct impl; };\n"
                          "}\n"
                          "template <typename A> struct NS::Fred<A>::impl {\n"
                          "    impl();\n"
                          "    ~impl();\n"
                          "    impl(const impl &);\n"
                          "    void foo(const impl &, const impl &) const;\n"
                          "};\n"
                          "template <typename A> NS::Fred<A>::impl::impl() { }\n"
                          "template <typename A> NS::Fred<A>::impl::~impl() { }\n"
                          "template <typename A> NS::Fred<A>::impl::impl(const NS::Fred<A>::impl &) { }\n"
                          "template <typename A> void NS::Fred<A>::impl::foo(const NS::Fred<A>::impl &, const NS::Fred<A>::impl &) const { }");

            ASSERT(db != nullptr);
            ASSERT(db && db->scopeList.size() == 8);
            ASSERT(db && db->classAndStructScopes.size() == 2);
            ASSERT(db && db->typeList.size() == 2);
            ASSERT(db && db->functionScopes.size() == 4);

            const Token * functionToken = Token::findsimplematch(tokenizer.tokens(), "impl ( ) { }");
            ASSERT(db && functionToken && functionToken->function() &&
                   functionToken->function()->functionScope &&
                   functionToken->function()->tokenDef->linenr() == 5 &&
                   functionToken->function()->token->linenr() == 10);

            functionToken = Token::findsimplematch(tokenizer.tokens(), "~ impl ( ) { }");
            ASSERT(db && functionToken && functionToken->next()->function() &&
                   functionToken->next()->function()->functionScope &&
                   functionToken->next()->function()->tokenDef->linenr() == 6 &&
                   functionToken->next()->function()->token->linenr() == 11);

            functionToken = Token::findsimplematch(tokenizer.tokens(), "impl ( const NS :: Fred < A > :: impl & ) { }");
            ASSERT(db && functionToken && functionToken->function() &&
                   functionToken->function()->functionScope &&
                   functionToken->function()->tokenDef->linenr() == 7 &&
                   functionToken->function()->token->linenr() == 12);

            functionToken = Token::findsimplematch(tokenizer.tokens(), "foo ( const NS :: Fred < A > :: impl & , const NS :: Fred < A > :: impl & ) const { }");
            ASSERT(db && functionToken && functionToken->function() &&
                   functionToken->function()->functionScope &&
                   functionToken->function()->tokenDef->linenr() == 8 &&
                   functionToken->function()->token->linenr() == 13);
        }
        {
            GET_SYMBOL_DB("namespace NS {\n"
                          "    template <typename A> class Fred { struct impl; };\n"
                          "}\n"
                          "template <typename A> struct NS::Fred<A>::impl {\n"
                          "    impl();\n"
                          "    ~impl();\n"
                          "    impl(const impl &);\n"
                          "    void foo(const impl &, const impl &) const;\n"
                          "};\n"
                          "namespace NS {\n"
                          "    template <typename A> Fred<A>::impl::impl() { }\n"
                          "    template <typename A> Fred<A>::impl::~impl() { }\n"
                          "    template <typename A> Fred<A>::impl::impl(const Fred<A>::impl &) { }\n"
                          "    template <typename A> void Fred<A>::impl::foo(const Fred<A>::impl &, const Fred<A>::impl &) const { }\n"
                          "}");

            ASSERT(db != nullptr);
            ASSERT(db && db->scopeList.size() == 8);
            ASSERT(db && db->classAndStructScopes.size() == 2);
            ASSERT(db && db->typeList.size() == 2);
            ASSERT(db && db->functionScopes.size() == 4);

            const Token * functionToken = Token::findsimplematch(tokenizer.tokens(), "impl ( ) { }");
            ASSERT(db && functionToken && functionToken->function() &&
                   functionToken->function()->functionScope &&
                   functionToken->function()->tokenDef->linenr() == 5 &&
                   functionToken->function()->token->linenr() == 11);

            functionToken = Token::findsimplematch(tokenizer.tokens(), "~ impl ( ) { }");
            ASSERT(db && functionToken && functionToken->next()->function() &&
                   functionToken->next()->function()->functionScope &&
                   functionToken->next()->function()->tokenDef->linenr() == 6 &&
                   functionToken->next()->function()->token->linenr() == 12);

            functionToken = Token::findsimplematch(tokenizer.tokens(), "impl ( const Fred < A > :: impl & ) { }");
            ASSERT(db && functionToken && functionToken->function() &&
                   functionToken->function()->functionScope &&
                   functionToken->function()->tokenDef->linenr() == 7 &&
                   functionToken->function()->token->linenr() == 13);

            functionToken = Token::findsimplematch(tokenizer.tokens(), "foo ( const Fred < A > :: impl & , const Fred < A > :: impl & ) const { }");
            ASSERT(db && functionToken && functionToken->function() &&
                   functionToken->function()->functionScope &&
                   functionToken->function()->tokenDef->linenr() == 8 &&
                   functionToken->function()->token->linenr() == 14);
        }
        {
            GET_SYMBOL_DB("namespace NS {\n"
                          "    template <typename A> class Fred { struct impl; };\n"
                          "}\n"
                          "template <typename A> struct NS::Fred::impl {\n"
                          "    impl();\n"
                          "    ~impl();\n"
                          "    impl(const impl &);\n"
                          "    void foo(const impl &, const impl &) const;\n"
                          "};\n"
                          "using namespace NS;\n"
                          "template <typename A> Fred<A>::impl::impl() { }\n"
                          "template <typename A> Fred<A>::impl::~impl() { }\n"
                          "template <typename A> Fred<A>::impl::impl(const Fred<A>::impl &) { }\n"
                          "template <typename A> void Fred<A>::impl::foo(const Fred<A>::impl &, const Fred<A>::impl &) const { }");

            ASSERT(db != nullptr);
            ASSERT(db && db->scopeList.size() == 8);
            ASSERT(db && db->classAndStructScopes.size() == 2);
            ASSERT(db && db->typeList.size() == 2);
            ASSERT(db && db->functionScopes.size() == 4);

            const Token * functionToken = Token::findsimplematch(tokenizer.tokens(), "impl ( ) { }");
            ASSERT(db && functionToken && functionToken->function() &&
                   functionToken->function()->functionScope &&
                   functionToken->function()->tokenDef->linenr() == 5 &&
                   functionToken->function()->token->linenr() == 11);

            functionToken = Token::findsimplematch(tokenizer.tokens(), "~ impl ( ) { }");
            ASSERT(db && functionToken && functionToken->next()->function() &&
                   functionToken->next()->function()->functionScope &&
                   functionToken->next()->function()->tokenDef->linenr() == 6 &&
                   functionToken->next()->function()->token->linenr() == 12);

            functionToken = Token::findsimplematch(tokenizer.tokens(), "impl ( const Fred < A > :: impl & ) { }");
            ASSERT(db && functionToken && functionToken->function() &&
                   functionToken->function()->functionScope &&
                   functionToken->function()->tokenDef->linenr() == 7 &&
                   functionToken->function()->token->linenr() == 13);

            functionToken = Token::findsimplematch(tokenizer.tokens(), "foo ( const Fred < A > :: impl & , const Fred < A > :: impl & ) const { }");
            ASSERT(db && functionToken && functionToken->function() &&
                   functionToken->function()->functionScope &&
                   functionToken->function()->tokenDef->linenr() == 8 &&
                   functionToken->function()->token->linenr() == 14);
        }
    }

    void symboldatabase65() {
        // don't crash on missing links from instantiation of template with typedef
        check("int ( * X0 ) ( long ) < int ( ) ( long ) > :: f0 ( int * ) { return 0 ; }");
        ASSERT_EQUALS("", errout.str());

        check("int g();\n" // #11385
              "void f(int i) {\n"
              "    if (i > ::g()) {}\n"
              "}\n");
        ASSERT_EQUALS("", errout.str());
    }

    void symboldatabase66() { // #8540
        GET_SYMBOL_DB("enum class ENUM1;\n"
                      "enum class ENUM2 { MEMBER2 };\n"
                      "enum class ENUM3 : int { MEMBER1, };");
        ASSERT(db != nullptr);
        ASSERT(db && db->scopeList.size() == 3);
        ASSERT(db && db->typeList.size() == 3);
    }

    void symboldatabase67() { // #8538
        GET_SYMBOL_DB("std::string get_endpoint_url() const noexcept override;");
        const Function *f = db ? &db->scopeList.front().functionList.front() : nullptr;
        ASSERT(f != nullptr);
        ASSERT(f && f->hasOverrideSpecifier());
        ASSERT(f && f->isConst());
        ASSERT(f && f->isNoExcept());
    }

    void symboldatabase68() { // #8560
        GET_SYMBOL_DB("struct Bar {\n"
                      "    virtual std::string get_endpoint_url() const noexcept;\n"
                      "};\n"
                      "struct Foo : Bar {\n"
                      "    virtual std::string get_endpoint_url() const noexcept override final;\n"
                      "};");
        const Token *f = db ? Token::findsimplematch(tokenizer.tokens(), "get_endpoint_url ( ) const noexcept ( true ) ;") : nullptr;
        ASSERT(f != nullptr);
        ASSERT(f && f->function() && f->function()->token->linenr() == 2);
        ASSERT(f && f->function() && f->function()->hasVirtualSpecifier());
        ASSERT(f && f->function() && !f->function()->hasOverrideSpecifier());
        ASSERT(f && f->function() && !f->function()->hasFinalSpecifier());
        ASSERT(f && f->function() && f->function()->isConst());
        ASSERT(f && f->function() && f->function()->isNoExcept());
        f = db ? Token::findsimplematch(tokenizer.tokens(), "get_endpoint_url ( ) const noexcept ( true ) override final ;") : nullptr;
        ASSERT(f != nullptr);
        ASSERT(f && f->function() && f->function()->token->linenr() == 5);
        ASSERT(f && f->function() && f->function()->hasVirtualSpecifier());
        ASSERT(f && f->function() && f->function()->hasOverrideSpecifier());
        ASSERT(f && f->function() && f->function()->hasFinalSpecifier());
        ASSERT(f && f->function() && f->function()->isConst());
        ASSERT(f && f->function() && f->function()->isNoExcept());
    }

    void symboldatabase69() {
        GET_SYMBOL_DB("struct Fred {\n"
                      "    int x, y;\n"
                      "    void foo() const volatile { }\n"
                      "    void foo() volatile { }\n"
                      "    void foo() const { }\n"
                      "    void foo() { }\n"
                      "};");
        const Token *f = db ? Token::findsimplematch(tokenizer.tokens(), "foo ( ) const volatile {") : nullptr;
        ASSERT(f != nullptr);
        ASSERT(f && f->function() && f->function()->token->linenr() == 3);
        ASSERT(f && f->function() && f->function()->isConst());
        ASSERT(f && f->function() && f->function()->isVolatile());
        f = db ? Token::findsimplematch(tokenizer.tokens(), "foo ( ) volatile {") : nullptr;
        ASSERT(f != nullptr);
        ASSERT(f && f->function() && f->function()->token->linenr() == 4);
        ASSERT(f && f->function() && !f->function()->isConst());
        ASSERT(f && f->function() && f->function()->isVolatile());
        f = db ? Token::findsimplematch(tokenizer.tokens(), "foo ( ) const {") : nullptr;
        ASSERT(f != nullptr);
        ASSERT(f && f->function() && f->function()->token->linenr() == 5);
        ASSERT(f && f->function() && f->function()->isConst());
        ASSERT(f && f->function() && !f->function()->isVolatile());
        f = db ? Token::findsimplematch(tokenizer.tokens(), "foo ( ) {") : nullptr;
        ASSERT(f != nullptr);
        ASSERT(f && f->function() && f->function()->token->linenr() == 6);
        ASSERT(f && f->function() && !f->function()->isVolatile());
        ASSERT(f && f->function() && !f->function()->isConst());
    }

    void symboldatabase70() {
        {
            GET_SYMBOL_DB("class Map<String,Entry>::Entry* e;");
            ASSERT(db != nullptr);
            ASSERT(db && db->scopeList.size() == 1);
            ASSERT(db && db->variableList().size() == 2);
        }
        {
            GET_SYMBOL_DB("template class boost::token_iterator_generator<boost::offset_separator>::type; void foo() { }");
            ASSERT(db != nullptr);
            ASSERT(db && db->scopeList.size() == 2);
        }
        {
            GET_SYMBOL_DB("void foo() {\n"
                          "    return class Arm_relocate_functions<big_endian>::thumb32_branch_offset(upper_insn, lower_insn);\n"
                          "}");
            ASSERT(db != nullptr);
            ASSERT(db && db->scopeList.size() == 2);
        }
    }

    void symboldatabase71() {
        GET_SYMBOL_DB("class A { };\n"
                      "class B final : public A { };");
        ASSERT(db && db->scopeList.size() == 3);
        ASSERT(db && db->typeList.size() == 2);
    }

    void symboldatabase72() { // #8600
        GET_SYMBOL_DB("struct A { struct B; };\n"
                      "struct A::B {\n"
                      "    B() = default;\n"
                      "    B(const B&) {}\n"
                      "};");

        ASSERT(db && db->scopeList.size() == 4);
        ASSERT(db && db->typeList.size() == 2);
        const Token * f = db ? Token::findsimplematch(tokenizer.tokens(), "B ( const B & ) { }") : nullptr;
        ASSERT(f != nullptr);
        ASSERT(f && f->function() && f->function()->token->linenr() == 4);
        ASSERT(f && f->function() && f->function()->type == Function::eCopyConstructor);
    }

    void symboldatabase74() { // #8838 - final
        GET_SYMBOL_DB("class Base { virtual int f() const = 0; };\n"
                      "class Derived : Base { virtual int f() const final { return 6; } };");

        ASSERT_EQUALS(4, db->scopeList.size());
        ASSERT_EQUALS(1, db->functionScopes.size());

        const Scope *f1 = db->functionScopes[0];
        ASSERT(f1->function->hasFinalSpecifier());
    }

    void symboldatabase75() {
        GET_SYMBOL_DB("template <typename T>\n"
                      "class optional {\n"
                      "  auto     value() & -> T &;\n"
                      "  auto     value() && -> T &&;\n"
                      "  auto     value() const& -> T const &;\n"
                      "};\n"
                      "template <typename T>\n"
                      "auto optional<T>::value() & -> T & {}\n"
                      "template <typename T>\n"
                      "auto optional<T>::value() && -> T && {}\n"
                      "template <typename T>\n"
                      "auto optional<T>::value() const & -> T const & {}\n"
                      "optional<int> i;");

        ASSERT_EQUALS(5, db->scopeList.size());
        ASSERT_EQUALS(3, db->functionScopes.size());

        const Scope *f = db->functionScopes[0];
        ASSERT(f->function->hasBody());
        ASSERT(!f->function->isConst());
        ASSERT(f->function->hasTrailingReturnType());
        ASSERT(f->function->hasLvalRefQualifier());

        f = db->functionScopes[1];
        ASSERT(f->function->hasBody());
        ASSERT(!f->function->isConst());
        ASSERT(f->function->hasTrailingReturnType());
        ASSERT(f->function->hasRvalRefQualifier());

        f = db->functionScopes[2];
        ASSERT(f->function->hasBody());
        ASSERT(f->function->isConst());
        ASSERT(f->function->hasTrailingReturnType());
        ASSERT(f->function->hasLvalRefQualifier());
    }

    void symboldatabase76() { // #9056
        GET_SYMBOL_DB("namespace foo {\n"
                      "  using namespace bar::baz;\n"
                      "  auto func(int arg) -> bar::quux {}\n"
                      "}");
        ASSERT_EQUALS(2, db->mVariableList.size());
    }

    void symboldatabase77() { // #8663
        GET_SYMBOL_DB("template <class T1, class T2>\n"
                      "void f() {\n"
                      "  using T3 = typename T1::template T3<T2>;\n"
                      "  T3 t;\n"
                      "}");
        ASSERT_EQUALS(2, db->mVariableList.size());
    }

    void symboldatabase78() { // #9147
        GET_SYMBOL_DB("template <class...> struct a;\n"
                      "namespace {\n"
                      "template <class, class> struct b;\n"
                      "template <template <class> class c, class... f, template <class...> class d>\n"
                      "struct b<c<f...>, d<>>;\n"
                      "}\n"
                      "void e() { using c = a<>; }");
        ASSERT(db != nullptr);
        ASSERT_EQUALS("", errout.str());
    }

    void symboldatabase79() { // #9392
        {
            GET_SYMBOL_DB("class C { C(); };\n"
                          "C::C() = default;");
            ASSERT(db->scopeList.size() == 2);
            ASSERT(db->scopeList.back().functionList.size() == 1);
            ASSERT(db->scopeList.back().functionList.front().isDefault() == true);
        }
        {
            GET_SYMBOL_DB("namespace ns {\n"
                          "class C { C(); };\n"
                          "}\n"
                          "using namespace ns;\n"
                          "C::C() = default;");
            ASSERT(db->scopeList.size() == 3);
            ASSERT(db->scopeList.back().functionList.size() == 1);
            ASSERT(db->scopeList.back().functionList.front().isDefault() == true);
        }
        {
            GET_SYMBOL_DB("class C { ~C(); };\n"
                          "C::~C() = default;");
            ASSERT(db->scopeList.size() == 2);
            ASSERT(db->scopeList.back().functionList.size() == 1);
            ASSERT(db->scopeList.back().functionList.front().isDefault() == true);
            ASSERT(db->scopeList.back().functionList.front().isDestructor() == true);
        }
        {
            GET_SYMBOL_DB("namespace ns {\n"
                          "class C { ~C(); };\n"
                          "}\n"
                          "using namespace ns;\n"
                          "C::~C() = default;");
            ASSERT(db->scopeList.size() == 3);
            ASSERT(db->scopeList.back().functionList.size() == 1);
            ASSERT(db->scopeList.back().functionList.front().isDefault() == true);
            ASSERT(db->scopeList.back().functionList.front().isDestructor() == true);
        }
    }

    void symboldatabase80() { // #9389
        {
            GET_SYMBOL_DB("namespace ns {\n"
                          "class A {};\n"
                          "}\n"
                          "class AA {\n"
                          "private:\n"
                          "    void f(const ns::A&);\n"
                          "};\n"
                          "using namespace ns;\n"
                          "void AA::f(const A&) { }");
            ASSERT(db->scopeList.size() == 5);
            ASSERT(db->functionScopes.size() == 1);
            const Scope *scope = db->findScopeByName("AA");
            ASSERT(scope);
            ASSERT(scope->functionList.size() == 1);
            ASSERT(scope->functionList.front().name() == "f");
            ASSERT(scope->functionList.front().hasBody() == true);
        }
        {
            GET_SYMBOL_DB("namespace ns {\n"
                          "namespace ns1 {\n"
                          "class A {};\n"
                          "}\n"
                          "}\n"
                          "class AA {\n"
                          "private:\n"
                          "    void f(const ns::ns1::A&);\n"
                          "};\n"
                          "using namespace ns::ns1;\n"
                          "void AA::f(const A&) { }");
            ASSERT(db->scopeList.size() == 6);
            ASSERT(db->functionScopes.size() == 1);
            const Scope *scope = db->findScopeByName("AA");
            ASSERT(scope);
            ASSERT(scope->functionList.size() == 1);
            ASSERT(scope->functionList.front().name() == "f");
            ASSERT(scope->functionList.front().hasBody() == true);
        }
        {
            GET_SYMBOL_DB("namespace ns {\n"
                          "namespace ns1 {\n"
                          "class A {};\n"
                          "}\n"
                          "}\n"
                          "class AA {\n"
                          "private:\n"
                          "    void f(const ns::ns1::A&);\n"
                          "};\n"
                          "using namespace ns;\n"
                          "void AA::f(const ns1::A&) { }");
            ASSERT(db->scopeList.size() == 6);
            ASSERT(db->functionScopes.size() == 1);
            const Scope *scope = db->findScopeByName("AA");
            ASSERT(scope);
            ASSERT(scope->functionList.size() == 1);
            ASSERT(scope->functionList.front().name() == "f");
            ASSERT(scope->functionList.front().hasBody() == true);
        }
    }

    void symboldatabase81() { // #9411
        {
            GET_SYMBOL_DB("namespace Terminal {\n"
                          "    class Complete {\n"
                          "    public:\n"
                          "        std::string act(const Parser::Action *act);\n"
                          "    };\n"
                          "}\n"
                          "using namespace std;\n"
                          "using namespace Parser;\n"
                          "using namespace Terminal;\n"
                          "string Complete::act(const Action *act) { }");
            ASSERT(db->scopeList.size() == 4);
            ASSERT(db->functionScopes.size() == 1);
            const Scope *scope = db->findScopeByName("Complete");
            ASSERT(scope);
            ASSERT(scope->functionList.size() == 1);
            ASSERT(scope->functionList.front().name() == "act");
            ASSERT(scope->functionList.front().hasBody() == true);
        }
        {
            GET_SYMBOL_DB("namespace Terminal {\n"
                          "    class Complete {\n"
                          "    public:\n"
                          "        std::string act(const Foo::Parser::Action *act);\n"
                          "    };\n"
                          "}\n"
                          "using namespace std;\n"
                          "using namespace Foo::Parser;\n"
                          "using namespace Terminal;\n"
                          "string Complete::act(const Action *act) { }");
            ASSERT(db->scopeList.size() == 4);
            ASSERT(db->functionScopes.size() == 1);
            const Scope *scope = db->findScopeByName("Complete");
            ASSERT(scope);
            ASSERT(scope->functionList.size() == 1);
            ASSERT(scope->functionList.front().name() == "act");
            ASSERT(scope->functionList.front().hasBody() == true);
        }
    }

    void symboldatabase82() {
        GET_SYMBOL_DB("namespace foo { void foo() {} }");
        ASSERT(db->functionScopes.size() == 1);
        ASSERT_EQUALS(false, db->functionScopes[0]->function->isConstructor());
    }

    void symboldatabase83() { // #9431
        const bool old = settings1.debugwarnings;
        settings1.debugwarnings = true;
        GET_SYMBOL_DB("struct a { a() noexcept; };\n"
                      "a::a() noexcept = default;");
        settings1.debugwarnings = old;
        const Scope *scope = db->findScopeByName("a");
        ASSERT(scope);
        ASSERT(scope->functionList.size() == 1);
        ASSERT(scope->functionList.front().name() == "a");
        ASSERT(scope->functionList.front().hasBody() == false);
        ASSERT(scope->functionList.front().isConstructor() == true);
        ASSERT(scope->functionList.front().isDefault() == true);
        ASSERT(scope->functionList.front().isNoExcept() == true);
        ASSERT_EQUALS("", errout.str());
    }

    void symboldatabase84() {
        {
            const bool old = settings1.debugwarnings;
            settings1.debugwarnings = true;
            GET_SYMBOL_DB("struct a { a() noexcept(false); };\n"
                          "a::a() noexcept(false) = default;");
            settings1.debugwarnings = old;
            const Scope *scope = db->findScopeByName("a");
            ASSERT(scope);
            ASSERT(scope->functionList.size() == 1);
            ASSERT(scope->functionList.front().name() == "a");
            ASSERT(scope->functionList.front().hasBody() == false);
            ASSERT(scope->functionList.front().isConstructor() == true);
            ASSERT(scope->functionList.front().isDefault() == true);
            ASSERT(scope->functionList.front().isNoExcept() == false);
            ASSERT_EQUALS("", errout.str());
        }
        {
            const bool old = settings1.debugwarnings;
            settings1.debugwarnings = true;
            GET_SYMBOL_DB("struct a { a() noexcept(true); };\n"
                          "a::a() noexcept(true) = default;");
            settings1.debugwarnings = old;
            const Scope *scope = db->findScopeByName("a");
            ASSERT(scope);
            ASSERT(scope->functionList.size() == 1);
            ASSERT(scope->functionList.front().name() == "a");
            ASSERT(scope->functionList.front().hasBody() == false);
            ASSERT(scope->functionList.front().isConstructor() == true);
            ASSERT(scope->functionList.front().isDefault() == true);
            ASSERT(scope->functionList.front().isNoExcept() == true);
            ASSERT_EQUALS("", errout.str());
        }
    }

    void symboldatabase85() {
        GET_SYMBOL_DB("class Fred {\n"
                      "  enum Mode { Mode1, Mode2, Mode3 };\n"
                      "  void f() { _mode = x; }\n"
                      "  Mode _mode;\n"
                      "  DECLARE_PROPERTY_FIELD(_mode);\n"
                      "};");
        const Token *vartok1 = Token::findsimplematch(tokenizer.tokens(), "_mode =");
        ASSERT(vartok1);
        ASSERT(vartok1->variable());
        ASSERT(vartok1->variable()->scope());

        const Token *vartok2 = Token::findsimplematch(tokenizer.tokens(), "( _mode ) ;")->next();
        ASSERT_EQUALS(std::intptr_t(vartok1->variable()), std::intptr_t(vartok2->variable()));
    }

    void symboldatabase86() {
        GET_SYMBOL_DB("class C { auto operator=(const C&) -> C&; };\n"
                      "auto C::operator=(const C&) -> C& = default;");
        ASSERT(db->scopeList.size() == 2);
        ASSERT(db->scopeList.back().functionList.size() == 1);
        ASSERT(db->scopeList.back().functionList.front().isDefault() == true);
        ASSERT(db->scopeList.back().functionList.front().hasBody() == false);
    }

    void symboldatabase87() { // #9922 'extern const char ( * x [ 256 ] ) ;'
        GET_SYMBOL_DB("extern const char ( * x [ 256 ] ) ;");
        const Token *xtok = Token::findsimplematch(tokenizer.tokens(), "x");
        ASSERT(xtok->variable());
    }

    void symboldatabase88() { // #10040 (using namespace)
        check("namespace external {\n"
              "namespace ns {\n"
              "enum class s { O };\n"
              "}\n"
              "}\n"
              "namespace internal {\n"
              "namespace ns1 {\n"
              "template <typename T>\n"
              "void make(external::ns::s) {\n"
              "}\n"
              "}\n"
              "}\n"
              "using namespace external::ns;\n"
              "struct A { };\n"
              "static void make(external::ns::s ss) {\n"
              "  internal::ns1::make<A>(ss);\n"
              "}\n", true);
        ASSERT_EQUALS("", errout.str());
    }

    void symboldatabase89() { // valuetype name
        GET_SYMBOL_DB("namespace external {\n"
                      "namespace ns1 {\n"
                      "class A {\n"
                      "public:\n"
                      "  struct S { };\n"
                      "  A(const S&) { }\n"
                      "};\n"
                      "static const A::S AS = A::S();\n"
                      "}\n"
                      "}\n"
                      "using namespace external::ns1;\n"
                      "A a{AS};");
        const Token *vartok1 = Token::findsimplematch(tokenizer.tokens(), "A a");
        ASSERT(vartok1);
        ASSERT(vartok1->next());
        ASSERT(vartok1->next()->variable());
        ASSERT(vartok1->next()->variable()->valueType());
        ASSERT(vartok1->next()->variable()->valueType()->str() == "external::ns1::A");
    }

    void symboldatabase90() {
        GET_SYMBOL_DB("struct Fred {\n"
                      "    void foo(const int * const x);\n"
                      "};\n"
                      "void Fred::foo(const int * x) { }");
        ASSERT_EQUALS("", errout.str());
        const Token *functok = Token::findsimplematch(tokenizer.tokens(), "foo ( const int * x )");
        ASSERT(functok);
        ASSERT(functok->function());
        ASSERT(functok->function()->name() == "foo");
    }

    void symboldatabase91() {
        GET_SYMBOL_DB("namespace Fred {\n"
                      "    struct Value {};\n"
                      "    void foo(const std::vector<std::function<void(const Fred::Value &)>> &callbacks);\n"
                      "}\n"
                      "void Fred::foo(const std::vector<std::function<void(const Fred::Value &)>> &callbacks) { }");
        ASSERT_EQUALS("", errout.str());
        const Token *functok = Token::findsimplematch(tokenizer.tokens(),
                                                      "foo ( const std :: vector < std :: function < void ( const Fred :: Value & ) > > & callbacks ) { }");
        ASSERT(functok);
        ASSERT(functok->function());
        ASSERT(functok->function()->name() == "foo");
    }

    void symboldatabase92() { // daca crash
        {
            GET_SYMBOL_DB("template <size_t, typename...> struct a;\n"
                          "template <size_t b, typename c, typename... d>\n"
                          "struct a<b, c, d...> : a<1, d...> {};\n"
                          "template <typename... e> struct f : a<0, e...> {};");
            ASSERT_EQUALS("", errout.str());
        }
        {
            GET_SYMBOL_DB("b.f();");
            ASSERT_EQUALS("", errout.str());
        }
    }

    void symboldatabase93() { // alignas attribute
        GET_SYMBOL_DB("struct alignas(int) A{\n"
                      "};\n"
                      );
        ASSERT(db != nullptr);
        const Scope* scope = db->findScopeByName("A");
        ASSERT(scope);
    }

    void symboldatabase94() { // structured bindings
        GET_SYMBOL_DB("int foo() { auto [x,y] = xy(); return x+y; }");
        ASSERT(db != nullptr);
        ASSERT(db->getVariableFromVarId(1) != nullptr);
        ASSERT(db->getVariableFromVarId(2) != nullptr);
    }

    void symboldatabase95() { // #10295
        GET_SYMBOL_DB("struct B {\n"
                      "    void foo1(void);\n"
                      "    void foo2();\n"
                      "};\n"
                      "void B::foo1() {}\n"
                      "void B::foo2(void) {}\n");
        ASSERT_EQUALS("", errout.str());
        const Token *functok = Token::findsimplematch(tokenizer.tokens(), "foo1 ( ) { }");
        ASSERT(functok);
        ASSERT(functok->function());
        ASSERT(functok->function()->name() == "foo1");
        functok = Token::findsimplematch(tokenizer.tokens(), "foo2 ( ) { }");
        ASSERT(functok);
        ASSERT(functok->function());
        ASSERT(functok->function()->name() == "foo2");
    }

    void symboldatabase96() { // #10126
        GET_SYMBOL_DB("struct A {\n"
                      "    int i, j;\n"
                      "};\n"
                      "std::map<int, A> m{ { 0, A{0,0} }, {0, A{0,0} } };\n");
        ASSERT_EQUALS("", errout.str());
    }

    void symboldatabase97() { // #10598 - final class
        GET_SYMBOL_DB("template<> struct A<void> final {\n"
                      "    A() {}\n"
                      "};\n");
        ASSERT(db);
        ASSERT_EQUALS(3, db->scopeList.size());

        const Token *functok = Token::findmatch(tokenizer.tokens(), "%name% (");
        ASSERT(functok);
        ASSERT(functok->function());
        ASSERT_EQUALS(functok->function()->type, Function::Type::eConstructor);
    }

    void symboldatabase98() { // #10451
        {
            GET_SYMBOL_DB("struct A { typedef struct {} B; };\n"
                          "void f() {\n"
                          "    auto g = [](A::B b) -> void { A::B b2 = b; };\n"
                          "};\n");
            ASSERT(db);
            ASSERT_EQUALS(5, db->scopeList.size());
        }
        {
            GET_SYMBOL_DB("typedef union {\n"
                          "    int i;\n"
                          "} U;\n"
                          "template <auto U::*>\n"
                          "void f();\n");
            ASSERT(db);
            ASSERT_EQUALS(2, db->scopeList.size());
        }
    }

    void symboldatabase99() { // #10864
        check("void f() { std::map<std::string, int> m; }");
        ASSERT_EQUALS("", errout.str());
    }

    void symboldatabase100() {
        {
            GET_SYMBOL_DB("namespace N {\n" // #10174
                          "    struct S {};\n"
                          "    struct T { void f(S s); };\n"
                          "    void T::f(N::S s) {}\n"
                          "}\n");
            ASSERT(db);
            ASSERT_EQUALS(1, db->functionScopes.size());
            auto it = std::find_if(db->scopeList.cbegin(), db->scopeList.cend(), [](const Scope& s) {
                return s.className == "T";
            });
            ASSERT(it != db->scopeList.end());
            const Function* function = findFunctionByName("f", &*it);
            ASSERT(function && function->token->str() == "f");
            ASSERT(function->hasBody());
        }
        {
            GET_SYMBOL_DB("namespace N {\n" // #10198
                          "    class I {};\n"
                          "    class A {\n"
                          "    public:\n"
                          "        A(I*);\n"
                          "    };\n"
                          "}\n"
                          "using N::I;\n"
                          "namespace N {\n"
                          "    A::A(I*) {}\n"
                          "}\n");
            ASSERT(db);
            ASSERT_EQUALS(1, db->functionScopes.size());
            auto it = std::find_if(db->scopeList.cbegin(), db->scopeList.cend(), [](const Scope& s) {
                return s.className == "A";
            });
            ASSERT(it != db->scopeList.end());
            const Function* function = findFunctionByName("A", &*it);
            ASSERT(function && function->token->str() == "A");
            ASSERT(function->hasBody());
        }
        {
            GET_SYMBOL_DB("namespace N {\n" // #10260
                          "    namespace O {\n"
                          "        struct B;\n"
                          "    }\n"
                          "}\n"
                          "struct I {\n"
                          "    using B = N::O::B;\n"
                          "};\n"
                          "struct A : I {\n"
                          "    void f(B*);\n"
                          "};\n"
                          "void A::f(N::O::B*) {}\n");
            ASSERT(db);
            ASSERT_EQUALS(1, db->functionScopes.size());
            auto it = std::find_if(db->scopeList.cbegin(), db->scopeList.cend(), [](const Scope& s) {
                return s.className == "A";
            });
            ASSERT(it != db->scopeList.end());
            const Function* function = findFunctionByName("f", &*it);
            ASSERT(function && function->token->str() == "f");
            ASSERT(function->hasBody());
        }
    }

    void symboldatabase101() {
        GET_SYMBOL_DB("struct A { bool b; };\n"
                      "void f(const std::vector<A>& v) {\n"
                      "    std::vector<A>::const_iterator it = b.begin();\n"
                      "    if (it->b) {}\n"
                      "}\n");
        ASSERT(db);
        const Token* it = Token::findsimplematch(tokenizer.tokens(), "it . b");
        ASSERT(it);
        ASSERT(it->tokAt(2));
        ASSERT(it->tokAt(2)->variable());
    }

    void symboldatabase102() {
        GET_SYMBOL_DB("std::string f() = delete;\n"
                      "void g() {}");
        ASSERT(db);
        ASSERT(db->scopeList.size() == 2);
        ASSERT(db->scopeList.front().type == Scope::eGlobal);
        ASSERT(db->scopeList.back().className == "g");
    }

    void symboldatabase103() {
        GET_SYMBOL_DB("void f() {\n"
                      "using lambda = decltype([]() { return true; });\n"
                      "lambda{}();\n"
                      "}\n");
        ASSERT(db != nullptr);
        ASSERT_EQUALS("", errout.str());
    }

    void symboldatabase104() {
        const bool oldDebug = settings1.debugwarnings;
        settings1.debugwarnings = true;
        {
            GET_SYMBOL_DB("struct S {\n" // #11535
                          "    void f1(char* const c);\n"
                          "    void f2(char* const c);\n"
                          "    void f3(char* const);\n"
                          "    void f4(char* c);\n"
                          "    void f5(char* c);\n"
                          "    void f6(char*);\n"
                          "};\n"
                          "void S::f1(char* c) {}\n"
                          "void S::f2(char*) {}\n"
                          "void S::f3(char* c) {}\n"
                          "void S::f4(char* const c) {}\n"
                          "void S::f5(char* const) {}\n"
                          "void S::f6(char* const c) {}\n");
            ASSERT(db != nullptr);
            ASSERT_EQUALS("", errout.str());
        }
        {
            GET_SYMBOL_DB("struct S2 {\n" // #11602
                          "    enum E {};\n"
                          "};\n"
                          "struct S1 {\n"
                          "    void f(S2::E) const;\n"
                          "};\n"
                          "void S1::f(const S2::E) const {}\n");
            ASSERT(db != nullptr);
            ASSERT_EQUALS("", errout.str());
        }
        {
            GET_SYMBOL_DB("struct S {\n"
                          "    void f(const bool b = false);\n"
                          "};\n"
                          "void S::f(const bool b) {}\n");
            ASSERT(db != nullptr);
            ASSERT_EQUALS("", errout.str());
        }
        settings1.debugwarnings = oldDebug;
    }

    void createSymbolDatabaseFindAllScopes1() {
        GET_SYMBOL_DB("void f() { union {int x; char *p;} a={0}; }");
        ASSERT(db->scopeList.size() == 3);
        ASSERT_EQUALS(Scope::eUnion, db->scopeList.back().type);
    }

    void createSymbolDatabaseFindAllScopes2() {
        GET_SYMBOL_DB("namespace ns { auto var1{0}; }\n"
                      "namespace ns { auto var2{0}; }\n");
        ASSERT(db);
        ASSERT_EQUALS(2, db->scopeList.size());
        ASSERT_EQUALS(2, db->scopeList.back().varlist.size());
        const Token* const var1 = Token::findsimplematch(tokenizer.tokens(), "var1");
        const Token* const var2 = Token::findsimplematch(tokenizer.tokens(), "var2");
        ASSERT(var1->variable());
        ASSERT(var2->variable());
    }

    void createSymbolDatabaseFindAllScopes3() {
        GET_SYMBOL_DB("namespace ns {\n"
                      "\n"
                      "namespace ns_details {\n"
                      "template <typename T, typename = void> struct has_A : std::false_type {};\n"
                      "template <typename T> struct has_A<T, typename make_void<typename T::A>::type> : std::true_type {};\n"
                      "template <typename T, bool> struct is_A_impl : public std::is_trivially_copyable<T> {};\n"
                      "template <typename T> struct is_A_impl<T, true> : public std::is_same<typename T::A, std::true_type> {};\n"
                      "}\n"
                      "\n"
                      "template <typename T> struct is_A : ns_details::is_A_impl<T, ns_details::has_A<T>::value> {};\n"
                      "template <class T, class U> struct is_A<std::pair<T, U>> : std::integral_constant<bool, is_A<T>::value && is_A<U>::value> {};\n"
                      "}\n"
                      "\n"
                      "extern \"C\" {\n"
                      "static const int foo = 8;\n"
                      "}\n");
        ASSERT(db);
        ASSERT_EQUALS(6, db->scopeList.size());
        ASSERT_EQUALS(1, db->scopeList.front().varlist.size());
        auto list = db->scopeList;
        list.pop_front();
        ASSERT_EQUALS(true, std::all_of(list.cbegin(), list.cend(), [](const Scope& scope) {
            return scope.varlist.empty();
        }));
    }

    void createSymbolDatabaseFindAllScopes4()
    {
        GET_SYMBOL_DB("struct a {\n"
                      "  void b() {\n"
                      "    std::set<int> c;\n"
                      "    a{[&] {\n"
                      "      auto d{c.lower_bound(0)};\n"
                      "      c.emplace_hint(d);\n"
                      "    }};\n"
                      "  }\n"
                      "  template <class e> a(e);\n"
                      "};\n");
        ASSERT(db);
        ASSERT_EQUALS(4, db->scopeList.size());
        const Token* const var1 = Token::findsimplematch(tokenizer.tokens(), "d");
        ASSERT(var1->variable());
    }

    void createSymbolDatabaseFindAllScopes5()
    {
        GET_SYMBOL_DB("class C {\n"
                      "public:\n"
                      "    template<typename T>\n"
                      "    class D;\n"
                      "    template<typename T>\n"
                      "    struct O : public std::false_type {};\n"
                      "};\n"
                      "template<typename T>\n"
                      "struct C::O<std::optional<T>> : public std::true_type {};\n"
                      "template<typename T>\n"
                      "class C::D {};\n"
                      "struct S {\n"
                      "    S(int i) : m(i) {}\n"
                      "    static const S IN;\n"
                      "    int m;\n"
                      "};\n"
                      "const S S::IN(1);\n");
        ASSERT(db);
        ASSERT_EQUALS(6, db->scopeList.size());
        const Token* const var = Token::findsimplematch(tokenizer.tokens(), "IN (");
        TODO_ASSERT(var && var->variable());
    }

    void createSymbolDatabaseFindAllScopes6()
    {
        GET_SYMBOL_DB("class A {\n"
                      "public:\n"
                      "  class Nested {\n"
                      "  public:\n"
                      "    virtual ~Nested() = default;\n"
                      "  };\n"
                      "};\n"
                      "class B {\n"
                      "public:\n"
                      "  class Nested {\n"
                      "  public:\n"
                      "    virtual ~Nested() = default;\n"
                      "  };\n"
                      "};\n"
                      "class C : public A, public B {\n"
                      "public:\n"
                      "  class Nested : public A::Nested, public B::Nested {};\n"
                      "};\n");
        ASSERT(db);
        ASSERT_EQUALS(6, db->typeList.size());
        auto it = db->typeList.cbegin();
        const Type& classA = *it++;
        const Type& classNA = *it++;
        const Type& classB = *it++;
        const Type& classNB = *it++;
        const Type& classC = *it++;
        const Type& classNC = *it++;
        ASSERT(classA.name() == "A" && classB.name() == "B" && classC.name() == "C");
        ASSERT(classNA.name() == "Nested" && classNB.name() == "Nested" && classNC.name() == "Nested");
        ASSERT(classA.derivedFrom.empty() && classB.derivedFrom.empty());
        ASSERT_EQUALS(classC.derivedFrom.size(), 2U);
        ASSERT_EQUALS(classC.derivedFrom[0].type, &classA);
        ASSERT_EQUALS(classC.derivedFrom[1].type, &classB);
        ASSERT(classNA.derivedFrom.empty() && classNB.derivedFrom.empty());
        ASSERT_EQUALS(classNC.derivedFrom.size(), 2U);
        ASSERT_EQUALS(classNC.derivedFrom[0].type, &classNA);
        ASSERT_EQUALS(classNC.derivedFrom[1].type, &classNB);
    }

    void enum1() {
        GET_SYMBOL_DB("enum BOOL { FALSE, TRUE }; enum BOOL b;");

        /* there is a enum scope with the name BOOL */
        ASSERT(db && db->scopeList.back().type == Scope::eEnum && db->scopeList.back().className == "BOOL");

        /* b is a enum variable, type is BOOL */
        ASSERT(db && db->getVariableFromVarId(1)->isEnumType());
    }

    void enum2() {
        GET_SYMBOL_DB("enum BOOL { FALSE, TRUE } b;");

        /* there is a enum scope with the name BOOL */
        ASSERT(db && db->scopeList.back().type == Scope::eEnum && db->scopeList.back().className == "BOOL");

        /* b is a enum variable, type is BOOL */
        ASSERT(db && db->getVariableFromVarId(1)->isEnumType());
    }

    void enum3() {
        GET_SYMBOL_DB("enum ABC { A=11,B,C=A+B };");
        ASSERT(db && db->scopeList.back().type == Scope::eEnum);

        /* There is an enum A with value 11 */
        const Enumerator *A = db->scopeList.back().findEnumerator("A");
        ASSERT(A && A->value==11 && A->value_known);

        /* There is an enum B with value 12 */
        const Enumerator *B = db->scopeList.back().findEnumerator("B");
        ASSERT(B && B->value==12 && B->value_known);

        /* There is an enum C with value 23 */
        const Enumerator *C = db->scopeList.back().findEnumerator("C");
        ASSERT(C && C->value==23 && C->value_known);
    }

    void enum4() { // #7493
        GET_SYMBOL_DB("enum Offsets { O1, O2, O3=5, O4 };\n"
                      "enum MyEnums { E1=O1+1, E2, E3=O3+1 };");
        ASSERT(db != nullptr);

        ASSERT_EQUALS(3U, db->scopeList.size());

        // Assert that all enum values are known
        std::list<Scope>::const_iterator scope = db->scopeList.cbegin();

        // Offsets
        ++scope;
        ASSERT_EQUALS((unsigned int)Scope::eEnum, (unsigned int)scope->type);
        ASSERT_EQUALS(4U, scope->enumeratorList.size());

        ASSERT(scope->enumeratorList[0].name->enumerator() == &scope->enumeratorList[0]);
        ASSERT_EQUALS((unsigned int)Token::eEnumerator, (unsigned int)scope->enumeratorList[0].name->tokType());
        ASSERT(scope->enumeratorList[0].scope == &*scope);
        ASSERT_EQUALS("O1", scope->enumeratorList[0].name->str());
        ASSERT(scope->enumeratorList[0].start == nullptr);
        ASSERT(scope->enumeratorList[0].end == nullptr);
        ASSERT_EQUALS(true, scope->enumeratorList[0].value_known);
        ASSERT_EQUALS(0, scope->enumeratorList[0].value);

        ASSERT(scope->enumeratorList[1].name->enumerator() == &scope->enumeratorList[1]);
        ASSERT_EQUALS((unsigned int)Token::eEnumerator, (unsigned int)scope->enumeratorList[1].name->tokType());
        ASSERT(scope->enumeratorList[1].scope == &*scope);
        ASSERT_EQUALS("O2", scope->enumeratorList[1].name->str());
        ASSERT(scope->enumeratorList[1].start == nullptr);
        ASSERT(scope->enumeratorList[1].end == nullptr);
        ASSERT_EQUALS(true, scope->enumeratorList[1].value_known);
        ASSERT_EQUALS(1, scope->enumeratorList[1].value);

        ASSERT(scope->enumeratorList[2].name->enumerator() == &scope->enumeratorList[2]);
        ASSERT_EQUALS((unsigned int)Token::eEnumerator, (unsigned int)scope->enumeratorList[2].name->tokType());
        ASSERT(scope->enumeratorList[2].scope == &*scope);
        ASSERT_EQUALS("O3", scope->enumeratorList[2].name->str());
        ASSERT(scope->enumeratorList[2].start != nullptr);
        ASSERT(scope->enumeratorList[2].end != nullptr);
        ASSERT_EQUALS(true, scope->enumeratorList[2].value_known);
        ASSERT_EQUALS(5, scope->enumeratorList[2].value);

        ASSERT(scope->enumeratorList[3].name->enumerator() == &scope->enumeratorList[3]);
        ASSERT_EQUALS((unsigned int)Token::eEnumerator, (unsigned int)scope->enumeratorList[3].name->tokType());
        ASSERT(scope->enumeratorList[3].scope == &*scope);
        ASSERT_EQUALS("O4", scope->enumeratorList[3].name->str());
        ASSERT(scope->enumeratorList[3].start == nullptr);
        ASSERT(scope->enumeratorList[3].end == nullptr);
        ASSERT_EQUALS(true, scope->enumeratorList[3].value_known);
        ASSERT_EQUALS(6, scope->enumeratorList[3].value);

        // MyEnums
        ++scope;
        ASSERT_EQUALS((unsigned int)Scope::eEnum, (unsigned int)scope->type);
        ASSERT_EQUALS(3U, scope->enumeratorList.size());

        ASSERT(scope->enumeratorList[0].name->enumerator() == &scope->enumeratorList[0]);
        ASSERT_EQUALS((unsigned int)Token::eEnumerator, (unsigned int)scope->enumeratorList[0].name->tokType());
        ASSERT(scope->enumeratorList[0].scope == &*scope);
        ASSERT_EQUALS("E1", scope->enumeratorList[0].name->str());
        ASSERT(scope->enumeratorList[0].start != nullptr);
        ASSERT(scope->enumeratorList[0].end != nullptr);
        ASSERT_EQUALS(true, scope->enumeratorList[0].value_known);
        ASSERT_EQUALS(1, scope->enumeratorList[0].value);

        ASSERT(scope->enumeratorList[1].name->enumerator() == &scope->enumeratorList[1]);
        ASSERT_EQUALS((unsigned int)Token::eEnumerator, (unsigned int)scope->enumeratorList[1].name->tokType());
        ASSERT(scope->enumeratorList[1].scope == &*scope);
        ASSERT_EQUALS("E2", scope->enumeratorList[1].name->str());
        ASSERT(scope->enumeratorList[1].start == nullptr);
        ASSERT(scope->enumeratorList[1].end == nullptr);
        ASSERT_EQUALS(true, scope->enumeratorList[1].value_known);
        ASSERT_EQUALS(2, scope->enumeratorList[1].value);

        ASSERT(scope->enumeratorList[2].name->enumerator() == &scope->enumeratorList[2]);
        ASSERT_EQUALS((unsigned int)Token::eEnumerator, (unsigned int)scope->enumeratorList[2].name->tokType());
        ASSERT(scope->enumeratorList[2].scope == &*scope);
        ASSERT_EQUALS("E3", scope->enumeratorList[2].name->str());
        ASSERT(scope->enumeratorList[2].start != nullptr);
        ASSERT(scope->enumeratorList[2].end != nullptr);
        ASSERT_EQUALS(true, scope->enumeratorList[2].value_known);
        ASSERT_EQUALS(6, scope->enumeratorList[2].value);
    }

    void enum5() {
        GET_SYMBOL_DB("enum { A = 10, B = 2 };\n"
                      "int a[10 + 2];\n"
                      "int b[A];\n"
                      "int c[A + 2];\n"
                      "int d[10 + B];\n"
                      "int e[A + B];");
        ASSERT(db != nullptr);

        ASSERT_EQUALS(2U, db->scopeList.size());

        // Assert that all enum values are known
        std::list<Scope>::const_iterator scope = db->scopeList.cbegin();

        ++scope;
        ASSERT_EQUALS((unsigned int)Scope::eEnum, (unsigned int)scope->type);
        ASSERT_EQUALS(2U, scope->enumeratorList.size());
        ASSERT_EQUALS(true, scope->enumeratorList[0].value_known);
        ASSERT_EQUALS(10, scope->enumeratorList[0].value);
        ASSERT_EQUALS(true, scope->enumeratorList[1].value_known);
        ASSERT_EQUALS(2, scope->enumeratorList[1].value);

        ASSERT(db->variableList().size() == 6); // the first one is not used
        const Variable * v = db->getVariableFromVarId(1);
        ASSERT(v != nullptr);

        ASSERT(v->isArray());
        ASSERT_EQUALS(1U, v->dimensions().size());
        ASSERT_EQUALS(12U, v->dimension(0));
        v = db->getVariableFromVarId(2);
        ASSERT(v != nullptr);

        ASSERT(v->isArray());
        ASSERT_EQUALS(1U, v->dimensions().size());
        ASSERT_EQUALS(10U, v->dimension(0));
        v = db->getVariableFromVarId(3);
        ASSERT(v != nullptr);

        ASSERT(v->isArray());
        ASSERT_EQUALS(1U, v->dimensions().size());
        ASSERT_EQUALS(12U, v->dimension(0));
        v = db->getVariableFromVarId(4);
        ASSERT(v != nullptr);

        ASSERT(v->isArray());
        ASSERT_EQUALS(1U, v->dimensions().size());
        ASSERT_EQUALS(12U, v->dimension(0));
        v = db->getVariableFromVarId(5);
        ASSERT(v != nullptr);

        ASSERT(v->isArray());
        ASSERT_EQUALS(1U, v->dimensions().size());
        ASSERT_EQUALS(12U, v->dimension(0));
    }

    void enum6() {
        GET_SYMBOL_DB("struct Fred {\n"
                      "    enum Enum { E0, E1 };\n"
                      "};\n"
                      "struct Barney : public Fred {\n"
                      "    Enum func(Enum e) { return e; }\n"
                      "};");
        ASSERT(db != nullptr);

        const Token * const functionToken = Token::findsimplematch(tokenizer.tokens(), "func");
        ASSERT(functionToken != nullptr);

        const Function *function = functionToken->function();
        ASSERT(function != nullptr);

        ASSERT(function->token->str() == "func");
        ASSERT(function->retDef && function->retDef->str() == "Enum");
        ASSERT(function->retType && function->retType->name() == "Enum");
    }

#define TEST(S) \
    v = db->getVariableFromVarId(id++); \
    ASSERT(v != nullptr); \
    ASSERT(v->isArray()); \
    ASSERT_EQUALS(1U, v->dimensions().size()); \
    ASSERT_EQUALS(S, v->dimension(0))

    void enum7() {
        GET_SYMBOL_DB("enum E { X };\n"
                      "enum EC : char { C };\n"
                      "enum ES : short { S };\n"
                      "enum EI : int { I };\n"
                      "enum EL : long { L };\n"
                      "enum ELL : long long { LL };\n"
                      "char array1[sizeof(E)];\n"
                      "char array2[sizeof(X)];\n"
                      "char array3[sizeof(EC)];\n"
                      "char array4[sizeof(C)];\n"
                      "char array5[sizeof(ES)];\n"
                      "char array6[sizeof(S)];\n"
                      "char array7[sizeof(EI)];\n"
                      "char array8[sizeof(I)];\n"
                      "char array9[sizeof(EL)];\n"
                      "char array10[sizeof(L)];\n"
                      "char array11[sizeof(ELL)];\n"
                      "char array12[sizeof(LL)];");
        ASSERT(db != nullptr);

        ASSERT(db->variableList().size() == 13); // the first one is not used
        const Variable * v;
        unsigned int id = 1;
        TEST(settings1.platform.sizeof_int);
        TEST(settings1.platform.sizeof_int);
        TEST(1);
        TEST(1);
        TEST(settings1.platform.sizeof_short);
        TEST(settings1.platform.sizeof_short);
        TEST(settings1.platform.sizeof_int);
        TEST(settings1.platform.sizeof_int);
        TEST(settings1.platform.sizeof_long);
        TEST(settings1.platform.sizeof_long);
        TEST(settings1.platform.sizeof_long_long);
        TEST(settings1.platform.sizeof_long_long);
    }

    void enum8() {
        GET_SYMBOL_DB("enum E { X0 = x, X1, X2 = 2, X3, X4 = y, X5 };\n");
        ASSERT(db != nullptr);
        const Enumerator *X0 = db->scopeList.back().findEnumerator("X0");
        ASSERT(X0);
        ASSERT(!X0->value_known);
        const Enumerator *X1 = db->scopeList.back().findEnumerator("X1");
        ASSERT(X1);
        ASSERT(!X1->value_known);
        const Enumerator *X2 = db->scopeList.back().findEnumerator("X2");
        ASSERT(X2);
        ASSERT(X2->value_known);
        ASSERT_EQUALS(X2->value, 2);
        const Enumerator *X3 = db->scopeList.back().findEnumerator("X3");
        ASSERT(X3);
        ASSERT(X3->value_known);
        ASSERT_EQUALS(X3->value, 3);
        const Enumerator *X4 = db->scopeList.back().findEnumerator("X4");
        ASSERT(X4);
        ASSERT(!X4->value_known);
        const Enumerator *X5 = db->scopeList.back().findEnumerator("X5");
        ASSERT(X5);
        ASSERT(!X5->value_known);
    }

    void enum9() {
        GET_SYMBOL_DB("const int x = 7; enum E { X0 = x, X1 };\n");
        ASSERT(db != nullptr);
        const Enumerator *X0 = db->scopeList.back().findEnumerator("X0");
        ASSERT(X0);
        ASSERT(X0->value_known);
        ASSERT_EQUALS(X0->value, 7);
        const Enumerator *X1 = db->scopeList.back().findEnumerator("X1");
        ASSERT(X1);
        ASSERT(X1->value_known);
        ASSERT_EQUALS(X1->value, 8);
    }

    void enum10() { // #11001
        GET_SYMBOL_DB_C("int b = sizeof(enum etag {X, Y});\n");
        ASSERT(db != nullptr);
        const Enumerator *X = db->scopeList.back().findEnumerator("X");
        ASSERT(X);
        ASSERT(X->value_known);
        ASSERT_EQUALS(X->value, 0);
        const Enumerator *Y = db->scopeList.back().findEnumerator("Y");
        ASSERT(Y);
        ASSERT(Y->value_known);
        ASSERT_EQUALS(Y->value, 1);
    }

    void enum11() {
        check("enum class E;\n");
        ASSERT_EQUALS("", errout.str());
    }

    void enum12() {
        GET_SYMBOL_DB_C("struct { enum E { E0 }; } t;\n"
                        "void f() {\n"
                        "    if (t.E0) {}\n"
                        "}\n");
        ASSERT(db != nullptr);
        auto it = db->scopeList.begin();
        std::advance(it, 2);
        const Enumerator* E0 = it->findEnumerator("E0");
        ASSERT(E0 && E0->value_known);
        ASSERT_EQUALS(E0->value, 0);
        const Token* const e = Token::findsimplematch(tokenizer.tokens(), "E0 )");
        ASSERT(e && e->enumerator());
        ASSERT_EQUALS(e->enumerator(), E0);
    }

    void sizeOfType() {
        // #7615 - crash in Symboldatabase::sizeOfType()
        GET_SYMBOL_DB("enum e;\n"
                      "void foo() {\n"
                      "    e abc[] = {A,B,C};\n"
                      "    int i = abc[ARRAY_SIZE(cats)];\n"
                      "}");
        const Token *e = Token::findsimplematch(tokenizer.tokens(), "e abc");
        db->sizeOfType(e);  // <- don't crash
    }

    void isImplicitlyVirtual() {
        {
            GET_SYMBOL_DB("class Base {\n"
                          "    virtual void foo() {}\n"
                          "};\n"
                          "class Deri : Base {\n"
                          "    void foo() {}\n"
                          "};");
            ASSERT(db && db->findScopeByName("Deri") && db->findScopeByName("Deri")->functionList.front().isImplicitlyVirtual());
        }
        {
            GET_SYMBOL_DB("class Base {\n"
                          "    virtual void foo() {}\n"
                          "};\n"
                          "class Deri1 : Base {\n"
                          "    void foo() {}\n"
                          "};\n"
                          "class Deri2 : Deri1 {\n"
                          "    void foo() {}\n"
                          "};");
            ASSERT(db && db->findScopeByName("Deri2") && db->findScopeByName("Deri2")->functionList.front().isImplicitlyVirtual());
        }
        {
            GET_SYMBOL_DB("class Base {\n"
                          "    void foo() {}\n"
                          "};\n"
                          "class Deri : Base {\n"
                          "    void foo() {}\n"
                          "};");
            ASSERT(db && db->findScopeByName("Deri") && !db->findScopeByName("Deri")->functionList.front().isImplicitlyVirtual(true));
        }
        {
            GET_SYMBOL_DB("class Base {\n"
                          "    virtual void foo() {}\n"
                          "};\n"
                          "class Deri : Base {\n"
                          "    void foo(std::string& s) {}\n"
                          "};");
            ASSERT(db && db->findScopeByName("Deri") && !db->findScopeByName("Deri")->functionList.front().isImplicitlyVirtual(true));
        }
        {
            GET_SYMBOL_DB("class Base {\n"
                          "    virtual void foo() {}\n"
                          "};\n"
                          "class Deri1 : Base {\n"
                          "    void foo(int i) {}\n"
                          "};\n"
                          "class Deri2 : Deri1 {\n"
                          "    void foo() {}\n"
                          "};");
            ASSERT(db && db->findScopeByName("Deri2") && db->findScopeByName("Deri2")->functionList.front().isImplicitlyVirtual());
        }
        {
            GET_SYMBOL_DB("class Base : Base2 {\n" // We don't know Base2
                          "    void foo() {}\n"
                          "};\n"
                          "class Deri : Base {\n"
                          "    void foo() {}\n"
                          "};");
            ASSERT(db && db->findScopeByName("Deri") && db->findScopeByName("Deri")->functionList.front().isImplicitlyVirtual(true)); // Default true -> true
        }
        {
            GET_SYMBOL_DB("class Base : Base2 {\n" // We don't know Base2
                          "    void foo() {}\n"
                          "};\n"
                          "class Deri : Base {\n"
                          "    void foo() {}\n"
                          "};");
            ASSERT(db && db->findScopeByName("Deri") && !db->findScopeByName("Deri")->functionList.front().isImplicitlyVirtual(false)); // Default false -> false
        }
        {
            GET_SYMBOL_DB("class Base : Base2 {\n" // We don't know Base2
                          "    virtual void foo() {}\n"
                          "};\n"
                          "class Deri : Base {\n"
                          "    void foo() {}\n"
                          "};");
            ASSERT(db && db->findScopeByName("Deri") && db->findScopeByName("Deri")->functionList.front().isImplicitlyVirtual(false)); // Default false, but we saw "virtual" -> true
        }
        // #5289
        {
            GET_SYMBOL_DB("template<>\n"
                          "class Bar<void, void> {\n"
                          "};\n"
                          "template<typename K, typename V, int KeySize>\n"
                          "class Bar : private Bar<void, void> {\n"
                          "   void foo() {\n"
                          "   }\n"
                          "};");
            ASSERT(db && db->findScopeByName("Bar") && !db->findScopeByName("Bar")->functionList.empty() && !db->findScopeByName("Bar")->functionList.front().isImplicitlyVirtual(false));
            ASSERT_EQUALS(1, db->findScopeByName("Bar")->functionList.size());
        }

        // #5590
        {
            GET_SYMBOL_DB("class InfiniteB : InfiniteA {\n"
                          "    class D {\n"
                          "    };\n"
                          "};\n"
                          "namespace N {\n"
                          "    class InfiniteA : InfiniteB {\n"
                          "    };\n"
                          "}\n"
                          "class InfiniteA : InfiniteB {\n"
                          "    void foo();\n"
                          "};\n"
                          "void InfiniteA::foo() {\n"
                          "    C a;\n"
                          "}");
            //ASSERT(db && db->findScopeByName("InfiniteA") && !db->findScopeByName("InfiniteA")->functionList.front().isImplicitlyVirtual());
            TODO_ASSERT_EQUALS(1, 0, db->findScopeByName("InfiniteA")->functionList.size());
        }
    }

    void isPure() {
        GET_SYMBOL_DB("class C {\n"
                      "    void f() = 0;\n"
                      "    C(B b) = 0;\n"
                      "    C(C& c) = default;"
                      "    void g();\n"
                      "};");
        ASSERT(db && db->scopeList.back().functionList.size() == 4);
        std::list<Function>::const_iterator it = db->scopeList.back().functionList.cbegin();
        ASSERT((it++)->isPure());
        ASSERT((it++)->isPure());
        ASSERT(!(it++)->isPure());
        ASSERT(!(it++)->isPure());
    }

    void isFunction1() { // #5602 - UNKNOWN_MACRO(a,b) { .. }
        GET_SYMBOL_DB("TEST(a,b) {\n"
                      "  std::vector<int> messages;\n"
                      "  foo(messages[2].size());\n"
                      "}");
        const Variable * const var = db ? db->getVariableFromVarId(1U) : nullptr;
        ASSERT(db &&
               db->findScopeByName("TEST") &&
               var &&
               var->typeStartToken() &&
               var->typeStartToken()->str() == "std");
    }

    void isFunction2() {
        GET_SYMBOL_DB("void set_cur_cpu_spec()\n"
                      "{\n"
                      "    t = PTRRELOC(t);\n"
                      "}\n"
                      "\n"
                      "cpu_spec * __init setup_cpu_spec()\n"
                      "{\n"
                      "    t = PTRRELOC(t);\n"
                      "    *PTRRELOC(&x) = &y;\n"
                      "}");
        ASSERT(db != nullptr);
        ASSERT(db && !db->isFunction(Token::findsimplematch(tokenizer.tokens(), "PTRRELOC ( &"), &db->scopeList.back(), nullptr, nullptr, nullptr));
        ASSERT(db->findScopeByName("set_cur_cpu_spec") != nullptr);
        ASSERT(db->findScopeByName("setup_cpu_spec") != nullptr);
        ASSERT(db->findScopeByName("PTRRELOC") == nullptr);
    }


    void findFunction1() {
        GET_SYMBOL_DB("int foo(int x);\n" /* 1 */
                      "void foo();\n"     /* 2 */
                      "void bar() {\n"    /* 3 */
                      "    foo();\n"      /* 4 */
                      "    foo(1);\n"     /* 5 */
                      "}");               /* 6 */
        ASSERT_EQUALS("", errout.str());
        ASSERT(db);
        const Scope * bar = db->findScopeByName("bar");
        ASSERT(bar != nullptr);
        const unsigned int linenrs[2] = { 2, 1 };
        unsigned int index = 0;
        for (const Token * tok = bar->bodyStart->next(); tok != bar->bodyEnd; tok = tok->next()) {
            if (Token::Match(tok, "%name% (") && !tok->varId() && Token::simpleMatch(tok->linkAt(1), ") ;")) {
                const Function * function = db->findFunction(tok);
                ASSERT(function != nullptr);
                if (function) {
                    std::stringstream expected;
                    expected << "Function call on line " << tok->linenr() << " calls function on line " << linenrs[index] << std::endl;
                    std::stringstream actual;
                    actual << "Function call on line " << tok->linenr() << " calls function on line " << function->tokenDef->linenr() << std::endl;
                    ASSERT_EQUALS(expected.str(), actual.str());
                }
                index++;
            }
        }
    }

    void findFunction2() {
        // The function does not match the function call.
        GET_SYMBOL_DB("void func(const int x, const Fred &fred);\n"
                      "void otherfunc() {\n"
                      "    float t;\n"
                      "    func(x, &t);\n"
                      "}");
        const Token *callfunc = Token::findsimplematch(tokenizer.tokens(), "func ( x , & t ) ;");
        ASSERT_EQUALS("", errout.str());
        ASSERT_EQUALS(true,  db != nullptr); // not null
        ASSERT_EQUALS(true,  callfunc != nullptr); // not null
        ASSERT_EQUALS(false, (callfunc && callfunc->function())); // callfunc->function() should be null
    }

    void findFunction3() {
        GET_SYMBOL_DB("struct base { void foo() { } };\n"
                      "struct derived : public base { void foo() { } };\n"
                      "void foo() {\n"
                      "    derived d;\n"
                      "    d.foo();\n"
                      "}");

        const Token *callfunc = Token::findsimplematch(tokenizer.tokens(), "d . foo ( ) ;");
        ASSERT_EQUALS("", errout.str());
        ASSERT_EQUALS(true, db != nullptr); // not null
        ASSERT_EQUALS(true, callfunc != nullptr); // not null
        ASSERT_EQUALS(true, callfunc && callfunc->tokAt(2)->function() && callfunc->tokAt(2)->function()->tokenDef->linenr() == 2); // should find function on line 2
    }

    void findFunction4() {
        GET_SYMBOL_DB("void foo(UNKNOWN) { }\n"
                      "void foo(int a) { }\n"
                      "void foo(unsigned int a) { }\n"
                      "void foo(unsigned long a) { }\n"
                      "void foo(unsigned long long a) { }\n"
                      "void foo(float a) { }\n"
                      "void foo(double a) { }\n"
                      "void foo(long double a) { }\n"
                      "int i;\n"
                      "unsigned int ui;\n"
                      "unsigned long ul;\n"
                      "unsigned long long ull;\n"
                      "float f;\n"
                      "double d;\n"
                      "long double ld;\n"
                      "int & ri = i;\n"
                      "unsigned int & rui = ui;\n"
                      "unsigned long & rul = ul;\n"
                      "unsigned long long & rull = ull;\n"
                      "float & rf = f;\n"
                      "double & rd = d;\n"
                      "long double & rld = ld;\n"
                      "const int & cri = i;\n"
                      "const unsigned int & crui = ui;\n"
                      "const unsigned long & crul = ul;\n"
                      "const unsigned long long & crull = ull;\n"
                      "const float & crf = f;\n"
                      "const double & crd = d;\n"
                      "const long double & crld = ld;\n"
                      "void foo() {\n"
                      "    foo(1);\n"
                      "    foo(1U);\n"
                      "    foo(1UL);\n"
                      "    foo(1ULL);\n"
                      "    foo(1.0F);\n"
                      "    foo(1.0);\n"
                      "    foo(1.0L);\n"
                      "    foo(i);\n"
                      "    foo(ui);\n"
                      "    foo(ul);\n"
                      "    foo(ull);\n"
                      "    foo(f);\n"
                      "    foo(d);\n"
                      "    foo(ld);\n"
                      "    foo(ri);\n"
                      "    foo(rui);\n"
                      "    foo(rul);\n"
                      "    foo(rull);\n"
                      "    foo(rf);\n"
                      "    foo(rd);\n"
                      "    foo(rld);\n"
                      "    foo(cri);\n"
                      "    foo(crui);\n"
                      "    foo(crul);\n"
                      "    foo(crull);\n"
                      "    foo(crf);\n"
                      "    foo(crd);\n"
                      "    foo(crld);\n"
                      "}");

        ASSERT_EQUALS("", errout.str());

        const Token *f = Token::findsimplematch(tokenizer.tokens(), "foo ( 1 ) ;");
        ASSERT_EQUALS(true, db && f && f->function() && f->function()->tokenDef->linenr() == 2);

        f = Token::findsimplematch(tokenizer.tokens(), "foo ( 1U ) ;");
        ASSERT_EQUALS(true, db && f && f->function() && f->function()->tokenDef->linenr() == 3);

        f = Token::findsimplematch(tokenizer.tokens(), "foo ( 1UL ) ;");
        ASSERT_EQUALS(true, db && f && f->function() && f->function()->tokenDef->linenr() == 4);

        f = Token::findsimplematch(tokenizer.tokens(), "foo ( 1ULL ) ;");
        ASSERT_EQUALS(true, db && f && f->function() && f->function()->tokenDef->linenr() == 5);

        f = Token::findsimplematch(tokenizer.tokens(), "foo ( 1.0F ) ;");
        ASSERT_EQUALS(true, db && f && f->function() && f->function()->tokenDef->linenr() == 6);

        f = Token::findsimplematch(tokenizer.tokens(), "foo ( 1.0 ) ;");
        ASSERT_EQUALS(true, db && f && f->function() && f->function()->tokenDef->linenr() == 7);

        f = Token::findsimplematch(tokenizer.tokens(), "foo ( 1.0L ) ;");
        ASSERT_EQUALS(true, db && f && f->function() && f->function()->tokenDef->linenr() == 8);

        f = Token::findsimplematch(tokenizer.tokens(), "foo ( i ) ;");
        ASSERT_EQUALS(true, db && f && f->function() && f->function()->tokenDef->linenr() == 2);

        f = Token::findsimplematch(tokenizer.tokens(), "foo ( ui ) ;");
        ASSERT_EQUALS(true, db && f && f->function() && f->function()->tokenDef->linenr() == 3);

        f = Token::findsimplematch(tokenizer.tokens(), "foo ( ul ) ;");
        ASSERT_EQUALS(true, db && f && f->function() && f->function()->tokenDef->linenr() == 4);

        f = Token::findsimplematch(tokenizer.tokens(), "foo ( ull ) ;");
        ASSERT_EQUALS(true, db && f && f->function() && f->function()->tokenDef->linenr() == 5);

        f = Token::findsimplematch(tokenizer.tokens(), "foo ( f ) ;");
        ASSERT_EQUALS(true, db && f && f->function() && f->function()->tokenDef->linenr() == 6);

        f = Token::findsimplematch(tokenizer.tokens(), "foo ( d ) ;");
        ASSERT_EQUALS(true, db && f && f->function() && f->function()->tokenDef->linenr() == 7);

        f = Token::findsimplematch(tokenizer.tokens(), "foo ( ld ) ;");
        ASSERT_EQUALS(true, db && f && f->function() && f->function()->tokenDef->linenr() == 8);

        f = Token::findsimplematch(tokenizer.tokens(), "foo ( ri ) ;");
        ASSERT_EQUALS(true, db && f && f->function() && f->function()->tokenDef->linenr() == 2);

        f = Token::findsimplematch(tokenizer.tokens(), "foo ( rui ) ;");
        ASSERT_EQUALS(true, db && f && f->function() && f->function()->tokenDef->linenr() == 3);

        f = Token::findsimplematch(tokenizer.tokens(), "foo ( rul ) ;");
        ASSERT_EQUALS(true, db && f && f->function() && f->function()->tokenDef->linenr() == 4);

        f = Token::findsimplematch(tokenizer.tokens(), "foo ( rull ) ;");
        ASSERT_EQUALS(true, db && f && f->function() && f->function()->tokenDef->linenr() == 5);

        f = Token::findsimplematch(tokenizer.tokens(), "foo ( rf ) ;");
        ASSERT_EQUALS(true, db && f && f->function() && f->function()->tokenDef->linenr() == 6);

        f = Token::findsimplematch(tokenizer.tokens(), "foo ( rd ) ;");
        ASSERT_EQUALS(true, db && f && f->function() && f->function()->tokenDef->linenr() == 7);

        f = Token::findsimplematch(tokenizer.tokens(), "foo ( rld ) ;");
        ASSERT_EQUALS(true, db && f && f->function() && f->function()->tokenDef->linenr() == 8);

        f = Token::findsimplematch(tokenizer.tokens(), "foo ( cri ) ;");
        ASSERT_EQUALS(true, db && f && f->function() && f->function()->tokenDef->linenr() == 2);

        f = Token::findsimplematch(tokenizer.tokens(), "foo ( crui ) ;");
        ASSERT_EQUALS(true, db && f && f->function() && f->function()->tokenDef->linenr() == 3);

        f = Token::findsimplematch(tokenizer.tokens(), "foo ( crul ) ;");
        ASSERT_EQUALS(true, db && f && f->function() && f->function()->tokenDef->linenr() == 4);

        f = Token::findsimplematch(tokenizer.tokens(), "foo ( crull ) ;");
        ASSERT_EQUALS(true, db && f && f->function() && f->function()->tokenDef->linenr() == 5);

        f = Token::findsimplematch(tokenizer.tokens(), "foo ( crf ) ;");
        ASSERT_EQUALS(true, db && f && f->function() && f->function()->tokenDef->linenr() == 6);

        f = Token::findsimplematch(tokenizer.tokens(), "foo ( crd ) ;");
        ASSERT_EQUALS(true, db && f && f->function() && f->function()->tokenDef->linenr() == 7);

        f = Token::findsimplematch(tokenizer.tokens(), "foo ( crld ) ;");
        ASSERT_EQUALS(true, db && f && f->function() && f->function()->tokenDef->linenr() == 8);
    }

    void findFunction5() {
        GET_SYMBOL_DB("struct Fred {\n"
                      "    void Sync(dsmp_t& type, int& len, int limit = 123);\n"
                      "    void Sync(int& syncpos, dsmp_t& type, int& len, int limit = 123);\n"
                      "    void FindSyncPoint();\n"
                      "};\n"
                      "void Fred::FindSyncPoint() {\n"
                      "    dsmp_t type;\n"
                      "    int syncpos, len;\n"
                      "    Sync(syncpos, type, len);\n"
                      "    Sync(type, len);\n"
                      "}");
        const Token *f = Token::findsimplematch(tokenizer.tokens(), "Sync ( syncpos");
        ASSERT_EQUALS(true, db && f && f->function() && f->function()->tokenDef->linenr() == 3);

        f = Token::findsimplematch(tokenizer.tokens(), "Sync ( type");
        ASSERT_EQUALS(true, db && f && f->function() && f->function()->tokenDef->linenr() == 2);
    }

    void findFunction6() { // avoid null pointer access
        GET_SYMBOL_DB("void addtoken(Token** rettail, const Token *tok);\n"
                      "void CheckMemoryLeakInFunction::getcode(const Token *tok ) {\n"
                      "   addtoken(&rettail, tok);\n"
                      "}");
        const Token *f = Token::findsimplematch(tokenizer.tokens(), "void addtoken ( Token * *");
        ASSERT_EQUALS(true, db && f && !f->function()); // regression value only
    }

    void findFunction7() {
        GET_SYMBOL_DB("class ResultEnsemble {\n"
                      "public:\n"
                      "    std::vector<int> &nodeResults() const;\n"
                      "    std::vector<int> &nodeResults();\n"
                      "};\n"
                      "class Simulator {\n"
                      "    int generatePinchResultEnsemble(const ResultEnsemble &power, const ResultEnsemble &ground) {\n"
                      "        power.nodeResults().size();\n"
                      "        assert(power.nodeResults().size()==ground.nodeResults().size());\n"
                      "    }\n"
                      "};");
        const Token *callfunc = Token::findsimplematch(tokenizer.tokens(), "power . nodeResults ( ) . size ( ) ;");
        ASSERT_EQUALS("", errout.str());
        ASSERT_EQUALS(true, db != nullptr); // not null
        ASSERT_EQUALS(true, callfunc != nullptr); // not null
        ASSERT_EQUALS(true, callfunc && callfunc->tokAt(2)->function() && callfunc->tokAt(2)->function()->tokenDef->linenr() == 3);
    }

    void findFunction8() {
        GET_SYMBOL_DB("struct S {\n"
                      "    void f()   { }\n"
                      "    void f() & { }\n"
                      "    void f() &&{ }\n"
                      "    void f() const   { }\n"
                      "    void f() const & { }\n"
                      "    void f() const &&{ }\n"
                      "    void g()   ;\n"
                      "    void g() & ;\n"
                      "    void g() &&;\n"
                      "    void g() const   ;\n"
                      "    void g() const & ;\n"
                      "    void g() const &&;\n"
                      "};\n"
                      "void S::g()   { }\n"
                      "void S::g() & { }\n"
                      "void S::g() &&{ }\n"
                      "void S::g() const   { }\n"
                      "void S::g() const & { }\n"
                      "void S::g() const &&{ }");
        ASSERT_EQUALS("", errout.str());

        const Token *f = Token::findsimplematch(tokenizer.tokens(), "f ( ) {");
        ASSERT_EQUALS(true, db && f && f->function() && f->function()->tokenDef->linenr() == 2);

        f = Token::findsimplematch(tokenizer.tokens(), "f ( ) & {");
        ASSERT_EQUALS(true, db && f && f->function() && f->function()->tokenDef->linenr() == 3);

        f = Token::findsimplematch(tokenizer.tokens(), "f ( ) && {");
        ASSERT_EQUALS(true, db && f && f->function() && f->function()->tokenDef->linenr() == 4);

        f = Token::findsimplematch(tokenizer.tokens(), "f ( ) const {");
        ASSERT_EQUALS(true, db && f && f->function() && f->function()->tokenDef->linenr() == 5);

        f = Token::findsimplematch(tokenizer.tokens(), "f ( ) const & {");
        ASSERT_EQUALS(true, db && f && f->function() && f->function()->tokenDef->linenr() == 6);

        f = Token::findsimplematch(tokenizer.tokens(), "f ( ) const && {");
        ASSERT_EQUALS(true, db && f && f->function() && f->function()->tokenDef->linenr() == 7);

        f = Token::findsimplematch(tokenizer.tokens(), "g ( ) {");
        ASSERT_EQUALS(true, db && f && f->function() && f->function()->tokenDef->linenr() == 8 && f->function()->token->linenr() == 15);

        f = Token::findsimplematch(tokenizer.tokens(), "g ( ) & {");
        ASSERT_EQUALS(true, db && f && f->function() && f->function()->tokenDef->linenr() == 9 && f->function()->token->linenr() == 16);

        f = Token::findsimplematch(tokenizer.tokens(), "g ( ) && {");
        ASSERT_EQUALS(true, db && f && f->function() && f->function()->tokenDef->linenr() == 10 && f->function()->token->linenr() == 17);

        f = Token::findsimplematch(tokenizer.tokens(), "g ( ) const {");
        ASSERT_EQUALS(true, db && f && f->function() && f->function()->tokenDef->linenr() == 11 && f->function()->token->linenr() == 18);

        f = Token::findsimplematch(tokenizer.tokens(), "g ( ) const & {");
        ASSERT_EQUALS(true, db && f && f->function() && f->function()->tokenDef->linenr() == 12 && f->function()->token->linenr() == 19);

        f = Token::findsimplematch(tokenizer.tokens(), "g ( ) const && {");
        ASSERT_EQUALS(true, db && f && f->function() && f->function()->tokenDef->linenr() == 13 && f->function()->token->linenr() == 20);

        f = Token::findsimplematch(tokenizer.tokens(), "S :: g ( ) {");
        ASSERT_EQUALS(true, db && f && f->tokAt(2)->function() && f->tokAt(2)->function()->tokenDef->linenr() == 8 && f->tokAt(2)->function()->token->linenr() == 15);

        f = Token::findsimplematch(tokenizer.tokens(), "S :: g ( ) & {");
        ASSERT_EQUALS(true, db && f && f->tokAt(2)->function() && f->tokAt(2)->function()->tokenDef->linenr() == 9 && f->tokAt(2)->function()->token->linenr() == 16);

        f = Token::findsimplematch(tokenizer.tokens(), "S :: g ( ) && {");
        ASSERT_EQUALS(true, db && f && f->tokAt(2)->function() && f->tokAt(2)->function()->tokenDef->linenr() == 10 && f->tokAt(2)->function()->token->linenr() == 17);

        f = Token::findsimplematch(tokenizer.tokens(), "S :: g ( ) const {");
        ASSERT_EQUALS(true, db && f && f->tokAt(2)->function() && f->tokAt(2)->function()->tokenDef->linenr() == 11 && f->tokAt(2)->function()->token->linenr() == 18);

        f = Token::findsimplematch(tokenizer.tokens(), "S :: g ( ) const & {");
        ASSERT_EQUALS(true, db && f && f->tokAt(2)->function() && f->tokAt(2)->function()->tokenDef->linenr() == 12 && f->tokAt(2)->function()->token->linenr() == 19);

        f = Token::findsimplematch(tokenizer.tokens(), "S :: g ( ) const && {");
        ASSERT_EQUALS(true, db && f && f->tokAt(2)->function() && f->tokAt(2)->function()->tokenDef->linenr() == 13 && f->tokAt(2)->function()->token->linenr() == 20);
    }

    void findFunction9() {
        GET_SYMBOL_DB("struct Fred {\n"
                      "    void foo(const int * p);\n"
                      "};\n"
                      "void Fred::foo(const int * const p) { }");
        ASSERT_EQUALS("", errout.str());

        const Token *f = Token::findsimplematch(tokenizer.tokens(), "foo ( const int * const p ) {");
        ASSERT_EQUALS(true, db && f && f->function() && f->function()->tokenDef->linenr() == 2);
    }

    void findFunction10() { // #7673
        GET_SYMBOL_DB("struct Fred {\n"
                      "    void foo(const int * p);\n"
                      "};\n"
                      "void Fred::foo(const int p []) { }");
        ASSERT_EQUALS("", errout.str());

        const Token *f = Token::findsimplematch(tokenizer.tokens(), "foo ( const int p [ ] ) {");
        ASSERT_EQUALS(true, db && f && f->function() && f->function()->tokenDef->linenr() == 2);
    }

    void findFunction12() {
        GET_SYMBOL_DB("void foo(std::string a) { }\n"
                      "void foo(long long a) { }\n"
                      "void func(char* cp) {\n"
                      "    foo(0);\n"
                      "    foo(0L);\n"
                      "    foo(0.f);\n"
                      "    foo(bar());\n"
                      "    foo(cp);\n"
                      "    foo(\"\");\n"
                      "}");

        ASSERT_EQUALS("", errout.str());

        const Token *f = Token::findsimplematch(tokenizer.tokens(), "foo ( 0 ) ;");
        ASSERT_EQUALS(true, db && f && f->function() && f->function()->tokenDef->linenr() == 2);

        f = Token::findsimplematch(tokenizer.tokens(), "foo ( 0L ) ;");
        ASSERT_EQUALS(true, f && f->function() && f->function()->tokenDef->linenr() == 2);

        f = Token::findsimplematch(tokenizer.tokens(), "foo ( 0.f ) ;");
        ASSERT_EQUALS(true, f && f->function() && f->function()->tokenDef->linenr() == 2);

        f = Token::findsimplematch(tokenizer.tokens(), "foo ( bar ( ) ) ;");
        ASSERT_EQUALS(true, f && f->function() == nullptr);

        f = Token::findsimplematch(tokenizer.tokens(), "foo ( cp ) ;");
        ASSERT_EQUALS(true, f && f->function() && f->function()->tokenDef->linenr() == 1);

        f = Token::findsimplematch(tokenizer.tokens(), "foo ( \"\" ) ;");
        ASSERT_EQUALS(true, f && f->function() && f->function()->tokenDef->linenr() == 1);
    }

    void findFunction13() {
        GET_SYMBOL_DB("void foo(std::string a) { }\n"
                      "void foo(double a) { }\n"
                      "void foo(long long a) { }\n"
                      "void foo(int* a) { }\n"
                      "void foo(void* a) { }\n"
                      "void func(int i, const float f, int* ip, float* fp, char* cp) {\n"
                      "    foo(0.f);\n"
                      "    foo(bar());\n"
                      "    foo(f);\n"
                      "    foo(&i);\n"
                      "    foo(ip);\n"
                      "    foo(fp);\n"
                      "    foo(cp);\n"
                      "    foo(\"\");\n"
                      "}");

        ASSERT_EQUALS("", errout.str());

        const Token* f = Token::findsimplematch(tokenizer.tokens(), "foo ( 0.f ) ;");
        ASSERT_EQUALS(true, f && f->function());
        TODO_ASSERT_EQUALS(2, 3, f->function()->tokenDef->linenr());

        f = Token::findsimplematch(tokenizer.tokens(), "foo ( bar ( ) ) ;");
        ASSERT_EQUALS(true, f && f->function() == nullptr);

        f = Token::findsimplematch(tokenizer.tokens(), "foo ( f ) ;");
        ASSERT_EQUALS(true, f && f->function() && f->function()->tokenDef->linenr() == 2);

        f = Token::findsimplematch(tokenizer.tokens(), "foo ( & i ) ;");
        ASSERT_EQUALS(true, f && f->function() && f->function()->tokenDef->linenr() == 4);

        f = Token::findsimplematch(tokenizer.tokens(), "foo ( ip ) ;");
        ASSERT_EQUALS(true, f && f->function() && f->function()->tokenDef->linenr() == 4);

        f = Token::findsimplematch(tokenizer.tokens(), "foo ( fp ) ;");
        ASSERT_EQUALS(true, f && f->function() && f->function()->tokenDef->linenr() == 5);

        f = Token::findsimplematch(tokenizer.tokens(), "foo ( cp ) ;");
        ASSERT_EQUALS(true, f && f->function() && f->function()->tokenDef->linenr() == 5);

        f = Token::findsimplematch(tokenizer.tokens(), "foo ( \"\" ) ;");
        ASSERT_EQUALS(true, f && f->function() && f->function()->tokenDef->linenr() == 1);
    }

    void findFunction14() {
        GET_SYMBOL_DB("void foo(int* a) { }\n"
                      "void foo(const int* a) { }\n"
                      "void foo(void* a) { }\n"
                      "void foo(const float a) { }\n"
                      "void foo(bool a) { }\n"
                      "void foo2(Foo* a) { }\n"
                      "void foo2(Foo a) { }\n"
                      "void func(int* ip, const int* cip, const char* ccp, char* cp, float f, bool b) {\n"
                      "    foo(ip);\n"
                      "    foo(cip);\n"
                      "    foo(cp);\n"
                      "    foo(ccp);\n"
                      "    foo(f);\n"
                      "    foo(b);\n"
                      "    foo2(0);\n"
                      "    foo2(nullptr);\n"
                      "    foo2(NULL);\n"
                      "}");

        ASSERT_EQUALS("", errout.str());

        const Token *f = Token::findsimplematch(tokenizer.tokens(), "foo ( ip ) ;");
        ASSERT_EQUALS(true, db && f && f->function() && f->function()->tokenDef->linenr() == 1);

        f = Token::findsimplematch(tokenizer.tokens(), "foo ( cip ) ;");
        ASSERT_EQUALS(true, f && f->function() && f->function()->tokenDef->linenr() == 2);

        f = Token::findsimplematch(tokenizer.tokens(), "foo ( cp ) ;");
        TODO_ASSERT(f && f->function() && f->function()->tokenDef->linenr() == 3);

        f = Token::findsimplematch(tokenizer.tokens(), "foo ( ccp ) ;");
        ASSERT_EQUALS(true, f && f->function() && f->function()->tokenDef->linenr() == 5);

        f = Token::findsimplematch(tokenizer.tokens(), "foo ( f ) ;");
        ASSERT_EQUALS(true, f && f->function() && f->function()->tokenDef->linenr() == 4);

        f = Token::findsimplematch(tokenizer.tokens(), "foo ( b ) ;");
        ASSERT_EQUALS(true, f && f->function() && f->function()->tokenDef->linenr() == 5);

        f = Token::findsimplematch(tokenizer.tokens(), "foo2 ( 0 ) ;");
        ASSERT_EQUALS(true, f && f->function() && f->function()->tokenDef->linenr() == 6);

        f = Token::findsimplematch(tokenizer.tokens(), "foo2 ( nullptr ) ;");
        ASSERT_EQUALS(true, f && f->function() && f->function()->tokenDef->linenr() == 6);

        f = Token::findsimplematch(tokenizer.tokens(), "foo2 ( NULL ) ;");
        ASSERT_EQUALS(true, f && f->function() && f->function()->tokenDef->linenr() == 6);
    }

    void findFunction15() {
        GET_SYMBOL_DB("void foo1(int, char* a) { }\n"
                      "void foo1(int, char a) { }\n"
                      "void foo1(int, wchar_t a) { }\n"
                      "void foo1(int, char16_t a) { }\n"
                      "void foo2(int, float a) { }\n"
                      "void foo2(int, wchar_t a) { }\n"
                      "void foo3(int, float a) { }\n"
                      "void foo3(int, char a) { }\n"
                      "void func() {\n"
                      "    foo1(1, 'c');\n"
                      "    foo1(2, L'c');\n"
                      "    foo1(3, u'c');\n"
                      "    foo2(4, 'c');\n"
                      "    foo2(5, L'c');\n"
                      "    foo3(6, 'c');\n"
                      "    foo3(7, L'c');\n"
                      "}");

        ASSERT_EQUALS("", errout.str());

        const Token *f = Token::findsimplematch(tokenizer.tokens(), "foo1 ( 1");
        ASSERT_EQUALS(true, db && f && f->function() && f->function()->tokenDef->linenr() == 2);

        f = Token::findsimplematch(tokenizer.tokens(), "foo1 ( 2");
        ASSERT_EQUALS(true, db && f && f->function() && f->function()->tokenDef->linenr() == 3);

        f = Token::findsimplematch(tokenizer.tokens(), "foo1 ( 3");
        ASSERT_EQUALS(true, db && f && f->function() && f->function()->tokenDef->linenr() == 4);

        f = Token::findsimplematch(tokenizer.tokens(), "foo2 ( 4");
        ASSERT_EQUALS(true, db && f && f->function() && f->function()->tokenDef->linenr() == 6);

        f = Token::findsimplematch(tokenizer.tokens(), "foo2 ( 5");
        ASSERT_EQUALS(true, db && f && f->function() && f->function()->tokenDef->linenr() == 6);

        f = Token::findsimplematch(tokenizer.tokens(), "foo3 ( 6");
        ASSERT_EQUALS(true, db && f && f->function() && f->function()->tokenDef->linenr() == 8);

        // Error: ambiguous function call
        //f = Token::findsimplematch(tokenizer.tokens(), "foo3 ( 7");
        //ASSERT_EQUALS(true, db && f && f->function() && f->function()->tokenDef->linenr() == 8);
    }

    void findFunction16() {
        GET_SYMBOL_DB("struct C { int i; static int si; float f; int* ip; float* fp};\n"
                      "void foo(float a) { }\n"
                      "void foo(int a) { }\n"
                      "void foo(int* a) { }\n"
                      "void func(C c, C* cp) {\n"
                      "    foo(c.i);\n"
                      "    foo(cp->i);\n"
                      "    foo(c.f);\n"
                      "    foo(c.si);\n"
                      "    foo(C::si);\n"
                      "    foo(c.ip);\n"
                      "    foo(c.fp);\n"
                      "}");

        ASSERT_EQUALS("", errout.str());

        const Token *f = Token::findsimplematch(tokenizer.tokens(), "foo ( c . i ) ;");
        ASSERT_EQUALS(true, db && f && f->function() && f->function()->tokenDef->linenr() == 3);

        f = Token::findsimplematch(tokenizer.tokens(), "foo ( cp . i ) ;");
        ASSERT_EQUALS(true, f && f->function() && f->function()->tokenDef->linenr() == 3);

        f = Token::findsimplematch(tokenizer.tokens(), "foo ( c . f ) ;");
        ASSERT_EQUALS(true, f && f->function() && f->function()->tokenDef->linenr() == 2);

        f = Token::findsimplematch(tokenizer.tokens(), "foo ( c . si ) ;");
        ASSERT_EQUALS(true, f && f->function() && f->function()->tokenDef->linenr() == 3);

        f = Token::findsimplematch(tokenizer.tokens(), "foo ( C :: si ) ;");
        ASSERT_EQUALS(true, f && f->function() && f->function()->tokenDef->linenr() == 3);

        f = Token::findsimplematch(tokenizer.tokens(), "foo ( c . ip ) ;");
        ASSERT_EQUALS(true, f && f->function() && f->function()->tokenDef->linenr() == 4);

        f = Token::findsimplematch(tokenizer.tokens(), "foo ( c . fp ) ;");
        ASSERT_EQUALS(true, f && f->function() == nullptr);
    }

    void findFunction17() {
        GET_SYMBOL_DB("void foo(int a) { }\n"
                      "void foo(float a) { }\n"
                      "void foo(void* a) { }\n"
                      "void foo(bool a) { }\n"
                      "void func(int i, float f, bool b) {\n"
                      "    foo(i + i);\n"
                      "    foo(f + f);\n"
                      "    foo(!b);\n"
                      "    foo(i > 0);\n"
                      "    foo(f + i);\n"
                      "}");

        ASSERT_EQUALS("", errout.str());

        const Token *f = Token::findsimplematch(tokenizer.tokens(), "foo ( i + i ) ;");
        ASSERT_EQUALS(true, db && f && f->function() && f->function()->tokenDef->linenr() == 1);

        f = Token::findsimplematch(tokenizer.tokens(), "foo ( f + f ) ;");
        ASSERT_EQUALS(true, f && f->function() && f->function()->tokenDef->linenr() == 2);

        f = Token::findsimplematch(tokenizer.tokens(), "foo ( ! b ) ;");
        ASSERT_EQUALS(true, f && f->function() && f->function()->tokenDef->linenr() == 4);

        f = Token::findsimplematch(tokenizer.tokens(), "foo ( i > 0 ) ;");
        ASSERT_EQUALS(true, f && f->function() && f->function()->tokenDef->linenr() == 4);

        f = Token::findsimplematch(tokenizer.tokens(), "foo ( f + i ) ;");
        ASSERT_EQUALS(true, f && f->function() && f->function()->tokenDef->linenr() == 2);
    }

    void findFunction18() {
        GET_SYMBOL_DB("class Fred {\n"
                      "    void f(int i) { }\n"
                      "    void f(float f) const { }\n"
                      "    void a() { f(1); }\n"
                      "    void b() { f(1.f); }\n"
                      "};");

        ASSERT_EQUALS("", errout.str());

        const Token *f = Token::findsimplematch(tokenizer.tokens(), "f ( 1 ) ;");
        ASSERT_EQUALS(true, db && f && f->function() && f->function()->tokenDef->linenr() == 2);

        f = Token::findsimplematch(tokenizer.tokens(), "f ( 1.f ) ;");
        ASSERT_EQUALS(true, f && f->function() && f->function()->tokenDef->linenr() == 3);
    }

    void findFunction19() {
        GET_SYMBOL_DB("class Fred {\n"
                      "    enum E1 { e1 };\n"
                      "    enum class E2 : unsigned short { e2 };\n"
                      "    bool               get(bool x) { return x; }\n"
                      "    char               get(char x) { return x; }\n"
                      "    short              get(short x) { return x; }\n"
                      "    int                get(int x) { return x; }\n"
                      "    long               get(long x) { return x; }\n"
                      "    long long          get(long long x) { return x; }\n"
                      "    unsigned char      get(unsigned char x) { return x; }\n"
                      "    signed char        get(signed char x) { return x; }\n"
                      "    unsigned short     get(unsigned short x) { return x; }\n"
                      "    unsigned int       get(unsigned int x) { return x; }\n"
                      "    unsigned long      get(unsigned long x) { return x; }\n"
                      "    unsigned long long get(unsigned long long x) { return x; }\n"
                      "    E1                 get(E1 x) { return x; }\n"
                      "    E2                 get(E2 x) { return x; }\n"
                      "    void foo() {\n"
                      "        bool               v1  = true;   v1  = get(get(v1));\n"
                      "        char               v2  = '1';    v2  = get(get(v2));\n"
                      "        short              v3  = 1;      v3  = get(get(v3));\n"
                      "        int                v4  = 1;      v4  = get(get(v4));\n"
                      "        long               v5  = 1;      v5  = get(get(v5));\n"
                      "        long long          v6  = 1;      v6  = get(get(v6));\n"
                      "        unsigned char      v7  = '1';    v7  = get(get(v7));\n"
                      "        signed char        v8  = '1';    v8  = get(get(v8));\n"
                      "        unsigned short     v9  = 1;      v9  = get(get(v9));\n"
                      "        unsigned int       v10 = 1;      v10 = get(get(v10));\n"
                      "        unsigned long      v11 = 1;      v11 = get(get(v11));\n"
                      "        unsigned long long v12 = 1;      v12 = get(get(v12));\n"
                      "        E1                 v13 = e1;     v13 = get(get(v13));\n"
                      "        E2                 v14 = E2::e2; v14 = get(get(v14));\n"
                      "    }\n"
                      "};");

        ASSERT_EQUALS("", errout.str());
        ASSERT(db);

        const Token *f = Token::findsimplematch(tokenizer.tokens(), "get ( get ( v1 ) ) ;");
        ASSERT(f);
        ASSERT(f->function());
        ASSERT_EQUALS(4, f->function()->tokenDef->linenr());

        f = Token::findsimplematch(tokenizer.tokens(), "get ( get ( v2 ) ) ;");
        ASSERT(f);
        ASSERT(f->function());
        ASSERT_EQUALS(5, f->function()->tokenDef->linenr());

        f = Token::findsimplematch(tokenizer.tokens(), "get ( get ( v3 ) ) ;");
        ASSERT(f);
        ASSERT(f->function());
        ASSERT_EQUALS(6, f->function()->tokenDef->linenr());

        f = Token::findsimplematch(tokenizer.tokens(), "get ( get ( v4 ) ) ;");
        ASSERT(f);
        ASSERT(f->function());
        ASSERT_EQUALS(7, f->function()->tokenDef->linenr());

        f = Token::findsimplematch(tokenizer.tokens(), "get ( get ( v5 ) ) ;");
        ASSERT(f);
        ASSERT(f->function());
        ASSERT_EQUALS(8, f->function()->tokenDef->linenr());

        f = Token::findsimplematch(tokenizer.tokens(), "get ( get ( v6 ) ) ;");
        ASSERT(f);
        ASSERT(f->function());
        ASSERT_EQUALS(9, f->function()->tokenDef->linenr());

        f = Token::findsimplematch(tokenizer.tokens(), "get ( get ( v7 ) ) ;");
        ASSERT(f);
        ASSERT(f->function());
        if (std::numeric_limits<char>::is_signed) {
            ASSERT_EQUALS(10, f->function()->tokenDef->linenr());
        } else {
            ASSERT_EQUALS(5, f->function()->tokenDef->linenr());
        }

        f = Token::findsimplematch(tokenizer.tokens(), "get ( get ( v8 ) ) ;");
        ASSERT(f);
        ASSERT(f->function());
        if (std::numeric_limits<char>::is_signed) {
            ASSERT_EQUALS(5, f->function()->tokenDef->linenr());
        } else {
            ASSERT_EQUALS(11, f->function()->tokenDef->linenr());
        }

        f = Token::findsimplematch(tokenizer.tokens(), "get ( get ( v9 ) ) ;");
        ASSERT(f);
        ASSERT(f->function());
        ASSERT_EQUALS(12, f->function()->tokenDef->linenr());

        f = Token::findsimplematch(tokenizer.tokens(), "get ( get ( v10 ) ) ;");
        ASSERT(f);
        ASSERT(f->function());
        ASSERT_EQUALS(13, f->function()->tokenDef->linenr());

        f = Token::findsimplematch(tokenizer.tokens(), "get ( get ( v11 ) ) ;");
        ASSERT(f);
        ASSERT(f->function());
        ASSERT_EQUALS(14, f->function()->tokenDef->linenr());

        f = Token::findsimplematch(tokenizer.tokens(), "get ( get ( v12 ) ) ;");
        ASSERT(f);
        ASSERT(f->function());
        ASSERT_EQUALS(15, f->function()->tokenDef->linenr());

        f = Token::findsimplematch(tokenizer.tokens(), "get ( get ( v13 ) ) ;");
        ASSERT(f);
        ASSERT(f->function());
        ASSERT_EQUALS(16, f->function()->tokenDef->linenr());

        f = Token::findsimplematch(tokenizer.tokens(), "get ( get ( v14 ) ) ;");
        ASSERT(f);
        ASSERT(f->function());
        ASSERT_EQUALS(17, f->function()->tokenDef->linenr());
    }

    void findFunction20() { // # 8280
        GET_SYMBOL_DB("class Foo {\n"
                      "public:\n"
                      "    Foo() : _x(0), _y(0) {}\n"
                      "    Foo(const Foo& f) {\n"
                      "        copy(&f);\n"
                      "    }\n"
                      "    void copy(const Foo* f) {\n"
                      "        _x=f->_x;\n"
                      "        copy(*f);\n"
                      "    }\n"
                      "private:\n"
                      "    void copy(const Foo& f) {\n"
                      "        _y=f._y;\n"
                      "    }\n"
                      "    int _x;\n"
                      "    int _y;\n"
                      "};");

        ASSERT_EQUALS("", errout.str());

        const Token *f = Token::findsimplematch(tokenizer.tokens(), "copy ( & f ) ;");
        ASSERT_EQUALS(true, db && f && f->function() && f->function()->tokenDef->linenr() == 7);

        f = Token::findsimplematch(tokenizer.tokens(), "copy ( * f ) ;");
        ASSERT_EQUALS(true, db && f && f->function() && f->function()->tokenDef->linenr() == 12);
    }

    void findFunction21() { // # 8558
        GET_SYMBOL_DB("struct foo {\n"
                      "    int GetThing( ) const { return m_thing; }\n"
                      "    int* GetThing( ) { return &m_thing; }\n"
                      "};\n"
                      "\n"
                      "void f(foo *myFoo) {\n"
                      "    int* myThing = myFoo->GetThing();\n"
                      "}");

        ASSERT(db != nullptr);

        const Token *tok1 = Token::findsimplematch(tokenizer.tokens(), "myFoo . GetThing ( ) ;");

        const Function *f = tok1 && tok1->tokAt(2) ? tok1->tokAt(2)->function() : nullptr;
        ASSERT(f != nullptr);
        ASSERT_EQUALS(true, f && !f->isConst());
    }

    void findFunction22() { // # 8558
        GET_SYMBOL_DB("struct foo {\n"
                      "    int GetThing( ) const { return m_thing; }\n"
                      "    int* GetThing( ) { return &m_thing; }\n"
                      "};\n"
                      "\n"
                      "void f(const foo *myFoo) {\n"
                      "    int* myThing = myFoo->GetThing();\n"
                      "}");

        ASSERT(db != nullptr);

        const Token *tok1 = Token::findsimplematch(tokenizer.tokens(), ". GetThing ( ) ;")->next();

        const Function *f = tok1 ? tok1->function() : nullptr;
        ASSERT(f != nullptr);
        ASSERT_EQUALS(true, f && f->isConst());
    }

    void findFunction23() { // # 8558
        GET_SYMBOL_DB("struct foo {\n"
                      "    int GetThing( ) const { return m_thing; }\n"
                      "    int* GetThing( ) { return &m_thing; }\n"
                      "};\n"
                      "\n"
                      "void f(foo *myFoo) {\n"
                      "    int* myThing = ((const foo *)myFoo)->GetThing();\n"
                      "}");

        ASSERT(db != nullptr);

        const Token *tok1 = Token::findsimplematch(tokenizer.tokens(), ". GetThing ( ) ;")->next();

        const Function *f = tok1 ? tok1->function() : nullptr;
        ASSERT(f != nullptr);
        ASSERT_EQUALS(true, f && f->isConst());
    }

    void findFunction24() { // smart pointers
        GET_SYMBOL_DB("struct foo {\n"
                      "  void dostuff();\n"
                      "}\n"
                      "\n"
                      "void f(std::shared_ptr<foo> p) {\n"
                      "  p->dostuff();\n"
                      "}");
        ASSERT(db != nullptr);
        const Token *tok1 = Token::findsimplematch(tokenizer.tokens(), ". dostuff ( ) ;")->next();
        ASSERT(tok1->function());
    }

    void findFunction25() { // std::vector<std::shared_ptr<Fred>>
        GET_SYMBOL_DB("struct foo {\n"
                      "  void dostuff();\n"
                      "}\n"
                      "\n"
                      "void f1(std::vector<std::shared_ptr<foo>> v)\n"
                      "{\n"
                      "    for (auto p : v)\n"
                      "    {\n"
                      "        p->dostuff();\n"
                      "    }\n"
                      "}");
        ASSERT(db != nullptr);
        const Token *tok1 = Token::findsimplematch(tokenizer.tokens(), ". dostuff ( ) ;")->next();
        ASSERT(tok1->function());
    }

    void findFunction26() {
        GET_SYMBOL_DB("void dostuff(const int *p) {}\n"
                      "void dostuff(float) {}\n"
                      "void f(int *p) {\n"
                      "  dostuff(p);\n"
                      "}");
        ASSERT(db != nullptr);
        const Token *dostuff1 = Token::findsimplematch(tokenizer.tokens(), "dostuff ( p ) ;");
        ASSERT(dostuff1->function());
        ASSERT(dostuff1->function() && dostuff1->function()->token);
        ASSERT(dostuff1->function() && dostuff1->function()->token && dostuff1->function()->token->linenr() == 1);
    }

    void findFunction27() {
        GET_SYMBOL_DB("namespace { void a(int); }\n"
                      "void f() { a(9); }");
        const Token *a = Token::findsimplematch(tokenizer.tokens(), "a ( 9 )");
        ASSERT(a);
        ASSERT(a->function());
    }

    void findFunction28() {
        GET_SYMBOL_DB("namespace { void a(int); }\n"
                      "struct S {\n"
                      "  void foo() { a(7); }\n"
                      "  void a(int);\n"
                      "};");
        const Token *a = Token::findsimplematch(tokenizer.tokens(), "a ( 7 )");
        ASSERT(a);
        ASSERT(a->function());
        ASSERT(a->function()->token);
        ASSERT_EQUALS(4, a->function()->token->linenr());
    }

    void findFunction29() {
        GET_SYMBOL_DB("struct A {\n"
                      "    int foo() const;\n"
                      "};\n"
                      "\n"
                      "struct B {\n"
                      "    A a;\n"
                      "};\n"
                      "\n"
                      "typedef std::shared_ptr<B> BPtr;\n"
                      "\n"
                      "void bar(BPtr b) {\n"
                      "    int x = b->a.foo();\n"
                      "}");
        const Token *foo = Token::findsimplematch(tokenizer.tokens(), "foo ( ) ;");
        ASSERT(foo);
        ASSERT(foo->function());
        ASSERT(foo->function()->token);
        ASSERT_EQUALS(2, foo->function()->token->linenr());
    }

    void findFunction30() {
        GET_SYMBOL_DB("struct A;\n"
                      "void foo(std::shared_ptr<A> ptr) {\n"
                      "    int x = ptr->bar();\n"
                      "}");
        const Token *bar = Token::findsimplematch(tokenizer.tokens(), "bar ( ) ;");
        ASSERT(bar);
        ASSERT(!bar->function());
    }

    void findFunction31() {
        GET_SYMBOL_DB("void foo(bool);\n"
                      "void foo(std::string s);\n"
                      "void bar() { foo(\"123\"); }");
        const Token *foo = Token::findsimplematch(tokenizer.tokens(), "foo ( \"123\" ) ;");
        ASSERT(foo);
        ASSERT(foo->function());
        ASSERT(foo->function()->tokenDef);
        ASSERT_EQUALS(1, foo->function()->tokenDef->linenr());
    }

    void findFunction32() {
        GET_SYMBOL_DB_C("void foo(char *p);\n"
                        "void bar() { foo(\"123\"); }");
        (void)db;
        const Token *foo = Token::findsimplematch(tokenizer.tokens(), "foo ( \"123\" ) ;");
        ASSERT(foo);
        ASSERT(foo->function());
        ASSERT(foo->function()->tokenDef);
        ASSERT_EQUALS(1, foo->function()->tokenDef->linenr());
    }

    void findFunction33() {
        {
            GET_SYMBOL_DB("class Base {\n"
                          "    int i{};\n"
                          "public:\n"
                          "    void foo(...) const { bar(); }\n"
                          "    int bar() const { return i; }\n"
                          "};\n"
                          "class Derived : public Base {\n"
                          "public:\n"
                          "    void doIt() const {\n"
                          "        foo();\n"
                          "    }\n"
                          "};");
            (void)db;
            const Token *foo = Token::findsimplematch(tokenizer.tokens(), "foo ( ) ;");
            ASSERT(foo);
            ASSERT(foo->function());
            ASSERT(foo->function()->tokenDef);
            ASSERT_EQUALS(4, foo->function()->tokenDef->linenr());
        }
        {
            GET_SYMBOL_DB("class Base {\n"
                          "    int i{};\n"
                          "public:\n"
                          "    void foo(...) const { bar(); }\n"
                          "    int bar() const { return i; }\n"
                          "};\n"
                          "class Derived : public Base {\n"
                          "public:\n"
                          "    void doIt() const {\n"
                          "        foo(1);\n"
                          "    }\n"
                          "};");
            (void)db;
            const Token *foo = Token::findsimplematch(tokenizer.tokens(), "foo ( 1 ) ;");
            ASSERT(foo);
            ASSERT(foo->function());
            ASSERT(foo->function()->tokenDef);
            ASSERT_EQUALS(4, foo->function()->tokenDef->linenr());
        }
        {
            GET_SYMBOL_DB("class Base {\n"
                          "    int i{};\n"
                          "public:\n"
                          "    void foo(...) const { bar(); }\n"
                          "    int bar() const { return i; }\n"
                          "};\n"
                          "class Derived : public Base {\n"
                          "public:\n"
                          "    void doIt() const {\n"
                          "        foo(1,2);\n"
                          "    }\n"
                          "};");
            (void)db;
            const Token *foo = Token::findsimplematch(tokenizer.tokens(), "foo ( 1 , 2 ) ;");
            ASSERT(foo);
            ASSERT(foo->function());
            ASSERT(foo->function()->tokenDef);
            ASSERT_EQUALS(4, foo->function()->tokenDef->linenr());
        }
        {
            GET_SYMBOL_DB("class Base {\n"
                          "    int i{};\n"
                          "public:\n"
                          "    void foo(int, ...) const { bar(); }\n"
                          "    int bar() const { return i; }\n"
                          "};\n"
                          "class Derived : public Base {\n"
                          "public:\n"
                          "    void doIt() const {\n"
                          "        foo(1);\n"
                          "    }\n"
                          "};");
            (void)db;
            const Token *foo = Token::findsimplematch(tokenizer.tokens(), "foo ( 1 ) ;");
            ASSERT(foo);
            ASSERT(foo->function());
            ASSERT(foo->function()->tokenDef);
            ASSERT_EQUALS(4, foo->function()->tokenDef->linenr());
        }
        {
            GET_SYMBOL_DB("class Base {\n"
                          "    int i{};\n"
                          "public:\n"
                          "    void foo(int,...) const { bar(); }\n"
                          "    int bar() const { return i; }\n"
                          "};\n"
                          "class Derived : public Base {\n"
                          "public:\n"
                          "    void doIt() const {\n"
                          "        foo(1,2);\n"
                          "    }\n"
                          "};");
            (void)db;
            const Token *foo = Token::findsimplematch(tokenizer.tokens(), "foo ( 1 , 2 ) ;");
            ASSERT(foo);
            ASSERT(foo->function());
            ASSERT(foo->function()->tokenDef);
            ASSERT_EQUALS(4, foo->function()->tokenDef->linenr());
        }
        {
            GET_SYMBOL_DB("class Base {\n"
                          "    int i{};\n"
                          "public:\n"
                          "    void foo(int,...) const { bar(); }\n"
                          "    int bar() const { return i; }\n"
                          "};\n"
                          "class Derived : public Base {\n"
                          "public:\n"
                          "    void doIt() const {\n"
                          "        foo(1, 2, 3);\n"
                          "    }\n"
                          "};");
            (void)db;
            const Token *foo = Token::findsimplematch(tokenizer.tokens(), "foo ( 1 , 2 , 3 ) ;");
            ASSERT(foo);
            ASSERT(foo->function());
            ASSERT(foo->function()->tokenDef);
            ASSERT_EQUALS(4, foo->function()->tokenDef->linenr());
        }
    }

    void findFunction34() {
        GET_SYMBOL_DB("namespace cppcheck {\n"
                      "    class Platform {\n"
                      "    public:\n"
                      "        enum PlatformType { Unspecified };\n"
                      "    };\n"
                      "}\n"
                      "class ImportProject {\n"
                      "    void selectOneVsConfig(cppcheck::Platform::PlatformType);\n"
                      "};\n"
                      "class Settings : public cppcheck::Platform { };\n"
                      "void ImportProject::selectOneVsConfig(Settings::PlatformType) { }");
        (void)db;
        const Token *foo = Token::findsimplematch(tokenizer.tokens(), "selectOneVsConfig ( Settings :: PlatformType ) { }");
        ASSERT(foo);
        ASSERT(foo->function());
        ASSERT(foo->function()->tokenDef);
        ASSERT_EQUALS(8, foo->function()->tokenDef->linenr());
    }

    void findFunction35() {
        GET_SYMBOL_DB("namespace clangimport {\n"
                      "    class AstNode {\n"
                      "    public:\n"
                      "        AstNode();\n"
                      "        void createTokens();\n"
                      "    };\n"
                      "}\n"
                      "::clangimport::AstNode::AstNode() { }\n"
                      "void ::clangimport::AstNode::createTokens() { }");
        (void)db;
        const Token *foo = Token::findsimplematch(tokenizer.tokens(), "AstNode ( ) { }");
        ASSERT(foo);
        ASSERT(foo->function());
        ASSERT(foo->function()->tokenDef);
        ASSERT_EQUALS(4, foo->function()->tokenDef->linenr());
        foo = Token::findsimplematch(tokenizer.tokens(), "createTokens ( ) { }");
        ASSERT(foo);
        ASSERT(foo->function());
        ASSERT(foo->function()->tokenDef);
        ASSERT_EQUALS(5, foo->function()->tokenDef->linenr());
    }

    void findFunction36() { // #10122
        GET_SYMBOL_DB("namespace external {\n"
                      "    enum class T { };\n"
                      "}\n"
                      "namespace ns {\n"
                      "    class A {\n"
                      "    public:\n"
                      "        void f(external::T);\n"
                      "    };\n"
                      "}\n"
                      "namespace ns {\n"
                      "    void A::f(external::T link_type) { }\n"
                      "}");
        ASSERT_EQUALS("", errout.str());
        const Token *functok = Token::findsimplematch(tokenizer.tokens(), "f ( external :: T link_type )");
        ASSERT(functok);
        ASSERT(functok->function());
        ASSERT(functok->function()->name() == "f");
        ASSERT_EQUALS(7, functok->function()->tokenDef->linenr());
    }

    void findFunction37() { // #10124
        GET_SYMBOL_DB("namespace ns {\n"
                      "    class V { };\n"
                      "}\n"
                      "class A {\n"
                      "public:\n"
                      "    void f(const ns::V&);\n"
                      "};\n"
                      "using ::ns::V;\n"
                      "void A::f(const V&) { }");
        ASSERT_EQUALS("", errout.str());
        const Token *functok = Token::findsimplematch(tokenizer.tokens(), "f ( const :: ns :: V & )");
        ASSERT(functok);
        ASSERT(functok->function());
        ASSERT(functok->function()->name() == "f");
        ASSERT_EQUALS(6, functok->function()->tokenDef->linenr());
    }

    void findFunction38() { // #10125
        GET_SYMBOL_DB("namespace ns {\n"
                      "    class V { };\n"
                      "    using Var = V;\n"
                      "}\n"
                      "class A {\n"
                      "    void f(const ns::Var&);\n"
                      "};\n"
                      "using ::ns::Var;\n"
                      "void A::f(const Var&) {}");
        ASSERT_EQUALS("", errout.str());
        const Token *functok = Token::findsimplematch(tokenizer.tokens(), "f ( const :: ns :: V & )");
        ASSERT(functok);
        ASSERT(functok->function());
        ASSERT(functok->function()->name() == "f");
        ASSERT_EQUALS(6, functok->function()->tokenDef->linenr());
    }

    void findFunction39() { // #10127
        GET_SYMBOL_DB("namespace external {\n"
                      "    class V {\n"
                      "    public:\n"
                      "        using I = int;\n"
                      "    };\n"
                      "}\n"
                      "class A {\n"
                      "    void f(external::V::I);\n"
                      "};\n"
                      "using ::external::V;\n"
                      "void A::f(V::I) {}");
        ASSERT_EQUALS("", errout.str());
        const Token *functok = Token::findsimplematch(tokenizer.tokens(), "f ( int )");
        ASSERT(functok);
        ASSERT(functok->function());
        ASSERT(functok->function()->name() == "f");
        ASSERT_EQUALS(8, functok->function()->tokenDef->linenr());
    }

    void findFunction40() { // #10135
        GET_SYMBOL_DB("class E : public std::exception {\n"
                      "public:\n"
                      "    const char* what() const noexcept override;\n"
                      "};\n"
                      "const char* E::what() const noexcept {\n"
                      "    return nullptr;\n"
                      "}");
        ASSERT_EQUALS("", errout.str());
        const Token *functok = Token::findsimplematch(tokenizer.tokens(), "what ( ) const noexcept ( true ) {");
        ASSERT(functok);
        ASSERT(functok->function());
        ASSERT(functok->function()->name() == "what");
        ASSERT_EQUALS(3, functok->function()->tokenDef->linenr());
    }

    void findFunction41() { // #10202
        {
            GET_SYMBOL_DB("struct A {};\n"
                          "const int* g(const A&);\n"
                          "int* g(A&);\n"
                          "void f(A& x) {\n"
                          "    int* y = g(x);\n"
                          "    *y = 0;\n"
                          "}\n");
            ASSERT_EQUALS("", errout.str());
            const Token *functok = Token::findsimplematch(tokenizer.tokens(), "g ( x )");
            ASSERT(functok);
            ASSERT(functok->function());
            ASSERT(functok->function()->name() == "g");
            ASSERT_EQUALS(3, functok->function()->tokenDef->linenr());
        }
        {
            GET_SYMBOL_DB("struct A {};\n"
                          "const int* g(const A&);\n"
                          "int* g(A&);\n"
                          "void f(const A& x) {\n"
                          "    int* y = g(x);\n"
                          "    *y = 0;\n"
                          "}\n");
            ASSERT_EQUALS("", errout.str());
            const Token *functok = Token::findsimplematch(tokenizer.tokens(), "g ( x )");
            ASSERT(functok);
            ASSERT(functok->function());
            ASSERT(functok->function()->name() == "g");
            ASSERT_EQUALS(2, functok->function()->tokenDef->linenr());
        }
    }

    void findFunction42() {
        GET_SYMBOL_DB("void a(const std::string &, const std::string &);\n"
                      "void a(long, long);\n"
                      "void b() { a(true, false); }\n");
        ASSERT_EQUALS("", errout.str());
        const Token *functok = Token::findsimplematch(tokenizer.tokens(), "a ( true , false )");
        ASSERT(functok);
        ASSERT(functok->function());
        ASSERT(functok->function()->name() == "a");
        ASSERT_EQUALS(2, functok->function()->tokenDef->linenr());
    }

    void findFunction43() { // #10087
        {
            GET_SYMBOL_DB("struct A {};\n"
                          "const A* g(const std::string&);\n"
                          "const A& g(std::vector<A>::size_type i);\n"
                          "const A& f(std::vector<A>::size_type i) { return g(i); }\n");
            ASSERT_EQUALS("", errout.str());
            const Token *functok = Token::findsimplematch(tokenizer.tokens(), "g ( i )");
            ASSERT(functok);
            ASSERT(functok->function());
            ASSERT(functok->function()->name() == "g");
            ASSERT_EQUALS(3, functok->function()->tokenDef->linenr());
        }
        {
            GET_SYMBOL_DB("struct A {};\n"
                          "const A& g(std::vector<A>::size_type i);\n"
                          "const A* g(const std::string&);\n"
                          "const A& f(std::vector<A>::size_type i) { return g(i); }\n");
            ASSERT_EQUALS("", errout.str());
            const Token *functok = Token::findsimplematch(tokenizer.tokens(), "g ( i )");
            ASSERT(functok);
            ASSERT(functok->function());
            ASSERT(functok->function()->name() == "g");
            ASSERT_EQUALS(2, functok->function()->tokenDef->linenr());
        }
    }

    void findFunction44() { // #11182
        {
            GET_SYMBOL_DB("struct T { enum E { E0 }; };\n"
                          "struct S {\n"
                          "    void f(const void*, T::E) {}\n"
                          "    void f(const int&, T::E) {}\n"
                          "    void g() { f(nullptr, T::E0); }\n"
                          "};\n");
            ASSERT_EQUALS("", errout.str());
            const Token *functok = Token::findsimplematch(tokenizer.tokens(), "f ( nullptr");
            ASSERT(functok);
            ASSERT(functok->function());
            ASSERT(functok->function()->name() == "f");
            ASSERT_EQUALS(3, functok->function()->tokenDef->linenr());
        }
        {
            GET_SYMBOL_DB("enum E { E0 };\n"
                          "struct S {\n"
                          "    void f(int*, int) {}\n"
                          "    void f(int, int) {}\n"
                          "    void g() { f(nullptr, E0); }\n"
                          "};\n");
            ASSERT_EQUALS("", errout.str());
            const Token *functok = Token::findsimplematch(tokenizer.tokens(), "f ( nullptr");
            ASSERT(functok);
            ASSERT(functok->function());
            ASSERT(functok->function()->name() == "f");
            ASSERT_EQUALS(3, functok->function()->tokenDef->linenr());
        }
        {
            GET_SYMBOL_DB("struct T { enum E { E0 }; } t; \n" // #11559
                          "void f(const void*, T::E) {}\n"
                          "void f(const int&, T::E) {}\n"
                          "void g() {\n"
                          "    f(nullptr, t.E0);\n"
                          "}\n");
            ASSERT_EQUALS("", errout.str());
            const Token *functok = Token::findsimplematch(tokenizer.tokens(), "f ( nullptr");
            ASSERT(functok);
            ASSERT(functok->function());
            ASSERT(functok->function()->name() == "f");
            ASSERT_EQUALS(2, functok->function()->tokenDef->linenr());
        }
    }

    void findFunction45() {
        GET_SYMBOL_DB("struct S { void g(int); };\n"
                      "void f(std::vector<S>& v) {\n"
                      "    std::vector<S>::iterator it = v.begin();\n"
                      "    it->g(1);\n"
                      "}\n");
        ASSERT_EQUALS("", errout.str());
        const Token *functok = Token::findsimplematch(tokenizer.tokens(), "g ( 1");
        ASSERT(functok);
        ASSERT(functok->function());
        ASSERT(functok->function()->name() == "g");
        ASSERT_EQUALS(1, functok->function()->tokenDef->linenr());
    }

    void findFunction46() {
        GET_SYMBOL_DB("struct S {\n" // #11531
                      "    const int* g(int i, int j) const;\n"
                      "    int* g(int i, int j);\n"
                      "};\n"
                      "enum E { E0 };\n"
                      "void f(S& s, int i) {\n"
                      "    int* p = s.g(E0, i);\n"
                      "    *p = 0;\n"
                      "}\n");
        ASSERT_EQUALS("", errout.str());
        const Token *functok = Token::findsimplematch(tokenizer.tokens(), "g ( E0");
        ASSERT(functok && functok->function());
        ASSERT(functok->function()->name() == "g");
        ASSERT_EQUALS(3, functok->function()->tokenDef->linenr());
    }

    void findFunctionContainer() {
        {
            GET_SYMBOL_DB("void dostuff(std::vector<int> v);\n"
                          "void f(std::vector<int> v) {\n"
                          "  dostuff(v);\n"
                          "}");
            (void)db;
            const Token *dostuff = Token::findsimplematch(tokenizer.tokens(), "dostuff ( v ) ;");
            ASSERT(dostuff->function());
            ASSERT(dostuff->function() && dostuff->function()->tokenDef);
            ASSERT(dostuff->function() && dostuff->function()->tokenDef && dostuff->function()->tokenDef->linenr() == 1);
        }
        {
            GET_SYMBOL_DB("void dostuff(std::vector<int> v);\n"
                          "void dostuff(int *i);\n"
                          "void f(std::vector<char> v) {\n"
                          "  dostuff(v);\n"
                          "}");
            (void)db;
            const Token *dostuff = Token::findsimplematch(tokenizer.tokens(), "dostuff ( v ) ;");
            ASSERT(!dostuff->function());
        }
    }

    void findFunctionExternC() {
        GET_SYMBOL_DB("extern \"C\" { void foo(int); }\n"
                      "void bar() {\n"
                      "    foo(42);\n"
                      "}");
        const Token *a = Token::findsimplematch(tokenizer.tokens(), "foo ( 42 )");
        ASSERT(a);
        ASSERT(a->function());
    }

    void findFunctionGlobalScope() {
        GET_SYMBOL_DB("struct S {\n"
                      "    void foo();\n"
                      "    int x;\n"
                      "};\n"
                      "\n"
                      "int bar(int x);\n"
                      "\n"
                      "void S::foo() {\n"
                      "    x = ::bar(x);\n"
                      "}");
        const Token *bar = Token::findsimplematch(tokenizer.tokens(), "bar ( x )");
        ASSERT(bar);
        ASSERT(bar->function());
    }

    void overloadedFunction1() {
        GET_SYMBOL_DB("struct S {\n"
                      "    int operator()(int);\n"
                      "};\n"
                      "\n"
                      "void foo(S x) {\n"
                      "    x(123);\n"
                      "}");
        const Token *tok = Token::findsimplematch(tokenizer.tokens(), "x . operator() ( 123 )");
        ASSERT(tok);
        ASSERT(tok->tokAt(2)->function());
    }

    void valueTypeMatchParameter() const {
        ValueType vt_int(ValueType::Sign::SIGNED, ValueType::Type::INT, 0);
        ValueType vt_const_int(ValueType::Sign::SIGNED, ValueType::Type::INT, 0, 1);
        ASSERT_EQUALS((int)ValueType::MatchResult::SAME, (int)ValueType::matchParameter(&vt_int, &vt_int));
        ASSERT_EQUALS((int)ValueType::MatchResult::SAME, (int)ValueType::matchParameter(&vt_const_int, &vt_int));
        ASSERT_EQUALS((int)ValueType::MatchResult::SAME, (int)ValueType::matchParameter(&vt_int, &vt_const_int));

        ValueType vt_char_pointer(ValueType::Sign::SIGNED, ValueType::Type::CHAR, 1);
        ValueType vt_void_pointer(ValueType::Sign::SIGNED, ValueType::Type::VOID, 1); // compatible
        ValueType vt_int_pointer(ValueType::Sign::SIGNED, ValueType::Type::INT, 1); // not compatible
        ASSERT_EQUALS((int)ValueType::MatchResult::FALLBACK1, (int)ValueType::matchParameter(&vt_char_pointer, &vt_void_pointer));
        ASSERT_EQUALS((int)ValueType::MatchResult::NOMATCH, (int)ValueType::matchParameter(&vt_char_pointer, &vt_int_pointer));

        ValueType vt_char_pointer2(ValueType::Sign::SIGNED, ValueType::Type::CHAR, 2);
        ASSERT_EQUALS((int)ValueType::MatchResult::FALLBACK1, (int)ValueType::matchParameter(&vt_char_pointer2, &vt_void_pointer));

        ValueType vt_const_float_pointer(ValueType::Sign::UNKNOWN_SIGN, ValueType::Type::FLOAT, 1, 1);
        ValueType vt_long_long(ValueType::Sign::SIGNED, ValueType::Type::LONGLONG, 0, 0);
        ASSERT_EQUALS((int)ValueType::MatchResult::NOMATCH, (int)ValueType::matchParameter(&vt_const_float_pointer, &vt_long_long));
    }

#define FUNC(x) do { \
        const Function *x = findFunctionByName(#x, &db->scopeList.front()); \
        ASSERT_EQUALS(true, x != nullptr);                                  \
        ASSERT_EQUALS(true, x->isNoExcept()); \
} while (false)

    void noexceptFunction1() {
        GET_SYMBOL_DB("void func1() noexcept;\n"
                      "void func2() noexcept { }\n"
                      "void func3() noexcept(true);\n"
                      "void func4() noexcept(true) { }");
        ASSERT_EQUALS("", errout.str());
        ASSERT_EQUALS(true,  db != nullptr); // not null

        FUNC(func1);
        FUNC(func2);
        FUNC(func3);
        FUNC(func4);
    }

    void noexceptFunction2() {
        GET_SYMBOL_DB("template <class T> void self_assign(T& t) noexcept(noexcept(t = t)) {t = t; }");

        ASSERT_EQUALS("", errout.str());
        ASSERT_EQUALS(true,  db != nullptr); // not null

        FUNC(self_assign);
    }

#define CLASS_FUNC(x, y, z) do { \
        const Function *x = findFunctionByName(#x, y); \
        ASSERT_EQUALS(true, x != nullptr);             \
        ASSERT_EQUALS(z, x->isNoExcept()); \
} while (false)

    void noexceptFunction3() {
        GET_SYMBOL_DB("struct Fred {\n"
                      "    void func1() noexcept;\n"
                      "    void func2() noexcept { }\n"
                      "    void func3() noexcept(true);\n"
                      "    void func4() noexcept(true) { }\n"
                      "    void func5() const noexcept;\n"
                      "    void func6() const noexcept { }\n"
                      "    void func7() const noexcept(true);\n"
                      "    void func8() const noexcept(true) { }\n"
                      "    void func9() noexcept = 0;\n"
                      "    void func10() noexcept = 0;\n"
                      "    void func11() const noexcept(true) = 0;\n"
                      "    void func12() const noexcept(true) = 0;\n"
                      "    void func13() const noexcept(false) = 0;\n"
                      "};");
        ASSERT_EQUALS("", errout.str());
        ASSERT_EQUALS(true,  db != nullptr); // not null

        const Scope *fred = db->findScopeByName("Fred");
        ASSERT_EQUALS(true, fred != nullptr);
        CLASS_FUNC(func1, fred, true);
        CLASS_FUNC(func2, fred, true);
        CLASS_FUNC(func3, fred, true);
        CLASS_FUNC(func4, fred, true);
        CLASS_FUNC(func5, fred, true);
        CLASS_FUNC(func6, fred, true);
        CLASS_FUNC(func7, fred, true);
        CLASS_FUNC(func8, fred, true);
        CLASS_FUNC(func9, fred, true);
        CLASS_FUNC(func10, fred, true);
        CLASS_FUNC(func11, fred, true);
        CLASS_FUNC(func12, fred, true);
        CLASS_FUNC(func13, fred, false);
    }

    void noexceptFunction4() {
        GET_SYMBOL_DB("class A {\n"
                      "public:\n"
                      "   A(A&& a) {\n"
                      "      throw std::runtime_error(\"err\");\n"
                      "   }\n"
                      "};\n"
                      "class B {\n"
                      "   A a;\n"
                      "   B(B&& b) noexcept\n"
                      "   :a(std::move(b.a)) { }\n"
                      "};");
        ASSERT_EQUALS("", errout.str());
        ASSERT(db != nullptr); // not null
        const Scope *b = db->findScopeByName("B");
        ASSERT(b != nullptr);
        CLASS_FUNC(B, b, true);
    }

#define FUNC_THROW(x) do { \
        const Function *x = findFunctionByName(#x, &db->scopeList.front()); \
        ASSERT_EQUALS(true, x != nullptr);                                  \
        ASSERT_EQUALS(true, x->isThrow()); \
} while (false)

    void throwFunction1() {
        GET_SYMBOL_DB("void func1() throw();\n"
                      "void func2() throw() { }\n"
                      "void func3() throw(int);\n"
                      "void func4() throw(int) { }");
        ASSERT_EQUALS("", errout.str());
        ASSERT(db != nullptr); // not null

        FUNC_THROW(func1);
        FUNC_THROW(func2);
        FUNC_THROW(func3);
        FUNC_THROW(func4);
    }

#define CLASS_FUNC_THROW(x, y) do { \
        const Function *x = findFunctionByName(#x, y); \
        ASSERT_EQUALS(true, x != nullptr);             \
        ASSERT_EQUALS(true, x->isThrow()); \
} while (false)
    void throwFunction2() {
        GET_SYMBOL_DB("struct Fred {\n"
                      "    void func1() throw();\n"
                      "    void func2() throw() { }\n"
                      "    void func3() throw(int);\n"
                      "    void func4() throw(int) { }\n"
                      "    void func5() const throw();\n"
                      "    void func6() const throw() { }\n"
                      "    void func7() const throw(int);\n"
                      "    void func8() const throw(int) { }\n"
                      "    void func9() throw() = 0;\n"
                      "    void func10() throw(int) = 0;\n"
                      "    void func11() const throw() = 0;\n"
                      "    void func12() const throw(int) = 0;\n"
                      "};");
        ASSERT_EQUALS("", errout.str());
        ASSERT_EQUALS(true,  db != nullptr); // not null

        const Scope *fred = db->findScopeByName("Fred");
        ASSERT_EQUALS(true, fred != nullptr);
        CLASS_FUNC_THROW(func1, fred);
        CLASS_FUNC_THROW(func2, fred);
        CLASS_FUNC_THROW(func3, fred);
        CLASS_FUNC_THROW(func4, fred);
        CLASS_FUNC_THROW(func5, fred);
        CLASS_FUNC_THROW(func6, fred);
        CLASS_FUNC_THROW(func7, fred);
        CLASS_FUNC_THROW(func8, fred);
        CLASS_FUNC_THROW(func9, fred);
        CLASS_FUNC_THROW(func10, fred);
        CLASS_FUNC_THROW(func11, fred);
        CLASS_FUNC_THROW(func12, fred);
    }

    void nothrowAttributeFunction() {
        GET_SYMBOL_DB("void func() __attribute__((nothrow));\n"
                      "void func() { }");
        ASSERT_EQUALS("", errout.str());
        ASSERT_EQUALS(true,  db != nullptr); // not null

        const Function *func = findFunctionByName("func", &db->scopeList.front());
        ASSERT_EQUALS(true, func != nullptr);
        ASSERT_EQUALS(true, func->isAttributeNothrow());
    }

    void nothrowDeclspecFunction() {
        GET_SYMBOL_DB("void __declspec(nothrow) func() { }");
        ASSERT_EQUALS("", errout.str());
        ASSERT_EQUALS(true,  db != nullptr); // not null

        const Function *func = findFunctionByName("func", &db->scopeList.front());
        ASSERT_EQUALS(true, func != nullptr);
        ASSERT_EQUALS(true, func->isAttributeNothrow());
    }

    void noreturnAttributeFunction() {
        GET_SYMBOL_DB("[[noreturn]] void func1();\n"
                      "void func1() { }\n"
                      "[[noreturn]] void func2();\n"
                      "[[noreturn]] void func3() { }\n"
                      "template <class T> [[noreturn]] void func4() { }");
        ASSERT_EQUALS("", errout.str());
        ASSERT_EQUALS(true,  db != nullptr); // not null

        const Function *func = findFunctionByName("func1", &db->scopeList.front());
        ASSERT_EQUALS(true, func != nullptr);
        ASSERT_EQUALS(true, func->isAttributeNoreturn());

        func = findFunctionByName("func2", &db->scopeList.front());
        ASSERT_EQUALS(true, func != nullptr);
        ASSERT_EQUALS(true, func->isAttributeNoreturn());

        func = findFunctionByName("func3", &db->scopeList.front());
        ASSERT_EQUALS(true, func != nullptr);
        ASSERT_EQUALS(true, func->isAttributeNoreturn());

        func = findFunctionByName("func4", &db->scopeList.front());
        ASSERT_EQUALS(true, func != nullptr);
        ASSERT_EQUALS(true, func->isAttributeNoreturn());

    }

    void nodiscardAttributeFunction() {
        GET_SYMBOL_DB("[[nodiscard]] int func1();\n"
                      "int func1() { }\n"
                      "[[nodiscard]] int func2();\n"
                      "[[nodiscard]] int func3() { }\n"
                      "template <class T> [[nodiscard]] int func4() { }"
                      "std::pair<bool, char> [[nodiscard]] func5();\n"
                      "[[nodiscard]] std::pair<bool, char> func6();\n"
                      );
        ASSERT_EQUALS("", errout.str());
        ASSERT_EQUALS(true,  db != nullptr); // not null

        const Function *func = findFunctionByName("func1", &db->scopeList.front());
        ASSERT_EQUALS(true, func != nullptr);
        ASSERT_EQUALS(true, func->isAttributeNodiscard());

        func = findFunctionByName("func2", &db->scopeList.front());
        ASSERT_EQUALS(true, func != nullptr);
        ASSERT_EQUALS(true, func->isAttributeNodiscard());

        func = findFunctionByName("func3", &db->scopeList.front());
        ASSERT_EQUALS(true, func != nullptr);
        ASSERT_EQUALS(true, func->isAttributeNodiscard());

        func = findFunctionByName("func4", &db->scopeList.front());
        ASSERT_EQUALS(true, func != nullptr);
        ASSERT_EQUALS(true, func->isAttributeNodiscard());

        func = findFunctionByName("func5", &db->scopeList.front());
        ASSERT_EQUALS(true, func != nullptr);
        ASSERT_EQUALS(true, func->isAttributeNodiscard());

        func = findFunctionByName("func6", &db->scopeList.front());
        ASSERT_EQUALS(true, func != nullptr);
        ASSERT_EQUALS(true, func->isAttributeNodiscard());
    }

    void varTypesIntegral() {
        GET_SYMBOL_DB("void f() { bool b; char c; unsigned char uc; short s; unsigned short us; int i; unsigned u; unsigned int ui; long l; unsigned long ul; long long ll; }");
        const Variable *b = db->getVariableFromVarId(1);
        ASSERT(b != nullptr);
        ASSERT_EQUALS("b", b->nameToken()->str());
        ASSERT_EQUALS(false, b->isFloatingType());

        const Variable *c = db->getVariableFromVarId(2);
        ASSERT(c != nullptr);
        ASSERT_EQUALS("c", c->nameToken()->str());
        ASSERT_EQUALS(false, c->isFloatingType());

        const Variable *uc = db->getVariableFromVarId(3);
        ASSERT(uc != nullptr);
        ASSERT_EQUALS("uc", uc->nameToken()->str());
        ASSERT_EQUALS(false, uc->isFloatingType());

        const Variable *s = db->getVariableFromVarId(4);
        ASSERT(s != nullptr);
        ASSERT_EQUALS("s", s->nameToken()->str());
        ASSERT_EQUALS(false, s->isFloatingType());

        const Variable *us = db->getVariableFromVarId(5);
        ASSERT(us != nullptr);
        ASSERT_EQUALS("us", us->nameToken()->str());
        ASSERT_EQUALS(false, us->isFloatingType());

        const Variable *i = db->getVariableFromVarId(6);
        ASSERT(i != nullptr);
        ASSERT_EQUALS("i", i->nameToken()->str());
        ASSERT_EQUALS(false, i->isFloatingType());

        const Variable *u = db->getVariableFromVarId(7);
        ASSERT(u != nullptr);
        ASSERT_EQUALS("u", u->nameToken()->str());
        ASSERT_EQUALS(false, u->isFloatingType());

        const Variable *ui = db->getVariableFromVarId(8);
        ASSERT(ui != nullptr);
        ASSERT_EQUALS("ui", ui->nameToken()->str());
        ASSERT_EQUALS(false, ui->isFloatingType());

        const Variable *l = db->getVariableFromVarId(9);
        ASSERT(l != nullptr);
        ASSERT_EQUALS("l", l->nameToken()->str());
        ASSERT_EQUALS(false, l->isFloatingType());

        const Variable *ul = db->getVariableFromVarId(10);
        ASSERT(ul != nullptr);
        ASSERT_EQUALS("ul", ul->nameToken()->str());
        ASSERT_EQUALS(false, ul->isFloatingType());

        const Variable *ll = db->getVariableFromVarId(11);
        ASSERT(ll != nullptr);
        ASSERT_EQUALS("ll", ll->nameToken()->str());
        ASSERT_EQUALS(false, ll->isFloatingType());
    }

    void varTypesFloating() {
        {
            GET_SYMBOL_DB("void f() { float f; double d; long double ld; }");
            const Variable *f = db->getVariableFromVarId(1);
            ASSERT(f != nullptr);
            ASSERT_EQUALS("f", f->nameToken()->str());
            ASSERT_EQUALS(true, f->isFloatingType());

            const Variable *d = db->getVariableFromVarId(2);
            ASSERT(d != nullptr);
            ASSERT_EQUALS("d", d->nameToken()->str());
            ASSERT_EQUALS(true, d->isFloatingType());

            const Variable *ld = db->getVariableFromVarId(3);
            ASSERT(ld != nullptr);
            ASSERT_EQUALS("ld", ld->nameToken()->str());
            ASSERT_EQUALS(true, ld->isFloatingType());
        }
        {
            GET_SYMBOL_DB("void f() { float * f; static const float * scf; }");
            const Variable *f = db->getVariableFromVarId(1);
            ASSERT(f != nullptr);
            ASSERT_EQUALS("f", f->nameToken()->str());
            ASSERT_EQUALS(true, f->isFloatingType());
            ASSERT_EQUALS(true, f->isArrayOrPointer());

            const Variable *scf = db->getVariableFromVarId(2);
            ASSERT(scf != nullptr);
            ASSERT_EQUALS("scf", scf->nameToken()->str());
            ASSERT_EQUALS(true, scf->isFloatingType());
            ASSERT_EQUALS(true, scf->isArrayOrPointer());
        }
        {
            GET_SYMBOL_DB("void f() { float fa[42]; }");
            const Variable *fa = db->getVariableFromVarId(1);
            ASSERT(fa != nullptr);
            ASSERT_EQUALS("fa", fa->nameToken()->str());
            ASSERT_EQUALS(true, fa->isFloatingType());
            ASSERT_EQUALS(true, fa->isArrayOrPointer());
        }
    }

    void varTypesOther() {
        GET_SYMBOL_DB("void f() { class A {} a; void *b;  }");
        const Variable *a = db->getVariableFromVarId(1);
        ASSERT(a != nullptr);
        ASSERT_EQUALS("a", a->nameToken()->str());
        ASSERT_EQUALS(false, a->isFloatingType());

        const Variable *b = db->getVariableFromVarId(2);
        ASSERT(b != nullptr);
        ASSERT_EQUALS("b", b->nameToken()->str());
        ASSERT_EQUALS(false, b->isFloatingType());
    }

    void functionPrototype() {
        check("int foo(int x) {\n"
              "    extern int func1();\n"
              "    extern int func2(int);\n"
              "    int func3();\n"
              "    int func4(int);\n"
              "    return func4(x);\n"
              "}\n", true);
        ASSERT_EQUALS("", errout.str());
    }

    void lambda() {
        GET_SYMBOL_DB("void func() {\n"
                      "    float y = 0.0f;\n"
                      "    auto lambda = [&]()\n"
                      "    {\n"
                      "        float x = 1.0f;\n"
                      "        y += 10.0f - x;\n"
                      "    }\n"
                      "    lambda();\n"
                      "}");

        ASSERT(db && db->scopeList.size() == 3);
        std::list<Scope>::const_iterator scope = db->scopeList.cbegin();
        ASSERT_EQUALS(Scope::eGlobal, scope->type);
        ++scope;
        ASSERT_EQUALS(Scope::eFunction, scope->type);
        ++scope;
        ASSERT_EQUALS(Scope::eLambda, scope->type);
    }

    void lambda2() {
        GET_SYMBOL_DB("void func() {\n"
                      "    float y = 0.0f;\n"
                      "    auto lambda = [&]() -> bool\n"
                      "    {\n"
                      "        float x = 1.0f;\n"
                      "    }\n"
                      "    lambda();\n"
                      "}");

        ASSERT(db && db->scopeList.size() == 3);
        std::list<Scope>::const_iterator scope = db->scopeList.cbegin();
        ASSERT_EQUALS(Scope::eGlobal, scope->type);
        ++scope;
        ASSERT_EQUALS(Scope::eFunction, scope->type);
        ++scope;
        ASSERT_EQUALS(Scope::eLambda, scope->type);
    }


    void lambda3() {
        GET_SYMBOL_DB("void func() {\n"
                      "    auto f = []() mutable {}\n"
                      "}");

        ASSERT(db && db->scopeList.size() == 3);
        std::list<Scope>::const_iterator scope = db->scopeList.cbegin();
        ASSERT_EQUALS(Scope::eGlobal, scope->type);
        ++scope;
        ASSERT_EQUALS(Scope::eFunction, scope->type);
        ++scope;
        ASSERT_EQUALS(Scope::eLambda, scope->type);
    }

    // #6298 "stack overflow in Scope::findFunctionInBase (endless recursion)"
    void circularDependencies() {
        check("template<template<class> class E,class D> class C : E<D> {\n"
              "	public:\n"
              "		int f();\n"
              "};\n"
              "class E : C<D,int> {\n"
              "	public:\n"
              "		int f() { return C< ::D,int>::f(); }\n"
              "};\n"
              "int main() {\n"
              "	E c;\n"
              "	c.f();\n"
              "}");
    }

    void executableScopeWithUnknownFunction() {
        GET_SYMBOL_DB("class Fred {\n"
                      "    void foo(const std::string & a = \"\");\n"
                      "};\n"
                      "Fred::foo(const std::string & b) { }");

        ASSERT(db && db->scopeList.size() == 3);
        std::list<Scope>::const_iterator scope = db->scopeList.cbegin();
        ASSERT_EQUALS(Scope::eGlobal, scope->type);
        ++scope;
        ASSERT_EQUALS(Scope::eClass, scope->type);
        const Scope * class_scope = &*scope;
        ++scope;
        ASSERT(class_scope->functionList.size() == 1);
        ASSERT(class_scope->functionList.cbegin()->hasBody());
        ASSERT(class_scope->functionList.cbegin()->functionScope == &*scope);
    }

#define typeOf(...) typeOf_(__FILE__, __LINE__, __VA_ARGS__)
    std::string typeOf_(const char* file, int line, const char code[], const char pattern[], const char filename[] = "test.cpp", const Settings *settings = nullptr) {
        Tokenizer tokenizer(settings ? settings : &settings2, this);
        std::istringstream istr(code);
        ASSERT_LOC(tokenizer.tokenize(istr, filename), file, line);
        const Token* tok;
        for (tok = tokenizer.list.back(); tok; tok = tok->previous())
            if (Token::simpleMatch(tok, pattern, strlen(pattern)))
                break;
        return tok->valueType() ? tok->valueType()->str() : std::string();
    }

    void valueType1() {
        // stringification
        ASSERT_EQUALS("", ValueType().str());

        Settings s;
        s.platform.int_bit = 16;
        s.platform.long_bit = 32;
        s.platform.long_long_bit = 64;

        Settings sSameSize;
        sSameSize.platform.int_bit = 32;
        sSameSize.platform.long_bit = 64;
        sSameSize.platform.long_long_bit = 64;

        // numbers
        ASSERT_EQUALS("signed int", typeOf("1;", "1", "test.c", &s));
        ASSERT_EQUALS("signed int", typeOf("(-1);", "-1", "test.c", &s));
        ASSERT_EQUALS("signed int", typeOf("32767;", "32767", "test.c", &s));
        ASSERT_EQUALS("signed int", typeOf("(-32767);", "-32767", "test.c", &s));
        ASSERT_EQUALS("signed long", typeOf("32768;", "32768", "test.c", &s));
        ASSERT_EQUALS("signed long", typeOf("(-32768);", "-32768", "test.c", &s));
        ASSERT_EQUALS("signed long", typeOf("32768l;", "32768l", "test.c", &s));
        ASSERT_EQUALS("unsigned int", typeOf("32768U;", "32768U", "test.c", &s));
        ASSERT_EQUALS("signed long long", typeOf("2147483648;", "2147483648", "test.c", &s));
        ASSERT_EQUALS("unsigned long", typeOf("2147483648u;", "2147483648u", "test.c", &s));
        ASSERT_EQUALS("signed long long", typeOf("2147483648L;", "2147483648L", "test.c", &s));
        ASSERT_EQUALS("unsigned long long", typeOf("18446744069414584320;", "18446744069414584320", "test.c", &s));
        ASSERT_EQUALS("signed int", typeOf("0xFF;", "0xFF", "test.c", &s));
        ASSERT_EQUALS("unsigned int", typeOf("0xFFU;", "0xFFU", "test.c", &s));
        ASSERT_EQUALS("unsigned int", typeOf("0xFFFF;", "0xFFFF", "test.c", &s));
        ASSERT_EQUALS("signed long", typeOf("0xFFFFFF;", "0xFFFFFF", "test.c", &s));
        ASSERT_EQUALS("unsigned long", typeOf("0xFFFFFFU;", "0xFFFFFFU", "test.c", &s));
        ASSERT_EQUALS("unsigned long", typeOf("0xFFFFFFFF;", "0xFFFFFFFF", "test.c", &s));
        ASSERT_EQUALS("signed long long", typeOf("0xFFFFFFFFFFFF;", "0xFFFFFFFFFFFF", "test.c", &s));
        ASSERT_EQUALS("unsigned long long", typeOf("0xFFFFFFFFFFFFU;", "0xFFFFFFFFFFFFU", "test.c", &s));
        ASSERT_EQUALS("unsigned long long", typeOf("0xFFFFFFFF00000000;", "0xFFFFFFFF00000000", "test.c", &s));

        ASSERT_EQUALS("signed long", typeOf("2147483648;", "2147483648", "test.c", &sSameSize));
        ASSERT_EQUALS("unsigned long", typeOf("0xc000000000000000;", "0xc000000000000000", "test.c", &sSameSize));

        ASSERT_EQUALS("unsigned int", typeOf("1U;", "1U"));
        ASSERT_EQUALS("signed long", typeOf("1L;", "1L"));
        ASSERT_EQUALS("unsigned long", typeOf("1UL;", "1UL"));
        ASSERT_EQUALS("signed long long", typeOf("1LL;", "1LL"));
        ASSERT_EQUALS("unsigned long long", typeOf("1ULL;", "1ULL"));
        ASSERT_EQUALS("unsigned long long", typeOf("1LLU;", "1LLU"));
        ASSERT_EQUALS("signed long long", typeOf("1i64;", "1i64"));
        ASSERT_EQUALS("unsigned long long", typeOf("1ui64;", "1ui64"));
        ASSERT_EQUALS("unsigned int", typeOf("1u;", "1u"));
        ASSERT_EQUALS("signed long", typeOf("1l;", "1l"));
        ASSERT_EQUALS("unsigned long", typeOf("1ul;", "1ul"));
        ASSERT_EQUALS("signed long long", typeOf("1ll;", "1ll"));
        ASSERT_EQUALS("unsigned long long", typeOf("1ull;", "1ull"));
        ASSERT_EQUALS("unsigned long long", typeOf("1llu;", "1llu"));
        ASSERT_EQUALS("signed int", typeOf("01;", "01"));
        ASSERT_EQUALS("unsigned int", typeOf("01U;", "01U"));
        ASSERT_EQUALS("signed long", typeOf("01L;", "01L"));
        ASSERT_EQUALS("unsigned long", typeOf("01UL;", "01UL"));
        ASSERT_EQUALS("signed long long", typeOf("01LL;", "01LL"));
        ASSERT_EQUALS("unsigned long long", typeOf("01ULL;", "01ULL"));
        ASSERT_EQUALS("signed int", typeOf("0B1;", "0B1"));
        ASSERT_EQUALS("signed int", typeOf("0b1;", "0b1"));
        ASSERT_EQUALS("unsigned int", typeOf("0b1U;", "0b1U"));
        ASSERT_EQUALS("signed long", typeOf("0b1L;", "0b1L"));
        ASSERT_EQUALS("unsigned long", typeOf("0b1UL;", "0b1UL"));
        ASSERT_EQUALS("signed long long", typeOf("0b1LL;", "0b1LL"));
        ASSERT_EQUALS("unsigned long long", typeOf("0b1ULL;", "0b1ULL"));
        ASSERT_EQUALS("float", typeOf("1.0F;", "1.0F"));
        ASSERT_EQUALS("float", typeOf("1.0f;", "1.0f"));
        ASSERT_EQUALS("double", typeOf("1.0;", "1.0"));
        ASSERT_EQUALS("double", typeOf("1E3;", "1E3"));
        ASSERT_EQUALS("double", typeOf("0x1.2p3;", "0x1.2p3"));
        ASSERT_EQUALS("long double", typeOf("1.23L;", "1.23L"));
        ASSERT_EQUALS("long double", typeOf("1.23l;", "1.23l"));

        // Constant calculations
        ASSERT_EQUALS("signed int", typeOf("1 + 2;", "+"));
        ASSERT_EQUALS("signed long", typeOf("1L + 2;", "+"));
        ASSERT_EQUALS("signed long long", typeOf("1LL + 2;", "+"));
        ASSERT_EQUALS("float", typeOf("1.2f + 3;", "+"));
        ASSERT_EQUALS("float", typeOf("1 + 2.3f;", "+"));

        // promotions
        ASSERT_EQUALS("signed int", typeOf("(char)1 +  (char)2;", "+"));
        ASSERT_EQUALS("signed int", typeOf("(short)1 + (short)2;", "+"));
        ASSERT_EQUALS("signed int", typeOf("(signed int)1 + (signed char)2;", "+"));
        ASSERT_EQUALS("signed int", typeOf("(signed int)1 + (unsigned char)2;", "+"));
        ASSERT_EQUALS("unsigned int", typeOf("(unsigned int)1 + (signed char)2;", "+"));
        ASSERT_EQUALS("unsigned int", typeOf("(unsigned int)1 + (unsigned char)2;", "+"));
        ASSERT_EQUALS("unsigned int", typeOf("(unsigned int)1 + (signed int)2;", "+"));
        ASSERT_EQUALS("unsigned int", typeOf("(unsigned int)1 + (unsigned int)2;", "+"));
        ASSERT_EQUALS("signed long", typeOf("(signed long)1 + (unsigned int)2;", "+"));
        ASSERT_EQUALS("unsigned long", typeOf("(unsigned long)1 + (signed int)2;", "+"));

        // char
        ASSERT_EQUALS("char", typeOf("'a';", "'a'", "test.cpp"));
        ASSERT_EQUALS("signed int", typeOf("'a';", "'a'", "test.c"));
        ASSERT_EQUALS("wchar_t", typeOf("L'a';", "L'a'", "test.cpp"));
        ASSERT_EQUALS("wchar_t", typeOf("L'a';", "L'a'", "test.c"));
        ASSERT_EQUALS("signed int", typeOf("'aaa';", "'aaa'", "test.cpp"));
        ASSERT_EQUALS("signed int", typeOf("'aaa';", "'aaa'", "test.c"));

        // char *
        ASSERT_EQUALS("const char *", typeOf("\"hello\" + 1;", "+"));
        ASSERT_EQUALS("const char",  typeOf("\"hello\"[1];", "["));
        ASSERT_EQUALS("const char",  typeOf(";*\"hello\";", "*"));
        ASSERT_EQUALS("const wchar_t *", typeOf("L\"hello\" + 1;", "+"));

        // Variable calculations
        ASSERT_EQUALS("void *", typeOf("void *p; a = p + 1;", "+"));
        ASSERT_EQUALS("signed int", typeOf("int x; a = x + 1;", "+"));
        ASSERT_EQUALS("signed int", typeOf("int x; a = x | 1;", "|"));
        ASSERT_EQUALS("float", typeOf("float x; a = x + 1;", "+"));
        ASSERT_EQUALS("signed int", typeOf("signed x; a = x + 1;", "x +"));
        ASSERT_EQUALS("unsigned int", typeOf("unsigned x; a = x + 1;", "x +"));
        ASSERT_EQUALS("unsigned int", typeOf("unsigned int u1, u2; a = u1 + 1;",  "u1 +"));
        ASSERT_EQUALS("unsigned int", typeOf("unsigned int u1, u2; a = u1 + 1U;", "u1 +"));
        ASSERT_EQUALS("unsigned int", typeOf("unsigned int u1, u2; a = u1 + u2;", "u1 +"));
        ASSERT_EQUALS("unsigned int", typeOf("unsigned int u1, u2; a = u1 * 2;",  "u1 *"));
        ASSERT_EQUALS("unsigned int", typeOf("unsigned int u1, u2; a = u1 * u2;", "u1 *"));
        ASSERT_EQUALS("signed int *", typeOf("int x; a = &x;", "&"));
        ASSERT_EQUALS("signed int *", typeOf("int x; a = &x;", "&"));
        ASSERT_EQUALS("long double", typeOf("long double x; dostuff(x,1);", "x ,"));
        ASSERT_EQUALS("long double *", typeOf("long double x; dostuff(&x,1);", "& x ,"));
        ASSERT_EQUALS("signed int", typeOf("struct X {int i;}; void f(struct X x) { x.i }", "."));
        ASSERT_EQUALS("signed int *", typeOf("int *p; a = p++;", "++"));
        ASSERT_EQUALS("signed int", typeOf("int x; a = x++;", "++"));
        ASSERT_EQUALS("signed int *", typeOf("enum AB {A,B}; AB *ab; x=ab+2;", "+"));
        ASSERT_EQUALS("signed int *", typeOf("enum AB {A,B}; enum AB *ab; x=ab+2;", "+"));
        ASSERT_EQUALS("AB *", typeOf("struct AB {int a; int b;}; AB ab; x=&ab;", "&"));
        ASSERT_EQUALS("AB *", typeOf("struct AB {int a; int b;}; struct AB ab; x=&ab;", "&"));
        ASSERT_EQUALS("A::BC *", typeOf("namespace A { struct BC { int b; int c; }; }; struct A::BC abc; x=&abc;", "&"));
        ASSERT_EQUALS("A::BC *", typeOf("namespace A { struct BC { int b; int c; }; }; struct A::BC *abc; x=abc+1;", "+"));
        ASSERT_EQUALS("signed int", typeOf("auto a(int& x, int& y) { return x + y; }", "+"));
        ASSERT_EQUALS("signed int", typeOf("auto a(int& x) { return x << 1; }", "<<"));
        ASSERT_EQUALS("signed int", typeOf("void a(int& x, int& y) { x = y; }", "=")); //Debatably this should be a signed int & but we'll stick with the current behavior for now
        ASSERT_EQUALS("signed int", typeOf("auto a(int* y) { return *y; }", "*")); //Debatably this should be a signed int & but we'll stick with the current behavior for now

        // Unary arithmetic/bit operators
        ASSERT_EQUALS("signed int", typeOf("int x; a = -x;", "-"));
        ASSERT_EQUALS("signed int", typeOf("int x; a = ~x;", "~"));
        ASSERT_EQUALS("double", typeOf("double x; a = -x;", "-"));

        // Ternary operator
        ASSERT_EQUALS("signed int", typeOf("int x; a = (b ? x : x);", "?"));
        ASSERT_EQUALS("", typeOf("int x; a = (b ? x : y);", "?"));
        ASSERT_EQUALS("double", typeOf("int x; double y; a = (b ? x : y);", "?"));
        ASSERT_EQUALS("const char *", typeOf("int x; double y; a = (b ? \"a\" : \"b\");", "?"));
        ASSERT_EQUALS("", typeOf("int x; double y; a = (b ? \"a\" : std::string(\"b\"));", "?"));
        ASSERT_EQUALS("bool", typeOf("int x; a = (b ? false : true);", "?"));

        // Boolean operators/literals
        ASSERT_EQUALS("bool", typeOf("a > b;", ">"));
        ASSERT_EQUALS("bool", typeOf(";!b;", "!"));
        ASSERT_EQUALS("bool", typeOf("c = a && b;", "&&"));
        ASSERT_EQUALS("bool", typeOf("a = false;", "false"));
        ASSERT_EQUALS("bool", typeOf("a = true;", "true"));

        // shift => result has same type as lhs
        ASSERT_EQUALS("signed int", typeOf("int x; a = x << 1U;", "<<"));
        ASSERT_EQUALS("signed int", typeOf("int x; a = x >> 1U;", ">>"));
        ASSERT_EQUALS("",           typeOf("a = 12 >> x;", ">>", "test.cpp")); // >> might be overloaded
        ASSERT_EQUALS("signed int", typeOf("a = 12 >> x;", ">>", "test.c"));
        ASSERT_EQUALS("",           typeOf("a = 12 << x;", "<<", "test.cpp")); // << might be overloaded
        ASSERT_EQUALS("signed int", typeOf("a = 12 << x;", "<<", "test.c"));
        ASSERT_EQUALS("signed int", typeOf("a = true << 1U;", "<<"));

        // assignment => result has same type as lhs
        ASSERT_EQUALS("unsigned short", typeOf("unsigned short x; x = 3;", "="));

        // array..
        ASSERT_EQUALS("void * *", typeOf("void * x[10]; a = x + 0;", "+"));
        ASSERT_EQUALS("signed int *", typeOf("int x[10]; a = x + 1;", "+"));
        ASSERT_EQUALS("signed int",  typeOf("int x[10]; a = x[0] + 1;", "+"));
        ASSERT_EQUALS("",            typeOf("a = x[\"hello\"];", "[", "test.cpp"));
        ASSERT_EQUALS("const char",  typeOf("a = x[\"hello\"];", "[", "test.c"));
        ASSERT_EQUALS("signed int *", typeOf("int x[10]; a = &x;", "&"));
        ASSERT_EQUALS("signed int *", typeOf("int x[10]; a = &x[1];", "&"));

        // cast..
        ASSERT_EQUALS("void *", typeOf("a = (void *)0;", "("));
        ASSERT_EQUALS("char", typeOf("a = (char)32;", "("));
        ASSERT_EQUALS("signed long", typeOf("a = (long)32;", "("));
        ASSERT_EQUALS("signed long", typeOf("a = (long int)32;", "("));
        ASSERT_EQUALS("signed long long", typeOf("a = (long long)32;", "("));
        ASSERT_EQUALS("long double", typeOf("a = (long double)32;", "("));
        ASSERT_EQUALS("char", typeOf("a = static_cast<char>(32);", "("));
        ASSERT_EQUALS("", typeOf("a = (unsigned x)0;", "("));
        ASSERT_EQUALS("unsigned int", typeOf("a = unsigned(123);", "("));

        // sizeof..
        ASSERT_EQUALS("char", typeOf("sizeof(char);", "char"));

        // const..
        ASSERT_EQUALS("const char *", typeOf("a = \"123\";", "\"123\""));
        ASSERT_EQUALS("const signed int *", typeOf("const int *a; x = a + 1;", "a +"));
        ASSERT_EQUALS("signed int * const", typeOf("int * const a; x = a + 1;", "+"));
        ASSERT_EQUALS("const signed int *", typeOf("const int a[20]; x = a + 1;", "+"));
        ASSERT_EQUALS("const signed int *", typeOf("const int x; a = &x;", "&"));
        ASSERT_EQUALS("signed int", typeOf("int * const a; x = *a;", "*"));
        ASSERT_EQUALS("const signed int", typeOf("const int * const a; x = *a;", "*"));

        // function call..
        ASSERT_EQUALS("signed int", typeOf("int a(int); a(5);", "( 5"));
        ASSERT_EQUALS("signed int", typeOf("auto a(int) -> int; a(5);", "( 5"));
        ASSERT_EQUALS("unsigned long", typeOf("sizeof(x);", "("));
        ASSERT_EQUALS("signed int", typeOf("int (*a)(int); a(5);", "( 5"));
        ASSERT_EQUALS("s", typeOf("struct s { s foo(); s(int, int); }; s s::foo() { return s(1, 2); } ", "( 1 , 2 )"));
        // Some standard template functions.. TODO library configuration
        ASSERT_EQUALS("signed int &&", typeOf("std::move(5);", "( 5 )"));

        // struct member..
        ASSERT_EQUALS("signed int", typeOf("struct AB { int a; int b; } ab; x = ab.a;", "."));
        ASSERT_EQUALS("signed int", typeOf("struct AB { int a; int b; } *ab; x = ab[1].a;", "."));

        // Overloaded operators
        ASSERT_EQUALS("Fred &", typeOf("class Fred { Fred& operator<(int); }; void f() { Fred fred; x=fred<123; }", "<"));

        // Static members
        ASSERT_EQUALS("signed int", typeOf("struct AB { static int a; }; x = AB::a;", "::"));

        // Pointer to unknown type
        ASSERT_EQUALS("*", typeOf("Bar* b;", "b"));

        // Enum
        ASSERT_EQUALS("char", typeOf("enum E : char { }; void foo() { E e[3]; bar(e[0]); }", "[ 0"));
        ASSERT_EQUALS("signed char", typeOf("enum E : signed char { }; void foo() { E e[3]; bar(e[0]); }", "[ 0"));
        ASSERT_EQUALS("unsigned char", typeOf("enum E : unsigned char { }; void foo() { E e[3]; bar(e[0]); }", "[ 0"));
        ASSERT_EQUALS("signed short", typeOf("enum E : short { }; void foo() { E e[3]; bar(e[0]); }", "[ 0"));
        ASSERT_EQUALS("unsigned short", typeOf("enum E : unsigned short { }; void foo() { E e[3]; bar(e[0]); }", "[ 0"));
        ASSERT_EQUALS("signed int", typeOf("enum E : int { }; void foo() { E e[3]; bar(e[0]); }", "[ 0"));
        ASSERT_EQUALS("unsigned int", typeOf("enum E : unsigned int { }; void foo() { E e[3]; bar(e[0]); }", "[ 0"));
        ASSERT_EQUALS("signed long", typeOf("enum E : long { }; void foo() { E e[3]; bar(e[0]); }", "[ 0"));
        ASSERT_EQUALS("unsigned long", typeOf("enum E : unsigned long { }; void foo() { E e[3]; bar(e[0]); }", "[ 0"));
        ASSERT_EQUALS("signed long long", typeOf("enum E : long long { }; void foo() { E e[3]; bar(e[0]); }", "[ 0"));
        ASSERT_EQUALS("unsigned long long", typeOf("enum E : unsigned long long { }; void foo() { E e[3]; bar(e[0]); }", "[ 0"));

#define CHECK_LIBRARY_FUNCTION_RETURN_TYPE(type) do { \
        Settings sF; \
        const char xmldata[] = "<?xml version=\"1.0\"?>\n" \
                               "<def>\n" \
                               "<function name=\"g\">\n" \
                               "<returnValue type=\"" #type "\"/>\n" \
                               "</function>\n" \
                               "</def>";              \
        ASSERT(sF.library.loadxmldata(xmldata, sizeof(xmldata))); \
        ASSERT_EQUALS(#type, typeOf("void f() { auto x = g(); }", "x", "test.cpp", &sF)); \
} while (false)
        // *INDENT-OFF*
        CHECK_LIBRARY_FUNCTION_RETURN_TYPE(bool);
        CHECK_LIBRARY_FUNCTION_RETURN_TYPE(signed char);
        CHECK_LIBRARY_FUNCTION_RETURN_TYPE(unsigned char);
        CHECK_LIBRARY_FUNCTION_RETURN_TYPE(signed short);
        CHECK_LIBRARY_FUNCTION_RETURN_TYPE(unsigned short);
        CHECK_LIBRARY_FUNCTION_RETURN_TYPE(signed int);
        CHECK_LIBRARY_FUNCTION_RETURN_TYPE(unsigned int);
        CHECK_LIBRARY_FUNCTION_RETURN_TYPE(signed long);
        CHECK_LIBRARY_FUNCTION_RETURN_TYPE(unsigned long);
        CHECK_LIBRARY_FUNCTION_RETURN_TYPE(signed long long);
        CHECK_LIBRARY_FUNCTION_RETURN_TYPE(unsigned long long);
        CHECK_LIBRARY_FUNCTION_RETURN_TYPE(void *);
        CHECK_LIBRARY_FUNCTION_RETURN_TYPE(void * *);
        CHECK_LIBRARY_FUNCTION_RETURN_TYPE(const void *);
        // *INDENT-ON*
#undef CHECK_LIBRARY_FUNCTION_RETURN_TYPE

        // Library types
        {
            // Char types
            Settings settings;
            const Library::PodType char8 = { 1, 'u' };
            const Library::PodType char16 = { 2, 'u' };
            const Library::PodType char32 = { 4, 'u' };
            settings.library.mPodTypes["char8_t"] = char8;
            settings.library.mPodTypes["char16_t"] = char16;
            settings.library.mPodTypes["char32_t"] = char32;
            settings.platform.sizeof_short = 2;
            settings.platform.sizeof_int = 4;

            ASSERT_EQUALS("unsigned char", typeOf("u8'a';", "u8'a'", "test.cpp", &settings));
            ASSERT_EQUALS("unsigned short", typeOf("u'a';", "u'a'", "test.cpp", &settings));
            ASSERT_EQUALS("unsigned int", typeOf("U'a';", "U'a'", "test.cpp", &settings));
            ASSERT_EQUALS("const unsigned char *", typeOf("u8\"a\";", "u8\"a\"", "test.cpp", &settings));
            ASSERT_EQUALS("const unsigned short *", typeOf("u\"a\";", "u\"a\"", "test.cpp", &settings));
            ASSERT_EQUALS("const unsigned int *", typeOf("U\"a\";", "U\"a\"", "test.cpp", &settings));
        }
        {
            // PodType
            Settings settingsWin64;
            settingsWin64.platform.type = cppcheck::Platform::Type::Win64;
            const Library::PodType u32 = { 4, 'u' };
            const Library::PodType podtype2 = { 0, 'u', Library::PodType::Type::INT };
            settingsWin64.library.mPodTypes["u32"] = u32;
            settingsWin64.library.mPodTypes["xyz::x"] = u32;
            settingsWin64.library.mPodTypes["podtype2"] = podtype2;
            ValueType vt;
            ASSERT_EQUALS(true, vt.fromLibraryType("u32", settingsWin64));
            ASSERT_EQUALS(true, vt.fromLibraryType("xyz::x", settingsWin64));
            ASSERT_EQUALS(ValueType::Type::INT, vt.type);
            ValueType vt2;
            ASSERT_EQUALS(true, vt2.fromLibraryType("podtype2", settingsWin64));
            ASSERT_EQUALS(ValueType::Type::INT, vt2.type);
            ASSERT_EQUALS("unsigned int *", typeOf(";void *data = new u32[10];", "new", "test.cpp", &settingsWin64));
            ASSERT_EQUALS("unsigned int *", typeOf(";void *data = new xyz::x[10];", "new", "test.cpp", &settingsWin64));
            ASSERT_EQUALS("unsigned int", typeOf("; x = (xyz::x)12;", "(", "test.cpp", &settingsWin64));
            ASSERT_EQUALS("unsigned int", typeOf(";u32(12);", "(", "test.cpp", &settingsWin64));
            ASSERT_EQUALS("unsigned int", typeOf("x = u32(y[i]);", "(", "test.cpp", &settingsWin64));
        }
        {
            // PlatformType
            Settings settingsUnix32;
            settingsUnix32.platform.type = cppcheck::Platform::Type::Unix32;
            Library::PlatformType s32;
            s32.mType = "int";
            settingsUnix32.library.mPlatforms[settingsUnix32.platform.toString()].mPlatformTypes["s32"] = s32;
            ValueType vt;
            ASSERT_EQUALS(true, vt.fromLibraryType("s32", settingsUnix32));
            ASSERT_EQUALS(ValueType::Type::INT, vt.type);
        }
        {
            // PlatformType - wchar_t
            Settings settingsWin64;
            settingsWin64.platform.type = cppcheck::Platform::Type::Win64;
            Library::PlatformType lpctstr;
            lpctstr.mType = "wchar_t";
            settingsWin64.library.mPlatforms[settingsWin64.platform.toString()].mPlatformTypes["LPCTSTR"] = lpctstr;
            ValueType vt;
            ASSERT_EQUALS(true, vt.fromLibraryType("LPCTSTR", settingsWin64));
            ASSERT_EQUALS(ValueType::Type::WCHAR_T, vt.type);
        }
        {
            // Container
            Settings sC;
            Library::Container c;
            c.startPattern = "C";
            c.startPattern2 = "C !!::";
            sC.library.containers["C"] = c;
            ASSERT_EQUALS("container(C) *", typeOf("C*c=new C;","new","test.cpp",&sC));
            ASSERT_EQUALS("container(C) *", typeOf("x=(C*)c;","(","test.cpp",&sC));
            ASSERT_EQUALS("container(C)", typeOf("C c = C();","(","test.cpp",&sC));
        }
        {
            // Container (vector)
            Settings set;
            Library::Container vector;
            vector.startPattern = "Vector <";
            vector.startPattern2 = "Vector !!::";
            vector.type_templateArgNo = 0;
            vector.arrayLike_indexOp = true;
            vector.functions["front"] =
                Library::Container::Function{Library::Container::Action::NO_ACTION, Library::Container::Yield::ITEM};
            vector.functions["data"] =
                Library::Container::Function{Library::Container::Action::NO_ACTION, Library::Container::Yield::BUFFER};
            vector.functions["begin"] = Library::Container::Function{Library::Container::Action::NO_ACTION,
                                                                     Library::Container::Yield::START_ITERATOR};
            set.library.containers["Vector"] = vector;
            Library::Container string;
            string.startPattern = "test :: string";
            string.startPattern2 = "test :: string !!::";
            string.arrayLike_indexOp = string.stdStringLike = true;
            set.library.containers["test::string"] = string;
            ASSERT_EQUALS("signed int", typeOf("Vector<int> v; v[0]=3;", "[", "test.cpp", &set));
            ASSERT_EQUALS("container(test :: string)", typeOf("{return test::string();}", "(", "test.cpp", &set));
            ASSERT_EQUALS(
                "container(test :: string)",
                typeOf("void foo(Vector<test::string> v) { for (auto s: v) { x=s+s; } }", "s", "test.cpp", &set));
            ASSERT_EQUALS(
                "container(test :: string)",
                typeOf("void foo(Vector<test::string> v) { for (auto s: v) { x=s+s; } }", "+", "test.cpp", &set));
            ASSERT_EQUALS("container(test :: string) &",
                          typeOf("Vector<test::string> v; x = v.front();", "(", "test.cpp", &set));
            ASSERT_EQUALS("container(test :: string) *",
                          typeOf("Vector<test::string> v; x = v.data();", "(", "test.cpp", &set));
            ASSERT_EQUALS("signed int &", typeOf("Vector<int> v; x = v.front();", "(", "test.cpp", &set));
            ASSERT_EQUALS("signed int *", typeOf("Vector<int> v; x = v.data();", "(", "test.cpp", &set));
            ASSERT_EQUALS("signed int * *", typeOf("Vector<int*> v; x = v.data();", "(", "test.cpp", &set));
            ASSERT_EQUALS("iterator(Vector <)", typeOf("Vector<int> v; x = v.begin();", "(", "test.cpp", &set));
            ASSERT_EQUALS("signed int &", typeOf("Vector<int> v; x = *v.begin();", "*", "test.cpp", &set));
            ASSERT_EQUALS("container(test :: string)",
                          typeOf("void foo(){test::string s; return \"x\"+s;}", "+", "test.cpp", &set));
            ASSERT_EQUALS("container(test :: string)",
                          typeOf("void foo(){test::string s; return s+\"x\";}", "+", "test.cpp", &set));
            ASSERT_EQUALS("container(test :: string)",
                          typeOf("void foo(){test::string s; return 'x'+s;}", "+", "test.cpp", &set));
            ASSERT_EQUALS("container(test :: string)",
                          typeOf("void foo(){test::string s; return s+'x';}", "+", "test.cpp", &set));
        }

        // new
        ASSERT_EQUALS("C *", typeOf("class C {}; x = new C();", "new"));

        // auto variables
        ASSERT_EQUALS("signed int", typeOf("; auto x = 3;", "x"));
        ASSERT_EQUALS("signed int *", typeOf("; auto *p = (int *)0;", "p"));
        ASSERT_EQUALS("const signed int *", typeOf("; auto *p = (const int *)0;", "p"));
        ASSERT_EQUALS("const signed int *", typeOf("; auto *p = (constexpr int *)0;", "p"));
        ASSERT_EQUALS("const signed int *", typeOf("; const auto *p = (int *)0;", "p"));
        ASSERT_EQUALS("const signed int *", typeOf("; constexpr auto *p = (int *)0;", "p"));
        ASSERT_EQUALS("const signed int *", typeOf("; const auto *p = (const int *)0;", "p"));
        ASSERT_EQUALS("const signed int *", typeOf("; constexpr auto *p = (constexpr int *)0;", "p"));
        ASSERT_EQUALS("const signed int *", typeOf("; const constexpr auto *p = (int *)0;", "p"));
        ASSERT_EQUALS("signed int *", typeOf("; auto data = new int[100];", "data"));
        ASSERT_EQUALS("signed int", typeOf("; auto data = new X::Y; int x=1000; x=x/5;", "/")); // #7970
        ASSERT_EQUALS("signed int *", typeOf("; auto data = new (nothrow) int[100];", "data"));
        ASSERT_EQUALS("signed int *", typeOf("; auto data = new (std::nothrow) int[100];", "data"));
        ASSERT_EQUALS("const signed short", typeOf("short values[10]; void f() { for (const auto x : values); }", "x"));
        ASSERT_EQUALS("const signed short &", typeOf("short values[10]; void f() { for (const auto& x : values); }", "x"));
        ASSERT_EQUALS("signed short &", typeOf("short values[10]; void f() { for (auto& x : values); }", "x"));
        ASSERT_EQUALS("signed int * &", typeOf("int* values[10]; void f() { for (auto& p : values); }", "p"));
        ASSERT_EQUALS("signed int * const &", typeOf("int* values[10]; void f() { for (const auto& p : values); }", "p"));
        ASSERT_EQUALS("const signed int *", typeOf("int* values[10]; void f() { for (const auto* p : values); }", "p"));
        ASSERT_EQUALS("const signed int", typeOf("; const auto x = 3;", "x"));
        ASSERT_EQUALS("const signed int", typeOf("; constexpr auto x = 3;", "x"));
        ASSERT_EQUALS("const signed int", typeOf("; const constexpr auto x = 3;", "x"));
        ASSERT_EQUALS("void * const", typeOf("typedef void* HWND; const HWND x = 0;", "x"));

        // Variable declaration
        ASSERT_EQUALS("char *", typeOf("; char abc[] = \"abc\";", "["));
        ASSERT_EQUALS("", typeOf("; int x[10] = { [3]=1 };", "[ 3 ]"));

        // std::make_shared
        {
            Settings set;
            Library::SmartPointer sharedPtr;
            sharedPtr.name = "std::shared_ptr";
            set.library.smartPointers["std::shared_ptr"] = sharedPtr;
            ASSERT_EQUALS("smart-pointer(std::shared_ptr)",
                          typeOf("class C {}; x = std::make_shared<C>();", "(", "test.cpp", &set));
        }

        // return
        {
            // Container
            Settings sC;
            Library::Container c;
            c.startPattern = "C";
            c.startPattern2 = "C !!::";
            sC.library.containers["C"] = c;
            ASSERT_EQUALS("container(C)", typeOf("C f(char *p) { char data[10]; return data; }", "return", "test.cpp", &sC));
        }
        // Smart pointer
        {
            Settings set;
            Library::SmartPointer myPtr;
            myPtr.name = "MyPtr";
            set.library.smartPointers["MyPtr"] = myPtr;
            ASSERT_EQUALS("smart-pointer(MyPtr)",
                          typeOf("void f() { MyPtr<int> p; return p; }", "p ;", "test.cpp", &set));
            ASSERT_EQUALS("signed int", typeOf("void f() { MyPtr<int> p; return *p; }", "* p ;", "test.cpp", &set));
            ASSERT_EQUALS("smart-pointer(MyPtr)", typeOf("void f() {return MyPtr<int>();}", "(", "test.cpp", &set));
        }
    }

    void valueType2() {
        GET_SYMBOL_DB("int i;\n"
                      "bool b;\n"
                      "Unknown u;\n"
                      "std::string s;\n"
                      "std::vector<int> v;\n"
                      "std::map<int, void*>::const_iterator it;\n"
                      "void* p;\n"
                      "\n"
                      "void f() {\n"
                      "    func(i, b, u, s, v, it, p);\n"
                      "}");

        const Token* tok = tokenizer.tokens();

        for (int i = 0; i < 2; i++) {
            tok = Token::findsimplematch(tok, "i");
            ASSERT(tok && tok->valueType());
            ASSERT_EQUALS("signed int", tok->valueType()->str());

            tok = Token::findsimplematch(tok, "b");
            ASSERT(tok && tok->valueType());
            ASSERT_EQUALS("bool", tok->valueType()->str());

            tok = Token::findsimplematch(tok, "u");
            ASSERT(tok && !tok->valueType());

            tok = Token::findsimplematch(tok, "s");
            ASSERT(tok && tok->valueType());
            ASSERT_EQUALS("container(std :: string|wstring|u16string|u32string)", tok->valueType()->str());
            ASSERT(tok->valueType()->container && tok->valueType()->container->stdStringLike);

            tok = Token::findsimplematch(tok, "v");
            ASSERT(tok && tok->valueType());
            ASSERT_EQUALS("container(std :: vector <)", tok->valueType()->str());
            ASSERT(tok->valueType()->container && !tok->valueType()->container->stdStringLike);

            tok = Token::findsimplematch(tok, "it");
            ASSERT(tok && tok->valueType());
            ASSERT_EQUALS("iterator(std :: map|unordered_map <)", tok->valueType()->str());
        }
    }

    void valueType3() {
        {
            GET_SYMBOL_DB("void f(std::vector<std::unordered_map<int, std::unordered_set<int>>>& v, int i, int j) {\n"
                          "    auto& s = v[i][j];\n"
                          "    s.insert(0);\n"
                          "}\n");
            ASSERT_EQUALS("", errout.str());

            const Token* tok = tokenizer.tokens();
            tok = Token::findsimplematch(tok, "s .");
            ASSERT(tok && tok->valueType());
            ASSERT_EQUALS("container(std :: set|unordered_set <)", tok->valueType()->str());
        }
        {
            GET_SYMBOL_DB("void f(std::vector<int> v) {\n"
                          "    auto it = std::find(v.begin(), v.end(), 0);\n"
                          "}\n");
            ASSERT_EQUALS("", errout.str());

            const Token* tok = tokenizer.tokens();
            tok = Token::findsimplematch(tok, "auto");
            ASSERT(tok && tok->valueType());
            ASSERT_EQUALS("iterator(std :: vector <)", tok->valueType()->str());
        }
        {
            GET_SYMBOL_DB("void f(std::vector<int>::iterator beg, std::vector<int>::iterator end) {\n"
                          "    auto it = std::find(beg, end, 0);\n"
                          "}\n");
            ASSERT_EQUALS("", errout.str());

            const Token* tok = tokenizer.tokens();
            tok = Token::findsimplematch(tok, "auto");
            ASSERT(tok && tok->valueType());
            ASSERT_EQUALS("iterator(std :: vector <)", tok->valueType()->str());
        }
        {
<<<<<<< HEAD
            GET_SYMBOL_DB("struct S { int i; };\n"
                          "void f(const std::vector<S>& v) {\n"
                          "    auto it = std::find_if(std::begin(v), std::end(v), [](const S& s) { return s.i != 0; });\n"
                          "    if (it->i == 5) {}\n"
=======
            GET_SYMBOL_DB("struct S {\n"
                          "    S() {}\n"
                          "    std::vector<std::shared_ptr<S>> v;\n"
                          "    void f(int i) const;\n"
                          "};\n"
                          "void S::f(int i) const {\n"
                          "    for (const auto& c : v)\n"
                          "        c->f(i);\n"
>>>>>>> 13e12da0
                          "}\n");
            ASSERT_EQUALS("", errout.str());

            const Token* tok = tokenizer.tokens();
            tok = Token::findsimplematch(tok, "auto");
<<<<<<< HEAD
            ASSERT(tok && tok->valueType());
            ASSERT_EQUALS("iterator(std :: vector <)", tok->valueType()->str());
=======
            ASSERT(tok && tok->valueType() && tok->scope() && tok->scope()->functionOf);
            const Type* smpType = tok->valueType()->smartPointerType;
            ASSERT(smpType && smpType == tok->scope()->functionOf->definedType);
>>>>>>> 13e12da0
        }
    }

    void valueTypeThis() {
        ASSERT_EQUALS("C *", typeOf("class C { C() { *this = 0; } };", "this"));
        ASSERT_EQUALS("const C *", typeOf("class C { void foo() const; }; void C::foo() const { *this = 0; }", "this"));
    }

    void variadic1() { // #7453
        {
            GET_SYMBOL_DB("CBase* create(const char *c1, ...);\n"
                          "int    create(COther& ot, const char *c1, ...);\n"
                          "int foo(COther & ot)\n"
                          "{\n"
                          "   CBase* cp1 = create(\"AAAA\", 44, (char*)0);\n"
                          "   CBase* cp2 = create(ot, \"AAAA\", 44, (char*)0);\n"
                          "}");

            const Token *f = Token::findsimplematch(tokenizer.tokens(), "create ( \"AAAA\"");
            ASSERT_EQUALS(true, db && f && f->function() && f->function()->tokenDef->linenr() == 1);
            f = Token::findsimplematch(tokenizer.tokens(), "create ( ot");
            ASSERT_EQUALS(true, db && f && f->function() && f->function()->tokenDef->linenr() == 2);
        }
        {
            GET_SYMBOL_DB("int    create(COther& ot, const char *c1, ...);\n"
                          "CBase* create(const char *c1, ...);\n"
                          "int foo(COther & ot)\n"
                          "{\n"
                          "   CBase* cp1 = create(\"AAAA\", 44, (char*)0);\n"
                          "   CBase* cp2 = create(ot, \"AAAA\", 44, (char*)0);\n"
                          "}");

            const Token *f = Token::findsimplematch(tokenizer.tokens(), "create ( \"AAAA\"");
            ASSERT_EQUALS(true, db && f && f->function() && f->function()->tokenDef->linenr() == 2);
            f = Token::findsimplematch(tokenizer.tokens(), "create ( ot");
            ASSERT_EQUALS(true, db && f && f->function() && f->function()->tokenDef->linenr() == 1);
        }
    }

    void variadic2() { // #7649
        {
            GET_SYMBOL_DB("CBase* create(const char *c1, ...);\n"
                          "CBase* create(const wchar_t *c1, ...);\n"
                          "int foo(COther & ot)\n"
                          "{\n"
                          "   CBase* cp1 = create(\"AAAA\", 44, (char*)0);\n"
                          "   CBase* cp2 = create(L\"AAAA\", 44, (char*)0);\n"
                          "}");

            const Token *f = Token::findsimplematch(tokenizer.tokens(), "cp1 = create (");
            ASSERT_EQUALS(true, db && f && f->tokAt(2) && f->tokAt(2)->function() && f->tokAt(2)->function()->tokenDef->linenr() == 1);
            f = Token::findsimplematch(tokenizer.tokens(), "cp2 = create (");
            ASSERT_EQUALS(true, db && f && f->tokAt(2) && f->tokAt(2)->function() && f->tokAt(2)->function()->tokenDef->linenr() == 2);
        }
        {
            GET_SYMBOL_DB("CBase* create(const wchar_t *c1, ...);\n"
                          "CBase* create(const char *c1, ...);\n"
                          "int foo(COther & ot)\n"
                          "{\n"
                          "   CBase* cp1 = create(\"AAAA\", 44, (char*)0);\n"
                          "   CBase* cp2 = create(L\"AAAA\", 44, (char*)0);\n"
                          "}");

            const Token *f = Token::findsimplematch(tokenizer.tokens(), "cp1 = create (");
            ASSERT_EQUALS(true, db && f && f->tokAt(2) && f->tokAt(2)->function() && f->tokAt(2)->function()->tokenDef->linenr() == 2);
            f = Token::findsimplematch(tokenizer.tokens(), "cp2 = create (");
            ASSERT_EQUALS(true, db && f && f->tokAt(2) && f->tokAt(2)->function() && f->tokAt(2)->function()->tokenDef->linenr() == 1);
        }
    }

    void variadic3() { // #7387
        {
            GET_SYMBOL_DB("int zdcalc(const XYZ & per, short rs = 0);\n"
                          "double zdcalc(long& length, const XYZ * per);\n"
                          "long mycalc( ) {\n"
                          "    long length;\n"
                          "    XYZ per;\n"
                          "    zdcalc(length, &per);\n"
                          "}");

            const Token *f = Token::findsimplematch(tokenizer.tokens(), "zdcalc ( length");
            ASSERT_EQUALS(true, db && f && f->function() && f->function()->tokenDef->linenr() == 2);
        }
        {
            GET_SYMBOL_DB("double zdcalc(long& length, const XYZ * per);\n"
                          "int zdcalc(const XYZ & per, short rs = 0);\n"
                          "long mycalc( ) {\n"
                          "    long length;\n"
                          "    XYZ per;\n"
                          "    zdcalc(length, &per);\n"
                          "}");

            const Token *f = Token::findsimplematch(tokenizer.tokens(), "zdcalc ( length");
            ASSERT_EQUALS(true, db && f && f->function() && f->function()->tokenDef->linenr() == 1);
        }
    }

    void noReturnType() {
        GET_SYMBOL_DB_C("func() { }");

        ASSERT(db && db->functionScopes.size() == 1);
        ASSERT(db->functionScopes[0]->function != nullptr);
        const Token *retDef = db->functionScopes[0]->function->retDef;
        ASSERT_EQUALS("func", retDef ? retDef->str() : "");
    }

    void auto1() {
        GET_SYMBOL_DB("; auto x = \"abc\";");
        const Token *autotok = tokenizer.tokens()->next();
        ASSERT(autotok && autotok->isStandardType());
        const Variable *var = db ? db->getVariableFromVarId(1) : nullptr;
        ASSERT(var && var->isPointer() && !var->isConst());
    }

    void auto2() {
        GET_SYMBOL_DB("struct S { int i; };\n"
                      "int foo() {\n"
                      "    auto a = new S;\n"
                      "    auto * b = new S;\n"
                      "    auto c = new S[10];\n"
                      "    auto * d = new S[10];\n"
                      "    return a->i + b->i + c[0]->i + d[0]->i;\n"
                      "}");
        const Token *autotok = Token::findsimplematch(tokenizer.tokens(), "auto");
        ASSERT(db && autotok && autotok->valueType() && autotok->valueType()->pointer == 1 && autotok->valueType()->typeScope && autotok->valueType()->typeScope->definedType && autotok->valueType()->typeScope->definedType->name() == "S" && autotok->type() == nullptr);

        autotok = Token::findsimplematch(autotok->next(), "auto");
        ASSERT(db && autotok && autotok->valueType() && autotok->valueType()->pointer == 0 && autotok->valueType()->typeScope && autotok->valueType()->typeScope->definedType && autotok->valueType()->typeScope->definedType->name() == "S" && autotok->type() && autotok->type()->name() == "S");

        autotok = Token::findsimplematch(autotok->next(), "auto");
        ASSERT(db && autotok && autotok->valueType() && autotok->valueType()->pointer == 1 && autotok->valueType()->typeScope && autotok->valueType()->typeScope->definedType && autotok->valueType()->typeScope->definedType->name() == "S" && autotok->type() == nullptr);

        autotok = Token::findsimplematch(autotok->next(), "auto");
        ASSERT(db && autotok && autotok->valueType() && autotok->valueType()->pointer == 0 && autotok->valueType()->typeScope && autotok->valueType()->typeScope->definedType && autotok->valueType()->typeScope->definedType->name() == "S" && autotok->type() && autotok->type()->name() == "S");

        vartok = Token::findsimplematch(tokenizer.tokens(), "a =");
        ASSERT(db && vartok && vartok->variable() && vartok->variable()->isPointer() && vartok->variable()->type() && vartok->variable()->type()->name() == "S");

        vartok = Token::findsimplematch(vartok->next(), "b =");
        ASSERT(db && vartok && vartok->variable() && vartok->variable()->isPointer() && vartok->variable()->type() && vartok->variable()->type()->name() == "S");

        vartok = Token::findsimplematch(vartok->next(), "c =");
        ASSERT(db && vartok && vartok->variable() && vartok->variable()->isPointer() && vartok->variable()->type() && vartok->variable()->type()->name() == "S");

        vartok = Token::findsimplematch(vartok->next(), "d =");
        ASSERT(db && vartok && vartok->variable() && vartok->variable()->isPointer() && vartok->variable()->type() && vartok->variable()->type()->name() == "S");

        vartok = Token::findsimplematch(tokenizer.tokens(), "return");

        vartok = Token::findsimplematch(vartok, "a");
        ASSERT(db && vartok && vartok->variable() && vartok->variable()->isPointer() && vartok->variable()->type() && vartok->variable()->type()->name() == "S");

        vartok = Token::findsimplematch(vartok->next(), "b");
        ASSERT(db && vartok && vartok->variable() && vartok->variable()->isPointer() && vartok->variable()->type() && vartok->variable()->type()->name() == "S");

        vartok = Token::findsimplematch(vartok->next(), "c");
        ASSERT(db && vartok && vartok->variable() && vartok->variable()->isPointer() && vartok->variable()->type() && vartok->variable()->type()->name() == "S");

        vartok = Token::findsimplematch(vartok->next(), "d");
        ASSERT(db && vartok && vartok->variable() && vartok->variable()->isPointer() && vartok->variable()->type() && vartok->variable()->type()->name() == "S");

        vartok = Token::findsimplematch(tokenizer.tokens(), "return");

        vartok = Token::findsimplematch(vartok, "i");
        ASSERT(db && vartok && vartok->variable() && vartok->variable()->typeStartToken()->str() == "int");

        vartok = Token::findsimplematch(vartok->next(), "i");
        ASSERT(db && vartok && vartok->variable() && vartok->variable()->typeStartToken()->str() == "int");

        vartok = Token::findsimplematch(vartok->next(), "i");
        ASSERT(db && vartok && vartok->variable() && vartok->variable()->typeStartToken()->str() == "int");

        vartok = Token::findsimplematch(vartok->next(), "i");
        ASSERT(db && vartok && vartok->variable() && vartok->variable()->typeStartToken()->str() == "int");
    }

    void auto3() {
        GET_SYMBOL_DB("enum E : unsigned short { A, B, C };\n"
                      "int foo() {\n"
                      "    auto a = new E;\n"
                      "    auto * b = new E;\n"
                      "    auto c = new E[10];\n"
                      "    auto * d = new E[10];\n"
                      "    return *a + *b + c[0] + d[0];\n"
                      "}");
        const Token *autotok = Token::findsimplematch(tokenizer.tokens(), "auto");
        ASSERT(db && autotok && autotok->valueType() && autotok->valueType()->pointer == 1 && autotok->valueType()->typeScope && autotok->valueType()->typeScope->definedType && autotok->valueType()->typeScope->definedType->name() == "E" && autotok->type() == nullptr);

        autotok = Token::findsimplematch(autotok->next(), "auto");
        ASSERT(db && autotok && autotok->valueType() && autotok->valueType()->pointer == 0 && autotok->valueType()->typeScope && autotok->valueType()->typeScope->definedType && autotok->valueType()->typeScope->definedType->name() == "E" && autotok->type() && autotok->type()->name() == "E");

        autotok = Token::findsimplematch(autotok->next(), "auto");
        ASSERT(db && autotok && autotok->valueType() && autotok->valueType()->pointer == 1 && autotok->valueType()->typeScope && autotok->valueType()->typeScope->definedType && autotok->valueType()->typeScope->definedType->name() == "E" && autotok->type() == nullptr);

        autotok = Token::findsimplematch(autotok->next(), "auto");
        ASSERT(db && autotok && autotok->valueType() && autotok->valueType()->pointer == 0 && autotok->valueType()->typeScope && autotok->valueType()->typeScope->definedType && autotok->valueType()->typeScope->definedType->name() == "E" && autotok->type() && autotok->type()->name() == "E");

        vartok = Token::findsimplematch(tokenizer.tokens(), "a =");
        ASSERT(db && vartok && vartok->variable() && vartok->variable()->isPointer() && vartok->variable()->type() && vartok->variable()->type()->name() == "E");

        vartok = Token::findsimplematch(vartok->next(), "b =");
        ASSERT(db && vartok && vartok->variable() && vartok->variable()->isPointer() && vartok->variable()->type() && vartok->variable()->type()->name() == "E");

        vartok = Token::findsimplematch(vartok->next(), "c =");
        ASSERT(db && vartok && vartok->variable() && vartok->variable()->isPointer() && vartok->variable()->type() && vartok->variable()->type()->name() == "E");

        vartok = Token::findsimplematch(vartok->next(), "d =");
        ASSERT(db && vartok && vartok->variable() && vartok->variable()->isPointer() && vartok->variable()->type() && vartok->variable()->type()->name() == "E");

        vartok = Token::findsimplematch(tokenizer.tokens(), "return");

        vartok = Token::findsimplematch(vartok, "a");
        ASSERT(db && vartok && vartok->variable() && vartok->variable()->isPointer() && vartok->variable()->type() && vartok->variable()->type()->name() == "E");

        vartok = Token::findsimplematch(vartok->next(), "b");
        ASSERT(db && vartok && vartok->variable() && vartok->variable()->isPointer() && vartok->variable()->type() && vartok->variable()->type()->name() == "E");

        vartok = Token::findsimplematch(vartok->next(), "c");
        ASSERT(db && vartok && vartok->variable() && vartok->variable()->isPointer() && vartok->variable()->type() && vartok->variable()->type()->name() == "E");

        vartok = Token::findsimplematch(vartok->next(), "d");
        ASSERT(db && vartok && vartok->variable() && vartok->variable()->isPointer() && vartok->variable()->type() && vartok->variable()->type()->name() == "E");
    }

    void auto4() {
        GET_SYMBOL_DB("struct S { int i; };\n"
                      "int foo() {\n"
                      "    S array[10];\n"
                      "    for (auto a : array)\n"
                      "        a.i = 0;\n"
                      "    for (auto & b : array)\n"
                      "        b.i = 1;\n"
                      "    for (const auto & c : array)\n"
                      "        auto ci = c.i;\n"
                      "    for (auto * d : array)\n"
                      "        d->i = 0;\n"
                      "    for (const auto * e : array)\n"
                      "        auto ei = e->i;\n"
                      "    return array[0].i;\n"
                      "}");
        const Token *autotok = Token::findsimplematch(tokenizer.tokens(), "auto a");
        ASSERT(db && autotok && autotok->valueType() && autotok->valueType()->pointer == 0 && autotok->valueType()->constness == 0 && autotok->valueType()->typeScope && autotok->valueType()->typeScope->definedType && autotok->valueType()->typeScope->definedType->name() == "S");
        ASSERT(db && autotok && autotok->type() && autotok->type()->name() == "S");

        autotok = Token::findsimplematch(autotok->next(), "auto & b");
        ASSERT(db && autotok && autotok->valueType() && autotok->valueType()->pointer == 0 && autotok->valueType()->constness == 0 && autotok->valueType()->typeScope && autotok->valueType()->typeScope->definedType && autotok->valueType()->typeScope->definedType->name() == "S");
        ASSERT(db && autotok && autotok->type() && autotok->type()->name() == "S");

        autotok = Token::findsimplematch(autotok->next(), "auto & c");
        ASSERT(db && autotok && autotok->valueType() && autotok->valueType()->pointer == 0 && autotok->valueType()->constness == 0 && autotok->valueType()->typeScope && autotok->valueType()->typeScope->definedType && autotok->valueType()->typeScope->definedType->name() == "S");
        ASSERT(db && autotok && autotok->type() && autotok->type()->name() == "S");

        autotok = Token::findsimplematch(autotok->next(), "auto * d");
        ASSERT(db && autotok && autotok->valueType() && autotok->valueType()->pointer == 0 && autotok->valueType()->constness == 0 && autotok->valueType()->typeScope && autotok->valueType()->typeScope->definedType && autotok->valueType()->typeScope->definedType->name() == "S");
        ASSERT(db && autotok && autotok->type() && autotok->type()->name() == "S");

        autotok = Token::findsimplematch(autotok->next(), "auto * e");
        ASSERT(db && autotok && autotok->valueType() && autotok->valueType()->pointer == 0 && autotok->valueType()->constness == 0 && autotok->valueType()->typeScope && autotok->valueType()->typeScope->definedType && autotok->valueType()->typeScope->definedType->name() == "S");
        ASSERT(db && autotok && autotok->type() && autotok->type()->name() == "S");

        vartok = Token::findsimplematch(tokenizer.tokens(), "a :");
        ASSERT(db && vartok && vartok->valueType() && vartok->valueType()->typeScope && vartok->valueType()->typeScope->definedType && vartok->valueType()->typeScope->definedType->name() == "S");
        ASSERT(db && vartok && vartok->variable() && !vartok->variable()->isReference() && !vartok->variable()->isPointer());
        ASSERT(db && vartok && vartok->variable() && vartok->variable()->type() && vartok->variable()->type()->name() == "S");

        vartok = Token::findsimplematch(vartok->next(), "b :");
        ASSERT(db && vartok && vartok->valueType() && vartok->valueType()->typeScope && vartok->valueType()->typeScope->definedType && vartok->valueType()->typeScope->definedType->name() == "S");
        ASSERT(db && vartok && vartok->variable() && vartok->variable()->isReference() && !vartok->variable()->isPointer() && !vartok->variable()->isConst());

        vartok = Token::findsimplematch(vartok->next(), "c :");
        ASSERT(db && vartok && vartok->valueType() && vartok->valueType()->typeScope && vartok->valueType()->typeScope->definedType && vartok->valueType()->typeScope->definedType->name() == "S");
        ASSERT(db && vartok && vartok->variable() && vartok->variable()->isReference() && !vartok->variable()->isPointer() && vartok->variable()->isConst());

        vartok = Token::findsimplematch(vartok->next(), "d :");
        ASSERT(db && vartok && vartok->valueType() && vartok->valueType()->typeScope && vartok->valueType()->typeScope->definedType && vartok->valueType()->typeScope->definedType->name() == "S");
        ASSERT(db && vartok && vartok->variable() && !vartok->variable()->isReference() && vartok->variable()->isPointer() && !vartok->variable()->isConst());

        vartok = Token::findsimplematch(vartok->next(), "e :");
        ASSERT(db && vartok && vartok->valueType() && vartok->valueType()->typeScope && vartok->valueType()->typeScope->definedType && vartok->valueType()->typeScope->definedType->name() == "S");
        ASSERT(db && vartok && vartok->variable() && !vartok->variable()->isReference() && vartok->variable()->isPointer() && vartok->variable()->isConst());

        vartok = Token::findsimplematch(tokenizer.tokens(), "a . i");
        ASSERT(db && vartok && vartok->variable() && !vartok->variable()->isPointer() && !vartok->variable()->isReference() && vartok->variable()->type() && vartok->variable()->type()->name() == "S");

        vartok = Token::findsimplematch(vartok, "i");
        ASSERT(db && vartok && vartok->variable() && vartok->variable()->typeStartToken()->str() == "int");

        vartok = Token::findsimplematch(vartok->next(), "b . i");
        ASSERT(db && vartok && vartok->variable() && !vartok->variable()->isPointer() && vartok->variable()->isReference() && vartok->variable()->type() && vartok->variable()->type()->name() == "S");

        vartok = Token::findsimplematch(vartok->next(), "i");
        ASSERT(db && vartok && vartok->variable() && vartok->variable()->typeStartToken()->str() == "int");

        vartok = Token::findsimplematch(vartok->next(), "c . i");
        ASSERT(db && vartok && vartok->variable() && !vartok->variable()->isPointer() && vartok->variable()->isReference() && vartok->variable()->type() && vartok->variable()->type()->name() == "S");

        vartok = Token::findsimplematch(vartok->next(), "i");
        ASSERT(db && vartok && vartok->variable() && vartok->variable()->typeStartToken()->str() == "int");

        vartok = Token::findsimplematch(vartok->next(), "d . i");
        ASSERT(db && vartok && vartok->variable() && vartok->variable()->isPointer() && !vartok->variable()->isReference() && vartok->variable()->type() && vartok->variable()->type()->name() == "S");

        vartok = Token::findsimplematch(vartok->next(), "i");
        ASSERT(db && vartok && vartok->variable() && vartok->variable()->typeStartToken()->str() == "int");

        vartok = Token::findsimplematch(vartok->next(), "e . i");
        ASSERT(db && vartok && vartok->variable() && vartok->variable()->isPointer() && !vartok->variable()->isReference() && vartok->variable()->type() && vartok->variable()->type()->name() == "S");

        vartok = Token::findsimplematch(vartok->next(), "i");
        ASSERT(db && vartok && vartok->variable() && vartok->variable()->typeStartToken()->str() == "int");

        vartok = Token::findsimplematch(vartok->next(), "i");
        ASSERT(db && vartok && vartok->variable() && vartok->variable()->typeStartToken()->str() == "int");
    }

    void auto5() {
        GET_SYMBOL_DB("struct S { int i; };\n"
                      "int foo() {\n"
                      "    std::vector<S> vec(10);\n"
                      "    for (auto a : vec)\n"
                      "        a.i = 0;\n"
                      "    for (auto & b : vec)\n"
                      "        b.i = 0;\n"
                      "    for (const auto & c : vec)\n"
                      "        auto ci = c.i;\n"
                      "    for (auto * d : vec)\n"
                      "        d.i = 0;\n"
                      "    for (const auto * e : vec)\n"
                      "        auto ei = e->i;\n"
                      "    return vec[0].i;\n"
                      "}");
        const Token *autotok = Token::findsimplematch(tokenizer.tokens(), "auto a");
        ASSERT(autotok && autotok->valueType() && autotok->valueType()->pointer == 0 && autotok->valueType()->constness == 0 && autotok->valueType()->typeScope && autotok->valueType()->typeScope->definedType && autotok->valueType()->typeScope->definedType->name() == "S");
        ASSERT(autotok && autotok->type() && autotok->type()->name() == "S");

        autotok = Token::findsimplematch(autotok->next(), "auto & b");
        ASSERT(autotok && autotok->valueType() && autotok->valueType()->pointer == 0 && autotok->valueType()->constness == 0 && autotok->valueType()->typeScope && autotok->valueType()->typeScope->definedType && autotok->valueType()->typeScope->definedType->name() == "S");
        ASSERT(autotok && autotok->type() && autotok->type()->name() == "S");

        autotok = Token::findsimplematch(autotok->next(), "auto & c");
        ASSERT(autotok && autotok->valueType() && autotok->valueType()->pointer == 0 && autotok->valueType()->constness == 0 && autotok->valueType()->typeScope && autotok->valueType()->typeScope->definedType && autotok->valueType()->typeScope->definedType->name() == "S");
        ASSERT(autotok && autotok->type() && autotok->type()->name() == "S");

        autotok = Token::findsimplematch(autotok->next(), "auto * d");
        ASSERT(autotok && autotok->valueType() && autotok->valueType()->pointer == 0 && autotok->valueType()->constness == 0 && autotok->valueType()->typeScope && autotok->valueType()->typeScope->definedType && autotok->valueType()->typeScope->definedType->name() == "S");
        ASSERT(autotok && autotok->type() && autotok->type()->name() == "S");

        autotok = Token::findsimplematch(autotok->next(), "auto * e");
        ASSERT(autotok && autotok->valueType() && autotok->valueType()->pointer == 0 && autotok->valueType()->constness == 0 && autotok->valueType()->typeScope && autotok->valueType()->typeScope->definedType && autotok->valueType()->typeScope->definedType->name() == "S");
        ASSERT(autotok && autotok->type() && autotok->type()->name() == "S");

        vartok = Token::findsimplematch(tokenizer.tokens(), "a :");
        ASSERT(vartok && vartok->valueType() && vartok->valueType()->typeScope && vartok->valueType()->typeScope->definedType && vartok->valueType()->typeScope->definedType->name() == "S");
        ASSERT(vartok && vartok->variable() && !vartok->variable()->isReference() && !vartok->variable()->isPointer());
        ASSERT(vartok && vartok->variable() && vartok->variable()->type() && vartok->variable()->type()->name() == "S");

        vartok = Token::findsimplematch(vartok->next(), "b :");
        ASSERT(vartok && vartok->valueType() && vartok->valueType()->typeScope && vartok->valueType()->typeScope->definedType && vartok->valueType()->typeScope->definedType->name() == "S");
        ASSERT(vartok && vartok->variable() && vartok->variable()->isReference() && !vartok->variable()->isPointer() && !vartok->variable()->isConst());

        vartok = Token::findsimplematch(vartok->next(), "c :");
        ASSERT(vartok && vartok->valueType() && vartok->valueType()->typeScope && vartok->valueType()->typeScope->definedType && vartok->valueType()->typeScope->definedType->name() == "S");
        ASSERT(vartok && vartok->variable() && vartok->variable()->isReference() && !vartok->variable()->isPointer() && vartok->variable()->isConst());

        vartok = Token::findsimplematch(vartok->next(), "d :");
        ASSERT(vartok && vartok->valueType() && vartok->valueType()->typeScope && vartok->valueType()->typeScope->definedType && vartok->valueType()->typeScope->definedType->name() == "S");
        ASSERT(vartok && vartok->variable() && !vartok->variable()->isReference() && vartok->variable()->isPointer() && !vartok->variable()->isConst());

        vartok = Token::findsimplematch(vartok->next(), "e :");
        ASSERT(vartok && vartok->valueType() && vartok->valueType()->typeScope && vartok->valueType()->typeScope->definedType && vartok->valueType()->typeScope->definedType->name() == "S");
        ASSERT(vartok && vartok->variable() && !vartok->variable()->isReference() && vartok->variable()->isPointer() && vartok->variable()->isConst());


        vartok = Token::findsimplematch(tokenizer.tokens(), "a . i");
        ASSERT(vartok && vartok->variable() && !vartok->variable()->isPointer() && !vartok->variable()->isReference() && vartok->variable()->type() && vartok->variable()->type()->name() == "S");

        vartok = Token::findsimplematch(vartok, "i");
        ASSERT(vartok && vartok->variable() && vartok->variable()->typeStartToken()->str() == "int");

        vartok = Token::findsimplematch(vartok->next(), "b . i");
        ASSERT(vartok && vartok->variable() && !vartok->variable()->isPointer() && vartok->variable()->isReference() && vartok->variable()->type() && vartok->variable()->type()->name() == "S");

        vartok = Token::findsimplematch(vartok->next(), "i");
        ASSERT(vartok && vartok->variable() && vartok->variable()->typeStartToken()->str() == "int");

        vartok = Token::findsimplematch(vartok->next(), "c . i");
        ASSERT(vartok && vartok->variable() && !vartok->variable()->isPointer() && vartok->variable()->isReference() && vartok->variable()->type() && vartok->variable()->type()->name() == "S");

        vartok = Token::findsimplematch(vartok->next(), "i");
        ASSERT(vartok && vartok->variable() && vartok->variable()->typeStartToken()->str() == "int");

        vartok = Token::findsimplematch(vartok->next(), "d . i");
        ASSERT(vartok && vartok->variable() && vartok->variable()->isPointer() && !vartok->variable()->isReference() && vartok->variable()->type() && vartok->variable()->type()->name() == "S");

        vartok = Token::findsimplematch(vartok->next(), "i");
        ASSERT(vartok && vartok->variable() && vartok->variable()->typeStartToken()->str() == "int");

        vartok = Token::findsimplematch(vartok->next(), "e . i");
        ASSERT(vartok && vartok->variable() && vartok->variable()->isPointer() && !vartok->variable()->isReference() && vartok->variable()->type() && vartok->variable()->type()->name() == "S");

        vartok = Token::findsimplematch(vartok->next(), "i");
        ASSERT(vartok && vartok->variable() && vartok->variable()->typeStartToken()->str() == "int");

        vartok = Token::findsimplematch(vartok->next(), "i");
        ASSERT(vartok && vartok->variable() && vartok->variable()->typeStartToken()->str() == "int");
    }

    void auto6() {  // #7963 (segmentation fault)
        GET_SYMBOL_DB("class WebGLTransformFeedback final\n"
                      ": public nsWrapperCache\n"
                      ", public WebGLRefCountedObject < WebGLTransformFeedback >\n"
                      ", public LinkedListElement < WebGLTransformFeedback >\n"
                      "{\n"
                      "private :\n"
                      "std :: vector < IndexedBufferBinding > mIndexedBindings ;\n"
                      "} ;\n"
                      "struct IndexedBufferBinding\n"
                      "{\n"
                      "IndexedBufferBinding ( ) ;\n"
                      "} ;\n"
                      "const decltype ( WebGLTransformFeedback :: mBuffersForTF ) &\n"
                      "WebGLTransformFeedback :: BuffersForTF ( ) const\n"
                      "{\n"
                      "mBuffersForTF . clear ( ) ;\n"
                      "for ( const auto & cur : mIndexedBindings ) {}\n"
                      "return mBuffersForTF ;\n"
                      "}");
    }

    void auto7() {
        GET_SYMBOL_DB("struct Foo { int a; int b[10]; };\n"
                      "class Bar {\n"
                      "    Foo foo1;\n"
                      "    Foo foo2[10];\n"
                      "public:\n"
                      "    const Foo & getFoo1() { return foo1; }\n"
                      "    const Foo * getFoo2() { return foo2; }\n"
                      "};\n"
                      "int main() {\n"
                      "    Bar bar;\n"
                      "    auto v1 = bar.getFoo1().a;\n"
                      "    auto v2 = bar.getFoo1().b[0];\n"
                      "    auto v3 = bar.getFoo1().b;\n"
                      "    const auto v4 = bar.getFoo1().b;\n"
                      "    const auto * v5 = bar.getFoo1().b;\n"
                      "    auto v6 = bar.getFoo2()[0].a;\n"
                      "    auto v7 = bar.getFoo2()[0].b[0];\n"
                      "    auto v8 = bar.getFoo2()[0].b;\n"
                      "    const auto v9 = bar.getFoo2()[0].b;\n"
                      "    const auto * v10 = bar.getFoo2()[0].b;\n"
                      "    auto v11 = v1 + v2 + v3[0] + v4[0] + v5[0] + v6 + v7 + v8[0] + v9[0] + v10[0];\n"
                      "    return v11;\n"
                      "}");
        const Token *autotok = Token::findsimplematch(tokenizer.tokens(), "auto v1");

        // auto = int, v1 = int
        ASSERT(autotok);
        ASSERT(autotok->valueType());
        ASSERT_EQUALS(0, autotok->valueType()->constness);
        ASSERT_EQUALS(0, autotok->valueType()->pointer);
        ASSERT_EQUALS(ValueType::SIGNED, autotok->valueType()->sign);
        ASSERT_EQUALS(ValueType::INT, autotok->valueType()->type);
        vartok = Token::findsimplematch(autotok, "v1 =");
        ASSERT(autotok);
        ASSERT(autotok->valueType());
        ASSERT_EQUALS(0, vartok->valueType()->constness);
        ASSERT_EQUALS(0, vartok->valueType()->pointer);
        ASSERT_EQUALS(ValueType::SIGNED, vartok->valueType()->sign);
        ASSERT_EQUALS(ValueType::INT, vartok->valueType()->type);

        // auto = int, v2 = int
        autotok = Token::findsimplematch(autotok, "auto v2");
        ASSERT(autotok);
        ASSERT(autotok->valueType());
        ASSERT_EQUALS(0, autotok->valueType()->constness);
        ASSERT_EQUALS(0, autotok->valueType()->pointer);
        ASSERT_EQUALS(ValueType::SIGNED, autotok->valueType()->sign);
        ASSERT_EQUALS(ValueType::INT, autotok->valueType()->type);
        vartok = Token::findsimplematch(autotok, "v2 =");
        ASSERT(autotok);
        ASSERT(autotok->valueType());
        ASSERT_EQUALS(0, vartok->valueType()->constness);
        ASSERT_EQUALS(0, vartok->valueType()->pointer);
        ASSERT_EQUALS(ValueType::SIGNED, vartok->valueType()->sign);
        ASSERT_EQUALS(ValueType::INT, vartok->valueType()->type);

        // auto = const int *, v3 = const int * (const int[10])
        autotok = Token::findsimplematch(autotok, "auto v3");
        ASSERT(autotok);
        ASSERT(autotok->valueType());
        ASSERT_EQUALS(1, autotok->valueType()->constness);
        ASSERT_EQUALS(1, autotok->valueType()->pointer);
        ASSERT_EQUALS(ValueType::SIGNED, autotok->valueType()->sign);
        ASSERT_EQUALS(ValueType::INT, autotok->valueType()->type);
        vartok = Token::findsimplematch(autotok, "v3 =");
        ASSERT(autotok);
        ASSERT(autotok->valueType());
        ASSERT_EQUALS(1, vartok->valueType()->constness);
        ASSERT_EQUALS(1, vartok->valueType()->pointer);
        ASSERT_EQUALS(ValueType::SIGNED, vartok->valueType()->sign);
        ASSERT_EQUALS(ValueType::INT, vartok->valueType()->type);

        // auto = int *, v4 = const int * (const int[10])
        autotok = Token::findsimplematch(autotok, "auto v4");
        ASSERT(autotok);
        ASSERT(autotok->valueType());
        ASSERT_EQUALS(3, autotok->valueType()->constness);
        ASSERT_EQUALS(1, autotok->valueType()->pointer);
        ASSERT_EQUALS(ValueType::SIGNED, autotok->valueType()->sign);
        ASSERT_EQUALS(ValueType::INT, autotok->valueType()->type);
        vartok = Token::findsimplematch(autotok, "v4 =");
        ASSERT(autotok);
        ASSERT(autotok->valueType());
        ASSERT_EQUALS(3, vartok->valueType()->constness);
        ASSERT_EQUALS(1, vartok->valueType()->pointer);
        ASSERT_EQUALS(ValueType::SIGNED, vartok->valueType()->sign);
        ASSERT_EQUALS(ValueType::INT, vartok->valueType()->type);

        // auto = int, v5 = const int * (const int[10])
        autotok = Token::findsimplematch(autotok, "auto * v5");
        ASSERT(autotok);
        ASSERT(autotok->valueType());
        TODO_ASSERT_EQUALS(0, 1, autotok->valueType()->constness);
        ASSERT_EQUALS(0, autotok->valueType()->pointer);
        ASSERT_EQUALS(ValueType::SIGNED, autotok->valueType()->sign);
        ASSERT_EQUALS(ValueType::INT, autotok->valueType()->type);
        vartok = Token::findsimplematch(autotok, "v5 =");
        ASSERT(autotok);
        ASSERT(autotok->valueType());
        ASSERT_EQUALS(1, vartok->valueType()->constness);
        ASSERT_EQUALS(1, vartok->valueType()->pointer);
        ASSERT_EQUALS(ValueType::SIGNED, vartok->valueType()->sign);
        ASSERT_EQUALS(ValueType::INT, vartok->valueType()->type);

        // auto = int, v6 = int
        autotok = Token::findsimplematch(autotok, "auto v6");
        ASSERT(autotok);
        ASSERT(autotok->valueType());
        ASSERT_EQUALS(0, autotok->valueType()->constness);
        ASSERT_EQUALS(0, autotok->valueType()->pointer);
        ASSERT_EQUALS(ValueType::SIGNED, autotok->valueType()->sign);
        ASSERT_EQUALS(ValueType::INT, autotok->valueType()->type);
        vartok = Token::findsimplematch(autotok, "v6 =");
        ASSERT(autotok);
        ASSERT(autotok->valueType());
        ASSERT_EQUALS(0, vartok->valueType()->constness);
        ASSERT_EQUALS(0, vartok->valueType()->pointer);
        ASSERT_EQUALS(ValueType::SIGNED, vartok->valueType()->sign);
        ASSERT_EQUALS(ValueType::INT, vartok->valueType()->type);

        // auto = int, v7 = int
        autotok = Token::findsimplematch(autotok, "auto v7");
        ASSERT(autotok);
        ASSERT(autotok->valueType());
        ASSERT_EQUALS(0, autotok->valueType()->constness);
        ASSERT_EQUALS(0, autotok->valueType()->pointer);
        ASSERT_EQUALS(ValueType::SIGNED, autotok->valueType()->sign);
        ASSERT_EQUALS(ValueType::INT, autotok->valueType()->type);
        vartok = Token::findsimplematch(autotok, "v7 =");
        ASSERT(autotok);
        ASSERT(autotok->valueType());
        ASSERT_EQUALS(0, vartok->valueType()->constness);
        ASSERT_EQUALS(0, vartok->valueType()->pointer);
        ASSERT_EQUALS(ValueType::SIGNED, vartok->valueType()->sign);
        ASSERT_EQUALS(ValueType::INT, vartok->valueType()->type);

        // auto = const int *, v8 = const int * (const int[10])
        autotok = Token::findsimplematch(autotok, "auto v8");
        ASSERT(autotok);
        ASSERT(autotok->valueType());
        ASSERT_EQUALS(1, autotok->valueType()->constness);
        ASSERT_EQUALS(1, autotok->valueType()->pointer);
        ASSERT_EQUALS(ValueType::SIGNED, autotok->valueType()->sign);
        ASSERT_EQUALS(ValueType::INT, autotok->valueType()->type);
        vartok = Token::findsimplematch(autotok, "v8 =");
        ASSERT(autotok);
        ASSERT(autotok->valueType());
        ASSERT_EQUALS(1, vartok->valueType()->constness);
        ASSERT_EQUALS(1, vartok->valueType()->pointer);
        ASSERT_EQUALS(ValueType::SIGNED, vartok->valueType()->sign);
        ASSERT_EQUALS(ValueType::INT, vartok->valueType()->type);

        // auto = int *, v9 = const int * (const int[10])
        autotok = Token::findsimplematch(autotok, "auto v9");
        ASSERT(autotok);
        ASSERT(autotok->valueType());
        ASSERT_EQUALS(3, autotok->valueType()->constness);
        ASSERT_EQUALS(1, autotok->valueType()->pointer);
        ASSERT_EQUALS(ValueType::SIGNED, autotok->valueType()->sign);
        ASSERT_EQUALS(ValueType::INT, autotok->valueType()->type);
        vartok = Token::findsimplematch(autotok, "v9 =");
        ASSERT(autotok);
        ASSERT(autotok->valueType());
        ASSERT_EQUALS(3, vartok->valueType()->constness);
        ASSERT_EQUALS(1, vartok->valueType()->pointer);
        ASSERT_EQUALS(ValueType::SIGNED, vartok->valueType()->sign);
        ASSERT_EQUALS(ValueType::INT, vartok->valueType()->type);

        // auto = int, v10 = const int * (const int[10])
        autotok = Token::findsimplematch(autotok, "auto * v10");
        ASSERT(autotok);
        ASSERT(autotok->valueType());
        TODO_ASSERT_EQUALS(0, 1, autotok->valueType()->constness);
        ASSERT_EQUALS(0, autotok->valueType()->pointer);
        ASSERT_EQUALS(ValueType::SIGNED, autotok->valueType()->sign);
        ASSERT_EQUALS(ValueType::INT, autotok->valueType()->type);
        vartok = Token::findsimplematch(autotok, "v10 =");
        ASSERT(autotok);
        ASSERT(autotok->valueType());
        ASSERT_EQUALS(1, vartok->valueType()->constness);
        ASSERT_EQUALS(1, vartok->valueType()->pointer);
        ASSERT_EQUALS(ValueType::SIGNED, vartok->valueType()->sign);
        ASSERT_EQUALS(ValueType::INT, vartok->valueType()->type);

        // auto = int, v11 = int
        autotok = Token::findsimplematch(autotok, "auto v11");
        ASSERT(autotok);
        ASSERT(autotok->valueType());
        ASSERT_EQUALS(0, autotok->valueType()->constness);
        ASSERT_EQUALS(0, autotok->valueType()->pointer);
        ASSERT_EQUALS(ValueType::SIGNED, autotok->valueType()->sign);
        ASSERT_EQUALS(ValueType::INT, autotok->valueType()->type);

        vartok = autotok->next();
        ASSERT(autotok);
        ASSERT(autotok->valueType());
        ASSERT_EQUALS(0, vartok->valueType()->constness);
        ASSERT_EQUALS(0, vartok->valueType()->pointer);
        ASSERT_EQUALS(ValueType::SIGNED, vartok->valueType()->sign);
        ASSERT_EQUALS(ValueType::INT, vartok->valueType()->type);
    }

    void auto8() {
        GET_SYMBOL_DB("std::vector<int> vec;\n"
                      "void foo() {\n"
                      "    for (auto it = vec.begin(); it != vec.end(); ++it) { }\n"
                      "}");
        const Token *autotok = Token::findsimplematch(tokenizer.tokens(), "auto it");

        ASSERT(autotok);
        ASSERT(autotok->valueType());
        ASSERT_EQUALS(0, autotok->valueType()->constness);
        ASSERT_EQUALS(0, autotok->valueType()->pointer);
        ASSERT_EQUALS(ValueType::UNKNOWN_SIGN, autotok->valueType()->sign);
        ASSERT_EQUALS(ValueType::ITERATOR, autotok->valueType()->type);

        vartok = Token::findsimplematch(autotok, "it =");
        ASSERT(vartok);
        ASSERT(vartok->valueType());
        ASSERT_EQUALS(0, vartok->valueType()->constness);
        ASSERT_EQUALS(0, vartok->valueType()->pointer);
        ASSERT_EQUALS(ValueType::UNKNOWN_SIGN, vartok->valueType()->sign);
        ASSERT_EQUALS(ValueType::ITERATOR, vartok->valueType()->type);
    }

    void auto9() { // #8044 (segmentation fault)
        GET_SYMBOL_DB("class DHTTokenTracker {\n"
                      "  static const size_t SECRET_SIZE = 4;\n"
                      "  unsigned char secret_[2][SECRET_SIZE];\n"
                      "  void validateToken();\n"
                      "};\n"
                      "template <typename T> struct DerefEqual<T> derefEqual(const T& t) {\n"
                      "  return DerefEqual<T>(t);\n"
                      "}\n"
                      "template <typename T>\n"
                      "struct RefLess {\n"
                      "  bool operator()(const std::shared_ptr<T>& lhs,\n"
                      "                  const std::shared_ptr<T>& rhs)\n"
                      "  {\n"
                      "    return lhs.get() < rhs.get();\n"
                      "  }\n"
                      "};\n"
                      "void DHTTokenTracker::validateToken()\n"
                      "{\n"
                      "  for (auto& elem : secret_) {\n"
                      "  }\n"
                      "}");
    }

    void auto10() { // #8020
        GET_SYMBOL_DB("void f() {\n"
                      "    std::vector<int> ints(4);\n"
                      "    auto iter = ints.begin() + (ints.size() - 1);\n"
                      "}");
        const Token *autotok = Token::findsimplematch(tokenizer.tokens(), "auto iter");

        ASSERT(autotok);
        ASSERT(autotok->valueType());
        ASSERT_EQUALS(0, autotok->valueType()->constness);
        ASSERT_EQUALS(0, autotok->valueType()->pointer);
        ASSERT_EQUALS(ValueType::UNKNOWN_SIGN, autotok->valueType()->sign);
        ASSERT_EQUALS(ValueType::ITERATOR, autotok->valueType()->type);
    }

    void auto11() {
        GET_SYMBOL_DB("void f() {\n"
                      "  const auto v1 = 3;\n"
                      "  const auto *v2 = 0;\n"
                      "}");

        const Token *v1tok = Token::findsimplematch(tokenizer.tokens(), "v1");
        ASSERT(v1tok && v1tok->variable() && v1tok->variable()->isConst());

        const Token *v2tok = Token::findsimplematch(tokenizer.tokens(), "v2");
        ASSERT(v2tok && v2tok->variable() && !v2tok->variable()->isConst());
    }

    void auto12() {
        GET_SYMBOL_DB("void f(const std::string &x) {\n"
                      "  auto y = x;\n"
                      "  if (y.empty()) {}\n"
                      "}");

        const Token *tok;

        tok = Token::findsimplematch(tokenizer.tokens(), "y =");
        ASSERT(tok && tok->valueType() && tok->valueType()->container);

        tok = Token::findsimplematch(tokenizer.tokens(), "y .");
        ASSERT(tok && tok->valueType() && tok->valueType()->container);
    }

    void auto13() {
        GET_SYMBOL_DB("uint8_t *get();\n"
                      "\n"
                      "uint8_t *test()\n"
                      "{\n"
                      "    auto *next = get();\n"
                      "    return next;\n"
                      "}");

        const Token *tok;

        tok = Token::findsimplematch(tokenizer.tokens(), "return")->next();
        ASSERT(tok);
        ASSERT(tok->valueType());
        ASSERT(tok->valueType()->pointer);
        ASSERT(tok->variable()->valueType());
        ASSERT(tok->variable()->valueType()->pointer);
    }

    void auto14() { // #9892 - crash in Token::declType
        GET_SYMBOL_DB("static void foo() {\n"
                      "    auto combo = widget->combo = new Combo{};\n"
                      "    combo->addItem();\n"
                      "}");

        const Token *tok;

        tok = Token::findsimplematch(tokenizer.tokens(), "combo =");
        ASSERT(tok && !tok->valueType());
    }

    void auto15() {
        GET_SYMBOL_DB("auto var1{3};\n"
                      "auto var2{4.0};");
        ASSERT_EQUALS(3, db->variableList().size());
        const Variable *var1 = db->variableList()[1];
        ASSERT(var1->valueType());
        ASSERT_EQUALS(ValueType::Type::INT, var1->valueType()->type);
        const Variable *var2 = db->variableList()[2];
        ASSERT(var2->valueType());
        ASSERT_EQUALS(ValueType::Type::DOUBLE, var2->valueType()->type);
    }

    void auto16() {
        GET_SYMBOL_DB("void foo(std::map<std::string, bool> x) {\n"
                      "    for (const auto& i: x) {}\n"
                      "}\n");
        ASSERT_EQUALS(3, db->variableList().size());
        const Variable *i = db->variableList().back();
        ASSERT(i->valueType());
        ASSERT_EQUALS(ValueType::Type::RECORD, i->valueType()->type);
    }

    void auto17() { // #11163 don't hang
        GET_SYMBOL_DB("void f() {\n"
                      "    std::shared_ptr<int> s1;\n"
                      "    auto s2 = std::shared_ptr(s1);\n"
                      "}\n"
                      "void g() {\n"
                      "    std::shared_ptr<int> s;\n"
                      "    auto w = std::weak_ptr(s);\n"
                      "}\n");
        ASSERT_EQUALS(5, db->variableList().size());
    }

    void auto18() {
        GET_SYMBOL_DB("void f(const int* p) {\n"
                      "    const int* const& r = p;\n"
                      "    const auto& s = p;\n"
                      "}\n");
        ASSERT_EQUALS(4, db->variableList().size());

        const Variable* r = db->variableList()[2];
        ASSERT(r->isReference());
        ASSERT(r->isConst());
        ASSERT(r->isPointer());
        const Token* varTok = Token::findsimplematch(tokenizer.tokens(), "r");
        ASSERT(varTok && varTok->valueType());
        ASSERT_EQUALS(varTok->valueType()->constness, 3);
        ASSERT_EQUALS(varTok->valueType()->pointer, 1);
        ASSERT(varTok->valueType()->reference == Reference::LValue);

        const Variable* s = db->variableList()[3];
        ASSERT(s->isReference());
        ASSERT(s->isConst());
        ASSERT(s->isPointer());
        const Token* autoTok = Token::findsimplematch(tokenizer.tokens(), "auto");
        ASSERT(autoTok && autoTok->valueType());
        ASSERT_EQUALS(autoTok->valueType()->constness, 3);
        ASSERT_EQUALS(autoTok->valueType()->pointer, 1);
        TODO_ASSERT(autoTok->valueType()->reference == Reference::LValue);
    }

    void auto19() { // #11517
        {
            GET_SYMBOL_DB("void f(const std::vector<void*>& v) {\n"
                          "    for (const auto* h : v)\n"
                          "        if (h) {}\n"
                          "}\n");
            ASSERT_EQUALS(3, db->variableList().size());

            const Variable* h = db->variableList()[2];
            ASSERT(h->isPointer());
            ASSERT(!h->isConst());
            const Token* varTok = Token::findsimplematch(tokenizer.tokens(), "h )");
            ASSERT(varTok && varTok->valueType());
            ASSERT_EQUALS(varTok->valueType()->constness, 1);
            ASSERT_EQUALS(varTok->valueType()->pointer, 1);
        }
        {
            GET_SYMBOL_DB("struct B { virtual void f() {} };\n"
                          "struct D : B {};\n"
                          "void g(const std::vector<B*>& v) {\n"
                          "    for (auto* b : v)\n"
                          "        if (auto d = dynamic_cast<D*>(b))\n"
                          "            d->f();\n"
                          "}\n");
            ASSERT_EQUALS(4, db->variableList().size());

            const Variable* b = db->variableList()[2];
            ASSERT(b->isPointer());
            ASSERT(!b->isConst());
            const Token* varTok = Token::findsimplematch(tokenizer.tokens(), "b )");
            ASSERT(varTok && varTok->valueType());
            ASSERT_EQUALS(varTok->valueType()->constness, 0);
            ASSERT_EQUALS(varTok->valueType()->pointer, 1);
        }
    }

    void unionWithConstructor() {
        GET_SYMBOL_DB("union Fred {\n"
                      "    Fred(int x) : i(x) { }\n"
                      "    Fred(float x) : f(x) { }\n"
                      "    int i;\n"
                      "    float f;\n"
                      "};");

        ASSERT_EQUALS("", errout.str());

        const Token *f = Token::findsimplematch(tokenizer.tokens(), "Fred ( int");
        ASSERT(f && f->function() && f->function()->tokenDef->linenr() == 2);

        f = Token::findsimplematch(tokenizer.tokens(), "Fred ( float");
        ASSERT(f && f->function() && f->function()->tokenDef->linenr() == 3);
    }

    void incomplete_type() {
        GET_SYMBOL_DB("template<class _Ty,\n"
                      "  class _Alloc = std::allocator<_Ty>>\n"
                      "  class SLSurfaceLayerData\n"
                      "  : public _Vector_alloc<_Vec_base_types<_Ty, _Alloc>>\n"
                      "{     // varying size array of values\n"
                      "\n"
                      "  using reverse_iterator = _STD reverse_iterator<iterator>;\n"
                      "  using const_reverse_iterator = _STD reverse_iterator<const_iterator>;\n"
                      "  const_reverse_iterator crend() const noexcept\n"
                      "  {   // return iterator for end of reversed nonmutable sequence\n"
                      "    return (rend());\n"
                      "  }\n"
                      "};");

        ASSERT_EQUALS("", errout.str());
    }
};

REGISTER_TEST(TestSymbolDatabase)<|MERGE_RESOLUTION|>--- conflicted
+++ resolved
@@ -8224,12 +8224,6 @@
             ASSERT_EQUALS("iterator(std :: vector <)", tok->valueType()->str());
         }
         {
-<<<<<<< HEAD
-            GET_SYMBOL_DB("struct S { int i; };\n"
-                          "void f(const std::vector<S>& v) {\n"
-                          "    auto it = std::find_if(std::begin(v), std::end(v), [](const S& s) { return s.i != 0; });\n"
-                          "    if (it->i == 5) {}\n"
-=======
             GET_SYMBOL_DB("struct S {\n"
                           "    S() {}\n"
                           "    std::vector<std::shared_ptr<S>> v;\n"
@@ -8238,20 +8232,27 @@
                           "void S::f(int i) const {\n"
                           "    for (const auto& c : v)\n"
                           "        c->f(i);\n"
->>>>>>> 13e12da0
                           "}\n");
             ASSERT_EQUALS("", errout.str());
 
             const Token* tok = tokenizer.tokens();
             tok = Token::findsimplematch(tok, "auto");
-<<<<<<< HEAD
-            ASSERT(tok && tok->valueType());
-            ASSERT_EQUALS("iterator(std :: vector <)", tok->valueType()->str());
-=======
             ASSERT(tok && tok->valueType() && tok->scope() && tok->scope()->functionOf);
             const Type* smpType = tok->valueType()->smartPointerType;
             ASSERT(smpType && smpType == tok->scope()->functionOf->definedType);
->>>>>>> 13e12da0
+        }
+        {
+            GET_SYMBOL_DB("struct S { int i; };\n"
+                          "void f(const std::vector<S>& v) {\n"
+                          "    auto it = std::find_if(std::begin(v), std::end(v), [](const S& s) { return s.i != 0; });\n"
+                          "    if (it->i == 5) {}\n"
+                          "}\n");
+            ASSERT_EQUALS("", errout.str());
+
+            const Token* tok = tokenizer.tokens();
+            tok = Token::findsimplematch(tok, "auto");
+            ASSERT(tok && tok->valueType());
+            ASSERT_EQUALS("iterator(std :: vector <)", tok->valueType()->str());
         }
     }
 
