--- conflicted
+++ resolved
@@ -66,12 +66,8 @@
         TEST_CASE(structmember16); // #10485
         TEST_CASE(structmember17); // #10591
         TEST_CASE(structmember18); // #10684
-<<<<<<< HEAD
-        TEST_CASE(structmember19); // #10826, #10848
+        TEST_CASE(structmember19); // #10826, #10848, #10852
         TEST_CASE(structmember20); // #10737
-=======
-        TEST_CASE(structmember19); // #10826, #10848, #10852
->>>>>>> 757287b1
 
         TEST_CASE(localvar1);
         TEST_CASE(localvar2);
