--- conflicted
+++ resolved
@@ -66,7 +66,7 @@
         TEST_CASE(structmember16); // #10485
         TEST_CASE(structmember17); // #10591
         TEST_CASE(structmember18); // #10684
-        TEST_CASE(structmember19); // #10826
+        TEST_CASE(structmember19); // #10826, #10848
 
         TEST_CASE(localvar1);
         TEST_CASE(localvar2);
@@ -1654,17 +1654,7 @@
                       "[test.cpp:5]: (style) struct member 'S::c' is never used.\n",
                       errout.str());
 
-<<<<<<< HEAD
-        checkStructMemberUsage("typedef struct { int i; } A;\n" // #10848
-                               "typedef struct { std::vector<A> v; } B;\n"
-                               "const A& f(const std::vector<const B*>& b, int idx) {\n"
-                               "    const A& a = b[0]->v[idx];\n"
-                               "    return a;\n"
-                               "}\n");
-        ASSERT_EQUALS("[test.cpp:1]: (style) struct member 'A::i' is never used.\n",
-                      errout.str());
-=======
-        checkStructMemberUsage("struct S {\n"
+        checkStructMemberUsage("struct S {\n" // #10848
                                "    struct T {\n"
                                "        int i;\n"
                                "    } t[2];\n"
@@ -1711,7 +1701,15 @@
                                "    return sp->a;\n"
                                "}\n");
         ASSERT_EQUALS("", errout.str());
->>>>>>> 557263ac
+
+        checkStructMemberUsage("typedef struct { int i; } A;\n"
+                               "typedef struct { std::vector<A> v; } B;\n"
+                               "const A& f(const std::vector<const B*>& b, int idx) {\n"
+                               "    const A& a = b[0]->v[idx];\n"
+                               "    return a;\n"
+                               "}\n");
+        ASSERT_EQUALS("[test.cpp:1]: (style) struct member 'A::i' is never used.\n",
+                      errout.str());
     }
 
     void functionVariableUsage_(const char* file, int line, const char code[], const char filename[] = "test.cpp") {
