/*
 * Cppcheck - A tool for static C/C++ code analysis
 * Copyright (C) 2007-2019 Cppcheck team.
 *
 * This program is free software: you can redistribute it and/or modify
 * it under the terms of the GNU General Public License as published by
 * the Free Software Foundation, either version 3 of the License, or
 * (at your option) any later version.
 *
 * This program is distributed in the hope that it will be useful,
 * but WITHOUT ANY WARRANTY; without even the implied warranty of
 * MERCHANTABILITY or FITNESS FOR A PARTICULAR PURPOSE.  See the
 * GNU General Public License for more details.
 *
 * You should have received a copy of the GNU General Public License
 * along with this program.  If not, see <http://www.gnu.org/licenses/>.
 */

#include "checknullpointer.h"
#include "checkuninitvar.h"
#include "library.h"
#include "settings.h"
#include "testsuite.h"
#include "token.h"
#include "tokenize.h"

#include <simplecpp.h>
#include <tinyxml2.h>
#include <list>
#include <map>
#include <string>
#include <vector>

class TestNullPointer : public TestFixture {
public:
    TestNullPointer() : TestFixture("TestNullPointer") {
    }

private:
    Settings settings;

    void run() OVERRIDE {
        LOAD_LIB_2(settings.library, "std.cfg");
        settings.addEnabled("warning");

        TEST_CASE(nullpointerAfterLoop);
        TEST_CASE(nullpointer1);
        TEST_CASE(nullpointer2);
        TEST_CASE(structDerefAndCheck);    // dereferencing struct and then checking if it's null
        TEST_CASE(pointerDerefAndCheck);
        TEST_CASE(nullpointer5);    // References should not be checked
        TEST_CASE(nullpointerExecutionPaths);
        TEST_CASE(nullpointerExecutionPathsLoop);
        TEST_CASE(nullpointer7);
        TEST_CASE(nullpointer9);
        TEST_CASE(nullpointer10);
        TEST_CASE(nullpointer11); // ticket #2812
        TEST_CASE(nullpointer12); // ticket #2470
        TEST_CASE(nullpointer15); // #3560 (fp: return p ? f(*p) : f(0))
        TEST_CASE(nullpointer16); // #3591
        TEST_CASE(nullpointer17); // #3567
        TEST_CASE(nullpointer18); // #1927
        TEST_CASE(nullpointer19); // #3811
        TEST_CASE(nullpointer20); // #3807 (fp: return p ? (p->x() || p->y()) : z)
        TEST_CASE(nullpointer21); // #4038 (fp: if (x) p=q; else return;)
        TEST_CASE(nullpointer23); // #4665 (false positive)
        TEST_CASE(nullpointer24); // #5082 fp: chained assignment
        TEST_CASE(nullpointer25); // #5061
        TEST_CASE(nullpointer26); // #3589
        TEST_CASE(nullpointer27); // #6568
        TEST_CASE(nullpointer28); // #6491
        TEST_CASE(nullpointer30); // #6392
        TEST_CASE(nullpointer31); // #8482
        TEST_CASE(nullpointer32); // #8460
        TEST_CASE(nullpointer33);
        TEST_CASE(nullpointer34);
        TEST_CASE(nullpointer35);
        TEST_CASE(nullpointer36); // #9264
        TEST_CASE(nullpointer37); // #9315
        TEST_CASE(nullpointer38);
        TEST_CASE(nullpointer39); // #2153
        TEST_CASE(nullpointer40);
        TEST_CASE(nullpointer41);
        TEST_CASE(nullpointer42);
<<<<<<< HEAD
        TEST_CASE(nullpointer43); // #9404
=======
        TEST_CASE(nullpointer44); // #9395, #9423
>>>>>>> 0a38b1b5
        TEST_CASE(nullpointer_addressOf); // address of
        TEST_CASE(nullpointerSwitch); // #2626
        TEST_CASE(nullpointer_cast); // #4692
        TEST_CASE(nullpointer_castToVoid); // #3771
        TEST_CASE(nullpointer_subfunction);
        TEST_CASE(pointerCheckAndDeRef);     // check if pointer is null and then dereference it
        TEST_CASE(nullConstantDereference);  // Dereference NULL constant
        TEST_CASE(gcc_statement_expression); // Don't crash
        TEST_CASE(snprintf_with_zero_size);
        TEST_CASE(snprintf_with_non_zero_size);
        TEST_CASE(printf_with_invalid_va_argument);
        TEST_CASE(scanf_with_invalid_va_argument);
        TEST_CASE(nullpointer_in_return);
        TEST_CASE(nullpointer_in_typeid);
        TEST_CASE(nullpointer_in_for_loop);
        TEST_CASE(nullpointerDelete);
        TEST_CASE(nullpointerSubFunction);
        TEST_CASE(nullpointerExit);
        TEST_CASE(nullpointerStdString);
        TEST_CASE(nullpointerStdStream);
        TEST_CASE(nullpointerSmartPointer);
        TEST_CASE(functioncall);
        TEST_CASE(functioncalllibrary); // use Library to parse function call
        TEST_CASE(functioncallDefaultArguments);
        TEST_CASE(nullpointer_internal_error); // #5080
        TEST_CASE(ticket6505);
        TEST_CASE(subtract);
        TEST_CASE(addNull);

        TEST_CASE(ctu);
    }

    void check(const char code[], bool inconclusive = false, const char filename[] = "test.cpp") {
        // Clear the error buffer..
        errout.str("");

        settings.inconclusive = inconclusive;

        // Tokenize..
        Tokenizer tokenizer(&settings, this);
        std::istringstream istr(code);
        if (!tokenizer.tokenize(istr, filename))
            return;

        // Check for null pointer dereferences..
        CheckNullPointer checkNullPointer;
        checkNullPointer.runChecks(&tokenizer, &settings, this);
    }

    void checkP(const char code[]) {
        // Clear the error buffer..
        errout.str("");

        settings.inconclusive = false;

        // Raw tokens..
        std::vector<std::string> files(1, "test.cpp");
        std::istringstream istr(code);
        const simplecpp::TokenList tokens1(istr, files, files[0]);

        // Preprocess..
        simplecpp::TokenList tokens2(files);
        std::map<std::string, simplecpp::TokenList*> filedata;
        simplecpp::preprocess(tokens2, tokens1, files, filedata, simplecpp::DUI());

        // Tokenizer..
        Tokenizer tokenizer(&settings, this);
        tokenizer.createTokens(&tokens2);
        tokenizer.simplifyTokens1("");

        // Check for null pointer dereferences..
        CheckNullPointer checkNullPointer;
        checkNullPointer.runChecks(&tokenizer, &settings, this);
    }



    void nullpointerAfterLoop() {
        check("int foo(const Token *tok)\n"
              "{\n"
              "    while (tok);\n"
              "    tok = tok->next();\n"
              "}", true);
        ASSERT_EQUALS("[test.cpp:3] -> [test.cpp:4]: (warning, inconclusive) Either the condition 'tok' is redundant or there is possible null pointer dereference: tok.\n", errout.str());

        // #2681
        {
            const char code[] = "void foo(const Token *tok)\n"
                                "{\n"
                                "    while (tok && tok->str() == \"=\")\n"
                                "        tok = tok->next();\n"
                                "\n"
                                "    if (tok->str() != \";\")\n"
                                "        ;\n"
                                "}\n";

            check(code, false);   // inconclusive=false => no error
            ASSERT_EQUALS("", errout.str());

            check(code, true);    // inconclusive=true => error
            ASSERT_EQUALS("[test.cpp:3] -> [test.cpp:6]: (warning, inconclusive) Either the condition 'tok' is redundant or there is possible null pointer dereference: tok.\n", errout.str());
        }

        check("void foo()\n"
              "{\n"
              "    for (const Token *tok = tokens; tok; tok = tok->next())\n"
              "    {\n"
              "        while (tok && tok->str() != \";\")\n"
              "            tok = tok->next();\n"
              "    }\n"
              "}");
        ASSERT_EQUALS("[test.cpp:5] -> [test.cpp:3]: (warning) Either the condition 'while' is redundant or there is possible null pointer dereference: tok.\n", errout.str());

        check("void foo(Token &tok)\n"
              "{\n"
              "    for (int i = 0; i < tok.size(); i++ )\n"
              "    {\n"
              "        while (!tok)\n"
              "            char c = tok.read();\n"
              "    }\n"
              "}");
        ASSERT_EQUALS("", errout.str());

        check("void foo()\n"
              "{\n"
              "    for (const Token *tok = tokens; tok; tok = tok->next())\n"
              "    {\n"
              "        while (tok && tok->str() != \";\")\n"
              "            tok = tok->next();\n"
              "        if( !tok ) break;\n"
              "    }\n"
              "}");
        ASSERT_EQUALS("", errout.str());

        check("void foo()\n"
              "{\n"
              "    for (const Token *tok = tokens; tok; tok = tok ? tok->next() : NULL)\n"
              "    {\n"
              "        while (tok && tok->str() != \";\")\n"
              "            tok = tok->next();\n"
              "    }\n"
              "}");
        ASSERT_EQUALS("", errout.str());

        check("void foo(A*a)\n"
              "{\n"
              "  switch (a->b()) {\n"
              "    case 1:\n"
              "      while( a ){\n"
              "        a = a->next;\n"
              "      }\n"
              "    break;\n"
              "    case 2:\n"
              "      a->b();\n"
              "      break;\n"
              "  }\n"
              "}");
        ASSERT_EQUALS("", errout.str());

        // dereference in outer scope..
        check("void foo(int x, const Token *tok) {\n"
              "    if (x == 123) {\n"
              "        while (tok) tok = tok->next();\n"
              "    }\n"
              "    tok->str();\n"
              "}\n");
        TODO_ASSERT_EQUALS("[test.cpp:5] -> [test.cpp:3]: (warning, inconclusive) Possible null pointer dereference: tok - otherwise it is redundant to check it against null.\n", "", errout.str());

        check("int foo(const Token *tok)\n"
              "{\n"
              "    while (tok){;}\n"
              "}\n", true);
        ASSERT_EQUALS("", errout.str());

        check("int foo(const Token *tok)\n"
              "{\n"
              "    while (tok){;}\n"
              "    char a[2] = {0,0};\n"
              "}\n", true);
        ASSERT_EQUALS("", errout.str());
    }

    void nullpointer1() {
        // ticket #1923 - no false positive when using else if
        check("void f(A *a)\n"
              "{\n"
              "    if (a->x == 1)\n"
              "    {\n"
              "        a = a->next;\n"
              "    }\n"
              "    else if (a->x == 2) { }\n"
              "    if (a) { }\n"
              "}");
        ASSERT_EQUALS("", errout.str());

        // ticket #2134 - sizeof doesn't dereference
        check("void f() {\n"
              "    int c = 1;\n"
              "    int *list = NULL;\n"
              "    sizeof(*list);\n"
              "    if (!list)\n"
              "        ;\n"
              "}", true);
        ASSERT_EQUALS("", errout.str());

        // ticket #2245 - sizeof doesn't dereference
        check("void f(Bar *p) {\n"
              "    if (!p) {\n"
              "        int sz = sizeof(p->x);\n"
              "    }\n"
              "}", true);
        ASSERT_EQUALS("", errout.str());

    }

    void nullpointer2() {
        // Null pointer dereference can only happen with pointers
        check("void foo()\n"
              "{\n"
              "    Fred fred;\n"
              "    while (fred);\n"
              "    fred.hello();\n"
              "}", true);
        ASSERT_EQUALS("", errout.str());
    }

    // Dereferencing a struct and then checking if it is null
    // This is checked by this function:
    //        CheckOther::nullPointerStructByDeRefAndChec
    void structDerefAndCheck() {
        // errors..
        check("void foo(struct ABC *abc)\n"
              "{\n"
              "    int a = abc->a;\n"
              "    if (!abc)\n"
              "        ;\n"
              "}");
        ASSERT_EQUALS("[test.cpp:4] -> [test.cpp:3]: (warning) Either the condition '!abc' is redundant or there is possible null pointer dereference: abc.\n", errout.str());

        check("void foo(struct ABC *abc) {\n"
              "    bar(abc->a);\n"
              "    bar(x, abc->a);\n"
              "    bar(x, y, abc->a);\n"
              "    if (!abc)\n"
              "        ;\n"
              "}");
        ASSERT_EQUALS("[test.cpp:5] -> [test.cpp:2]: (warning) Either the condition '!abc' is redundant or there is possible null pointer dereference: abc.\n"
                      "[test.cpp:5] -> [test.cpp:3]: (warning) Either the condition '!abc' is redundant or there is possible null pointer dereference: abc.\n"
                      "[test.cpp:5] -> [test.cpp:4]: (warning) Either the condition '!abc' is redundant or there is possible null pointer dereference: abc.\n", errout.str());

        check("void foo(ABC *abc) {\n"
              "    if (abc->a == 3) {\n"
              "        return;\n"
              "    }\n"
              "    if (abc) {}\n"
              "}");
        ASSERT_EQUALS("[test.cpp:5] -> [test.cpp:2]: (warning) Either the condition 'if(abc)' is redundant or there is possible null pointer dereference: abc.\n", errout.str());

        check("void f(ABC *abc) {\n"
              "    if (abc->x == 0) {\n"
              "        return;\n"
              "    }\n"
              "    if (!abc);\n"
              "}");
        ASSERT_EQUALS("[test.cpp:5] -> [test.cpp:2]: (warning) Either the condition '!abc' is redundant or there is possible null pointer dereference: abc.\n", errout.str());

        // TODO: False negative if member of member is dereferenced
        check("void foo(ABC *abc) {\n"
              "    abc->next->a = 0;\n"
              "    if (abc->next)\n"
              "        ;\n"
              "}");
        TODO_ASSERT_EQUALS("[test.cpp:3] -> [test.cpp:2]: (warning) Possible null pointer dereference: abc - otherwise it is redundant to check it against null.\n", "", errout.str());

        check("void foo(ABC *abc) {\n"
              "    abc->a = 0;\n"
              "    if (abc && abc->b == 0)\n"
              "        ;\n"
              "}");
        ASSERT_EQUALS("[test.cpp:3] -> [test.cpp:2]: (warning) Either the condition 'if(abc&&abc->b==0)' is redundant or there is possible null pointer dereference: abc.\n", errout.str());

        // ok dereferencing in a condition
        check("void foo(struct ABC *abc)\n"
              "{\n"
              "    if (abc && abc->a);\n"
              "    if (!abc)\n"
              "        ;\n"
              "}");
        ASSERT_EQUALS("", errout.str());

        check("void f(struct ABC *abc) {\n"
              "    int x = abc && a(abc->x);\n"
              "    if (abc) { }\n"
              "}");
        ASSERT_EQUALS("", errout.str());

        // ok to use a linked list..
        check("void foo(struct ABC *abc)\n"
              "{\n"
              "    abc = abc->next;\n"
              "    if (!abc)\n"
              "        ;\n"
              "}", true);
        ASSERT_EQUALS("", errout.str());

        check("void f(struct ABC *abc) {\n"
              "    abc = (ABC *)(abc->_next);\n"
              "    if (abc) { }"
              "}", true);
        ASSERT_EQUALS("", errout.str());

        // reassign struct..
        check("void foo(struct ABC *abc)\n"
              "{\n"
              "    int a = abc->a;\n"
              "    abc = abc->next;\n"
              "    if (!abc)\n"
              "        ;\n"
              "}", true);
        ASSERT_EQUALS("", errout.str());

        check("void foo(struct ABC *abc)\n"
              "{\n"
              "    int a = abc->a;\n"
              "    f(&abc);\n"
              "    if (!abc)\n"
              "        ;\n"
              "}", true);
        ASSERT_EQUALS("", errout.str());

        // goto..
        check("void foo(struct ABC *abc)\n"
              "{\n"
              "    int a;\n"
              "    if (!abc)\n"
              "        goto out;"
              "    a = abc->a;\n"
              "    return;\n"
              "out:\n"
              "    if (!abc)\n"
              "        ;\n"
              "}");
        ASSERT_EQUALS("", errout.str());

        // loops..
        check("void foo(struct ABC *abc)\n"
              "{\n"
              "    int a = abc->a;"
              "    do\n"
              "    {\n"
              "        if (abc)\n"
              "            abc = abc->next;\n"
              "        --a;\n"
              "    }\n"
              "    while (a > 0);\n"
              "}");
        ASSERT_EQUALS("", errout.str());

        check("void f()\n"
              "{\n"
              "    for (const Token *tok = _tokenizer->tokens(); tok; tok = tok->next())\n"
              "    {\n"
              "        while (tok && tok->str() != \"{\")\n"
              "            tok = tok->next();\n"
              "        if (!tok)\n"
              "            return;\n"
              "    }\n"
              "}");
        ASSERT_EQUALS("", errout.str());

        // dynamic_cast..
        check("void foo(ABC *abc)\n"
              "{\n"
              "    int a = abc->a;\n"
              "    if (!dynamic_cast<DEF *>(abc))\n"
              "        ;\n"
              "}");
        ASSERT_EQUALS("", errout.str());

        // #2641 - global pointer, function call
        check("ABC *abc;\n"
              "void f() {\n"
              "    abc->a = 0;\n"
              "    do_stuff();\n"
              "    if (abc) { }\n"
              "}");
        ASSERT_EQUALS("",errout.str());

        check("Fred *fred;\n"
              "void f() {\n"
              "    fred->foo();\n"
              "    if (fred) { }\n"
              "}");
        ASSERT_EQUALS("",errout.str());

        // #2641 - local pointer, function call
        check("void f() {\n"
              "    ABC *abc = abc1;\n"
              "    abc->a = 0;\n"
              "    do_stuff();\n"
              "    if (abc) { }\n"
              "}");
        ASSERT_EQUALS("[test.cpp:5] -> [test.cpp:3]: (warning) Either the condition 'if(abc)' is redundant or there is possible null pointer dereference: abc.\n",errout.str());

        // #2641 - local pointer, function call
        check("void f(ABC *abc) {\n"
              "    abc->a = 0;\n"
              "    do_stuff();\n"
              "    if (abc) { }\n"
              "}");
        ASSERT_EQUALS("[test.cpp:4] -> [test.cpp:2]: (warning) Either the condition 'if(abc)' is redundant or there is possible null pointer dereference: abc.\n",errout.str());

        // #2691 - switch/break
        check("void f(ABC *abc) {\n"
              "    switch ( x ) {\n"
              "        case 14:\n"
              "            sprintf(buf, \"%d\", abc->a);\n"
              "            break;\n"
              "        case 15:\n"
              "            if ( abc ) {}\n"
              "            break;\n"
              "    }\n"
              "}");
        ASSERT_EQUALS("", errout.str());

        // #3128
        check("void f(ABC *abc) {\n"
              "    x(!abc || y(abc->a));\n"
              "    if (abc) {}\n"
              "}");
        ASSERT_EQUALS("", errout.str());

        check("void f(ABC *abc) {\n"
              "  x(def || !abc || y(def, abc->a));\n"
              "  if (abc) {}\n"
              "}");
        ASSERT_EQUALS("", errout.str());

        check("void f(ABC *abc) {\n"
              "  x(abc && y(def, abc->a));\n"
              "  if (abc) {}\n"
              "}");
        ASSERT_EQUALS("", errout.str());

        check("void f(ABC *abc) {\n"
              "    x(def && abc && y(def, abc->a));\n"
              "    if (abc) {}\n"
              "}");
        ASSERT_EQUALS("", errout.str());

        // #3228 - calling function with null object
        {
            const char code[] = "void f(Fred *fred) {\n"
                                "    fred->x();\n"
                                "    if (fred) { }\n"
                                "}";
            check(code);
            ASSERT_EQUALS("", errout.str());
            check(code, true);
            ASSERT_EQUALS("[test.cpp:3] -> [test.cpp:2]: (warning, inconclusive) Either the condition 'if(fred)' is redundant or there is possible null pointer dereference: fred.\n", errout.str());
        }

        // #3425 - false positives when there are macros
        checkP("#define IF if\n"
               "void f(struct FRED *fred) {\n"
               "    fred->x = 0;\n"
               "    IF(!fred){}\n"
               "}");
        ASSERT_EQUALS("", errout.str());

        check("void foo() {\n"
              "  BUFFER *buffer = get_buffer();\n"
              "  if (!buffer)\n"
              "    uv_fatal_error();\n"
              "  buffer->x = 11;\n"
              "}");
        ASSERT_EQUALS("", errout.str());
    }

    // Dereferencing a pointer and then checking if it is null
    void pointerDerefAndCheck() {
        // errors..
        check("void foo(int *p)\n"
              "{\n"
              "    *p = 0;\n"
              "    if (!p)\n"
              "        ;\n"
              "}");
        ASSERT_EQUALS("[test.cpp:4] -> [test.cpp:3]: (warning) Either the condition '!p' is redundant or there is possible null pointer dereference: p.\n", errout.str());

        check("void foo(int *p)\n"
              "{\n"
              "    *p = 0;\n"
              "    if (p) { }\n"
              "}");
        ASSERT_EQUALS("[test.cpp:4] -> [test.cpp:3]: (warning) Either the condition 'if(p)' is redundant or there is possible null pointer dereference: p.\n", errout.str());

        check("void foo(int *p)\n"
              "{\n"
              "    *p = 0;\n"
              "    if (p || q) { }\n"
              "}");
        ASSERT_EQUALS("[test.cpp:4] -> [test.cpp:3]: (warning) Either the condition 'if(p||q)' is redundant or there is possible null pointer dereference: p.\n", errout.str());

        check("void foo(int *p)\n"
              "{\n"
              "    bar(*p);\n"
              "    if (!p)\n"
              "        ;\n"
              "}");
        ASSERT_EQUALS("[test.cpp:4] -> [test.cpp:3]: (warning) Either the condition '!p' is redundant or there is possible null pointer dereference: p.\n", errout.str());

        check("void foo(char *p)\n"
              "{\n"
              "    strcpy(p, \"abc\");\n"
              "    if (!p)\n"
              "        ;\n"
              "}");
        ASSERT_EQUALS("[test.cpp:4] -> [test.cpp:3]: (warning) Either the condition '!p' is redundant or there is possible null pointer dereference: p.\n", errout.str());

        check("void foo(char *p)\n"
              "{\n"
              "    if (*p == 0) { }\n"
              "    if (!p) { }\n"
              "}");
        ASSERT_EQUALS("[test.cpp:4] -> [test.cpp:3]: (warning) Either the condition '!p' is redundant or there is possible null pointer dereference: p.\n", errout.str());

        // no error
        check("void foo()\n"
              "{\n"
              "    int *p;\n"
              "    f(&p);\n"
              "    if (!p)\n"
              "        ;\n"
              "}");
        ASSERT_EQUALS("", errout.str());

        check("void foo()\n"
              "{\n"
              "    int **p = f();\n"
              "    if (!p)\n"
              "        ;\n"
              "}", true);
        ASSERT_EQUALS("", errout.str());

        check("void foo(int *p)\n"
              "{\n"
              "    if (x)\n"
              "        p = 0;\n"
              "    else\n"
              "        *p = 0;\n"
              "    if (!p)\n"
              "        ;\n"
              "}");
        ASSERT_EQUALS("", errout.str());

        check("void foo(int x)\n"
              "{\n"
              "    int a = 2 * x;"
              "    if (x == 0)\n"
              "        ;\n"
              "}", true);
        ASSERT_EQUALS("", errout.str());

        check("void foo(int *p)\n"
              "{\n"
              "    int var1 = p ? *p : 0;\n"
              "    if (!p)\n"
              "        ;\n"
              "}");
        ASSERT_EQUALS("", errout.str());

        check("void foo(int *p)\n"
              "{\n"
              "    int var1 = x ? *p : 5;\n"
              "    if (!p)\n"
              "        ;\n"
              "}");
        ASSERT_EQUALS("[test.cpp:4] -> [test.cpp:3]: (warning) Either the condition '!p' is redundant or there is possible null pointer dereference: p.\n", errout.str());

        // while
        check("void f(int *p) {\n"
              "    *p = 0;\n"
              "    while (p) { p = 0; }\n"
              "}");
        ASSERT_EQUALS("", errout.str());

        check("void f(int *p) {\n"
              "    *p = 0;\n"
              "    while (p) { }\n"
              "}");
        ASSERT_EQUALS("[test.cpp:3] -> [test.cpp:2]: (warning) Either the condition 'while(p)' is redundant or there is possible null pointer dereference: p.\n", errout.str());

        // Ticket #3125
        check("void foo(ABC *p)\n"
              "{\n"
              "    int var1 = p ? (p->a) : 0;\n"
              "    if (!p)\n"
              "        ;\n"
              "}");
        ASSERT_EQUALS("", errout.str());

        check("void foo(ABC *p)\n"
              "{\n"
              "    int var1 = p ? (1 + p->a) : 0;\n"
              "    if (!p)\n"
              "        ;\n"
              "}");
        ASSERT_EQUALS("", errout.str());

        check("void f() {\n"
              "    int * a=0;\n"
              "    if (!a) {};\n"
              "    int c = a ? 0 : 1;\n"
              "}\n",true);
        ASSERT_EQUALS("", errout.str());

        // #3686
        check("void f() {\n"
              "    int * a=0;\n"
              "    if (!a) {};\n"
              "    int c = a ? b : b+1;\n"
              "}\n",true);
        ASSERT_EQUALS("", errout.str());

        check("void f() {\n"
              "    int * a=0;\n"
              "    if (!a) {};\n"
              "    int c = (a) ? b : b+1;\n"
              "}\n",true);
        ASSERT_EQUALS("", errout.str());

        check("void foo(P *p)\n"
              "{\n"
              "  while (p)\n"
              "    if (p->check())\n"
              "      break;\n"
              "    else\n"
              "      p = p->next();\n"
              "}");
        ASSERT_EQUALS("", errout.str());

        check("void f(Document *doc) {\n"
              "    int x = doc && doc->x;\n"
              "    if (!doc) {\n"
              "        return;\n"
              "    }\n"
              "}");
        ASSERT_EQUALS("", errout.str());

        // #3128 - false positive
        check("void f(int *p) {\n"
              "    assert(!p || (*p<=6));\n"
              "    if (p) { *p = 0; }\n"
              "}");
        ASSERT_EQUALS("", errout.str());

        check("void f(int *p) {\n"
              "    assert(p && (*p<=6));\n"
              "    if (p) { *p = 0; }\n"
              "}");
        ASSERT_EQUALS("", errout.str());

        check("void f(int *p) {\n"
              "    *p = 12;\n"
              "    assert(p && (*p<=6));\n"
              "    if (p) { *p = 0; }\n"
              "}");
        ASSERT_EQUALS("[test.cpp:4] -> [test.cpp:2]: (warning) Either the condition 'if(p)' is redundant or there is possible null pointer dereference: p.\n", errout.str());

        check("void foo(x *p)\n"
              "{\n"
              "    p = p->next;\n"
              "    if (!p)\n"
              "        ;\n"
              "}");
        ASSERT_EQUALS("", errout.str());

        check("void foo(x *p)\n"
              "{\n"
              "    p = bar(p->next);\n"
              "    if (!p)\n"
              "        ;\n"
              "}");
        ASSERT_EQUALS("", errout.str());

        check("void foo(x *p)\n"
              "{\n"
              "    p = aa->bar(p->next);\n"
              "    if (!p)\n"
              "        ;\n"
              "}");
        ASSERT_EQUALS("", errout.str());

        check("void foo(x *p)\n"
              "{\n"
              "    p = *p2 = p->next;\n"
              "    if (!p)\n"
              "        ;\n"
              "}");
        ASSERT_EQUALS("", errout.str());

        check("void foo(struct ABC *abc)\n"
              "{\n"
              "    abc = abc ? abc->next : 0;\n"
              "    if (!abc)\n"
              "        ;\n"
              "}");
        ASSERT_EQUALS("", errout.str());

        check("void f(struct ABC *abc) {\n" // #4523
              "    abc = (*abc).next;\n"
              "    if (abc) { }\n"
              "}");
        ASSERT_EQUALS("", errout.str());

        check("void f(struct ABC *abc) {\n" // #4523
              "    abc = (*abc->ptr);\n"
              "    if (abc) { }\n"
              "}");
        ASSERT_EQUALS("", errout.str());

        check("int f(Item *item) {\n"
              "    x = item ? ab(item->x) : 0;\n"
              "    if (item) { }\n"
              "}");
        ASSERT_EQUALS("", errout.str());

        check("int f(Item *item) {\n"
              "    item->x = 0;\n"
              "    a = b ? c : d;\n"
              "    if (item) { }\n"
              "}");
        ASSERT_EQUALS("[test.cpp:4] -> [test.cpp:2]: (warning) Either the condition 'if(item)' is redundant or there is possible null pointer dereference: item.\n", errout.str());

        check("BOOL GotoFlyAnchor()\n"  // #2243
              "{\n"
              "    const SwFrm* pFrm = GetCurrFrm();\n"
              "    do {\n"
              "        pFrm = pFrm->GetUpper();\n"
              "    } while( pFrm && !pFrm->IsFlyFrm() );\n"
              "\n"
              "    if( !pFrm )\n"
              "        return FALSE;\n"
              "}");
        ASSERT_EQUALS("", errout.str());

        // Ticket #2463
        check("struct A\n"
              "{\n"
              "    B* W;\n"
              "\n"
              "    void f() {\n"
              "        switch (InData) {\n"
              "            case 2:\n"
              "                if (!W) return;\n"
              "                W->foo();\n"
              "                break;\n"
              "            case 3:\n"
              "                f();\n"
              "                if (!W) return;\n"
              "                break;\n"
              "        }\n"
              "    }\n"
              "}");
        ASSERT_EQUALS("", errout.str());

        // #2525 - sizeof
        check("void f() {\n"
              "    int *test = NULL;\n"
              "    int c = sizeof(test[0]);\n"
              "    if (!test)\n"
              "        ;\n"
              "}", true);
        ASSERT_EQUALS("", errout.str());

        check("void f(type* p) {\n" // #4983
              "    x(sizeof p[0]);\n"
              "    if (!p)\n"
              "        ;\n"
              "}");
        ASSERT_EQUALS("", errout.str());

        // #3023 - checked deref
        check("void f(struct ABC *abc) {\n"
              "  WARN_ON(!abc || abc->x == 0);\n"
              "  if (!abc) { }\n"
              "}");
        ASSERT_EQUALS("", errout.str());
        check("void f(struct ABC *abc) {\n"
              "  WARN_ON(!abc || abc->x == 7);\n"
              "  if (!abc) { }\n"
              "}");
        ASSERT_EQUALS("", errout.str());

        // #3425 - false positives when there are macros
        checkP("#define IF if\n"
               "void f(int *p) {\n"
               "    *p = 0;\n"
               "    IF(!p){}\n"
               "}");
        ASSERT_EQUALS("", errout.str());

        check("void f() {\n" // #3914 - false positive
              "    int *p;\n"
              "    ((p=ret()) && (x=*p));\n"
              "    if (p);\n"
              "}");
        ASSERT_EQUALS("", errout.str());
    }

    void nullpointer5() {
        // errors..
        check("void foo(A &a)\n"
              "{\n"
              " char c = a.c();\n"
              " if (!a)\n"
              "   return;\n"
              "}");
        ASSERT_EQUALS("", errout.str());
    }

    // Execution paths..
    void nullpointerExecutionPaths() {
        // errors..
        check("static void foo()\n"
              "{\n"
              "    Foo *p = 0;\n"
              "    if (a == 1) {\n"
              "        p = new FooBar;\n"
              "    } else { if (a == 2) {\n"
              "        p = new FooCar; } }\n"
              "    p->abcd();\n"
              "}");
        TODO_ASSERT_EQUALS("[test.cpp:8]: (error) Possible null pointer dereference: p\n",
                           "", errout.str());

        check("static void foo() {\n"
              "    int &r = *0;\n"
              "}");
        ASSERT_EQUALS("[test.cpp:2]: (error) Null pointer dereference\n", errout.str());

        check("static void foo(int x) {\n"
              "    int y = 5 + *0;\n"
              "}");
        ASSERT_EQUALS("[test.cpp:2]: (error) Null pointer dereference\n", errout.str());

        {
            const char code[] = "static void foo() {\n"
                                "    Foo<int> *abc = 0;\n"
                                "    abc->a();\n"
                                "}\n";

            // inconclusive=false => no error
            check(code,false);
            ASSERT_EQUALS("", errout.str());

            // inconclusive=true => error
            check(code, true);
            ASSERT_EQUALS("[test.cpp:3]: (error, inconclusive) Null pointer dereference: abc\n", errout.str());
        }

        check("static void foo() {\n"
              "    std::cout << *0;"
              "}");
        ASSERT_EQUALS("[test.cpp:2]: (error) Null pointer dereference\n", errout.str());

        check("void f()\n"
              "{\n"
              "    char *c = 0;\n"
              "    {\n"
              "        delete c;\n"
              "    }\n"
              "    c[0] = 0;\n"
              "}");
        ASSERT_EQUALS("[test.cpp:7]: (error) Null pointer dereference: c\n", errout.str());

        check("static void foo() {\n"
              "    if (3 > *0);\n"
              "}");
        ASSERT_EQUALS("[test.cpp:2]: (error) Null pointer dereference\n", errout.str());

        // no false positive..
        check("static void foo()\n"
              "{\n"
              "    Foo *p = 0;\n"
              "    p = new Foo;\n"
              "    p->abcd();\n"
              "}");
        ASSERT_EQUALS("", errout.str());

        check("void foo()\n"
              "{\n"
              "    int sz = sizeof((*(struct dummy *)0).x);\n"
              "}");
        ASSERT_EQUALS("", errout.str());

        check("void get_offset(long &offset)\n"
              "{\n"
              "    mystruct * temp; temp = 0;\n"
              "    offset = (long)(&(temp->z));\n"
              "}");
        ASSERT_EQUALS("", errout.str());

        // Ticket #1893 - try/catch inside else
        check("int *test(int *Z)\n"
              "{\n"
              "    int *Q=NULL;\n"
              "    if (Z) {\n"
              "        Q = Z;\n"
              "    }\n"
              "    else {\n"
              "        Z = new int;\n"
              "        try {\n"
              "        } catch(...) {\n"
              "        }\n"
              "        Q = Z;\n"
              "    }\n"
              "    *Q=1;\n"
              "    return Q;\n"
              "}");
        ASSERT_EQUALS("", errout.str());

        check("int *test(int *Z)\n"
              "{\n"
              "    int *Q=NULL;\n"
              "    if (Z) {\n"
              "        Q = Z;\n"
              "    }\n"
              "    else {\n"
              "        try {\n"
              "        } catch(...) {\n"
              "        }\n"
              "    }\n"
              "    *Q=1;\n"
              "    return Q;\n"
              "}");
        ASSERT_EQUALS("[test.cpp:12]: (warning) Possible null pointer dereference: Q\n", errout.str());

        // Ticket #2052 (false positive for 'else continue;')
        check("void f() {\n"
              "    for (int x = 0; x < 5; ++x) {"
              "        int *p = 0;\n"
              "        if (a(x)) p=b(x);\n"
              "        else continue;\n"
              "        *p = 0;\n"
              "    }\n"
              "}");
        ASSERT_EQUALS("", errout.str());

        // function pointer..
        check("void foo()\n"
              "{\n"
              "    void (*f)();\n"
              "    f = 0;\n"
              "    f();\n"
              "}");
        ASSERT_EQUALS("[test.cpp:5]: (error) Null pointer dereference: f\n", errout.str());

        // loops..
        check("void f() {\n"
              "    int *p = 0;\n"
              "    for (int i = 0; i < 10; ++i) {\n"
              "        int x = *p + 1;\n"
              "    }\n"
              "}");
        ASSERT_EQUALS("[test.cpp:4]: (error) Null pointer dereference: p\n", errout.str());

        check("void f(int a) {\n"
              "    const char *p = 0;\n"
              "    if (a) {\n"
              "        p = \"abcd\";\n"
              "    }\n"
              "    for (int i = 0; i < 3; i++) {\n"
              "        if (a && (p[i] == '1'));\n"
              "    }\n"
              "}", true);
        ASSERT_EQUALS("", errout.str());

        // ticket #2251: taking the address of member
        check("void f() {\n"
              "    Fred *fred = 0;\n"
              "    int x = &fred->x;\n"
              "}", true);
        ASSERT_EQUALS("", errout.str());

        // ticket #3220: calling member function
        check("void f() {\n"
              "    Fred *fred = NULL;\n"
              "    fred->do_something();\n"
              "}");
        ASSERT_EQUALS("", errout.str());

        // ticket #3570 - parsing of conditions
        {
            check("void f() {\n"
                  "    int *p = NULL;\n"
                  "    if (x)\n"
                  "        p = q;\n"
                  "    if (p && *p) { }\n"
                  "}", true);
            ASSERT_EQUALS("", errout.str());
            check("void f() {\n"
                  "    int *p = NULL;\n"
                  "    if (x)\n"
                  "        p = q;\n"
                  "    if (!p || *p) { }\n"
                  "}", true);
            ASSERT_EQUALS("", errout.str());
            check("void f() {\n"
                  "    int *p = NULL;\n"
                  "    if (x)\n"
                  "        p = q;\n"
                  "    if (p || *p) { }\n"
                  "}");
            ASSERT_EQUALS("[test.cpp:5] -> [test.cpp:5]: (warning) Either the condition 'p' is redundant or there is possible null pointer dereference: p.\n", errout.str());
        }

        // ticket #8831 - FP triggered by if/return/else sequence
        {
            check("void f(int *p, int *q) {\n"
                  "    if (p == NULL)\n"
                  "        return;\n"
                  "    else if (q == NULL)\n"
                  "        return;\n"
                  "    *q = 0;\n"
                  "}\n"
                  "\n"
                  "void g() {\n"
                  "    f(NULL, NULL);\n"
                  "}", true);
            ASSERT_EQUALS("", errout.str());
        }
    }

    // Ticket #2350
    void nullpointerExecutionPathsLoop() {
        // No false positive:
        check("void foo() {\n"
              "    int n;\n"
              "    int *argv32 = p;\n"
              "    if (x) {\n"
              "        n = 0;\n"
              "        argv32 = 0;\n"
              "    }\n"
              "\n"
              "    for (int i = 0; i < n; i++) {\n"
              "        argv32[i] = 0;\n"
              "    }\n"
              "}");
        ASSERT_EQUALS("", errout.str());

        // No false negative:
        check("void foo() {\n"
              "    int n;\n"
              "    int *argv32;\n"
              "    if (x) {\n"
              "        n = 10;\n"
              "        argv32 = 0;\n"
              "    }\n"
              "\n"
              "    for (int i = 0; i < n; i++) {\n"
              "        argv32[i] = 0;\n"
              "    }\n"
              "}");
        TODO_ASSERT_EQUALS("error",
                           "", errout.str());

        // #2231 - error if assignment in loop is not used
        check("void f() {\n"
              "    char *p = 0;\n"
              "\n"
              "    for (int x = 0; x < 3; ++x) {\n"
              "        if (y[x] == 0) {\n"
              "            p = malloc(10);\n"
              "            break;\n"
              "        }\n"
              "    }\n"
              "\n"
              "    *p = 0;\n"
              "}");
        ASSERT_EQUALS("[test.cpp:11]: (warning) Possible null pointer dereference: p\n", errout.str());
    }

    void nullpointer7() {
        check("void foo()\n"
              "{\n"
              "  wxLongLong x = 0;\n"
              "  int y = x.GetValue();\n"
              "}", true);
        ASSERT_EQUALS("", errout.str());
    }

    void nullpointer9() { //#ticket 1778
        check("void foo()\n"
              "{\n"
              "  std::string * x = 0;\n"
              "  *x = \"test\";\n"
              "}");
        ASSERT_EQUALS("[test.cpp:4]: (error) Null pointer dereference: x\n", errout.str());
    }

    void nullpointer10() {
        check("void foo()\n"
              "{\n"
              "  struct my_type* p = 0;\n"
              "  p->x = 0;\n"
              "}");
        ASSERT_EQUALS("[test.cpp:4]: (error) Null pointer dereference: p\n", errout.str());
    }

    void nullpointer11() { // ticket #2812
        check("int foo()\n"
              "{\n"
              "  struct my_type* p;\n"
              "  p = 0;\n"
              "  return p->x;\n"
              "}");
        ASSERT_EQUALS("[test.cpp:5]: (error) Null pointer dereference: p\n", errout.str());
    }

    void nullpointer12() { // ticket #2470, #4035
        const char code[] = "int foo()\n"
                            "{\n"
                            "  int* i = nullptr;\n"
                            "  return *i;\n"
                            "}\n";

        check(code, false, "test.cpp"); // C++ file => nullptr means NULL
        ASSERT_EQUALS("[test.cpp:4]: (error) Null pointer dereference: i\n", errout.str());

        check(code, false, "test.c"); // C file => nullptr does not mean NULL
        ASSERT_EQUALS("", errout.str());
    }

    void nullpointer15() {  // #3560
        check("void f() {\n"
              "    char *p = 0;\n"
              "    if (x) p = \"abcd\";\n"
              "    return p ? f(*p) : f(0);\n"
              "}");
        ASSERT_EQUALS("", errout.str());
    }

    void nullpointer16() {  // #3591
        check("void foo() {\n"
              "    int *p = 0;\n"
              "    bar(&p);\n"
              "    *p = 0;\n"
              "}", true);
        ASSERT_EQUALS("", errout.str());
    }

    void nullpointer17() {  // #3567
        check("int foo() {\n"
              "    int *p = 0;\n"
              "    if (x) { return 0; }\n"
              "    return !p || *p;\n"
              "}", true);
        ASSERT_EQUALS("", errout.str());

        check("int foo() {\n"
              "    int *p = 0;\n"
              "    if (x) { return 0; }\n"
              "    return p && *p;\n"
              "}", true);
        ASSERT_EQUALS("", errout.str());
    }

    void nullpointer18() {  // #1927
        check("void f ()\n"
              "{\n"
              "  int i=0;\n"
              "  char *str=NULL;\n"
              "  while (str[i])\n"
              "  {\n"
              "    i++;\n"
              "  };\n"
              "}");
        ASSERT_EQUALS("[test.cpp:5]: (error) Null pointer dereference: str\n", errout.str());
    }

    void nullpointer19() { // #3811
        check("int foo() {\n"
              "    perror(0);\n"
              "}", true);
        ASSERT_EQUALS("", errout.str());
    }

    void nullpointer20() {  // #3807
        check("void f(int x) {\n"
              "    struct xy *p = 0;\n"
              "    if (x) p = q;\n"
              "    if (p ? p->x || p->y : 0) { }\n"
              "}");
        ASSERT_EQUALS("", errout.str());

        check("void f(int x) {\n"   // false negative
              "    struct xy *p = 0;\n"
              "    if (x) p = q;\n"
              "    if (y ? p->x : p->y) { }\n"
              "}");
        TODO_ASSERT_EQUALS("[test.cpp:4]: (warning) Possible null pointer dereference: p\n", "", errout.str());
    }

    void nullpointer21() {  // #4038 - fp: if (x) p=q; else return;
        check("void f(int x) {\n"
              "    int *p = 0;\n"
              "    if (x) p = q;\n"
              "    else return;\n"
              "    *p = 0;\n" // <- p is not NULL
              "}");
        ASSERT_EQUALS("", errout.str());
    }

    void nullpointer23() {  // #4665
        check("void f(){\n"
              "    char *c = NULL;\n"
              "    char cBuf[10];\n"
              "    sprintf(cBuf, \"%s\", c ? c : \"0\" );\n"
              "}");
        ASSERT_EQUALS("",errout.str());
    }

    void nullpointer24() {  // #5083 - fp: chained assignment
        check("void f(){\n"
              "    char *c = NULL;\n"
              "    x = c = new char[10];\n"
              "    *c = 0;\n"
              "}");
        ASSERT_EQUALS("", errout.str());
    }

    void nullpointer25() { // #5061
        check("void f(int *data, int i)\n"
              "{\n"
              "    int *array = NULL;\n"
              "    if (data == 1 && array[i] == 0)\n"
              "        std::cout << \"test\";\n"
              "}");
        ASSERT_EQUALS("[test.cpp:4]: (error) Null pointer dereference: array\n", errout.str());
    }

    void nullpointer26() { // #3589
        check("double foo() {\n"
              "    sk *t1 = foo();\n"
              "    sk *t2 = foo();\n"
              "    if ((!t1) && (!t2))\n"
              "        return 0.0;\n"
              "    if (t1 && (!t2))\n"
              "        return t1->Inter();\n"
              "    if (t2->GetT() == t)\n"
              "        return t2->Inter();\n"
              "    if (t2 && (!t1))\n"
              "        return 0.0;\n"
              "    return 0;\n"
              "}");
        ASSERT_EQUALS("", errout.str());
    }

    void nullpointer27() { // #6568
        check("template<class Type>\n"
              "class Foo {\n"
              "    Foo<Type>& operator = ( Type* );\n"
              "};\n"
              "template<class Type>\n"
              "Foo<Type>& Foo<Type>::operator = ( Type* pointer_ ) {\n"
              "    pointer_=NULL;\n"
              "    *pointer_=0;\n"
              "    return *this;\n"
              "}");
        ASSERT_EQUALS("[test.cpp:8]: (error) Null pointer dereference: pointer_\n", errout.str());
    }

    void nullpointer28() { // #6491
        check("typedef struct { int value; } S;\n"
              "int f(const S *s) { \n"
              "  int i = s ? s->value + 1 \n"
              "            : s->value - 1; // <-- null ptr dereference \n"
              "  return i;\n"
              "}\n");
        TODO_ASSERT_EQUALS("[test.cpp:4]: (warning) Possible null pointer dereference: s\n", "", errout.str());
    }

    void nullpointer30() { // #6392
        check("void f(std::vector<std::string> *values)\n"
              "{\n"
              "  values->clear();\n"
              "  if (values) \n"
              "  {\n"
              "    for (int i = 0; i < values->size(); ++i)\n"
              "    {\n"
              "      values->push_back(\"test\");\n"
              "    }\n"
              "  }\n"
              "}\n", true);
        ASSERT_EQUALS("[test.cpp:4] -> [test.cpp:3]: (warning, inconclusive) Either the condition 'if(values)' is redundant or there is possible null pointer dereference: values.\n", errout.str());
    }

    void nullpointer31() { // #8482
        check("struct F\n"
              "{\n"
              "    int x;\n"
              "};\n"
              " \n"
              "static void foo(F* f)\n"
              "{\n"
              "    if( f ) {}\n"
              "    else { return; }\n"
              "    (void)f->x;\n"
              "}\n", true);
        ASSERT_EQUALS("", errout.str());
    }

    void nullpointer32() { // #8460
        check("int f(int * ptr) {\n"
              "  if(ptr)\n"
              "  { return 0;}\n"
              "  else{\n"
              "    int *p1 = ptr;\n"
              "    return *p1;\n"
              "  }\n"
              "}\n", true);
        ASSERT_EQUALS("[test.cpp:2] -> [test.cpp:6]: (warning) Either the condition 'ptr' is redundant or there is possible null pointer dereference: p1.\n", errout.str());
    }

    void nullpointer33() {
        check("void f(int * x) {\n"
              "    if (x != nullptr)\n"
              "        *x = 2;\n"
              "    else\n"
              "        *x = 3;\n"
              "}\n", true);
        ASSERT_EQUALS("[test.cpp:2] -> [test.cpp:5]: (warning) Either the condition 'x!=nullptr' is redundant or there is possible null pointer dereference: x.\n", errout.str());
    }

    void nullpointer34() {
        check("void g() {\n"
              "    throw "";\n"
              "}\n"
              "bool f(int * x) {\n"
              "    if (x) *x += 1;\n"
              "    if (!x) g();\n"
              "    return *x;\n"
              "}\n", true);
        ASSERT_EQUALS("", errout.str());
    }

    void nullpointer35() {
        check("bool f(int*);\n"
              "void g(int* x) {\n"
              "    if (f(x)) {\n"
              "        *x = 1;\n"
              "    }\n"
              "}\n"
              "void h() {\n"
              "    g(0);\n"
              "}\n", true);
        ASSERT_EQUALS("", errout.str());
    }

    void nullpointer36() {
        check("char* f(char* s) {\n"
              "    char* start = s;\n"
              "    if (!s)\n"
              "        return (s);\n"
              "    while (isspace(*start))\n"
              "        start++;\n"
              "    return (start);\n"
              "}\n", true);
        ASSERT_EQUALS("", errout.str());
    }

    void nullpointer37() {
        check("void f(int value, char *string) {\n"
              "    char *ptr1 = NULL, *ptr2 = NULL;\n"
              "    unsigned long count = 0;\n"
              "    if(!string)\n"
              "        return;\n"
              "    ptr1 = string;\n"
              "    ptr2 = strrchr(string, 'a');\n"
              "    if(ptr2 == NULL)\n"
              "        return;\n"
              "    while(ptr1 < ptr2) {\n"
              "        count++;\n"
              "        ptr1++;\n"
              "    }\n"
              "}\n",
              true);
        ASSERT_EQUALS("", errout.str());
    }

    void nullpointer38() {
        check("void f(int * x) {\n"
              "    std::vector<int*> v;\n"
              "    if (x) {\n"
              "        v.push_back(x);\n"
              "        *x;\n"
              "    }\n"
              "}\n",
              true);
        ASSERT_EQUALS("", errout.str());
    }

    void nullpointer39() {
        check("struct A { int * x; };\n"
              "void f(struct A *a) {\n"
              "    if (a->x == NULL) {}\n"
              "    *(a->x);\n"
              "}\n");
        ASSERT_EQUALS(
            "[test.cpp:3] -> [test.cpp:4]: (warning) Either the condition 'a->x==NULL' is redundant or there is possible null pointer dereference: a->x.\n",
            errout.str());
    }

    void nullpointer40() {
        check("struct A { std::unique_ptr<int> x; };\n"
              "void f(struct A *a) {\n"
              "    if (a->x == nullptr) {}\n"
              "    *(a->x);\n"
              "}\n");
        ASSERT_EQUALS(
            "[test.cpp:3] -> [test.cpp:4]: (warning) Either the condition 'a->x==nullptr' is redundant or there is possible null pointer dereference: a->x.\n",
            errout.str());
    }

    void nullpointer41() {
        check("struct A { int * g() const; };\n"
              "void f(struct A *a) {\n"
              "    if (a->g() == nullptr) {}\n"
              "    *(a->g());\n"
              "}\n");
        ASSERT_EQUALS(
            "[test.cpp:3] -> [test.cpp:4]: (warning) Either the condition 'a->g()==nullptr' is redundant or there is possible null pointer dereference: a->g().\n",
            errout.str());

        check("struct A { int * g(); };\n"
              "void f(struct A *a) {\n"
              "    if (a->g() == nullptr) {}\n"
              "    *(a->g());\n"
              "}\n");
        ASSERT_EQUALS("", errout.str());
    }

    void nullpointer42() {
        check("struct A { std::unique_ptr<int> g() const; };\n"
              "void f(struct A *a) {\n"
              "    if (a->g() == nullptr) {}\n"
              "    *(a->g());\n"
              "}\n");
        ASSERT_EQUALS(
            "[test.cpp:3] -> [test.cpp:4]: (warning) Either the condition 'a->g()==nullptr' is redundant or there is possible null pointer dereference: a->g().\n",
            errout.str());
    }

<<<<<<< HEAD
    void nullpointer43() {
        check("struct A { int* x; };\n"
              "void f(A* a) {\n"
              "    int * x = a->x;\n"
              "    if (x) {\n"
              "        (void)*a->x;\n"
              "    }\n"
=======
    void nullpointer44() {
        // #9395
        check("int foo( ) {\n"
              "    const B* b = getB();\n"
              "    const double w = ( nullptr != b) ? 42. : 0.0;\n"
              "    if ( w == 0.0 )\n"
              "        return 0;\n"
              "    return b->get();\n"
              "}\n");
        ASSERT_EQUALS("", errout.str());
        // #9423
        check("extern F* GetF();\n"
              "extern L* GetL();\n"
              "void Foo() {\n"
              "    const F* const fPtr = GetF();\n"
              "    const bool fPtrOk = fPtr != NULL;\n"
              "    assert(fPtrOk);\n"
              "    if (!fPtrOk)\n"
              "        return;\n"
              "    L* const lPtr = fPtr->l;\n"
              "    const bool lPtrOk = lPtr != NULL;\n"
              "    assert(lPtrOk);\n"
              "    if (!lPtrOk)\n"
              "        return;\n"
              "    lPtr->Clear();\n"
>>>>>>> 0a38b1b5
              "}\n");
        ASSERT_EQUALS("", errout.str());
    }

    void nullpointer_addressOf() { // address of
        check("void f() {\n"
              "  struct X *x = 0;\n"
              "  if (addr == &x->y) {}\n"
              "}");
        ASSERT_EQUALS("", errout.str());

        check("void f() {\n"
              "  struct X *x = 0;\n"
              "  if (addr == &x->y.z[0]) {}\n"
              "}");
        ASSERT_EQUALS("", errout.str());
    }

    void nullpointerSwitch() { // #2626
        check("char *f(int x) {\n"
              "    char *p = do_something();\n"
              "    switch (x) {\n"
              "      case 1:\n"
              "        p = 0;\n"
              "      case 2:\n"
              "        *p = 0;\n"
              "        break;\n"
              "    }\n"
              "    return p;\n"
              "}", true);
        ASSERT_EQUALS("[test.cpp:7]: (warning) Possible null pointer dereference: p\n", errout.str());
    }

    void nullpointer_cast() { // #4692
        check("char *nasm_skip_spaces(const char *p) {\n"
              "    if (p)\n"
              "        while (*p && nasm_isspace(*p))\n"
              "            p++;\n"
              "    return p;\n"
              "}");
        ASSERT_EQUALS("", errout.str());
    }

    void nullpointer_castToVoid() {  // #3771
        check("void f () {\n"
              "    int *buf; buf = NULL;\n"
              "    buf;\n"
              "}", true);
        ASSERT_EQUALS("", errout.str());
    }

    void nullpointer_subfunction() {
        check("int f(int* x, int* y) {\n"
              "    if (!x)\n"
              "        return;\n"
              "    return *x + *y;\n"
              "}\n"
              "void g() {\n"
              "    f(nullptr, nullptr);\n"
              "}\n", true);
        ASSERT_EQUALS("", errout.str());
    }

    // Check if pointer is null and the dereference it
    void pointerCheckAndDeRef() {
        check("void foo(char *p) {\n"
              "    if (!p) {\n"
              "    }\n"
              "    *p = 0;\n"
              "}");
        ASSERT_EQUALS("[test.cpp:2] -> [test.cpp:4]: (warning) Either the condition '!p' is redundant or there is possible null pointer dereference: p.\n", errout.str());

        check("void foo(char *p) {\n"
              "    if (p && *p == 0) {\n"
              "    }\n"
              "    printf(\"%c\", *p);\n"
              "}");
        ASSERT_EQUALS("[test.cpp:2] -> [test.cpp:4]: (warning) Either the condition 'p' is redundant or there is possible null pointer dereference: p.\n", errout.str());

        check("void foo(char *p) {\n"
              "    if (p && *p == 0) {\n"
              "    } else { *p = 0; }\n"
              "}");
        ASSERT_EQUALS("[test.cpp:2] -> [test.cpp:3]: (warning) Either the condition 'p' is redundant or there is possible null pointer dereference: p.\n", errout.str());

        check("void foo(char *p) {\n"
              "    if (p) {\n"
              "    }\n"
              "    strcpy(p, \"abc\");\n"
              "}");
        ASSERT_EQUALS("[test.cpp:2] -> [test.cpp:4]: (warning) Either the condition 'p' is redundant or there is possible null pointer dereference: p.\n", errout.str());

        check("void foo(char *p) {\n"
              "    if (p) {\n"
              "    }\n"
              "    bar();\n"
              "    strcpy(p, \"abc\");\n"
              "}");
        ASSERT_EQUALS("[test.cpp:2] -> [test.cpp:5]: (warning) Either the condition 'p' is redundant or there is possible null pointer dereference: p.\n", errout.str());

        check("void foo(abc *p) {\n"
              "    if (!p) {\n"
              "    }\n"
              "    else { if (!p->x) {\n"
              "    } }\n"
              "}");
        ASSERT_EQUALS("", errout.str());

        {
            static const char code[] =
                "void foo(char *p) {\n"
                "    if (!p) {\n"
                "        abort();\n"
                "    }\n"
                "    *p = 0;\n"
                "}";
            check(code, false);
            ASSERT_EQUALS("", errout.str());

            check(code, true);
            ASSERT_EQUALS("", errout.str());
        }

        check("void foo(char *p) {\n"
              "    if (!p) {\n"
              "        (*bail)();\n"
              "    }\n"
              "    *p = 0;\n"
              "}");
        ASSERT_EQUALS("", errout.str());

        check("void foo(char *p) {\n"
              "    if (!p) {\n"
              "        throw x;\n"
              "    }\n"
              "    *p = 0;\n"
              "}");
        ASSERT_EQUALS("", errout.str());

        check("void foo(char *p) {\n"
              "    if (!p) {\n"
              "        ab.abort();\n"
              "    }\n"
              "    *p = 0;\n"
              "}");
        ASSERT_EQUALS("", errout.str());

        check("void foo(char *p) {\n"
              "    if (!p) {\n"
              "        switch (x) { }\n"
              "    }\n"
              "}", true);
        ASSERT_EQUALS("", errout.str());

        check("void foo(char *p) {\n"
              "    if (!p) {\n"
              "    }\n"
              "    return *x;\n"
              "}", true);
        ASSERT_EQUALS("", errout.str());

        check("int foo(int *p) {\n"
              "    if (!p) {\n"
              "        x = *p;\n"
              "        return 5+*p;\n"
              "    }\n"
              "}");
        ASSERT_EQUALS("[test.cpp:2] -> [test.cpp:3]: (warning) Either the condition '!p' is redundant or there is possible null pointer dereference: p.\n"
                      "[test.cpp:2] -> [test.cpp:4]: (warning) Either the condition '!p' is redundant or there is possible null pointer dereference: p.\n", errout.str());

        // operator!
        check("void f() {\n"
              "    A a;\n"
              "    if (!a) {\n"
              "        a.x();\n"
              "    }\n"
              "}");
        ASSERT_EQUALS("", errout.str());

        // This is why this check can't be used on the simplified token list
        check("void f(Foo *foo) {\n"
              "    if (!dynamic_cast<bar *>(foo)) {\n"
              "        *foo = 0;\n"
              "    }\n"
              "}");
        ASSERT_EQUALS("", errout.str());

        // ticket: #2300 - calling unknown function that may initialize the pointer
        check("Fred *fred;\n"
              "void a() {\n"
              "    if (!fred) {\n"
              "        initfred();\n"
              "        fred->x = 0;\n"
              "    }\n"
              "}");
        ASSERT_EQUALS("", errout.str());

        // ticket #1219
        check("void foo(char *p) {\n"
              "    if (p) {\n"
              "        return;\n"
              "    }\n"
              "    *p = 0;\n"
              "}");
        ASSERT_EQUALS("[test.cpp:2] -> [test.cpp:5]: (warning) Either the condition 'p' is redundant or there is possible null pointer dereference: p.\n", errout.str());

        // #2467 - unknown macro may terminate the application
        check("void f(Fred *fred) {\n"
              "    if (fred == NULL) {\n"
              "        MACRO;\n"
              "    }\n"
              "    fred->a();\n"
              "}");
        ASSERT_EQUALS("", errout.str());

        // #2493 - switch
        check("void f(Fred *fred) {\n"
              "    if (fred == NULL) {\n"
              "        x = 0;\n"
              "    }\n"
              "    switch (x) {\n"
              "        case 1:\n"
              "            fred->a();\n"
              "            break;\n"
              "    };\n"
              "}");
        ASSERT_EQUALS("", errout.str());

        // #4118 - second if
        check("void f(char *p) {\n"
              "    int x = 1;\n"
              "    if (!p) x = 0;\n"
              "    if (x) *p = 0;\n"
              "}");
        ASSERT_EQUALS("", errout.str());

        // #2674 - different functions
        check("class Fred {\n"
              "public:\n"
              "    Wilma *wilma;\n"
              "    void a();\n"
              "    void b();\n"
              "};\n"
              "\n"
              "void Fred::a() {\n"
              "    if ( wilma ) { }\n"
              "}\n"
              "\n"
              "void Fred::b() {\n"
              "    wilma->Reload();\n"
              "}", true);
        ASSERT_EQUALS("", errout.str());

        check("void test(int *i) {\n"
              "  if(i == NULL) { }\n"
              "  else {\n"
              "    int b = *i;\n"
              "  }\n"
              "}", true);
        ASSERT_EQUALS("", errout.str());

        // #2696 - false positives nr 1
        check("void f()\n"
              "{\n"
              "   struct foo *pFoo = NULL;\n"
              "   size_t len;\n"
              "\n"
              "   len = sizeof(*pFoo) - sizeof(pFoo->data);\n"
              "\n"
              "   if (pFoo)\n"
              "      bar();\n"
              "}", true);
        ASSERT_EQUALS("", errout.str());

        // #2696 - false positives nr 2
        check("void f()\n"
              "{\n"
              "   struct foo *pFoo = NULL;\n"
              "   size_t len;\n"
              "\n"
              "   while (pFoo)\n"
              "      pFoo = pFoo->next;\n"
              "\n"
              "   len = sizeof(pFoo->data);\n"
              "}", true);
        ASSERT_EQUALS("", errout.str());

        // #2696 - false positives nr 3
        check("void f()\n"
              "{\n"
              "   struct foo *pFoo = NULL;\n"
              "   size_t len;\n"
              "\n"
              "   while (pFoo)\n"
              "      pFoo = pFoo->next;\n"
              "\n"
              "   len = decltype(*pFoo);\n"
              "}", true);
        ASSERT_EQUALS("", errout.str());

        check("int foo(struct Fred *fred) {\n"
              "    if (fred) { }\n"
              "    return fred->a;\n"
              "}");
        ASSERT_EQUALS("[test.cpp:2] -> [test.cpp:3]: (warning) Either the condition 'fred' is redundant or there is possible null pointer dereference: fred.\n", errout.str());

        // #2789 - assign and check pointer
        check("void f() {\n"
              "    char *p; p = x();\n"
              "    if (!p) { }\n"
              "    *p = 0;\n"
              "}");
        ASSERT_EQUALS("[test.cpp:3] -> [test.cpp:4]: (warning) Either the condition '!p' is redundant or there is possible null pointer dereference: p.\n", errout.str());

        // check, assign and use
        check("void f() {\n"
              "    char *p;\n"
              "    if (p == 0 && (p = malloc(10)) != 0) {\n"
              "        *p = 0;\n"
              "    }\n"
              "}");
        ASSERT_EQUALS("", errout.str());

        // check, assign and use
        check("void f() {\n"
              "    char *p;\n"
              "    if (p == 0 && (p = malloc(10)) != a && (*p = a)) {\n"
              "        *p = 0;\n"
              "    }\n"
              "}");
        ASSERT_EQUALS("", errout.str());

        // check, and use
        check("void f() {\n"
              "    char *p;\n"
              "    if (p == 0 && (*p = 0)) {\n"
              "        return;\n"
              "    }\n"
              "}");
        ASSERT_EQUALS("[test.cpp:3] -> [test.cpp:3]: (warning) Either the condition 'p==0' is redundant or there is possible null pointer dereference: p.\n", errout.str());

        // check, and use
        check("void f() {\n"
              "    struct foo *p;\n"
              "    if (p == 0 && p->x == 10) {\n"
              "        return;\n"
              "    }\n"
              "}");
        ASSERT_EQUALS("[test.cpp:3] -> [test.cpp:3]: (warning) Either the condition 'p==0' is redundant or there is possible null pointer dereference: p.\n", errout.str());

        // check, and use
        check("void f() {\n"
              "    struct foo *p;\n"
              "    if (p == 0 || p->x == 10) {\n"
              "        return;\n"
              "    }\n"
              "}");
        ASSERT_EQUALS("", errout.str());

        // check, and use
        check("void f() {\n"
              "    char *p; p = malloc(10);\n"
              "    if (p == NULL && (*p = a)) {\n"
              "        return;\n"
              "    }\n"
              "}");
        ASSERT_EQUALS("[test.cpp:3] -> [test.cpp:3]: (warning) Either the condition 'p==NULL' is redundant or there is possible null pointer dereference: p.\n", errout.str());

        // check, and use
        check("void f(struct X *p, int x) {\n"
              "    if (!p && x==1 || p && p->x==0) {\n"
              "        return;\n"
              "    }\n"
              "}");
        ASSERT_EQUALS("", errout.str());

        {
            const char code[] = "void f(Fred *fred) {\n"
                                "    if (fred == NULL) { }\n"
                                "    fred->x();\n"
                                "}";

            check(code, false);    // non-inconclusive
            ASSERT_EQUALS("", errout.str());

            check(code, true);     // inconclusive
            ASSERT_EQUALS("[test.cpp:2] -> [test.cpp:3]: (warning, inconclusive) Either the condition 'fred==NULL' is redundant or there is possible null pointer dereference: fred.\n", errout.str());
        }

        check("void f(char *s) {\n"   // #3358
              "    if (s==0);\n"
              "    strcpy(a, s?b:c);\n"
              "}");
        ASSERT_EQUALS("", errout.str());

        // sizeof
        check("void f(struct fred_t *fred) {\n"
              "    if (!fred)\n"
              "        int sz = sizeof(fred->x);\n"
              "}", true);
        ASSERT_EQUALS("", errout.str());

        // check in macro
        check("void f(int *x) {\n"
              "    $if (!x) {}\n"
              "    *x = 0;\n"
              "}");
        ASSERT_EQUALS("", errout.str());

        // return ?:
        check("int f(ABC *p) {\n" // FP : return ?:
              "    if (!p) {}\n"
              "    return p ? p->x : 0;\n"
              "}");
        ASSERT_EQUALS("", errout.str());
        check("int f(ABC *p) {\n" // no fn
              "    if (!p) {}\n"
              "    return q ? p->x : 0;\n"
              "}");
        ASSERT_EQUALS("[test.cpp:2] -> [test.cpp:3]: (warning) Either the condition '!p' is redundant or there is possible null pointer dereference: p.\n", errout.str());

        check("int f(ABC *p) {\n" // FP : return &&
              "    if (!p) {}\n"
              "    return p && p->x;\n"
              "}");
        ASSERT_EQUALS("", errout.str());

        check("void f(int x, int *p) {\n"
              "    if (x || !p) {}\n"
              "    *p = 0;\n"
              "}");
        ASSERT_EQUALS("[test.cpp:2] -> [test.cpp:3]: (warning) Either the condition '!p' is redundant or there is possible null pointer dereference: p.\n", errout.str());

        // sizeof
        check("void f() {\n"
              "  int *pointer = NULL;\n"
              "  pointer = func(sizeof pointer[0]);\n"
              "}");
        ASSERT_EQUALS("", errout.str());
    }

    // Test CheckNullPointer::nullConstantDereference
    void nullConstantDereference() {
        check("void f() {\n"
              "    int* p = 0;\n"
              "    return p[4];\n"
              "}");
        ASSERT_EQUALS("[test.cpp:3]: (error) Null pointer dereference: p\n", errout.str());

        check("void f() {\n"
              "    typeof(*NULL) y;\n"
              "}", true);
        ASSERT_EQUALS("", errout.str());
    }

    void gcc_statement_expression() {
        // Ticket #2621
        check("void f(struct ABC *abc) {\n"
              "    ({ if (abc) dbg(); })\n"
              "}");
        ASSERT_EQUALS("", errout.str());
    }

    void snprintf_with_zero_size() {
        // Ticket #2840
        check("void f() {\n"
              "    int bytes = snprintf(0, 0, \"%u\", 1);\n"
              "}", true);
        ASSERT_EQUALS("", errout.str());
    }

    void snprintf_with_non_zero_size() {
        // Ticket #2840
        check("void f() {\n"
              "    int bytes = snprintf(0, 10, \"%u\", 1);\n"
              "}");
        ASSERT_EQUALS("[test.cpp:2]: (error) Null pointer dereference\n", errout.str());
    }

    void printf_with_invalid_va_argument() {
        check("void f() {\n"
              "    printf(\"%s\", 0);\n"
              "}");
        ASSERT_EQUALS("[test.cpp:2]: (error) Null pointer dereference\n", errout.str());

        check("void f(char* s) {\n"
              "    printf(\"%s\", s);\n"
              "}");
        ASSERT_EQUALS("", errout.str());

        check("void f() {\n"
              "    char* s = 0;\n"
              "    printf(\"%s\", s);\n"
              "}");
        ASSERT_EQUALS("[test.cpp:3]: (error) Null pointer dereference: s\n", errout.str());

        check("void f() {\n"
              "    char *s = 0;\n"
              "    printf(\"%s\", s == 0 ? a : s);\n"
              "}");
        ASSERT_EQUALS("", errout.str());

        check("void f() {\n"
              "    printf(\"%u%s\", 0, 0);\n"
              "}");
        ASSERT_EQUALS("[test.cpp:2]: (error) Null pointer dereference\n", errout.str());

        check("void f(char* s) {\n"
              "    printf(\"%u%s\", 0, s);\n"
              "}");
        ASSERT_EQUALS("", errout.str());

        check("void f() {\n"
              "    char* s = 0;\n"
              "    printf(\"%u%s\", 123, s);\n"
              "}");
        ASSERT_EQUALS("[test.cpp:3]: (error) Null pointer dereference: s\n", errout.str());


        check("void f() {\n"
              "    printf(\"%%%s%%\", 0);\n"
              "}");
        ASSERT_EQUALS("[test.cpp:2]: (error) Null pointer dereference\n", errout.str());

        check("void f(char* s) {\n"
              "    printf(\"text: %s, %s\", s, 0);\n"
              "}");
        ASSERT_EQUALS("[test.cpp:2]: (error) Null pointer dereference\n", errout.str());


        check("void f() {\n"
              "    char* s = \"blabla\";\n"
              "    printf(\"%s\", s);\n"
              "}");
        ASSERT_EQUALS("", errout.str());


        check("void f(char* s) {\n"
              "    printf(\"text: %m%s, %s\", s, 0);\n"
              "}");
        ASSERT_EQUALS("[test.cpp:2]: (error) Null pointer dereference\n", errout.str());

        check("void f(char* s) {\n"
              "    printf(\"text: %*s, %s\", s, 0);\n"
              "}");
        ASSERT_EQUALS("[test.cpp:2]: (error) Null pointer dereference\n", errout.str());

        // Ticket #3364
        check("void f() {\n"
              "    printf(\"%-*.*s\", s, 0);\n"
              "    sprintf(\"%*\", s);\n"
              "}");
        ASSERT_EQUALS("", errout.str());
    }

    void scanf_with_invalid_va_argument() {
        check("void f(char* s) {\n"
              "    sscanf(s, \"%s\", 0);\n"
              "}");
        ASSERT_EQUALS("[test.cpp:2]: (error) Null pointer dereference\n", errout.str());

        check("void f() {\n"
              "    scanf(\"%d\", 0);\n"
              "}");
        ASSERT_EQUALS("[test.cpp:2]: (error) Null pointer dereference\n", errout.str());

        check("void f(char* foo) {\n"
              "    char location[200];\n"
              "    int width, height;\n"
              "    sscanf(imgInfo, \"%s %d %d\", location, &width, &height);\n"
              "}");
        ASSERT_EQUALS("", errout.str()); // ticket #3207

        check("void f(char *dummy) {\n"
              "    int iVal;\n"
              "    sscanf(dummy, \"%d%c\", &iVal);\n"
              "}");
        ASSERT_EQUALS("", errout.str()); // ticket #3211

        check("void f(char *dummy) {\n"
              "    int* iVal = 0;\n"
              "    sscanf(dummy, \"%d\", iVal);\n"
              "}");
        ASSERT_EQUALS("[test.cpp:3]: (error) Null pointer dereference: iVal\n", errout.str());

        check("void f(char *dummy) {\n"
              "    int* iVal;\n"
              "    sscanf(dummy, \"%d\", foo(iVal));\n"
              "}");
        ASSERT_EQUALS("", errout.str());

        check("void f(char *dummy) {\n"
              "    int* iVal = 0;\n"
              "    sscanf(dummy, \"%d%d\", foo(iVal), iVal);\n"
              "}");
        ASSERT_EQUALS("", errout.str());

        check("void f(char* dummy) {\n"
              "    sscanf(dummy, \"%*d%u\", 0);\n"
              "}");
        ASSERT_EQUALS("[test.cpp:2]: (error) Null pointer dereference\n", errout.str());
    }

    void nullpointer_in_return() {
        check("int foo() {\n"
              "    int* iVal = 0;\n"
              "    if(g()) iVal = g();\n"
              "    return iVal[0];\n"
              "}");
        ASSERT_EQUALS("[test.cpp:4]: (warning) Possible null pointer dereference: iVal\n", errout.str());

        check("int foo(int* iVal) {\n"
              "    return iVal[0];\n"
              "}", true);
        ASSERT_EQUALS("", errout.str());
    }

    void nullpointer_in_typeid() {
        // Should throw std::bad_typeid
        check("struct PolymorphicA { virtual ~A() {} };\n"
              "bool foo() {\n"
              "     PolymorphicA* a = 0;\n"
              "     return typeid(*a) == typeid(*a);\n"
              "}", true);
        ASSERT_EQUALS("", errout.str());

        check("struct NonPolymorphicA { ~A() {} };\n"
              "bool foo() {\n"
              "     NonPolymorphicA* a = 0;\n"
              "     return typeid(*a) == typeid(*a);\n"
              "}", true);
        ASSERT_EQUALS("", errout.str());

        check("bool foo() {\n"
              "     char* c = 0;\n"
              "     return typeid(*c) == typeid(*c);\n"
              "}", true);
        ASSERT_EQUALS("", errout.str());

    }

    void nullpointer_in_for_loop() {
        // Ticket #3278
        check("void f(int* ptr, int cnt){\n"
              " if (!ptr)\n"
              "  cnt = 0;\n"
              " for (int i = 0; i < cnt; ++i)\n"
              "  *ptr++ = 0;\n"
              "}");
        ASSERT_EQUALS("", errout.str());
    }

    void nullpointerDelete() {
        check("void f() {\n"
              "  K *k = getK();\n"
              "  if (k)\n"
              "     k->doStuff();\n"
              "  delete k;\n"
              "}\n", true);
        ASSERT_EQUALS("", errout.str());

        check("void f() {\n"
              "  K *k = getK();\n"
              "  if (k)\n"
              "     k[0] = ptr;\n"
              "  delete [] k;\n"
              "  k = new K[10];\n"
              "}\n", true);
        ASSERT_EQUALS("", errout.str());
    }

    void nullpointerSubFunction() {
        check("void g(int* x) { *x; }\n"
              "void f(int* x) {\n"
              "    if (x)\n"
              "        g(x);\n"
              "}\n");
        ASSERT_EQUALS("", errout.str());
    }

    void nullpointerExit() {
        check("void f() {\n"
              "  K *k = getK();\n"
              "  if (!k)\n"
              "     exit(1);\n"
              "  k->f();\n"
              "}\n", true);
        ASSERT_EQUALS("", errout.str());
    }

    void nullpointerStdString() {
        check("void f(std::string s1) {\n"
              "    void* p = 0;\n"
              "    s1 = 0;\n"
              "    s1 = '\\0';\n"
              "    std::string s2 = 0;\n"
              "    std::string s2 = '\\0';\n"
              "    std::string s3(0);\n"
              "    foo(std::string(0));\n"
              "    s1 = p;\n"
              "    std::string s4 = p;\n"
              "    std::string s5(p);\n"
              "    foo(std::string(p));\n"
              "}", true);
        ASSERT_EQUALS("[test.cpp:9]: (error) Null pointer dereference: p\n"
                      "[test.cpp:10]: (error) Null pointer dereference: p\n"
                      "[test.cpp:11]: (error) Null pointer dereference: p\n"
                      "[test.cpp:12]: (warning, inconclusive) Possible null pointer dereference: p\n"
                      "[test.cpp:3]: (error) Null pointer dereference\n"
                      "[test.cpp:5]: (error) Null pointer dereference\n"
                      "[test.cpp:7]: (error) Null pointer dereference\n"
                      "[test.cpp:8]: (error) Null pointer dereference\n"
                      , errout.str());

        check("void f(std::string s1) {\n"
              "    s1 = nullptr;\n"
              "    std::string s2 = nullptr;\n"
              "    std::string s3(nullptr);\n"
              "    foo(std::string(nullptr));\n"
              "}", true);
        ASSERT_EQUALS("[test.cpp:2]: (error) Null pointer dereference\n"
                      "[test.cpp:3]: (error) Null pointer dereference\n"
                      "[test.cpp:4]: (error) Null pointer dereference\n"
                      "[test.cpp:5]: (error) Null pointer dereference\n"
                      , errout.str());

        check("void f(std::string s1) {\n"
              "    s1 = NULL;\n"
              "    std::string s2 = NULL;\n"
              "    std::string s3(NULL);\n"
              "    foo(std::string(NULL));\n"
              "}", true);
        ASSERT_EQUALS("[test.cpp:2]: (error) Null pointer dereference\n"
                      "[test.cpp:3]: (error) Null pointer dereference\n"
                      "[test.cpp:4]: (error) Null pointer dereference\n"
                      "[test.cpp:5]: (error) Null pointer dereference\n"
                      , errout.str());

        check("void f(std::string s1, const std::string& s2, const std::string* s3) {\n"
              "    void* p = 0;\n"
              "    if (x) { return; }\n"
              "    foo(s1 == p);\n"
              "    foo(s2 == p);\n"
              "    foo(s3 == p);\n"
              "    foo(p == s1);\n"
              "    foo(p == s2);\n"
              "    foo(p == s3);\n"
              "}", true);
        ASSERT_EQUALS("[test.cpp:4]: (error) Null pointer dereference: p\n"
                      "[test.cpp:5]: (error) Null pointer dereference: p\n"
                      "[test.cpp:7]: (error) Null pointer dereference: p\n"
                      "[test.cpp:8]: (error) Null pointer dereference: p\n", errout.str());

        check("void f(std::string s1, const std::string& s2, const std::string* s3) {\n"
              "    void* p = 0;\n"
              "    if (x) { return; }\n"
              "    foo(0 == s1.size());\n"
              "    foo(0 == s2.size());\n"
              "    foo(0 == s3->size());\n"
              "    foo(s1.size() == 0);\n"
              "    foo(s2.size() == 0);\n"
              "    foo(s3->size() == 0);\n"
              "}", true);
        ASSERT_EQUALS("", errout.str());

        check("void f(std::string s1, const std::string& s2) {\n"
              "    if (x) { return; }\n"
              "    foo(0 == s1[0]);\n"
              "    foo(0 == s2[0]);\n"
              "    foo(s1[0] == 0);\n"
              "    foo(s2[0] == 0);\n"
              "}", true);
        ASSERT_EQUALS("", errout.str());

        check("void f(std::string s1, const std::string& s2) {\n"
              "    if (x) { return; }\n"
              "    foo(s1 == '\\0');\n"
              "    foo(s2 == '\\0');\n"
              "    foo('\\0' == s1);\n"
              "    foo('\\0' == s2);\n"
              "}", true);
        ASSERT_EQUALS("", errout.str());

        check("class Bar {\n"
              "    std::string s;\n"
              "    Bar() : s(0) {}\n"
              "};\n"
              "class Foo {\n"
              "    std::string s;\n"
              "    Foo();\n"
              "};\n"
              "Foo::Foo() : s(0) {}");
        ASSERT_EQUALS("[test.cpp:3]: (error) Null pointer dereference\n"
                      "[test.cpp:9]: (error) Null pointer dereference\n", errout.str());

        check("void f() {\n"
              "    std::string s = 0 == x ? \"a\" : \"b\";\n"
              "}", true);
        ASSERT_EQUALS("", errout.str());

        check("void f() {\n"
              "  const std::string s = g();\n"
              "  ASSERT_MESSAGE(\"Error on s\", 0 == s.compare(\"Some text\"));\n"
              "}");
        ASSERT_EQUALS("", errout.str());

        check("void foo(int i, std::string s);\n"
              "void bar() {\n"
              "  foo(0, \"\");\n"
              "  foo(0, 0);\n"
              "  foo(var, 0);\n"
              "  foo(var, NULL);\n"
              "  foo(var, nullptr);\n"
              "  foo(0, var);\n"
              "}");
        ASSERT_EQUALS("[test.cpp:4]: (error) Null pointer dereference\n"
                      "[test.cpp:5]: (error) Null pointer dereference\n"
                      "[test.cpp:6]: (error) Null pointer dereference\n"
                      "[test.cpp:7]: (error) Null pointer dereference\n", errout.str());
    }

    void nullpointerStdStream() {
        check("void f(std::ifstream& is) {\n"
              "    char* p = 0;\n"
              "    is >> p;\n"
              "}");
        TODO_ASSERT_EQUALS("[test.cpp:3]: (error) Possible null pointer dereference: p\n", "", errout.str());

        check("void f(const std::ostringstream& oss, char* q) {\n"
              "    char const* p = 0;\n" // Simplification makes detection of bug difficult
              "    oss << p;\n"
              "    oss << foo << p;\n"
              "    if(q == 0)\n"
              "        oss << foo << q;\n"
              "}", false);
        ASSERT_EQUALS("[test.cpp:3]: (error) Null pointer dereference: p\n"
                      "[test.cpp:4]: (error) Null pointer dereference: p\n"
                      "[test.cpp:5] -> [test.cpp:6]: (warning) Either the condition 'q==0' is redundant or there is possible null pointer dereference: q.\n", errout.str());

        check("void f(const char* p) {\n"
              "    if(p == 0) {\n"
              "        std::cout << p;\n"
              "        std::cerr << p;\n"
              "        std::cin >> p;\n"
              "        std::cout << abc << p;\n"
              "    }\n"
              "}", false);
        TODO_ASSERT_EQUALS("[test.cpp:2] -> [test.cpp:3]: (warning) Either the condition 'p==0' is redundant or there is possible null pointer dereference: p.\n"
                           "[test.cpp:2] -> [test.cpp:4]: (warning) Either the condition 'p==0' is redundant or there is possible null pointer dereference: p.\n"
                           "[test.cpp:2] -> [test.cpp:5]: (warning) Either the condition 'p==0' is redundant or there is possible null pointer dereference: p.\n"
                           "[test.cpp:2] -> [test.cpp:6]: (warning) Either the condition 'p==0' is redundant or there is possible null pointer dereference: p.\n",
                           "[test.cpp:2] -> [test.cpp:3]: (warning) Either the condition 'p==0' is redundant or there is possible null pointer dereference: p.\n"
                           "[test.cpp:2] -> [test.cpp:4]: (warning) Either the condition 'p==0' is redundant or there is possible null pointer dereference: p.\n",
                           errout.str());

        check("void f() {\n"
              "    void* p1 = 0;\n"
              "    std::cout << p1;\n" // No char*
              "    char* p2 = 0;\n"
              "    std::cin >> (int)p;\n" // result casted
              "    std::cout << (int)p;\n"
              "}", true);
        ASSERT_EQUALS("", errout.str());

        check("void f(const std::string& str) {\n"
              "    long long ret = 0;\n"
              "    std::istringstream istr(str);\n"
              "    istr >> std::hex >> ret;\n" // Read integer
              "    return ret;\n"
              "}", true);
        ASSERT_EQUALS("", errout.str());

        check("void f(int* i) {\n"
              "    if(i) return;\n"
              "    std::cout << i;\n" // Its no char* (#4240)
              "}", true);
        ASSERT_EQUALS("", errout.str());

        // #5811 false positive: (error) Null pointer dereference
        check("using namespace std;\n"
              "std::string itoip(int ip) {\n"
              "    stringstream out;\n"
              "    out << ((ip >> 0) & 0xFF);\n"
              "    return out.str();\n"
              "}n", true);
        ASSERT_EQUALS("", errout.str());
        // avoid regression from first fix attempt for #5811...
        check("void deserialize(const std::string &data) {\n"
              "std::istringstream iss(data);\n"
              "unsigned int len = 0;\n"
              "if (!(iss >> len))\n"
              "    return;\n"
              "}\n", true);
        ASSERT_EQUALS("", errout.str());

    }

    void nullpointerSmartPointer() {
        check("struct Fred { int x; };\n"
              "void f(std::shared_ptr<Fred> p) {\n"
              "  if (p) {}\n"
              "  dostuff(p->x);\n"
              "}\n");
        ASSERT_EQUALS("[test.cpp:3] -> [test.cpp:4]: (warning) Either the condition 'p' is redundant or there is possible null pointer dereference: p.\n", errout.str());

        check("struct Fred { int x; };\n"
              "void f(std::shared_ptr<Fred> p) {\n"
              "  p = nullptr;\n"
              "  dostuff(p->x);\n"
              "}\n");
        ASSERT_EQUALS("[test.cpp:4]: (error) Null pointer dereference: p\n", errout.str());

        check("struct Fred { int x; };\n"
              "void f(std::unique_ptr<Fred> p) {\n"
              "  if (p) {}\n"
              "  dostuff(p->x);\n"
              "}\n");
        ASSERT_EQUALS("[test.cpp:3] -> [test.cpp:4]: (warning) Either the condition 'p' is redundant or there is possible null pointer dereference: p.\n", errout.str());

        check("struct Fred { int x; };\n"
              "void f(std::unique_ptr<Fred> p) {\n"
              "  p = nullptr;\n"
              "  dostuff(p->x);\n"
              "}\n");
        ASSERT_EQUALS("[test.cpp:4]: (error) Null pointer dereference: p\n", errout.str());

        check("struct Fred { int x; };\n"
              "void f() {\n"
              "  std::shared_ptr<Fred> p;\n"
              "  dostuff(p->x);\n"
              "}\n");
        ASSERT_EQUALS("[test.cpp:4]: (error) Null pointer dereference: p\n", errout.str());

        check("struct Fred { int x; };\n"
              "void f(std::shared_ptr<Fred> p) {\n"
              "  p.reset();\n"
              "  dostuff(p->x);\n"
              "}\n");
        ASSERT_EQUALS("[test.cpp:4]: (error) Null pointer dereference: p\n", errout.str());

        check("struct Fred { int x; };\n"
              "void f(std::shared_ptr<Fred> p) {\n"
              "  Fred * pp = nullptr;\n"
              "  p.reset(pp);\n"
              "  dostuff(p->x);\n"
              "}\n");
        ASSERT_EQUALS("[test.cpp:5]: (error) Null pointer dereference: p\n", errout.str());

        check("struct Fred { int x; };\n"
              "void f(Fred& f) {\n"
              "  std::shared_ptr<Fred> p;\n"
              "  p.reset(&f);\n"
              "  dostuff(p->x);\n"
              "}\n");
        ASSERT_EQUALS("", errout.str());

        check("struct Fred { int x; };\n"
              "void f(std::shared_ptr<Fred> p) {\n"
              "  p.release();\n"
              "  dostuff(p->x);\n"
              "}\n");
        ASSERT_EQUALS("[test.cpp:4]: (error) Null pointer dereference: p\n", errout.str());

        check("struct Fred { int x; };\n"
              "void f() {\n"
              "  std::shared_ptr<Fred> p(nullptr);\n"
              "  dostuff(p->x);\n"
              "}\n");
        ASSERT_EQUALS("[test.cpp:4]: (error) Null pointer dereference: p\n", errout.str());

        check("struct A {};\n"
              "void f(int n) {\n"
              "    std::unique_ptr<const A*[]> p;\n"
              "    p.reset(new const A*[n]);\n"
              "}\n");
        ASSERT_EQUALS("", errout.str());

        // #9216
        check("struct A {\n"
              "    void reset();\n"
              "    void f();\n"
              "};\n"
              "void g(std::unique_ptr<A> var) {\n"
              "    var->reset();\n"
              "    var->f();\n"
              "}\n");
        ASSERT_EQUALS("", errout.str());
    }

    void functioncall() {    // #3443 - function calls
        // dereference pointer and then check if it's null
        {
            // function not seen
            check("void f(int *p) {\n"
                  "    *p = 0;\n"
                  "    foo(p);\n"
                  "    if (p) { }\n"
                  "}");
            ASSERT_EQUALS("", errout.str());

            // function seen (taking pointer parameter)
            check("void foo(int *p) { }\n"
                  "\n"
                  "void f(int *p) {\n"
                  "    *p = 0;\n"
                  "    foo(p);\n"
                  "    if (p) { }\n"
                  "}");
            ASSERT_EQUALS("[test.cpp:6] -> [test.cpp:4]: (warning) Either the condition 'if(p)' is redundant or there is possible null pointer dereference: p.\n", errout.str());

            // function seen (taking reference parameter)
            check("void foo(int *&p) { }\n"
                  "\n"
                  "void f(int *p) {\n"
                  "    *p = 0;\n"
                  "    foo(p);\n"
                  "    if (p) { }\n"
                  "}", true);
            ASSERT_EQUALS("", errout.str());

            // function implementation not seen
            check("void foo(int *p);\n"
                  "\n"
                  "void f(int *p) {\n"
                  "    *p = 0;\n"
                  "    foo(p);\n"
                  "    if (p) { }\n"
                  "}");
            ASSERT_EQUALS("[test.cpp:6] -> [test.cpp:4]: (warning) Either the condition 'if(p)' is redundant or there is possible null pointer dereference: p.\n", errout.str());

            // inconclusive
            check("void f(int *p) {\n"
                  "    *p = 0;\n"
                  "    foo(p);\n"
                  "    if (p) { }\n"
                  "}", true);
            ASSERT_EQUALS("[test.cpp:4] -> [test.cpp:2]: (warning, inconclusive) Either the condition 'if(p)' is redundant or there is possible null pointer dereference: p.\n", errout.str());
        }

        // dereference struct pointer and then check if it's null
        {
            // function not seen
            check("void f(struct ABC *abc) {\n"
                  "    abc->a = 0;\n"
                  "    foo(abc);\n"
                  "    if (abc) { }\n"
                  "}");
            ASSERT_EQUALS("", errout.str());

            // function seen (taking pointer parameter)
            check("void foo(struct ABC *abc) { }\n"
                  "\n"
                  "void f(struct ABC *abc) {\n"
                  "    abc->a = 0;\n"
                  "    foo(abc);\n"
                  "    if (abc) { }\n"
                  "}");
            ASSERT_EQUALS("[test.cpp:6] -> [test.cpp:4]: (warning) Either the condition 'if(abc)' is redundant or there is possible null pointer dereference: abc.\n", errout.str());

            // function implementation not seen
            check("void foo(struct ABC *abc);\n"
                  "\n"
                  "void f(struct ABC *abc) {\n"
                  "    abc->a = 0;\n"
                  "    foo(abc);\n"
                  "    if (abc) { }\n"
                  "}");
            ASSERT_EQUALS("[test.cpp:6] -> [test.cpp:4]: (warning) Either the condition 'if(abc)' is redundant or there is possible null pointer dereference: abc.\n", errout.str());

            // inconclusive
            check("void f(struct ABC *abc) {\n"
                  "    abc->a = 0;\n"
                  "    foo(abc);\n"
                  "    if (abc) { }\n"
                  "}", true);
            ASSERT_EQUALS("[test.cpp:4] -> [test.cpp:2]: (warning, inconclusive) Either the condition 'if(abc)' is redundant or there is possible null pointer dereference: abc.\n", errout.str());
        }
    }

    void functioncalllibrary() {
        Settings settings1;
        Tokenizer tokenizer(&settings1,this);
        std::istringstream code("void f() { int a,b,c; x(a,b,c); }");
        tokenizer.tokenize(code,"test.c");
        const Token *xtok = Token::findsimplematch(tokenizer.tokens(), "x");

        // nothing bad..
        {
            Library library;
            Library::ArgumentChecks arg;
            library.functions["x"].argumentChecks[1] = arg;
            library.functions["x"].argumentChecks[2] = arg;
            library.functions["x"].argumentChecks[3] = arg;

            std::list<const Token *> null;
            CheckNullPointer::parseFunctionCall(*xtok, null, &library);
            ASSERT_EQUALS(0U, null.size());
        }

        // for 1st parameter null pointer is not ok..
        {
            Library library;
            Library::ArgumentChecks arg;
            library.functions["x"].argumentChecks[1] = arg;
            library.functions["x"].argumentChecks[2] = arg;
            library.functions["x"].argumentChecks[3] = arg;
            library.functions["x"].argumentChecks[1].notnull = true;

            std::list<const Token *> null;
            CheckNullPointer::parseFunctionCall(*xtok, null, &library);
            ASSERT_EQUALS(1U, null.size());
            ASSERT_EQUALS("a", null.front()->str());
        }
    }

    void functioncallDefaultArguments() {

        check("void f(int *p = 0) {\n"
              "    *p = 0;\n"
              "}");
        ASSERT_EQUALS("[test.cpp:2]: (warning) Possible null pointer dereference if the default parameter value is used: p\n", errout.str());

        check("void f(int *p = 0) {\n"
              "    if (!p)\n"
              "        return;\n"
              "    *p = 0;\n"
              "}");
        ASSERT_EQUALS("", errout.str());

        check("void f(char a, int *p = 0) {\n"
              "    *p = 0;\n"
              "}");
        ASSERT_EQUALS("[test.cpp:2]: (warning) Possible null pointer dereference if the default parameter value is used: p\n", errout.str());

        check("void f(int *p = 0) {\n"
              "    printf(\"p = %d\", *p);\n"
              "}");
        ASSERT_EQUALS("[test.cpp:2]: (warning) Possible null pointer dereference if the default parameter value is used: p\n", errout.str());

        check("void f(int *p = 0) {\n"
              "    printf(\"p[1] = %d\", p[1]);\n"
              "}");
        ASSERT_EQUALS("[test.cpp:2]: (warning) Possible null pointer dereference if the default parameter value is used: p\n", errout.str());

        check("void f(int *p = 0) {\n"
              "    buf[p] = 0;\n"
              "}");
        ASSERT_EQUALS("", errout.str());

        check("void f(int *p = 0) {\n"
              "    if (p != 0 && bar())\n"
              "      *p = 0;\n"
              "}");
        ASSERT_EQUALS("", errout.str());

        check("void f(int *p) {\n"
              "    *p = 0;\n"
              "}");
        ASSERT_EQUALS("", errout.str());

        check("void f(int *p = 0) {\n"
              "    if (p != 0)\n"
              "      *p = 0;\n"
              "}");
        ASSERT_EQUALS("", errout.str());

        check("void f(int *p = 0) {\n"
              "    int y;\n"
              "    if (p == 0)\n"
              "      p = &y;\n"
              "    *p = 0;\n"
              "}");
        ASSERT_EQUALS("", errout.str());

        check("void f(int a, int *p = 0) {\n"
              "    if (a != 0)\n"
              "      *p = 0;\n"
              "}", true);
        TODO_ASSERT_EQUALS("[test.cpp:3]: (warning) Possible null pointer dereference if the default parameter value is used: p\n", "", errout.str());

        check("void f(int *p = 0) {\n"
              "    p = a;\n"
              "    *p = 0;\n" // <- don't simplify and verify
              "}");
        ASSERT_EQUALS("", errout.str());

        check("void f(int *p = 0) {\n"
              "    p += a;\n"
              "    *p = 0;\n"
              "}");
        ASSERT_EQUALS("", errout.str());

        check("int f(int *p = 0) {\n"
              "    if (p == 0) {\n"
              "        return 0;\n"
              "    }\n"
              "    return *p;\n"
              "}");
        ASSERT_EQUALS("", errout.str());

        check("void f(int *p = 0) {\n"
              "    std::cout << p ? *p : 0;\n" // Due to operator precedence, this is equivalent to: (std::cout << p) ? *p : 0;
              "}");
        ASSERT_EQUALS("[test.cpp:2]: (warning) Possible null pointer dereference if the default parameter value is used: p\n", errout.str()); // Check the first branch of ternary

        check("void f(char *p = 0) {\n"
              "    std::cout << p ? *p : 0;\n" // Due to operator precedence, this is equivalent to: (std::cout << p) ? *p : 0;
              "}");
        ASSERT_EQUALS("[test.cpp:2]: (warning) Possible null pointer dereference if the default parameter value is used: p\n", errout.str());

        check("void f(int *p = 0) {\n"
              "    std::cout << (p ? *p : 0);\n"
              "}");
        ASSERT_EQUALS("", errout.str());

        check("void f(int *p = 0) {\n"
              "    std::cout << p;\n"
              "}");
        ASSERT_EQUALS("", errout.str());

        check("void f(int *p = 0) {\n"
              "    std::cout << (p && p[0] ? *p : 42);\n"
              "}");
        ASSERT_EQUALS("", errout.str());

        check("void isEmpty(int *p = 0) {\n"
              "    return p && *p;\n"
              "}");
        ASSERT_EQUALS("", errout.str());

        check("void g(int *p = 0) {\n"
              "    return !p || *p;\n"
              "}");
        ASSERT_EQUALS("", errout.str());


        // bar may initialize p but be can't know for sure without knowing
        // if p is passed in by reference and is modified by bar()
        check("void f(int *p = 0) {\n"
              "    bar(p);\n"
              "    *p = 0;\n"
              "}");
        ASSERT_EQUALS("", errout.str());

        check("void f(int *p = 0) {\n"
              "    printf(\"%p\", p);\n"
              "    *p = 0;\n"
              "}", true);
        ASSERT_EQUALS("[test.cpp:3]: (warning, inconclusive) Possible null pointer dereference if the default parameter value is used: p\n", errout.str());

        // The init() function may or may not initialize p, but since the address
        // of p is passed in, it's a good bet that p may be modified and
        // so we should not report an error.
        check("void f(int *p = 0) {\n"
              "    init(&p);\n"
              "    *p = 0;\n"
              "}");
        ASSERT_EQUALS("", errout.str());

        check("void init(int* &g);\n"
              "void f(int *p = 0) {\n"
              "    init(p);\n"
              "    *p = 0;\n"
              "}");
        ASSERT_EQUALS("", errout.str());

        check("void f(int *p = 0) {\n"
              "    if (p == 0) {\n"
              "        init(&p);\n"
              "    }\n"
              "    *p = 0;\n"
              "}");
        ASSERT_EQUALS("", errout.str());

        check("void f(int *p = 0) {\n"
              "    if (p == 0) {\n"
              "        throw SomeException;\n"
              "    }\n"
              "    *p = 0;\n"
              "}");
        ASSERT_EQUALS("", errout.str());

        check("void foo(int *p = 0) {\n"
              "    int var1 = x ? *p : 5;\n"
              "}");
        ASSERT_EQUALS("[test.cpp:2]: (warning) Possible null pointer dereference if the default parameter value is used: p\n", errout.str());
    }

    void nullpointer_internal_error() { // ticket #5080
        check("struct A { unsigned int size; };\n"
              "struct B { struct A *a; };\n"
              "void f(struct B *b) {\n"
              "    unsigned int j;\n"
              "    for (j = 0; j < b[0].a->size; ++j) {\n"
              "    }\n"
              "}\n");
        ASSERT_EQUALS("", errout.str());
    }

    void ticket6505() {
        check("void foo(MythSocket *socket) {\n"
              "  bool do_write=0;\n"
              "  if (socket) {\n"
              "    do_write=something();\n"
              "  }\n"
              "  if (do_write) {\n"
              "    socket->func();\n"
              "  }\n"
              "}\n"
              "void bar() {\n"
              "  foo(0);\n"
              "}\n", true, "test.c");
        ASSERT_EQUALS("", errout.str());
    }

    void subtract() {
        check("void foo(char *s) {\n"
              "  p = s - 20;\n"
              "}\n"
              "void bar() { foo(0); }\n");
        ASSERT_EQUALS("[test.cpp:2]: (error) Overflow in pointer arithmetic, NULL pointer is subtracted.\n",
                      errout.str());

        check("void foo(char *s) {\n"
              "  if (!s) {}\n"
              "  p = s - 20;\n"
              "}\n");
        ASSERT_EQUALS("[test.cpp:2] -> [test.cpp:3]: (warning) Either the condition '!s' is redundant or there is overflow in pointer subtraction.\n", errout.str());

        check("void foo(char *s) {\n"
              "  s -= 20;\n"
              "}\n"
              "void bar() { foo(0); }\n");
        ASSERT_EQUALS("[test.cpp:2]: (error) Overflow in pointer arithmetic, NULL pointer is subtracted.\n",
                      errout.str());

        check("void foo(char *s) {\n"
              "  if (!s) {}\n"
              "  s -= 20;\n"
              "}\n");
        ASSERT_EQUALS("[test.cpp:2] -> [test.cpp:3]: (warning) Either the condition '!s' is redundant or there is overflow in pointer subtraction.\n", errout.str());

        check("int* f8() { int *x = NULL; return --x; }");
        ASSERT_EQUALS("[test.cpp:1]: (error) Overflow in pointer arithmetic, NULL pointer is subtracted.\n", errout.str());

        check("int* f9() { int *x = NULL; return x--; }");
        ASSERT_EQUALS("[test.cpp:1]: (error) Overflow in pointer arithmetic, NULL pointer is subtracted.\n", errout.str());
    }

    void addNull() {
        check("void foo(char *s) {\n"
              "  char * p = s + 20;\n"
              "}\n"
              "void bar() { foo(0); }\n");
        ASSERT_EQUALS("[test.cpp:2]: (error) Pointer addition with NULL pointer.\n", errout.str());

        check("void foo(char *s) {\n"
              "  if (!s) {}\n"
              "  char * p = s + 20;\n"
              "}\n");
        ASSERT_EQUALS("[test.cpp:2] -> [test.cpp:3]: (warning) Either the condition '!s' is redundant or there is pointer arithmetic with NULL pointer.\n", errout.str());

        check("void foo(char *s) {\n"
              "  char * p = 20 + s;\n"
              "}\n"
              "void bar() { foo(0); }\n");
        ASSERT_EQUALS("[test.cpp:2]: (error) Pointer addition with NULL pointer.\n", errout.str());

        check("void foo(char *s) {\n"
              "  if (!s) {}\n"
              "  char * p = 20 + s;\n"
              "}\n");
        ASSERT_EQUALS("[test.cpp:2] -> [test.cpp:3]: (warning) Either the condition '!s' is redundant or there is pointer arithmetic with NULL pointer.\n", errout.str());

        check("void foo(char *s) {\n"
              "  s += 20;\n"
              "}\n"
              "void bar() { foo(0); }\n");
        ASSERT_EQUALS("[test.cpp:2]: (error) Pointer addition with NULL pointer.\n", errout.str());

        check("void foo(char *s) {\n"
              "  if (!s) {}\n"
              "  s += 20;\n"
              "}\n");
        ASSERT_EQUALS("[test.cpp:2] -> [test.cpp:3]: (warning) Either the condition '!s' is redundant or there is pointer arithmetic with NULL pointer.\n", errout.str());

        check("int* f7() { int *x = NULL; return ++x; }");
        ASSERT_EQUALS("[test.cpp:1]: (error) Pointer addition with NULL pointer.\n", errout.str());

        check("int* f10() { int *x = NULL; return x++; } ");
        ASSERT_EQUALS("[test.cpp:1]: (error) Pointer addition with NULL pointer.\n", errout.str());

        check("class foo {};\n"
              "const char* get() const { return 0; }\n"
              "void f(foo x) { if (get()) x += get(); }\n");
        ASSERT_EQUALS("", errout.str());
    }

    void ctu(const char code[]) {
        // Clear the error buffer..
        errout.str("");

        // Tokenize..
        Tokenizer tokenizer(&settings, this);
        std::istringstream istr(code);
        tokenizer.tokenize(istr, "test.cpp");

        CTU::FileInfo *ctu = CTU::getFileInfo(&tokenizer);

        // Check code..
        std::list<Check::FileInfo*> fileInfo;
        CheckNullPointer check(&tokenizer, &settings, this);
        fileInfo.push_back(check.getFileInfo(&tokenizer, &settings));
        check.analyseWholeProgram(ctu, fileInfo, settings, *this);
        while (!fileInfo.empty()) {
            delete fileInfo.back();
            fileInfo.pop_back();
        }
        delete ctu;
    }

    void ctu() {
        setMultiline();

        ctu("void f(int *fp) {\n"
            "    a = *fp;\n"
            "}\n"
            "int main() {\n"
            "  int *p = 0;\n"
            "  f(p);\n"
            "}");
        ASSERT_EQUALS("test.cpp:2:error:Null pointer dereference: fp\n"
                      "test.cpp:5:note:Assignment 'p=0', assigned value is 0\n"
                      "test.cpp:6:note:Calling function f, 1st argument is null\n"
                      "test.cpp:2:note:Dereferencing argument fp that is null\n", errout.str());

        ctu("void use(int *p) { a = *p + 3; }\n"
            "void call(int x, int *p) { x++; use(p); }\n"
            "int main() {\n"
            "  call(4,0);\n"
            "}");
        ASSERT_EQUALS("test.cpp:1:error:Null pointer dereference: p\n"
                      "test.cpp:4:note:Calling function call, 2nd argument is null\n"
                      "test.cpp:2:note:Calling function use, 1st argument is null\n"
                      "test.cpp:1:note:Dereferencing argument p that is null\n", errout.str());

        ctu("void dostuff(int *x, int *y) {\n"
            "  if (!var)\n"
            "    return -1;\n"  // <- early return
            "  *x = *y;\n"
            "}\n"
            "\n"
            "void f() {\n"
            "  dostuff(a, 0);\n"
            "}");
        ASSERT_EQUALS("", errout.str());

        ctu("void dostuff(int *x, int *y) {\n"
            "  if (cond)\n"
            "    *y = -1;\n"  // <- conditionally written
            "  *x = *y;\n"
            "}\n"
            "\n"
            "void f() {\n"
            "  dostuff(a, 0);\n"
            "}");
        ASSERT_EQUALS("", errout.str());

        // else
        ctu("void dostuff(int mask, int *p) {\n"
            "  if (mask == 13) ;\n"
            "  else *p = 45;\n"
            "}\n"
            "\n"
            "void f() {\n"
            "  dostuff(0, 0);\n"
            "}");
        ASSERT_EQUALS("", errout.str());

        // ?, &&, ||
        ctu("void dostuff(int mask, int *p) {\n"
            "  x = (mask & 1) ? *p : 0;\n"
            "}\n"
            "\n"
            "void f() {\n"
            "  dostuff(0, 0);\n"
            "}");
        ASSERT_EQUALS("", errout.str());

        ctu("void g(int* x) { *x; }\n"
            "void f(int* x) {\n"
            "    if (x)\n"
            "        g(x);\n"
            "}\n");
        ASSERT_EQUALS("", errout.str());
    }
};

REGISTER_TEST(TestNullPointer)<|MERGE_RESOLUTION|>--- conflicted
+++ resolved
@@ -82,11 +82,8 @@
         TEST_CASE(nullpointer40);
         TEST_CASE(nullpointer41);
         TEST_CASE(nullpointer42);
-<<<<<<< HEAD
         TEST_CASE(nullpointer43); // #9404
-=======
         TEST_CASE(nullpointer44); // #9395, #9423
->>>>>>> 0a38b1b5
         TEST_CASE(nullpointer_addressOf); // address of
         TEST_CASE(nullpointerSwitch); // #2626
         TEST_CASE(nullpointer_cast); // #4692
@@ -1542,7 +1539,6 @@
             errout.str());
     }
 
-<<<<<<< HEAD
     void nullpointer43() {
         check("struct A { int* x; };\n"
               "void f(A* a) {\n"
@@ -1550,7 +1546,10 @@
               "    if (x) {\n"
               "        (void)*a->x;\n"
               "    }\n"
-=======
+              "}\n");
+        ASSERT_EQUALS("", errout.str());
+    }
+
     void nullpointer44() {
         // #9395
         check("int foo( ) {\n"
@@ -1576,7 +1575,6 @@
               "    if (!lPtrOk)\n"
               "        return;\n"
               "    lPtr->Clear();\n"
->>>>>>> 0a38b1b5
               "}\n");
         ASSERT_EQUALS("", errout.str());
     }
