--- conflicted
+++ resolved
@@ -82,12 +82,9 @@
         TEST_CASE(nullpointer40);
         TEST_CASE(nullpointer41);
         TEST_CASE(nullpointer42);
-<<<<<<< HEAD
-=======
         TEST_CASE(nullpointer43); // #9404
         TEST_CASE(nullpointer44); // #9395, #9423
         TEST_CASE(nullpointer45);
->>>>>>> 09eaa412
         TEST_CASE(nullpointer_addressOf); // address of
         TEST_CASE(nullpointerSwitch); // #2626
         TEST_CASE(nullpointer_cast); // #4692
@@ -1543,8 +1540,6 @@
             errout.str());
     }
 
-<<<<<<< HEAD
-=======
     void nullpointer43() {
         check("struct A { int* x; };\n"
               "void f(A* a) {\n"
@@ -1618,7 +1613,6 @@
         ASSERT_EQUALS("", errout.str());
     }
 
->>>>>>> 09eaa412
     void nullpointer_addressOf() { // address of
         check("void f() {\n"
               "  struct X *x = 0;\n"
@@ -2602,8 +2596,6 @@
               "    var->f();\n"
               "}\n");
         ASSERT_EQUALS("", errout.str());
-<<<<<<< HEAD
-=======
 
         // #9439
         check("char* g();\n"
@@ -2613,7 +2605,6 @@
               "    return x.release();\n"
               "}\n", true);
         ASSERT_EQUALS("", errout.str());
->>>>>>> 09eaa412
     }
 
     void functioncall() {    // #3443 - function calls
