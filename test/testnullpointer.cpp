--- conflicted
+++ resolved
@@ -109,11 +109,8 @@
         TEST_CASE(nullpointer66); // #10024
         TEST_CASE(nullpointer67); // #10062
         TEST_CASE(nullpointer68);
-<<<<<<< HEAD
-        TEST_CASE(nullpointer69);
-=======
         TEST_CASE(nullpointer69);         // #8143
->>>>>>> 3f2d9c03
+        TEST_CASE(nullpointer70);
         TEST_CASE(nullpointer_addressOf); // address of
         TEST_CASE(nullpointerSwitch); // #2626
         TEST_CASE(nullpointer_cast); // #4692
@@ -2140,8 +2137,48 @@
         ASSERT_EQUALS("", errout.str());
     }
 
-<<<<<<< HEAD
-    void nullpointer69() {
+    void nullpointer69()
+    {
+        check("void f(const Scope *scope) {\n"
+              "    if (scope->definedType) {}\n"
+              "    while (scope) {\n"
+              "        scope = scope->nestedIn;\n"
+              "        enumerator = scope->findEnumerator();\n"
+              "    }\n"
+              "}\n");
+        ASSERT_EQUALS(
+            "[test.cpp:3] -> [test.cpp:5]: (warning) Either the condition 'scope' is redundant or there is possible null pointer dereference: scope.\n",
+            errout.str());
+
+        check("void f(const Scope *scope) {\n"
+              "    if (scope->definedType) {}\n"
+              "    while (scope && scope->nestedIn) {\n"
+              "        if (scope->type == Scope::eFunction && scope->functionOf)\n"
+              "            scope = scope->functionOf;\n"
+              "        else\n"
+              "            scope = scope->nestedIn;\n"
+              "        enumerator = scope->findEnumerator();\n"
+              "    }\n"
+              "}\n");
+        ASSERT_EQUALS(
+            "[test.cpp:3] -> [test.cpp:8]: (warning) Either the condition 'scope' is redundant or there is possible null pointer dereference: scope.\n",
+            errout.str());
+
+        check("struct a {\n"
+              "  a *b() const;\n"
+              "  void c();\n"
+              "};\n"
+              "void d() {\n"
+              "  for (a *e;;) {\n"
+              "    e->b()->c();\n"
+              "    while (e)\n"
+              "      e = e->b();\n"
+              "  }\n"
+              "}\n");
+        ASSERT_EQUALS("", errout.str());
+    }
+
+    void nullpointer70() {
         check("struct Token {\n"
               "    const Token* nextArgument() const;\n"
               "    const Token* next() const;\n"
@@ -2174,49 +2211,8 @@
               "    first->str();\n"
               "}\n");
         ASSERT_EQUALS("[test.cpp:8] -> [test.cpp:10]: (warning) Either the condition 'first' is redundant or there is possible null pointer dereference: first.\n", errout.str());
-=======
-    void nullpointer69()
-    {
-        check("void f(const Scope *scope) {\n"
-              "    if (scope->definedType) {}\n"
-              "    while (scope) {\n"
-              "        scope = scope->nestedIn;\n"
-              "        enumerator = scope->findEnumerator();\n"
-              "    }\n"
-              "}\n");
-        ASSERT_EQUALS(
-            "[test.cpp:3] -> [test.cpp:5]: (warning) Either the condition 'scope' is redundant or there is possible null pointer dereference: scope.\n",
-            errout.str());
-
-        check("void f(const Scope *scope) {\n"
-              "    if (scope->definedType) {}\n"
-              "    while (scope && scope->nestedIn) {\n"
-              "        if (scope->type == Scope::eFunction && scope->functionOf)\n"
-              "            scope = scope->functionOf;\n"
-              "        else\n"
-              "            scope = scope->nestedIn;\n"
-              "        enumerator = scope->findEnumerator();\n"
-              "    }\n"
-              "}\n");
-        ASSERT_EQUALS(
-            "[test.cpp:3] -> [test.cpp:8]: (warning) Either the condition 'scope' is redundant or there is possible null pointer dereference: scope.\n",
-            errout.str());
-
-        check("struct a {\n"
-              "  a *b() const;\n"
-              "  void c();\n"
-              "};\n"
-              "void d() {\n"
-              "  for (a *e;;) {\n"
-              "    e->b()->c();\n"
-              "    while (e)\n"
-              "      e = e->b();\n"
-              "  }\n"
-              "}\n");
-        ASSERT_EQUALS("", errout.str());
->>>>>>> 3f2d9c03
-    }
-
+    }
+    
     void nullpointer_addressOf() { // address of
         check("void f() {\n"
               "  struct X *x = 0;\n"
