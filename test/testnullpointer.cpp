/*
 * Cppcheck - A tool for static C/C++ code analysis
 * Copyright (C) 2007-2019 Cppcheck team.
 *
 * This program is free software: you can redistribute it and/or modify
 * it under the terms of the GNU General Public License as published by
 * the Free Software Foundation, either version 3 of the License, or
 * (at your option) any later version.
 *
 * This program is distributed in the hope that it will be useful,
 * but WITHOUT ANY WARRANTY; without even the implied warranty of
 * MERCHANTABILITY or FITNESS FOR A PARTICULAR PURPOSE.  See the
 * GNU General Public License for more details.
 *
 * You should have received a copy of the GNU General Public License
 * along with this program.  If not, see <http://www.gnu.org/licenses/>.
 */

#include "checknullpointer.h"
#include "checkuninitvar.h"
#include "library.h"
#include "settings.h"
#include "testsuite.h"
#include "token.h"
#include "tokenize.h"

#include <simplecpp.h>
#include <tinyxml2.h>
#include <list>
#include <map>
#include <string>
#include <vector>

class TestNullPointer : public TestFixture {
public:
    TestNullPointer() : TestFixture("TestNullPointer") {
    }

private:
    Settings settings;

    void run() OVERRIDE {
        LOAD_LIB_2(settings.library, "std.cfg");
        settings.addEnabled("warning");

        TEST_CASE(nullpointerAfterLoop);
        TEST_CASE(nullpointer1);
        TEST_CASE(nullpointer2);
        TEST_CASE(structDerefAndCheck);    // dereferencing struct and then checking if it's null
        TEST_CASE(pointerDerefAndCheck);
        TEST_CASE(nullpointer5);    // References should not be checked
        TEST_CASE(nullpointerExecutionPaths);
        TEST_CASE(nullpointerExecutionPathsLoop);
        TEST_CASE(nullpointer7);
        TEST_CASE(nullpointer9);
        TEST_CASE(nullpointer10);
        TEST_CASE(nullpointer11); // ticket #2812
        TEST_CASE(nullpointer12); // ticket #2470
        TEST_CASE(nullpointer15); // #3560 (fp: return p ? f(*p) : f(0))
        TEST_CASE(nullpointer16); // #3591
        TEST_CASE(nullpointer17); // #3567
        TEST_CASE(nullpointer18); // #1927
        TEST_CASE(nullpointer19); // #3811
        TEST_CASE(nullpointer20); // #3807 (fp: return p ? (p->x() || p->y()) : z)
        TEST_CASE(nullpointer21); // #4038 (fp: if (x) p=q; else return;)
        TEST_CASE(nullpointer23); // #4665 (false positive)
        TEST_CASE(nullpointer24); // #5082 fp: chained assignment
        TEST_CASE(nullpointer25); // #5061
        TEST_CASE(nullpointer26); // #3589
        TEST_CASE(nullpointer27); // #6568
        TEST_CASE(nullpointer28); // #6491
        TEST_CASE(nullpointer30); // #6392
        TEST_CASE(nullpointer31); // #8482
        TEST_CASE(nullpointer32); // #8460
        TEST_CASE(nullpointer33);
        TEST_CASE(nullpointer34);
        TEST_CASE(nullpointer35);
        TEST_CASE(nullpointer36); // #9264
        TEST_CASE(nullpointer37); // #9315
        TEST_CASE(nullpointer38);
        TEST_CASE(nullpointer39); // #2153
        TEST_CASE(nullpointer40);
        TEST_CASE(nullpointer41);
        TEST_CASE(nullpointer42);
        TEST_CASE(nullpointer43); // #9404
        TEST_CASE(nullpointer44); // #9395, #9423
        TEST_CASE(nullpointer45);
<<<<<<< HEAD
        TEST_CASE(nullpointer46); // #9441
=======
        TEST_CASE(nullpointer46); // #6850
>>>>>>> 95bbc7a1
        TEST_CASE(nullpointer_addressOf); // address of
        TEST_CASE(nullpointerSwitch); // #2626
        TEST_CASE(nullpointer_cast); // #4692
        TEST_CASE(nullpointer_castToVoid); // #3771
        TEST_CASE(nullpointer_subfunction);
        TEST_CASE(pointerCheckAndDeRef);     // check if pointer is null and then dereference it
        TEST_CASE(nullConstantDereference);  // Dereference NULL constant
        TEST_CASE(gcc_statement_expression); // Don't crash
        TEST_CASE(snprintf_with_zero_size);
        TEST_CASE(snprintf_with_non_zero_size);
        TEST_CASE(printf_with_invalid_va_argument);
        TEST_CASE(scanf_with_invalid_va_argument);
        TEST_CASE(nullpointer_in_return);
        TEST_CASE(nullpointer_in_typeid);
        TEST_CASE(nullpointer_in_for_loop);
        TEST_CASE(nullpointerDelete);
        TEST_CASE(nullpointerSubFunction);
        TEST_CASE(nullpointerExit);
        TEST_CASE(nullpointerStdString);
        TEST_CASE(nullpointerStdStream);
        TEST_CASE(nullpointerSmartPointer);
        TEST_CASE(functioncall);
        TEST_CASE(functioncalllibrary); // use Library to parse function call
        TEST_CASE(functioncallDefaultArguments);
        TEST_CASE(nullpointer_internal_error); // #5080
        TEST_CASE(ticket6505);
        TEST_CASE(subtract);
        TEST_CASE(addNull);

        TEST_CASE(ctu);
    }

    void check(const char code[], bool inconclusive = false, const char filename[] = "test.cpp") {
        // Clear the error buffer..
        errout.str("");

        settings.inconclusive = inconclusive;

        // Tokenize..
        Tokenizer tokenizer(&settings, this);
        std::istringstream istr(code);
        if (!tokenizer.tokenize(istr, filename))
            return;

        // Check for null pointer dereferences..
        CheckNullPointer checkNullPointer;
        checkNullPointer.runChecks(&tokenizer, &settings, this);
    }

    void checkP(const char code[]) {
        // Clear the error buffer..
        errout.str("");

        settings.inconclusive = false;

        // Raw tokens..
        std::vector<std::string> files(1, "test.cpp");
        std::istringstream istr(code);
        const simplecpp::TokenList tokens1(istr, files, files[0]);

        // Preprocess..
        simplecpp::TokenList tokens2(files);
        std::map<std::string, simplecpp::TokenList*> filedata;
        simplecpp::preprocess(tokens2, tokens1, files, filedata, simplecpp::DUI());

        // Tokenizer..
        Tokenizer tokenizer(&settings, this);
        tokenizer.createTokens(&tokens2);
        tokenizer.simplifyTokens1("");

        // Check for null pointer dereferences..
        CheckNullPointer checkNullPointer;
        checkNullPointer.runChecks(&tokenizer, &settings, this);
    }



    void nullpointerAfterLoop() {
        check("int foo(const Token *tok)\n"
              "{\n"
              "    while (tok);\n"
              "    tok = tok->next();\n"
              "}", true);
        ASSERT_EQUALS("[test.cpp:3] -> [test.cpp:4]: (warning, inconclusive) Either the condition 'tok' is redundant or there is possible null pointer dereference: tok.\n", errout.str());

        // #2681
        {
            const char code[] = "void foo(const Token *tok)\n"
                                "{\n"
                                "    while (tok && tok->str() == \"=\")\n"
                                "        tok = tok->next();\n"
                                "\n"
                                "    if (tok->str() != \";\")\n"
                                "        ;\n"
                                "}\n";

            check(code, false);   // inconclusive=false => no error
            ASSERT_EQUALS("", errout.str());

            check(code, true);    // inconclusive=true => error
            ASSERT_EQUALS("[test.cpp:3] -> [test.cpp:6]: (warning, inconclusive) Either the condition 'tok' is redundant or there is possible null pointer dereference: tok.\n", errout.str());
        }

        check("void foo()\n"
              "{\n"
              "    for (const Token *tok = tokens; tok; tok = tok->next())\n"
              "    {\n"
              "        while (tok && tok->str() != \";\")\n"
              "            tok = tok->next();\n"
              "    }\n"
              "}");
        ASSERT_EQUALS("[test.cpp:5] -> [test.cpp:3]: (warning) Either the condition 'while' is redundant or there is possible null pointer dereference: tok.\n", errout.str());

        check("void foo(Token &tok)\n"
              "{\n"
              "    for (int i = 0; i < tok.size(); i++ )\n"
              "    {\n"
              "        while (!tok)\n"
              "            char c = tok.read();\n"
              "    }\n"
              "}");
        ASSERT_EQUALS("", errout.str());

        check("void foo()\n"
              "{\n"
              "    for (const Token *tok = tokens; tok; tok = tok->next())\n"
              "    {\n"
              "        while (tok && tok->str() != \";\")\n"
              "            tok = tok->next();\n"
              "        if( !tok ) break;\n"
              "    }\n"
              "}");
        ASSERT_EQUALS("", errout.str());

        check("void foo()\n"
              "{\n"
              "    for (const Token *tok = tokens; tok; tok = tok ? tok->next() : NULL)\n"
              "    {\n"
              "        while (tok && tok->str() != \";\")\n"
              "            tok = tok->next();\n"
              "    }\n"
              "}");
        ASSERT_EQUALS("", errout.str());

        check("void foo(A*a)\n"
              "{\n"
              "  switch (a->b()) {\n"
              "    case 1:\n"
              "      while( a ){\n"
              "        a = a->next;\n"
              "      }\n"
              "    break;\n"
              "    case 2:\n"
              "      a->b();\n"
              "      break;\n"
              "  }\n"
              "}");
        ASSERT_EQUALS("", errout.str());

        // dereference in outer scope..
        check("void foo(int x, const Token *tok) {\n"
              "    if (x == 123) {\n"
              "        while (tok) tok = tok->next();\n"
              "    }\n"
              "    tok->str();\n"
              "}\n");
        TODO_ASSERT_EQUALS("[test.cpp:5] -> [test.cpp:3]: (warning, inconclusive) Possible null pointer dereference: tok - otherwise it is redundant to check it against null.\n", "", errout.str());

        check("int foo(const Token *tok)\n"
              "{\n"
              "    while (tok){;}\n"
              "}\n", true);
        ASSERT_EQUALS("", errout.str());

        check("int foo(const Token *tok)\n"
              "{\n"
              "    while (tok){;}\n"
              "    char a[2] = {0,0};\n"
              "}\n", true);
        ASSERT_EQUALS("", errout.str());
    }

    void nullpointer1() {
        // ticket #1923 - no false positive when using else if
        check("void f(A *a)\n"
              "{\n"
              "    if (a->x == 1)\n"
              "    {\n"
              "        a = a->next;\n"
              "    }\n"
              "    else if (a->x == 2) { }\n"
              "    if (a) { }\n"
              "}");
        ASSERT_EQUALS("", errout.str());

        // ticket #2134 - sizeof doesn't dereference
        check("void f() {\n"
              "    int c = 1;\n"
              "    int *list = NULL;\n"
              "    sizeof(*list);\n"
              "    if (!list)\n"
              "        ;\n"
              "}", true);
        ASSERT_EQUALS("", errout.str());

        // ticket #2245 - sizeof doesn't dereference
        check("void f(Bar *p) {\n"
              "    if (!p) {\n"
              "        int sz = sizeof(p->x);\n"
              "    }\n"
              "}", true);
        ASSERT_EQUALS("", errout.str());

    }

    void nullpointer2() {
        // Null pointer dereference can only happen with pointers
        check("void foo()\n"
              "{\n"
              "    Fred fred;\n"
              "    while (fred);\n"
              "    fred.hello();\n"
              "}", true);
        ASSERT_EQUALS("", errout.str());
    }

    // Dereferencing a struct and then checking if it is null
    // This is checked by this function:
    //        CheckOther::nullPointerStructByDeRefAndChec
    void structDerefAndCheck() {
        // errors..
        check("void foo(struct ABC *abc)\n"
              "{\n"
              "    int a = abc->a;\n"
              "    if (!abc)\n"
              "        ;\n"
              "}");
        ASSERT_EQUALS("[test.cpp:4] -> [test.cpp:3]: (warning) Either the condition '!abc' is redundant or there is possible null pointer dereference: abc.\n", errout.str());

        check("void foo(struct ABC *abc) {\n"
              "    bar(abc->a);\n"
              "    bar(x, abc->a);\n"
              "    bar(x, y, abc->a);\n"
              "    if (!abc)\n"
              "        ;\n"
              "}");
        ASSERT_EQUALS("[test.cpp:5] -> [test.cpp:2]: (warning) Either the condition '!abc' is redundant or there is possible null pointer dereference: abc.\n"
                      "[test.cpp:5] -> [test.cpp:3]: (warning) Either the condition '!abc' is redundant or there is possible null pointer dereference: abc.\n"
                      "[test.cpp:5] -> [test.cpp:4]: (warning) Either the condition '!abc' is redundant or there is possible null pointer dereference: abc.\n", errout.str());

        check("void foo(ABC *abc) {\n"
              "    if (abc->a == 3) {\n"
              "        return;\n"
              "    }\n"
              "    if (abc) {}\n"
              "}");
        ASSERT_EQUALS("[test.cpp:5] -> [test.cpp:2]: (warning) Either the condition 'if(abc)' is redundant or there is possible null pointer dereference: abc.\n", errout.str());

        check("void f(ABC *abc) {\n"
              "    if (abc->x == 0) {\n"
              "        return;\n"
              "    }\n"
              "    if (!abc);\n"
              "}");
        ASSERT_EQUALS("[test.cpp:5] -> [test.cpp:2]: (warning) Either the condition '!abc' is redundant or there is possible null pointer dereference: abc.\n", errout.str());

        // TODO: False negative if member of member is dereferenced
        check("void foo(ABC *abc) {\n"
              "    abc->next->a = 0;\n"
              "    if (abc->next)\n"
              "        ;\n"
              "}");
        TODO_ASSERT_EQUALS("[test.cpp:3] -> [test.cpp:2]: (warning) Possible null pointer dereference: abc - otherwise it is redundant to check it against null.\n", "", errout.str());

        check("void foo(ABC *abc) {\n"
              "    abc->a = 0;\n"
              "    if (abc && abc->b == 0)\n"
              "        ;\n"
              "}");
        ASSERT_EQUALS("[test.cpp:3] -> [test.cpp:2]: (warning) Either the condition 'if(abc&&abc->b==0)' is redundant or there is possible null pointer dereference: abc.\n", errout.str());

        // ok dereferencing in a condition
        check("void foo(struct ABC *abc)\n"
              "{\n"
              "    if (abc && abc->a);\n"
              "    if (!abc)\n"
              "        ;\n"
              "}");
        ASSERT_EQUALS("", errout.str());

        check("void f(struct ABC *abc) {\n"
              "    int x = abc && a(abc->x);\n"
              "    if (abc) { }\n"
              "}");
        ASSERT_EQUALS("", errout.str());

        // ok to use a linked list..
        check("void foo(struct ABC *abc)\n"
              "{\n"
              "    abc = abc->next;\n"
              "    if (!abc)\n"
              "        ;\n"
              "}", true);
        ASSERT_EQUALS("", errout.str());

        check("void f(struct ABC *abc) {\n"
              "    abc = (ABC *)(abc->_next);\n"
              "    if (abc) { }"
              "}", true);
        ASSERT_EQUALS("", errout.str());

        // reassign struct..
        check("void foo(struct ABC *abc)\n"
              "{\n"
              "    int a = abc->a;\n"
              "    abc = abc->next;\n"
              "    if (!abc)\n"
              "        ;\n"
              "}", true);
        ASSERT_EQUALS("", errout.str());

        check("void foo(struct ABC *abc)\n"
              "{\n"
              "    int a = abc->a;\n"
              "    f(&abc);\n"
              "    if (!abc)\n"
              "        ;\n"
              "}", true);
        ASSERT_EQUALS("", errout.str());

        // goto..
        check("void foo(struct ABC *abc)\n"
              "{\n"
              "    int a;\n"
              "    if (!abc)\n"
              "        goto out;"
              "    a = abc->a;\n"
              "    return;\n"
              "out:\n"
              "    if (!abc)\n"
              "        ;\n"
              "}");
        ASSERT_EQUALS("", errout.str());

        // loops..
        check("void foo(struct ABC *abc)\n"
              "{\n"
              "    int a = abc->a;"
              "    do\n"
              "    {\n"
              "        if (abc)\n"
              "            abc = abc->next;\n"
              "        --a;\n"
              "    }\n"
              "    while (a > 0);\n"
              "}");
        ASSERT_EQUALS("", errout.str());

        check("void f()\n"
              "{\n"
              "    for (const Token *tok = _tokenizer->tokens(); tok; tok = tok->next())\n"
              "    {\n"
              "        while (tok && tok->str() != \"{\")\n"
              "            tok = tok->next();\n"
              "        if (!tok)\n"
              "            return;\n"
              "    }\n"
              "}");
        ASSERT_EQUALS("", errout.str());

        // dynamic_cast..
        check("void foo(ABC *abc)\n"
              "{\n"
              "    int a = abc->a;\n"
              "    if (!dynamic_cast<DEF *>(abc))\n"
              "        ;\n"
              "}");
        ASSERT_EQUALS("", errout.str());

        // #2641 - global pointer, function call
        check("ABC *abc;\n"
              "void f() {\n"
              "    abc->a = 0;\n"
              "    do_stuff();\n"
              "    if (abc) { }\n"
              "}");
        ASSERT_EQUALS("",errout.str());

        check("Fred *fred;\n"
              "void f() {\n"
              "    fred->foo();\n"
              "    if (fred) { }\n"
              "}");
        ASSERT_EQUALS("",errout.str());

        // #2641 - local pointer, function call
        check("void f() {\n"
              "    ABC *abc = abc1;\n"
              "    abc->a = 0;\n"
              "    do_stuff();\n"
              "    if (abc) { }\n"
              "}");
        ASSERT_EQUALS("[test.cpp:5] -> [test.cpp:3]: (warning) Either the condition 'if(abc)' is redundant or there is possible null pointer dereference: abc.\n",errout.str());

        // #2641 - local pointer, function call
        check("void f(ABC *abc) {\n"
              "    abc->a = 0;\n"
              "    do_stuff();\n"
              "    if (abc) { }\n"
              "}");
        ASSERT_EQUALS("[test.cpp:4] -> [test.cpp:2]: (warning) Either the condition 'if(abc)' is redundant or there is possible null pointer dereference: abc.\n",errout.str());

        // #2691 - switch/break
        check("void f(ABC *abc) {\n"
              "    switch ( x ) {\n"
              "        case 14:\n"
              "            sprintf(buf, \"%d\", abc->a);\n"
              "            break;\n"
              "        case 15:\n"
              "            if ( abc ) {}\n"
              "            break;\n"
              "    }\n"
              "}");
        ASSERT_EQUALS("", errout.str());

        // #3128
        check("void f(ABC *abc) {\n"
              "    x(!abc || y(abc->a));\n"
              "    if (abc) {}\n"
              "}");
        ASSERT_EQUALS("", errout.str());

        check("void f(ABC *abc) {\n"
              "  x(def || !abc || y(def, abc->a));\n"
              "  if (abc) {}\n"
              "}");
        ASSERT_EQUALS("", errout.str());

        check("void f(ABC *abc) {\n"
              "  x(abc && y(def, abc->a));\n"
              "  if (abc) {}\n"
              "}");
        ASSERT_EQUALS("", errout.str());

        check("void f(ABC *abc) {\n"
              "    x(def && abc && y(def, abc->a));\n"
              "    if (abc) {}\n"
              "}");
        ASSERT_EQUALS("", errout.str());

        // #3228 - calling function with null object
        {
            const char code[] = "void f(Fred *fred) {\n"
                                "    fred->x();\n"
                                "    if (fred) { }\n"
                                "}";
            check(code);
            ASSERT_EQUALS("", errout.str());
            check(code, true);
            ASSERT_EQUALS("[test.cpp:3] -> [test.cpp:2]: (warning, inconclusive) Either the condition 'if(fred)' is redundant or there is possible null pointer dereference: fred.\n", errout.str());
        }

        // #3425 - false positives when there are macros
        checkP("#define IF if\n"
               "void f(struct FRED *fred) {\n"
               "    fred->x = 0;\n"
               "    IF(!fred){}\n"
               "}");
        ASSERT_EQUALS("", errout.str());

        check("void foo() {\n"
              "  BUFFER *buffer = get_buffer();\n"
              "  if (!buffer)\n"
              "    uv_fatal_error();\n"
              "  buffer->x = 11;\n"
              "}");
        ASSERT_EQUALS("", errout.str());
    }

    // Dereferencing a pointer and then checking if it is null
    void pointerDerefAndCheck() {
        // errors..
        check("void foo(int *p)\n"
              "{\n"
              "    *p = 0;\n"
              "    if (!p)\n"
              "        ;\n"
              "}");
        ASSERT_EQUALS("[test.cpp:4] -> [test.cpp:3]: (warning) Either the condition '!p' is redundant or there is possible null pointer dereference: p.\n", errout.str());

        check("void foo(int *p)\n"
              "{\n"
              "    *p = 0;\n"
              "    if (p) { }\n"
              "}");
        ASSERT_EQUALS("[test.cpp:4] -> [test.cpp:3]: (warning) Either the condition 'if(p)' is redundant or there is possible null pointer dereference: p.\n", errout.str());

        check("void foo(int *p)\n"
              "{\n"
              "    *p = 0;\n"
              "    if (p || q) { }\n"
              "}");
        ASSERT_EQUALS("[test.cpp:4] -> [test.cpp:3]: (warning) Either the condition 'if(p||q)' is redundant or there is possible null pointer dereference: p.\n", errout.str());

        check("void foo(int *p)\n"
              "{\n"
              "    bar(*p);\n"
              "    if (!p)\n"
              "        ;\n"
              "}");
        ASSERT_EQUALS("[test.cpp:4] -> [test.cpp:3]: (warning) Either the condition '!p' is redundant or there is possible null pointer dereference: p.\n", errout.str());

        check("void foo(char *p)\n"
              "{\n"
              "    strcpy(p, \"abc\");\n"
              "    if (!p)\n"
              "        ;\n"
              "}");
        ASSERT_EQUALS("[test.cpp:4] -> [test.cpp:3]: (warning) Either the condition '!p' is redundant or there is possible null pointer dereference: p.\n", errout.str());

        check("void foo(char *p)\n"
              "{\n"
              "    if (*p == 0) { }\n"
              "    if (!p) { }\n"
              "}");
        ASSERT_EQUALS("[test.cpp:4] -> [test.cpp:3]: (warning) Either the condition '!p' is redundant or there is possible null pointer dereference: p.\n", errout.str());

        // no error
        check("void foo()\n"
              "{\n"
              "    int *p;\n"
              "    f(&p);\n"
              "    if (!p)\n"
              "        ;\n"
              "}");
        ASSERT_EQUALS("", errout.str());

        check("void foo()\n"
              "{\n"
              "    int **p = f();\n"
              "    if (!p)\n"
              "        ;\n"
              "}", true);
        ASSERT_EQUALS("", errout.str());

        check("void foo(int *p)\n"
              "{\n"
              "    if (x)\n"
              "        p = 0;\n"
              "    else\n"
              "        *p = 0;\n"
              "    if (!p)\n"
              "        ;\n"
              "}");
        ASSERT_EQUALS("", errout.str());

        check("void foo(int x)\n"
              "{\n"
              "    int a = 2 * x;"
              "    if (x == 0)\n"
              "        ;\n"
              "}", true);
        ASSERT_EQUALS("", errout.str());

        check("void foo(int *p)\n"
              "{\n"
              "    int var1 = p ? *p : 0;\n"
              "    if (!p)\n"
              "        ;\n"
              "}");
        ASSERT_EQUALS("", errout.str());

        check("void foo(int *p)\n"
              "{\n"
              "    int var1 = x ? *p : 5;\n"
              "    if (!p)\n"
              "        ;\n"
              "}");
        ASSERT_EQUALS("[test.cpp:4] -> [test.cpp:3]: (warning) Either the condition '!p' is redundant or there is possible null pointer dereference: p.\n", errout.str());

        // while
        check("void f(int *p) {\n"
              "    *p = 0;\n"
              "    while (p) { p = 0; }\n"
              "}");
        ASSERT_EQUALS("", errout.str());

        check("void f(int *p) {\n"
              "    *p = 0;\n"
              "    while (p) { }\n"
              "}");
        ASSERT_EQUALS("[test.cpp:3] -> [test.cpp:2]: (warning) Either the condition 'while(p)' is redundant or there is possible null pointer dereference: p.\n", errout.str());

        // Ticket #3125
        check("void foo(ABC *p)\n"
              "{\n"
              "    int var1 = p ? (p->a) : 0;\n"
              "    if (!p)\n"
              "        ;\n"
              "}");
        ASSERT_EQUALS("", errout.str());

        check("void foo(ABC *p)\n"
              "{\n"
              "    int var1 = p ? (1 + p->a) : 0;\n"
              "    if (!p)\n"
              "        ;\n"
              "}");
        ASSERT_EQUALS("", errout.str());

        check("void f() {\n"
              "    int * a=0;\n"
              "    if (!a) {};\n"
              "    int c = a ? 0 : 1;\n"
              "}\n",true);
        ASSERT_EQUALS("", errout.str());

        // #3686
        check("void f() {\n"
              "    int * a=0;\n"
              "    if (!a) {};\n"
              "    int c = a ? b : b+1;\n"
              "}\n",true);
        ASSERT_EQUALS("", errout.str());

        check("void f() {\n"
              "    int * a=0;\n"
              "    if (!a) {};\n"
              "    int c = (a) ? b : b+1;\n"
              "}\n",true);
        ASSERT_EQUALS("", errout.str());

        check("void foo(P *p)\n"
              "{\n"
              "  while (p)\n"
              "    if (p->check())\n"
              "      break;\n"
              "    else\n"
              "      p = p->next();\n"
              "}");
        ASSERT_EQUALS("", errout.str());

        check("void f(Document *doc) {\n"
              "    int x = doc && doc->x;\n"
              "    if (!doc) {\n"
              "        return;\n"
              "    }\n"
              "}");
        ASSERT_EQUALS("", errout.str());

        // #3128 - false positive
        check("void f(int *p) {\n"
              "    assert(!p || (*p<=6));\n"
              "    if (p) { *p = 0; }\n"
              "}");
        ASSERT_EQUALS("", errout.str());

        check("void f(int *p) {\n"
              "    assert(p && (*p<=6));\n"
              "    if (p) { *p = 0; }\n"
              "}");
        ASSERT_EQUALS("", errout.str());

        check("void f(int *p) {\n"
              "    *p = 12;\n"
              "    assert(p && (*p<=6));\n"
              "    if (p) { *p = 0; }\n"
              "}");
        ASSERT_EQUALS("[test.cpp:4] -> [test.cpp:2]: (warning) Either the condition 'if(p)' is redundant or there is possible null pointer dereference: p.\n", errout.str());

        check("void foo(x *p)\n"
              "{\n"
              "    p = p->next;\n"
              "    if (!p)\n"
              "        ;\n"
              "}");
        ASSERT_EQUALS("", errout.str());

        check("void foo(x *p)\n"
              "{\n"
              "    p = bar(p->next);\n"
              "    if (!p)\n"
              "        ;\n"
              "}");
        ASSERT_EQUALS("", errout.str());

        check("void foo(x *p)\n"
              "{\n"
              "    p = aa->bar(p->next);\n"
              "    if (!p)\n"
              "        ;\n"
              "}");
        ASSERT_EQUALS("", errout.str());

        check("void foo(x *p)\n"
              "{\n"
              "    p = *p2 = p->next;\n"
              "    if (!p)\n"
              "        ;\n"
              "}");
        ASSERT_EQUALS("", errout.str());

        check("void foo(struct ABC *abc)\n"
              "{\n"
              "    abc = abc ? abc->next : 0;\n"
              "    if (!abc)\n"
              "        ;\n"
              "}");
        ASSERT_EQUALS("", errout.str());

        check("void f(struct ABC *abc) {\n" // #4523
              "    abc = (*abc).next;\n"
              "    if (abc) { }\n"
              "}");
        ASSERT_EQUALS("", errout.str());

        check("void f(struct ABC *abc) {\n" // #4523
              "    abc = (*abc->ptr);\n"
              "    if (abc) { }\n"
              "}");
        ASSERT_EQUALS("", errout.str());

        check("int f(Item *item) {\n"
              "    x = item ? ab(item->x) : 0;\n"
              "    if (item) { }\n"
              "}");
        ASSERT_EQUALS("", errout.str());

        check("int f(Item *item) {\n"
              "    item->x = 0;\n"
              "    a = b ? c : d;\n"
              "    if (item) { }\n"
              "}");
        ASSERT_EQUALS("[test.cpp:4] -> [test.cpp:2]: (warning) Either the condition 'if(item)' is redundant or there is possible null pointer dereference: item.\n", errout.str());

        check("BOOL GotoFlyAnchor()\n"  // #2243
              "{\n"
              "    const SwFrm* pFrm = GetCurrFrm();\n"
              "    do {\n"
              "        pFrm = pFrm->GetUpper();\n"
              "    } while( pFrm && !pFrm->IsFlyFrm() );\n"
              "\n"
              "    if( !pFrm )\n"
              "        return FALSE;\n"
              "}");
        ASSERT_EQUALS("", errout.str());

        // Ticket #2463
        check("struct A\n"
              "{\n"
              "    B* W;\n"
              "\n"
              "    void f() {\n"
              "        switch (InData) {\n"
              "            case 2:\n"
              "                if (!W) return;\n"
              "                W->foo();\n"
              "                break;\n"
              "            case 3:\n"
              "                f();\n"
              "                if (!W) return;\n"
              "                break;\n"
              "        }\n"
              "    }\n"
              "}");
        ASSERT_EQUALS("", errout.str());

        // #2525 - sizeof
        check("void f() {\n"
              "    int *test = NULL;\n"
              "    int c = sizeof(test[0]);\n"
              "    if (!test)\n"
              "        ;\n"
              "}", true);
        ASSERT_EQUALS("", errout.str());

        check("void f(type* p) {\n" // #4983
              "    x(sizeof p[0]);\n"
              "    if (!p)\n"
              "        ;\n"
              "}");
        ASSERT_EQUALS("", errout.str());

        // #3023 - checked deref
        check("void f(struct ABC *abc) {\n"
              "  WARN_ON(!abc || abc->x == 0);\n"
              "  if (!abc) { }\n"
              "}");
        ASSERT_EQUALS("", errout.str());
        check("void f(struct ABC *abc) {\n"
              "  WARN_ON(!abc || abc->x == 7);\n"
              "  if (!abc) { }\n"
              "}");
        ASSERT_EQUALS("", errout.str());

        // #3425 - false positives when there are macros
        checkP("#define IF if\n"
               "void f(int *p) {\n"
               "    *p = 0;\n"
               "    IF(!p){}\n"
               "}");
        ASSERT_EQUALS("", errout.str());

        check("void f() {\n" // #3914 - false positive
              "    int *p;\n"
              "    ((p=ret()) && (x=*p));\n"
              "    if (p);\n"
              "}");
        ASSERT_EQUALS("", errout.str());
    }

    void nullpointer5() {
        // errors..
        check("void foo(A &a)\n"
              "{\n"
              " char c = a.c();\n"
              " if (!a)\n"
              "   return;\n"
              "}");
        ASSERT_EQUALS("", errout.str());
    }

    // Execution paths..
    void nullpointerExecutionPaths() {
        // errors..
        check("static void foo()\n"
              "{\n"
              "    Foo *p = 0;\n"
              "    if (a == 1) {\n"
              "        p = new FooBar;\n"
              "    } else { if (a == 2) {\n"
              "        p = new FooCar; } }\n"
              "    p->abcd();\n"
              "}");
        TODO_ASSERT_EQUALS("[test.cpp:8]: (error) Possible null pointer dereference: p\n",
                           "", errout.str());

        check("static void foo() {\n"
              "    int &r = *0;\n"
              "}");
        ASSERT_EQUALS("[test.cpp:2]: (error) Null pointer dereference\n", errout.str());

        check("static void foo(int x) {\n"
              "    int y = 5 + *0;\n"
              "}");
        ASSERT_EQUALS("[test.cpp:2]: (error) Null pointer dereference\n", errout.str());

        {
            const char code[] = "static void foo() {\n"
                                "    Foo<int> *abc = 0;\n"
                                "    abc->a();\n"
                                "}\n";

            // inconclusive=false => no error
            check(code,false);
            ASSERT_EQUALS("", errout.str());

            // inconclusive=true => error
            check(code, true);
            ASSERT_EQUALS("[test.cpp:3]: (error, inconclusive) Null pointer dereference: abc\n", errout.str());
        }

        check("static void foo() {\n"
              "    std::cout << *0;"
              "}");
        ASSERT_EQUALS("[test.cpp:2]: (error) Null pointer dereference\n", errout.str());

        check("void f()\n"
              "{\n"
              "    char *c = 0;\n"
              "    {\n"
              "        delete c;\n"
              "    }\n"
              "    c[0] = 0;\n"
              "}");
        ASSERT_EQUALS("[test.cpp:7]: (error) Null pointer dereference: c\n", errout.str());

        check("static void foo() {\n"
              "    if (3 > *0);\n"
              "}");
        ASSERT_EQUALS("[test.cpp:2]: (error) Null pointer dereference\n", errout.str());

        // no false positive..
        check("static void foo()\n"
              "{\n"
              "    Foo *p = 0;\n"
              "    p = new Foo;\n"
              "    p->abcd();\n"
              "}");
        ASSERT_EQUALS("", errout.str());

        check("void foo()\n"
              "{\n"
              "    int sz = sizeof((*(struct dummy *)0).x);\n"
              "}");
        ASSERT_EQUALS("", errout.str());

        check("void get_offset(long &offset)\n"
              "{\n"
              "    mystruct * temp; temp = 0;\n"
              "    offset = (long)(&(temp->z));\n"
              "}");
        ASSERT_EQUALS("", errout.str());

        // Ticket #1893 - try/catch inside else
        check("int *test(int *Z)\n"
              "{\n"
              "    int *Q=NULL;\n"
              "    if (Z) {\n"
              "        Q = Z;\n"
              "    }\n"
              "    else {\n"
              "        Z = new int;\n"
              "        try {\n"
              "        } catch(...) {\n"
              "        }\n"
              "        Q = Z;\n"
              "    }\n"
              "    *Q=1;\n"
              "    return Q;\n"
              "}");
        ASSERT_EQUALS("", errout.str());

        check("int *test(int *Z)\n"
              "{\n"
              "    int *Q=NULL;\n"
              "    if (Z) {\n"
              "        Q = Z;\n"
              "    }\n"
              "    else {\n"
              "        try {\n"
              "        } catch(...) {\n"
              "        }\n"
              "    }\n"
              "    *Q=1;\n"
              "    return Q;\n"
              "}");
        ASSERT_EQUALS("[test.cpp:12]: (warning) Possible null pointer dereference: Q\n", errout.str());

        // Ticket #2052 (false positive for 'else continue;')
        check("void f() {\n"
              "    for (int x = 0; x < 5; ++x) {"
              "        int *p = 0;\n"
              "        if (a(x)) p=b(x);\n"
              "        else continue;\n"
              "        *p = 0;\n"
              "    }\n"
              "}");
        ASSERT_EQUALS("", errout.str());

        // function pointer..
        check("void foo()\n"
              "{\n"
              "    void (*f)();\n"
              "    f = 0;\n"
              "    f();\n"
              "}");
        ASSERT_EQUALS("[test.cpp:5]: (error) Null pointer dereference: f\n", errout.str());

        // loops..
        check("void f() {\n"
              "    int *p = 0;\n"
              "    for (int i = 0; i < 10; ++i) {\n"
              "        int x = *p + 1;\n"
              "    }\n"
              "}");
        ASSERT_EQUALS("[test.cpp:4]: (error) Null pointer dereference: p\n", errout.str());

        check("void f(int a) {\n"
              "    const char *p = 0;\n"
              "    if (a) {\n"
              "        p = \"abcd\";\n"
              "    }\n"
              "    for (int i = 0; i < 3; i++) {\n"
              "        if (a && (p[i] == '1'));\n"
              "    }\n"
              "}", true);
        ASSERT_EQUALS("", errout.str());

        // ticket #2251: taking the address of member
        check("void f() {\n"
              "    Fred *fred = 0;\n"
              "    int x = &fred->x;\n"
              "}", true);
        ASSERT_EQUALS("", errout.str());

        // ticket #3220: calling member function
        check("void f() {\n"
              "    Fred *fred = NULL;\n"
              "    fred->do_something();\n"
              "}");
        ASSERT_EQUALS("", errout.str());

        // ticket #3570 - parsing of conditions
        {
            check("void f() {\n"
                  "    int *p = NULL;\n"
                  "    if (x)\n"
                  "        p = q;\n"
                  "    if (p && *p) { }\n"
                  "}", true);
            ASSERT_EQUALS("", errout.str());
            check("void f() {\n"
                  "    int *p = NULL;\n"
                  "    if (x)\n"
                  "        p = q;\n"
                  "    if (!p || *p) { }\n"
                  "}", true);
            ASSERT_EQUALS("", errout.str());
            check("void f() {\n"
                  "    int *p = NULL;\n"
                  "    if (x)\n"
                  "        p = q;\n"
                  "    if (p || *p) { }\n"
                  "}");
            ASSERT_EQUALS("[test.cpp:5] -> [test.cpp:5]: (warning) Either the condition 'p' is redundant or there is possible null pointer dereference: p.\n", errout.str());
        }

        // ticket #8831 - FP triggered by if/return/else sequence
        {
            check("void f(int *p, int *q) {\n"
                  "    if (p == NULL)\n"
                  "        return;\n"
                  "    else if (q == NULL)\n"
                  "        return;\n"
                  "    *q = 0;\n"
                  "}\n"
                  "\n"
                  "void g() {\n"
                  "    f(NULL, NULL);\n"
                  "}", true);
            ASSERT_EQUALS("", errout.str());
        }
    }

    // Ticket #2350
    void nullpointerExecutionPathsLoop() {
        // No false positive:
        check("void foo() {\n"
              "    int n;\n"
              "    int *argv32 = p;\n"
              "    if (x) {\n"
              "        n = 0;\n"
              "        argv32 = 0;\n"
              "    }\n"
              "\n"
              "    for (int i = 0; i < n; i++) {\n"
              "        argv32[i] = 0;\n"
              "    }\n"
              "}");
        ASSERT_EQUALS("", errout.str());

        // No false negative:
        check("void foo() {\n"
              "    int n;\n"
              "    int *argv32;\n"
              "    if (x) {\n"
              "        n = 10;\n"
              "        argv32 = 0;\n"
              "    }\n"
              "\n"
              "    for (int i = 0; i < n; i++) {\n"
              "        argv32[i] = 0;\n"
              "    }\n"
              "}");
        TODO_ASSERT_EQUALS("error",
                           "", errout.str());

        // #2231 - error if assignment in loop is not used
        check("void f() {\n"
              "    char *p = 0;\n"
              "\n"
              "    for (int x = 0; x < 3; ++x) {\n"
              "        if (y[x] == 0) {\n"
              "            p = malloc(10);\n"
              "            break;\n"
              "        }\n"
              "    }\n"
              "\n"
              "    *p = 0;\n"
              "}");
        ASSERT_EQUALS("[test.cpp:11]: (warning) Possible null pointer dereference: p\n", errout.str());
    }

    void nullpointer7() {
        check("void foo()\n"
              "{\n"
              "  wxLongLong x = 0;\n"
              "  int y = x.GetValue();\n"
              "}", true);
        ASSERT_EQUALS("", errout.str());
    }

    void nullpointer9() { //#ticket 1778
        check("void foo()\n"
              "{\n"
              "  std::string * x = 0;\n"
              "  *x = \"test\";\n"
              "}");
        ASSERT_EQUALS("[test.cpp:4]: (error) Null pointer dereference: x\n", errout.str());
    }

    void nullpointer10() {
        check("void foo()\n"
              "{\n"
              "  struct my_type* p = 0;\n"
              "  p->x = 0;\n"
              "}");
        ASSERT_EQUALS("[test.cpp:4]: (error) Null pointer dereference: p\n", errout.str());
    }

    void nullpointer11() { // ticket #2812
        check("int foo()\n"
              "{\n"
              "  struct my_type* p;\n"
              "  p = 0;\n"
              "  return p->x;\n"
              "}");
        ASSERT_EQUALS("[test.cpp:5]: (error) Null pointer dereference: p\n", errout.str());
    }

    void nullpointer12() { // ticket #2470, #4035
        const char code[] = "int foo()\n"
                            "{\n"
                            "  int* i = nullptr;\n"
                            "  return *i;\n"
                            "}\n";

        check(code, false, "test.cpp"); // C++ file => nullptr means NULL
        ASSERT_EQUALS("[test.cpp:4]: (error) Null pointer dereference: i\n", errout.str());

        check(code, false, "test.c"); // C file => nullptr does not mean NULL
        ASSERT_EQUALS("", errout.str());
    }

    void nullpointer15() {  // #3560
        check("void f() {\n"
              "    char *p = 0;\n"
              "    if (x) p = \"abcd\";\n"
              "    return p ? f(*p) : f(0);\n"
              "}");
        ASSERT_EQUALS("", errout.str());
    }

    void nullpointer16() {  // #3591
        check("void foo() {\n"
              "    int *p = 0;\n"
              "    bar(&p);\n"
              "    *p = 0;\n"
              "}", true);
        ASSERT_EQUALS("", errout.str());
    }

    void nullpointer17() {  // #3567
        check("int foo() {\n"
              "    int *p = 0;\n"
              "    if (x) { return 0; }\n"
              "    return !p || *p;\n"
              "}", true);
        ASSERT_EQUALS("", errout.str());

        check("int foo() {\n"
              "    int *p = 0;\n"
              "    if (x) { return 0; }\n"
              "    return p && *p;\n"
              "}", true);
        ASSERT_EQUALS("", errout.str());
    }

    void nullpointer18() {  // #1927
        check("void f ()\n"
              "{\n"
              "  int i=0;\n"
              "  char *str=NULL;\n"
              "  while (str[i])\n"
              "  {\n"
              "    i++;\n"
              "  };\n"
              "}");
        ASSERT_EQUALS("[test.cpp:5]: (error) Null pointer dereference: str\n", errout.str());
    }

    void nullpointer19() { // #3811
        check("int foo() {\n"
              "    perror(0);\n"
              "}", true);
        ASSERT_EQUALS("", errout.str());
    }

    void nullpointer20() {  // #3807
        check("void f(int x) {\n"
              "    struct xy *p = 0;\n"
              "    if (x) p = q;\n"
              "    if (p ? p->x || p->y : 0) { }\n"
              "}");
        ASSERT_EQUALS("", errout.str());

        check("void f(int x) {\n"   // false negative
              "    struct xy *p = 0;\n"
              "    if (x) p = q;\n"
              "    if (y ? p->x : p->y) { }\n"
              "}");
        TODO_ASSERT_EQUALS("[test.cpp:4]: (warning) Possible null pointer dereference: p\n", "", errout.str());
    }

    void nullpointer21() {  // #4038 - fp: if (x) p=q; else return;
        check("void f(int x) {\n"
              "    int *p = 0;\n"
              "    if (x) p = q;\n"
              "    else return;\n"
              "    *p = 0;\n" // <- p is not NULL
              "}");
        ASSERT_EQUALS("", errout.str());
    }

    void nullpointer23() {  // #4665
        check("void f(){\n"
              "    char *c = NULL;\n"
              "    char cBuf[10];\n"
              "    sprintf(cBuf, \"%s\", c ? c : \"0\" );\n"
              "}");
        ASSERT_EQUALS("",errout.str());
    }

    void nullpointer24() {  // #5083 - fp: chained assignment
        check("void f(){\n"
              "    char *c = NULL;\n"
              "    x = c = new char[10];\n"
              "    *c = 0;\n"
              "}");
        ASSERT_EQUALS("", errout.str());
    }

    void nullpointer25() { // #5061
        check("void f(int *data, int i)\n"
              "{\n"
              "    int *array = NULL;\n"
              "    if (data == 1 && array[i] == 0)\n"
              "        std::cout << \"test\";\n"
              "}");
        ASSERT_EQUALS("[test.cpp:4]: (error) Null pointer dereference: array\n", errout.str());
    }

    void nullpointer26() { // #3589
        check("double foo() {\n"
              "    sk *t1 = foo();\n"
              "    sk *t2 = foo();\n"
              "    if ((!t1) && (!t2))\n"
              "        return 0.0;\n"
              "    if (t1 && (!t2))\n"
              "        return t1->Inter();\n"
              "    if (t2->GetT() == t)\n"
              "        return t2->Inter();\n"
              "    if (t2 && (!t1))\n"
              "        return 0.0;\n"
              "    return 0;\n"
              "}");
        ASSERT_EQUALS("", errout.str());
    }

    void nullpointer27() { // #6568
        check("template<class Type>\n"
              "class Foo {\n"
              "    Foo<Type>& operator = ( Type* );\n"
              "};\n"
              "template<class Type>\n"
              "Foo<Type>& Foo<Type>::operator = ( Type* pointer_ ) {\n"
              "    pointer_=NULL;\n"
              "    *pointer_=0;\n"
              "    return *this;\n"
              "}");
        ASSERT_EQUALS("[test.cpp:8]: (error) Null pointer dereference: pointer_\n", errout.str());
    }

    void nullpointer28() { // #6491
        check("typedef struct { int value; } S;\n"
              "int f(const S *s) { \n"
              "  int i = s ? s->value + 1 \n"
              "            : s->value - 1; // <-- null ptr dereference \n"
              "  return i;\n"
              "}\n");
        TODO_ASSERT_EQUALS("[test.cpp:4]: (warning) Possible null pointer dereference: s\n", "", errout.str());
    }

    void nullpointer30() { // #6392
        check("void f(std::vector<std::string> *values)\n"
              "{\n"
              "  values->clear();\n"
              "  if (values) \n"
              "  {\n"
              "    for (int i = 0; i < values->size(); ++i)\n"
              "    {\n"
              "      values->push_back(\"test\");\n"
              "    }\n"
              "  }\n"
              "}\n", true);
        ASSERT_EQUALS("[test.cpp:4] -> [test.cpp:3]: (warning, inconclusive) Either the condition 'if(values)' is redundant or there is possible null pointer dereference: values.\n", errout.str());
    }

    void nullpointer31() { // #8482
        check("struct F\n"
              "{\n"
              "    int x;\n"
              "};\n"
              " \n"
              "static void foo(F* f)\n"
              "{\n"
              "    if( f ) {}\n"
              "    else { return; }\n"
              "    (void)f->x;\n"
              "}\n", true);
        ASSERT_EQUALS("", errout.str());
    }

    void nullpointer32() { // #8460
        check("int f(int * ptr) {\n"
              "  if(ptr)\n"
              "  { return 0;}\n"
              "  else{\n"
              "    int *p1 = ptr;\n"
              "    return *p1;\n"
              "  }\n"
              "}\n", true);
        ASSERT_EQUALS("[test.cpp:2] -> [test.cpp:6]: (warning) Either the condition 'ptr' is redundant or there is possible null pointer dereference: p1.\n", errout.str());
    }

    void nullpointer33() {
        check("void f(int * x) {\n"
              "    if (x != nullptr)\n"
              "        *x = 2;\n"
              "    else\n"
              "        *x = 3;\n"
              "}\n", true);
        ASSERT_EQUALS("[test.cpp:2] -> [test.cpp:5]: (warning) Either the condition 'x!=nullptr' is redundant or there is possible null pointer dereference: x.\n", errout.str());
    }

    void nullpointer34() {
        check("void g() {\n"
              "    throw "";\n"
              "}\n"
              "bool f(int * x) {\n"
              "    if (x) *x += 1;\n"
              "    if (!x) g();\n"
              "    return *x;\n"
              "}\n", true);
        ASSERT_EQUALS("", errout.str());
    }

    void nullpointer35() {
        check("bool f(int*);\n"
              "void g(int* x) {\n"
              "    if (f(x)) {\n"
              "        *x = 1;\n"
              "    }\n"
              "}\n"
              "void h() {\n"
              "    g(0);\n"
              "}\n", true);
        ASSERT_EQUALS("", errout.str());
    }

    void nullpointer36() {
        check("char* f(char* s) {\n"
              "    char* start = s;\n"
              "    if (!s)\n"
              "        return (s);\n"
              "    while (isspace(*start))\n"
              "        start++;\n"
              "    return (start);\n"
              "}\n", true);
        ASSERT_EQUALS("", errout.str());
    }

    void nullpointer37() {
        check("void f(int value, char *string) {\n"
              "    char *ptr1 = NULL, *ptr2 = NULL;\n"
              "    unsigned long count = 0;\n"
              "    if(!string)\n"
              "        return;\n"
              "    ptr1 = string;\n"
              "    ptr2 = strrchr(string, 'a');\n"
              "    if(ptr2 == NULL)\n"
              "        return;\n"
              "    while(ptr1 < ptr2) {\n"
              "        count++;\n"
              "        ptr1++;\n"
              "    }\n"
              "}\n",
              true);
        ASSERT_EQUALS("", errout.str());
    }

    void nullpointer38() {
        check("void f(int * x) {\n"
              "    std::vector<int*> v;\n"
              "    if (x) {\n"
              "        v.push_back(x);\n"
              "        *x;\n"
              "    }\n"
              "}\n",
              true);
        ASSERT_EQUALS("", errout.str());
    }

    void nullpointer39() {
        check("struct A { int * x; };\n"
              "void f(struct A *a) {\n"
              "    if (a->x == NULL) {}\n"
              "    *(a->x);\n"
              "}\n");
        ASSERT_EQUALS(
            "[test.cpp:3] -> [test.cpp:4]: (warning) Either the condition 'a->x==NULL' is redundant or there is possible null pointer dereference: a->x.\n",
            errout.str());
    }

    void nullpointer40() {
        check("struct A { std::unique_ptr<int> x; };\n"
              "void f(struct A *a) {\n"
              "    if (a->x == nullptr) {}\n"
              "    *(a->x);\n"
              "}\n");
        ASSERT_EQUALS(
            "[test.cpp:3] -> [test.cpp:4]: (warning) Either the condition 'a->x==nullptr' is redundant or there is possible null pointer dereference: a->x.\n",
            errout.str());
    }

    void nullpointer41() {
        check("struct A { int * g() const; };\n"
              "void f(struct A *a) {\n"
              "    if (a->g() == nullptr) {}\n"
              "    *(a->g());\n"
              "}\n");
        ASSERT_EQUALS(
            "[test.cpp:3] -> [test.cpp:4]: (warning) Either the condition 'a->g()==nullptr' is redundant or there is possible null pointer dereference: a->g().\n",
            errout.str());

        check("struct A { int * g(); };\n"
              "void f(struct A *a) {\n"
              "    if (a->g() == nullptr) {}\n"
              "    *(a->g());\n"
              "}\n");
        ASSERT_EQUALS("", errout.str());
    }

    void nullpointer42() {
        check("struct A { std::unique_ptr<int> g() const; };\n"
              "void f(struct A *a) {\n"
              "    if (a->g() == nullptr) {}\n"
              "    *(a->g());\n"
              "}\n");
        ASSERT_EQUALS(
            "[test.cpp:3] -> [test.cpp:4]: (warning) Either the condition 'a->g()==nullptr' is redundant or there is possible null pointer dereference: a->g().\n",
            errout.str());
    }

    void nullpointer43() {
        check("struct A { int* x; };\n"
              "void f(A* a) {\n"
              "    int * x = a->x;\n"
              "    if (x) {\n"
              "        (void)*a->x;\n"
              "    }\n"
              "}\n");
        ASSERT_EQUALS("", errout.str());
    }

    void nullpointer44() {
        // #9395
        check("int foo( ) {\n"
              "    const B* b = getB();\n"
              "    const double w = ( nullptr != b) ? 42. : 0.0;\n"
              "    if ( w == 0.0 )\n"
              "        return 0;\n"
              "    return b->get();\n"
              "}\n");
        ASSERT_EQUALS("", errout.str());
        // #9423
        check("extern F* GetF();\n"
              "extern L* GetL();\n"
              "void Foo() {\n"
              "    const F* const fPtr = GetF();\n"
              "    const bool fPtrOk = fPtr != NULL;\n"
              "    assert(fPtrOk);\n"
              "    if (!fPtrOk)\n"
              "        return;\n"
              "    L* const lPtr = fPtr->l;\n"
              "    const bool lPtrOk = lPtr != NULL;\n"
              "    assert(lPtrOk);\n"
              "    if (!lPtrOk)\n"
              "        return;\n"
              "    lPtr->Clear();\n"
              "}\n");
        ASSERT_EQUALS("", errout.str());
    }

    void nullpointer45() {
        check("struct a {\n"
              "  a *b() const;\n"
              "};\n"
              "void g() { throw 0; }\n"
              "a h(a * c) {\n"
              "  if (c && c->b()) {}\n"
              "  if (!c)\n"
              "    g();\n"
              "  if (!c->b())\n"
              "    g();\n"
              "  a d = *c->b();\n"
              "  return d;\n"
              "}\n");
        ASSERT_EQUALS("", errout.str());

        check("struct a {\n"
              "  a *b() const;\n"
              "};\n"
              "void e() { throw 0; }\n"
              "a f() {\n"
              "  a *c = 0;\n"
              "  if (0 && c->b()) {}\n"
              "  if (!c)\n"
              "    e();\n"
              "  if (!c->b())\n"
              "    e();\n"
              "  a d = *c->b();\n"
              "  return d;\n"
              "}\n");
        ASSERT_EQUALS("", errout.str());
    }

    void nullpointer46() {
<<<<<<< HEAD
        check("void f() {\n"
              "    char* p = new(std::nothrow) char[1];\n"
              "    if( p ) {}\n"
              "}\n");
        ASSERT_EQUALS("", errout.str());
=======
        check("void f(int *p) {\n"
              "   if(!p[0]) {}\n"
              "   const int *const a = p;\n"
              "   if(!a){}\n"
              "}\n");
        ASSERT_EQUALS("[test.cpp:4] -> [test.cpp:2]: (warning) Either the condition '!a' is redundant or there is possible null pointer dereference: p.\n", errout.str());
>>>>>>> 95bbc7a1
    }

    void nullpointer_addressOf() { // address of
        check("void f() {\n"
              "  struct X *x = 0;\n"
              "  if (addr == &x->y) {}\n"
              "}");
        ASSERT_EQUALS("", errout.str());

        check("void f() {\n"
              "  struct X *x = 0;\n"
              "  if (addr == &x->y.z[0]) {}\n"
              "}");
        ASSERT_EQUALS("", errout.str());
    }

    void nullpointerSwitch() { // #2626
        check("char *f(int x) {\n"
              "    char *p = do_something();\n"
              "    switch (x) {\n"
              "      case 1:\n"
              "        p = 0;\n"
              "      case 2:\n"
              "        *p = 0;\n"
              "        break;\n"
              "    }\n"
              "    return p;\n"
              "}", true);
        ASSERT_EQUALS("[test.cpp:7]: (warning) Possible null pointer dereference: p\n", errout.str());
    }

    void nullpointer_cast() { // #4692
        check("char *nasm_skip_spaces(const char *p) {\n"
              "    if (p)\n"
              "        while (*p && nasm_isspace(*p))\n"
              "            p++;\n"
              "    return p;\n"
              "}");
        ASSERT_EQUALS("", errout.str());
    }

    void nullpointer_castToVoid() {  // #3771
        check("void f () {\n"
              "    int *buf; buf = NULL;\n"
              "    buf;\n"
              "}", true);
        ASSERT_EQUALS("", errout.str());
    }

    void nullpointer_subfunction() {
        check("int f(int* x, int* y) {\n"
              "    if (!x)\n"
              "        return;\n"
              "    return *x + *y;\n"
              "}\n"
              "void g() {\n"
              "    f(nullptr, nullptr);\n"
              "}\n", true);
        ASSERT_EQUALS("", errout.str());
    }

    // Check if pointer is null and the dereference it
    void pointerCheckAndDeRef() {
        check("void foo(char *p) {\n"
              "    if (!p) {\n"
              "    }\n"
              "    *p = 0;\n"
              "}");
        ASSERT_EQUALS("[test.cpp:2] -> [test.cpp:4]: (warning) Either the condition '!p' is redundant or there is possible null pointer dereference: p.\n", errout.str());

        check("void foo(char *p) {\n"
              "    if (p && *p == 0) {\n"
              "    }\n"
              "    printf(\"%c\", *p);\n"
              "}");
        ASSERT_EQUALS("[test.cpp:2] -> [test.cpp:4]: (warning) Either the condition 'p' is redundant or there is possible null pointer dereference: p.\n", errout.str());

        check("void foo(char *p) {\n"
              "    if (p && *p == 0) {\n"
              "    } else { *p = 0; }\n"
              "}");
        ASSERT_EQUALS("[test.cpp:2] -> [test.cpp:3]: (warning) Either the condition 'p' is redundant or there is possible null pointer dereference: p.\n", errout.str());

        check("void foo(char *p) {\n"
              "    if (p) {\n"
              "    }\n"
              "    strcpy(p, \"abc\");\n"
              "}");
        ASSERT_EQUALS("[test.cpp:2] -> [test.cpp:4]: (warning) Either the condition 'p' is redundant or there is possible null pointer dereference: p.\n", errout.str());

        check("void foo(char *p) {\n"
              "    if (p) {\n"
              "    }\n"
              "    bar();\n"
              "    strcpy(p, \"abc\");\n"
              "}");
        ASSERT_EQUALS("[test.cpp:2] -> [test.cpp:5]: (warning) Either the condition 'p' is redundant or there is possible null pointer dereference: p.\n", errout.str());

        check("void foo(abc *p) {\n"
              "    if (!p) {\n"
              "    }\n"
              "    else { if (!p->x) {\n"
              "    } }\n"
              "}");
        ASSERT_EQUALS("", errout.str());

        {
            static const char code[] =
                "void foo(char *p) {\n"
                "    if (!p) {\n"
                "        abort();\n"
                "    }\n"
                "    *p = 0;\n"
                "}";
            check(code, false);
            ASSERT_EQUALS("", errout.str());

            check(code, true);
            ASSERT_EQUALS("", errout.str());
        }

        check("void foo(char *p) {\n"
              "    if (!p) {\n"
              "        (*bail)();\n"
              "    }\n"
              "    *p = 0;\n"
              "}");
        ASSERT_EQUALS("", errout.str());

        check("void foo(char *p) {\n"
              "    if (!p) {\n"
              "        throw x;\n"
              "    }\n"
              "    *p = 0;\n"
              "}");
        ASSERT_EQUALS("", errout.str());

        check("void foo(char *p) {\n"
              "    if (!p) {\n"
              "        ab.abort();\n"
              "    }\n"
              "    *p = 0;\n"
              "}");
        ASSERT_EQUALS("", errout.str());

        check("void foo(char *p) {\n"
              "    if (!p) {\n"
              "        switch (x) { }\n"
              "    }\n"
              "}", true);
        ASSERT_EQUALS("", errout.str());

        check("void foo(char *p) {\n"
              "    if (!p) {\n"
              "    }\n"
              "    return *x;\n"
              "}", true);
        ASSERT_EQUALS("", errout.str());

        check("int foo(int *p) {\n"
              "    if (!p) {\n"
              "        x = *p;\n"
              "        return 5+*p;\n"
              "    }\n"
              "}");
        ASSERT_EQUALS("[test.cpp:2] -> [test.cpp:3]: (warning) Either the condition '!p' is redundant or there is possible null pointer dereference: p.\n"
                      "[test.cpp:2] -> [test.cpp:4]: (warning) Either the condition '!p' is redundant or there is possible null pointer dereference: p.\n", errout.str());

        // operator!
        check("void f() {\n"
              "    A a;\n"
              "    if (!a) {\n"
              "        a.x();\n"
              "    }\n"
              "}");
        ASSERT_EQUALS("", errout.str());

        // This is why this check can't be used on the simplified token list
        check("void f(Foo *foo) {\n"
              "    if (!dynamic_cast<bar *>(foo)) {\n"
              "        *foo = 0;\n"
              "    }\n"
              "}");
        ASSERT_EQUALS("", errout.str());

        // ticket: #2300 - calling unknown function that may initialize the pointer
        check("Fred *fred;\n"
              "void a() {\n"
              "    if (!fred) {\n"
              "        initfred();\n"
              "        fred->x = 0;\n"
              "    }\n"
              "}");
        ASSERT_EQUALS("", errout.str());

        // ticket #1219
        check("void foo(char *p) {\n"
              "    if (p) {\n"
              "        return;\n"
              "    }\n"
              "    *p = 0;\n"
              "}");
        ASSERT_EQUALS("[test.cpp:2] -> [test.cpp:5]: (warning) Either the condition 'p' is redundant or there is possible null pointer dereference: p.\n", errout.str());

        // #2467 - unknown macro may terminate the application
        check("void f(Fred *fred) {\n"
              "    if (fred == NULL) {\n"
              "        MACRO;\n"
              "    }\n"
              "    fred->a();\n"
              "}");
        ASSERT_EQUALS("", errout.str());

        // #2493 - switch
        check("void f(Fred *fred) {\n"
              "    if (fred == NULL) {\n"
              "        x = 0;\n"
              "    }\n"
              "    switch (x) {\n"
              "        case 1:\n"
              "            fred->a();\n"
              "            break;\n"
              "    };\n"
              "}");
        ASSERT_EQUALS("", errout.str());

        // #4118 - second if
        check("void f(char *p) {\n"
              "    int x = 1;\n"
              "    if (!p) x = 0;\n"
              "    if (x) *p = 0;\n"
              "}");
        ASSERT_EQUALS("", errout.str());

        // #2674 - different functions
        check("class Fred {\n"
              "public:\n"
              "    Wilma *wilma;\n"
              "    void a();\n"
              "    void b();\n"
              "};\n"
              "\n"
              "void Fred::a() {\n"
              "    if ( wilma ) { }\n"
              "}\n"
              "\n"
              "void Fred::b() {\n"
              "    wilma->Reload();\n"
              "}", true);
        ASSERT_EQUALS("", errout.str());

        check("void test(int *i) {\n"
              "  if(i == NULL) { }\n"
              "  else {\n"
              "    int b = *i;\n"
              "  }\n"
              "}", true);
        ASSERT_EQUALS("", errout.str());

        // #2696 - false positives nr 1
        check("void f()\n"
              "{\n"
              "   struct foo *pFoo = NULL;\n"
              "   size_t len;\n"
              "\n"
              "   len = sizeof(*pFoo) - sizeof(pFoo->data);\n"
              "\n"
              "   if (pFoo)\n"
              "      bar();\n"
              "}", true);
        ASSERT_EQUALS("", errout.str());

        // #2696 - false positives nr 2
        check("void f()\n"
              "{\n"
              "   struct foo *pFoo = NULL;\n"
              "   size_t len;\n"
              "\n"
              "   while (pFoo)\n"
              "      pFoo = pFoo->next;\n"
              "\n"
              "   len = sizeof(pFoo->data);\n"
              "}", true);
        ASSERT_EQUALS("", errout.str());

        // #2696 - false positives nr 3
        check("void f()\n"
              "{\n"
              "   struct foo *pFoo = NULL;\n"
              "   size_t len;\n"
              "\n"
              "   while (pFoo)\n"
              "      pFoo = pFoo->next;\n"
              "\n"
              "   len = decltype(*pFoo);\n"
              "}", true);
        ASSERT_EQUALS("", errout.str());

        check("int foo(struct Fred *fred) {\n"
              "    if (fred) { }\n"
              "    return fred->a;\n"
              "}");
        ASSERT_EQUALS("[test.cpp:2] -> [test.cpp:3]: (warning) Either the condition 'fred' is redundant or there is possible null pointer dereference: fred.\n", errout.str());

        // #2789 - assign and check pointer
        check("void f() {\n"
              "    char *p; p = x();\n"
              "    if (!p) { }\n"
              "    *p = 0;\n"
              "}");
        ASSERT_EQUALS("[test.cpp:3] -> [test.cpp:4]: (warning) Either the condition '!p' is redundant or there is possible null pointer dereference: p.\n", errout.str());

        // check, assign and use
        check("void f() {\n"
              "    char *p;\n"
              "    if (p == 0 && (p = malloc(10)) != 0) {\n"
              "        *p = 0;\n"
              "    }\n"
              "}");
        ASSERT_EQUALS("", errout.str());

        // check, assign and use
        check("void f() {\n"
              "    char *p;\n"
              "    if (p == 0 && (p = malloc(10)) != a && (*p = a)) {\n"
              "        *p = 0;\n"
              "    }\n"
              "}");
        ASSERT_EQUALS("", errout.str());

        // check, and use
        check("void f() {\n"
              "    char *p;\n"
              "    if (p == 0 && (*p = 0)) {\n"
              "        return;\n"
              "    }\n"
              "}");
        ASSERT_EQUALS("[test.cpp:3] -> [test.cpp:3]: (warning) Either the condition 'p==0' is redundant or there is possible null pointer dereference: p.\n", errout.str());

        // check, and use
        check("void f() {\n"
              "    struct foo *p;\n"
              "    if (p == 0 && p->x == 10) {\n"
              "        return;\n"
              "    }\n"
              "}");
        ASSERT_EQUALS("[test.cpp:3] -> [test.cpp:3]: (warning) Either the condition 'p==0' is redundant or there is possible null pointer dereference: p.\n", errout.str());

        // check, and use
        check("void f() {\n"
              "    struct foo *p;\n"
              "    if (p == 0 || p->x == 10) {\n"
              "        return;\n"
              "    }\n"
              "}");
        ASSERT_EQUALS("", errout.str());

        // check, and use
        check("void f() {\n"
              "    char *p; p = malloc(10);\n"
              "    if (p == NULL && (*p = a)) {\n"
              "        return;\n"
              "    }\n"
              "}");
        ASSERT_EQUALS("[test.cpp:3] -> [test.cpp:3]: (warning) Either the condition 'p==NULL' is redundant or there is possible null pointer dereference: p.\n", errout.str());

        // check, and use
        check("void f(struct X *p, int x) {\n"
              "    if (!p && x==1 || p && p->x==0) {\n"
              "        return;\n"
              "    }\n"
              "}");
        ASSERT_EQUALS("", errout.str());

        {
            const char code[] = "void f(Fred *fred) {\n"
                                "    if (fred == NULL) { }\n"
                                "    fred->x();\n"
                                "}";

            check(code, false);    // non-inconclusive
            ASSERT_EQUALS("", errout.str());

            check(code, true);     // inconclusive
            ASSERT_EQUALS("[test.cpp:2] -> [test.cpp:3]: (warning, inconclusive) Either the condition 'fred==NULL' is redundant or there is possible null pointer dereference: fred.\n", errout.str());
        }

        check("void f(char *s) {\n"   // #3358
              "    if (s==0);\n"
              "    strcpy(a, s?b:c);\n"
              "}");
        ASSERT_EQUALS("", errout.str());

        // sizeof
        check("void f(struct fred_t *fred) {\n"
              "    if (!fred)\n"
              "        int sz = sizeof(fred->x);\n"
              "}", true);
        ASSERT_EQUALS("", errout.str());

        // check in macro
        check("void f(int *x) {\n"
              "    $if (!x) {}\n"
              "    *x = 0;\n"
              "}");
        ASSERT_EQUALS("", errout.str());

        // return ?:
        check("int f(ABC *p) {\n" // FP : return ?:
              "    if (!p) {}\n"
              "    return p ? p->x : 0;\n"
              "}");
        ASSERT_EQUALS("", errout.str());
        check("int f(ABC *p) {\n" // no fn
              "    if (!p) {}\n"
              "    return q ? p->x : 0;\n"
              "}");
        ASSERT_EQUALS("[test.cpp:2] -> [test.cpp:3]: (warning) Either the condition '!p' is redundant or there is possible null pointer dereference: p.\n", errout.str());

        check("int f(ABC *p) {\n" // FP : return &&
              "    if (!p) {}\n"
              "    return p && p->x;\n"
              "}");
        ASSERT_EQUALS("", errout.str());

        check("void f(int x, int *p) {\n"
              "    if (x || !p) {}\n"
              "    *p = 0;\n"
              "}");
        ASSERT_EQUALS("[test.cpp:2] -> [test.cpp:3]: (warning) Either the condition '!p' is redundant or there is possible null pointer dereference: p.\n", errout.str());

        // sizeof
        check("void f() {\n"
              "  int *pointer = NULL;\n"
              "  pointer = func(sizeof pointer[0]);\n"
              "}");
        ASSERT_EQUALS("", errout.str());
    }

    // Test CheckNullPointer::nullConstantDereference
    void nullConstantDereference() {
        check("void f() {\n"
              "    int* p = 0;\n"
              "    return p[4];\n"
              "}");
        ASSERT_EQUALS("[test.cpp:3]: (error) Null pointer dereference: p\n", errout.str());

        check("void f() {\n"
              "    typeof(*NULL) y;\n"
              "}", true);
        ASSERT_EQUALS("", errout.str());

        check("int * f() {\n"
              "    return NULL;\n"
              "}\n"
              "int main() {\n"
              "  return *f();\n"
              "}");
        ASSERT_EQUALS("[test.cpp:5]: (error) Null pointer dereference: f()\n", errout.str());
    }

    void gcc_statement_expression() {
        // Ticket #2621
        check("void f(struct ABC *abc) {\n"
              "    ({ if (abc) dbg(); })\n"
              "}");
        ASSERT_EQUALS("", errout.str());
    }

    void snprintf_with_zero_size() {
        // Ticket #2840
        check("void f() {\n"
              "    int bytes = snprintf(0, 0, \"%u\", 1);\n"
              "}", true);
        ASSERT_EQUALS("", errout.str());
    }

    void snprintf_with_non_zero_size() {
        // Ticket #2840
        check("void f() {\n"
              "    int bytes = snprintf(0, 10, \"%u\", 1);\n"
              "}");
        ASSERT_EQUALS("[test.cpp:2]: (error) Null pointer dereference\n", errout.str());
    }

    void printf_with_invalid_va_argument() {
        check("void f() {\n"
              "    printf(\"%s\", 0);\n"
              "}");
        ASSERT_EQUALS("[test.cpp:2]: (error) Null pointer dereference\n", errout.str());

        check("void f(char* s) {\n"
              "    printf(\"%s\", s);\n"
              "}");
        ASSERT_EQUALS("", errout.str());

        check("void f() {\n"
              "    char* s = 0;\n"
              "    printf(\"%s\", s);\n"
              "}");
        ASSERT_EQUALS("[test.cpp:3]: (error) Null pointer dereference: s\n", errout.str());

        check("void f() {\n"
              "    char *s = 0;\n"
              "    printf(\"%s\", s == 0 ? a : s);\n"
              "}");
        ASSERT_EQUALS("", errout.str());

        check("void f() {\n"
              "    printf(\"%u%s\", 0, 0);\n"
              "}");
        ASSERT_EQUALS("[test.cpp:2]: (error) Null pointer dereference\n", errout.str());

        check("void f(char* s) {\n"
              "    printf(\"%u%s\", 0, s);\n"
              "}");
        ASSERT_EQUALS("", errout.str());

        check("void f() {\n"
              "    char* s = 0;\n"
              "    printf(\"%u%s\", 123, s);\n"
              "}");
        ASSERT_EQUALS("[test.cpp:3]: (error) Null pointer dereference: s\n", errout.str());


        check("void f() {\n"
              "    printf(\"%%%s%%\", 0);\n"
              "}");
        ASSERT_EQUALS("[test.cpp:2]: (error) Null pointer dereference\n", errout.str());

        check("void f(char* s) {\n"
              "    printf(\"text: %s, %s\", s, 0);\n"
              "}");
        ASSERT_EQUALS("[test.cpp:2]: (error) Null pointer dereference\n", errout.str());


        check("void f() {\n"
              "    char* s = \"blabla\";\n"
              "    printf(\"%s\", s);\n"
              "}");
        ASSERT_EQUALS("", errout.str());


        check("void f(char* s) {\n"
              "    printf(\"text: %m%s, %s\", s, 0);\n"
              "}");
        ASSERT_EQUALS("[test.cpp:2]: (error) Null pointer dereference\n", errout.str());

        check("void f(char* s) {\n"
              "    printf(\"text: %*s, %s\", s, 0);\n"
              "}");
        ASSERT_EQUALS("[test.cpp:2]: (error) Null pointer dereference\n", errout.str());

        // Ticket #3364
        check("void f() {\n"
              "    printf(\"%-*.*s\", s, 0);\n"
              "    sprintf(\"%*\", s);\n"
              "}");
        ASSERT_EQUALS("", errout.str());
    }

    void scanf_with_invalid_va_argument() {
        check("void f(char* s) {\n"
              "    sscanf(s, \"%s\", 0);\n"
              "}");
        ASSERT_EQUALS("[test.cpp:2]: (error) Null pointer dereference\n", errout.str());

        check("void f() {\n"
              "    scanf(\"%d\", 0);\n"
              "}");
        ASSERT_EQUALS("[test.cpp:2]: (error) Null pointer dereference\n", errout.str());

        check("void f(char* foo) {\n"
              "    char location[200];\n"
              "    int width, height;\n"
              "    sscanf(imgInfo, \"%s %d %d\", location, &width, &height);\n"
              "}");
        ASSERT_EQUALS("", errout.str()); // ticket #3207

        check("void f(char *dummy) {\n"
              "    int iVal;\n"
              "    sscanf(dummy, \"%d%c\", &iVal);\n"
              "}");
        ASSERT_EQUALS("", errout.str()); // ticket #3211

        check("void f(char *dummy) {\n"
              "    int* iVal = 0;\n"
              "    sscanf(dummy, \"%d\", iVal);\n"
              "}");
        ASSERT_EQUALS("[test.cpp:3]: (error) Null pointer dereference: iVal\n", errout.str());

        check("void f(char *dummy) {\n"
              "    int* iVal;\n"
              "    sscanf(dummy, \"%d\", foo(iVal));\n"
              "}");
        ASSERT_EQUALS("", errout.str());

        check("void f(char *dummy) {\n"
              "    int* iVal = 0;\n"
              "    sscanf(dummy, \"%d%d\", foo(iVal), iVal);\n"
              "}");
        ASSERT_EQUALS("", errout.str());

        check("void f(char* dummy) {\n"
              "    sscanf(dummy, \"%*d%u\", 0);\n"
              "}");
        ASSERT_EQUALS("[test.cpp:2]: (error) Null pointer dereference\n", errout.str());
    }

    void nullpointer_in_return() {
        check("int foo() {\n"
              "    int* iVal = 0;\n"
              "    if(g()) iVal = g();\n"
              "    return iVal[0];\n"
              "}");
        ASSERT_EQUALS("[test.cpp:4]: (warning) Possible null pointer dereference: iVal\n", errout.str());

        check("int foo(int* iVal) {\n"
              "    return iVal[0];\n"
              "}", true);
        ASSERT_EQUALS("", errout.str());
    }

    void nullpointer_in_typeid() {
        // Should throw std::bad_typeid
        check("struct PolymorphicA { virtual ~A() {} };\n"
              "bool foo() {\n"
              "     PolymorphicA* a = 0;\n"
              "     return typeid(*a) == typeid(*a);\n"
              "}", true);
        ASSERT_EQUALS("", errout.str());

        check("struct NonPolymorphicA { ~A() {} };\n"
              "bool foo() {\n"
              "     NonPolymorphicA* a = 0;\n"
              "     return typeid(*a) == typeid(*a);\n"
              "}", true);
        ASSERT_EQUALS("", errout.str());

        check("bool foo() {\n"
              "     char* c = 0;\n"
              "     return typeid(*c) == typeid(*c);\n"
              "}", true);
        ASSERT_EQUALS("", errout.str());

    }

    void nullpointer_in_for_loop() {
        // Ticket #3278
        check("void f(int* ptr, int cnt){\n"
              " if (!ptr)\n"
              "  cnt = 0;\n"
              " for (int i = 0; i < cnt; ++i)\n"
              "  *ptr++ = 0;\n"
              "}");
        ASSERT_EQUALS("", errout.str());
    }

    void nullpointerDelete() {
        check("void f() {\n"
              "  K *k = getK();\n"
              "  if (k)\n"
              "     k->doStuff();\n"
              "  delete k;\n"
              "}\n", true);
        ASSERT_EQUALS("", errout.str());

        check("void f() {\n"
              "  K *k = getK();\n"
              "  if (k)\n"
              "     k[0] = ptr;\n"
              "  delete [] k;\n"
              "  k = new K[10];\n"
              "}\n", true);
        ASSERT_EQUALS("", errout.str());
    }

    void nullpointerSubFunction() {
        check("void g(int* x) { *x; }\n"
              "void f(int* x) {\n"
              "    if (x)\n"
              "        g(x);\n"
              "}\n");
        ASSERT_EQUALS("", errout.str());
    }

    void nullpointerExit() {
        check("void f() {\n"
              "  K *k = getK();\n"
              "  if (!k)\n"
              "     exit(1);\n"
              "  k->f();\n"
              "}\n", true);
        ASSERT_EQUALS("", errout.str());
    }

    void nullpointerStdString() {
        check("void f(std::string s1) {\n"
              "    void* p = 0;\n"
              "    s1 = 0;\n"
              "    s1 = '\\0';\n"
              "    std::string s2 = 0;\n"
              "    std::string s2 = '\\0';\n"
              "    std::string s3(0);\n"
              "    foo(std::string(0));\n"
              "    s1 = p;\n"
              "    std::string s4 = p;\n"
              "    std::string s5(p);\n"
              "    foo(std::string(p));\n"
              "}", true);
        ASSERT_EQUALS("[test.cpp:9]: (error) Null pointer dereference: p\n"
                      "[test.cpp:10]: (error) Null pointer dereference: p\n"
                      "[test.cpp:11]: (error) Null pointer dereference: p\n"
                      "[test.cpp:12]: (warning, inconclusive) Possible null pointer dereference: p\n"
                      "[test.cpp:3]: (error) Null pointer dereference\n"
                      "[test.cpp:5]: (error) Null pointer dereference\n"
                      "[test.cpp:7]: (error) Null pointer dereference\n"
                      "[test.cpp:8]: (error) Null pointer dereference\n"
                      , errout.str());

        check("void f(std::string s1) {\n"
              "    s1 = nullptr;\n"
              "    std::string s2 = nullptr;\n"
              "    std::string s3(nullptr);\n"
              "    foo(std::string(nullptr));\n"
              "}", true);
        ASSERT_EQUALS("[test.cpp:2]: (error) Null pointer dereference\n"
                      "[test.cpp:3]: (error) Null pointer dereference\n"
                      "[test.cpp:4]: (error) Null pointer dereference\n"
                      "[test.cpp:5]: (error) Null pointer dereference\n"
                      , errout.str());

        check("void f(std::string s1) {\n"
              "    s1 = NULL;\n"
              "    std::string s2 = NULL;\n"
              "    std::string s3(NULL);\n"
              "    foo(std::string(NULL));\n"
              "}", true);
        ASSERT_EQUALS("[test.cpp:2]: (error) Null pointer dereference\n"
                      "[test.cpp:3]: (error) Null pointer dereference\n"
                      "[test.cpp:4]: (error) Null pointer dereference\n"
                      "[test.cpp:5]: (error) Null pointer dereference\n"
                      , errout.str());

        check("void f(std::string s1, const std::string& s2, const std::string* s3) {\n"
              "    void* p = 0;\n"
              "    if (x) { return; }\n"
              "    foo(s1 == p);\n"
              "    foo(s2 == p);\n"
              "    foo(s3 == p);\n"
              "    foo(p == s1);\n"
              "    foo(p == s2);\n"
              "    foo(p == s3);\n"
              "}", true);
        ASSERT_EQUALS("[test.cpp:4]: (error) Null pointer dereference: p\n"
                      "[test.cpp:5]: (error) Null pointer dereference: p\n"
                      "[test.cpp:7]: (error) Null pointer dereference: p\n"
                      "[test.cpp:8]: (error) Null pointer dereference: p\n", errout.str());

        check("void f(std::string s1, const std::string& s2, const std::string* s3) {\n"
              "    void* p = 0;\n"
              "    if (x) { return; }\n"
              "    foo(0 == s1.size());\n"
              "    foo(0 == s2.size());\n"
              "    foo(0 == s3->size());\n"
              "    foo(s1.size() == 0);\n"
              "    foo(s2.size() == 0);\n"
              "    foo(s3->size() == 0);\n"
              "}", true);
        ASSERT_EQUALS("", errout.str());

        check("void f(std::string s1, const std::string& s2) {\n"
              "    if (x) { return; }\n"
              "    foo(0 == s1[0]);\n"
              "    foo(0 == s2[0]);\n"
              "    foo(s1[0] == 0);\n"
              "    foo(s2[0] == 0);\n"
              "}", true);
        ASSERT_EQUALS("", errout.str());

        check("void f(std::string s1, const std::string& s2) {\n"
              "    if (x) { return; }\n"
              "    foo(s1 == '\\0');\n"
              "    foo(s2 == '\\0');\n"
              "    foo('\\0' == s1);\n"
              "    foo('\\0' == s2);\n"
              "}", true);
        ASSERT_EQUALS("", errout.str());

        check("class Bar {\n"
              "    std::string s;\n"
              "    Bar() : s(0) {}\n"
              "};\n"
              "class Foo {\n"
              "    std::string s;\n"
              "    Foo();\n"
              "};\n"
              "Foo::Foo() : s(0) {}");
        ASSERT_EQUALS("[test.cpp:3]: (error) Null pointer dereference\n"
                      "[test.cpp:9]: (error) Null pointer dereference\n", errout.str());

        check("void f() {\n"
              "    std::string s = 0 == x ? \"a\" : \"b\";\n"
              "}", true);
        ASSERT_EQUALS("", errout.str());

        check("void f() {\n"
              "  const std::string s = g();\n"
              "  ASSERT_MESSAGE(\"Error on s\", 0 == s.compare(\"Some text\"));\n"
              "}");
        ASSERT_EQUALS("", errout.str());

        check("void foo(int i, std::string s);\n"
              "void bar() {\n"
              "  foo(0, \"\");\n"
              "  foo(0, 0);\n"
              "  foo(var, 0);\n"
              "  foo(var, NULL);\n"
              "  foo(var, nullptr);\n"
              "  foo(0, var);\n"
              "}");
        ASSERT_EQUALS("[test.cpp:4]: (error) Null pointer dereference\n"
                      "[test.cpp:5]: (error) Null pointer dereference\n"
                      "[test.cpp:6]: (error) Null pointer dereference\n"
                      "[test.cpp:7]: (error) Null pointer dereference\n", errout.str());
    }

    void nullpointerStdStream() {
        check("void f(std::ifstream& is) {\n"
              "    char* p = 0;\n"
              "    is >> p;\n"
              "}");
        TODO_ASSERT_EQUALS("[test.cpp:3]: (error) Possible null pointer dereference: p\n", "", errout.str());

        check("void f(const std::ostringstream& oss, char* q) {\n"
              "    char const* p = 0;\n" // Simplification makes detection of bug difficult
              "    oss << p;\n"
              "    oss << foo << p;\n"
              "    if(q == 0)\n"
              "        oss << foo << q;\n"
              "}", false);
        ASSERT_EQUALS("[test.cpp:3]: (error) Null pointer dereference: p\n"
                      "[test.cpp:4]: (error) Null pointer dereference: p\n"
                      "[test.cpp:5] -> [test.cpp:6]: (warning) Either the condition 'q==0' is redundant or there is possible null pointer dereference: q.\n", errout.str());

        check("void f(const char* p) {\n"
              "    if(p == 0) {\n"
              "        std::cout << p;\n"
              "        std::cerr << p;\n"
              "        std::cin >> p;\n"
              "        std::cout << abc << p;\n"
              "    }\n"
              "}", false);
        TODO_ASSERT_EQUALS("[test.cpp:2] -> [test.cpp:3]: (warning) Either the condition 'p==0' is redundant or there is possible null pointer dereference: p.\n"
                           "[test.cpp:2] -> [test.cpp:4]: (warning) Either the condition 'p==0' is redundant or there is possible null pointer dereference: p.\n"
                           "[test.cpp:2] -> [test.cpp:5]: (warning) Either the condition 'p==0' is redundant or there is possible null pointer dereference: p.\n"
                           "[test.cpp:2] -> [test.cpp:6]: (warning) Either the condition 'p==0' is redundant or there is possible null pointer dereference: p.\n",
                           "[test.cpp:2] -> [test.cpp:3]: (warning) Either the condition 'p==0' is redundant or there is possible null pointer dereference: p.\n"
                           "[test.cpp:2] -> [test.cpp:4]: (warning) Either the condition 'p==0' is redundant or there is possible null pointer dereference: p.\n",
                           errout.str());

        check("void f() {\n"
              "    void* p1 = 0;\n"
              "    std::cout << p1;\n" // No char*
              "    char* p2 = 0;\n"
              "    std::cin >> (int)p;\n" // result casted
              "    std::cout << (int)p;\n"
              "}", true);
        ASSERT_EQUALS("", errout.str());

        check("void f(const std::string& str) {\n"
              "    long long ret = 0;\n"
              "    std::istringstream istr(str);\n"
              "    istr >> std::hex >> ret;\n" // Read integer
              "    return ret;\n"
              "}", true);
        ASSERT_EQUALS("", errout.str());

        check("void f(int* i) {\n"
              "    if(i) return;\n"
              "    std::cout << i;\n" // Its no char* (#4240)
              "}", true);
        ASSERT_EQUALS("", errout.str());

        // #5811 false positive: (error) Null pointer dereference
        check("using namespace std;\n"
              "std::string itoip(int ip) {\n"
              "    stringstream out;\n"
              "    out << ((ip >> 0) & 0xFF);\n"
              "    return out.str();\n"
              "}n", true);
        ASSERT_EQUALS("", errout.str());
        // avoid regression from first fix attempt for #5811...
        check("void deserialize(const std::string &data) {\n"
              "std::istringstream iss(data);\n"
              "unsigned int len = 0;\n"
              "if (!(iss >> len))\n"
              "    return;\n"
              "}\n", true);
        ASSERT_EQUALS("", errout.str());

    }

    void nullpointerSmartPointer() {
        check("struct Fred { int x; };\n"
              "void f(std::shared_ptr<Fred> p) {\n"
              "  if (p) {}\n"
              "  dostuff(p->x);\n"
              "}\n");
        ASSERT_EQUALS("[test.cpp:3] -> [test.cpp:4]: (warning) Either the condition 'p' is redundant or there is possible null pointer dereference: p.\n", errout.str());

        check("struct Fred { int x; };\n"
              "void f(std::shared_ptr<Fred> p) {\n"
              "  p = nullptr;\n"
              "  dostuff(p->x);\n"
              "}\n");
        ASSERT_EQUALS("[test.cpp:4]: (error) Null pointer dereference: p\n", errout.str());

        check("struct Fred { int x; };\n"
              "void f(std::unique_ptr<Fred> p) {\n"
              "  if (p) {}\n"
              "  dostuff(p->x);\n"
              "}\n");
        ASSERT_EQUALS("[test.cpp:3] -> [test.cpp:4]: (warning) Either the condition 'p' is redundant or there is possible null pointer dereference: p.\n", errout.str());

        check("struct Fred { int x; };\n"
              "void f(std::unique_ptr<Fred> p) {\n"
              "  p = nullptr;\n"
              "  dostuff(p->x);\n"
              "}\n");
        ASSERT_EQUALS("[test.cpp:4]: (error) Null pointer dereference: p\n", errout.str());

        check("struct Fred { int x; };\n"
              "void f() {\n"
              "  std::shared_ptr<Fred> p;\n"
              "  dostuff(p->x);\n"
              "}\n");
        ASSERT_EQUALS("[test.cpp:4]: (error) Null pointer dereference: p\n", errout.str());

        check("struct Fred { int x; };\n"
              "void f(std::shared_ptr<Fred> p) {\n"
              "  p.reset();\n"
              "  dostuff(p->x);\n"
              "}\n");
        ASSERT_EQUALS("[test.cpp:4]: (error) Null pointer dereference: p\n", errout.str());

        check("struct Fred { int x; };\n"
              "void f(std::shared_ptr<Fred> p) {\n"
              "  Fred * pp = nullptr;\n"
              "  p.reset(pp);\n"
              "  dostuff(p->x);\n"
              "}\n");
        ASSERT_EQUALS("[test.cpp:5]: (error) Null pointer dereference: p\n", errout.str());

        check("struct Fred { int x; };\n"
              "void f(Fred& f) {\n"
              "  std::shared_ptr<Fred> p;\n"
              "  p.reset(&f);\n"
              "  dostuff(p->x);\n"
              "}\n");
        ASSERT_EQUALS("", errout.str());

        check("struct Fred { int x; };\n"
              "void f(std::shared_ptr<Fred> p) {\n"
              "  p.release();\n"
              "  dostuff(p->x);\n"
              "}\n");
        ASSERT_EQUALS("[test.cpp:4]: (error) Null pointer dereference: p\n", errout.str());

        check("struct Fred { int x; };\n"
              "void f() {\n"
              "  std::shared_ptr<Fred> p(nullptr);\n"
              "  dostuff(p->x);\n"
              "}\n");
        ASSERT_EQUALS("[test.cpp:4]: (error) Null pointer dereference: p\n", errout.str());

        check("struct A {};\n"
              "void f(int n) {\n"
              "    std::unique_ptr<const A*[]> p;\n"
              "    p.reset(new const A*[n]);\n"
              "}\n");
        ASSERT_EQUALS("", errout.str());

        // #9216
        check("struct A {\n"
              "    void reset();\n"
              "    void f();\n"
              "};\n"
              "void g(std::unique_ptr<A> var) {\n"
              "    var->reset();\n"
              "    var->f();\n"
              "}\n");
        ASSERT_EQUALS("", errout.str());

        // #9439
        check("char* g();\n"
              "char* f() {\n"
              "    std::unique_ptr<char> x(g());\n"
              "    if( x ) {}\n"
              "    return x.release();\n"
              "}\n", true);
        ASSERT_EQUALS("", errout.str());
    }

    void functioncall() {    // #3443 - function calls
        // dereference pointer and then check if it's null
        {
            // function not seen
            check("void f(int *p) {\n"
                  "    *p = 0;\n"
                  "    foo(p);\n"
                  "    if (p) { }\n"
                  "}");
            ASSERT_EQUALS("", errout.str());

            // function seen (taking pointer parameter)
            check("void foo(int *p) { }\n"
                  "\n"
                  "void f(int *p) {\n"
                  "    *p = 0;\n"
                  "    foo(p);\n"
                  "    if (p) { }\n"
                  "}");
            ASSERT_EQUALS("[test.cpp:6] -> [test.cpp:4]: (warning) Either the condition 'if(p)' is redundant or there is possible null pointer dereference: p.\n", errout.str());

            // function seen (taking reference parameter)
            check("void foo(int *&p) { }\n"
                  "\n"
                  "void f(int *p) {\n"
                  "    *p = 0;\n"
                  "    foo(p);\n"
                  "    if (p) { }\n"
                  "}", true);
            ASSERT_EQUALS("", errout.str());

            // function implementation not seen
            check("void foo(int *p);\n"
                  "\n"
                  "void f(int *p) {\n"
                  "    *p = 0;\n"
                  "    foo(p);\n"
                  "    if (p) { }\n"
                  "}");
            ASSERT_EQUALS("[test.cpp:6] -> [test.cpp:4]: (warning) Either the condition 'if(p)' is redundant or there is possible null pointer dereference: p.\n", errout.str());

            // inconclusive
            check("void f(int *p) {\n"
                  "    *p = 0;\n"
                  "    foo(p);\n"
                  "    if (p) { }\n"
                  "}", true);
            ASSERT_EQUALS("[test.cpp:4] -> [test.cpp:2]: (warning, inconclusive) Either the condition 'if(p)' is redundant or there is possible null pointer dereference: p.\n", errout.str());
        }

        // dereference struct pointer and then check if it's null
        {
            // function not seen
            check("void f(struct ABC *abc) {\n"
                  "    abc->a = 0;\n"
                  "    foo(abc);\n"
                  "    if (abc) { }\n"
                  "}");
            ASSERT_EQUALS("", errout.str());

            // function seen (taking pointer parameter)
            check("void foo(struct ABC *abc) { }\n"
                  "\n"
                  "void f(struct ABC *abc) {\n"
                  "    abc->a = 0;\n"
                  "    foo(abc);\n"
                  "    if (abc) { }\n"
                  "}");
            ASSERT_EQUALS("[test.cpp:6] -> [test.cpp:4]: (warning) Either the condition 'if(abc)' is redundant or there is possible null pointer dereference: abc.\n", errout.str());

            // function implementation not seen
            check("void foo(struct ABC *abc);\n"
                  "\n"
                  "void f(struct ABC *abc) {\n"
                  "    abc->a = 0;\n"
                  "    foo(abc);\n"
                  "    if (abc) { }\n"
                  "}");
            ASSERT_EQUALS("[test.cpp:6] -> [test.cpp:4]: (warning) Either the condition 'if(abc)' is redundant or there is possible null pointer dereference: abc.\n", errout.str());

            // inconclusive
            check("void f(struct ABC *abc) {\n"
                  "    abc->a = 0;\n"
                  "    foo(abc);\n"
                  "    if (abc) { }\n"
                  "}", true);
            ASSERT_EQUALS("[test.cpp:4] -> [test.cpp:2]: (warning, inconclusive) Either the condition 'if(abc)' is redundant or there is possible null pointer dereference: abc.\n", errout.str());
        }
    }

    void functioncalllibrary() {
        Settings settings1;
        Tokenizer tokenizer(&settings1,this);
        std::istringstream code("void f() { int a,b,c; x(a,b,c); }");
        tokenizer.tokenize(code,"test.c");
        const Token *xtok = Token::findsimplematch(tokenizer.tokens(), "x");

        // nothing bad..
        {
            Library library;
            Library::ArgumentChecks arg;
            library.functions["x"].argumentChecks[1] = arg;
            library.functions["x"].argumentChecks[2] = arg;
            library.functions["x"].argumentChecks[3] = arg;

            std::list<const Token *> null;
            CheckNullPointer::parseFunctionCall(*xtok, null, &library);
            ASSERT_EQUALS(0U, null.size());
        }

        // for 1st parameter null pointer is not ok..
        {
            Library library;
            Library::ArgumentChecks arg;
            library.functions["x"].argumentChecks[1] = arg;
            library.functions["x"].argumentChecks[2] = arg;
            library.functions["x"].argumentChecks[3] = arg;
            library.functions["x"].argumentChecks[1].notnull = true;

            std::list<const Token *> null;
            CheckNullPointer::parseFunctionCall(*xtok, null, &library);
            ASSERT_EQUALS(1U, null.size());
            ASSERT_EQUALS("a", null.front()->str());
        }
    }

    void functioncallDefaultArguments() {

        check("void f(int *p = 0) {\n"
              "    *p = 0;\n"
              "}");
        ASSERT_EQUALS("[test.cpp:2]: (warning) Possible null pointer dereference if the default parameter value is used: p\n", errout.str());

        check("void f(int *p = 0) {\n"
              "    if (!p)\n"
              "        return;\n"
              "    *p = 0;\n"
              "}");
        ASSERT_EQUALS("", errout.str());

        check("void f(char a, int *p = 0) {\n"
              "    *p = 0;\n"
              "}");
        ASSERT_EQUALS("[test.cpp:2]: (warning) Possible null pointer dereference if the default parameter value is used: p\n", errout.str());

        check("void f(int *p = 0) {\n"
              "    printf(\"p = %d\", *p);\n"
              "}");
        ASSERT_EQUALS("[test.cpp:2]: (warning) Possible null pointer dereference if the default parameter value is used: p\n", errout.str());

        check("void f(int *p = 0) {\n"
              "    printf(\"p[1] = %d\", p[1]);\n"
              "}");
        ASSERT_EQUALS("[test.cpp:2]: (warning) Possible null pointer dereference if the default parameter value is used: p\n", errout.str());

        check("void f(int *p = 0) {\n"
              "    buf[p] = 0;\n"
              "}");
        ASSERT_EQUALS("", errout.str());

        check("void f(int *p = 0) {\n"
              "    if (p != 0 && bar())\n"
              "      *p = 0;\n"
              "}");
        ASSERT_EQUALS("", errout.str());

        check("void f(int *p) {\n"
              "    *p = 0;\n"
              "}");
        ASSERT_EQUALS("", errout.str());

        check("void f(int *p = 0) {\n"
              "    if (p != 0)\n"
              "      *p = 0;\n"
              "}");
        ASSERT_EQUALS("", errout.str());

        check("void f(int *p = 0) {\n"
              "    int y;\n"
              "    if (p == 0)\n"
              "      p = &y;\n"
              "    *p = 0;\n"
              "}");
        ASSERT_EQUALS("", errout.str());

        check("void f(int a, int *p = 0) {\n"
              "    if (a != 0)\n"
              "      *p = 0;\n"
              "}", true);
        TODO_ASSERT_EQUALS("[test.cpp:3]: (warning) Possible null pointer dereference if the default parameter value is used: p\n", "", errout.str());

        check("void f(int *p = 0) {\n"
              "    p = a;\n"
              "    *p = 0;\n" // <- don't simplify and verify
              "}");
        ASSERT_EQUALS("", errout.str());

        check("void f(int *p = 0) {\n"
              "    p += a;\n"
              "    *p = 0;\n"
              "}");
        ASSERT_EQUALS("", errout.str());

        check("int f(int *p = 0) {\n"
              "    if (p == 0) {\n"
              "        return 0;\n"
              "    }\n"
              "    return *p;\n"
              "}");
        ASSERT_EQUALS("", errout.str());

        check("void f(int *p = 0) {\n"
              "    std::cout << p ? *p : 0;\n" // Due to operator precedence, this is equivalent to: (std::cout << p) ? *p : 0;
              "}");
        ASSERT_EQUALS("[test.cpp:2]: (warning) Possible null pointer dereference if the default parameter value is used: p\n", errout.str()); // Check the first branch of ternary

        check("void f(char *p = 0) {\n"
              "    std::cout << p ? *p : 0;\n" // Due to operator precedence, this is equivalent to: (std::cout << p) ? *p : 0;
              "}");
        ASSERT_EQUALS("[test.cpp:2]: (warning) Possible null pointer dereference if the default parameter value is used: p\n", errout.str());

        check("void f(int *p = 0) {\n"
              "    std::cout << (p ? *p : 0);\n"
              "}");
        ASSERT_EQUALS("", errout.str());

        check("void f(int *p = 0) {\n"
              "    std::cout << p;\n"
              "}");
        ASSERT_EQUALS("", errout.str());

        check("void f(int *p = 0) {\n"
              "    std::cout << (p && p[0] ? *p : 42);\n"
              "}");
        ASSERT_EQUALS("", errout.str());

        check("void isEmpty(int *p = 0) {\n"
              "    return p && *p;\n"
              "}");
        ASSERT_EQUALS("", errout.str());

        check("void g(int *p = 0) {\n"
              "    return !p || *p;\n"
              "}");
        ASSERT_EQUALS("", errout.str());


        // bar may initialize p but be can't know for sure without knowing
        // if p is passed in by reference and is modified by bar()
        check("void f(int *p = 0) {\n"
              "    bar(p);\n"
              "    *p = 0;\n"
              "}");
        ASSERT_EQUALS("", errout.str());

        check("void f(int *p = 0) {\n"
              "    printf(\"%p\", p);\n"
              "    *p = 0;\n"
              "}", true);
        ASSERT_EQUALS("[test.cpp:3]: (warning) Possible null pointer dereference if the default parameter value is used: p\n", errout.str());

        // The init() function may or may not initialize p, but since the address
        // of p is passed in, it's a good bet that p may be modified and
        // so we should not report an error.
        check("void f(int *p = 0) {\n"
              "    init(&p);\n"
              "    *p = 0;\n"
              "}");
        ASSERT_EQUALS("", errout.str());

        check("void init(int* &g);\n"
              "void f(int *p = 0) {\n"
              "    init(p);\n"
              "    *p = 0;\n"
              "}");
        ASSERT_EQUALS("", errout.str());

        check("void f(int *p = 0) {\n"
              "    if (p == 0) {\n"
              "        init(&p);\n"
              "    }\n"
              "    *p = 0;\n"
              "}");
        ASSERT_EQUALS("", errout.str());

        check("void f(int *p = 0) {\n"
              "    if (p == 0) {\n"
              "        throw SomeException;\n"
              "    }\n"
              "    *p = 0;\n"
              "}");
        ASSERT_EQUALS("", errout.str());

        check("void foo(int *p = 0) {\n"
              "    int var1 = x ? *p : 5;\n"
              "}");
        ASSERT_EQUALS("[test.cpp:2]: (warning) Possible null pointer dereference if the default parameter value is used: p\n", errout.str());
    }

    void nullpointer_internal_error() { // ticket #5080
        check("struct A { unsigned int size; };\n"
              "struct B { struct A *a; };\n"
              "void f(struct B *b) {\n"
              "    unsigned int j;\n"
              "    for (j = 0; j < b[0].a->size; ++j) {\n"
              "    }\n"
              "}\n");
        ASSERT_EQUALS("", errout.str());
    }

    void ticket6505() {
        check("void foo(MythSocket *socket) {\n"
              "  bool do_write=0;\n"
              "  if (socket) {\n"
              "    do_write=something();\n"
              "  }\n"
              "  if (do_write) {\n"
              "    socket->func();\n"
              "  }\n"
              "}\n"
              "void bar() {\n"
              "  foo(0);\n"
              "}\n", true, "test.c");
        ASSERT_EQUALS("", errout.str());
    }

    void subtract() {
        check("void foo(char *s) {\n"
              "  p = s - 20;\n"
              "}\n"
              "void bar() { foo(0); }\n");
        ASSERT_EQUALS("[test.cpp:2]: (error) Overflow in pointer arithmetic, NULL pointer is subtracted.\n",
                      errout.str());

        check("void foo(char *s) {\n"
              "  if (!s) {}\n"
              "  p = s - 20;\n"
              "}\n");
        ASSERT_EQUALS("[test.cpp:2] -> [test.cpp:3]: (warning) Either the condition '!s' is redundant or there is overflow in pointer subtraction.\n", errout.str());

        check("void foo(char *s) {\n"
              "  s -= 20;\n"
              "}\n"
              "void bar() { foo(0); }\n");
        ASSERT_EQUALS("[test.cpp:2]: (error) Overflow in pointer arithmetic, NULL pointer is subtracted.\n",
                      errout.str());

        check("void foo(char *s) {\n"
              "  if (!s) {}\n"
              "  s -= 20;\n"
              "}\n");
        ASSERT_EQUALS("[test.cpp:2] -> [test.cpp:3]: (warning) Either the condition '!s' is redundant or there is overflow in pointer subtraction.\n", errout.str());

        check("int* f8() { int *x = NULL; return --x; }");
        ASSERT_EQUALS("[test.cpp:1]: (error) Overflow in pointer arithmetic, NULL pointer is subtracted.\n", errout.str());

        check("int* f9() { int *x = NULL; return x--; }");
        ASSERT_EQUALS("[test.cpp:1]: (error) Overflow in pointer arithmetic, NULL pointer is subtracted.\n", errout.str());
    }

    void addNull() {
        check("void foo(char *s) {\n"
              "  char * p = s + 20;\n"
              "}\n"
              "void bar() { foo(0); }\n");
        ASSERT_EQUALS("[test.cpp:2]: (error) Pointer addition with NULL pointer.\n", errout.str());

        check("void foo(char *s) {\n"
              "  if (!s) {}\n"
              "  char * p = s + 20;\n"
              "}\n");
        ASSERT_EQUALS("[test.cpp:2] -> [test.cpp:3]: (warning) Either the condition '!s' is redundant or there is pointer arithmetic with NULL pointer.\n", errout.str());

        check("void foo(char *s) {\n"
              "  char * p = 20 + s;\n"
              "}\n"
              "void bar() { foo(0); }\n");
        ASSERT_EQUALS("[test.cpp:2]: (error) Pointer addition with NULL pointer.\n", errout.str());

        check("void foo(char *s) {\n"
              "  if (!s) {}\n"
              "  char * p = 20 + s;\n"
              "}\n");
        ASSERT_EQUALS("[test.cpp:2] -> [test.cpp:3]: (warning) Either the condition '!s' is redundant or there is pointer arithmetic with NULL pointer.\n", errout.str());

        check("void foo(char *s) {\n"
              "  s += 20;\n"
              "}\n"
              "void bar() { foo(0); }\n");
        ASSERT_EQUALS("[test.cpp:2]: (error) Pointer addition with NULL pointer.\n", errout.str());

        check("void foo(char *s) {\n"
              "  if (!s) {}\n"
              "  s += 20;\n"
              "}\n");
        ASSERT_EQUALS("[test.cpp:2] -> [test.cpp:3]: (warning) Either the condition '!s' is redundant or there is pointer arithmetic with NULL pointer.\n", errout.str());

        check("int* f7() { int *x = NULL; return ++x; }");
        ASSERT_EQUALS("[test.cpp:1]: (error) Pointer addition with NULL pointer.\n", errout.str());

        check("int* f10() { int *x = NULL; return x++; } ");
        ASSERT_EQUALS("[test.cpp:1]: (error) Pointer addition with NULL pointer.\n", errout.str());

        check("class foo {};\n"
              "const char* get() const { return 0; }\n"
              "void f(foo x) { if (get()) x += get(); }\n");
        ASSERT_EQUALS("", errout.str());
    }

    void ctu(const char code[]) {
        // Clear the error buffer..
        errout.str("");

        // Tokenize..
        Tokenizer tokenizer(&settings, this);
        std::istringstream istr(code);
        tokenizer.tokenize(istr, "test.cpp");

        CTU::FileInfo *ctu = CTU::getFileInfo(&tokenizer);

        // Check code..
        std::list<Check::FileInfo*> fileInfo;
        CheckNullPointer check(&tokenizer, &settings, this);
        fileInfo.push_back(check.getFileInfo(&tokenizer, &settings));
        check.analyseWholeProgram(ctu, fileInfo, settings, *this);
        while (!fileInfo.empty()) {
            delete fileInfo.back();
            fileInfo.pop_back();
        }
        delete ctu;
    }

    void ctu() {
        setMultiline();

        ctu("void f(int *fp) {\n"
            "    a = *fp;\n"
            "}\n"
            "int main() {\n"
            "  int *p = 0;\n"
            "  f(p);\n"
            "}");
        ASSERT_EQUALS("test.cpp:2:error:Null pointer dereference: fp\n"
                      "test.cpp:5:note:Assignment 'p=0', assigned value is 0\n"
                      "test.cpp:6:note:Calling function f, 1st argument is null\n"
                      "test.cpp:2:note:Dereferencing argument fp that is null\n", errout.str());

        ctu("void use(int *p) { a = *p + 3; }\n"
            "void call(int x, int *p) { x++; use(p); }\n"
            "int main() {\n"
            "  call(4,0);\n"
            "}");
        ASSERT_EQUALS("test.cpp:1:error:Null pointer dereference: p\n"
                      "test.cpp:4:note:Calling function call, 2nd argument is null\n"
                      "test.cpp:2:note:Calling function use, 1st argument is null\n"
                      "test.cpp:1:note:Dereferencing argument p that is null\n", errout.str());

        ctu("void dostuff(int *x, int *y) {\n"
            "  if (!var)\n"
            "    return -1;\n"  // <- early return
            "  *x = *y;\n"
            "}\n"
            "\n"
            "void f() {\n"
            "  dostuff(a, 0);\n"
            "}");
        ASSERT_EQUALS("", errout.str());

        ctu("void dostuff(int *x, int *y) {\n"
            "  if (cond)\n"
            "    *y = -1;\n"  // <- conditionally written
            "  *x = *y;\n"
            "}\n"
            "\n"
            "void f() {\n"
            "  dostuff(a, 0);\n"
            "}");
        ASSERT_EQUALS("", errout.str());

        // else
        ctu("void dostuff(int mask, int *p) {\n"
            "  if (mask == 13) ;\n"
            "  else *p = 45;\n"
            "}\n"
            "\n"
            "void f() {\n"
            "  dostuff(0, 0);\n"
            "}");
        ASSERT_EQUALS("", errout.str());

        // ?, &&, ||
        ctu("void dostuff(int mask, int *p) {\n"
            "  x = (mask & 1) ? *p : 0;\n"
            "}\n"
            "\n"
            "void f() {\n"
            "  dostuff(0, 0);\n"
            "}");
        ASSERT_EQUALS("", errout.str());

        ctu("void g(int* x) { *x; }\n"
            "void f(int* x) {\n"
            "    if (x)\n"
            "        g(x);\n"
            "}\n");
        ASSERT_EQUALS("", errout.str());
    }
};

REGISTER_TEST(TestNullPointer)<|MERGE_RESOLUTION|>--- conflicted
+++ resolved
@@ -85,11 +85,8 @@
         TEST_CASE(nullpointer43); // #9404
         TEST_CASE(nullpointer44); // #9395, #9423
         TEST_CASE(nullpointer45);
-<<<<<<< HEAD
         TEST_CASE(nullpointer46); // #9441
-=======
-        TEST_CASE(nullpointer46); // #6850
->>>>>>> 95bbc7a1
+        TEST_CASE(nullpointer47); // #6850
         TEST_CASE(nullpointer_addressOf); // address of
         TEST_CASE(nullpointerSwitch); // #2626
         TEST_CASE(nullpointer_cast); // #4692
@@ -1619,20 +1616,20 @@
     }
 
     void nullpointer46() {
-<<<<<<< HEAD
         check("void f() {\n"
               "    char* p = new(std::nothrow) char[1];\n"
               "    if( p ) {}\n"
               "}\n");
         ASSERT_EQUALS("", errout.str());
-=======
+    }
+
+    void nullpointer47() {
         check("void f(int *p) {\n"
               "   if(!p[0]) {}\n"
               "   const int *const a = p;\n"
               "   if(!a){}\n"
               "}\n");
         ASSERT_EQUALS("[test.cpp:4] -> [test.cpp:2]: (warning) Either the condition '!a' is redundant or there is possible null pointer dereference: p.\n", errout.str());
->>>>>>> 95bbc7a1
     }
 
     void nullpointer_addressOf() { // address of
