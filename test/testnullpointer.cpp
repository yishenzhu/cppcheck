/*
 * Cppcheck - A tool for static C/C++ code analysis
 * Copyright (C) 2007-2021 Cppcheck team.
 *
 * This program is free software: you can redistribute it and/or modify
 * it under the terms of the GNU General Public License as published by
 * the Free Software Foundation, either version 3 of the License, or
 * (at your option) any later version.
 *
 * This program is distributed in the hope that it will be useful,
 * but WITHOUT ANY WARRANTY; without even the implied warranty of
 * MERCHANTABILITY or FITNESS FOR A PARTICULAR PURPOSE.  See the
 * GNU General Public License for more details.
 *
 * You should have received a copy of the GNU General Public License
 * along with this program.  If not, see <http://www.gnu.org/licenses/>.
 */

#include "check.h"
#include "checknullpointer.h"
#include "config.h"
#include "ctu.h"
#include "library.h"
#include "settings.h"
#include "testsuite.h"
#include "token.h"
#include "tokenize.h"

#include <simplecpp.h>
#include <list>
#include <map>
#include <string>
#include <vector>

class TestNullPointer : public TestFixture {
public:
    TestNullPointer() : TestFixture("TestNullPointer") {
    }

private:
    Settings settings;

    void run() OVERRIDE {
        LOAD_LIB_2(settings.library, "std.cfg");
        settings.severity.enable(Severity::warning);

        TEST_CASE(nullpointerAfterLoop);
        TEST_CASE(nullpointer1);
        TEST_CASE(nullpointer2);
        TEST_CASE(structDerefAndCheck);    // dereferencing struct and then checking if it's null
        TEST_CASE(pointerDerefAndCheck);
        TEST_CASE(nullpointer5);    // References should not be checked
        TEST_CASE(nullpointerExecutionPaths);
        TEST_CASE(nullpointerExecutionPathsLoop);
        TEST_CASE(nullpointer7);
        TEST_CASE(nullpointer9);
        TEST_CASE(nullpointer10);
        TEST_CASE(nullpointer11); // ticket #2812
        TEST_CASE(nullpointer12); // ticket #2470
        TEST_CASE(nullpointer15); // #3560 (fp: return p ? f(*p) : f(0))
        TEST_CASE(nullpointer16); // #3591
        TEST_CASE(nullpointer17); // #3567
        TEST_CASE(nullpointer18); // #1927
        TEST_CASE(nullpointer19); // #3811
        TEST_CASE(nullpointer20); // #3807 (fp: return p ? (p->x() || p->y()) : z)
        TEST_CASE(nullpointer21); // #4038 (fp: if (x) p=q; else return;)
        TEST_CASE(nullpointer23); // #4665 (false positive)
        TEST_CASE(nullpointer24); // #5082 fp: chained assignment
        TEST_CASE(nullpointer25); // #5061
        TEST_CASE(nullpointer26); // #3589
        TEST_CASE(nullpointer27); // #6568
        TEST_CASE(nullpointer28); // #6491
        TEST_CASE(nullpointer30); // #6392
        TEST_CASE(nullpointer31); // #8482
        TEST_CASE(nullpointer32); // #8460
        TEST_CASE(nullpointer33);
        TEST_CASE(nullpointer34);
        TEST_CASE(nullpointer35);
        TEST_CASE(nullpointer36); // #9264
        TEST_CASE(nullpointer37); // #9315
        TEST_CASE(nullpointer38);
        TEST_CASE(nullpointer39); // #2153
        TEST_CASE(nullpointer40);
        TEST_CASE(nullpointer41);
        TEST_CASE(nullpointer42);
        TEST_CASE(nullpointer43); // #9404
        TEST_CASE(nullpointer44); // #9395, #9423
        TEST_CASE(nullpointer45);
        TEST_CASE(nullpointer46); // #9441
        TEST_CASE(nullpointer47); // #6850
        TEST_CASE(nullpointer48); // #9196
        TEST_CASE(nullpointer49); // #7804
        TEST_CASE(nullpointer50); // #6462
        TEST_CASE(nullpointer51);
        TEST_CASE(nullpointer52);
        TEST_CASE(nullpointer53); // #8005
        TEST_CASE(nullpointer54); // #9573
        TEST_CASE(nullpointer55); // #8144
        TEST_CASE(nullpointer56); // #9701
        TEST_CASE(nullpointer57); // #9751
        TEST_CASE(nullpointer58); // #9807
        TEST_CASE(nullpointer59); // #9897
        TEST_CASE(nullpointer60); // #9842
        TEST_CASE(nullpointer61);
        TEST_CASE(nullpointer62);
        TEST_CASE(nullpointer63);
        TEST_CASE(nullpointer64);
        TEST_CASE(nullpointer65); // #9980
        TEST_CASE(nullpointer66); // #10024
        TEST_CASE(nullpointer67); // #10062
        TEST_CASE(nullpointer68);
        TEST_CASE(nullpointer69);         // #8143
        TEST_CASE(nullpointer70);
        TEST_CASE(nullpointer71); // #10178
<<<<<<< HEAD
        TEST_CASE(nullpointer72); // #10215
=======
        TEST_CASE(nullpointer72); // #10321
>>>>>>> 10123b4a
        TEST_CASE(nullpointer_addressOf); // address of
        TEST_CASE(nullpointerSwitch); // #2626
        TEST_CASE(nullpointer_cast); // #4692
        TEST_CASE(nullpointer_castToVoid); // #3771
        TEST_CASE(nullpointer_subfunction);
        TEST_CASE(pointerCheckAndDeRef);     // check if pointer is null and then dereference it
        TEST_CASE(nullConstantDereference);  // Dereference NULL constant
        TEST_CASE(gcc_statement_expression); // Don't crash
        TEST_CASE(snprintf_with_zero_size);
        TEST_CASE(snprintf_with_non_zero_size);
        TEST_CASE(printf_with_invalid_va_argument);
        TEST_CASE(scanf_with_invalid_va_argument);
        TEST_CASE(nullpointer_in_return);
        TEST_CASE(nullpointer_in_typeid);
        TEST_CASE(nullpointer_in_for_loop);
        TEST_CASE(nullpointerDelete);
        TEST_CASE(nullpointerSubFunction);
        TEST_CASE(nullpointerExit);
        TEST_CASE(nullpointerStdString);
        TEST_CASE(nullpointerStdStream);
        TEST_CASE(nullpointerSmartPointer);
        TEST_CASE(functioncall);
        TEST_CASE(functioncalllibrary); // use Library to parse function call
        TEST_CASE(functioncallDefaultArguments);
        TEST_CASE(nullpointer_internal_error); // #5080
        TEST_CASE(ticket6505);
        TEST_CASE(subtract);
        TEST_CASE(addNull);
        TEST_CASE(isPointerDeRefFunctionDecl);

        TEST_CASE(ctu);
    }

    void check(const char code[], bool inconclusive = false, const char filename[] = "test.cpp") {
        // Clear the error buffer..
        errout.str("");

        settings.certainty.setEnabled(Certainty::inconclusive, inconclusive);

        // Tokenize..
        Tokenizer tokenizer(&settings, this);
        std::istringstream istr(code);
        if (!tokenizer.tokenize(istr, filename))
            return;

        // Check for null pointer dereferences..
        CheckNullPointer checkNullPointer;
        checkNullPointer.runChecks(&tokenizer, &settings, this);
    }

    void checkP(const char code[]) {
        // Clear the error buffer..
        errout.str("");

        settings.certainty.setEnabled(Certainty::inconclusive, false);

        // Raw tokens..
        std::vector<std::string> files(1, "test.cpp");
        std::istringstream istr(code);
        const simplecpp::TokenList tokens1(istr, files, files[0]);

        // Preprocess..
        simplecpp::TokenList tokens2(files);
        std::map<std::string, simplecpp::TokenList*> filedata;
        simplecpp::preprocess(tokens2, tokens1, files, filedata, simplecpp::DUI());

        // Tokenizer..
        Tokenizer tokenizer(&settings, this);
        tokenizer.createTokens(std::move(tokens2));
        tokenizer.simplifyTokens1("");

        // Check for null pointer dereferences..
        CheckNullPointer checkNullPointer;
        checkNullPointer.runChecks(&tokenizer, &settings, this);
    }



    void nullpointerAfterLoop() {
        // extracttests.start: struct Token { const Token *next() const; std::string str() const; };
        check("void foo(const Token *tok)\n"
              "{\n"
              "    while (tok);\n"
              "    tok = tok->next();\n"
              "}", true);
        ASSERT_EQUALS("[test.cpp:3] -> [test.cpp:4]: (warning) Either the condition 'tok' is redundant or there is possible null pointer dereference: tok.\n", errout.str());

        // #2681
        {
            const char code[] = "void foo(const Token *tok)\n"
                                "{\n"
                                "    while (tok && tok->str() == \"=\")\n"
                                "        tok = tok->next();\n"
                                "\n"
                                "    if (tok->str() != \";\")\n"
                                "        ;\n"
                                "}\n";

            check(code);
            ASSERT_EQUALS("[test.cpp:3] -> [test.cpp:6]: (warning) Either the condition 'tok' is redundant or there is possible null pointer dereference: tok.\n", errout.str());
        }

        check("void foo()\n"
              "{\n"
              "    for (const Token *tok = tokens; tok; tok = tok->next())\n"
              "    {\n"
              "        while (tok && tok->str() != \";\")\n"
              "            tok = tok->next();\n"
              "    }\n"
              "}");
        TODO_ASSERT_EQUALS("[test.cpp:5] -> [test.cpp:3]: (warning) Either the condition 'while' is redundant or there is possible null pointer dereference: tok.\n", "", errout.str());

        check("void foo(Token &tok)\n"
              "{\n"
              "    for (int i = 0; i < tok.size(); i++ )\n"
              "    {\n"
              "        while (!tok)\n"
              "            char c = tok.read();\n"
              "    }\n"
              "}");
        ASSERT_EQUALS("", errout.str());

        check("void foo()\n"
              "{\n"
              "    for (const Token *tok = tokens; tok; tok = tok->next())\n"
              "    {\n"
              "        while (tok && tok->str() != \";\")\n"
              "            tok = tok->next();\n"
              "        if( !tok ) break;\n"
              "    }\n"
              "}");
        ASSERT_EQUALS("", errout.str());

        check("void foo()\n"
              "{\n"
              "    for (const Token *tok = tokens; tok; tok = tok ? tok->next() : NULL)\n"
              "    {\n"
              "        while (tok && tok->str() != \";\")\n"
              "            tok = tok->next();\n"
              "    }\n"
              "}");
        ASSERT_EQUALS("", errout.str());

        check("void foo(A*a)\n"
              "{\n"
              "  switch (a->b()) {\n"
              "    case 1:\n"
              "      while( a ){\n"
              "        a = a->next;\n"
              "      }\n"
              "    break;\n"
              "    case 2:\n"
              "      a->b();\n"
              "      break;\n"
              "  }\n"
              "}");
        ASSERT_EQUALS("", errout.str());

        // dereference in outer scope..
        check("void foo(int x, const Token *tok) {\n"
              "    if (x == 123) {\n"
              "        while (tok) tok = tok->next();\n"
              "    }\n"
              "    tok->str();\n"
              "}");
        ASSERT_EQUALS("[test.cpp:3] -> [test.cpp:5]: (warning) Either the condition 'tok' is redundant or there is possible null pointer dereference: tok.\n", errout.str());

        check("int foo(const Token *tok)\n"
              "{\n"
              "    while (tok){;}\n"
              "}\n", true);
        ASSERT_EQUALS("", errout.str());

        check("int foo(const Token *tok)\n"
              "{\n"
              "    while (tok){;}\n"
              "    char a[2] = {0,0};\n"
              "}\n", true);
        ASSERT_EQUALS("", errout.str());

        check("struct b {\n"
              "    b * c;\n"
              "    int i;\n"
              "}\n"
              "void a(b * e) {\n"
              "  for (b *d = e;d; d = d->c)\n"
              "    while (d && d->i == 0)\n"
              "      d = d->c;\n"
              "  if (!d) throw;\n"
              "}");
        ASSERT_EQUALS("", errout.str());

        check("struct b {\n"
              "    b * c;\n"
              "    int i;\n"
              "};\n"
              "void f(b* e1, b* e2) {\n"
              "    for (const b* d = e1; d != e2; d = d->c) {\n"
              "        if (d && d->i != 0) {}\n"
              "    }\n"
              "}\n");
        ASSERT_EQUALS("[test.cpp:7] -> [test.cpp:6]: (warning) Either the condition 'd' is redundant or there is possible null pointer dereference: d.\n", errout.str());
    }

    void nullpointer1() {
        // ticket #1923 - no false positive when using else if
        check("void f(A *a)\n"
              "{\n"
              "    if (a->x == 1)\n"
              "    {\n"
              "        a = a->next;\n"
              "    }\n"
              "    else if (a->x == 2) { }\n"
              "    if (a) { }\n"
              "}");
        ASSERT_EQUALS("", errout.str());

        // ticket #2134 - sizeof doesn't dereference
        check("void f() {\n"
              "    int c = 1;\n"
              "    int *list = NULL;\n"
              "    sizeof(*list);\n"
              "    if (!list)\n"
              "        ;\n"
              "}", true);
        ASSERT_EQUALS("", errout.str());

        // ticket #2245 - sizeof doesn't dereference
        check("void f(Bar *p) {\n"
              "    if (!p) {\n"
              "        int sz = sizeof(p->x);\n"
              "    }\n"
              "}", true);
        ASSERT_EQUALS("", errout.str());

    }

    void nullpointer2() {
        // Null pointer dereference can only happen with pointers
        check("void foo()\n"
              "{\n"
              "    Fred fred;\n"
              "    while (fred);\n"
              "    fred.hello();\n"
              "}", true);
        ASSERT_EQUALS("", errout.str());
    }

    // Dereferencing a struct and then checking if it is null
    // This is checked by this function:
    //        CheckOther::nullPointerStructByDeRefAndChec
    void structDerefAndCheck() {
        // extracttests.start: struct ABC { int a; int b; int x; };

        // errors..
        check("void foo(struct ABC *abc)\n"
              "{\n"
              "    int a = abc->a;\n"
              "    if (!abc)\n"
              "        ;\n"
              "}");
        ASSERT_EQUALS("[test.cpp:4] -> [test.cpp:3]: (warning) Either the condition '!abc' is redundant or there is possible null pointer dereference: abc.\n", errout.str());

        check("void foo(struct ABC *abc) {\n"
              "    bar(abc->a);\n"
              "    bar(x, abc->a);\n"
              "    bar(x, y, abc->a);\n"
              "    if (!abc)\n"
              "        ;\n"
              "}");
        ASSERT_EQUALS("[test.cpp:5] -> [test.cpp:2]: (warning) Either the condition '!abc' is redundant or there is possible null pointer dereference: abc.\n"
                      "[test.cpp:5] -> [test.cpp:3]: (warning) Either the condition '!abc' is redundant or there is possible null pointer dereference: abc.\n"
                      "[test.cpp:5] -> [test.cpp:4]: (warning) Either the condition '!abc' is redundant or there is possible null pointer dereference: abc.\n", errout.str());

        check("void foo(ABC *abc) {\n"
              "    if (abc->a == 3) {\n"
              "        return;\n"
              "    }\n"
              "    if (abc) {}\n"
              "}");
        ASSERT_EQUALS(
            "[test.cpp:5] -> [test.cpp:2]: (warning) Either the condition 'abc' is redundant or there is possible null pointer dereference: abc.\n",
            errout.str());

        check("void f(ABC *abc) {\n"
              "    if (abc->x == 0) {\n"
              "        return;\n"
              "    }\n"
              "    if (!abc);\n"
              "}");
        ASSERT_EQUALS("[test.cpp:5] -> [test.cpp:2]: (warning) Either the condition '!abc' is redundant or there is possible null pointer dereference: abc.\n", errout.str());

        // TODO: False negative if member of member is dereferenced
        check("void foo(ABC *abc) {\n"
              "    abc->next->a = 0;\n"
              "    if (abc->next)\n"
              "        ;\n"
              "}");
        TODO_ASSERT_EQUALS("[test.cpp:3] -> [test.cpp:2]: (warning) Possible null pointer dereference: abc - otherwise it is redundant to check it against null.\n", "", errout.str());

        check("void foo(ABC *abc) {\n"
              "    abc->a = 0;\n"
              "    if (abc && abc->b == 0)\n"
              "        ;\n"
              "}");
        ASSERT_EQUALS(
            "[test.cpp:3] -> [test.cpp:2]: (warning) Either the condition 'abc' is redundant or there is possible null pointer dereference: abc.\n",
            errout.str());

        // ok dereferencing in a condition
        check("void foo(struct ABC *abc)\n"
              "{\n"
              "    if (abc && abc->a);\n"
              "    if (!abc)\n"
              "        ;\n"
              "}");
        ASSERT_EQUALS("", errout.str());

        check("void f(struct ABC *abc) {\n"
              "    int x = abc && a(abc->x);\n"
              "    if (abc) { }\n"
              "}");
        ASSERT_EQUALS("", errout.str());

        // ok to use a linked list..
        check("void foo(struct ABC *abc)\n"
              "{\n"
              "    abc = abc->next;\n"
              "    if (!abc)\n"
              "        ;\n"
              "}", true);
        ASSERT_EQUALS("", errout.str());

        check("void f(struct ABC *abc) {\n"
              "    abc = (ABC *)(abc->_next);\n"
              "    if (abc) { }"
              "}", true);
        ASSERT_EQUALS("", errout.str());

        // reassign struct..
        check("void foo(struct ABC *abc)\n"
              "{\n"
              "    int a = abc->a;\n"
              "    abc = abc->next;\n"
              "    if (!abc)\n"
              "        ;\n"
              "}", true);
        ASSERT_EQUALS("", errout.str());

        check("void foo(struct ABC *abc)\n"
              "{\n"
              "    int a = abc->a;\n"
              "    f(&abc);\n"
              "    if (!abc)\n"
              "        ;\n"
              "}", true);
        ASSERT_EQUALS("", errout.str());

        // goto..
        check("void foo(struct ABC *abc)\n"
              "{\n"
              "    int a;\n"
              "    if (!abc)\n"
              "        goto out;"
              "    a = abc->a;\n"
              "    return;\n"
              "out:\n"
              "    if (!abc)\n"
              "        ;\n"
              "}");
        ASSERT_EQUALS("", errout.str());

        // loops..
        check("void foo(struct ABC *abc)\n"
              "{\n"
              "    int a = abc->a;"
              "    do\n"
              "    {\n"
              "        if (abc)\n"
              "            abc = abc->next;\n"
              "        --a;\n"
              "    }\n"
              "    while (a > 0);\n"
              "}");
        ASSERT_EQUALS("", errout.str());

        check("void f()\n"
              "{\n"
              "    for (const Token *tok = _tokenizer->tokens(); tok; tok = tok->next())\n"
              "    {\n"
              "        while (tok && tok->str() != \"{\")\n"
              "            tok = tok->next();\n"
              "        if (!tok)\n"
              "            return;\n"
              "    }\n"
              "}");
        ASSERT_EQUALS("", errout.str());

        // dynamic_cast..
        check("void foo(ABC *abc)\n"
              "{\n"
              "    int a = abc->a;\n"
              "    if (!dynamic_cast<DEF *>(abc))\n"
              "        ;\n"
              "}");
        ASSERT_EQUALS("", errout.str());

        // #2641 - global pointer, function call
        check("ABC *abc;\n"
              "void f() {\n"
              "    abc->a = 0;\n"
              "    do_stuff();\n"
              "    if (abc) { }\n"
              "}");
        ASSERT_EQUALS("",errout.str());

        check("Fred *fred;\n"
              "void f() {\n"
              "    fred->foo();\n"
              "    if (fred) { }\n"
              "}");
        ASSERT_EQUALS("",errout.str());

        // #2641 - local pointer, function call
        check("void f() {\n"
              "    ABC *abc = abc1;\n"
              "    abc->a = 0;\n"
              "    do_stuff();\n"
              "    if (abc) { }\n"
              "}");
        ASSERT_EQUALS(
            "[test.cpp:5] -> [test.cpp:3]: (warning) Either the condition 'abc' is redundant or there is possible null pointer dereference: abc.\n",
            errout.str());

        // #2641 - local pointer, function call
        check("void f(ABC *abc) {\n"
              "    abc->a = 0;\n"
              "    do_stuff();\n"
              "    if (abc) { }\n"
              "}");
        ASSERT_EQUALS(
            "[test.cpp:4] -> [test.cpp:2]: (warning) Either the condition 'abc' is redundant or there is possible null pointer dereference: abc.\n",
            errout.str());

        // #2691 - switch/break
        check("void f(ABC *abc) {\n"
              "    switch ( x ) {\n"
              "        case 14:\n"
              "            sprintf(buf, \"%d\", abc->a);\n"
              "            break;\n"
              "        case 15:\n"
              "            if ( abc ) {}\n"
              "            break;\n"
              "    }\n"
              "}");
        ASSERT_EQUALS("", errout.str());

        // #3128
        check("void f(ABC *abc) {\n"
              "    x(!abc || y(abc->a));\n"
              "    if (abc) {}\n"
              "}");
        ASSERT_EQUALS("", errout.str());

        check("void f(ABC *abc) {\n"
              "  x(def || !abc || y(def, abc->a));\n"
              "  if (abc) {}\n"
              "}");
        ASSERT_EQUALS("", errout.str());

        check("void f(ABC *abc) {\n"
              "  x(abc && y(def, abc->a));\n"
              "  if (abc) {}\n"
              "}");
        ASSERT_EQUALS("", errout.str());

        check("void f(ABC *abc) {\n"
              "    x(def && abc && y(def, abc->a));\n"
              "    if (abc) {}\n"
              "}");
        ASSERT_EQUALS("", errout.str());

        // #3228 - calling function with null object
        {
            const char code[] = "void f(Fred *fred) {\n"
                                "    fred->x();\n"
                                "    if (fred) { }\n"
                                "}";
            check(code);
            ASSERT_EQUALS(
                "[test.cpp:3] -> [test.cpp:2]: (warning) Either the condition 'fred' is redundant or there is possible null pointer dereference: fred.\n",
                errout.str());
        }

        // #3425 - false positives when there are macros
        checkP("#define IF if\n"
               "void f(struct FRED *fred) {\n"
               "    fred->x = 0;\n"
               "    IF(!fred){}\n"
               "}");
        ASSERT_EQUALS("", errout.str());

        check("void foo() {\n"
              "  BUFFER *buffer = get_buffer();\n"
              "  if (!buffer)\n"
              "    uv_fatal_error();\n"
              "  buffer->x = 11;\n"
              "}");
        ASSERT_EQUALS("", errout.str());
    }

    // Dereferencing a pointer and then checking if it is null
    void pointerDerefAndCheck() {
        // extracttests.start: void bar(int);

        // errors..
        check("void foo(int *p)\n"
              "{\n"
              "    *p = 0;\n"
              "    if (!p)\n"
              "        ;\n"
              "}");
        ASSERT_EQUALS("[test.cpp:4] -> [test.cpp:3]: (warning) Either the condition '!p' is redundant or there is possible null pointer dereference: p.\n", errout.str());

        check("void foo(int *p)\n"
              "{\n"
              "    *p = 0;\n"
              "    if (p) { }\n"
              "}");
        ASSERT_EQUALS(
            "[test.cpp:4] -> [test.cpp:3]: (warning) Either the condition 'p' is redundant or there is possible null pointer dereference: p.\n",
            errout.str());

        check("void foo(int *p)\n"
              "{\n"
              "    *p = 0;\n"
              "    if (p || q) { }\n"
              "}");
        ASSERT_EQUALS(
            "[test.cpp:4] -> [test.cpp:3]: (warning) Either the condition 'p' is redundant or there is possible null pointer dereference: p.\n",
            errout.str());

        check("void foo(int *p)\n"
              "{\n"
              "    bar(*p);\n"
              "    if (!p)\n"
              "        ;\n"
              "}");
        ASSERT_EQUALS("[test.cpp:4] -> [test.cpp:3]: (warning) Either the condition '!p' is redundant or there is possible null pointer dereference: p.\n", errout.str());

        check("void foo(char *p)\n"
              "{\n"
              "    strcpy(p, \"abc\");\n"
              "    if (!p)\n"
              "        ;\n"
              "}");
        ASSERT_EQUALS("[test.cpp:4] -> [test.cpp:3]: (warning) Either the condition '!p' is redundant or there is possible null pointer dereference: p.\n", errout.str());

        check("void foo(char *p)\n"
              "{\n"
              "    if (*p == 0) { }\n"
              "    if (!p) { }\n"
              "}");
        ASSERT_EQUALS("[test.cpp:4] -> [test.cpp:3]: (warning) Either the condition '!p' is redundant or there is possible null pointer dereference: p.\n", errout.str());

        // no error
        check("void foo()\n"
              "{\n"
              "    int *p;\n"
              "    f(&p);\n"
              "    if (!p)\n"
              "        ;\n"
              "}");
        ASSERT_EQUALS("", errout.str());

        check("void foo()\n"
              "{\n"
              "    int **p = f();\n"
              "    if (!p)\n"
              "        ;\n"
              "}", true);
        ASSERT_EQUALS("", errout.str());

        check("void foo(int *p)\n"
              "{\n"
              "    if (x)\n"
              "        p = 0;\n"
              "    else\n"
              "        *p = 0;\n"
              "    if (!p)\n"
              "        ;\n"
              "}");
        ASSERT_EQUALS("", errout.str());

        check("void foo(int x)\n"
              "{\n"
              "    int a = 2 * x;"
              "    if (x == 0)\n"
              "        ;\n"
              "}", true);
        ASSERT_EQUALS("", errout.str());

        check("void foo(int *p)\n"
              "{\n"
              "    int var1 = p ? *p : 0;\n"
              "    if (!p)\n"
              "        ;\n"
              "}");
        ASSERT_EQUALS("", errout.str());

        check("void foo(int *p, bool x)\n"
              "{\n"
              "    int var1 = x ? *p : 5;\n"
              "    if (!p)\n"
              "        ;\n"
              "}");
        ASSERT_EQUALS(
            "[test.cpp:4] -> [test.cpp:3]: (warning) Either the condition '!p' is redundant or there is possible null pointer dereference: p.\n",
            errout.str());

        // while
        check("void f(int *p) {\n"
              "    *p = 0;\n"
              "    while (p) { p = 0; }\n"
              "}");
        ASSERT_EQUALS("", errout.str());

        check("void f(int *p) {\n"
              "    *p = 0;\n"
              "    while (p) { }\n"
              "}");
        ASSERT_EQUALS(
            "[test.cpp:3] -> [test.cpp:2]: (warning) Either the condition 'p' is redundant or there is possible null pointer dereference: p.\n",
            errout.str());

        // Ticket #3125
        check("void foo(ABC *p)\n"
              "{\n"
              "    int var1 = p ? (p->a) : 0;\n"
              "    if (!p)\n"
              "        ;\n"
              "}");
        ASSERT_EQUALS("", errout.str());

        check("void foo(ABC *p)\n"
              "{\n"
              "    int var1 = p ? (1 + p->a) : 0;\n"
              "    if (!p)\n"
              "        ;\n"
              "}");
        ASSERT_EQUALS("", errout.str());

        check("void f() {\n"
              "    int * a=0;\n"
              "    if (!a) {};\n"
              "    int c = a ? 0 : 1;\n"
              "}\n",true);
        ASSERT_EQUALS("", errout.str());

        // #3686
        check("void f() {\n"
              "    int * a=0;\n"
              "    if (!a) {};\n"
              "    int c = a ? b : b+1;\n"
              "}\n",true);
        ASSERT_EQUALS("", errout.str());

        check("void f() {\n"
              "    int * a=0;\n"
              "    if (!a) {};\n"
              "    int c = (a) ? b : b+1;\n"
              "}\n",true);
        ASSERT_EQUALS("", errout.str());

        check("void foo(P *p)\n"
              "{\n"
              "  while (p)\n"
              "    if (p->check())\n"
              "      break;\n"
              "    else\n"
              "      p = p->next();\n"
              "}");
        ASSERT_EQUALS("", errout.str());

        check("void f(Document *doc) {\n"
              "    int x = doc && doc->x;\n"
              "    if (!doc) {\n"
              "        return;\n"
              "    }\n"
              "}");
        ASSERT_EQUALS("", errout.str());

        // #3128 - false positive
        check("void f(int *p) {\n"
              "    assert(!p || (*p<=6));\n"
              "    if (p) { *p = 0; }\n"
              "}");
        ASSERT_EQUALS("", errout.str());

        check("void f(int *p) {\n"
              "    assert(p && (*p<=6));\n"
              "    if (p) { *p = 0; }\n"
              "}");
        ASSERT_EQUALS("", errout.str());

        check("void f(int *p) {\n"
              "    *p = 12;\n"
              "    assert(p && (*p<=6));\n"
              "    if (p) { *p = 0; }\n"
              "}");
        ASSERT_EQUALS(
            "[test.cpp:3] -> [test.cpp:2]: (warning) Either the condition 'p' is redundant or there is possible null pointer dereference: p.\n",
            errout.str());

        check("void foo(x *p)\n"
              "{\n"
              "    p = p->next;\n"
              "    if (!p)\n"
              "        ;\n"
              "}");
        ASSERT_EQUALS("", errout.str());

        check("void foo(x *p)\n"
              "{\n"
              "    p = bar(p->next);\n"
              "    if (!p)\n"
              "        ;\n"
              "}");
        ASSERT_EQUALS("", errout.str());

        check("void foo(x *p)\n"
              "{\n"
              "    p = aa->bar(p->next);\n"
              "    if (!p)\n"
              "        ;\n"
              "}");
        ASSERT_EQUALS("", errout.str());

        check("void foo(x *p)\n"
              "{\n"
              "    p = *p2 = p->next;\n"
              "    if (!p)\n"
              "        ;\n"
              "}");
        ASSERT_EQUALS("", errout.str());

        check("void foo(struct ABC *abc)\n"
              "{\n"
              "    abc = abc ? abc->next : 0;\n"
              "    if (!abc)\n"
              "        ;\n"
              "}");
        ASSERT_EQUALS("", errout.str());

        check("void f(struct ABC *abc) {\n" // #4523
              "    abc = (*abc).next;\n"
              "    if (abc) { }\n"
              "}");
        ASSERT_EQUALS("", errout.str());

        check("void f(struct ABC *abc) {\n" // #4523
              "    abc = (*abc->ptr);\n"
              "    if (abc) { }\n"
              "}");
        ASSERT_EQUALS("", errout.str());

        check("int f(Item *item) {\n"
              "    x = item ? ab(item->x) : 0;\n"
              "    if (item) { }\n"
              "}");
        ASSERT_EQUALS("", errout.str());

        check("int f(Item *item) {\n"
              "    item->x = 0;\n"
              "    a = b ? c : d;\n"
              "    if (item) { }\n"
              "}");
        ASSERT_EQUALS(
            "[test.cpp:4] -> [test.cpp:2]: (warning) Either the condition 'item' is redundant or there is possible null pointer dereference: item.\n",
            errout.str());

        check("BOOL GotoFlyAnchor()\n"  // #2243
              "{\n"
              "    const SwFrm* pFrm = GetCurrFrm();\n"
              "    do {\n"
              "        pFrm = pFrm->GetUpper();\n"
              "    } while( pFrm && !pFrm->IsFlyFrm() );\n"
              "\n"
              "    if( !pFrm )\n"
              "        return FALSE;\n"
              "}");
        ASSERT_EQUALS("", errout.str());

        // Ticket #2463
        check("struct A\n"
              "{\n"
              "    B* W;\n"
              "\n"
              "    void f() {\n"
              "        switch (InData) {\n"
              "            case 2:\n"
              "                if (!W) return;\n"
              "                W->foo();\n"
              "                break;\n"
              "            case 3:\n"
              "                f();\n"
              "                if (!W) return;\n"
              "                break;\n"
              "        }\n"
              "    }\n"
              "}");
        ASSERT_EQUALS("", errout.str());

        // #2525 - sizeof
        check("void f() {\n"
              "    int *test = NULL;\n"
              "    int c = sizeof(test[0]);\n"
              "    if (!test)\n"
              "        ;\n"
              "}", true);
        ASSERT_EQUALS("", errout.str());

        check("void f(type* p) {\n" // #4983
              "    x(sizeof p[0]);\n"
              "    if (!p)\n"
              "        ;\n"
              "}");
        ASSERT_EQUALS("", errout.str());

        // #3023 - checked deref
        check("void f(struct ABC *abc) {\n"
              "  WARN_ON(!abc || abc->x == 0);\n"
              "  if (!abc) { }\n"
              "}");
        ASSERT_EQUALS("", errout.str());
        check("void f(struct ABC *abc) {\n"
              "  WARN_ON(!abc || abc->x == 7);\n"
              "  if (!abc) { }\n"
              "}");
        ASSERT_EQUALS("", errout.str());

        // #3425 - false positives when there are macros
        checkP("#define IF if\n"
               "void f(int *p) {\n"
               "    *p = 0;\n"
               "    IF(!p){}\n"
               "}");
        ASSERT_EQUALS("", errout.str());

        check("void f() {\n" // #3914 - false positive
              "    int *p;\n"
              "    ((p=ret()) && (x=*p));\n"
              "    if (p);\n"
              "}");
        ASSERT_EQUALS("", errout.str());
    }

    void nullpointer5() {
        // errors..
        check("void foo(A &a)\n"
              "{\n"
              " char c = a.c();\n"
              " if (!a)\n"
              "   return;\n"
              "}");
        ASSERT_EQUALS("", errout.str());
    }

    // Execution paths..
    void nullpointerExecutionPaths() {
        // errors..
        check("static void foo()\n"
              "{\n"
              "    Foo *p = 0;\n"
              "    if (a == 1) {\n"
              "        p = new FooBar;\n"
              "    } else { if (a == 2) {\n"
              "        p = new FooCar; } }\n"
              "    p->abcd();\n"
              "}");
        TODO_ASSERT_EQUALS("[test.cpp:8]: (error) Possible null pointer dereference: p\n",
                           "", errout.str());

        check("static void foo() {\n"
              "    int &r = *(int*)0;\n"
              "}");
        ASSERT_EQUALS("[test.cpp:2]: (error) Null pointer dereference: (int*)0\n", errout.str());

        check("static void foo(int x) {\n"
              "    int y = 5 + *(int*)0;\n"
              "}");
        ASSERT_EQUALS("[test.cpp:2]: (error) Null pointer dereference: (int*)0\n", errout.str());

        {
            const char code[] = "static void foo() {\n"
                                "    Foo<int> *abc = 0;\n"
                                "    abc->a();\n"
                                "}\n";

            check(code);
            ASSERT_EQUALS("[test.cpp:3]: (error) Null pointer dereference: abc\n", errout.str());
        }

        check("static void foo() {\n"
              "    std::cout << *(int*)0;"
              "}");
        ASSERT_EQUALS("[test.cpp:2]: (error) Null pointer dereference: (int*)0\n", errout.str());

        check("void f()\n"
              "{\n"
              "    char *c = 0;\n"
              "    {\n"
              "        delete c;\n"
              "    }\n"
              "    c[0] = 0;\n"
              "}");
        ASSERT_EQUALS("[test.cpp:7]: (error) Null pointer dereference: c\n", errout.str());

        check("static void foo() {\n"
              "    if (3 > *(int*)0);\n"
              "}");
        ASSERT_EQUALS("[test.cpp:2]: (error) Null pointer dereference: (int*)0\n", errout.str());

        // no false positive..
        check("static void foo()\n"
              "{\n"
              "    Foo *p = 0;\n"
              "    p = new Foo;\n"
              "    p->abcd();\n"
              "}");
        ASSERT_EQUALS("", errout.str());

        check("void foo()\n"
              "{\n"
              "    int sz = sizeof((*(struct dummy *)0).x);\n"
              "}");
        ASSERT_EQUALS("", errout.str());

        check("void get_offset(long &offset)\n"
              "{\n"
              "    mystruct * temp; temp = 0;\n"
              "    offset = (long)(&(temp->z));\n"
              "}");
        ASSERT_EQUALS("", errout.str());

        // Ticket #1893 - try/catch inside else
        check("int *test(int *Z)\n"
              "{\n"
              "    int *Q=NULL;\n"
              "    if (Z) {\n"
              "        Q = Z;\n"
              "    }\n"
              "    else {\n"
              "        Z = new int;\n"
              "        try {\n"
              "        } catch(...) {\n"
              "        }\n"
              "        Q = Z;\n"
              "    }\n"
              "    *Q=1;\n"
              "    return Q;\n"
              "}");
        ASSERT_EQUALS("", errout.str());

        check("int *test(int *Z)\n"
              "{\n"
              "    int *Q=NULL;\n"
              "    if (Z) {\n"
              "        Q = Z;\n"
              "    }\n"
              "    else {\n"
              "        try {\n"
              "        } catch(...) {\n"
              "        }\n"
              "    }\n"
              "    *Q=1;\n"
              "    return Q;\n"
              "}");
        ASSERT_EQUALS("[test.cpp:12]: (warning) Possible null pointer dereference: Q\n", errout.str());

        // Ticket #2052 (false positive for 'else continue;')
        check("void f() {\n"
              "    for (int x = 0; x < 5; ++x) {"
              "        int *p = 0;\n"
              "        if (a(x)) p=b(x);\n"
              "        else continue;\n"
              "        *p = 0;\n"
              "    }\n"
              "}");
        ASSERT_EQUALS("", errout.str());

        // function pointer..
        check("void foo()\n"
              "{\n"
              "    void (*f)();\n"
              "    f = 0;\n"
              "    f();\n"
              "}");
        ASSERT_EQUALS("[test.cpp:5]: (error) Null pointer dereference: f\n", errout.str());

        // loops..
        check("void f() {\n"
              "    int *p = 0;\n"
              "    for (int i = 0; i < 10; ++i) {\n"
              "        int x = *p + 1;\n"
              "    }\n"
              "}");
        ASSERT_EQUALS("[test.cpp:4]: (error) Null pointer dereference: p\n", errout.str());

        check("void f(int a) {\n"
              "    const char *p = 0;\n"
              "    if (a) {\n"
              "        p = \"abcd\";\n"
              "    }\n"
              "    for (int i = 0; i < 3; i++) {\n"
              "        if (a && (p[i] == '1'));\n"
              "    }\n"
              "}", true);
        ASSERT_EQUALS("", errout.str());

        // ticket #2251: taking the address of member
        check("void f() {\n"
              "    Fred *fred = 0;\n"
              "    int x = &fred->x;\n"
              "}", true);
        ASSERT_EQUALS("", errout.str());

        // ticket #3220: dereferencing a null pointer is UB
        check("void f() {\n"
              "    Fred *fred = NULL;\n"
              "    fred->do_something();\n"
              "}");
        ASSERT_EQUALS("[test.cpp:3]: (error) Null pointer dereference: fred\n", errout.str());

        // ticket #3570 - parsing of conditions
        {
            check("void f() {\n"
                  "    int *p = NULL;\n"
                  "    if (x)\n"
                  "        p = q;\n"
                  "    if (p && *p) { }\n"
                  "}", true);
            ASSERT_EQUALS("", errout.str());
            check("void f() {\n"
                  "    int *p = NULL;\n"
                  "    if (x)\n"
                  "        p = q;\n"
                  "    if (!p || *p) { }\n"
                  "}", true);
            ASSERT_EQUALS("", errout.str());
            check("void f() {\n"
                  "    int *p = NULL;\n"
                  "    if (x)\n"
                  "        p = q;\n"
                  "    if (p || *p) { }\n"
                  "}");
            ASSERT_EQUALS("[test.cpp:5] -> [test.cpp:5]: (warning) Either the condition 'p' is redundant or there is possible null pointer dereference: p.\n", errout.str());
        }

        // ticket #8831 - FP triggered by if/return/else sequence
        {
            check("void f(int *p, int *q) {\n"
                  "    if (p == NULL)\n"
                  "        return;\n"
                  "    else if (q == NULL)\n"
                  "        return;\n"
                  "    *q = 0;\n"
                  "}\n"
                  "\n"
                  "void g() {\n"
                  "    f(NULL, NULL);\n"
                  "}", true);
            ASSERT_EQUALS("", errout.str());
        }
    }

    // Ticket #2350
    void nullpointerExecutionPathsLoop() {
        // No false positive:
        check("void foo() {\n"
              "    int n;\n"
              "    int *argv32 = p;\n"
              "    if (x) {\n"
              "        n = 0;\n"
              "        argv32 = 0;\n"
              "    }\n"
              "\n"
              "    for (int i = 0; i < n; i++) {\n"
              "        argv32[i] = 0;\n"
              "    }\n"
              "}");
        ASSERT_EQUALS("", errout.str());

        // No false negative:
        check("void foo() {\n"
              "    int n;\n"
              "    int *argv32;\n"
              "    if (x) {\n"
              "        n = 10;\n"
              "        argv32 = 0;\n"
              "    }\n"
              "\n"
              "    for (int i = 0; i < n; i++) {\n"
              "        argv32[i] = 0;\n"
              "    }\n"
              "}");
        ASSERT_EQUALS("[test.cpp:10]: (warning) Possible null pointer dereference: argv32\n", errout.str());

        // #2231 - error if assignment in loop is not used
        // extracttests.start: int y[20];
        check("void f() {\n"
              "    char *p = 0;\n"
              "\n"
              "    for (int x = 0; x < 3; ++x) {\n"
              "        if (y[x] == 0) {\n"
              "            p = (char *)malloc(10);\n"
              "            break;\n"
              "        }\n"
              "    }\n"
              "\n"
              "    *p = 0;\n"
              "}");
        ASSERT_EQUALS("[test.cpp:11]: (warning) Possible null pointer dereference: p\n", errout.str());
    }

    void nullpointer7() {
        check("void foo()\n"
              "{\n"
              "  wxLongLong x = 0;\n"
              "  int y = x.GetValue();\n"
              "}", true);
        ASSERT_EQUALS("", errout.str());
    }

    void nullpointer9() { //#ticket 1778
        check("void foo()\n"
              "{\n"
              "  std::string * x = 0;\n"
              "  *x = \"test\";\n"
              "}");
        ASSERT_EQUALS("[test.cpp:4]: (error) Null pointer dereference: x\n", errout.str());
    }

    void nullpointer10() {
        // extracttests.start: struct my_type { int x; };
        check("void foo()\n"
              "{\n"
              "  struct my_type* p = 0;\n"
              "  p->x = 0;\n"
              "}");
        ASSERT_EQUALS("[test.cpp:4]: (error) Null pointer dereference: p\n", errout.str());
    }

    void nullpointer11() { // ticket #2812
        // extracttests.start: struct my_type { int x; };

        check("int foo()\n"
              "{\n"
              "  struct my_type* p;\n"
              "  p = 0;\n"
              "  return p->x;\n"
              "}");
        ASSERT_EQUALS("[test.cpp:5]: (error) Null pointer dereference: p\n", errout.str());
    }

    void nullpointer12() { // ticket #2470, #4035
        const char code[] = "int foo()\n"
                            "{\n"
                            "  int* i = nullptr;\n"
                            "  return *i;\n"
                            "}\n";

        check(code, false, "test.cpp"); // C++ file => nullptr means NULL
        ASSERT_EQUALS("[test.cpp:4]: (error) Null pointer dereference: i\n", errout.str());

        check(code, false, "test.c"); // C file => nullptr does not mean NULL
        ASSERT_EQUALS("", errout.str());
    }

    void nullpointer15() {  // #3560
        check("void f() {\n"
              "    char *p = 0;\n"
              "    if (x) p = \"abcd\";\n"
              "    return p ? f(*p) : f(0);\n"
              "}");
        ASSERT_EQUALS("", errout.str());
    }

    void nullpointer16() {  // #3591
        check("void foo() {\n"
              "    int *p = 0;\n"
              "    bar(&p);\n"
              "    *p = 0;\n"
              "}", true);
        ASSERT_EQUALS("", errout.str());
    }

    void nullpointer17() {  // #3567
        check("int foo() {\n"
              "    int *p = 0;\n"
              "    if (x) { return 0; }\n"
              "    return !p || *p;\n"
              "}", true);
        ASSERT_EQUALS("", errout.str());

        check("int foo() {\n"
              "    int *p = 0;\n"
              "    if (x) { return 0; }\n"
              "    return p && *p;\n"
              "}", true);
        ASSERT_EQUALS("", errout.str());
    }

    void nullpointer18() {  // #1927
        check("void f ()\n"
              "{\n"
              "  int i=0;\n"
              "  char *str=NULL;\n"
              "  while (str[i])\n"
              "  {\n"
              "    i++;\n"
              "  };\n"
              "}");
        ASSERT_EQUALS("[test.cpp:5]: (error) Null pointer dereference: str\n", errout.str());
    }

    void nullpointer19() { // #3811
        check("int foo() {\n"
              "    perror(0);\n"
              "}", true);
        ASSERT_EQUALS("", errout.str());
    }

    void nullpointer20() {  // #3807
        check("void f(int x) {\n"
              "    struct xy *p = 0;\n"
              "    if (x) p = q;\n"
              "    if (p ? p->x || p->y : 0) { }\n"
              "}");
        ASSERT_EQUALS("", errout.str());

        check("void f(int x) {\n"   // false negative
              "    struct xy *p = 0;\n"
              "    if (x) p = q;\n"
              "    if (y ? p->x : p->y) { }\n"
              "}");
        TODO_ASSERT_EQUALS("[test.cpp:4]: (warning) Possible null pointer dereference: p\n", "", errout.str());
    }

    void nullpointer21() {  // #4038 - fp: if (x) p=q; else return;
        check("void f(int x) {\n"
              "    int *p = 0;\n"
              "    if (x) p = q;\n"
              "    else return;\n"
              "    *p = 0;\n" // <- p is not NULL
              "}");
        ASSERT_EQUALS("", errout.str());
    }

    void nullpointer23() {  // #4665
        check("void f(){\n"
              "    char *c = NULL;\n"
              "    char cBuf[10];\n"
              "    sprintf(cBuf, \"%s\", c ? c : \"0\" );\n"
              "}");
        ASSERT_EQUALS("",errout.str());
    }

    void nullpointer24() {  // #5083 - fp: chained assignment
        check("void f(){\n"
              "    char *c = NULL;\n"
              "    x = c = new char[10];\n"
              "    *c = 0;\n"
              "}");
        ASSERT_EQUALS("", errout.str());
    }

    void nullpointer25() { // #5061
        check("void f(int *data, int i)\n"
              "{\n"
              "    int *array = NULL;\n"
              "    if (data == 1 && array[i] == 0)\n"
              "        std::cout << \"test\";\n"
              "}");
        ASSERT_EQUALS("[test.cpp:4]: (error) Null pointer dereference: array\n", errout.str());
    }

    void nullpointer26() { // #3589
        check("double foo() {\n"
              "    sk *t1 = foo();\n"
              "    sk *t2 = foo();\n"
              "    if ((!t1) && (!t2))\n"
              "        return 0.0;\n"
              "    if (t1 && (!t2))\n"
              "        return t1->Inter();\n"
              "    if (t2->GetT() == t)\n"
              "        return t2->Inter();\n"
              "    if (t2 && (!t1))\n"
              "        return 0.0;\n"
              "    return 0;\n"
              "}");
        ASSERT_EQUALS("", errout.str());
    }

    void nullpointer27() { // #6568
        check("template<class Type>\n"
              "class Foo {\n"
              "    Foo<Type>& operator = ( Type* );\n"
              "};\n"
              "template<class Type>\n"
              "Foo<Type>& Foo<Type>::operator = ( Type* pointer_ ) {\n"
              "    pointer_=NULL;\n"
              "    *pointer_=0;\n"
              "    return *this;\n"
              "}");
        ASSERT_EQUALS("[test.cpp:8]: (error) Null pointer dereference: pointer_\n", errout.str());
    }

    void nullpointer28() { // #6491
        check("typedef struct { int value; } S;\n"
              "int f(const S *s) {\n"
              "  int i = s ? s->value + 1\n"
              "            : s->value - 1; // <-- null ptr dereference\n"
              "  return i;\n"
              "}");
        TODO_ASSERT_EQUALS("[test.cpp:4]: (warning) Possible null pointer dereference: s\n", "", errout.str());
    }

    void nullpointer30() { // #6392
        check("void f(std::vector<std::string> *values)\n"
              "{\n"
              "  values->clear();\n"
              "  if (values)\n"
              "  {\n"
              "    for (int i = 0; i < values->size(); ++i)\n"
              "    {\n"
              "      values->push_back(\"test\");\n"
              "    }\n"
              "  }\n"
              "}\n", true);
        ASSERT_EQUALS(
            "[test.cpp:4] -> [test.cpp:3]: (warning) Either the condition 'values' is redundant or there is possible null pointer dereference: values.\n",
            errout.str());
    }

    void nullpointer31() { // #8482
        check("struct F\n"
              "{\n"
              "    int x;\n"
              "};\n"
              "\n"
              "static void foo(F* f)\n"
              "{\n"
              "    if( f ) {}\n"
              "    else { return; }\n"
              "    (void)f->x;\n"
              "}\n", true);
        ASSERT_EQUALS("", errout.str());
    }

    void nullpointer32() { // #8460
        check("int f(int * ptr) {\n"
              "  if(ptr)\n"
              "  { return 0;}\n"
              "  else{\n"
              "    int *p1 = ptr;\n"
              "    return *p1;\n"
              "  }\n"
              "}\n", true);
        ASSERT_EQUALS("[test.cpp:2] -> [test.cpp:6]: (warning) Either the condition 'ptr' is redundant or there is possible null pointer dereference: p1.\n", errout.str());
    }

    void nullpointer33() {
        check("void f(int * x) {\n"
              "    if (x != nullptr)\n"
              "        *x = 2;\n"
              "    else\n"
              "        *x = 3;\n"
              "}\n", true);
        ASSERT_EQUALS("[test.cpp:2] -> [test.cpp:5]: (warning) Either the condition 'x!=nullptr' is redundant or there is possible null pointer dereference: x.\n", errout.str());
    }

    void nullpointer34() {
        check("void g() {\n"
              "    throw "";\n"
              "}\n"
              "bool f(int * x) {\n"
              "    if (x) *x += 1;\n"
              "    if (!x) g();\n"
              "    return *x;\n"
              "}\n", true);
        ASSERT_EQUALS("", errout.str());
    }

    void nullpointer35() {
        check("bool f(int*);\n"
              "void g(int* x) {\n"
              "    if (f(x)) {\n"
              "        *x = 1;\n"
              "    }\n"
              "}\n"
              "void h() {\n"
              "    g(0);\n"
              "}\n", true);
        ASSERT_EQUALS("", errout.str());

        check("bool f(int*);\n"
              "void g(int* x) {\n"
              "    bool b = f(x);\n"
              "    if (b) {\n"
              "        *x = 1;\n"
              "    }\n"
              "}\n"
              "void h() {\n"
              "    g(0);\n"
              "}\n",
              true);
        ASSERT_EQUALS("", errout.str());
    }

    void nullpointer36() {
        check("char* f(char* s) {\n"
              "    char* start = s;\n"
              "    if (!s)\n"
              "        return (s);\n"
              "    while (isspace(*start))\n"
              "        start++;\n"
              "    return (start);\n"
              "}\n", true);
        ASSERT_EQUALS("", errout.str());
    }

    void nullpointer37() {
        check("void f(int value, char *string) {\n"
              "    char *ptr1 = NULL, *ptr2 = NULL;\n"
              "    unsigned long count = 0;\n"
              "    if(!string)\n"
              "        return;\n"
              "    ptr1 = string;\n"
              "    ptr2 = strrchr(string, 'a');\n"
              "    if(ptr2 == NULL)\n"
              "        return;\n"
              "    while(ptr1 < ptr2) {\n"
              "        count++;\n"
              "        ptr1++;\n"
              "    }\n"
              "}\n",
              true);
        ASSERT_EQUALS("", errout.str());
    }

    void nullpointer38() {
        check("void f(int * x) {\n"
              "    std::vector<int*> v;\n"
              "    if (x) {\n"
              "        v.push_back(x);\n"
              "        *x;\n"
              "    }\n"
              "}\n",
              true);
        ASSERT_EQUALS("", errout.str());
    }

    void nullpointer39() {
        check("struct A { int * x; };\n"
              "void f(struct A *a) {\n"
              "    if (a->x == NULL) {}\n"
              "    *(a->x);\n"
              "}");
        ASSERT_EQUALS(
            "[test.cpp:3] -> [test.cpp:4]: (warning) Either the condition 'a->x==NULL' is redundant or there is possible null pointer dereference: a->x.\n",
            errout.str());
    }

    void nullpointer40() {
        check("struct A { std::unique_ptr<int> x; };\n"
              "void f(struct A *a) {\n"
              "    if (a->x == nullptr) {}\n"
              "    *(a->x);\n"
              "}");
        ASSERT_EQUALS(
            "[test.cpp:3] -> [test.cpp:4]: (warning) Either the condition 'a->x==nullptr' is redundant or there is possible null pointer dereference: a->x.\n",
            errout.str());
    }

    void nullpointer41() {
        check("struct A { int * g() const; };\n"
              "void f(struct A *a) {\n"
              "    if (a->g() == nullptr) {}\n"
              "    *(a->g());\n"
              "}");
        ASSERT_EQUALS(
            "[test.cpp:3] -> [test.cpp:4]: (warning) Either the condition 'a->g()==nullptr' is redundant or there is possible null pointer dereference: a->g().\n",
            errout.str());

        check("struct A { int * g(); };\n"
              "void f(struct A *a) {\n"
              "    if (a->g() == nullptr) {}\n"
              "    *(a->g());\n"
              "}");
        ASSERT_EQUALS("", errout.str());
    }

    void nullpointer42() {
        check("struct A { std::unique_ptr<int> g() const; };\n"
              "void f(struct A *a) {\n"
              "    if (a->g() == nullptr) {}\n"
              "    *(a->g());\n"
              "}");
        ASSERT_EQUALS(
            "[test.cpp:3] -> [test.cpp:4]: (warning) Either the condition 'a->g()==nullptr' is redundant or there is possible null pointer dereference: a->g().\n",
            errout.str());
    }

    void nullpointer43() {
        check("struct A { int* x; };\n"
              "void f(A* a) {\n"
              "    int * x = a->x;\n"
              "    if (x) {\n"
              "        (void)*a->x;\n"
              "    }\n"
              "}");
        ASSERT_EQUALS("", errout.str());
    }

    void nullpointer44() {
        // #9395
        check("int foo( ) {\n"
              "    const B* b = getB();\n"
              "    const double w = ( nullptr != b) ? 42. : 0.0;\n"
              "    if ( w == 0.0 )\n"
              "        return 0;\n"
              "    return b->get();\n"
              "}");
        ASSERT_EQUALS("", errout.str());
        // #9423
        check("extern F* GetF();\n"
              "extern L* GetL();\n"
              "void Foo() {\n"
              "    const F* const fPtr = GetF();\n"
              "    const bool fPtrOk = fPtr != NULL;\n"
              "    assert(fPtrOk);\n"
              "    if (!fPtrOk)\n"
              "        return;\n"
              "    L* const lPtr = fPtr->l;\n"
              "    const bool lPtrOk = lPtr != NULL;\n"
              "    assert(lPtrOk);\n"
              "    if (!lPtrOk)\n"
              "        return;\n"
              "    lPtr->Clear();\n"
              "}");
        ASSERT_EQUALS("", errout.str());
    }

    void nullpointer45() {
        check("struct a {\n"
              "  a *b() const;\n"
              "};\n"
              "void g() { throw 0; }\n"
              "a h(a * c) {\n"
              "  if (c && c->b()) {}\n"
              "  if (!c)\n"
              "    g();\n"
              "  if (!c->b())\n"
              "    g();\n"
              "  a d = *c->b();\n"
              "  return d;\n"
              "}");
        ASSERT_EQUALS("", errout.str());

        check("struct a {\n"
              "  a *b() const;\n"
              "};\n"
              "void e() { throw 0; }\n"
              "a f() {\n"
              "  a *c = 0;\n"
              "  if (0 && c->b()) {}\n"
              "  if (!c)\n"
              "    e();\n"
              "  if (!c->b())\n"
              "    e();\n"
              "  a d = *c->b();\n"
              "  return d;\n"
              "}");
        ASSERT_EQUALS("", errout.str());
    }

    void nullpointer46() {
        check("void f() {\n"
              "    char* p = new(std::nothrow) char[1];\n"
              "    if( p ) {}\n"
              "}");
        ASSERT_EQUALS("", errout.str());
    }

    void nullpointer47() {
        check("void f(int *p) {\n"
              "   if(!p[0]) {}\n"
              "   const int *const a = p;\n"
              "   if(!a){}\n"
              "}");
        ASSERT_EQUALS("[test.cpp:4] -> [test.cpp:2]: (warning) Either the condition '!a' is redundant or there is possible null pointer dereference: p.\n", errout.str());
    }

    void nullpointer48() {
        check("template<class T>\n"
              "auto f(T& x) -> decltype(x);\n"
              "int& g(int* x) {\n"
              "    return f(*x);\n"
              "}");
        ASSERT_EQUALS("", errout.str());
    }

    void nullpointer49() {
        check("void f(int *p, int n) {\n"
              "    int *q = 0;\n"
              "    if(n > 10) q = p;\n"
              "    *p +=2;\n"
              "    if(n < 120) *q+=12;\n"
              "}");
        ASSERT_EQUALS("[test.cpp:5]: (warning) Possible null pointer dereference: q\n", errout.str());

        check("void f(int *p, int n) {\n"
              "    int *q = 0;\n"
              "    if(n > 10) q = p;\n"
              "    *p +=2;\n"
              "    if(n > 10) *q+=12;\n"
              "}");
        ASSERT_EQUALS("", errout.str());
    }

    void nullpointer50() {
        check("void f(int *p, int a) {\n"
              "    if(!p) {\n"
              "        if(a > 0) {\n"
              "            if(a > 10){}\n"
              "            else {\n"
              "                *p = 0;\n"
              "            }\n"
              "        }\n"
              "    }\n"
              "}");
        ASSERT_EQUALS(
            "[test.cpp:2] -> [test.cpp:6]: (warning) Either the condition '!p' is redundant or there is possible null pointer dereference: p.\n",
            errout.str());
    }

    void nullpointer51() {
        check("struct a {\n"
              "  a *b();\n"
              "};\n"
              "bool c(a *, const char *);\n"
              "a *d(a *e) {\n"
              "  if (e) {}\n"
              "  if (c(e, \"\"))\n"
              "    return nullptr;\n"
              "  return e->b();\n"
              "}");
        ASSERT_EQUALS("", errout.str());
    }

    void nullpointer52() {
        check("int f(int a, int* b) {\n"
              "    int* c = nullptr;\n"
              "    if(b) c = b;\n"
              "    if (!c) c = &a;\n"
              "    return *c;\n"
              "}");
        ASSERT_EQUALS("", errout.str());

        check("int f(int a, int* b) {\n"
              "    int* c = nullptr;\n"
              "    if(b) c = b;\n"
              "    bool d = !c;\n"
              "    if (d) c = &a;\n"
              "    return *c;\n"
              "}");
        ASSERT_EQUALS("", errout.str());

        check("struct A { int* x; };\n"
              "int f(int a, int* b) {\n"
              "    A c;\n"
              "    c.x = nullptr;\n"
              "    if(b) c.x = b;\n"
              "    if (!c.x) c.x = &a;\n"
              "    return *c.x;\n"
              "}");
        ASSERT_EQUALS("", errout.str());

        check("struct A { int* x; };\n"
              "int f(int a, int* b) {\n"
              "    A c;\n"
              "    c.x = nullptr;\n"
              "    if(b) c.x = b;\n"
              "    bool d = !c.x;\n"
              "    if (d) c.x = &a;\n"
              "    return *c.x;\n"
              "}");
        ASSERT_EQUALS("", errout.str());

        check("struct A { int* x; };\n"
              "int f(int a, int* b) {\n"
              "    A c;\n"
              "    c.x = nullptr;\n"
              "    if(b) c.x = b;\n"
              "    bool d = !c.x;\n"
              "    if (!d) c.x = &a;\n"
              "    return *c.x;\n"
              "}\n");
        ASSERT_EQUALS("[test.cpp:8]: (warning) Possible null pointer dereference: c.x\n", errout.str());
    }

    void nullpointer53() {
        check("void f(int nParams, int* params) {\n"
              "  for (int n=1; n<nParams+10; ++n) {\n"
              "    params[n]=42;\n"
              "  }\n"
              "}\n"
              "void bar() {\n"
              "  f(0, 0);\n"
              "}");
        ASSERT_EQUALS("[test.cpp:3]: (warning) Possible null pointer dereference: params\n", errout.str());
    }

    void nullpointer54() {
        check("int foo (int **array, size_t n_array) {\n"
              "    size_t i;\n"
              "    for (i = 0; i < n_array; ++i) {\n"
              "        if (*array[i] == 1)\n"
              "            return 1;\n"
              "    }\n"
              "    return 0;\n"
              "}\n"
              "int bar() {\n"
              "    int **array = NULL;\n"
              "    foo (array, 0);\n"
              "}");
        ASSERT_EQUALS("", errout.str());
    }

    void nullpointer55() {
        check("void f(const Token* tok) {\n"
              "    const Token* tok3 = tok;\n"
              "    while (tok3->astParent() && tok3->str() == \",\")\n"
              "        tok3 = tok3->astParent();\n"
              "    if (tok3 && tok3->str() == \"(\") {}\n"
              "}");
        ASSERT_EQUALS(
            "[test.cpp:5] -> [test.cpp:3]: (warning) Either the condition 'tok3' is redundant or there is possible null pointer dereference: tok3.\n",
            errout.str());

        check("void f(int* t1, int* t2) {\n"
              "    while (t1 && t2 &&\n"
              "       *t1 == *t2) {\n"
              "        t1 = nullptr;\n"
              "        t2 = nullptr;\n"
              "    }\n"
              "    if (!t1 || !t2)\n"
              "        return;\n"
              "}");
        ASSERT_EQUALS("", errout.str());

        check("bool f(int* i);\n"
              "void g(int* i) {\n"
              "    while(f(i) && *i == 0)\n"
              "        i++;\n"
              "    if (!i) {}\n"
              "}");
        ASSERT_EQUALS("", errout.str());
    }

    void nullpointer56() {
        check("struct ListEntry {\n"
              "    struct ListEntry *next;\n"
              "};\n"
              "static void dostuff(ListEntry * listHead) {\n"
              "    ListEntry *prev = NULL;\n"
              "    for (ListEntry *cursor = listHead; cursor != NULL; prev = cursor, cursor = cursor->next) {}\n"
              "    if (prev) {}\n"
              "}");
        ASSERT_EQUALS("", errout.str());
    }

    void nullpointer57() {
        check("void f() {\n"
              "    FILE* fptr = fopen(\"test\", \"r\");\n"
              "    if (fptr != nullptr) {\n"
              "        std::function<void()> fn([&] {\n"
              "            fclose(fptr);\n"
              "            fptr = NULL;\n"
              "        });\n"
              "        fgetc(fptr);\n"
              "        fn();\n"
              "    }\n"
              "}\n");
        ASSERT_EQUALS("", errout.str());
    }

    void nullpointer58() {
        check("struct myStruct { char entry[0]; };\n"
              "void f() {\n"
              "    struct myStruct* sPtr = NULL;\n"
              "    int sz = (!*(&sPtr) || ((*(&sPtr))->entry[0] > 15)) ?\n"
              "        sizeof((*(&sPtr))->entry[0]) : 123456789;\n"
              "}\n");
        ASSERT_EQUALS("", errout.str());
    }

    void nullpointer59() {
        check("struct Box {\n"
              "    struct Box* prev;\n"
              "    struct Box* next;\n"
              "};\n"
              "void foo(Box** pfreeboxes) {\n"
              "    Box *b = *pfreeboxes;\n"
              "    *pfreeboxes = b->next;\n"
              "    if( *pfreeboxes )\n"
              "        (*pfreeboxes)->prev = nullptr;\n"
              "    b->next = nullptr;\n"
              "}\n");
        ASSERT_EQUALS("", errout.str());
    }

    void nullpointer60() {
        check("void f(){\n"
              "    char uuid[128];\n"
              "    char *s1;\n"
              "    memset(uuid, 0, sizeof(uuid));\n"
              "    s1 = strchr(uuid, '=');\n"
              "    s1 = s1 ? s1 + 1 : &uuid[5];\n"
              "    if (!strcmp(\"00000000000000000000000000000000\", s1) )\n"
              "        return;\n"
              "}\n");
        ASSERT_EQUALS("", errout.str());
    }

    void nullpointer61() {
        check("struct a {\n"
              "  int *e;\n"
              "};\n"
              "struct f {\n"
              "  a *g() const;\n"
              "};\n"
              "void h() {\n"
              "  for (f b;;) {\n"
              "    a *c = b.g();\n"
              "    int *d = c->e;\n"
              "    if (d)\n"
              "      ;\n"
              "  }\n"
              "}\n");
        ASSERT_EQUALS("", errout.str());

        check("struct A {\n"
              "  A* g() const;\n"
              "  A* h() const;\n"
              "};\n"
              "void f(A* a) {\n"
              "  if (!a->h())\n"
              "    return;\n"
              "  const A *b = a;\n"
              "  while (b && !b->h())\n"
              "      b = b->g();\n"
              "  if (!b || b == b->g()->h())\n"
              "      return;\n"
              "}\n");
        ASSERT_EQUALS("", errout.str());
    }

    void nullpointer62() {
        check("struct A {\n"
              "  bool f()() const;\n"
              "};\n"
              "void a(A *x) {\n"
              "  std::string b = x && x->f() ? \"\" : \"\";\n"
              "  if (x) {}\n"
              "}\n");
        ASSERT_EQUALS("", errout.str());

        check("struct A {\n"
              "  bool f()() const;\n"
              "};\n"
              "void a(A *x) {\n"
              "  std::string b = (!x || x->f()) ? \"\" : \"\";\n"
              "  if (x) {}\n"
              "}\n");
        ASSERT_EQUALS("", errout.str());

        check("struct A {\n"
              "  A * aa;\n"
              "};\n"
              "void b(A*);\n"
              "void a(A *x) {\n"
              "  b(x ? x->aa : nullptr);\n"
              "  if (!x) {}\n"
              "}\n");
        ASSERT_EQUALS("", errout.str());
    }

    void nullpointer63() {
        check("struct A {\n"
              "    A* a() const;\n"
              "    A* b() const;\n"
              "};\n"
              "A* f(A*);\n"
              "void g(const A* x) {\n"
              "    A *d = x->a();\n"
              "    d = f(d->b()) ? d->a() : nullptr;\n"
              "    if (d && f(d->b())) {}\n"
              "}\n");
        ASSERT_EQUALS("", errout.str());
    }

    void nullpointer64() {
        check("struct A {\n"
              "  A* f() const;\n"
              "  int g() const;\n"
              "};\n"
              "bool a;\n"
              "bool b(A* c) {\n"
              "    if (c->g() == 0)\n"
              "      ;\n"
              "    A *aq = c;\n"
              "    if (c->g() == 0)\n"
              "      c = c->f();\n"
              "    if (c)\n"
              "      for (A *d = c; d != aq; d = d->f()) {}\n"
              "}\n");
        ASSERT_EQUALS("", errout.str());

        check("struct A {\n"
              "  A* g() const;\n"
              "  A* h() const;\n"
              "};\n"
              "bool i(A*);\n"
              "void f(A* x) {\n"
              "  if (i(x->g())) {\n"
              "    A *y = x->g();\n"
              "    x = x->g()->h();\n"
              "    if (x && x->g()) {\n"
              "        y = x->g()->h();\n"
              "    }\n"
              "    if (!y) {}\n"
              "  }\n"
              "}\n");
        ASSERT_EQUALS("", errout.str());
    }

    void nullpointer65() {
        check("struct A {\n"
              "    double get();\n"
              "};\n"
              "double x;\n"
              "double run(A** begin, A** end) {\n"
              "    A* a = nullptr;\n"
              "    while (begin != end) {\n"
              "        a = *begin;\n"
              "        x = a->get();\n"
              "        ++begin;\n"
              "    }\n"
              "    x = 0;\n"
              "    if (a)\n"
              "        return a->get();\n"
              "    return 0;\n"
              "}\n");
        ASSERT_EQUALS("", errout.str());
    }

    void nullpointer66() {
        check("int f() {\n"
              "    int ret = 0;\n"
              "    int *v = nullptr;\n"
              "    if (!MyAlloc(&v)) {\n"
              "        ret = -1;\n"
              "        goto done;\n"
              "    }\n"
              "    DoSomething(*v);\n"
              "done:\n"
              "    if (v)\n"
              "      MyFree(&v);\n"
              "    return ret;\n"
              "}\n");
        ASSERT_EQUALS("", errout.str());
    }

    void nullpointer67() {
        check("int result;\n"
              "\n"
              "int test_b(void) {\n"
              "    char **string = NULL;\n"
              "\n"
              "    /* The bug disappears if \"result =\" is omitted. */\n"
              "    result = some_other_call(&string);\n"
              "    if (string && string[0])\n"
              "        return 0;\n"
              "    return -1;\n"
              "}\n");
        ASSERT_EQUALS("", errout.str());

        check("int result;\n"
              "\n"
              "int test_b(void) {\n"
              "    char **string = NULL;\n"
              "\n"
              "    some_other_call(&string);\n"
              "    if (string && string[0])\n"
              "        return 0;\n"
              "    return -1;\n"
              "}\n");
        ASSERT_EQUALS("", errout.str());
    }

    void nullpointer68() {
        check("struct A {\n"
              "    A* b;\n"
              "};\n"
              "void f(A* c) {\n"
              "    c = c->b;\n"
              "    if (c->b) {}\n"
              "}\n");
        ASSERT_EQUALS("", errout.str());

        check("struct A {\n"
              "    A* b;\n"
              "};\n"
              "void f(A* c) {\n"
              "    A* d = c->b;\n"
              "    A *e = c;\n"
              "    while (nullptr != (e = e->b)) {}\n"
              "}\n");
        ASSERT_EQUALS("", errout.str());
    }

    void nullpointer69() {
        check("void f(const Scope *scope) {\n"
              "    if (scope->definedType) {}\n"
              "    while (scope) {\n"
              "        scope = scope->nestedIn;\n"
              "        enumerator = scope->findEnumerator();\n"
              "    }\n"
              "}\n");
        ASSERT_EQUALS(
            "[test.cpp:3] -> [test.cpp:5]: (warning) Either the condition 'scope' is redundant or there is possible null pointer dereference: scope.\n",
            errout.str());

        check("void f(const Scope *scope) {\n"
              "    if (scope->definedType) {}\n"
              "    while (scope && scope->nestedIn) {\n"
              "        if (scope->type == Scope::eFunction && scope->functionOf)\n"
              "            scope = scope->functionOf;\n"
              "        else\n"
              "            scope = scope->nestedIn;\n"
              "        enumerator = scope->findEnumerator();\n"
              "    }\n"
              "}\n");
        ASSERT_EQUALS(
            "[test.cpp:3] -> [test.cpp:8]: (warning) Either the condition 'scope' is redundant or there is possible null pointer dereference: scope.\n",
            errout.str());

        check("struct a {\n"
              "  a *b() const;\n"
              "  void c();\n"
              "};\n"
              "void d() {\n"
              "  for (a *e;;) {\n"
              "    e->b()->c();\n"
              "    while (e)\n"
              "      e = e->b();\n"
              "  }\n"
              "}\n");
        ASSERT_EQUALS("", errout.str());
    }

    void nullpointer70() {
        check("struct Token {\n"
              "    const Token* nextArgument() const;\n"
              "    const Token* next() const;\n"
              "    int varId() const;\n"
              "};\n"
              "int f(const Token *first, const Token* second) {\n"
              "    first = first->nextArgument();\n"
              "    if (first)\n"
              "        first = first->next();\n"
              "    if (second->next()->varId() == 0) {\n"
              "        second = second->nextArgument();\n"
              "        if (!first || !second)\n"
              "            return 0;\n"
              "    } else if (!first) {\n"
              "        return 0;\n"
              "    }\n"
              "    return first->varId();\n"
              "}\n");
        ASSERT_EQUALS("", errout.str());

        check("struct Token {\n"
              "    const Token* nextArgument() const;\n"
              "    const Token* next() const;\n"
              "    int varId() const;\n"
              "    void str() const;"
              "};\n"
              "void f(const Token *first) {\n"
              "    first = first->nextArgument();\n"
              "    if (first)\n"
              "        first = first->next();\n"
              "    first->str();\n"
              "}\n");
        ASSERT_EQUALS("[test.cpp:8] -> [test.cpp:10]: (warning) Either the condition 'first' is redundant or there is possible null pointer dereference: first.\n", errout.str());
    }

    void nullpointer71() {
        check("void f() {\n"
              "  Device* dev = Get();\n"
              "  SetCount(dev == nullptr ? 0 : dev->size());\n"
              "  if (dev)\n"
              "    DoSomething(dev);\n"
              "}\n");
        ASSERT_EQUALS("", errout.str());

        check("void f() {\n"
              "  Device* dev = Get();\n"
              "  SetCount(dev != nullptr ? dev->size() : 0);\n"
              "  if (dev)\n"
              "    DoSomething(dev);\n"
              "}\n");
        ASSERT_EQUALS("", errout.str());
    }

<<<<<<< HEAD
    void nullpointer72() { // #10215
      check("int test() {\n"
        "int* p0 = nullptr, *p1 = nullptr;\n"
        "getFoo(p0);\n"
        "getBar(p1);\n"
        "if (!(p0 != nullptr && p1 != nullptr))\n"
        "return {};\n"
        "return *p0 + *p1;\n"
        "}\n", true /*inconclusive*/);
      ASSERT_EQUALS("", errout.str());

      check("int test2() {\n"
        "int* p0 = nullptr; \n"
        "if (!(getBaz(p0) && p0 != nullptr))\n"
        "return 0;\n"
        "return *p0;\n"
        "}\n", true /*inconclusive*/);
      ASSERT_EQUALS("", errout.str());
=======
    void nullpointer72() {
        check("void f(bool flag2, int* ptr) {\n"
              "    bool flag1 = true;\n"
              "    if (flag2) {\n"
              "        if (ptr != nullptr)\n"
              "            (*ptr)++;\n"
              "        else\n"
              "            flag1 = false;\n"
              "    }\n"
              "    if (flag1 && flag2)\n"
              "        (*ptr)++;\n"
              "}\n");
        ASSERT_EQUALS("", errout.str());

        check("void f(bool flag2, int* ptr) {\n"
              "    bool flag1 = true;\n"
              "    if (flag2) {\n"
              "        if (ptr != nullptr)\n"
              "            (*ptr)++;\n"
              "        else\n"
              "            flag1 = false;\n"
              "    }\n"
              "    if (!flag1 && flag2)\n"
              "        (*ptr)++;\n"
              "}\n");
        ASSERT_EQUALS("[test.cpp:4] -> [test.cpp:10]: (warning) Either the condition 'ptr!=nullptr' is redundant or there is possible null pointer dereference: ptr.\n", errout.str());
>>>>>>> 10123b4a
    }

    void nullpointer_addressOf() { // address of
        check("void f() {\n"
              "  struct X *x = 0;\n"
              "  if (addr == &x->y) {}\n"
              "}");
        ASSERT_EQUALS("", errout.str());

        check("void f() {\n"
              "  struct X *x = 0;\n"
              "  if (addr == &x->y.z[0]) {}\n"
              "}");
        ASSERT_EQUALS("", errout.str());
    }

    void nullpointerSwitch() { // #2626
        // extracttests.start: char *do_something();
        check("char *f(int x) {\n"
              "    char *p = do_something();\n"
              "    switch (x) {\n"
              "      case 1:\n"
              "        p = 0;\n"
              "      case 2:\n"
              "        *p = 0;\n"
              "        break;\n"
              "    }\n"
              "    return p;\n"
              "}", true);
        ASSERT_EQUALS("[test.cpp:7]: (warning) Possible null pointer dereference: p\n", errout.str());
    }

    void nullpointer_cast() { // #4692
        check("char *nasm_skip_spaces(const char *p) {\n"
              "    if (p)\n"
              "        while (*p && nasm_isspace(*p))\n"
              "            p++;\n"
              "    return p;\n"
              "}");
        ASSERT_EQUALS("", errout.str());
    }

    void nullpointer_castToVoid() {  // #3771
        check("void f () {\n"
              "    int *buf; buf = NULL;\n"
              "    buf;\n"
              "}", true);
        ASSERT_EQUALS("", errout.str());
    }

    void nullpointer_subfunction() {
        check("int f(int* x, int* y) {\n"
              "    if (!x)\n"
              "        return;\n"
              "    return *x + *y;\n"
              "}\n"
              "void g() {\n"
              "    f(nullptr, nullptr);\n"
              "}\n", true);
        ASSERT_EQUALS("", errout.str());
    }

    // Check if pointer is null and the dereference it
    void pointerCheckAndDeRef() {
        check("void foo(char *p) {\n"
              "    if (!p) {\n"
              "    }\n"
              "    *p = 0;\n"
              "}");
        ASSERT_EQUALS("[test.cpp:2] -> [test.cpp:4]: (warning) Either the condition '!p' is redundant or there is possible null pointer dereference: p.\n", errout.str());

        check("void foo(char *p) {\n"
              "    if (p && *p == 0) {\n"
              "    }\n"
              "    printf(\"%c\", *p);\n"
              "}");
        ASSERT_EQUALS("[test.cpp:2] -> [test.cpp:4]: (warning) Either the condition 'p' is redundant or there is possible null pointer dereference: p.\n", errout.str());

        check("void foo(char *p) {\n"
              "    if (p && *p == 0) {\n"
              "    } else { *p = 0; }\n"
              "}");
        ASSERT_EQUALS("[test.cpp:2] -> [test.cpp:3]: (warning) Either the condition 'p' is redundant or there is possible null pointer dereference: p.\n", errout.str());

        check("void foo(char *p) {\n"
              "    if (p) {\n"
              "    }\n"
              "    strcpy(p, \"abc\");\n"
              "}");
        ASSERT_EQUALS("[test.cpp:2] -> [test.cpp:4]: (warning) Either the condition 'p' is redundant or there is possible null pointer dereference: p.\n", errout.str());

        check("void foo(char *p) {\n"
              "    if (p) {\n"
              "    }\n"
              "    bar();\n"
              "    strcpy(p, \"abc\");\n"
              "}");
        ASSERT_EQUALS("[test.cpp:2] -> [test.cpp:5]: (warning) Either the condition 'p' is redundant or there is possible null pointer dereference: p.\n", errout.str());

        check("void foo(abc *p) {\n"
              "    if (!p) {\n"
              "    }\n"
              "    else { if (!p->x) {\n"
              "    } }\n"
              "}");
        ASSERT_EQUALS("", errout.str());

        {
            static const char code[] =
                "void foo(char *p) {\n"
                "    if (!p) {\n"
                "        abort();\n"
                "    }\n"
                "    *p = 0;\n"
                "}";
            check(code, false);
            ASSERT_EQUALS("", errout.str());

            check(code, true);
            ASSERT_EQUALS("", errout.str());
        }

        check("void foo(char *p) {\n"
              "    if (!p) {\n"
              "        (*bail)();\n"
              "    }\n"
              "    *p = 0;\n"
              "}");
        ASSERT_EQUALS("", errout.str());

        check("void foo(char *p) {\n"
              "    if (!p) {\n"
              "        throw x;\n"
              "    }\n"
              "    *p = 0;\n"
              "}");
        ASSERT_EQUALS("", errout.str());

        check("void foo(char *p) {\n"
              "    if (!p) {\n"
              "        ab.abort();\n"
              "    }\n"
              "    *p = 0;\n"
              "}");
        ASSERT_EQUALS("", errout.str());

        check("void foo(char *p) {\n"
              "    if (!p) {\n"
              "        switch (x) { }\n"
              "    }\n"
              "}", true);
        ASSERT_EQUALS("", errout.str());

        check("void foo(char *p) {\n"
              "    if (!p) {\n"
              "    }\n"
              "    return *x;\n"
              "}", true);
        ASSERT_EQUALS("", errout.str());

        check("int foo(int *p) {\n"
              "    if (!p) {\n"
              "        x = *p;\n"
              "        return 5+*p;\n"
              "    }\n"
              "}");
        ASSERT_EQUALS("[test.cpp:2] -> [test.cpp:3]: (warning) Either the condition '!p' is redundant or there is possible null pointer dereference: p.\n"
                      "[test.cpp:2] -> [test.cpp:4]: (warning) Either the condition '!p' is redundant or there is possible null pointer dereference: p.\n", errout.str());

        // operator!
        check("void f() {\n"
              "    A a;\n"
              "    if (!a) {\n"
              "        a.x();\n"
              "    }\n"
              "}");
        ASSERT_EQUALS("", errout.str());

        // This is why this check can't be used on the simplified token list
        check("void f(Foo *foo) {\n"
              "    if (!dynamic_cast<bar *>(foo)) {\n"
              "        *foo = 0;\n"
              "    }\n"
              "}");
        ASSERT_EQUALS("", errout.str());

        // ticket: #2300 - calling unknown function that may initialize the pointer
        check("Fred *fred;\n"
              "void a() {\n"
              "    if (!fred) {\n"
              "        initfred();\n"
              "        fred->x = 0;\n"
              "    }\n"
              "}");
        ASSERT_EQUALS("", errout.str());

        // ticket #1219
        check("void foo(char *p) {\n"
              "    if (p) {\n"
              "        return;\n"
              "    }\n"
              "    *p = 0;\n"
              "}");
        ASSERT_EQUALS("[test.cpp:2] -> [test.cpp:5]: (warning) Either the condition 'p' is redundant or there is possible null pointer dereference: p.\n", errout.str());

        // #2467 - unknown macro may terminate the application
        check("void f(Fred *fred) {\n"
              "    if (fred == NULL) {\n"
              "        MACRO;\n"
              "    }\n"
              "    fred->a();\n"
              "}");
        ASSERT_EQUALS("", errout.str());

        // #2493 - switch
        check("void f(Fred *fred) {\n"
              "    if (fred == NULL) {\n"
              "        x = 0;\n"
              "    }\n"
              "    switch (x) {\n"
              "        case 1:\n"
              "            fred->a();\n"
              "            break;\n"
              "    };\n"
              "}");
        ASSERT_EQUALS("", errout.str());

        // #4118 - second if
        check("void f(char *p) {\n"
              "    int x = 1;\n"
              "    if (!p) x = 0;\n"
              "    if (x) *p = 0;\n"
              "}");
        ASSERT_EQUALS("", errout.str());

        // #2674 - different functions
        check("class Fred {\n"
              "public:\n"
              "    Wilma *wilma;\n"
              "    void a();\n"
              "    void b();\n"
              "};\n"
              "\n"
              "void Fred::a() {\n"
              "    if ( wilma ) { }\n"
              "}\n"
              "\n"
              "void Fred::b() {\n"
              "    wilma->Reload();\n"
              "}", true);
        ASSERT_EQUALS("", errout.str());

        check("void test(int *i) {\n"
              "  if(i == NULL) { }\n"
              "  else {\n"
              "    int b = *i;\n"
              "  }\n"
              "}", true);
        ASSERT_EQUALS("", errout.str());

        // #2696 - false positives nr 1
        check("void f()\n"
              "{\n"
              "   struct foo *pFoo = NULL;\n"
              "   size_t len;\n"
              "\n"
              "   len = sizeof(*pFoo) - sizeof(pFoo->data);\n"
              "\n"
              "   if (pFoo)\n"
              "      bar();\n"
              "}", true);
        ASSERT_EQUALS("", errout.str());

        // #2696 - false positives nr 2
        check("void f()\n"
              "{\n"
              "   struct foo *pFoo = NULL;\n"
              "   size_t len;\n"
              "\n"
              "   while (pFoo)\n"
              "      pFoo = pFoo->next;\n"
              "\n"
              "   len = sizeof(pFoo->data);\n"
              "}", true);
        ASSERT_EQUALS("", errout.str());

        // #2696 - false positives nr 3
        check("void f()\n"
              "{\n"
              "   struct foo *pFoo = NULL;\n"
              "   size_t len;\n"
              "\n"
              "   while (pFoo)\n"
              "      pFoo = pFoo->next;\n"
              "\n"
              "   len = decltype(*pFoo);\n"
              "}", true);
        ASSERT_EQUALS("", errout.str());

        check("int foo(struct Fred *fred) {\n"
              "    if (fred) { }\n"
              "    return fred->a;\n"
              "}");
        ASSERT_EQUALS("[test.cpp:2] -> [test.cpp:3]: (warning) Either the condition 'fred' is redundant or there is possible null pointer dereference: fred.\n", errout.str());

        // #2789 - assign and check pointer
        check("void f() {\n"
              "    char *p; p = x();\n"
              "    if (!p) { }\n"
              "    *p = 0;\n"
              "}");
        ASSERT_EQUALS("[test.cpp:3] -> [test.cpp:4]: (warning) Either the condition '!p' is redundant or there is possible null pointer dereference: p.\n", errout.str());

        // check, assign and use
        check("void f() {\n"
              "    char *p;\n"
              "    if (p == 0 && (p = malloc(10)) != 0) {\n"
              "        *p = 0;\n"
              "    }\n"
              "}");
        ASSERT_EQUALS("", errout.str());

        // check, assign and use
        check("void f() {\n"
              "    char *p;\n"
              "    if (p == 0 && (p = malloc(10)) != a && (*p = a)) {\n"
              "        *p = 0;\n"
              "    }\n"
              "}");
        ASSERT_EQUALS("", errout.str());

        // check, and use
        check("void f() {\n"
              "    char *p;\n"
              "    if (p == 0 && (*p = 0)) {\n"
              "        return;\n"
              "    }\n"
              "}");
        ASSERT_EQUALS("[test.cpp:3] -> [test.cpp:3]: (warning) Either the condition 'p==0' is redundant or there is possible null pointer dereference: p.\n", errout.str());

        // check, and use
        check("void f() {\n"
              "    struct foo *p;\n"
              "    if (p == 0 && p->x == 10) {\n"
              "        return;\n"
              "    }\n"
              "}");
        ASSERT_EQUALS("[test.cpp:3] -> [test.cpp:3]: (warning) Either the condition 'p==0' is redundant or there is possible null pointer dereference: p.\n", errout.str());

        // check, and use
        check("void f() {\n"
              "    struct foo *p;\n"
              "    if (p == 0 || p->x == 10) {\n"
              "        return;\n"
              "    }\n"
              "}");
        ASSERT_EQUALS("", errout.str());

        // check, and use
        check("void f() {\n"
              "    char *p; p = malloc(10);\n"
              "    if (p == NULL && (*p = a)) {\n"
              "        return;\n"
              "    }\n"
              "}");
        ASSERT_EQUALS("[test.cpp:3] -> [test.cpp:3]: (warning) Either the condition 'p==NULL' is redundant or there is possible null pointer dereference: p.\n", errout.str());

        // check, and use
        check("void f(struct X *p, int x) {\n"
              "    if (!p && x==1 || p && p->x==0) {\n"
              "        return;\n"
              "    }\n"
              "}");
        ASSERT_EQUALS("", errout.str());

        {
            const char code[] = "void f(Fred *fred) {\n"
                                "    if (fred == NULL) { }\n"
                                "    fred->x();\n"
                                "}";

            check(code);     // inconclusive
            ASSERT_EQUALS("[test.cpp:2] -> [test.cpp:3]: (warning) Either the condition 'fred==NULL' is redundant or there is possible null pointer dereference: fred.\n", errout.str());
        }

        check("void f(char *s) {\n"   // #3358
              "    if (s==0);\n"
              "    strcpy(a, s?b:c);\n"
              "}");
        ASSERT_EQUALS("", errout.str());

        // sizeof
        check("void f(struct fred_t *fred) {\n"
              "    if (!fred)\n"
              "        int sz = sizeof(fred->x);\n"
              "}", true);
        ASSERT_EQUALS("", errout.str());

        // check in macro
        check("void f(int *x) {\n"
              "    $if (!x) {}\n"
              "    *x = 0;\n"
              "}");
        ASSERT_EQUALS("", errout.str());

        // return ?:
        check("int f(ABC *p) {\n" // FP : return ?:
              "    if (!p) {}\n"
              "    return p ? p->x : 0;\n"
              "}");
        ASSERT_EQUALS("", errout.str());
        check("int f(ABC *p) {\n" // no fn
              "    if (!p) {}\n"
              "    return q ? p->x : 0;\n"
              "}");
        TODO_ASSERT_EQUALS("[test.cpp:2] -> [test.cpp:3]: (warning) Either the condition '!p' is redundant or there is possible null pointer dereference: p.\n", "", errout.str());

        check("int f(ABC *p) {\n" // FP : return &&
              "    if (!p) {}\n"
              "    return p && p->x;\n"
              "}");
        ASSERT_EQUALS("", errout.str());

        check("void f(int x, int *p) {\n"
              "    if (x || !p) {}\n"
              "    *p = 0;\n"
              "}");
        ASSERT_EQUALS("[test.cpp:2] -> [test.cpp:3]: (warning) Either the condition '!p' is redundant or there is possible null pointer dereference: p.\n", errout.str());

        // sizeof
        check("void f() {\n"
              "  int *pointer = NULL;\n"
              "  pointer = func(sizeof pointer[0]);\n"
              "}");
        ASSERT_EQUALS("", errout.str());
    }

    // Test CheckNullPointer::nullConstantDereference
    void nullConstantDereference() {
        check("int f() {\n"
              "    int* p = 0;\n"
              "    return p[4];\n"
              "}");
        ASSERT_EQUALS("[test.cpp:3]: (error) Null pointer dereference: p\n", errout.str());

        check("void f() {\n"
              "    typeof(*NULL) y;\n"
              "}", true);
        ASSERT_EQUALS("", errout.str());

        check("int * f() {\n"
              "    return NULL;\n"
              "}\n"
              "int main() {\n"
              "  return *f();\n"
              "}");
        ASSERT_EQUALS("[test.cpp:5]: (error) Null pointer dereference: f()\n", errout.str());
    }

    void gcc_statement_expression() {
        // Ticket #2621
        check("void f(struct ABC *abc) {\n"
              "    ({ if (abc) dbg(); })\n"
              "}");
        ASSERT_EQUALS("", errout.str());
    }

    void snprintf_with_zero_size() {
        // Ticket #2840
        check("void f() {\n"
              "    int bytes = snprintf(0, 0, \"%u\", 1);\n"
              "}", true);
        ASSERT_EQUALS("", errout.str());
    }

    void snprintf_with_non_zero_size() {
        // Ticket #2840
        check("void f() {\n"
              "    int bytes = snprintf(0, 10, \"%u\", 1);\n"
              "}");
        ASSERT_EQUALS("[test.cpp:2]: (error) Null pointer dereference\n", errout.str());
    }

    void printf_with_invalid_va_argument() {
        check("void f() {\n"
              "    printf(\"%s\", 0);\n"
              "}");
        ASSERT_EQUALS("[test.cpp:2]: (error) Null pointer dereference\n", errout.str());

        check("void f(char* s) {\n"
              "    printf(\"%s\", s);\n"
              "}");
        ASSERT_EQUALS("", errout.str());

        check("void f() {\n"
              "    char* s = 0;\n"
              "    printf(\"%s\", s);\n"
              "}");
        ASSERT_EQUALS("[test.cpp:3]: (error) Null pointer dereference: s\n", errout.str());

        check("void f() {\n"
              "    char *s = 0;\n"
              "    printf(\"%s\", s == 0 ? a : s);\n"
              "}");
        ASSERT_EQUALS("", errout.str());

        check("void f() {\n"
              "    printf(\"%u%s\", 0, 0);\n"
              "}");
        ASSERT_EQUALS("[test.cpp:2]: (error) Null pointer dereference\n", errout.str());

        check("void f(char* s) {\n"
              "    printf(\"%u%s\", 0, s);\n"
              "}");
        ASSERT_EQUALS("", errout.str());

        check("void f() {\n"
              "    char* s = 0;\n"
              "    printf(\"%u%s\", 123, s);\n"
              "}");
        ASSERT_EQUALS("[test.cpp:3]: (error) Null pointer dereference: s\n", errout.str());


        check("void f() {\n"
              "    printf(\"%%%s%%\", 0);\n"
              "}");
        ASSERT_EQUALS("[test.cpp:2]: (error) Null pointer dereference\n", errout.str());

        check("void f(char* s) {\n"
              "    printf(\"text: %s, %s\", s, 0);\n"
              "}");
        ASSERT_EQUALS("[test.cpp:2]: (error) Null pointer dereference\n", errout.str());


        check("void f() {\n"
              "    char* s = \"blabla\";\n"
              "    printf(\"%s\", s);\n"
              "}");
        ASSERT_EQUALS("", errout.str());


        check("void f(char* s) {\n"
              "    printf(\"text: %m%s, %s\", s, 0);\n"
              "}");
        ASSERT_EQUALS("[test.cpp:2]: (error) Null pointer dereference\n", errout.str());

        check("void f(char* s) {\n"
              "    printf(\"text: %*s, %s\", s, 0);\n"
              "}");
        ASSERT_EQUALS("[test.cpp:2]: (error) Null pointer dereference\n", errout.str());

        // Ticket #3364
        check("void f() {\n"
              "    printf(\"%-*.*s\", s, 0);\n"
              "    sprintf(\"%*\", s);\n"
              "}");
        ASSERT_EQUALS("", errout.str());
    }

    void scanf_with_invalid_va_argument() {
        check("void f(char* s) {\n"
              "    sscanf(s, \"%s\", 0);\n"
              "}");
        ASSERT_EQUALS("[test.cpp:2]: (error) Null pointer dereference\n", errout.str());

        check("void f() {\n"
              "    scanf(\"%d\", 0);\n"
              "}");
        ASSERT_EQUALS("[test.cpp:2]: (error) Null pointer dereference\n", errout.str());

        check("void f(char* foo) {\n"
              "    char location[200];\n"
              "    int width, height;\n"
              "    sscanf(imgInfo, \"%s %d %d\", location, &width, &height);\n"
              "}");
        ASSERT_EQUALS("", errout.str()); // ticket #3207

        check("void f(char *dummy) {\n"
              "    int iVal;\n"
              "    sscanf(dummy, \"%d%c\", &iVal);\n"
              "}");
        ASSERT_EQUALS("", errout.str()); // ticket #3211

        check("void f(char *dummy) {\n"
              "    int* iVal = 0;\n"
              "    sscanf(dummy, \"%d\", iVal);\n"
              "}");
        ASSERT_EQUALS("[test.cpp:3]: (error) Null pointer dereference: iVal\n", errout.str());

        check("void f(char *dummy) {\n"
              "    int* iVal;\n"
              "    sscanf(dummy, \"%d\", foo(iVal));\n"
              "}");
        ASSERT_EQUALS("", errout.str());

        check("void f(char *dummy) {\n"
              "    int* iVal = 0;\n"
              "    sscanf(dummy, \"%d%d\", foo(iVal), iVal);\n"
              "}");
        ASSERT_EQUALS("", errout.str());

        check("void f(char* dummy) {\n"
              "    sscanf(dummy, \"%*d%u\", 0);\n"
              "}");
        ASSERT_EQUALS("[test.cpp:2]: (error) Null pointer dereference\n", errout.str());
    }

    void nullpointer_in_return() {
        // extracttests.start: int maybe(); int *g();
        check("int foo() {\n"
              "    int* iVal = 0;\n"
              "    if(maybe()) iVal = g();\n"
              "    return iVal[0];\n"
              "}");
        ASSERT_EQUALS("[test.cpp:4]: (warning) Possible null pointer dereference: iVal\n", errout.str());

        check("int foo(int* iVal) {\n"
              "    return iVal[0];\n"
              "}", true);
        ASSERT_EQUALS("", errout.str());
    }

    void nullpointer_in_typeid() {
        // Should throw std::bad_typeid
        check("struct PolymorphicA { virtual ~A() {} };\n"
              "bool foo() {\n"
              "     PolymorphicA* a = 0;\n"
              "     return typeid(*a) == typeid(*a);\n"
              "}", true);
        ASSERT_EQUALS("", errout.str());

        check("struct NonPolymorphicA { ~A() {} };\n"
              "bool foo() {\n"
              "     NonPolymorphicA* a = 0;\n"
              "     return typeid(*a) == typeid(*a);\n"
              "}", true);
        ASSERT_EQUALS("", errout.str());

        check("bool foo() {\n"
              "     char* c = 0;\n"
              "     return typeid(*c) == typeid(*c);\n"
              "}", true);
        ASSERT_EQUALS("", errout.str());

    }

    void nullpointer_in_for_loop() {
        // Ticket #3278
        check("void f(int* ptr, int cnt){\n"
              " if (!ptr)\n"
              "  cnt = 0;\n"
              " for (int i = 0; i < cnt; ++i)\n"
              "  *ptr++ = 0;\n"
              "}");
        ASSERT_EQUALS("", errout.str());
    }

    void nullpointerDelete() {
        check("void f() {\n"
              "  K *k = getK();\n"
              "  if (k)\n"
              "     k->doStuff();\n"
              "  delete k;\n"
              "}\n", true);
        ASSERT_EQUALS("", errout.str());

        check("void f() {\n"
              "  K *k = getK();\n"
              "  if (k)\n"
              "     k[0] = ptr;\n"
              "  delete [] k;\n"
              "  k = new K[10];\n"
              "}\n", true);
        ASSERT_EQUALS("", errout.str());
    }

    void nullpointerSubFunction() {
        check("void g(int* x) { *x; }\n"
              "void f(int* x) {\n"
              "    if (x)\n"
              "        g(x);\n"
              "}");
        ASSERT_EQUALS("", errout.str());
    }

    void nullpointerExit() {
        check("void f() {\n"
              "  K *k = getK();\n"
              "  if (!k)\n"
              "     exit(1);\n"
              "  k->f();\n"
              "}\n", true);
        ASSERT_EQUALS("", errout.str());
    }

    void nullpointerStdString() {
        check("void f(std::string s1) {\n"
              "    void* p = 0;\n"
              "    s1 = 0;\n"
              "    s1 = '\\0';\n"
              "    std::string s2 = 0;\n"
              "    std::string s2 = '\\0';\n"
              "    std::string s3(0);\n"
              "    foo(std::string(0));\n"
              "    s1 = p;\n"
              "    std::string s4 = p;\n"
              "    std::string s5(p);\n"
              "    foo(std::string(p));\n"
              "}", true);
        ASSERT_EQUALS("[test.cpp:9]: (error) Null pointer dereference: p\n"
                      "[test.cpp:10]: (error) Null pointer dereference: p\n"
                      "[test.cpp:11]: (error) Null pointer dereference: p\n"
                      "[test.cpp:12]: (warning, inconclusive) Possible null pointer dereference: p\n"
                      "[test.cpp:3]: (error) Null pointer dereference\n"
                      "[test.cpp:5]: (error) Null pointer dereference\n"
                      "[test.cpp:7]: (error) Null pointer dereference\n"
                      "[test.cpp:8]: (error) Null pointer dereference\n"
                      , errout.str());

        check("void f(std::string s1) {\n"
              "    s1 = nullptr;\n"
              "    std::string s2 = nullptr;\n"
              "    std::string s3(nullptr);\n"
              "    foo(std::string(nullptr));\n"
              "}", true);
        ASSERT_EQUALS("[test.cpp:2]: (error) Null pointer dereference\n"
                      "[test.cpp:3]: (error) Null pointer dereference\n"
                      "[test.cpp:4]: (error) Null pointer dereference\n"
                      "[test.cpp:5]: (error) Null pointer dereference\n"
                      , errout.str());

        check("void f(std::string s1) {\n"
              "    s1 = NULL;\n"
              "    std::string s2 = NULL;\n"
              "    std::string s3(NULL);\n"
              "    foo(std::string(NULL));\n"
              "}", true);
        ASSERT_EQUALS("[test.cpp:2]: (error) Null pointer dereference\n"
                      "[test.cpp:3]: (error) Null pointer dereference\n"
                      "[test.cpp:4]: (error) Null pointer dereference\n"
                      "[test.cpp:5]: (error) Null pointer dereference\n"
                      , errout.str());

        check("void f(std::string s1, const std::string& s2, const std::string* s3) {\n"
              "    void* p = 0;\n"
              "    if (x) { return; }\n"
              "    foo(s1 == p);\n"
              "    foo(s2 == p);\n"
              "    foo(s3 == p);\n"
              "    foo(p == s1);\n"
              "    foo(p == s2);\n"
              "    foo(p == s3);\n"
              "}", true);
        ASSERT_EQUALS("[test.cpp:4]: (error) Null pointer dereference: p\n"
                      "[test.cpp:5]: (error) Null pointer dereference: p\n"
                      "[test.cpp:7]: (error) Null pointer dereference: p\n"
                      "[test.cpp:8]: (error) Null pointer dereference: p\n", errout.str());

        check("void f(std::string s1, const std::string& s2, const std::string* s3) {\n"
              "    void* p = 0;\n"
              "    if (x) { return; }\n"
              "    foo(0 == s1.size());\n"
              "    foo(0 == s2.size());\n"
              "    foo(0 == s3->size());\n"
              "    foo(s1.size() == 0);\n"
              "    foo(s2.size() == 0);\n"
              "    foo(s3->size() == 0);\n"
              "}", true);
        ASSERT_EQUALS("", errout.str());

        check("void f(std::string s1, const std::string& s2) {\n"
              "    if (x) { return; }\n"
              "    foo(0 == s1[0]);\n"
              "    foo(0 == s2[0]);\n"
              "    foo(s1[0] == 0);\n"
              "    foo(s2[0] == 0);\n"
              "}", true);
        ASSERT_EQUALS("", errout.str());

        check("void f(std::string s1, const std::string& s2) {\n"
              "    if (x) { return; }\n"
              "    foo(s1 == '\\0');\n"
              "    foo(s2 == '\\0');\n"
              "    foo('\\0' == s1);\n"
              "    foo('\\0' == s2);\n"
              "}", true);
        ASSERT_EQUALS("", errout.str());

        check("class Bar {\n"
              "    std::string s;\n"
              "    Bar() : s(0) {}\n"
              "};\n"
              "class Foo {\n"
              "    std::string s;\n"
              "    Foo();\n"
              "};\n"
              "Foo::Foo() : s(0) {}");
        ASSERT_EQUALS("[test.cpp:3]: (error) Null pointer dereference\n"
                      "[test.cpp:9]: (error) Null pointer dereference\n", errout.str());

        check("void f() {\n"
              "    std::string s = 0 == x ? \"a\" : \"b\";\n"
              "}", true);
        ASSERT_EQUALS("", errout.str());

        check("void f() {\n"
              "  const std::string s = g();\n"
              "  ASSERT_MESSAGE(\"Error on s\", 0 == s.compare(\"Some text\"));\n"
              "}");
        ASSERT_EQUALS("", errout.str());

        check("void foo(int i, std::string s);\n"
              "void bar() {\n"
              "  foo(0, \"\");\n"
              "  foo(0, 0);\n"
              "  foo(var, 0);\n"
              "  foo(var, NULL);\n"
              "  foo(var, nullptr);\n"
              "  foo(0, var);\n"
              "}");
        ASSERT_EQUALS("[test.cpp:4]: (error) Null pointer dereference\n"
                      "[test.cpp:5]: (error) Null pointer dereference\n"
                      "[test.cpp:6]: (error) Null pointer dereference\n"
                      "[test.cpp:7]: (error) Null pointer dereference\n", errout.str());
    }

    void nullpointerStdStream() {
        check("void f(std::ifstream& is) {\n"
              "    char* p = 0;\n"
              "    is >> p;\n"
              "}");
        TODO_ASSERT_EQUALS("[test.cpp:3]: (error) Possible null pointer dereference: p\n", "", errout.str());

        check("void f(const std::ostringstream& oss, char* q) {\n"
              "    char const* p = 0;\n" // Simplification makes detection of bug difficult
              "    oss << p;\n"
              "    oss << foo << p;\n"
              "    if(q == 0)\n"
              "        oss << foo << q;\n"
              "}", false);
        ASSERT_EQUALS("[test.cpp:3]: (error) Null pointer dereference: p\n"
                      "[test.cpp:4]: (error) Null pointer dereference: p\n"
                      "[test.cpp:5] -> [test.cpp:6]: (warning) Either the condition 'q==0' is redundant or there is possible null pointer dereference: q.\n", errout.str());

        check("void f(const char* p) {\n"
              "    if(p == 0) {\n"
              "        std::cout << p;\n"
              "        std::cerr << p;\n"
              "        std::cin >> p;\n"
              "        std::cout << abc << p;\n"
              "    }\n"
              "}", false);
        TODO_ASSERT_EQUALS("[test.cpp:2] -> [test.cpp:3]: (warning) Either the condition 'p==0' is redundant or there is possible null pointer dereference: p.\n"
                           "[test.cpp:2] -> [test.cpp:4]: (warning) Either the condition 'p==0' is redundant or there is possible null pointer dereference: p.\n"
                           "[test.cpp:2] -> [test.cpp:5]: (warning) Either the condition 'p==0' is redundant or there is possible null pointer dereference: p.\n"
                           "[test.cpp:2] -> [test.cpp:6]: (warning) Either the condition 'p==0' is redundant or there is possible null pointer dereference: p.\n",
                           "[test.cpp:2] -> [test.cpp:3]: (warning) Either the condition 'p==0' is redundant or there is possible null pointer dereference: p.\n"
                           "[test.cpp:2] -> [test.cpp:4]: (warning) Either the condition 'p==0' is redundant or there is possible null pointer dereference: p.\n",
                           errout.str());

        check("void f() {\n"
              "    void* p1 = 0;\n"
              "    std::cout << p1;\n" // No char*
              "    char* p2 = 0;\n"
              "    std::cin >> (int)p;\n" // result casted
              "    std::cout << (int)p;\n"
              "}", true);
        ASSERT_EQUALS("", errout.str());

        check("void f(const std::string& str) {\n"
              "    long long ret = 0;\n"
              "    std::istringstream istr(str);\n"
              "    istr >> std::hex >> ret;\n" // Read integer
              "    return ret;\n"
              "}", true);
        ASSERT_EQUALS("", errout.str());

        check("void f(int* i) {\n"
              "    if(i) return;\n"
              "    std::cout << i;\n" // Its no char* (#4240)
              "}", true);
        ASSERT_EQUALS("", errout.str());

        // #5811 false positive: (error) Null pointer dereference
        check("using namespace std;\n"
              "std::string itoip(int ip) {\n"
              "    stringstream out;\n"
              "    out << ((ip >> 0) & 0xFF);\n"
              "    return out.str();\n"
              "}n", true);
        ASSERT_EQUALS("", errout.str());
        // avoid regression from first fix attempt for #5811...
        check("void deserialize(const std::string &data) {\n"
              "std::istringstream iss(data);\n"
              "unsigned int len = 0;\n"
              "if (!(iss >> len))\n"
              "    return;\n"
              "}\n", true);
        ASSERT_EQUALS("", errout.str());

    }

    void nullpointerSmartPointer() {
        // extracttests.start: void dostuff(int);

        check("struct Fred { int x; };\n"
              "void f(std::shared_ptr<Fred> p) {\n"
              "  if (p) {}\n"
              "  dostuff(p->x);\n"
              "}");
        ASSERT_EQUALS("[test.cpp:3] -> [test.cpp:4]: (warning) Either the condition 'p' is redundant or there is possible null pointer dereference: p.\n", errout.str());

        check("struct Fred { int x; };\n"
              "void f(std::shared_ptr<Fred> p) {\n"
              "  p = nullptr;\n"
              "  dostuff(p->x);\n"
              "}");
        ASSERT_EQUALS("[test.cpp:4]: (error) Null pointer dereference: p\n", errout.str());

        check("struct Fred { int x; };\n"
              "void f(std::unique_ptr<Fred> p) {\n"
              "  if (p) {}\n"
              "  dostuff(p->x);\n"
              "}");
        ASSERT_EQUALS("[test.cpp:3] -> [test.cpp:4]: (warning) Either the condition 'p' is redundant or there is possible null pointer dereference: p.\n", errout.str());

        check("struct Fred { int x; };\n"
              "void f(std::unique_ptr<Fred> p) {\n"
              "  p = nullptr;\n"
              "  dostuff(p->x);\n"
              "}");
        ASSERT_EQUALS("[test.cpp:4]: (error) Null pointer dereference: p\n", errout.str());

        check("struct Fred { int x; };\n"
              "void f() {\n"
              "  std::shared_ptr<Fred> p;\n"
              "  dostuff(p->x);\n"
              "}");
        ASSERT_EQUALS("[test.cpp:4]: (error) Null pointer dereference: p\n", errout.str());

        check("struct Fred { int x; };\n"
              "void f(std::shared_ptr<Fred> p) {\n"
              "  p.reset();\n"
              "  dostuff(p->x);\n"
              "}");
        ASSERT_EQUALS("[test.cpp:4]: (error) Null pointer dereference: p\n", errout.str());

        check("struct Fred { int x; };\n"
              "void f(std::shared_ptr<Fred> p) {\n"
              "  Fred * pp = nullptr;\n"
              "  p.reset(pp);\n"
              "  dostuff(p->x);\n"
              "}");
        ASSERT_EQUALS("[test.cpp:5]: (error) Null pointer dereference: p\n", errout.str());

        check("struct Fred { int x; };\n"
              "void f(Fred& f) {\n"
              "  std::shared_ptr<Fred> p;\n"
              "  p.reset(&f);\n"
              "  dostuff(p->x);\n"
              "}");
        ASSERT_EQUALS("", errout.str());

        check("struct Fred { int x; };\n"
              "void f(std::shared_ptr<Fred> p) {\n"
              "  p.reset();\n"
              "  dostuff(p->x);\n"
              "}");
        ASSERT_EQUALS("[test.cpp:4]: (error) Null pointer dereference: p\n", errout.str());

        check("struct Fred { int x; };\n"
              "void f() {\n"
              "  std::shared_ptr<Fred> p(nullptr);\n"
              "  dostuff(p->x);\n"
              "}");
        ASSERT_EQUALS("[test.cpp:4]: (error) Null pointer dereference: p\n", errout.str());

        check("struct A {};\n"
              "void f(int n) {\n"
              "    std::unique_ptr<const A*[]> p;\n"
              "    p.reset(new const A*[n]);\n"
              "}");
        ASSERT_EQUALS("", errout.str());

        // #9216
        check("struct A {\n"
              "    void reset();\n"
              "    void f();\n"
              "};\n"
              "void g(std::unique_ptr<A> var) {\n"
              "    var->reset();\n"
              "    var->f();\n"
              "}");
        ASSERT_EQUALS("", errout.str());

        // #9439
        check("char* g();\n"
              "char* f() {\n"
              "    std::unique_ptr<char> x(g());\n"
              "    if( x ) {}\n"
              "    return x.release();\n"
              "}\n", true);
        ASSERT_EQUALS("", errout.str());

        // #9496
        check("std::shared_ptr<int> f() {\n"
              "    return std::shared_ptr<int>(nullptr);\n"
              "}\n"
              "void g() {\n"
              "    int a = *f();\n"
              "}\n",
              true);
        ASSERT_EQUALS("[test.cpp:5]: (error) Null pointer dereference: f()\n", errout.str());
    }

    void functioncall() {    // #3443 - function calls
        // dereference pointer and then check if it's null
        {
            // function not seen
            check("void f(int *p) {\n"
                  "    *p = 0;\n"
                  "    foo(p);\n"
                  "    if (p) { }\n"
                  "}");
            ASSERT_EQUALS("", errout.str());

            // function seen (taking pointer parameter)
            check("void foo(int *p) { }\n"
                  "\n"
                  "void f(int *p) {\n"
                  "    *p = 0;\n"
                  "    foo(p);\n"
                  "    if (p) { }\n"
                  "}");
            ASSERT_EQUALS(
                "[test.cpp:6] -> [test.cpp:4]: (warning) Either the condition 'p' is redundant or there is possible null pointer dereference: p.\n",
                errout.str());

            // function seen (taking reference parameter)
            check("void foo(int *&p) { }\n"
                  "\n"
                  "void f(int *p) {\n"
                  "    *p = 0;\n"
                  "    foo(p);\n"
                  "    if (p) { }\n"
                  "}", true);
            ASSERT_EQUALS("", errout.str());

            // function implementation not seen
            check("void foo(int *p);\n"
                  "\n"
                  "void f(int *p) {\n"
                  "    *p = 0;\n"
                  "    foo(p);\n"
                  "    if (p) { }\n"
                  "}");
            ASSERT_EQUALS(
                "[test.cpp:6] -> [test.cpp:4]: (warning) Either the condition 'p' is redundant or there is possible null pointer dereference: p.\n",
                errout.str());

            // inconclusive
            check("void f(int *p) {\n"
                  "    *p = 0;\n"
                  "    foo(p);\n"
                  "    if (p) { }\n"
                  "}", true);
            ASSERT_EQUALS(
                "[test.cpp:4] -> [test.cpp:2]: (warning, inconclusive) Either the condition 'p' is redundant or there is possible null pointer dereference: p.\n",
                errout.str());
        }

        // dereference struct pointer and then check if it's null
        {
            // function not seen
            check("void f(struct ABC *abc) {\n"
                  "    abc->a = 0;\n"
                  "    foo(abc);\n"
                  "    if (abc) { }\n"
                  "}");
            ASSERT_EQUALS("", errout.str());

            // function seen (taking pointer parameter)
            check("void foo(struct ABC *abc) { }\n"
                  "\n"
                  "void f(struct ABC *abc) {\n"
                  "    abc->a = 0;\n"
                  "    foo(abc);\n"
                  "    if (abc) { }\n"
                  "}");
            ASSERT_EQUALS(
                "[test.cpp:6] -> [test.cpp:4]: (warning) Either the condition 'abc' is redundant or there is possible null pointer dereference: abc.\n",
                errout.str());

            // function implementation not seen
            check("void foo(struct ABC *abc);\n"
                  "\n"
                  "void f(struct ABC *abc) {\n"
                  "    abc->a = 0;\n"
                  "    foo(abc);\n"
                  "    if (abc) { }\n"
                  "}");
            ASSERT_EQUALS(
                "[test.cpp:6] -> [test.cpp:4]: (warning) Either the condition 'abc' is redundant or there is possible null pointer dereference: abc.\n",
                errout.str());

            // inconclusive
            check("void f(struct ABC *abc) {\n"
                  "    abc->a = 0;\n"
                  "    foo(abc);\n"
                  "    if (abc) { }\n"
                  "}", true);
            ASSERT_EQUALS(
                "[test.cpp:4] -> [test.cpp:2]: (warning, inconclusive) Either the condition 'abc' is redundant or there is possible null pointer dereference: abc.\n",
                errout.str());
        }
    }

    void functioncalllibrary() {
        Settings settings1;
        Tokenizer tokenizer(&settings1,this);
        std::istringstream code("void f() { int a,b,c; x(a,b,c); }");
        tokenizer.tokenize(code,"test.c");
        const Token *xtok = Token::findsimplematch(tokenizer.tokens(), "x");

        // nothing bad..
        {
            Library library;
            Library::ArgumentChecks arg;
            library.functions["x"].argumentChecks[1] = arg;
            library.functions["x"].argumentChecks[2] = arg;
            library.functions["x"].argumentChecks[3] = arg;

            std::list<const Token *> null;
            CheckNullPointer::parseFunctionCall(*xtok, null, &library);
            ASSERT_EQUALS(0U, null.size());
        }

        // for 1st parameter null pointer is not ok..
        {
            Library library;
            Library::ArgumentChecks arg;
            library.functions["x"].argumentChecks[1] = arg;
            library.functions["x"].argumentChecks[2] = arg;
            library.functions["x"].argumentChecks[3] = arg;
            library.functions["x"].argumentChecks[1].notnull = true;

            std::list<const Token *> null;
            CheckNullPointer::parseFunctionCall(*xtok, null, &library);
            ASSERT_EQUALS(1U, null.size());
            ASSERT_EQUALS("a", null.front()->str());
        }
    }

    void functioncallDefaultArguments() {

        check("void f(int *p = 0) {\n"
              "    *p = 0;\n"
              "}");
        ASSERT_EQUALS("[test.cpp:2]: (warning) Possible null pointer dereference if the default parameter value is used: p\n", errout.str());

        check("void f(int *p = 0) {\n"
              "    if (!p)\n"
              "        return;\n"
              "    *p = 0;\n"
              "}");
        ASSERT_EQUALS("", errout.str());

        check("void f(char a, int *p = 0) {\n"
              "    *p = 0;\n"
              "}");
        ASSERT_EQUALS("[test.cpp:2]: (warning) Possible null pointer dereference if the default parameter value is used: p\n", errout.str());

        check("void f(int *p = 0) {\n"
              "    printf(\"p = %d\", *p);\n"
              "}");
        ASSERT_EQUALS("[test.cpp:2]: (warning) Possible null pointer dereference if the default parameter value is used: p\n", errout.str());

        check("void f(int *p = 0) {\n"
              "    printf(\"p[1] = %d\", p[1]);\n"
              "}");
        ASSERT_EQUALS("[test.cpp:2]: (warning) Possible null pointer dereference if the default parameter value is used: p\n", errout.str());

        check("void f(int *p = 0) {\n"
              "    buf[p] = 0;\n"
              "}");
        ASSERT_EQUALS("", errout.str());

        check("void f(int *p = 0) {\n"
              "    if (p != 0 && bar())\n"
              "      *p = 0;\n"
              "}");
        ASSERT_EQUALS("", errout.str());

        check("void f(int *p) {\n"
              "    *p = 0;\n"
              "}");
        ASSERT_EQUALS("", errout.str());

        check("void f(int *p = 0) {\n"
              "    if (p != 0)\n"
              "      *p = 0;\n"
              "}");
        ASSERT_EQUALS("", errout.str());

        check("void f(int *p = 0) {\n"
              "    int y;\n"
              "    if (p == 0)\n"
              "      p = &y;\n"
              "    *p = 0;\n"
              "}");
        ASSERT_EQUALS("", errout.str());

        check("void f(int a, int *p = 0) {\n"
              "    if (a != 0)\n"
              "      *p = 0;\n"
              "}", true);
        ASSERT_EQUALS(
            "[test.cpp:3]: (warning) Possible null pointer dereference if the default parameter value is used: p\n",
            errout.str());

        check("void f(int *p = 0) {\n"
              "    p = a;\n"
              "    *p = 0;\n" // <- don't simplify and verify
              "}");
        ASSERT_EQUALS("", errout.str());

        check("void f(int *p = 0) {\n"
              "    p += a;\n"
              "    *p = 0;\n"
              "}");
        ASSERT_EQUALS("", errout.str());

        check("int f(int *p = 0) {\n"
              "    if (p == 0) {\n"
              "        return 0;\n"
              "    }\n"
              "    return *p;\n"
              "}");
        ASSERT_EQUALS("", errout.str());

        check("void f(int *p = 0) {\n"
              "    std::cout << p ? *p : 0;\n" // Due to operator precedence, this is equivalent to: (std::cout << p) ? *p : 0;
              "}");
        ASSERT_EQUALS("[test.cpp:2]: (warning) Possible null pointer dereference if the default parameter value is used: p\n", errout.str()); // Check the first branch of ternary

        check("void f(char *p = 0) {\n"
              "    std::cout << p ? *p : 0;\n" // Due to operator precedence, this is equivalent to: (std::cout << p) ? *p : 0;
              "}");
        ASSERT_EQUALS("[test.cpp:2]: (warning) Possible null pointer dereference if the default parameter value is used: p\n", errout.str());

        check("void f(int *p = 0) {\n"
              "    std::cout << (p ? *p : 0);\n"
              "}");
        ASSERT_EQUALS("", errout.str());

        check("void f(int *p = 0) {\n"
              "    std::cout << p;\n"
              "}");
        ASSERT_EQUALS("", errout.str());

        check("void f(int *p = 0) {\n"
              "    std::cout << (p && p[0] ? *p : 42);\n"
              "}");
        ASSERT_EQUALS("", errout.str());

        check("void isEmpty(int *p = 0) {\n"
              "    return p && *p;\n"
              "}");
        ASSERT_EQUALS("", errout.str());

        check("void g(int *p = 0) {\n"
              "    return !p || *p;\n"
              "}");
        ASSERT_EQUALS("", errout.str());


        // bar may initialize p but be can't know for sure without knowing
        // if p is passed in by reference and is modified by bar()
        check("void f(int *p = 0) {\n"
              "    bar(p);\n"
              "    *p = 0;\n"
              "}");
        ASSERT_EQUALS("", errout.str());

        check("void f(int *p = 0) {\n"
              "    printf(\"%p\", p);\n"
              "    *p = 0;\n"
              "}", true);
        ASSERT_EQUALS("[test.cpp:3]: (warning) Possible null pointer dereference if the default parameter value is used: p\n", errout.str());

        // The init() function may or may not initialize p, but since the address
        // of p is passed in, it's a good bet that p may be modified and
        // so we should not report an error.
        check("void f(int *p = 0) {\n"
              "    init(&p);\n"
              "    *p = 0;\n"
              "}");
        ASSERT_EQUALS("", errout.str());

        check("void init(int* &g);\n"
              "void f(int *p = 0) {\n"
              "    init(p);\n"
              "    *p = 0;\n"
              "}");
        ASSERT_EQUALS("", errout.str());

        check("void f(int *p = 0) {\n"
              "    if (p == 0) {\n"
              "        init(&p);\n"
              "    }\n"
              "    *p = 0;\n"
              "}");
        ASSERT_EQUALS("", errout.str());

        check("void f(int *p = 0) {\n"
              "    if (p == 0) {\n"
              "        throw SomeException;\n"
              "    }\n"
              "    *p = 0;\n"
              "}");
        ASSERT_EQUALS("", errout.str());

        check("void foo(int x, int *p = 0) {\n"
              "    int var1 = x ? *p : 5;\n"
              "}");
        ASSERT_EQUALS("[test.cpp:2]: (warning) Possible null pointer dereference if the default parameter value is used: p\n", errout.str());
    }

    void nullpointer_internal_error() { // ticket #5080
        check("struct A { unsigned int size; };\n"
              "struct B { struct A *a; };\n"
              "void f(struct B *b) {\n"
              "    unsigned int j;\n"
              "    for (j = 0; j < b[0].a->size; ++j) {\n"
              "    }\n"
              "}");
        ASSERT_EQUALS("", errout.str());
    }

    void ticket6505() {
        check("void foo(MythSocket *socket) {\n"
              "  bool do_write=0;\n"
              "  if (socket) {\n"
              "    do_write=something();\n"
              "  }\n"
              "  if (do_write) {\n"
              "    socket->func();\n"
              "  }\n"
              "}\n"
              "void bar() {\n"
              "  foo(0);\n"
              "}\n", true, "test.c");
        ASSERT_EQUALS("", errout.str());
    }

    void subtract() {
        check("void foo(char *s) {\n"
              "  char *p = s - 20;\n"
              "}\n"
              "void bar() { foo(0); }");
        ASSERT_EQUALS("[test.cpp:2]: (error) Overflow in pointer arithmetic, NULL pointer is subtracted.\n",
                      errout.str());

        check("void foo(char *s) {\n"
              "  if (!s) {}\n"
              "  char *p = s - 20;\n"
              "}");
        ASSERT_EQUALS("[test.cpp:2] -> [test.cpp:3]: (warning) Either the condition '!s' is redundant or there is overflow in pointer subtraction.\n", errout.str());

        check("void foo(char *s) {\n"
              "  s -= 20;\n"
              "}\n"
              "void bar() { foo(0); }");
        ASSERT_EQUALS("[test.cpp:2]: (error) Overflow in pointer arithmetic, NULL pointer is subtracted.\n",
                      errout.str());

        check("void foo(char *s) {\n"
              "  if (!s) {}\n"
              "  s -= 20;\n"
              "}");
        ASSERT_EQUALS("[test.cpp:2] -> [test.cpp:3]: (warning) Either the condition '!s' is redundant or there is overflow in pointer subtraction.\n", errout.str());

        check("int* f8() { int *x = NULL; return --x; }");
        ASSERT_EQUALS("[test.cpp:1]: (error) Overflow in pointer arithmetic, NULL pointer is subtracted.\n", errout.str());

        check("int* f9() { int *x = NULL; return x--; }");
        ASSERT_EQUALS("[test.cpp:1]: (error) Overflow in pointer arithmetic, NULL pointer is subtracted.\n", errout.str());
    }

    void addNull() {
        check("void foo(char *s) {\n"
              "  char * p = s + 20;\n"
              "}\n"
              "void bar() { foo(0); }");
        ASSERT_EQUALS("[test.cpp:2]: (error) Pointer addition with NULL pointer.\n", errout.str());

        check("void foo(char *s) {\n"
              "  if (!s) {}\n"
              "  char * p = s + 20;\n"
              "}");
        ASSERT_EQUALS("[test.cpp:2] -> [test.cpp:3]: (warning) Either the condition '!s' is redundant or there is pointer arithmetic with NULL pointer.\n", errout.str());

        check("void foo(char *s) {\n"
              "  char * p = 20 + s;\n"
              "}\n"
              "void bar() { foo(0); }");
        ASSERT_EQUALS("[test.cpp:2]: (error) Pointer addition with NULL pointer.\n", errout.str());

        check("void foo(char *s) {\n"
              "  if (!s) {}\n"
              "  char * p = 20 + s;\n"
              "}");
        ASSERT_EQUALS("[test.cpp:2] -> [test.cpp:3]: (warning) Either the condition '!s' is redundant or there is pointer arithmetic with NULL pointer.\n", errout.str());

        check("void foo(char *s) {\n"
              "  s += 20;\n"
              "}\n"
              "void bar() { foo(0); }");
        ASSERT_EQUALS("[test.cpp:2]: (error) Pointer addition with NULL pointer.\n", errout.str());

        check("void foo(char *s) {\n"
              "  if (!s) {}\n"
              "  s += 20;\n"
              "}");
        ASSERT_EQUALS("[test.cpp:2] -> [test.cpp:3]: (warning) Either the condition '!s' is redundant or there is pointer arithmetic with NULL pointer.\n", errout.str());

        check("int* f7() { int *x = NULL; return ++x; }");
        ASSERT_EQUALS("[test.cpp:1]: (error) Pointer addition with NULL pointer.\n", errout.str());

        check("int* f10() { int *x = NULL; return x++; }");
        ASSERT_EQUALS("[test.cpp:1]: (error) Pointer addition with NULL pointer.\n", errout.str());

        check("class foo {};\n"
              "const char* get() const { return 0; }\n"
              "void f(foo x) { if (get()) x += get(); }");
        ASSERT_EQUALS("", errout.str());
    }

    void isPointerDeRefFunctionDecl() {
        check("const char** get() { return 0; }");
        ASSERT_EQUALS("", errout.str());
    }

    void ctu(const char code[]) {
        // Clear the error buffer..
        errout.str("");

        // Tokenize..
        Tokenizer tokenizer(&settings, this);
        std::istringstream istr(code);
        tokenizer.tokenize(istr, "test.cpp");

        CTU::FileInfo *ctu = CTU::getFileInfo(&tokenizer);

        // Check code..
        std::list<Check::FileInfo*> fileInfo;
        CheckNullPointer check(&tokenizer, &settings, this);
        fileInfo.push_back(check.getFileInfo(&tokenizer, &settings));
        check.analyseWholeProgram(ctu, fileInfo, settings, *this);
        while (!fileInfo.empty()) {
            delete fileInfo.back();
            fileInfo.pop_back();
        }
        delete ctu;
    }

    void ctu() {
        setMultiline();

        ctu("void f(int *fp) {\n"
            "    a = *fp;\n"
            "}\n"
            "int main() {\n"
            "  int *p = 0;\n"
            "  f(p);\n"
            "}");
        ASSERT_EQUALS("test.cpp:2:error:Null pointer dereference: fp\n"
                      "test.cpp:5:note:Assignment 'p=0', assigned value is 0\n"
                      "test.cpp:6:note:Calling function f, 1st argument is null\n"
                      "test.cpp:2:note:Dereferencing argument fp that is null\n", errout.str());

        ctu("void use(int *p) { a = *p + 3; }\n"
            "void call(int x, int *p) { x++; use(p); }\n"
            "int main() {\n"
            "  call(4,0);\n"
            "}");
        ASSERT_EQUALS("test.cpp:1:error:Null pointer dereference: p\n"
                      "test.cpp:4:note:Calling function call, 2nd argument is null\n"
                      "test.cpp:2:note:Calling function use, 1st argument is null\n"
                      "test.cpp:1:note:Dereferencing argument p that is null\n", errout.str());

        ctu("void dostuff(int *x, int *y) {\n"
            "  if (!var)\n"
            "    return -1;\n"  // <- early return
            "  *x = *y;\n"
            "}\n"
            "\n"
            "void f() {\n"
            "  dostuff(a, 0);\n"
            "}");
        ASSERT_EQUALS("", errout.str());

        ctu("void dostuff(int *x, int *y) {\n"
            "  if (cond)\n"
            "    *y = -1;\n"  // <- conditionally written
            "  *x = *y;\n"
            "}\n"
            "\n"
            "void f() {\n"
            "  dostuff(a, 0);\n"
            "}");
        ASSERT_EQUALS("", errout.str());

        // else
        ctu("void dostuff(int mask, int *p) {\n"
            "  if (mask == 13) ;\n"
            "  else *p = 45;\n"
            "}\n"
            "\n"
            "void f() {\n"
            "  dostuff(0, 0);\n"
            "}");
        ASSERT_EQUALS("", errout.str());

        // ?, &&, ||
        ctu("void dostuff(int mask, int *p) {\n"
            "  x = (mask & 1) ? *p : 0;\n"
            "}\n"
            "\n"
            "void f() {\n"
            "  dostuff(0, 0);\n"
            "}");
        ASSERT_EQUALS("", errout.str());

        ctu("void g(int* x) { *x; }\n"
            "void f(int* x) {\n"
            "    if (x)\n"
            "        g(x);\n"
            "}");
        ASSERT_EQUALS("", errout.str());
    }
};

REGISTER_TEST(TestNullPointer)<|MERGE_RESOLUTION|>--- conflicted
+++ resolved
@@ -112,11 +112,8 @@
         TEST_CASE(nullpointer69);         // #8143
         TEST_CASE(nullpointer70);
         TEST_CASE(nullpointer71); // #10178
-<<<<<<< HEAD
         TEST_CASE(nullpointer72); // #10215
-=======
-        TEST_CASE(nullpointer72); // #10321
->>>>>>> 10123b4a
+        TEST_CASE(nullpointer73); // #10321
         TEST_CASE(nullpointer_addressOf); // address of
         TEST_CASE(nullpointerSwitch); // #2626
         TEST_CASE(nullpointer_cast); // #4692
@@ -2244,7 +2241,6 @@
         ASSERT_EQUALS("", errout.str());
     }
 
-<<<<<<< HEAD
     void nullpointer72() { // #10215
       check("int test() {\n"
         "int* p0 = nullptr, *p1 = nullptr;\n"
@@ -2263,8 +2259,8 @@
         "return *p0;\n"
         "}\n", true /*inconclusive*/);
       ASSERT_EQUALS("", errout.str());
-=======
-    void nullpointer72() {
+
+    void nullpointer73() {
         check("void f(bool flag2, int* ptr) {\n"
               "    bool flag1 = true;\n"
               "    if (flag2) {\n"
@@ -2290,7 +2286,6 @@
               "        (*ptr)++;\n"
               "}\n");
         ASSERT_EQUALS("[test.cpp:4] -> [test.cpp:10]: (warning) Either the condition 'ptr!=nullptr' is redundant or there is possible null pointer dereference: ptr.\n", errout.str());
->>>>>>> 10123b4a
     }
 
     void nullpointer_addressOf() { // address of
