/*
 * Cppcheck - A tool for static C/C++ code analysis
 * Copyright (C) 2007-2023 Cppcheck team.
 *
 * This program is free software: you can redistribute it and/or modify
 * it under the terms of the GNU General Public License as published by
 * the Free Software Foundation, either version 3 of the License, or
 * (at your option) any later version.
 *
 * This program is distributed in the hope that it will be useful,
 * but WITHOUT ANY WARRANTY; without even the implied warranty of
 * MERCHANTABILITY or FITNESS FOR A PARTICULAR PURPOSE.  See the
 * GNU General Public License for more details.
 *
 * You should have received a copy of the GNU General Public License
 * along with this program.  If not, see <http://www.gnu.org/licenses/>.
 */

#include "checkother.h"
#include "errortypes.h"
#include "library.h"
#include "platform.h"
#include "preprocessor.h"
#include "settings.h"
#include "standards.h"
#include "fixture.h"
#include "tokenize.h"

#include <map>
#include <sstream> // IWYU pragma: keep
#include <string>
#include <unordered_map>
#include <utility>
#include <vector>

#include <simplecpp.h>


class TestOther : public TestFixture {
public:
    TestOther() : TestFixture("TestOther") {}

private:
    Settings _settings;

    void run() override {
        LOAD_LIB_2(_settings.library, "std.cfg");


        TEST_CASE(emptyBrackets);

        TEST_CASE(zeroDiv1);
        TEST_CASE(zeroDiv2);
        TEST_CASE(zeroDiv3);
        TEST_CASE(zeroDiv4);
        TEST_CASE(zeroDiv5);
        TEST_CASE(zeroDiv6);
        TEST_CASE(zeroDiv7);  // #4930
        TEST_CASE(zeroDiv8);
        TEST_CASE(zeroDiv9);
        TEST_CASE(zeroDiv10);
        TEST_CASE(zeroDiv11);
        TEST_CASE(zeroDiv12);
        TEST_CASE(zeroDiv13);
        TEST_CASE(zeroDiv14); // #1169
        TEST_CASE(zeroDiv15); // #8319
        TEST_CASE(zeroDiv16); // #11158
        TEST_CASE(zeroDiv17); // #9931
        TEST_CASE(zeroDiv18);

        TEST_CASE(zeroDivCond); // division by zero / useless condition

        TEST_CASE(nanInArithmeticExpression);

        TEST_CASE(varScope1);
        TEST_CASE(varScope2);
        TEST_CASE(varScope3);
        TEST_CASE(varScope4);
        TEST_CASE(varScope5);
        TEST_CASE(varScope6);
        TEST_CASE(varScope7);
        TEST_CASE(varScope8);
        TEST_CASE(varScope9);       // classes may have extra side-effects
        TEST_CASE(varScope10);      // Undefined macro FOR
        TEST_CASE(varScope11);      // #2475 - struct initialization is not inner scope
        TEST_CASE(varScope12);
        TEST_CASE(varScope13);      // variable usage in inner loop
        TEST_CASE(varScope14);
        TEST_CASE(varScope15);      // #4573 if-else-if
        TEST_CASE(varScope16);
        TEST_CASE(varScope17);
        TEST_CASE(varScope18);
        TEST_CASE(varScope20);      // Ticket #5103
        TEST_CASE(varScope21);      // Ticket #5382
        TEST_CASE(varScope22);      // Ticket #5684
        TEST_CASE(varScope23);      // Ticket #6154
        TEST_CASE(varScope24);      // pointer / reference
        TEST_CASE(varScope25);      // time_t
        TEST_CASE(varScope26);      // range for loop, map
        TEST_CASE(varScope27);      // #7733 - #if
        TEST_CASE(varScope28);      // #10527
        TEST_CASE(varScope29);      // #10888
        TEST_CASE(varScope30);      // #8541
        TEST_CASE(varScope31);      // #11099
        TEST_CASE(varScope32);      // #11441
        TEST_CASE(varScope33);
        TEST_CASE(varScope34);
        TEST_CASE(varScope35);

        TEST_CASE(oldStylePointerCast);
        TEST_CASE(invalidPointerCast);

        TEST_CASE(passedByValue);
        TEST_CASE(passedByValue_nonConst);
        TEST_CASE(passedByValue_externC);

        TEST_CASE(constVariable);
        TEST_CASE(constParameterCallback);
        TEST_CASE(constPointer);

        TEST_CASE(switchRedundantAssignmentTest);
        TEST_CASE(switchRedundantOperationTest);
        TEST_CASE(switchRedundantBitwiseOperationTest);
        TEST_CASE(unreachableCode);
        TEST_CASE(redundantContinue);

        TEST_CASE(suspiciousCase);
        TEST_CASE(suspiciousEqualityComparison);
        TEST_CASE(suspiciousUnaryPlusMinus); // #8004

        TEST_CASE(selfAssignment);
        TEST_CASE(trac1132);
        TEST_CASE(testMisusedScopeObjectDoesNotPickFunction1);
        TEST_CASE(testMisusedScopeObjectDoesNotPickFunction2);
        TEST_CASE(testMisusedScopeObjectPicksClass);
        TEST_CASE(testMisusedScopeObjectPicksStruct);
        TEST_CASE(testMisusedScopeObjectDoesNotPickIf);
        TEST_CASE(testMisusedScopeObjectDoesNotPickConstructorDeclaration);
        TEST_CASE(testMisusedScopeObjectDoesNotPickFunctor);
        TEST_CASE(testMisusedScopeObjectDoesNotPickLocalClassConstructors);
        TEST_CASE(testMisusedScopeObjectDoesNotPickUsedObject);
        TEST_CASE(testMisusedScopeObjectDoesNotPickPureC);
        TEST_CASE(testMisusedScopeObjectDoesNotPickNestedClass);
        TEST_CASE(testMisusedScopeObjectInConstructor);
        TEST_CASE(testMisusedScopeObjectStandardType);
        TEST_CASE(testMisusedScopeObjectNamespace);
        TEST_CASE(testMisusedScopeObjectAssignment); // #11371
        TEST_CASE(trac2071);
        TEST_CASE(trac2084);
        TEST_CASE(trac3693);

        TEST_CASE(clarifyCalculation);
        TEST_CASE(clarifyStatement);

        TEST_CASE(duplicateBranch);
        TEST_CASE(duplicateBranch1); // tests extracted by http://www.viva64.com/en/b/0149/ ( Comparison between PVS-Studio and cppcheck ): Errors detected in Quake 3: Arena by PVS-Studio: Fragment 2
        TEST_CASE(duplicateBranch2); // empty macro
        TEST_CASE(duplicateBranch3);
        TEST_CASE(duplicateBranch4);
        TEST_CASE(duplicateBranch5); // make sure the Token attributes are compared
        TEST_CASE(duplicateBranch6);
        TEST_CASE(duplicateExpression1);
        TEST_CASE(duplicateExpression2); // ticket #2730
        TEST_CASE(duplicateExpression3); // ticket #3317
        TEST_CASE(duplicateExpression4); // ticket #3354 (++)
        TEST_CASE(duplicateExpression5); // ticket #3749 (macros with same values)
        TEST_CASE(duplicateExpression6); // ticket #4639
        TEST_CASE(duplicateExpression7);
        TEST_CASE(duplicateExpression8);
        TEST_CASE(duplicateExpression9); // #9320
        TEST_CASE(duplicateExpression10); // #9485
        TEST_CASE(duplicateExpression11); // #8916 (function call)
        TEST_CASE(duplicateExpression12); // #10026
        TEST_CASE(duplicateExpression13); // #7899
        TEST_CASE(duplicateExpression14); // #9871
        TEST_CASE(duplicateExpression15); // #10650
        TEST_CASE(duplicateExpression16); // #10569
        TEST_CASE(duplicateExpressionLoop);
        TEST_CASE(duplicateValueTernary);
        TEST_CASE(duplicateExpressionTernary); // #6391
        TEST_CASE(duplicateExpressionTemplate); // #6930
        TEST_CASE(duplicateExpressionCompareWithZero);
        TEST_CASE(oppositeExpression);
        TEST_CASE(duplicateVarExpression);
        TEST_CASE(duplicateVarExpressionUnique);
        TEST_CASE(duplicateVarExpressionAssign);
        TEST_CASE(duplicateVarExpressionCrash);
        TEST_CASE(multiConditionSameExpression);

        TEST_CASE(checkSignOfUnsignedVariable);
        TEST_CASE(checkSignOfPointer);

        TEST_CASE(checkSuspiciousSemicolon1);
        TEST_CASE(checkSuspiciousSemicolon2);
        TEST_CASE(checkSuspiciousSemicolon3);
        TEST_CASE(checkSuspiciousComparison);

        TEST_CASE(checkInvalidFree);

        TEST_CASE(checkRedundantCopy);

        TEST_CASE(checkNegativeShift);

        TEST_CASE(incompleteArrayFill);

        TEST_CASE(redundantVarAssignment);
        TEST_CASE(redundantVarAssignment_trivial);
        TEST_CASE(redundantVarAssignment_struct);
        TEST_CASE(redundantVarAssignment_7133);
        TEST_CASE(redundantVarAssignment_stackoverflow);
        TEST_CASE(redundantVarAssignment_lambda);
        TEST_CASE(redundantVarAssignment_loop);
        TEST_CASE(redundantVarAssignment_after_switch);
        TEST_CASE(redundantVarAssignment_pointer);
        TEST_CASE(redundantVarAssignment_pointer_parameter);
        TEST_CASE(redundantVarAssignment_array);
        TEST_CASE(redundantVarAssignment_switch_break);
        TEST_CASE(redundantInitialization);
        TEST_CASE(redundantMemWrite);

        TEST_CASE(varFuncNullUB);

        TEST_CASE(checkCastIntToCharAndBack); // ticket #160

        TEST_CASE(checkCommaSeparatedReturn);
        TEST_CASE(checkPassByReference);

        TEST_CASE(checkComparisonFunctionIsAlwaysTrueOrFalse);

        TEST_CASE(integerOverflow); // #5895

        TEST_CASE(redundantPointerOp);
        TEST_CASE(test_isSameExpression);
        TEST_CASE(raceAfterInterlockedDecrement);

        TEST_CASE(testUnusedLabel);

        TEST_CASE(testEvaluationOrder);
        TEST_CASE(testEvaluationOrderSelfAssignment);
        TEST_CASE(testEvaluationOrderMacro);
        TEST_CASE(testEvaluationOrderSequencePointsFunctionCall);
        TEST_CASE(testEvaluationOrderSequencePointsComma);
        TEST_CASE(testEvaluationOrderSizeof);

        TEST_CASE(testUnsignedLessThanZero);

        TEST_CASE(doubleMove1);
        TEST_CASE(doubleMoveMemberInitialization1);
        TEST_CASE(doubleMoveMemberInitialization2);
        TEST_CASE(doubleMoveMemberInitialization3); // #9974
        TEST_CASE(moveAndAssign1);
        TEST_CASE(moveAndAssign2);
        TEST_CASE(moveAssignMoveAssign);
        TEST_CASE(moveAndReset1);
        TEST_CASE(moveAndReset2);
        TEST_CASE(moveResetMoveReset);
        TEST_CASE(moveAndFunctionParameter);
        TEST_CASE(moveAndFunctionParameterReference);
        TEST_CASE(moveAndFunctionParameterConstReference);
        TEST_CASE(moveAndFunctionParameterUnknown);
        TEST_CASE(moveAndReturn);
        TEST_CASE(moveAndClear);
        TEST_CASE(movedPointer);
        TEST_CASE(moveAndAddressOf);
        TEST_CASE(partiallyMoved);
        TEST_CASE(moveAndLambda);
        TEST_CASE(moveInLoop);
        TEST_CASE(moveCallback);
        TEST_CASE(moveClassVariable);
        TEST_CASE(forwardAndUsed);
        TEST_CASE(moveAndReference);
        TEST_CASE(moveForRange);

        TEST_CASE(funcArgNamesDifferent);
        TEST_CASE(funcArgOrderDifferent);
        TEST_CASE(cpp11FunctionArgInit); // #7846 - "void foo(int declaration = {}) {"

        TEST_CASE(shadowVariables);
        TEST_CASE(knownArgument);
        TEST_CASE(knownArgumentHiddenVariableExpression);
        TEST_CASE(knownArgumentTernaryOperator);
        TEST_CASE(checkComparePointers);

        TEST_CASE(unusedVariableValueTemplate); // #8994

        TEST_CASE(moduloOfOne);

        TEST_CASE(sameExpressionPointers);

        TEST_CASE(checkOverlappingWrite);

        TEST_CASE(constVariableArrayMember); // #10371
    }

#define check(...) check_(__FILE__, __LINE__, __VA_ARGS__)
    void check_(const char* file, int line, const char code[], const char *filename = nullptr, bool inconclusive = true, bool runSimpleChecks=true, bool verbose=false, Settings* settings = nullptr) {
        // Clear the error buffer..
        errout.str("");

        if (!settings) {
            settings = &_settings;
        }
        settings->severity.enable(Severity::style);
        settings->severity.enable(Severity::warning);
        settings->severity.enable(Severity::portability);
        settings->severity.enable(Severity::performance);
        settings->standards.c = Standards::CLatest;
        settings->standards.cpp = Standards::CPPLatest;
        settings->certainty.setEnabled(Certainty::inconclusive, inconclusive);
        settings->verbose = verbose;

        Preprocessor preprocessor(*settings);

        // Tokenize..
        Tokenizer tokenizer(settings, this, &preprocessor);
        std::istringstream istr(code);
        ASSERT_LOC(tokenizer.tokenize(istr, filename ? filename : "test.cpp"), file, line);

        // Check..
        runChecks<CheckOther>(&tokenizer, settings, this);

        (void)runSimpleChecks; // TODO Remove this
    }

    void check_(const char* file, int line, const char code[], Settings *s) {
        check_(file, line, code, "test.cpp", true, true, false, s);
    }

    void checkP(const char code[], const char *filename = "test.cpp") {
        // Clear the error buffer..
        errout.str("");

        Settings* settings = &_settings;
        settings->severity.enable(Severity::style);
        settings->severity.enable(Severity::warning);
        settings->severity.enable(Severity::portability);
        settings->severity.enable(Severity::performance);
        settings->standards.c = Standards::CLatest;
        settings->standards.cpp = Standards::CPPLatest;
        settings->certainty.enable(Certainty::inconclusive);

        // Raw tokens..
        std::vector<std::string> files(1, filename);
        std::istringstream istr(code);
        const simplecpp::TokenList tokens1(istr, files, files[0]);

        // Preprocess..
        simplecpp::TokenList tokens2(files);
        std::map<std::string, simplecpp::TokenList*> filedata;
        simplecpp::preprocess(tokens2, tokens1, files, filedata, simplecpp::DUI());

        Preprocessor preprocessor(*settings);
        preprocessor.setDirectives(tokens1);

        // Tokenizer..
        Tokenizer tokenizer(settings, this, &preprocessor);
        tokenizer.createTokens(std::move(tokens2));
        tokenizer.simplifyTokens1("");

        // Check..
        runChecks<CheckOther>(&tokenizer, settings, this);
    }

    void checkInterlockedDecrement(const char code[]) {
        Settings settings;
        settings.platform.type = cppcheck::Platform::Type::Win32A;

        check(code, nullptr, false, true, false, &settings);
    }

    void emptyBrackets() {
        check("{\n"
              "}");
        ASSERT_EQUALS("", errout.str());
    }


    void zeroDiv1() { // floating point division by zero => no error
        check("void foo() {\n"
              "    cout << 1. / 0;\n"
              "}");
        ASSERT_EQUALS("", errout.str());

        check("void foo() {\n"
              "    cout << 42 / (double)0;\n"
              "}");
        ASSERT_EQUALS("", errout.str());

        check("void foo() {\n"
              "    cout << 42 / (float)0;\n"
              "}");
        ASSERT_EQUALS("", errout.str());

        check("void foo() {\n"
              "    cout << 42 / (int)0;\n"
              "}");
        ASSERT_EQUALS("[test.cpp:2]: (error) Division by zero.\n", errout.str());
    }

    void zeroDiv2() {
        check("void foo()\n"
              "{\n"
              "    int sum = 0;\n"
              "    for(int i = 0; i < n; i ++)\n"
              "    {\n"
              "        sum += i;\n"
              "    }\n"
              "    cout<<b/sum;\n"
              "}");
        ASSERT_EQUALS("", errout.str());
    }

    void zeroDiv3() {
        check("int foo(int i) {\n"
              "    return i / 0;\n"
              "}");
        ASSERT_EQUALS("[test.cpp:2]: (error) Division by zero.\n", errout.str());

        check("int foo(int i) {\n"
              "    return i % 0;\n"
              "}");
        ASSERT_EQUALS("[test.cpp:2]: (error) Division by zero.\n", errout.str());

        check("void foo(int& i) {\n"
              "    i /= 0;\n"
              "}");
        ASSERT_EQUALS("[test.cpp:2]: (error) Division by zero.\n", errout.str());

        check("void foo(int& i) {\n"
              "    i %= 0;\n"
              "}");
        ASSERT_EQUALS("[test.cpp:2]: (error) Division by zero.\n", errout.str());

        check("uint8_t foo(uint8_t i) {\n"
              "    return i / 0;\n"
              "}");
        ASSERT_EQUALS("[test.cpp:2]: (error) Division by zero.\n", errout.str());
    }

    void zeroDiv4() {
        check("void f()\n"
              "{\n"
              "   long a = b / 0x6;\n"
              "}");
        ASSERT_EQUALS("", errout.str());

        check("void f()\n"
              "{\n"
              "   long a = b / 0x0;\n"
              "}");
        ASSERT_EQUALS("", errout.str());
        check("void f(long b)\n"
              "{\n"
              "   long a = b / 0x0;\n"
              "}");
        ASSERT_EQUALS("[test.cpp:3]: (error) Division by zero.\n", errout.str());

        check("void f()\n"
              "{\n"
              "   long a = b / 0L;\n"
              "}");
        ASSERT_EQUALS("", errout.str());
        check("void f(long b)\n"
              "{\n"
              "   long a = b / 0L;\n"
              "}");
        ASSERT_EQUALS("[test.cpp:3]: (error) Division by zero.\n", errout.str());

        check("void f()\n"
              "{\n"
              "   long a = b / 0ul;\n"
              "}");
        ASSERT_EQUALS("", errout.str());
        check("void f(long b)\n"
              "{\n"
              "   long a = b / 0ul;\n"
              "}");
        ASSERT_EQUALS("[test.cpp:3]: (error) Division by zero.\n", errout.str());

        // Don't warn about floating points (gcc doesn't warn either)
        // and floating points are handled differently than integers.
        check("void f()\n"
              "{\n"
              "   long a = b / 0.0;\n"
              "}");
        ASSERT_EQUALS("", errout.str());

        check("void f()\n"
              "{\n"
              "   long a = b / 0.5;\n"
              "}");
        ASSERT_EQUALS("", errout.str());
    }

    void zeroDiv5() {
        check("void f()\n"
              "{ { {\n"
              "   long a = b / 0;\n"
              "} } }");
        ASSERT_EQUALS("", errout.str());
        check("void f(long b)\n"
              "{ { {\n"
              "   long a = b / 0;\n"
              "} } }");
        ASSERT_EQUALS("[test.cpp:3]: (error) Division by zero.\n", errout.str());
    }

    void zeroDiv6() {
        check("void f()\n"
              "{ { {\n"
              "   int a = b % 0;\n"
              "} } }");
        ASSERT_EQUALS("", errout.str());
        check("void f(int b)\n"
              "{ { {\n"
              "   int a = b % 0;\n"
              "} } }");
        ASSERT_EQUALS("[test.cpp:3]: (error) Division by zero.\n", errout.str());
    }

    void zeroDiv7() {
        // unknown types for x and y --> do not warn
        check("void f() {\n"
              "  int a = x/2*3/0;\n"
              "  int b = y/2*3%0;\n"
              "}");
        ASSERT_EQUALS("", errout.str());
        check("void f(int x, int y) {\n"
              "  int a = x/2*3/0;\n"
              "  int b = y/2*3%0;\n"
              "}");
        ASSERT_EQUALS("[test.cpp:2]: (error) Division by zero.\n"
                      "[test.cpp:3]: (error) Division by zero.\n", errout.str());
    }

    void zeroDiv8() {
        // #5584 - FP when function is unknown
        check("void f() {\n"
              "  int a = 0;\n"
              "  do_something(a);\n"
              "  return 4 / a;\n"
              "}");
        ASSERT_EQUALS("[test.cpp:4]: (error, inconclusive) Division by zero.\n", errout.str());
    }

    void zeroDiv9() {
        // #6403 FP zerodiv - inside protecting if-clause
        check("void foo() {\n"
              "  double fStepHelp = 0;\n"
              "   if( (rOuterValue >>= fStepHelp) ) {\n"
              "     if( fStepHelp != 0.0) {\n"
              "       double fStepMain = 1;\n"
              "       sal_Int32 nIntervalCount = static_cast< sal_Int32 >(fStepMain / fStepHelp);\n"
              "    }\n"
              "  }\n"
              "}");
        ASSERT_EQUALS("", errout.str());
    }

    void zeroDiv10() {
        // #5402 false positive: (error) Division by zero -- with boost::format
        check("int main() {\n"
              "  std::cout\n"
              "    << boost::format(\" %d :: %s <> %s\") % 0 % \"a\" % \"b\"\n"
              "    << std::endl;\n"
              "  return 0;\n"
              "}");
        ASSERT_EQUALS("", errout.str());
    }

    void zeroDiv11() {
        check("void f(int a) {\n"
              "  int res = (a+2)/0;\n"
              "  int res = (a*2)/0;\n"
              "}");
        ASSERT_EQUALS("[test.cpp:2]: (error) Division by zero.\n"
                      "[test.cpp:3]: (error) Division by zero.\n", errout.str());
        check("void f() {\n"
              "  int res = (a+2)/0;\n"
              "  int res = (a*2)/0;\n"
              "}");
        ASSERT_EQUALS("", errout.str());
    }

    void zeroDiv12() {
        // #8141
        check("intmax_t f() {\n"
              "  return 1 / imaxabs(0);\n"
              "}");
        ASSERT_EQUALS("[test.cpp:2]: (error) Division by zero.\n", errout.str());
    }
    void zeroDiv13() {
        // #7324
        check("int f () {\n"
              "    int dividend = 10;\n"
              "        int divisor = 1;\n"
              "    dividend = dividend / (--divisor);\n"
              "    return dividend;\n"
              "}\n");
        ASSERT_EQUALS("[test.cpp:4]: (error) Division by zero.\n", errout.str());
    }

    void zeroDiv14() {
        check("void f() {\n" // #1169
              "    double dx = 1.;\n"
              "    int ix = 1;\n"
              "    int i = 1;\n"
              "    std::cout << ix / (i >> 1) << std::endl;\n"
              "    std::cout << dx / (i >> 1) << std::endl;\n"
              "}\n");
        ASSERT_EQUALS("[test.cpp:5]: (error) Division by zero.\n", errout.str());
    }

    void zeroDiv15() { // #8319
        check("int f(int i) { return i - 1; }\n"
              "int f() {\n"
              "    const int d = 1;\n"
              "    const int r = 1 / f(d);\n"
              "    return r;\n"
              "}\n");
        ASSERT_EQUALS("[test.cpp:4]: (error) Division by zero.\n", errout.str());
    }

    // #11158
    void zeroDiv16()
    {
        check("int f(int i) {\n"
              "    int number = 10, a = 0;\n"
              "    for (int count = 0; count < 2; count++) {\n"
              "        a += (i / number) % 10;\n"
              "        number = number / 10;\n"
              "    }\n"
              "    return a;\n"
              "}\n");
        ASSERT_EQUALS("", errout.str());

        check("int f(int i) {\n"
              "    int number = 10, a = 0;\n"
              "    for (int count = 0; count < 2; count++) {\n"
              "        int x = number / 10;\n"
              "        a += (i / number) % 10;\n"
              "        number = x;\n"
              "    }\n"
              "    return a;\n"
              "}\n");
        ASSERT_EQUALS("", errout.str());
    }

    void zeroDiv17() { // #9931
        check("int f(int len) {\n"
              "    int sz = sizeof(void*[255]) / 255;\n"
              "    int x = len % sz;\n"
              "    return x;\n"
              "}\n");
        ASSERT_EQUALS("", errout.str());
    }

    void zeroDiv18()
    {
        check("int f(int x, int y) {\n"
              "    if (x == y) {}\n"
              "    return 1 / (x-y);\n"
              "}\n");
        ASSERT_EQUALS(
            "[test.cpp:2] -> [test.cpp:3]: (warning) Either the condition 'x==y' is redundant or there is division by zero at line 3.\n",
            errout.str());
    }

    void zeroDivCond() {
        check("void f(unsigned int x) {\n"
              "  int y = 17 / x;\n"
              "  if (x > 0) {}\n"
              "}");
        ASSERT_EQUALS("[test.cpp:3] -> [test.cpp:2]: (warning) Either the condition 'x>0' is redundant or there is division by zero at line 2.\n", errout.str());

        check("void f(unsigned int x) {\n"
              "  int y = 17 / x;\n"
              "  if (x >= 1) {}\n"
              "}");
        ASSERT_EQUALS("[test.cpp:3] -> [test.cpp:2]: (warning) Either the condition 'x>=1' is redundant or there is division by zero at line 2.\n", errout.str());

        check("void f(int x) {\n"
              "  int y = 17 / x;\n"
              "  if (x == 0) {}\n"
              "}");
        ASSERT_EQUALS("[test.cpp:3] -> [test.cpp:2]: (warning) Either the condition 'x==0' is redundant or there is division by zero at line 2.\n", errout.str());

        check("void f(unsigned int x) {\n"
              "  int y = 17 / x;\n"
              "  if (x != 0) {}\n"
              "}");
        ASSERT_EQUALS("[test.cpp:3] -> [test.cpp:2]: (warning) Either the condition 'x!=0' is redundant or there is division by zero at line 2.\n", errout.str());

        // function call
        check("void f1(int x, int y) { c=x/y; }\n"
              "void f2(unsigned int y) {\n"
              "    f1(123,y);\n"
              "    if (y>0){}\n"
              "}");
        ASSERT_EQUALS(
            "[test.cpp:4] -> [test.cpp:1]: (warning) Either the condition 'y>0' is redundant or there is division by zero at line 1.\n",
            errout.str());

        // avoid false positives when variable is changed after division
        check("void f() {\n"
              "  unsigned int x = do_something();\n"
              "  int y = 17 / x;\n"
              "  x = some+calculation;\n"
              "  if (x != 0) {}\n"
              "}");
        ASSERT_EQUALS("", errout.str());

        {
            // function is called that might modify global variable
            check("void do_something();\n"
                  "int x;\n"
                  "void f() {\n"
                  "  int y = 17 / x;\n"
                  "  do_something();\n"
                  "  if (x != 0) {}\n"
                  "}");
            ASSERT_EQUALS("", errout.str());

            // function is called. but don't care, variable is local
            check("void do_something();\n"
                  "void f() {\n"
                  "  int x = some + calculation;\n"
                  "  int y = 17 / x;\n"
                  "  do_something();\n"
                  "  if (x != 0) {}\n"
                  "}");
            ASSERT_EQUALS("[test.cpp:6] -> [test.cpp:4]: (warning) Either the condition 'x!=0' is redundant or there is division by zero at line 4.\n", errout.str());
        }

        check("void do_something(int value);\n"
              "void f(int x) {\n"
              "  int y = 17 / x;\n"
              "  do_something(x);\n"
              "}");
        ASSERT_EQUALS("", errout.str());

        check("int x;\n"
              "void f() {\n"
              "  int y = 17 / x;\n"
              "  while (y || x == 0) { x--; }\n"
              "}");
        ASSERT_EQUALS("", errout.str());

        // ticket 5033 segmentation fault (valid code) in CheckOther::checkZeroDivisionOrUselessCondition
        check("void f() {\n"
              "double* p1= new double[1];\n"
              "double* p2= new double[1];\n"
              "double* p3= new double[1];\n"
              "double* pp[3] = {p1,p2,p3};\n"
              "}");
        ASSERT_EQUALS("", errout.str());

        // #5105 - FP
        check("int f(int a, int b) {\n"
              "  int r = a / b;\n"
              "  if (func(b)) {}\n"
              "}");
        ASSERT_EQUALS("", errout.str());

        // Unknown types for b and c --> do not warn
        check("int f(int d) {\n"
              "  int r = (a?b:c) / d;\n"
              "  if (d == 0) {}\n"
              "}");
        ASSERT_EQUALS("", errout.str());

        check("int f(int a) {\n"
              "  int r = a ? 1 / a : 0;\n"
              "  if (a == 0) {}\n"
              "}");
        ASSERT_EQUALS("", errout.str());

        check("int f(int a) {\n"
              "  int r = (a == 0) ? 0 : 1 / a;\n"
              "  if (a == 0) {}\n"
              "}");
        ASSERT_EQUALS("", errout.str());

        check("int g();\n"
              "void f(int b) {\n"
              "  int x = g();\n"
              "  if (x == 0) {}\n"
              "  else if (x > 0) {}\n"
              "  else\n"
              "    a = b / -x;\n"
              "}");
        ASSERT_EQUALS("", errout.str());

        check("struct A {\n"
              "    int x;\n"
              "};\n"
              "int f(A* a) {\n"
              "    if (a->x == 0) \n"
              "        a->x = 1;\n"
              "    return 1/a->x;\n"
              "}\n");
        ASSERT_EQUALS("", errout.str());

        // #10049
        check("int f(int argc) {\n"
              "    int quotient, remainder;\n"
              "    remainder = argc % 2;\n"
              "    argc = 2;\n"
              "    quotient = argc;\n"
              "    if (quotient != 0) \n"
              "        return quotient;\n"
              "    return remainder;\n"
              "}\n");
        ASSERT_EQUALS("", errout.str());

        // #11315
        checkP("#define STATIC_ASSERT(c) \\\n"
               "do { enum { sa = 1/(int)(!!(c)) }; } while (0)\n"
               "void f() {\n"
               "    STATIC_ASSERT(sizeof(int) == sizeof(FOO));\n"
               "}\n");
        ASSERT_EQUALS("", errout.str());

        // #11505
        check("void f(uint16_t num, uint8_t radix) {\n"
              "    int c = num % radix;\n"
              "    num /= radix;\n"
              "    if (!num) {}\n"
              "}\n");
        ASSERT_EQUALS("", errout.str());
    }

    void nanInArithmeticExpression() {
        check("void f()\n"
              "{\n"
              "   double x = 3.0 / 0.0 + 1.0;\n"
              "   printf(\"%f\", x);\n"
              "}");
        ASSERT_EQUALS("[test.cpp:3]: (style) Using NaN/Inf in a computation.\n", errout.str());

        check("void f()\n"
              "{\n"
              "   double x = 3.0 / 0.0 - 1.0;\n"
              "   printf(\"%f\", x);\n"
              "}");
        ASSERT_EQUALS("[test.cpp:3]: (style) Using NaN/Inf in a computation.\n", errout.str());

        check("void f()\n"
              "{\n"
              "   double x = 1.0 + 3.0 / 0.0;\n"
              "   printf(\"%f\", x);\n"
              "}");
        ASSERT_EQUALS("[test.cpp:3]: (style) Using NaN/Inf in a computation.\n", errout.str());

        check("void f()\n"
              "{\n"
              "   double x = 1.0 - 3.0 / 0.0;\n"
              "   printf(\"%f\", x);\n"
              "}");
        ASSERT_EQUALS("[test.cpp:3]: (style) Using NaN/Inf in a computation.\n", errout.str());

        check("void f()\n"
              "{\n"
              "   double x = 3.0 / 0.0;\n"
              "   printf(\"%f\", x);\n"
              "}");
        ASSERT_EQUALS("", errout.str());

    }

    void varScope1() {
        check("unsigned short foo()\n"
              "{\n"
              "    test_client CClient;\n"
              "    try\n"
              "    {\n"
              "        if (CClient.Open())\n"
              "        {\n"
              "            return 0;\n"
              "        }\n"
              "    }\n"
              "    catch (...)\n"
              "    {\n"
              "        return 2;\n"
              "    }\n"
              "\n"
              "    try\n"
              "    {\n"
              "        CClient.Close();\n"
              "    }\n"
              "    catch (...)\n"
              "    {\n"
              "        return 2;\n"
              "    }\n"
              "\n"
              "    return 1;\n"
              "}");
        ASSERT_EQUALS("", errout.str());
    }

    void varScope2() {
        check("int foo()\n"
              "{\n"
              "    Error e;\n"
              "    e.SetValue(12);\n"
              "    throw e;\n"
              "}");
        ASSERT_EQUALS("", errout.str());
    }

    void varScope3() {
        check("void foo()\n"
              "{\n"
              "    int i;\n"
              "    int *p = 0;\n"
              "    if (abc)\n"
              "    {\n"
              "        p = &i;\n"
              "    }\n"
              "    *p = 1;\n"
              "}");
        ASSERT_EQUALS("", errout.str());
    }

    void varScope4() {
        check("void foo()\n"
              "{\n"
              "    int i;\n"
              "}");
        ASSERT_EQUALS("", errout.str());
    }

    void varScope5() {
        check("void f(int x)\n"
              "{\n"
              "    int i = 0;\n"
              "    if (x) {\n"
              "        for ( ; i < 10; ++i) ;\n"
              "    }\n"
              "}");
        ASSERT_EQUALS("[test.cpp:3]: (style) The scope of the variable 'i' can be reduced.\n", errout.str());

        check("void f(int x) {\n"
              "    const unsigned char i = 0;\n"
              "    if (x) {\n"
              "        for ( ; i < 10; ++i) ;\n"
              "    }\n"
              "}");
        ASSERT_EQUALS("", errout.str());

        check("void f(int x)\n"
              "{\n"
              "    int i = 0;\n"
              "    if (x) {b()}\n"
              "    else {\n"
              "        for ( ; i < 10; ++i) ;\n"
              "    }\n"
              "}");
        ASSERT_EQUALS("[test.cpp:3]: (style) The scope of the variable 'i' can be reduced.\n", errout.str());
    }

    void varScope6() {
        check("void f(int x)\n"
              "{\n"
              "    int i = x;\n"
              "    if (a) {\n"
              "        x++;\n"
              "    }\n"
              "    if (b) {\n"
              "        c(i);\n"
              "    }\n"
              "}");
        ASSERT_EQUALS("", errout.str());

        check("void f() {\n" // #5398
              "    bool success = false;\n"
              "    int notReducable(someClass.getX(&success));\n"
              "    if (success) {\n"
              "        foo(notReducable);\n"
              "    }\n"
              "}");
        ASSERT_EQUALS("", errout.str());

        check("void foo(Test &test) {\n"
              "  int& x = test.getData();\n"
              "  if (test.process())\n"
              "    x = 0;\n"
              "}");
        ASSERT_EQUALS("", errout.str());

        check("void f()\n"
              "{\n"
              "int foo = 0;\n"
              "std::vector<int> vec(10);\n"
              "BOOST_FOREACH(int& i, vec)\n"
              "{\n"
              " foo += 1;\n"
              " if(foo == 10)\n"
              " {\n"
              "  return 0;\n"
              " }\n"
              "}\n"
              "}");
        ASSERT_EQUALS("", errout.str());

        check("void f(int &x)\n"
              "{\n"
              "  int n = 1;\n"
              "  do\n"
              "  {\n"
              "    ++n;\n"
              "    ++x;\n"
              "  } while (x);\n"
              "}");
        ASSERT_EQUALS("", errout.str());
    }

    void varScope7() {
        check("void f(int x)\n"
              "{\n"
              "    int y = 0;\n"
              "    b(y);\n"
              "    if (x) {\n"
              "        y++;\n"
              "    }\n"
              "}");
        ASSERT_EQUALS("", errout.str());
    }

    void varScope8() {
        check("void test() {\n"
              "    float edgeResistance=1;\n"
              "    std::vector<int> edges;\n"
              "    BOOST_FOREACH(int edge, edges) {\n"
              "        edgeResistance = (edge+1) / 2.0;\n"
              "    }\n"
              "}");
        ASSERT_EQUALS("[test.cpp:2]: (style) The scope of the variable 'edgeResistance' can be reduced.\n", errout.str());
    }

    void varScope9() {
        // classes may have extra side effects
        check("class fred {\n"
              "public:\n"
              "    void x();\n"
              "};\n"
              "void test(int a) {\n"
              "    fred f;\n"
              "    if (a == 2) {\n"
              "        f.x();\n"
              "    }\n"
              "}");
        ASSERT_EQUALS("", errout.str());
    }

    void varScope10() {
        check("int f()\n"
              "{\n"
              "    int x = 0;\n"
              "    FOR {\n"
              "        foo(x++);\n"
              "    }\n"
              "}");
        ASSERT_EQUALS("", errout.str());
    }

    void varScope11() {
        check("int f() {\n"
              "    int x = 0;\n"
              "    AB ab = { x, 0 };\n"
              "}");
        ASSERT_EQUALS("", errout.str());

        check("int f() {\n"
              "    int x = 0;\n"
              "    if (a == 0) { ++x; }\n"
              "    AB ab = { x, 0 };\n"
              "}");
        ASSERT_EQUALS("", errout.str());

        check("int f() {\n"
              "    int x = 0;\n"
              "    if (a == 0) { ++x; }\n"
              "    if (a == 1) { AB ab = { x, 0 }; }\n"
              "}");
        ASSERT_EQUALS("", errout.str());
    }

    void varScope12() {
        check("void f(int x) {\n"
              "    int i[5];\n"
              "    int* j = y;\n"
              "    if (x)\n"
              "        foo(i);\n"
              "    foo(j);\n"
              "}");
        ASSERT_EQUALS("[test.cpp:2]: (style) The scope of the variable 'i' can be reduced.\n", errout.str());

        check("void f(int x) {\n"
              "    int i[5];\n"
              "    int* j;\n"
              "    if (x)\n"
              "        j = i;\n"
              "    foo(j);\n"
              "}");
        ASSERT_EQUALS("", errout.str());

        check("void f(int x) {\n"
              "    const bool b = true;\n"
              "    x++;\n"
              "    if (x == 5)\n"
              "        foo(b);\n"
              "}");
        ASSERT_EQUALS("", errout.str());

        check("void f(int x) {\n"
              "    const bool b = x;\n"
              "    x++;\n"
              "    if (x == 5)\n"
              "        foo(b);\n"
              "}");
        ASSERT_EQUALS("", errout.str());
    }

    void varScope13() {
        // #2770
        check("void f() {\n"
              "    int i = 0;\n"
              "    forever {\n"
              "        if (i++ == 42) { break; }\n"
              "    }\n"
              "}");
        ASSERT_EQUALS("", errout.str());
    }

    void varScope14() {
        // #3941
        check("void f() {\n"
              "    const int i( foo());\n"
              "    if(a) {\n"
              "        for ( ; i < 10; ++i) ;\n"
              "    }\n"
              "}");
        ASSERT_EQUALS("", errout.str());
    }

    void varScope15() {
        // #4573
        check("void f() {\n"
              "    int a,b,c;\n"
              "    if (a);\n"
              "    else if(b);\n"
              "    else if(c);\n"
              "    else;\n"
              "}", nullptr, false);
        ASSERT_EQUALS("", errout.str());
    }

    void varScope16() {
        check("void f() {\n"
              "    int a = 0;\n"
              "    while((++a) < 56) {\n"
              "        foo();\n"
              "    }\n"
              "}");
        ASSERT_EQUALS("", errout.str());

        check("void f() {\n"
              "    int a = 0;\n"
              "    do {\n"
              "        foo();\n"
              "    } while((++a) < 56);\n"
              "}");
        ASSERT_EQUALS("", errout.str());

        check("void f() {\n"
              "    int a = 0;\n"
              "    do {\n"
              "        a = 64;\n"
              "        foo(a);\n"
              "    } while((++a) < 56);\n"
              "}");
        ASSERT_EQUALS("", errout.str());

        check("void f() {\n"
              "    int a = 0;\n"
              "    do {\n"
              "        a = 64;\n"
              "        foo(a);\n"
              "    } while(z());\n"
              "}");
        ASSERT_EQUALS("[test.cpp:2]: (style) The scope of the variable 'a' can be reduced.\n", errout.str());
    }

    void varScope17() {
        check("void f() {\n"
              "    int x;\n"
              "    if (a) {\n"
              "        x = stuff(x);\n"
              "        morestuff(x);\n"
              "    }\n"
              "}");
        ASSERT_EQUALS("[test.cpp:2]: (style) The scope of the variable 'x' can be reduced.\n", errout.str());

        check("void f() {\n"
              "    int x;\n"
              "    if (a) {\n"
              "        x = stuff(x);\n"
              "        morestuff(x);\n"
              "    }\n"
              "    if (b) {}\n"
              "}");
        ASSERT_EQUALS("[test.cpp:2]: (style) The scope of the variable 'x' can be reduced.\n", errout.str());
    }

    void varScope18() {
        check("void f() {\n"
              "    short x;\n"
              "\n"
              "    switch (ab) {\n"
              "        case A:\n"
              "            break;\n"
              "        case B:\n"
              "        default:\n"
              "            break;\n"
              "    }\n"
              "\n"
              "    if (c) {\n"
              "        x = foo();\n"
              "        do_something(x);\n"
              "    }\n"
              "}");
        ASSERT_EQUALS("[test.cpp:2]: (style) The scope of the variable 'x' can be reduced.\n", errout.str());

        check("void f() {\n"
              "    short x;\n"
              "\n"
              "    switch (ab) {\n"
              "        case A:\n"
              "            x = 10;\n"
              "            break;\n"
              "        case B:\n"
              "        default:\n"
              "            break;\n"
              "    }\n"
              "\n"
              "    if (c) {\n"
              "        x = foo();\n"
              "        do_something(x);\n"
              "    }\n"
              "}");
        ASSERT_EQUALS("", errout.str());

        check("void f() {\n"
              "    short x;\n"
              "\n"
              "    switch (ab) {\n"
              "        case A:\n"
              "            if(c)\n"
              "                do_something(x);\n"
              "            break;\n"
              "        case B:\n"
              "        default:\n"
              "            break;\n"
              "    }\n"
              "}");
        ASSERT_EQUALS("[test.cpp:2]: (style) The scope of the variable 'x' can be reduced.\n", errout.str());

        check("void f() {\n"
              "    short x;\n"
              "\n"
              "    switch (ab) {\n"
              "        case A:\n"
              "            if(c)\n"
              "                do_something(x);\n"
              "            break;\n"
              "        case B:\n"
              "        default:\n"
              "            if(d)\n"
              "                do_something(x);\n"
              "            break;\n"
              "    }\n"
              "}");
        ASSERT_EQUALS("", errout.str());
    }

    void varScope20() { // Ticket #5103 - constant variable only used in inner scope
        check("int f(int a) {\n"
              "  const int x = 234;\n"
              "  int b = a;\n"
              "  if (b > 32) b = x;\n"
              "  return b;\n"
              "}");
        ASSERT_EQUALS("", errout.str());
    }

    void varScope21() { // Ticket #5382 - initializing two-dimensional array
        check("int test() {\n"
              "    int test_value = 3;\n"
              "    int test_array[1][1] = { { test_value } };\n"
              "    return sizeof(test_array);\n"
              "}");
        ASSERT_EQUALS("", errout.str());
    }

    void varScope22() { // Ticket #5684 - "The scope of the variable 'p' can be reduced" - But it can not.
        check("void foo() {\n"
              "   int* p( 42 );\n"
              "   int i = 0;\n"
              "   while ( i != 100 ) {\n"
              "      *p = i;\n"
              "      ++p;\n"
              "      ++i;\n"
              "   }\n"
              "}");
        ASSERT_EQUALS("", errout.str());
        // try to avoid an obvious false negative after applying the fix for the example above:
        check("void foo() {\n"
              "   int* p( 42 );\n"
              "   int i = 0;\n"
              "   int dummy = 0;\n"
              "   while ( i != 100 ) {\n"
              "      p = & dummy;\n"
              "      *p = i;\n"
              "      ++p;\n"
              "      ++i;\n"
              "   }\n"
              "}");
        ASSERT_EQUALS("[test.cpp:2]: (style) The scope of the variable 'p' can be reduced.\n", errout.str());
    }

    void varScope23() { // #6154: Don't suggest to reduce scope if inner scope is a lambda
        check("int main() {\n"
              "   size_t myCounter = 0;\n"
              "   Test myTest([&](size_t aX){\n"
              "       std::cout << myCounter += aX << std::endl;\n"
              "   });\n"
              "}");
        ASSERT_EQUALS("", errout.str());
    }

    void varScope24() {
        check("void f(Foo x) {\n"
              "   Foo &r = x;\n"
              "   if (cond) {\n"
              "       r.dostuff();\n"
              "   }\n"
              "}");
        ASSERT_EQUALS("[test.cpp:2]: (style) The scope of the variable 'r' can be reduced.\n", errout.str());

        check("void f(Foo x) {\n"
              "   Foo foo = x;\n"
              "   if (cond) {\n"
              "       foo.dostuff();\n"
              "   }\n"
              "}");
        ASSERT_EQUALS("", errout.str());
    }

    void varScope25() {
        check("void f() {\n"
              "    time_t currtime;\n"
              "    if (a) {\n"
              "        currtime = time(&dummy);\n"
              "        if (currtime > t) {}\n"
              "    }\n"
              "}", "test.c");
        ASSERT_EQUALS("[test.c:2]: (style) The scope of the variable 'currtime' can be reduced.\n", errout.str());
    }

    void varScope26() {
        check("void f(const std::map<int,int> &m) {\n"
              "  for (auto it : m) {\n"
              "     if (cond1) {\n"
              "       int& key = it.first;\n"
              "       if (cond2) { dostuff(key); }\n"
              "     }\n"
              "  }\n"
              "}");
        ASSERT_EQUALS("", errout.str());
    }

    void varScope27() {
        checkP("void f() {\n"
               "  int x = 0;\n"
               "#ifdef X\n"
               "#endif\n"
               "  if (id == ABC) { return x; }\n"
               "}");
        ASSERT_EQUALS("", errout.str());

        checkP("void f() {\n"
               "#ifdef X\n"
               "#endif\n"
               "  int x = 0;\n"
               "  if (id == ABC) { return x; }\n"
               "}");
        ASSERT_EQUALS("[test.cpp:4]: (style) The scope of the variable 'x' can be reduced.\n", errout.str());
    }

    void varScope28() {
        check("void f() {\n" // #10527
              "    int i{};\n"
              "    if (double d = g(i); d == 1.0) {}\n"
              "}\n");
        ASSERT_EQUALS("", errout.str());
    }

    void varScope29() { // #10888
        check("enum E { E0 };\n"
              "struct S { int i; };\n"
              "void f(int b) {\n"
              "    enum E e;\n"
              "    struct S s;\n"
              "    if (b) {\n"
              "        e = E0;\n"
              "        s.i = 0;\n"
              "        g(e, s);\n"
              "    }\n"
              "}\n", "test.c");
        ASSERT_EQUALS("[test.c:4]: (style) The scope of the variable 'e' can be reduced.\n"
                      "[test.c:5]: (style) The scope of the variable 's' can be reduced.\n",
                      errout.str());

        check("void f(bool b) {\n"
              "    std::string s;\n"
              "    if (b) {\n"
              "        s = \"abc\";\n"
              "        g(s);\n"
              "    }\n"
              "}");
        ASSERT_EQUALS("[test.cpp:2]: (style) The scope of the variable 's' can be reduced.\n", errout.str());

        check("auto foo(std::vector<int>& vec, bool flag) {\n"
              "    std::vector<int> dummy;\n"
              "    std::vector<int>::iterator iter;\n"
              "    if (flag)\n"
              "        iter = vec.begin();\n"
              "    else {\n"
              "        dummy.push_back(42);\n"
              "        iter = dummy.begin();\n"
              "    }\n"
              "    return *iter;\n"
              "}");
        ASSERT_EQUALS("[test.cpp:1]: (style) Parameter 'vec' can be declared as reference to const\n", errout.str());

        check("auto& foo(std::vector<int>& vec, bool flag) {\n"
              "    std::vector<int> dummy;\n"
              "    std::vector<int>::iterator iter;\n"
              "    if (flag)\n"
              "        iter = vec.begin();\n"
              "    else {\n"
              "        dummy.push_back(42);\n"
              "        iter = dummy.begin();\n"
              "    }\n"
              "    return *iter;\n"
              "}");
        ASSERT_EQUALS("", errout.str());
    }

    void varScope30() { // #8541
        check("bool f(std::vector<int>& v, int i) {\n"
              "    int n = 0;\n"
              "    bool b = false;\n"
              "    std::for_each(v.begin(), v.end(), [&](int j) {\n"
              "        if (j == i) {\n"
              "            ++n;\n"
              "            if (n > 5)\n"
              "                b = true;\n"
              "        }\n"
              "    });\n"
              "    return b;\n"
              "}\n");
        ASSERT_EQUALS("", errout.str());
    }

    void varScope31() { // #11099
        check("bool g(std::vector<int>&);\n"
              "void h(std::vector<int>);\n"
              "void f0(std::vector<int> v) {\n"
              "    std::vector<int> w{ v };\n"
              "    bool b = g(v);\n"
              "    if (b)\n"
              "        h(w);\n"
              "    h(v);\n"
              "}\n"
              "void f1(std::vector<int> v) {\n"
              "    std::vector<int> w{ v.begin(), v.end() };\n"
              "    bool b = g(v);\n"
              "    if (b)\n"
              "        h(w);\n"
              "    h(v);\n"
              "}\n"
              "void f2(std::vector<int> v) {\n"
              "    std::vector<int> w{ 10, 0, std::allocator<int>() };\n" // FN
              "    bool b = g(v);\n"
              "    if (b)\n"
              "        h(w);\n"
              "    h(v);\n"
              "}\n"
              "void f3(std::vector<int> v) {\n"
              "    std::vector<int> w{ 10, 0 };\n" // warn
              "    bool b = g(v);\n"
              "    if (b)\n"
              "        h(w);\n"
              "    h(v);\n"
              "}\n"
              "void f4(std::vector<int> v) {\n"
              "    std::vector<int> w{ 10 };\n" // warn
              "    bool b = g(v);\n"
              "    if (b)\n"
              "        h(w);\n"
              "    h(v);\n"
              "}\n"
              "void f5(std::vector<int> v) {\n"
              "    std::vector<int> w(v);\n"
              "    bool b = g(v);\n"
              "    if (b)\n"
              "        h(w);\n"
              "    h(v);\n"
              "}\n"
              "void f6(std::vector<int> v) {\n"
              "    std::vector<int> w(v.begin(), v.end());\n"
              "    bool b = g(v);\n"
              "    if (b)\n"
              "        h(w);\n"
              "    h(v);\n"
              "}\n"
              "void f7(std::vector<int> v) {\n"
              "    std::vector<int> w(10, 0, std::allocator<int>);\n" // FN
              "    bool b = g(v);\n"
              "    if (b)\n"
              "        h(w);\n"
              "    h(v);\n"
              "}\n"
              "void f8(std::vector<int> v) {\n"
              "    std::vector<int> w(10, 0);\n" // warn
              "    bool b = g(v);\n"
              "    if (b)\n"
              "        h(w);\n"
              "    h(v);\n"
              "}\n"
              "void f9(std::vector<int> v) {\n"
              "    std::vector<int> w(10);\n" // warn
              "    bool b = g(v);\n"
              "    if (b)\n"
              "        h(w);\n"
              "    h(v);\n"
              "}\n"
              "void f10(std::vector<int> v) {\n"
              "    std::vector<int> w{};\n" // warn
              "    bool b = g(v);\n"
              "    if (b)\n"
              "        h(w);\n"
              "    h(v);\n"
              "}\n");
        ASSERT_EQUALS("[test.cpp:25]: (style) The scope of the variable 'w' can be reduced.\n"
                      "[test.cpp:32]: (style) The scope of the variable 'w' can be reduced.\n"
                      "[test.cpp:60]: (style) The scope of the variable 'w' can be reduced.\n"
                      "[test.cpp:67]: (style) The scope of the variable 'w' can be reduced.\n"
                      "[test.cpp:74]: (style) The scope of the variable 'w' can be reduced.\n",
                      errout.str());
    }

    void varScope32() { // #11441
        check("template <class F>\n"
              "std::vector<int> g(F, const std::vector<int>&);\n"
              "void f(const std::vector<int>&v) {\n"
              "    std::vector<int> w;\n"
              "    for (auto x : v)\n"
              "        w = g([&]() { x; }, w);\n"
              "}\n");
        ASSERT_EQUALS("[test.cpp:6]: (warning) Unused variable value 'x'\n", errout.str());
    }

    void varScope33() { // #11131
        check("struct S {\n"
              "    const std::string& getStr() const;\n"
              "    void mutate();\n"
              "    bool getB() const;\n"
              "};\n"
              "void g(S& s) {\n"
              "    std::string str = s.getStr();\n"
              "    s.mutate();\n"
              "    if (s.getB()) {\n"
              "        if (str == \"abc\") {}\n"
              "    }\n"
              "}\n"
              "void g(char* s, bool b) {\n"
              "    int i = strlen(s);\n"
              "    s[0] = '\\0';\n"
              "    if (b) {\n"
              "        if (i == 5) {}\n"
              "    }\n"
              "}\n"
              "void f(const S& s) {\n"
              "    std::string str = s.getStr();\n"
              "    std::string str2{ s.getStr() };\n"
              "    std::string str3(s.getStr());\n"
              "    if (s.getB()) {\n"
              "        if (str == \"abc\") {}\n"
              "        if (str2 == \"abc\") {}\n"
              "        if (str3 == \"abc\") {}\n"
              "    }\n"
              "}\n"
              "void f(const char* s, bool b) {\n"
              "    int i = strlen(s);\n"
              "    if (b) {\n"
              "        if (i == 5) {}\n"
              "    }\n"
              "}\n"
              "void f(int j, bool b) {\n"
              "    int k = j;\n"
              "    if (b) {\n"
              "        if (k == 5) {}\n"
              "    }\n"
              "}\n");
        ASSERT_EQUALS("[test.cpp:21]: (style) The scope of the variable 'str' can be reduced.\n"
                      "[test.cpp:22]: (style) The scope of the variable 'str2' can be reduced.\n"
                      "[test.cpp:23]: (style) The scope of the variable 'str3' can be reduced.\n"
                      "[test.cpp:31]: (style) The scope of the variable 'i' can be reduced.\n"
                      "[test.cpp:37]: (style) The scope of the variable 'k' can be reduced.\n",
                      errout.str());
    }

    void varScope34() { // #11742
        check("void f() {\n"
              "    bool b = false;\n"
              "    int i = 1;\n"
              "    for (int k = 0; k < 20; ++k) {\n"
              "        b = !b;\n"
              "        if (b)\n"
              "            i++;\n"
              "    }\n"
              "}\n");
        ASSERT_EQUALS("", errout.str());
    }

    void varScope35() { // #11845
        check("void f(int err, const char* src) {\n"
              "    const char* msg = \"Success\";\n"
              "    char buf[42];\n"
              "    if (err != 0)\n"
              "        msg = strcpy(buf, src);\n"
              "    printf(\"%d: %s\\n\", err, msg);\n"
              "}\n");
        ASSERT_EQUALS("", errout.str());

        check("char* g(char* dst, const char* src);\n"
              "void f(int err, const char* src) {\n"
              "    const char* msg = \"Success\";\n"
              "    char buf[42];\n"
              "    if (err != 0)\n"
              "        msg = g(buf, src);\n"
              "    printf(\"%d: %s\\n\", err, msg);\n"
              "}\n");
        ASSERT_EQUALS("", errout.str());

        check("char* g(char* dst, const char* src);\n"
              "void f(int err, const char* src) {\n"
              "    const char* msg = \"Success\";\n"
              "    char buf[42];\n"
              "    if (err != 0)\n"
              "        g(buf, src);\n"
              "    printf(\"%d: %s\\n\", err, msg);\n"
              "}\n");
        ASSERT_EQUALS("[test.cpp:4]: (style) The scope of the variable 'buf' can be reduced.\n", errout.str());
    }

#define checkOldStylePointerCast(code) checkOldStylePointerCast_(code, __FILE__, __LINE__)
    void checkOldStylePointerCast_(const char code[], const char* file, int line) {
        // Clear the error buffer..
        errout.str("");

        // #5560 - set c++03
        const Settings settings = settingsBuilder().severity(Severity::style).cpp(Standards::CPP03).build();

        Preprocessor preprocessor(settings);

        // Tokenize..
        Tokenizer tokenizerCpp(&settings, this, &preprocessor);
        std::istringstream istr(code);
        ASSERT_LOC(tokenizerCpp.tokenize(istr, "test.cpp"), file, line);

        CheckOther checkOtherCpp(&tokenizerCpp, &settings, this);
        checkOtherCpp.warningOldStylePointerCast();
    }

    void oldStylePointerCast() {
        checkOldStylePointerCast("class Base;\n"
                                 "void foo()\n"
                                 "{\n"
                                 "    Base * b = (Base *) derived;\n"
                                 "}");
        ASSERT_EQUALS("[test.cpp:4]: (style) C-style pointer casting\n", errout.str());

        checkOldStylePointerCast("class Base;\n"
                                 "void foo()\n"
                                 "{\n"
                                 "    Base * b = (const Base *) derived;\n"
                                 "}");
        ASSERT_EQUALS("[test.cpp:4]: (style) C-style pointer casting\n", errout.str());

        checkOldStylePointerCast("class Base;\n"
                                 "void foo()\n"
                                 "{\n"
                                 "    Base * b = (const Base * const) derived;\n"
                                 "}");
        ASSERT_EQUALS("[test.cpp:4]: (style) C-style pointer casting\n", errout.str());

        checkOldStylePointerCast("class Base;\n"
                                 "void foo()\n"
                                 "{\n"
                                 "    Base * b = (volatile Base *) derived;\n"
                                 "}");
        ASSERT_EQUALS("[test.cpp:4]: (style) C-style pointer casting\n", errout.str());

        checkOldStylePointerCast("class Base;\n"
                                 "void foo()\n"
                                 "{\n"
                                 "    Base * b = (volatile Base * const) derived;\n"
                                 "}");
        ASSERT_EQUALS("[test.cpp:4]: (style) C-style pointer casting\n", errout.str());

        checkOldStylePointerCast("class Base;\n"
                                 "void foo()\n"
                                 "{\n"
                                 "    Base * b = (const volatile Base *) derived;\n"
                                 "}");
        ASSERT_EQUALS("[test.cpp:4]: (style) C-style pointer casting\n", errout.str());

        checkOldStylePointerCast("class Base;\n"
                                 "void foo()\n"
                                 "{\n"
                                 "    Base * b = (const volatile Base * const) derived;\n"
                                 "}");
        ASSERT_EQUALS("[test.cpp:4]: (style) C-style pointer casting\n", errout.str());

        checkOldStylePointerCast("class Base;\n"
                                 "void foo()\n"
                                 "{\n"
                                 "    Base * b = (const Base *) ( new Derived() );\n"
                                 "}");
        ASSERT_EQUALS("[test.cpp:4]: (style) C-style pointer casting\n", errout.str());

        checkOldStylePointerCast("class Base;\n"
                                 "void foo()\n"
                                 "{\n"
                                 "    Base * b = (const Base *) new Derived();\n"
                                 "}");
        ASSERT_EQUALS("[test.cpp:4]: (style) C-style pointer casting\n", errout.str());

        checkOldStylePointerCast("class Base;\n"
                                 "void foo()\n"
                                 "{\n"
                                 "    Base * b = (const Base *) new short[10];\n"
                                 "}");
        ASSERT_EQUALS("[test.cpp:4]: (style) C-style pointer casting\n", errout.str());

        checkOldStylePointerCast("class B;\n"
                                 "class A\n"
                                 "{\n"
                                 "  virtual void abc(B *) const = 0;\n"
                                 "}");
        ASSERT_EQUALS("", errout.str());

        checkOldStylePointerCast("class B;\n"
                                 "class A\n"
                                 "{\n"
                                 "  virtual void abc(const B *) const = 0;\n"
                                 "}");
        ASSERT_EQUALS("", errout.str());

        // #3630
        checkOldStylePointerCast("class SomeType;\n"
                                 "class X : public Base {\n"
                                 "    X() : Base((SomeType*)7) {}\n"
                                 "};");
        ASSERT_EQUALS("[test.cpp:3]: (style) C-style pointer casting\n", errout.str());

        checkOldStylePointerCast("class SomeType;\n"
                                 "class X : public Base {\n"
                                 "    X() : Base((SomeType*)var) {}\n"
                                 "};");
        ASSERT_EQUALS("[test.cpp:3]: (style) C-style pointer casting\n", errout.str());

        checkOldStylePointerCast("class SomeType;\n"
                                 "class X : public Base {\n"
                                 "    X() : Base((SomeType*)0) {}\n"
                                 "};");
        ASSERT_EQUALS("", errout.str());

        // #5560
        checkOldStylePointerCast("class C;\n"
                                 "\n"
                                 "class B\n"
                                 "{ virtual G* createGui(S*, C*) const = 0; };\n"
                                 "\n"
                                 "class MS : public M\n"
                                 "{ virtual void addController(C*) override {} };");
        ASSERT_EQUALS("", errout.str());

        // #6164
        checkOldStylePointerCast("class Base {};\n"
                                 "class Derived: public Base {};\n"
                                 "void testCC() {\n"
                                 "  std::vector<Base*> v;\n"
                                 "  v.push_back((Base*)new Derived);\n"
                                 "}");
        ASSERT_EQUALS("[test.cpp:5]: (style) C-style pointer casting\n", errout.str());

        // #7709
        checkOldStylePointerCast("typedef struct S S;\n"
                                 "typedef struct S SS;\n"
                                 "typedef class C C;\n"
                                 "typedef long LONG;\n"
                                 "typedef long* LONGP;\n"
                                 "struct T {};\n"
                                 "typedef struct T TT;\n"
                                 "typedef struct T2 {} TT2;\n"
                                 "void f(int* i) {\n"
                                 "    S* s = (S*)i;\n"
                                 "    SS* ss = (SS*)i;\n"
                                 "    struct S2* s2 = (struct S2*)i;\n"
                                 "    C* c = (C*)i;\n"
                                 "    class C2* c2 = (class C2*)i;\n"
                                 "    long* l = (long*)i;\n"
                                 "    LONG* l2 = (LONG*)i;\n"
                                 "    LONGP l3 = (LONGP)i;\n"
                                 "    TT* tt = (TT*)i;\n"
                                 "    TT2* tt2 = (TT2*)i;\n"
                                 "}\n");
        ASSERT_EQUALS("[test.cpp:10]: (style) C-style pointer casting\n"
                      "[test.cpp:11]: (style) C-style pointer casting\n"
                      "[test.cpp:12]: (style) C-style pointer casting\n"
                      "[test.cpp:13]: (style) C-style pointer casting\n"
                      "[test.cpp:14]: (style) C-style pointer casting\n"
                      "[test.cpp:15]: (style) C-style pointer casting\n"
                      "[test.cpp:16]: (style) C-style pointer casting\n"
                      "[test.cpp:17]: (style) C-style pointer casting\n"
                      "[test.cpp:18]: (style) C-style pointer casting\n"
                      "[test.cpp:19]: (style) C-style pointer casting\n",
                      errout.str());

        // #8649
        checkOldStylePointerCast("struct S {};\n"
                                 "void g(S*& s);\n"
                                 "void f(int i) {\n"
                                 "    g((S*&)i);\n"
                                 "    S*& r = (S*&)i;\n"
                                 "}\n");
        ASSERT_EQUALS("[test.cpp:4]: (style) C-style pointer casting\n"
                      "[test.cpp:5]: (style) C-style pointer casting\n",
                      errout.str());

        // #10823
        checkOldStylePointerCast("void f(void* p) {\n"
                                 "    auto h = reinterpret_cast<void (STDAPICALLTYPE*)(int)>(p);\n"
                                 "}\n");
        ASSERT_EQUALS("", errout.str());

        // #5210
        checkOldStylePointerCast("void f(void* v1, void* v2) {\n"
                                 "    T** p1 = (T**)v1;\n"
                                 "    T*** p2 = (T***)v2;\n"
                                 "}\n");
        ASSERT_EQUALS("[test.cpp:2]: (style) C-style pointer casting\n"
                      "[test.cpp:3]: (style) C-style pointer casting\n",
                      errout.str());
    }

#define checkInvalidPointerCast(...) checkInvalidPointerCast_(__FILE__, __LINE__, __VA_ARGS__)
    void checkInvalidPointerCast_(const char* file, int line, const char code[], bool portability = true, bool inconclusive = false) {
        // Clear the error buffer..
        errout.str("");

        Settings settings = settingsBuilder().severity(Severity::warning).severity(Severity::portability, portability).certainty(Certainty::inconclusive, inconclusive).build();
        settings.platform.defaultSign = 's';

        Preprocessor preprocessor(settings);

        // Tokenize..
        Tokenizer tokenizer(&settings, this, &preprocessor);
        std::istringstream istr(code);
        ASSERT_LOC(tokenizer.tokenize(istr, "test.cpp"), file, line);

        CheckOther checkOtherCpp(&tokenizer, &settings, this);
        checkOtherCpp.invalidPointerCast();
    }


    void invalidPointerCast() {
        checkInvalidPointerCast("void test() {\n"
                                "    float *f = new float[10];\n"
                                "    delete [] (double*)f;\n"
                                "    delete [] (long double const*)(new float[10]);\n"
                                "}");
        ASSERT_EQUALS("[test.cpp:3]: (portability) Casting between float * and double * which have an incompatible binary data representation.\n"
                      "[test.cpp:4]: (portability) Casting between float * and const long double * which have an incompatible binary data representation.\n", errout.str());

        checkInvalidPointerCast("void test(const float* f) {\n"
                                "    double *d = (double*)f;\n"
                                "}");
        ASSERT_EQUALS("[test.cpp:2]: (portability) Casting between const float * and double * which have an incompatible binary data representation.\n", errout.str());

        checkInvalidPointerCast("void test(double* d1) {\n"
                                "    long double *ld = (long double*)d1;\n"
                                "    double *d2 = (double*)ld;\n"
                                "}");
        ASSERT_EQUALS("[test.cpp:2]: (portability) Casting between double * and long double * which have an incompatible binary data representation.\n"
                      "[test.cpp:3]: (portability) Casting between long double * and double * which have an incompatible binary data representation.\n", errout.str());

        checkInvalidPointerCast("char* test(int* i) {\n"
                                "    long double *d = (long double*)(i);\n"
                                "    double *d = (double*)(i);\n"
                                "    float *f = reinterpret_cast<float*>(i);\n"
                                "}");
        ASSERT_EQUALS("[test.cpp:2]: (portability) Casting between signed int * and long double * which have an incompatible binary data representation.\n"
                      "[test.cpp:3]: (portability) Casting between signed int * and double * which have an incompatible binary data representation.\n"
                      "[test.cpp:4]: (portability) Casting between signed int * and float * which have an incompatible binary data representation.\n", errout.str());

        checkInvalidPointerCast("float* test(unsigned int* i) {\n"
                                "    return (float*)i;\n"
                                "}");
        ASSERT_EQUALS("[test.cpp:2]: (portability) Casting between unsigned int * and float * which have an incompatible binary data representation.\n", errout.str());

        checkInvalidPointerCast("float* test(unsigned int* i) {\n"
                                "    return (float*)i[0];\n"
                                "}");
        ASSERT_EQUALS("", errout.str());

        checkInvalidPointerCast("float* test(double& d) {\n"
                                "    return (float*)&d;\n"
                                "}");
        ASSERT_EQUALS("[test.cpp:2]: (portability) Casting between double * and float * which have an incompatible binary data representation.\n", errout.str());

        checkInvalidPointerCast("void test(float* data) {\n"
                                "    f.write((char*)data,sizeof(float));\n"
                                "}", true, false);
        ASSERT_EQUALS("", errout.str());

        checkInvalidPointerCast("void test(float* data) {\n"
                                "    f.write((char*)data,sizeof(float));\n"
                                "}", true, true); // #3639
        ASSERT_EQUALS("[test.cpp:2]: (portability, inconclusive) Casting from float * to signed char * is not portable due to different binary data representations on different platforms.\n", errout.str());


        checkInvalidPointerCast("long long* test(float* f) {\n"
                                "    return (long long*)f;\n"
                                "}", false);
        ASSERT_EQUALS("", errout.str());

        checkInvalidPointerCast("long long* test(float* f, char* c) {\n"
                                "    foo((long long*)f);\n"
                                "    return reinterpret_cast<long long*>(c);\n"
                                "}", true);
        ASSERT_EQUALS("[test.cpp:2]: (portability) Casting from float * to signed long long * is not portable due to different binary data representations on different platforms.\n", errout.str());

        checkInvalidPointerCast("Q_DECLARE_METATYPE(int*)"); // #4135 - don't crash
    }


    void passedByValue() {
        check("void f(const std::string str) {}");
        ASSERT_EQUALS("[test.cpp:1]: (performance) Function parameter 'str' should be passed by const reference.\n", errout.str());

        check("void f(std::unique_ptr<std::string> ptr) {}");
        ASSERT_EQUALS("", errout.str());

        check("void f(const std::shared_ptr<std::string> ptr) {}");
        ASSERT_EQUALS("", errout.str());

        check("void f(const std::function<F> ptr) {}");
        ASSERT_EQUALS("", errout.str());

        {
            check("void f(const std::pair<int,int> x) {}");
            ASSERT_EQUALS("", errout.str());

            check("void f(const std::pair<std::string,std::string> x) {}");
            TODO_ASSERT_EQUALS("error", "", errout.str());
        }

        check("void f(const std::string::size_type x) {}");
        ASSERT_EQUALS("", errout.str());

        check("class Foo;\nvoid f(const Foo foo) {}"); // Unknown class
        ASSERT_EQUALS("[test.cpp:2]: (performance, inconclusive) Function parameter 'foo' should be passed by const reference.\n", errout.str());

        check("class Foo { std::vector<int> v; };\nvoid f(const Foo foo) {}"); // Large class (STL member)
        ASSERT_EQUALS("[test.cpp:2]: (performance) Function parameter 'foo' should be passed by const reference.\n", errout.str());

        check("class Foo { int i; };\nvoid f(const Foo foo) {}"); // Small class
        ASSERT_EQUALS("", errout.str());

        check("class Foo { int i[6]; };\nvoid f(const Foo foo) {}"); // Large class (array)
        ASSERT_EQUALS("[test.cpp:2]: (performance) Function parameter 'foo' should be passed by const reference.\n", errout.str());

        check("class Foo { std::string* s; };\nvoid f(const Foo foo) {}"); // Small class (pointer)
        ASSERT_EQUALS("", errout.str());

        check("class Foo { static std::string s; };\nvoid f(const Foo foo) {}"); // Small class (static member)
        ASSERT_EQUALS("", errout.str());

        check("class X { std::string s; }; class Foo : X { };\nvoid f(const Foo foo) {}"); // Large class (inherited)
        ASSERT_EQUALS("[test.cpp:2]: (performance) Function parameter 'foo' should be passed by const reference.\n", errout.str());

        check("class X { std::string s; }; class Foo { X x; };\nvoid f(const Foo foo) {}"); // Large class (inherited)
        ASSERT_EQUALS("[test.cpp:2]: (performance) Function parameter 'foo' should be passed by const reference.\n", errout.str());

        check("void f(const std::string &str) {}");
        ASSERT_EQUALS("", errout.str());

        // The idiomatic way of passing a std::string_view is by value
        check("void f(const std::string_view str) {}");
        ASSERT_EQUALS("", errout.str());

        check("void f(std::string_view str) {}");
        ASSERT_EQUALS("", errout.str());

        check("void f(const std::string_view &str) {}");
        ASSERT_EQUALS("", errout.str());

        check("void f(const std::vector<int> v) {}");
        ASSERT_EQUALS("[test.cpp:1]: (performance) Function parameter 'v' should be passed by const reference.\n", errout.str());

        check("void f(const std::vector<std::string> v) {}");
        ASSERT_EQUALS("[test.cpp:1]: (performance) Function parameter 'v' should be passed by const reference.\n", errout.str());

        check("void f(const std::vector<std::string>::size_type s) {}");
        ASSERT_EQUALS("", errout.str());

        check("void f(const std::vector<int> &v) {}");
        ASSERT_EQUALS("", errout.str());

        check("void f(const std::map<int,int> &v) {}");
        ASSERT_EQUALS("", errout.str());

        check("void f(const std::map<int,int> v) {}");
        ASSERT_EQUALS("[test.cpp:1]: (performance) Function parameter 'v' should be passed by const reference.\n", errout.str());

        check("void f(const std::map<std::string,std::string> v) {}");
        ASSERT_EQUALS("[test.cpp:1]: (performance) Function parameter 'v' should be passed by const reference.\n", errout.str());

        check("void f(const std::map<int,std::string> v) {}");
        ASSERT_EQUALS("[test.cpp:1]: (performance) Function parameter 'v' should be passed by const reference.\n", errout.str());

        check("void f(const std::map<std::string,int> v) {}");
        ASSERT_EQUALS("[test.cpp:1]: (performance) Function parameter 'v' should be passed by const reference.\n", errout.str());

        check("void f(const std::streamoff pos) {}");
        ASSERT_EQUALS("", errout.str());

        check("void f(std::initializer_list<int> i) {}");
        ASSERT_EQUALS("", errout.str());

        // #5824
        check("void log(const std::string& file, int line, const std::string& function, const std::string str, ...) {}");
        ASSERT_EQUALS("", errout.str());

        // #5534
        check("struct float3 { };\n"
              "typedef float3 vec;\n"
              "class Plane {\n"
              "    vec Refract(vec &vec) const;\n"
              "    bool IntersectLinePlane(const vec &planeNormal);\n"
              "};");
        ASSERT_EQUALS("", errout.str());

        check("class X {\n"
              "    virtual void func(const std::string str) {}\n"
              "};");
        ASSERT_EQUALS("[test.cpp:2]: (performance) Function parameter 'str' should be passed by const reference.\n", errout.str());

        check("enum X;\n"
              "void foo(X x1){}\n");
        ASSERT_EQUALS("", errout.str());

        check("enum X { a, b, c };\n"
              "void foo(X x2){}\n");
        ASSERT_EQUALS("", errout.str());

        check("enum X { a, b, c };\n"
              "enum X;"
              "void foo(X x3){}\n");
        ASSERT_EQUALS("", errout.str());

        check("enum X;\n"
              "enum X { a, b, c };"
              "void foo(X x4){}\n");
        ASSERT_EQUALS("", errout.str());

        check("union U {\n"
              "    char* pc;\n"
              "    short* ps;\n"
              "    int* pi;\n"
              "};\n"
              "void f(U u) {}\n");
        ASSERT_EQUALS("", errout.str());

        check("struct S { char A[8][8]; };\n"
              "void f(S s) {}\n");
        ASSERT_EQUALS("[test.cpp:2]: (performance) Function parameter 's' should be passed by const reference.\n", errout.str());

        check("union U {\n" // don't crash
              "    int a;\n"
              "    decltype(nullptr) b;\n"
              "};\n"
              "int* f(U u) { return u.b; }\n");
        ASSERT_EQUALS("", errout.str());

        check("struct B { virtual int f(std::string s) = 0; };\n" // #11432
              "struct D1 : B {\n"
              "  int f(std::string s) override { s += 'a'; return s.size(); }\n"
              "}\n"
              "struct D2 : B {\n"
              "  int f(std::string s) override { return s.size(); }\n"
              "}\n");
        ASSERT_EQUALS("", errout.str());

        check("int x(int);\n"
              "void f(std::vector<int> v, int& j) {\n"
              "    for (int i : v)\n"
              "        j = i;\n"
              "}\n"
              "void fn(std::vector<int> v) {\n"
              "    for (int& i : v)\n"
              "        i = x(i);\n"
              "}\n"
              "void g(std::vector<int> v, int& j) {\n"
              "    for (int i = 0; i < v.size(); ++i)\n"
              "        j = v[i];\n"
              "}\n"
              "void gn(std::vector<int> v) {\n"
              "    for (int i = 0; i < v.size(); ++i)\n"
              "        v[i] = x(i);\n"
              "}\n"
              "void h(std::vector<std::vector<int>> v, int& j) {\n"
              "    for (int i = 0; i < v.size(); ++i)\n"
              "        j = v[i][0];\n"
              "}\n"
              "void hn(std::vector<std::vector<int>> v) {\n"
              "    for (int i = 0; i < v.size(); ++i)\n"
              "        v[i][0] = x(i);\n"
              "}\n");
        ASSERT_EQUALS("[test.cpp:2]: (performance) Function parameter 'v' should be passed by const reference.\n"
                      "[test.cpp:10]: (performance) Function parameter 'v' should be passed by const reference.\n"
                      "[test.cpp:18]: (performance) Function parameter 'v' should be passed by const reference.\n",
                      errout.str());

        Settings settings1 = settingsBuilder().platform(cppcheck::Platform::Type::Win64).build();
        check("using ui64 = unsigned __int64;\n"
              "ui64 Test(ui64 one, ui64 two) { return one + two; }\n",
              /*filename*/ nullptr, /*inconclusive*/ true, /*runSimpleChecks*/ true, /*verbose*/ false, &settings1);
        ASSERT_EQUALS("", errout.str());
    }

    void passedByValue_nonConst() {
        check("void f(std::string str) {}");
        ASSERT_EQUALS("[test.cpp:1]: (performance) Function parameter 'str' should be passed by const reference.\n", errout.str());

        check("void f(std::string str) {\n"
              "    return str + x;\n"
              "}");
        ASSERT_EQUALS("[test.cpp:1]: (performance) Function parameter 'str' should be passed by const reference.\n", errout.str());

        check("void f(std::string str) {\n"
              "    std::cout << str;\n"
              "}");
        ASSERT_EQUALS("[test.cpp:1]: (performance) Function parameter 'str' should be passed by const reference.\n", errout.str());

        check("void f(std::string str) {\n"
              "    std::cin >> str;\n"
              "}");
        ASSERT_EQUALS("", errout.str());

        check("void f(std::string str) {\n"
              "    std::string s2 = str;\n"
              "}");
        ASSERT_EQUALS("[test.cpp:1]: (performance) Function parameter 'str' should be passed by const reference.\n", errout.str());

        check("void f(std::string str) {\n"
              "    std::string& s2 = str;\n"
              "}");
        ASSERT_EQUALS("[test.cpp:2]: (style) Variable 's2' can be declared as reference to const\n", errout.str());

        check("void f(std::string str) {\n"
              "    const std::string& s2 = str;\n"
              "}");
        ASSERT_EQUALS("[test.cpp:1]: (performance) Function parameter 'str' should be passed by const reference.\n", errout.str());

        check("void f(std::string str) {\n"
              "    str = \"\";\n"
              "}");
        ASSERT_EQUALS("", errout.str());

        check("void f(std::string str) {\n"
              "    foo(str);\n" // It could be that foo takes str as non-const-reference
              "}");
        ASSERT_EQUALS("", errout.str());

        check("void foo(const std::string& str);\n"
              "void f(std::string str) {\n"
              "    foo(str);\n"
              "}");
        ASSERT_EQUALS("[test.cpp:2]: (performance) Function parameter 'str' should be passed by const reference.\n", errout.str());

        check("void foo(std::string str);\n"
              "void f(std::string str) {\n"
              "    foo(str);\n"
              "}");
        ASSERT_EQUALS("[test.cpp:2]: (performance) Function parameter 'str' should be passed by const reference.\n", errout.str());

        check("void foo(std::string& str);\n"
              "void f(std::string str) {\n"
              "    foo(str);\n"
              "}");
        ASSERT_EQUALS("", errout.str());

        check("void foo(std::string* str);\n"
              "void f(std::string str) {\n"
              "    foo(&str);\n"
              "}");
        ASSERT_EQUALS("", errout.str());

        check("void foo(int& i1, const std::string& str, int& i2);\n"
              "void f(std::string str) {\n"
              "    foo((a+b)*c, str, x);\n"
              "}");
        ASSERT_EQUALS("[test.cpp:2]: (performance) Function parameter 'str' should be passed by const reference.\n", errout.str());

        check("std::string f(std::string str) {\n"
              "    str += x;\n"
              "    return str;\n"
              "}");
        ASSERT_EQUALS("", errout.str());

        check("class X {\n"
              "    std::string s;\n"
              "    void func() const;\n"
              "};\n"
              "Y f(X x) {\n"
              "    x.func();\n"
              "}");
        ASSERT_EQUALS("[test.cpp:5]: (performance) Function parameter 'x' should be passed by const reference.\n", errout.str());

        check("class X {\n"
              "    void func();\n"
              "};\n"
              "Y f(X x) {\n"
              "    x.func();\n"
              "}");
        ASSERT_EQUALS("", errout.str());

        check("class X {\n"
              "    void func(std::string str) {}\n"
              "};");
        ASSERT_EQUALS("[test.cpp:2]: (performance) Function parameter 'str' should be passed by const reference.\n", errout.str());

        check("class X {\n"
              "    virtual void func(std::string str) {}\n" // Do not warn about virtual functions, if 'str' is not declared as const
              "};");
        ASSERT_EQUALS("", errout.str());

        check("class X {\n"
              "    char a[1024];\n"
              "};\n"
              "class Y : X {\n"
              "    char b;\n"
              "};\n"
              "void f(Y y) {\n"
              "}");
        ASSERT_EQUALS("[test.cpp:7]: (performance) Function parameter 'y' should be passed by const reference.\n", errout.str());

        check("class X {\n"
              "    void* a;\n"
              "    void* b;\n"
              "};\n"
              "class Y {\n"
              "    void* a;\n"
              "    void* b;\n"
              "    char c;\n"
              "};\n"
              "void f(X x, Y y) {\n"
              "}");
        ASSERT_EQUALS("[test.cpp:10]: (performance) Function parameter 'y' should be passed by const reference.\n", errout.str());

        {
            // 8-byte data should be passed by const reference on 32-bit platform but not on 64-bit platform
            const char code[] = "class X {\n"
                                "    uint64_t a;\n"
                                "    uint64_t b;\n"
                                "};\n"
                                "void f(X x) {}";

            Settings s32 = settingsBuilder(_settings).platform(cppcheck::Platform::Type::Unix32).build();
            check(code, &s32);
            ASSERT_EQUALS("[test.cpp:5]: (performance) Function parameter 'x' should be passed by const reference.\n", errout.str());

            Settings s64 = settingsBuilder(_settings).platform(cppcheck::Platform::Type::Unix64).build();
            check(code, &s64);
            ASSERT_EQUALS("", errout.str());
        }

        check("Writer* getWriter();\n"
              "\n"
              "void foo(Buffer& buffer) {\n"
              "    getWriter()->operator<<(buffer);\n"
              "}");
        ASSERT_EQUALS("", errout.str());
    }

    void passedByValue_externC() {
        check("struct X { int a[5]; }; void f(X v) { }");
        ASSERT_EQUALS("[test.cpp:1]: (performance) Function parameter 'v' should be passed by const reference.\n", errout.str());

        check("extern \"C\" { struct X { int a[5]; }; void f(X v) { } }");
        ASSERT_EQUALS("", errout.str());

        check("struct X { int a[5]; }; extern \"C\" void f(X v) { }");
        ASSERT_EQUALS("", errout.str());

        check("struct X { int a[5]; }; void f(const X v);");
        ASSERT_EQUALS("[test.cpp:1]: (performance) Function parameter 'v' should be passed by const reference.\n", errout.str());

        check("extern \"C\" { struct X { int a[5]; }; void f(const X v); }");
        ASSERT_EQUALS("", errout.str());

        check("struct X { int a[5]; }; extern \"C\" void f(const X v) { }");
        ASSERT_EQUALS("", errout.str());
    }

    void constVariable() {
        check("int f(std::vector<int> x) {\n"
              "    int& i = x[0];\n"
              "    return i;\n"
              "}");
        ASSERT_EQUALS("[test.cpp:2]: (style) Variable 'i' can be declared as reference to const\n", errout.str());

        check("int f(std::vector<int>& x) {\n"
              "    return x[0];\n"
              "}");
        ASSERT_EQUALS("[test.cpp:1]: (style) Parameter 'x' can be declared as reference to const\n", errout.str());

        check("int f(std::vector<int> x) {\n"
              "    const int& i = x[0];\n"
              "    return i;\n"
              "}");
        ASSERT_EQUALS("[test.cpp:1]: (performance) Function parameter 'x' should be passed by const reference.\n", errout.str());

        check("int f(std::vector<int> x) {\n"
              "    static int& i = x[0];\n"
              "    return i;\n"
              "}");
        ASSERT_EQUALS("", errout.str());

        check("int f(std::vector<int> x) {\n"
              "    int& i = x[0];\n"
              "    i++;\n"
              "    return i;\n"
              "}");
        ASSERT_EQUALS("", errout.str());

        check("int& f(std::vector<int>& x) {\n"
              "    x.push_back(1);\n"
              "    int& i = x[0];\n"
              "    return i;\n"
              "}");
        ASSERT_EQUALS("", errout.str());

        check("int f(const std::vector<int>& x) {\n"
              "    return x[0];\n"
              "}");
        ASSERT_EQUALS("", errout.str());

        check("int& f(std::vector<int>& x) {\n"
              "    return x[0];\n"
              "}");
        ASSERT_EQUALS("", errout.str());

        check("const int& f(std::vector<int>& x) {\n"
              "    return x[0];\n"
              "}");
        ASSERT_EQUALS("[test.cpp:1]: (style) Parameter 'x' can be declared as reference to const\n", errout.str());

        check("int f(std::vector<int>& x) {\n"
              "    x[0]++;\n"
              "    return x[0];\n"
              "}");
        ASSERT_EQUALS("", errout.str());

        check("struct A { int a; };\n"
              "A f(std::vector<A>& x) {\n"
              "    x[0].a = 1;\n"
              "    return x[0];\n"
              "}");
        ASSERT_EQUALS("", errout.str());

        check("struct A { int a(); };\n"
              "A f(std::vector<A>& x) {\n"
              "    x[0].a();\n"
              "    return x[0];\n"
              "}");
        ASSERT_EQUALS("", errout.str());

        check("int g(int& x);\n"
              "int f(std::vector<int>& x) {\n"
              "    g(x[0]);\n"
              "    return x[0];\n"
              "}");
        ASSERT_EQUALS("", errout.str());

        check("template<class T>\n"
              "T f(T& x) {\n"
              "    return x[0];\n"
              "}");
        ASSERT_EQUALS("", errout.str());

        check("template<class T>\n"
              "T f(T&& x) {\n"
              "    return x[0];\n"
              "}");
        ASSERT_EQUALS("", errout.str());

        check("template<class T>\n"
              "T f(T& x) {\n"
              "    return x[0];\n"
              "}\n"
              "void h() { std::vector<int> v; h(v); }");
        ASSERT_EQUALS("", errout.str());

        check("int f(int& x) {\n"
              "    return std::move(x);\n"
              "}");
        ASSERT_EQUALS("", errout.str());

        check("void f(std::ostream& os) {\n"
              "    os << \"Hello\";\n"
              "}");
        ASSERT_EQUALS("", errout.str());

        check("void g(int*);\n"
              "void f(int& x) {\n"
              "    g(&x);\n"
              "}");
        ASSERT_EQUALS("", errout.str());

        check("struct A { A(int*); };\n"
              "A f(int& x) {\n"
              "    return A(&x);\n"
              "}");
        ASSERT_EQUALS("", errout.str());

        check("struct A { A(int*); };\n"
              "A f(int& x) {\n"
              "    return A{&x};\n"
              "}");
        ASSERT_EQUALS("", errout.str());

        // Perhaps unused variable should be checked as well.
        check("void f(int& x, int& y) {\n"
              "    y++;\n"
              "}");
        ASSERT_EQUALS("", errout.str());

        check("struct A {\n"
              "    explicit A(int& y) : x(&y) {}\n"
              "    int * x = nullptr;\n"
              "};");
        ASSERT_EQUALS("", errout.str());

        check("struct A {\n"
              "    std::vector<int> v;\n"
              "    void swap(A& a) {\n"
              "        v.swap(a.v);\n"
              "    }\n"
              "};");
        ASSERT_EQUALS("", errout.str());

        check("struct A {\n"
              "    template<class T>\n"
              "    void f();\n"
              "    template<class T>\n"
              "    void f() const;\n"
              "};\n"
              "void g(A& a) {\n"
              "    a.f<int>();\n"
              "}");
        ASSERT_EQUALS("", errout.str());

        check("void f(std::vector<int>& v) {\n"
              "    for(auto&& x:v)\n"
              "        x = 1;\n"
              "}");
        ASSERT_EQUALS("", errout.str());

        check("void f(std::vector<int>& v) {\n"
              "    for(auto x:v)\n"
              "        x = 1;\n"
              "}");
        ASSERT_EQUALS("[test.cpp:1]: (style) Parameter 'v' can be declared as reference to const\n", errout.str());

        check("void f(std::vector<int>& v) {\n"
              "    for(auto& x:v) {}\n"
              "}");
        ASSERT_EQUALS("[test.cpp:2]: (style) Variable 'x' can be declared as reference to const\n",
                      errout.str());

        check("void f(std::vector<int>& v) {\n" // #10980
              "    for (int& i : v)\n"
              "        if (i == 0) {}\n"
              "    for (const int& i : v)\n"
              "        if (i == 0) {}\n"
              "    for (auto& i : v)\n"
              "        if (i == 0) {}\n"
              "    for (const auto& i : v)\n"
              "        if (i == 0) {}\n"
              "    v.clear();\n"
              "}\n");
        ASSERT_EQUALS("[test.cpp:2]: (style) Variable 'i' can be declared as reference to const\n"
                      "[test.cpp:6]: (style) Variable 'i' can be declared as reference to const\n",
                      errout.str());

        check("void f(std::vector<int>& v) {\n"
              "    for(const auto& x:v) {}\n"
              "}");
        ASSERT_EQUALS("[test.cpp:1]: (style) Parameter 'v' can be declared as reference to const\n", errout.str());

        check("void f(int& i) {\n"
              "    int& j = i;\n"
              "    j++;\n"
              "}");
        ASSERT_EQUALS("", errout.str());

        check("void f(std::vector<int>& v) {\n"
              "    int& i = v[0];\n"
              "    i++;\n"
              "}");
        ASSERT_EQUALS("", errout.str());

        check("void f(std::map<unsigned int, std::map<std::string, unsigned int> >& m, unsigned int i) {\n"
              "    std::map<std::string, unsigned int>& members = m[i];\n"
              "    members.clear();\n"
              "}");
        ASSERT_EQUALS("", errout.str());

        check("struct A {\n"
              "    int& x;\n"
              "    A(int& y) : x(y)\n"
              "    {}\n"
              "};");
        ASSERT_EQUALS("", errout.str());

        check("struct A {\n"
              "    A(int& x);\n"
              "};\n"
              "struct B : A {\n"
              "    B(int& x) : A(x)\n"
              "    {}\n"
              "};");
        ASSERT_EQUALS("", errout.str());

        check("void f(bool b, int& x, int& y) {\n"
              "  auto& z = x;\n"
              "  auto& w = b ? y : z;\n"
              "  w = 1;\n"
              "}");
        ASSERT_EQUALS("", errout.str());

        check("struct S {\n"
              "  int i;\n"
              "};\n"
              "int& f(S& s) {\n"
              "  return s.i;\n"
              "}");
        ASSERT_EQUALS("", errout.str());

        check("int* f(std::list<int>& x, unsigned int y) {\n"
              "    for (int& m : x) {\n"
              "        if (m == y)\n"
              "            return &m;\n"
              "    }\n"
              "    return nullptr;\n"
              "}");
        ASSERT_EQUALS("", errout.str());

        check("int& f(std::list<int>& x, int& y) {\n"
              "    for (int& m : x) {\n"
              "        if (m == y)\n"
              "            return m;\n"
              "    }\n"
              "    return y;\n"
              "}");
        ASSERT_EQUALS("", errout.str());

        check("bool from_string(int& t, const std::string& s) {\n"
              "    std::istringstream iss(s);\n"
              "    return !(iss >> t).fail();\n"
              "}\n");
        ASSERT_EQUALS("", errout.str());

        // #9710
        check("class a {\n"
              "    void operator()(int& i) const {\n"
              "        i++;\n"
              "    }\n"
              "};\n"
              "void f(int& i) {\n"
              "    a()(i);\n"
              "}\n");
        ASSERT_EQUALS("", errout.str());

        check("class a {\n"
              "    void operator()(int& i) const {\n"
              "        i++;\n"
              "    }\n"
              "};\n"
              "void f(int& i) {\n"
              "    a x;\n"
              "    x(i);\n"
              "}\n");
        ASSERT_EQUALS("", errout.str());

        check("class a {\n"
              "    void operator()(const int& i) const;\n"
              "};\n"
              "void f(int& i) {\n"
              "    a x;\n"
              "    x(i);\n"
              "}\n");
        ASSERT_EQUALS("[test.cpp:4]: (style) Parameter 'i' can be declared as reference to const\n", errout.str());

        //cast or assignment to a non-const reference should prevent the warning
        check("struct T { void dostuff() const {}};\n"
              "void a(T& x) {\n"
              "    x.dostuff();\n"
              "}");
        ASSERT_EQUALS("[test.cpp:2]: (style) Parameter 'x' can be declared as reference to const\n", errout.str());
        check("struct T : public U  { void dostuff() const {}};\n"
              "void a(T& x) {\n"
              "    x.dostuff();\n"
              "    const T& z = x;\n" //Make sure we find all assignments
              "    T& y = x\n"
              "    y.mutate();\n" //to avoid warnings that y can be const
              "}");
        ASSERT_EQUALS("", errout.str());
        check("struct T : public U  { void dostuff() const {}};\n"
              "void a(T& x) {\n"
              "    x.dostuff();\n"
              "    const U& y = x\n"
              "}");
        ASSERT_EQUALS("[test.cpp:2]: (style) Parameter 'x' can be declared as reference to const\n", errout.str());
        check("struct T : public U  { void dostuff() const {}};\n"
              "void a(T& x) {\n"
              "    x.dostuff();\n"
              "    U& y = x\n"
              "    y.mutate();\n" //to avoid warnings that y can be const
              "}");
        ASSERT_EQUALS("", errout.str());
        check("struct T : public U  { void dostuff() const {}};\n"
              "void a(T& x) {\n"
              "    x.dostuff();\n"
              "    my<fancy>::type& y = x\n" //we don't know if y is const or not
              "    y.mutate();\n" //to avoid warnings that y can be const
              "}");
        ASSERT_EQUALS("", errout.str());
        check("struct T : public U  { void dostuff() const {}};\n"
              "void a(T& x) {\n"
              "    x.dostuff();\n"
              "    const U& y = static_cast<const U&>(x)\n"
              "    y.mutate();\n" //to avoid warnings that y can be const
              "}");
        ASSERT_EQUALS("[test.cpp:2]: (style) Parameter 'x' can be declared as reference to const\n", errout.str());
        check("struct T : public U  { void dostuff() const {}};\n"
              "void a(T& x) {\n"
              "    x.dostuff();\n"
              "    U& y = static_cast<U&>(x)\n"
              "    y.mutate();\n" //to avoid warnings that y can be const
              "}");
        ASSERT_EQUALS("", errout.str());
        check("struct T : public U { void dostuff() const {}};\n"
              "void a(T& x) {\n"
              "    x.dostuff();\n"
              "    const U& y = dynamic_cast<const U&>(x)\n"
              "}");
        ASSERT_EQUALS("[test.cpp:2]: (style) Parameter 'x' can be declared as reference to const\n", errout.str());
        check(
            "struct T : public U { void dostuff() const {}};\n"
            "void a(T& x) {\n"
            "    x.dostuff();\n"
            "    const U& y = dynamic_cast<U const &>(x)\n"
            "}"
            );
        ASSERT_EQUALS("[test.cpp:2]: (style) Parameter 'x' can be declared as reference to const\n", errout.str());
        check("struct T : public U { void dostuff() const {}};\n"
              "void a(T& x) {\n"
              "    x.dostuff();\n"
              "    const U& y = dynamic_cast<U & const>(x)\n"
              "}");
        ASSERT_EQUALS("[test.cpp:2]: (style) Parameter 'x' can be declared as reference to const\n", errout.str());
        check("struct T : public U { void dostuff() const {}};\n"
              "void a(T& x) {\n"
              "    x.dostuff();\n"
              "    U& y = dynamic_cast<U&>(x)\n"
              "    y.mutate();\n" //to avoid warnings that y can be const
              "}");
        ASSERT_EQUALS("", errout.str());
        check("struct T : public U { void dostuff() const {}};\n"
              "void a(T& x) {\n"
              "    x.dostuff();\n"
              "    const U& y = dynamic_cast<typename const U&>(x)\n"
              "}");
        ASSERT_EQUALS("[test.cpp:2]: (style) Parameter 'x' can be declared as reference to const\n", errout.str());
        check("struct T : public U { void dostuff() const {}};\n"
              "void a(T& x) {\n"
              "    x.dostuff();\n"
              "    U& y = dynamic_cast<typename U&>(x)\n"
              "    y.mutate();\n" //to avoid warnings that y can be const
              "}");
        ASSERT_EQUALS("", errout.str());
        check("struct T : public U { void dostuff() const {}};\n"
              "void a(T& x) {\n"
              "    x.dostuff();\n"
              "    U* y = dynamic_cast<U*>(&x)\n"
              "    y->mutate();\n" //to avoid warnings that y can be const
              "}");
        ASSERT_EQUALS("", errout.str());

        check("struct T : public U { void dostuff() const {}};\n"
              "void a(T& x) {\n"
              "    x.dostuff();\n"
              "    const U * y = dynamic_cast<const U *>(&x)\n"
              "    y->mutate();\n" //to avoid warnings that y can be const
              "}");
        TODO_ASSERT_EQUALS("can be const", errout.str(), ""); //Currently taking the address is treated as a non-const operation when it should depend on what we do with it
        check("struct T : public U { void dostuff() const {}};\n"
              "void a(T& x) {\n"
              "    x.dostuff();\n"
              "    U const * y = dynamic_cast<U const *>(&x)\n"
              "    y->mutate();\n" //to avoid warnings that y can be const
              "}");
        TODO_ASSERT_EQUALS("can be const", errout.str(), ""); //Currently taking the address is treated as a non-const operation when it should depend on what we do with it
        check("struct T : public U { void dostuff() const {}};\n"
              "void a(T& x) {\n"
              "    x.dostuff();\n"
              "    U * const y = dynamic_cast<U * const>(&x)\n"
              "    y->mutate();\n" //to avoid warnings that y can be const
              "}");
        ASSERT_EQUALS("", errout.str());
        check("struct T : public U { void dostuff() const {}};\n"
              "void a(T& x) {\n"
              "    x.dostuff();\n"
              "    const U const * const * const * const y = dynamic_cast<const U const * const * const * const>(&x)\n"
              "    y->mutate();\n" //to avoid warnings that y can be const
              "}");
        TODO_ASSERT_EQUALS("can be const", errout.str(), ""); //Currently taking the address is treated as a non-const operation when it should depend on what we do with it
        check("struct T : public U { void dostuff() const {}};\n"
              "void a(T& x) {\n"
              "    x.dostuff();\n"
              "    const U const * const *  * const y = dynamic_cast<const U const * const *  * const>(&x)\n"
              "    y->mutate();\n" //to avoid warnings that y can be const
              "}");
        ASSERT_EQUALS("", errout.str());
        check("struct T : public U { void dostuff() const {}};\n"
              "void a(T& x) {\n"
              "    x.dostuff();\n"
              "    my::fancy<typename type const *> const * * const y = dynamic_cast<my::fancy<typename type const *> const * * const>(&x)\n"
              "    y->mutate();\n" //to avoid warnings that y can be const
              "}");
        ASSERT_EQUALS("", errout.str());
        check("struct T : public U { void dostuff() const {}};\n"
              "void a(T& x) {\n"
              "    x.dostuff();\n"
              "    my::fancy<typename type const *> const * const  * const y = dynamic_cast<my::fancy<typename type const *> const * const  * const>(&x)\n"
              "    y->mutate();\n" //to avoid warnings that y can be const
              "}");
        ASSERT_EQUALS("", errout.str());

        check("struct T : public U { void dostuff() const {}};\n"
              "void a(T& x) {\n"
              "    x.dostuff();\n"
              "    const U& y = (const U&)(x)\n"
              "}");
        ASSERT_EQUALS("[test.cpp:2]: (style) Parameter 'x' can be declared as reference to const\n", errout.str());
        check("struct T : public U { void dostuff() const {}};\n"
              "void a(T& x) {\n"
              "    x.dostuff();\n"
              "    U& y = (U&)(x)\n"
              "    y.mutate();\n" //to avoid warnings that y can be const
              "}");
        ASSERT_EQUALS("", errout.str());
        check("struct T : public U { void dostuff() const {}};\n"
              "void a(T& x) {\n"
              "    x.dostuff();\n"
              "    const U& y = (typename const U&)(x)\n"
              "}");
        ASSERT_EQUALS("[test.cpp:2]: (style) Parameter 'x' can be declared as reference to const\n", errout.str());
        check("struct T : public U { void dostuff() const {}};\n"
              "void a(T& x) {\n"
              "    x.dostuff();\n"
              "    U& y = (typename U&)(x)\n"
              "    y.mutate();\n" //to avoid warnings that y can be const
              "}");
        ASSERT_EQUALS("", errout.str());
        check("struct T : public U { void dostuff() const {}};\n"
              "void a(T& x) {\n"
              "    x.dostuff();\n"
              "    U* y = (U*)(&x)\n"
              "    y->mutate();\n" //to avoid warnings that y can be const
              "}");
        ASSERT_EQUALS("[test.cpp:4]: (style) C-style pointer casting\n", errout.str());

        check("struct C { void f() const; };\n" // #9875 - crash
              "\n"
              "void foo(C& x) {\n"
              "   x.f();\n"
              "   foo( static_cast<U2>(0) );\n"
              "}");
        ASSERT_EQUALS("", errout.str());

        check("class a {\n"
              "    void foo(const int& i) const;\n"
              "    void operator()(int& i) const;\n"
              "};\n"
              "void f(int& i) {\n"
              "    a()(i);\n"
              "}\n");
        ASSERT_EQUALS("", errout.str());

        check("class a {\n"
              "    void operator()(const int& i) const;\n"
              "};\n"
              "void f(int& i) {\n"
              "    a()(i);\n"
              "}\n");
        ASSERT_EQUALS("[test.cpp:4]: (style) Parameter 'i' can be declared as reference to const\n", errout.str());

        // #9767
        check("void fct1(MyClass& object) {\n"
              "   fct2([&](void){}, object);\n"
              "}\n"
              "bool fct2(std::function<void()> lambdaExpression, MyClass& object) {\n"
              "   object.modify();\n"
              "}\n");
        ASSERT_EQUALS("", errout.str());

        // #9778
        check("struct A {};\n"
              "struct B : A {};\n"
              "B& f(A& x) {\n"
              "    return static_cast<B&>(x);\n"
              "}\n");
        ASSERT_EQUALS("", errout.str());

        // #10002
        check("using A = int*;\n"
              "void f(const A& x) {\n"
              "    ++(*x);\n"
              "}\n");
        ASSERT_EQUALS("", errout.str());

        // #10086
        check("struct V {\n"
              "    V& get(typename std::vector<V>::size_type i) {\n"
              "        std::vector<V>& arr = v;\n"
              "        return arr[i];\n"
              "    }\n"
              "    std::vector<V> v;\n"
              "};\n");
        ASSERT_EQUALS("", errout.str());

        check("void e();\n"
              "void g(void);\n"
              "void h(void);\n"
              "void ah(void);\n"
              "void ai(void);\n"
              "void j(void);\n"
              "void e(void);\n"
              "void k(void);\n"
              "void l(void);\n"
              "void m(void);\n"
              "void n(void);\n"
              "void o(void);\n"
              "void q(void);\n"
              "void r(void);\n"
              "void t(void);\n"
              "void u(void);\n"
              "void v(void);\n"
              "void w(void);\n"
              "void z(void);\n"
              "void aj(void);\n"
              "void am(void);\n"
              "void g(void);\n"
              "void h(void);\n"
              "void ah(void);\n"
              "void an(void);\n"
              "void e(void);\n"
              "void k(void);\n"
              "void ao(wchar_t *d);\n"
              "void ah(void);\n"
              "void e(void);\n"
              "void an(void);\n"
              "void e(void);\n"
              "void k(void);\n"
              "void g(void);\n"
              "void ah(void);\n"
              "void an(void);\n"
              "void e(void);\n"
              "void e(void);\n"
              "void e(void);\n"
              "void k(void);\n"
              "void g(void);\n"
              "void ah(void);\n"
              "void an(void);\n"
              "void e(void);\n"
              "void e(void);\n"
              "void k(void);\n"
              "void g(void);\n"
              "void h(void);\n"
              "void ah(void);\n"
              "void an(void);\n"
              "void e(void);\n"
              "void k(void);\n"
              "void e(void);\n"
              "void g(void);\n"
              "void ah(void);\n"
              "void k(void);\n"
              "void an(void);\n"
              "void e(void);\n"
              "void e(void);\n"
              "void e(void);\n"
              "void k(void);\n"
              "void g(void);\n"
              "void h(void);\n"
              "void ah(void);\n"
              "void k(void);\n"
              "void an(void);\n"
              "void k(void);\n"
              "void e(void);\n"
              "void g(void);\n"
              "void ah(void);\n"
              "void e(void);\n"
              "void k(void);\n"
              "void g(void);\n"
              "void h(void);\n"
              "void ah(void);\n"
              "void an(void);\n"
              "void an(void);\n"
              "void k(void);\n"
              "void e(void);\n"
              "void e(void);\n"
              "void e(void);\n"
              "void g(void);\n"
              "void k(void);\n"
              "void g(void);\n"
              "void h(void);\n"
              "void ah(void);\n"
              "void an(void);\n"
              "void k(void);\n"
              "void k(void);\n"
              "void e(void);\n"
              "void g(void);\n"
              "void g(void);\n"
              "void ah(void);\n"
              "void an(void);\n"
              "void e(void);\n"
              "void k(void);\n"
              "void e(void);\n"
              "void ap(wchar_t *c, int d);\n"
              "void ah(void);\n"
              "void an(void);\n"
              "void g(void);\n"
              "void h(void);\n"
              "void ah(void);\n"
              "void aq(char *b, size_t d, char *c, int a);\n"
              "void ar(char *b, size_t d, char *c, va_list a);\n"
              "void k(void);\n"
              "void g(void);\n"
              "void g(void);\n"
              "void h(void);\n"
              "void ah(void);\n"
              "void an(void);\n"
              "void k(void);\n"
              "void k(void);\n"
              "void e(void);\n"
              "void g(void);\n"
              "void g(void);\n"
              "void as(std::string s);\n"
              "void at(std::ifstream &f);\n"
              "void au(std::istream &f);\n"
              "void av(std::string &aa, std::wstring &ab);\n"
              "void aw(bool b, double x, double y);\n"
              "void ax(int i);\n"
              "void ay(std::string c, std::wstring a);\n"
              "void az(const std::locale &ac);\n"
              "void an();\n"
              "void ba(std::ifstream &f);\n"
              "void bb(std::istream &f) {\n"
              "f.read(NULL, 0);\n"
              "}\n"
              "void h(void) {\n"
              "struct tm *tm = 0;\n"
              "(void)std::asctime(tm);\n"
              "(void)std::asctime(0);\n"
              "}\n"
              "void bc(size_t ae) {\n"
              "wchar_t *ad = 0, *af = 0;\n"
              "struct tm *ag = 0;\n"
              "(void)std::wcsftime(ad, ae, af, ag);\n"
              "(void)std::wcsftime(0, ae, 0, 0);\n"
              "}\n"
              "void k(void) {}\n"
              "void bd(void);\n"
              "void be(void);\n"
              "void bf(int b);\n"
              "void e(void);\n"
              "void e(void);\n"
              "void bg(wchar_t *p);\n"
              "void bh(const std::list<int> &ak, const std::list<int> &al);\n"
              "void ah();\n"
              "void an();\n"
              "void h();");
        ASSERT_EQUALS("[test.cpp:131]: (style) Variable 'tm' can be declared as pointer to const\n"
                      "[test.cpp:136]: (style) Variable 'af' can be declared as pointer to const\n"
                      "[test.cpp:137]: (style) Variable 'ag' can be declared as pointer to const\n",
                      errout.str());

        check("class C\n"
              "{\n"
              "public:\n"
              "  explicit C(int&);\n"
              "};\n"
              "\n"
              "class D\n"
              "{\n"
              "public:\n"
              "  explicit D(int&);\n"
              "\n"
              "private:\n"
              "  C c;\n"
              "};\n"
              "\n"
              "D::D(int& i)\n"
              "  : c(i)\n"
              "{\n"
              "}");
        ASSERT_EQUALS("", errout.str());

        check("class C\n"
              "{\n"
              "public:\n"
              "  explicit C(int&);\n"
              "};\n"
              "\n"
              "class D\n"
              "{\n"
              "public:\n"
              "  explicit D(int&) noexcept;\n"
              "\n"
              "private:\n"
              "  C c;\n"
              "};\n"
              "\n"
              "D::D(int& i) noexcept\n"
              "  : c(i)\n"
              "{}");
        ASSERT_EQUALS("", errout.str());

        check("class C\n"
              "{\n"
              "public:\n"
              "  explicit C(const int&);\n"
              "};\n"
              "\n"
              "class D\n"
              "{\n"
              "public:\n"
              "  explicit D(int&);\n"
              "\n"
              "private:\n"
              "  C c;\n"
              "};\n"
              "\n"
              "D::D(int& i)\n"
              "  : c(i)\n"
              "{\n"
              "}");
        TODO_ASSERT_EQUALS("[test.cpp:16]: (style) Parameter 'i' can be declared as reference to const\n", "", errout.str());

        check("class C\n"
              "{\n"
              "public:\n"
              "  explicit C(int);\n"
              "};\n"
              "\n"
              "class D\n"
              "{\n"
              "public:\n"
              "  explicit D(int&);\n"
              "\n"
              "private:\n"
              "  C c;\n"
              "};\n"
              "\n"
              "D::D(int& i)\n"
              "  : c(i)\n"
              "{\n"
              "}");
        TODO_ASSERT_EQUALS("[test.cpp:16]: (style) Parameter 'i' can be declared as reference to const\n", "", errout.str());

        check("class C\n"
              "{\n"
              "public:\n"
              "  explicit C(int, int);\n"
              "};\n"
              "\n"
              "class D\n"
              "{\n"
              "public:\n"
              "  explicit D(int&);\n"
              "\n"
              "private:\n"
              "  C c;\n"
              "};\n"
              "\n"
              "D::D(int& i)\n"
              "  : c(0, i)\n"
              "{\n"
              "}");
        TODO_ASSERT_EQUALS("[test.cpp:16]: (style) Parameter 'i' can be declared as reference to const\n", "", errout.str());

        check("void f(std::map<int, std::vector<int>> &map) {\n" // #10266
              "  for (auto &[slave, panels] : map)\n"
              "    panels.erase(it);\n"
              "}");
        ASSERT_EQUALS("", errout.str());

        check("struct S { void f(); int i; };\n"
              "void call_f(S& s) { (s.*(&S::f))(); }\n");
        ASSERT_EQUALS("", errout.str());

        check("struct S { int a[1]; };\n"
              "void f(S& s) { int* p = s.a; *p = 0; }\n");
        ASSERT_EQUALS("", errout.str());

        check("struct Foo {\n" // #9910
              "    int* p{};\n"
              "    int* get() { return p; }\n"
              "    const int* get() const { return p; }\n"
              "};\n"
              "struct Bar {\n"
              "    int j{};\n"
              "    void f(Foo& foo) const { int* q = foo.get(); *q = j; }\n"
              "};\n");
        ASSERT_EQUALS("", errout.str());

        check("struct S {\n" // #10679
              "    void g(long L, const C*& PC) const;\n"
              "    void g(long L, C*& PC);\n"
              "};\n"
              "void f(S& s) {\n"
              "    C* PC{};\n"
              "    s.g(0, PC);\n"
              "};\n");
        ASSERT_EQUALS("", errout.str());

        // #10785
        check("template <class T, class C>\n"
              "struct d {\n"
              "    T& g(C& c, T C::*f) { return c.*f; }\n"
              "};\n");
        ASSERT_EQUALS("", errout.str());

        check("void f(std::map<int, int>& m) {\n"
              "    std::cout << m[0] << std::endl;\n"
              "};\n");
        ASSERT_EQUALS("", errout.str());

        check("void f(std::vector<std::map<int, int>>& v) {\n" // #11607
              "    for (auto& m : v)\n"
              "        std::cout << m[0];\n"
              "}\n");
        ASSERT_EQUALS("", errout.str());

        check("struct S { int i; };\n" // #11473
              "void f(std::vector<std::vector<S>>&m, int*& p) {\n"
              "    auto& a = m[0];\n"
              "    for (auto& s : a) {\n"
              "        p = &s.i;\n"
              "        return;\n"
              "    }\n"
              "}\n");
        ASSERT_EQUALS("", errout.str());

        check("int& g(int* p, int& r) {\n" // #11625
              "    if (p)\n"
              "        return *p;\n"
              "    return r;\n"
              "}\n");
        ASSERT_EQUALS("", errout.str());

        check("template <typename T> void f(std::vector<T*>& d, const std::vector<T*>& s) {\n" // #11632
              "    for (const auto& e : s) {\n"
              "        T* newE = new T(*e);\n"
              "        d.push_back(newE);\n"
              "    }\n"
              "}\n");
        ASSERT_EQUALS("", errout.str());

        check("void f(std::array<int, 2>& a) {\n"
              "    if (a[0]) {}\n"
              "}\n"
              "void g(std::array<int, 2>& a) {\n"
              "    a.fill(0);\n"
              "}\n");
        ASSERT_EQUALS("[test.cpp:1]: (style) Parameter 'a' can be declared as const array\n", errout.str());

        // #11682
        check("struct b {\n"
              "    void mutate();\n"
              "};\n"
              "struct c {\n"
              "    const b& get() const;\n"
              "    b get();\n"
              "};\n"
              "struct d {\n"
              "    void f(c& e) const {\n"
              "        e.get().mutate();\n"
              "    }\n"
              "};\n");
        ASSERT_EQUALS("", errout.str());

        check("struct B { virtual void f() const {} };\n" // #11528
              "struct D : B {};\n"
              "void g(B* b) {\n"
              "    D* d = dynamic_cast<D*>(b);\n"
              "    if (d)\n"
              "        d->f();\n"
              "}\n");
        ASSERT_EQUALS("[test.cpp:4]: (style) Variable 'd' can be declared as pointer to const\n", errout.str());

        check("void g(const int*);\n"
              "void f(const std::vector<int*>&v) {\n"
              "    for (int* i : v)\n"
              "        g(i);\n"
              "}\n");
        ASSERT_EQUALS("[test.cpp:3]: (style) Variable 'i' can be declared as pointer to const\n", errout.str());

        check("struct A {\n" // #11225
              "    A();\n"
              "    virtual ~A();\n"
              "};\n"
              "struct B : A {};\n"
              "void f(A* a) {\n"
              "    const B* b = dynamic_cast<const B*>(a);\n"
              "}\n"
              "void g(A* a) {\n"
              "    const B* b = (const B*)a;\n"
              "}\n");
        ASSERT_EQUALS("[test.cpp:10]: (style) C-style pointer casting\n"
                      "[test.cpp:6]: (style) Parameter 'a' can be declared as pointer to const\n"
                      "[test.cpp:9]: (style) Parameter 'a' can be declared as pointer to const\n",
                      errout.str());

        check("void g(int*);\n"
              "void f(std::vector<int>& v) {\n"
              "    g(v.data());\n"
              "}\n");
        ASSERT_EQUALS("", errout.str());

        check("void g(const int*);\n"
              "void f(std::vector<int>& v) {\n"
              "    g(v.data());\n"
              "}\n");
        ASSERT_EQUALS("[test.cpp:2]: (style) Parameter 'v' can be declared as reference to const\n", errout.str());

        check("struct a {\n"
              "    template <class T>\n"
              "    void mutate();\n"
              "};\n"
              "struct b {};\n"
              "template <class T>\n"
              "void f(a& x) {\n"
              "    x.mutate<T>();\n"
              "}\n"
              "template <class T>\n"
              "void f(const b&)\n"
              "{}\n"
              "void g(a& c) { f<int>(c); }\n");
        ASSERT_EQUALS("", errout.str());

        check("struct S {\n"
              "    template <typename T>\n"
              "    T* g() {\n"
              "        return reinterpret_cast<T*>(m);\n"
              "    }\n"
              "    template <typename T>\n"
              "    const T* g() const {\n"
              "        return reinterpret_cast<const T*>(m);\n"
              "    }\n"
              "    char* m;\n"
              "};\n"
              "void f(S& s) {\n"
              "    const int* p = s.g<int>();\n"
              "}\n");
        ASSERT_EQUALS("", errout.str());

        check("struct S { int x; };\n" // #11818
              "std::istream& f(std::istream& is, S& s) {\n"
              "    return is >> s.x;\n"
              "}\n");
        ASSERT_EQUALS("", errout.str());
    }

    void constParameterCallback() {
        check("int callback(std::vector<int>& x) { return x[0]; }\n"
              "void f() { dostuff(callback); }");
        ASSERT_EQUALS("[test.cpp:2] -> [test.cpp:1]: (style) Parameter 'x' can be declared as reference to const. However it seems that 'callback' is a callback function, if 'x' is declared with const you might also need to cast function pointer(s).\n", errout.str());

        // #9906
        check("class EventEngine : public IEventEngine {\n"
              "public:\n"
              "    EventEngine();\n"
              "\n"
              "private:\n"
              "    void signalEvent(ev::sig& signal, int revents);\n"
              "};\n"
              "\n"
              "EventEngine::EventEngine() {\n"
              "    mSigWatcher.set<EventEngine, &EventEngine::signalEvent>(this);\n"
              "}\n"
              "\n"
              "void EventEngine::signalEvent(ev::sig& signal, int revents) {\n"
              "    switch (signal.signum) {}\n"
              "}");
        ASSERT_EQUALS("[test.cpp:10] -> [test.cpp:13]: (style) Parameter 'signal' can be declared as reference to const. However it seems that 'signalEvent' is a callback function, if 'signal' is declared with const you might also need to cast function pointer(s).\n", errout.str());
    }

    void constPointer() {
        check("void foo(int *p) { return *p; }");
        ASSERT_EQUALS("[test.cpp:1]: (style) Parameter 'p' can be declared as pointer to const\n", errout.str());

        check("void foo(int *p) { x = *p; }");
        ASSERT_EQUALS("[test.cpp:1]: (style) Parameter 'p' can be declared as pointer to const\n", errout.str());

        check("void foo(int *p) { int &ref = *p; ref = 12; }");
        ASSERT_EQUALS("", errout.str());

        check("void foo(int *p) { x = *p + 10; }");
        ASSERT_EQUALS("[test.cpp:1]: (style) Parameter 'p' can be declared as pointer to const\n", errout.str());

        check("void foo(int *p) { return p[10]; }");
        ASSERT_EQUALS("[test.cpp:1]: (style) Parameter 'p' can be declared as pointer to const\n", errout.str());

        check("void foo(int *p) { int &ref = p[0]; ref = 12; }");
        ASSERT_EQUALS("", errout.str());

        check("void foo(int *p) { x[*p] = 12; }");
        ASSERT_EQUALS("[test.cpp:1]: (style) Parameter 'p' can be declared as pointer to const\n", errout.str());

        check("void foo(int *p) { if (p) {} }");
        ASSERT_EQUALS("[test.cpp:1]: (style) Parameter 'p' can be declared as pointer to const\n", errout.str());

        check("void foo(int *p) { if (p || x) {} }");
        ASSERT_EQUALS("[test.cpp:1]: (style) Parameter 'p' can be declared as pointer to const\n", errout.str());

        check("void foo(int *p) { if (p == 0) {} }");
        ASSERT_EQUALS("[test.cpp:1]: (style) Parameter 'p' can be declared as pointer to const\n", errout.str());

        check("void foo(int *p) { if (!p) {} }");
        ASSERT_EQUALS("[test.cpp:1]: (style) Parameter 'p' can be declared as pointer to const\n", errout.str());

        check("void foo(int *p) { if (*p > 123) {} }");
        ASSERT_EQUALS("[test.cpp:1]: (style) Parameter 'p' can be declared as pointer to const\n", errout.str());

        check("void foo(int *p) { return *p + 1; }");
        ASSERT_EQUALS("[test.cpp:1]: (style) Parameter 'p' can be declared as pointer to const\n", errout.str());

        check("void foo(int *p) { return *p > 1; }");
        ASSERT_EQUALS("[test.cpp:1]: (style) Parameter 'p' can be declared as pointer to const\n", errout.str());

        check("void foo(const int* c) { if (c == 0) {}; }");
        ASSERT_EQUALS("", errout.str());

        check("struct a { void b(); };\n"
              "struct c {\n"
              "    a* d;\n"
              "    a& g() { return *d; }\n"
              "};\n");
        ASSERT_EQUALS("", errout.str());

        check("struct a { void b(); };\n"
              "struct c { a* d; };\n"
              "void e(c);\n");
        ASSERT_EQUALS("", errout.str());

        check("struct V {\n"
              "    V& get(typename std::vector<V>::size_type i, std::vector<V>* arr) {\n"
              "        return arr->at(i);\n"
              "    }\n"
              "};\n");
        ASSERT_EQUALS("", errout.str());

        check("struct A {};\n"
              "struct B : A {};\n"
              "B* f(A* x) {\n"
              "    return static_cast<B*>(x);\n"
              "}\n");
        ASSERT_EQUALS("", errout.str());

        check("int f(std::vector<int>* x) {\n"
              "    int& i = (*x)[0];\n"
              "    i++;\n"
              "    return i;\n"
              "}");
        ASSERT_EQUALS("", errout.str());

        check("struct A { int a; };\n"
              "A f(std::vector<A>* x) {\n"
              "    x->front().a = 1;\n"
              "    return x->front();\n"
              "}");
        ASSERT_EQUALS("", errout.str());

        check("void f(std::vector<int>* v) {\n"
              "    for(auto&& x:*v)\n"
              "        x = 1;\n"
              "}");
        ASSERT_EQUALS("", errout.str());

        check("struct A {\n"
              "    int* x;\n"
              "    A(int* y) : x(y)\n"
              "    {}\n"
              "};");
        ASSERT_EQUALS("", errout.str());

        check("void f(bool b, int* x, int* y) {\n"
              "  int* z = x;\n"
              "  int* w = b ? y : z;\n"
              "  *w = 1;\n"
              "}");
        ASSERT_EQUALS("", errout.str());

        check("void f(bool b, int* x, int* y) {\n"
              "  int& z = *x;\n"
              "  int& w = b ? *y : z;\n"
              "  w = 1;\n"
              "}");
        ASSERT_EQUALS("", errout.str());

        check("class Base { virtual void dostuff(int *p) = 0; };\n" // #10397
              "class Derived: public Base { int x; void dostuff(int *p) override { x = *p; } };");
        ASSERT_EQUALS("", errout.str());

        check("struct Data { char buf[128]; };\n" // #10483
              "void encrypt(Data& data) {\n"
              "    const char a[] = \"asfasd\";\n"
              "    memcpy(data.buf, &a, sizeof(a));\n"
              "}");
        ASSERT_EQUALS("", errout.str());

        // #10547
        check("void foo(std::istream &istr) {\n"
              "  unsigned char x[2];\n"
              "  istr >> x[0];\n"
              "}");
        ASSERT_EQUALS("", errout.str());

        // #10744
        check("S& f() {\n"
              "    static S* p = new S();\n"
              "    return *p;\n"
              "}\n");
        ASSERT_EQUALS("", errout.str());

        check("int f() {\n"
              "    static int i[1] = {};\n"
              "    return i[0];\n"
              "}\n");
        ASSERT_EQUALS("[test.cpp:2]: (style) Variable 'i' can be declared as const array\n", errout.str());

        check("int f() {\n"
              "    static int i[] = { 0 };\n"
              "    int j = i[0] + 1;\n"
              "    return j;\n"
              "}\n");
        ASSERT_EQUALS("[test.cpp:2]: (style) Variable 'i' can be declared as const array\n", errout.str());

        // #10471
        check("void f(std::array<int, 1> const& i) {\n"
              "    if (i[0] == 0) {}\n"
              "}\n");
        ASSERT_EQUALS("", errout.str());

        // #10466
        check("typedef void* HWND;\n"
              "void f(const std::vector<HWND>&v) {\n"
              "    for (const auto* h : v)\n"
              "        if (h) {}\n"
              "    for (const auto& h : v)\n"
              "        if (h) {}\n"
              "}\n");
        ASSERT_EQUALS("[test.cpp:5]: (style) Variable 'h' can be declared as pointer to const\n", errout.str());

        check("void f(const std::vector<int*>& v) {\n"
              "    for (const auto& p : v)\n"
              "        if (p == nullptr) {}\n"
              "    for (const auto* p : v)\n"
              "        if (p == nullptr) {}\n"
              "}\n");
        ASSERT_EQUALS("[test.cpp:2]: (style) Variable 'p' can be declared as pointer to const\n", errout.str());

        check("void f(std::vector<int*>& v) {\n"
              "    for (const auto& p : v)\n"
              "        if (p == nullptr) {}\n"
              "    for (const auto* p : v)\n"
              "        if (p == nullptr) {}\n"
              "    for (const int* const& p : v)\n"
              "        if (p == nullptr) {}\n"
              "    for (const int* p : v)\n"
              "        if (p == nullptr) {}\n"
              "}\n");
        ASSERT_EQUALS("[test.cpp:1]: (style) Parameter 'v' can be declared as reference to const\n"
                      "[test.cpp:2]: (style) Variable 'p' can be declared as pointer to const\n",
                      errout.str());

        check("void f(std::vector<const int*>& v) {\n"
              "    for (const auto& p : v)\n"
              "        if (p == nullptr) {}\n"
              "    for (const auto* p : v)\n"
              "        if (p == nullptr) {}\n"
              "}\n");
        ASSERT_EQUALS("[test.cpp:1]: (style) Parameter 'v' can be declared as reference to const\n", errout.str());

        check("void f(const std::vector<const int*>& v) {\n"
              "    for (const auto& p : v)\n"
              "        if (p == nullptr) {}\n"
              "    for (const auto* p : v)\n"
              "        if (p == nullptr) {}\n"
              "}\n");
        ASSERT_EQUALS("", errout.str());

        check("void f(const int* const p) {\n"
              "    if (p == nullptr) {}\n"
              "}\n");
        ASSERT_EQUALS("", errout.str());

        check("void g(int*);\n"
              "void f(int* const* pp) {\n"
              "    int* p = pp[0];\n"
              "    g(p);\n"
              "}\n");
        ASSERT_EQUALS("", errout.str());

        check("template <typename T>\n"
              "struct S {\n"
              "    static bool f(const T& t) { return t != nullptr; }\n"
              "};\n"
              "S<int*> s;\n");
        ASSERT_EQUALS("", errout.str());

        check("void f(int i) {\n"
              "    const char *tmp;\n"
              "    char* a[] = { \"a\", \"aa\" };\n"
              "    static char* b[] = { \"b\", \"bb\" };\n"
              "    tmp = a[i];\n"
              "    printf(\"%s\", tmp);\n"
              "    tmp = b[i];\n"
              "    printf(\"%s\", tmp);\n"
              "}\n");
        ASSERT_EQUALS("[test.cpp:3]: (style) Variable 'a' can be declared as const array\n"
                      "[test.cpp:4]: (style) Variable 'b' can be declared as const array\n",
                      errout.str());

        check("typedef void* HWND;\n" // #11084
              "void f(const HWND h) {\n"
              "    if (h == nullptr) {}\n"
              "}\n");
        ASSERT_EQUALS("", errout.str());

        check("using HWND = void*;\n"
              "void f(const HWND h) {\n"
              "    if (h == nullptr) {}\n"
              "}\n");
        ASSERT_EQUALS("", errout.str());

        check("typedef int A;\n"
              "void f(A* x) {\n"
              "    if (x == nullptr) {}\n"
              "}\n");
        ASSERT_EQUALS("[test.cpp:2]: (style) Parameter 'x' can be declared as pointer to const\n", errout.str());

        check("using A = int;\n"
              "void f(A* x) {\n"
              "    if (x == nullptr) {}\n"
              "}\n");
        ASSERT_EQUALS("[test.cpp:2]: (style) Parameter 'x' can be declared as pointer to const\n", errout.str());

        check("struct S { void v(); };\n" // #11095
              "void f(S* s) {\n"
              "    (s - 1)->v();\n"
              "}\n");
        ASSERT_EQUALS("", errout.str());

        check("void f(std::vector<int*>& v) {\n" // #11085
              "    for (int* p : v) {\n"
              "        if (p) {}\n"
              "    }\n"
              "    for (auto* p : v) {\n"
              "        if (p) {}\n"
              "    }\n"
              "    v.clear();\n"
              "}\n");
        ASSERT_EQUALS("[test.cpp:2]: (style) Variable 'p' can be declared as pointer to const\n"
                      "[test.cpp:5]: (style) Variable 'p' can be declared as pointer to const\n",
                      errout.str());

        check("void f() {\n"
              "    char a[1][1];\n"
              "    char* b[1];\n"
              "    b[0] = a[0];\n"
              "    **b = 0;\n"
              "}\n");
        ASSERT_EQUALS("", errout.str());

        check("ptrdiff_t f(int *p0, int *p1) {\n" // #11148
              "    return p0 - p1;\n"
              "}\n");
        ASSERT_EQUALS("[test.cpp:1]: (style) Parameter 'p0' can be declared as pointer to const\n"
                      "[test.cpp:1]: (style) Parameter 'p1' can be declared as pointer to const\n",
                      errout.str());

        check("void f() {\n"
              "    std::array<int, 1> a{}, b{};\n"
              "    const std::array<int, 1>& r = a;\n"
              "    if (r == b) {}\n"
              "}\n");
        ASSERT_EQUALS("", errout.str());

        check("struct S {};\n" // #11599
              "void g(S);\n"
              "void h(const S&);\n"
              "void h(int, int, const S&);\n"
              "void i(S&);\n"
              "void j(const S*);\n"
              "void j(int, int, const S*);\n"
              "void f1(S* s) {\n"
              "    g(*s);\n"
              "}\n"
              "void f2(S* s) {\n"
              "    h(*s);\n"
              "}\n"
              "void f3(S* s) {\n"
              "    h(1, 2, *s);\n"
              "}\n"
              "void f4(S* s) {\n"
              "    i(*s);\n"
              "}\n"
              "void f5(S& s) {\n"
              "    j(&s);\n"
              "}\n"
              "void f6(S& s) {\n"
              "    j(1, 2, &s);\n"
              "}\n");
        ASSERT_EQUALS("[test.cpp:20]: (style) Parameter 's' can be declared as reference to const\n"
                      "[test.cpp:23]: (style) Parameter 's' can be declared as reference to const\n"
                      "[test.cpp:8]: (style) Parameter 's' can be declared as pointer to const\n"
                      "[test.cpp:11]: (style) Parameter 's' can be declared as pointer to const\n"
                      "[test.cpp:14]: (style) Parameter 's' can be declared as pointer to const\n",
                      errout.str());

        check("void g(int, const int*);\n"
              "void h(const int*);\n"
              "void f(int* p) {\n"
              "    g(1, p);\n"
              "    h(p);\n"
              "}\n");
        ASSERT_EQUALS("[test.cpp:3]: (style) Parameter 'p' can be declared as pointer to const\n",
                      errout.str());

        check("void f(int, const int*);\n"
              "void f(int i, int* p) {\n"
              "    f(i, const_cast<const int*>(p));\n"
              "}\n");
        ASSERT_EQUALS("", errout.str());

        check("struct S { int a; };\n"
              "void f(std::vector<S>& v, int b) {\n"
              "    size_t n = v.size();\n"
              "    for (size_t i = 0; i < n; i++) {\n"
              "        S& s = v[i];\n"
              "        if (!(b & s.a))\n"
              "            continue;\n"
              "    }\n"
              "}\n");
        ASSERT_EQUALS("[test.cpp:5]: (style) Variable 's' can be declared as reference to const\n", errout.str()); // don't crash

        check("void f(int& i) {\n"
              "    new (&i) int();\n"
              "}\n");
        ASSERT_EQUALS("", errout.str()); // don't crash

        check("void f(int& i) {\n"
              "    int& r = i;\n"
              "    if (!&r) {}\n"
              "}\n");
        ASSERT_EQUALS("[test.cpp:2]: (style) Variable 'r' can be declared as reference to const\n", errout.str()); // don't crash

        check("class C;\n" // #11646
              "void g(const C* const p);\n"
              "void f(C* c) {\n"
              "    g(c);\n"
              "}\n");
        ASSERT_EQUALS("[test.cpp:3]: (style) Parameter 'c' can be declared as pointer to const\n", errout.str());

        check("typedef void (*cb_t)(int*);\n" // #11674
              "void cb(int* p) {\n"
              "    if (*p) {}\n"
              "}\n"
              "void g(cb_t);\n"
              "void f() {\n"
              "    g(cb);\n"
              "}\n");
        ASSERT_EQUALS("[test.cpp:7] -> [test.cpp:2]: (style) Parameter 'p' can be declared as pointer to const. "
                      "However it seems that 'cb' is a callback function, if 'p' is declared with const you might also need to cast function pointer(s).\n",
                      errout.str());

        check("typedef void (*cb_t)(int*);\n"
              "void cb(int* p) {\n"
              "    if (*p) {}\n"
              "}\n"
              "void g(cb_t);\n"
              "void f() {\n"
              "    g(::cb);\n"
              "}\n");
        ASSERT_EQUALS("[test.cpp:7] -> [test.cpp:2]: (style) Parameter 'p' can be declared as pointer to const. "
                      "However it seems that 'cb' is a callback function, if 'p' is declared with const you might also need to cast function pointer(s).\n",
                      errout.str());

        check("void f1(std::vector<int>* p) {\n" // #11681
              "    if (p->empty()) {}\n" // warn
              "}\n"
              "void f2(std::vector<int>* p) {\n"
              "    p->resize(0);\n"
              "}\n"
              "struct S {\n"
              "    void h1() const;\n"
              "    void h2();\n"
              "    int i;\n"
              "};\n"
              "void k(int&);\n"
              "void g1(S* s) {\n"
              "    s->h1();\n" // warn
              "}\n"
              "void g1(S* s) {\n"
              "    s->h2();\n"
              "}\n"
              "void g1(S* s) {\n"
              "    if (s->i) {}\n" // warn
              "}\n"
              "void g2(S* s) {\n"
              "    s->i = 0;\n"
              "}\n"
              "void g3(S* s) {\n"
              "    k(s->i);\n"
              "}\n");
        ASSERT_EQUALS("[test.cpp:1]: (style) Parameter 'p' can be declared as pointer to const\n"
                      "[test.cpp:13]: (style) Parameter 's' can be declared as pointer to const\n"
                      "[test.cpp:19]: (style) Parameter 's' can be declared as pointer to const\n",
                      errout.str());

        check("struct S {\n" // #11573
              "    const char* g() const {\n"
              "        return m;\n"
              "    }\n"
              "    const char* m;\n"
              "};\n"
              "struct T { std::vector<S*> v; };\n"
              "void f(T* t, const char* n) {\n"
              "    for (const auto* p : t->v)\n"
              "        if (strcmp(p->g(), n) == 0) {}\n"
              "}\n");
        ASSERT_EQUALS("[test.cpp:8]: (style) Parameter 't' can be declared as pointer to const\n",
                      errout.str());

        check("void f(int*& p, int* q) {\n"
              "    p = q;\n"
              "}\n");
        ASSERT_EQUALS("", errout.str());

<<<<<<< HEAD
        check("size_t f(char* p) {\n" // #11842
              "    return strlen(p);\n"
              "}\n");
        ASSERT_EQUALS("[test.cpp:1]: (style) Parameter 'p' can be declared as pointer to const\n", errout.str());
=======
        check("struct S { int a[1]; };\n"
              "void f(S* s) {\n"
              "    if (s->a[0]) {}\n"
              "}\n");
        ASSERT_EQUALS("[test.cpp:2]: (style) Parameter 's' can be declared as pointer to const\n",
                      errout.str());
>>>>>>> faf80470
    }

    void switchRedundantAssignmentTest() {
        check("void foo()\n"
              "{\n"
              "    int y = 1;\n"
              "    switch (a)\n"
              "    {\n"
              "    case 2:\n"
              "        y = 2;\n"
              "    case 3:\n"
              "        y = 3;\n"
              "    }\n"
              "    bar(y);\n"
              "}");
        ASSERT_EQUALS("[test.cpp:7] -> [test.cpp:9]: (style) Variable 'y' is reassigned a value before the old one has been used. 'break;' missing?\n", errout.str());

        check("void foo()\n"
              "{\n"
              "    int y = 1;\n"
              "    switch (a)\n"
              "    {\n"
              "    case 2:\n"
              "      {\n"
              "        y = 2;\n"
              "      }\n"
              "    case 3:\n"
              "        y = 3;\n"
              "    }\n"
              "    bar(y);\n"
              "}");
        ASSERT_EQUALS("[test.cpp:8] -> [test.cpp:11]: (style) Variable 'y' is reassigned a value before the old one has been used. 'break;' missing?\n", errout.str());

        check("void foo()\n"
              "{\n"
              "    int y = 1;\n"
              "    switch (a)\n"
              "    {\n"
              "    case 2:\n"
              "        y = 2;\n"
              "    case 3:\n"
              "        if (x)\n"
              "        {\n"
              "            y = 3;\n"
              "        }\n"
              "    }\n"
              "    bar(y);\n"
              "}");
        ASSERT_EQUALS("", errout.str());

        check("void foo()\n"
              "{\n"
              "    int y = 1;\n"
              "    switch (a)\n"
              "    {\n"
              "    case 2:\n"
              "      {\n"
              "        y = 2;\n"
              "        if (z)\n"
              "            printf(\"%d\", y);\n"
              "      }\n"
              "    case 3:\n"
              "        y = 3;\n"
              "    }\n"
              "    bar(y);\n"
              "}");
        ASSERT_EQUALS("", errout.str());

        check("void foo()\n"
              "{\n"
              "    int x = a;\n"
              "    int y = 1;\n"
              "    switch (x)\n"
              "    {\n"
              "    case 2:\n"
              "        x = 2;\n"
              "    case 3:\n"
              "        y = 3;\n"
              "    }\n"
              "    bar(y);\n"
              "}");
        ASSERT_EQUALS("", errout.str());

        check("void foo()\n"
              "{\n"
              "    int y = 1;\n"
              "    switch (x)\n"
              "    {\n"
              "    case 2:\n"
              "        y = 2;\n"
              "        break;\n"
              "    case 3:\n"
              "        y = 3;\n"
              "    }\n"
              "    bar(y);\n"
              "}");
        ASSERT_EQUALS("", errout.str());

        check("void foo()\n"
              "{\n"
              "    int y = 1;\n"
              "    while(xyz()) {\n"
              "        switch (x)\n"
              "        {\n"
              "        case 2:\n"
              "            y = 2;\n"
              "            continue;\n"
              "        case 3:\n"
              "            y = 3;\n"
              "        }\n"
              "        bar(y);\n"
              "    }\n"
              "}");
        ASSERT_EQUALS("", errout.str());

        check("void foo()\n"
              "{\n"
              "    int y = 1;\n"
              "    while(xyz()) {\n"
              "        switch (x)\n"
              "        {\n"
              "        case 2:\n"
              "            y = 2;\n"
              "            throw e;\n"
              "        case 3:\n"
              "            y = 3;\n"
              "        }\n"
              "        bar(y);\n"
              "    }\n"
              "}");
        ASSERT_EQUALS("", errout.str());

        check("void foo()\n"
              "{\n"
              "    int y = 1;\n"
              "    switch (x)\n"
              "    {\n"
              "    case 2:\n"
              "        y = 2;\n"
              "        printf(\"%d\", y);\n"
              "    case 3:\n"
              "        y = 3;\n"
              "    }\n"
              "    bar(y);\n"
              "}");
        ASSERT_EQUALS("", errout.str());

        check("void foo()\n"
              "{\n"
              "    int y = 1;\n"
              "    switch (x)\n"
              "    {\n"
              "    case 2:\n"
              "        y = 2;\n"
              "        bar();\n"
              "    case 3:\n"
              "        y = 3;\n"
              "    }\n"
              "    bar(y);\n"
              "}");
        ASSERT_EQUALS("[test.cpp:7] -> [test.cpp:10]: (style) Variable 'y' is reassigned a value before the old one has been used. 'break;' missing?\n", errout.str());

        check("void bar() {}\n" // bar isn't noreturn
              "void foo()\n"
              "{\n"
              "    int y = 1;\n"
              "    switch (x)\n"
              "    {\n"
              "    case 2:\n"
              "        y = 2;\n"
              "        bar();\n"
              "    case 3:\n"
              "        y = 3;\n"
              "    }\n"
              "    bar(y);\n"
              "}");
        ASSERT_EQUALS("[test.cpp:8] -> [test.cpp:11]: (style) Variable 'y' is reassigned a value before the old one has been used. 'break;' missing?\n", errout.str());

        check("void foo(int a) {\n"
              "    char str[10];\n"
              "    switch (a)\n"
              "    {\n"
              "    case 2:\n"
              "      strcpy(str, \"a'\");\n"
              "    case 3:\n"
              "      strcpy(str, \"b'\");\n"
              "    }\n"
              "}", nullptr, false, false);
        TODO_ASSERT_EQUALS("[test.cpp:6] -> [test.cpp:8]: (style) Buffer 'str' is being written before its old content has been used. 'break;' missing?\n",
                           "",
                           errout.str());

        check("void foo(int a) {\n"
              "    char str[10];\n"
              "    switch (a)\n"
              "    {\n"
              "    case 2:\n"
              "      strncpy(str, \"a'\");\n"
              "    case 3:\n"
              "      strncpy(str, \"b'\");\n"
              "    }\n"
              "}");
        TODO_ASSERT_EQUALS("[test.cpp:6] -> [test.cpp:8]: (style) Buffer 'str' is being written before its old content has been used. 'break;' missing?\n",
                           "",
                           errout.str());

        check("void foo(int a) {\n"
              "    char str[10];\n"
              "    int z = 0;\n"
              "    switch (a)\n"
              "    {\n"
              "    case 2:\n"
              "      strcpy(str, \"a'\");\n"
              "      z++;\n"
              "    case 3:\n"
              "      strcpy(str, \"b'\");\n"
              "      z++;\n"
              "    }\n"
              "}", nullptr, false, false);
        TODO_ASSERT_EQUALS("[test.cpp:7] -> [test.cpp:10]: (style) Buffer 'str' is being written before its old content has been used. 'break;' missing?\n",
                           "",
                           errout.str());

        check("void foo(int a) {\n"
              "    char str[10];\n"
              "    switch (a)\n"
              "    {\n"
              "    case 2:\n"
              "      strcpy(str, \"a'\");\n"
              "      break;\n"
              "    case 3:\n"
              "      strcpy(str, \"b'\");\n"
              "      break;\n"
              "    }\n"
              "}");
        ASSERT_EQUALS("", errout.str());

        check("void foo(int a) {\n"
              "    char str[10];\n"
              "    switch (a)\n"
              "    {\n"
              "    case 2:\n"
              "      strcpy(str, \"a'\");\n"
              "      printf(str);\n"
              "    case 3:\n"
              "      strcpy(str, \"b'\");\n"
              "    }\n"
              "}", nullptr, false, false);
        ASSERT_EQUALS("", errout.str());

        // Ticket #5158 "segmentation fault (valid code)"
        check("typedef struct ct_data_s {\n"
              "    union {\n"
              "        char freq;\n"
              "    } fc;\n"
              "} ct_data;\n"
              "typedef struct internal_state {\n"
              "    struct ct_data_s dyn_ltree[10];\n"
              "} deflate_state;\n"
              "void f(deflate_state *s) {\n"
              "    s->dyn_ltree[0].fc.freq++;\n"
              "}\n", nullptr, false, false);
        ASSERT_EQUALS("", errout.str());

        // Ticket #6132 "crash: daca: kvirc CheckOther::checkRedundantAssignment()"
        check("void HttpFileTransfer :: transferTerminated ( bool bSuccess@1 ) {\n"
              "if ( m_szCompletionCallback . isNull ( ) ) {\n"
              "KVS_TRIGGER_EVENT ( KviEvent_OnHTTPGetTerminated , out ? out : ( g_pApp . activeConsole ( ) ) , & vParams )\n"
              "} else {\n"
              "KviKvsScript :: run ( m_szCompletionCallback , out ? out : ( g_pApp . activeConsole ( ) ) , & vParams ) ;\n"
              "}\n"
              "}\n", nullptr, false, true);
        ASSERT_EQUALS("", errout.str());

        check("void f() {\n"
              "  int x;\n"
              "  switch (state) {\n"
              "  case 1: x = 3; goto a;\n"
              "  case 1: x = 6; goto a;\n"
              "  }\n"
              "}");
        ASSERT_EQUALS("", errout.str());
    }

    void switchRedundantOperationTest() {
        check("void foo()\n"
              "{\n"
              "    int y = 1;\n"
              "    switch (a)\n"
              "    {\n"
              "    case 2:\n"
              "        ++y;\n"
              "    case 3:\n"
              "        y = 3;\n"
              "    }\n"
              "    bar(y);\n"
              "}");
        ASSERT_EQUALS("[test.cpp:7] -> [test.cpp:9]: (style) Variable 'y' is reassigned a value before the old one has been used. 'break;' missing?\n", errout.str());
        check("void foo()\n"
              "{\n"
              "    int y = 1;\n"
              "    switch (a)\n"
              "    {\n"
              "    case 2:\n"
              "      {\n"
              "        ++y;\n"
              "      }\n"
              "    case 3:\n"
              "        y = 3;\n"
              "    }\n"
              "    bar(y);\n"
              "}");
        ASSERT_EQUALS("[test.cpp:8] -> [test.cpp:11]: (style) Variable 'y' is reassigned a value before the old one has been used. 'break;' missing?\n", errout.str());
        check("void foo()\n"
              "{\n"
              "    int y = 1;\n"
              "    switch (a)\n"
              "    {\n"
              "    case 2:\n"
              "        (void)y;\n"
              "    case 3:\n"
              "        ++y;\n"
              "    }\n"
              "    bar(y);\n"
              "}");
        ASSERT_EQUALS("", errout.str());
        check("void foo()\n"
              "{\n"
              "    int y = 1;\n"
              "    switch (a)\n"
              "    {\n"
              "    case 2:\n"
              "        ++y;\n"
              "    case 3:\n"
              "        ++y;\n"
              "    }\n"
              "    bar(y);\n"
              "}");
        ASSERT_EQUALS("", errout.str());
        check("void foo()\n"
              "{\n"
              "    int y = 1;\n"
              "    switch (a)\n"
              "    {\n"
              "    case 2:\n"
              "        --y;\n"
              "    case 3:\n"
              "        y = 3;\n"
              "    }\n"
              "    bar(y);\n"
              "}");
        ASSERT_EQUALS("[test.cpp:7] -> [test.cpp:9]: (style) Variable 'y' is reassigned a value before the old one has been used. 'break;' missing?\n", errout.str());
        check("void foo()\n"
              "{\n"
              "    int y = 1;\n"
              "    switch (a)\n"
              "    {\n"
              "    case 2:\n"
              "      {\n"
              "        --y;\n"
              "      }\n"
              "    case 3:\n"
              "        y = 3;\n"
              "    }\n"
              "    bar(y);\n"
              "}");
        ASSERT_EQUALS("[test.cpp:8] -> [test.cpp:11]: (style) Variable 'y' is reassigned a value before the old one has been used. 'break;' missing?\n", errout.str());
        check("void foo()\n"
              "{\n"
              "    int y = 1;\n"
              "    switch (a)\n"
              "    {\n"
              "    case 2:\n"
              "        (void)y;\n"
              "    case 3:\n"
              "        --y;\n"
              "    }\n"
              "    bar(y);\n"
              "}");
        ASSERT_EQUALS("", errout.str());
        check("void foo()\n"
              "{\n"
              "    int y = 1;\n"
              "    switch (a)\n"
              "    {\n"
              "    case 2:\n"
              "        --y;\n"
              "    case 3:\n"
              "        --y;\n"
              "    }\n"
              "    bar(y);\n"
              "}");
        ASSERT_EQUALS("", errout.str());
        check("void foo()\n"
              "{\n"
              "    int y = 1;\n"
              "    switch (a)\n"
              "    {\n"
              "    case 2:\n"
              "        y++;\n"
              "    case 3:\n"
              "        y = 3;\n"
              "    }\n"
              "    bar(y);\n"
              "}");
        ASSERT_EQUALS("[test.cpp:7] -> [test.cpp:9]: (style) Variable 'y' is reassigned a value before the old one has been used. 'break;' missing?\n", errout.str());
        check("void foo()\n"
              "{\n"
              "    int y = 1;\n"
              "    switch (a)\n"
              "    {\n"
              "    case 2:\n"
              "      {\n"
              "        y++;\n"
              "      }\n"
              "    case 3:\n"
              "        y = 3;\n"
              "    }\n"
              "    bar(y);\n"
              "}");
        ASSERT_EQUALS("[test.cpp:8] -> [test.cpp:11]: (style) Variable 'y' is reassigned a value before the old one has been used. 'break;' missing?\n", errout.str());
        check("void foo()\n"
              "{\n"
              "    int y = 1;\n"
              "    switch (a)\n"
              "    {\n"
              "    case 2:\n"
              "        y = 2;\n"
              "    case 3:\n"
              "        y++;\n"
              "    }\n"
              "    bar(y);\n"
              "}", nullptr, false, false);
        ASSERT_EQUALS("", errout.str());
        check("void foo()\n"
              "{\n"
              "    int y = 1;\n"
              "    switch (a)\n"
              "    {\n"
              "    case 2:\n"
              "        y++;\n"
              "    case 3:\n"
              "        y++;\n"
              "    }\n"
              "    bar(y);\n"
              "}");
        ASSERT_EQUALS("", errout.str());
        check("void foo()\n"
              "{\n"
              "    int y = 1;\n"
              "    switch (a)\n"
              "    {\n"
              "    case 2:\n"
              "        y--;\n"
              "    case 3:\n"
              "        y = 3;\n"
              "    }\n"
              "    bar(y);\n"
              "}");
        ASSERT_EQUALS("[test.cpp:7] -> [test.cpp:9]: (style) Variable 'y' is reassigned a value before the old one has been used. 'break;' missing?\n", errout.str());
        check("void foo()\n"
              "{\n"
              "    int y = 1;\n"
              "    switch (a)\n"
              "    {\n"
              "    case 2:\n"
              "      {\n"
              "        y--;\n"
              "      }\n"
              "    case 3:\n"
              "        y = 3;\n"
              "    }\n"
              "    bar(y);\n"
              "}");
        ASSERT_EQUALS("[test.cpp:8] -> [test.cpp:11]: (style) Variable 'y' is reassigned a value before the old one has been used. 'break;' missing?\n", errout.str());
        check("void foo()\n"
              "{\n"
              "    int y = 1;\n"
              "    switch (a)\n"
              "    {\n"
              "    case 2:\n"
              "        y = 2;\n"
              "    case 3:\n"
              "        y--;\n"
              "    }\n"
              "    bar(y);\n"
              "}", nullptr, false, false);
        ASSERT_EQUALS("", errout.str());
        check("void foo()\n"
              "{\n"
              "    int y = 1;\n"
              "    switch (a)\n"
              "    {\n"
              "    case 2:\n"
              "        y--;\n"
              "    case 3:\n"
              "        y--;\n"
              "    }\n"
              "    bar(y);\n"
              "}");
        ASSERT_EQUALS("", errout.str());
        check("void foo()\n"
              "{\n"
              "    int y = 1;\n"
              "    switch (a)\n"
              "    {\n"
              "    case 2:\n"
              "        y++;\n"
              "    case 3:\n"
              "        if (x)\n"
              "        {\n"
              "            y = 3;\n"
              "        }\n"
              "    }\n"
              "    bar(y);\n"
              "}");
        ASSERT_EQUALS("", errout.str());
        check("void foo()\n"
              "{\n"
              "    int y = 1;\n"
              "    switch (a)\n"
              "    {\n"
              "    case 2:\n"
              "      {\n"
              "        y++;\n"
              "        if (y)\n"
              "            printf(\"%d\", y);\n"
              "      }\n"
              "    case 3:\n"
              "        y = 3;\n"
              "    }\n"
              "    bar(y);\n"
              "}");
        ASSERT_EQUALS("", errout.str());
        check("void foo()\n"
              "{\n"
              "    int x = a;\n"
              "    int y = 1;\n"
              "    switch (x)\n"
              "    {\n"
              "    case 2:\n"
              "        x++;\n"
              "    case 3:\n"
              "        y++;\n"
              "    }\n"
              "    bar(y);\n"
              "}");
        ASSERT_EQUALS("", errout.str());
        check("void foo()\n"
              "{\n"
              "    int y = 1;\n"
              "    switch (x)\n"
              "    {\n"
              "    case 2:\n"
              "        y++;\n"
              "        break;\n"
              "    case 3:\n"
              "        y = 3;\n"
              "    }\n"
              "    bar(y);\n"
              "}");
        ASSERT_EQUALS("", errout.str());
        check("void foo()\n"
              "{\n"
              "    int y = 1;\n"
              "    while(xyz()) {\n"
              "        switch (x)\n"
              "        {\n"
              "        case 2:\n"
              "            y++;\n"
              "            continue;\n"
              "        case 3:\n"
              "            y = 3;\n"
              "        }\n"
              "        bar(y);\n"
              "    }\n"
              "}");
        ASSERT_EQUALS("", errout.str());
        check("void foo()\n"
              "{\n"
              "    int y = 1;\n"
              "    while(xyz()) {\n"
              "        switch (x)\n"
              "        {\n"
              "        case 2:\n"
              "            y++;\n"
              "            throw e;\n"
              "        case 3:\n"
              "            y = 3;\n"
              "        }\n"
              "        bar(y);\n"
              "    }\n"
              "}");
        ASSERT_EQUALS("", errout.str());
        check("void foo()\n"
              "{\n"
              "    int y = 1;\n"
              "    switch (x)\n"
              "    {\n"
              "    case 2:\n"
              "        y++;\n"
              "        printf(\"%d\", y);\n"
              "    case 3:\n"
              "        y = 3;\n"
              "    }\n"
              "    bar(y);\n"
              "}");
        ASSERT_EQUALS("", errout.str());
        check("void foo()\n"
              "{\n"
              "    int y = 1;\n"
              "    switch (x)\n"
              "    {\n"
              "    case 2:\n"
              "        y++;\n"
              "        bar();\n"
              "    case 3:\n"
              "        y = 3;\n"
              "    }\n"
              "    bar(y);\n"
              "}");
        ASSERT_EQUALS("[test.cpp:7] -> [test.cpp:10]: (style) Variable 'y' is reassigned a value before the old one has been used. 'break;' missing?\n", errout.str());

        check("bool f() {\n"
              "    bool ret = false;\n"
              "    switch (switchCond) {\n"
              "    case 1:\n"
              "        ret = true;\n"
              "        break;\n"
              "    case 31:\n"
              "        ret = true;\n"
              "        break;\n"
              "    case 54:\n"
              "        ret = true;\n"
              "        break;\n"
              "    };\n"
              "    ret = true;\n"
              "    return ret;\n"
              "}");
        ASSERT_EQUALS("[test.cpp:5] -> [test.cpp:14]: (style) Variable 'ret' is reassigned a value before the old one has been used.\n"
                      "[test.cpp:8] -> [test.cpp:14]: (style) Variable 'ret' is reassigned a value before the old one has been used.\n"
                      "[test.cpp:11] -> [test.cpp:14]: (style) Variable 'ret' is reassigned a value before the old one has been used.\n",
                      errout.str());
    }

    void switchRedundantBitwiseOperationTest() {
        check("void foo(int a)\n"
              "{\n"
              "    int y = 1;\n"
              "    switch (a)\n"
              "    {\n"
              "    case 2:\n"
              "        y |= 3;\n"
              "    case 3:\n"
              "        y |= 3;\n"
              "        break;\n"
              "    }\n"
              "}");
        ASSERT_EQUALS("[test.cpp:7]: (style) Redundant bitwise operation on 'y' in 'switch' statement. 'break;' missing?\n", errout.str());

        check("void foo(int a)\n"
              "{\n"
              "    int y = 1;\n"
              "    switch (a)\n"
              "    {\n"
              "    case 2:\n"
              "        y = y | 3;\n"
              "    case 3:\n"
              "        y = y | 3;\n"
              "        break;\n"
              "    }\n"
              "}");
        ASSERT_EQUALS("[test.cpp:7]: (style) Redundant bitwise operation on 'y' in 'switch' statement. 'break;' missing?\n", errout.str());

        check("void foo(int a)\n"
              "{\n"
              "    int y = 1;\n"
              "    switch (a)\n"
              "    {\n"
              "    case 2:\n"
              "        y |= 3;\n"
              "    default:\n"
              "        y |= 3;\n"
              "        break;\n"
              "    }\n"
              "}");
        ASSERT_EQUALS("[test.cpp:7]: (style) Redundant bitwise operation on 'y' in 'switch' statement. 'break;' missing?\n", errout.str());

        check("void foo(int a)\n"
              "{\n"
              "    int y = 1;\n"
              "    switch (a)\n"
              "    {\n"
              "    case 2:\n"
              "        y |= 3;\n"
              "    default:\n"
              "        if (z)\n"
              "            y |= 3;\n"
              "        break;\n"
              "    }\n"
              "}");
        ASSERT_EQUALS("", errout.str());

        check("void foo(int a)\n"
              "{\n"
              "    int y = 1;\n"
              "    switch (a)\n"
              "    {\n"
              "    case 2:\n"
              "        y |= z;\n"
              "        z++\n"
              "    default:\n"
              "        y |= z;\n"
              "        break;\n"
              "    }\n"
              "}");
        ASSERT_EQUALS("", errout.str());

        check("void foo(int a)\n"
              "{\n"
              "    int y = 1;\n"
              "    switch (a)\n"
              "    {\n"
              "    case 2:\n"
              "        y |= 3;\n"
              "        bar(y);\n"
              "    case 3:\n"
              "        y |= 3;\n"
              "        break;\n"
              "    }\n"
              "}");
        ASSERT_EQUALS("", errout.str());

        check("void foo(int a)\n"
              "{\n"
              "    int y = 1;\n"
              "    switch (a)\n"
              "    {\n"
              "    case 2:\n"
              "        y |= 3;\n"
              "        y = 4;\n"
              "    case 3:\n"
              "        y |= 3;\n"
              "        break;\n"
              "    }\n"
              "}");
        ASSERT_EQUALS("[test.cpp:7] -> [test.cpp:8]: (style) Variable 'y' is reassigned a value before the old one has been used.\n", errout.str());

        check("void foo(int a)\n"
              "{\n"
              "    int y = 1;\n"
              "    switch (a)\n"
              "    {\n"
              "    case 2:\n"
              "        y &= 3;\n"
              "    case 3:\n"
              "        y &= 3;\n"
              "        break;\n"
              "    }\n"
              "}");
        ASSERT_EQUALS("[test.cpp:7]: (style) Redundant bitwise operation on 'y' in 'switch' statement. 'break;' missing?\n", errout.str());

        check("void foo(int a)\n"
              "{\n"
              "    int y = 1;\n"
              "    switch (a)\n"
              "    {\n"
              "    case 2:\n"
              "        y |= 3;\n"
              "        break;\n"
              "    case 3:\n"
              "        y |= 3;\n"
              "        break;\n"
              "    }\n"
              "}");
        ASSERT_EQUALS("", errout.str());

        check("void foo(int a)\n"
              "{\n"
              "    int y = 1;\n"
              "    switch (a)\n"
              "    {\n"
              "    case 2:\n"
              "        y ^= 3;\n"
              "    case 3:\n"
              "        y ^= 3;\n"
              "        break;\n"
              "    }\n"
              "}");
        ASSERT_EQUALS("", errout.str());

        check("void foo(int a)\n"
              "{\n"
              "    int y = 1;\n"
              "    switch (a)\n"
              "    {\n"
              "    case 2:\n"
              "        y |= 2;\n"
              "    case 3:\n"
              "        y |= 3;\n"
              "        break;\n"
              "    }\n"
              "}");
        ASSERT_EQUALS("", errout.str());

        check("void foo(int a)\n"
              "{\n"
              "    int y = 1;\n"
              "    switch (a)\n"
              "    {\n"
              "    case 2:\n"
              "        y &= 2;\n"
              "    case 3:\n"
              "        y &= 3;\n"
              "        break;\n"
              "    }\n"
              "}");
        ASSERT_EQUALS("", errout.str());

        check("void foo(int a)\n"
              "{\n"
              "    int y = 1;\n"
              "    switch (a)\n"
              "    {\n"
              "    case 2:\n"
              "        y |= 2;\n"
              "    case 3:\n"
              "        y &= 2;\n"
              "        break;\n"
              "    }\n"
              "}");
        ASSERT_EQUALS("", errout.str());
    }

    void unreachableCode() {
        check("void foo(int a) {\n"
              "    while(1) {\n"
              "        if (a++ >= 100) {\n"
              "            break;\n"
              "            continue;\n"
              "        }\n"
              "    }\n"
              "}", nullptr, false, false);
        ASSERT_EQUALS("[test.cpp:5]: (style) Consecutive return, break, continue, goto or throw statements are unnecessary.\n", errout.str());

        check("int foo(int a) {\n"
              "    return 0;\n"
              "    return(a-1);\n"
              "}", nullptr, false, false);
        ASSERT_EQUALS("[test.cpp:3]: (style) Consecutive return, break, continue, goto or throw statements are unnecessary.\n", errout.str());

        check("int foo(int a) {\n"
              "  A:"
              "    return(0);\n"
              "    goto A;\n"
              "}", nullptr, false, false);
        ASSERT_EQUALS("[test.cpp:3]: (style) Consecutive return, break, continue, goto or throw statements are unnecessary.\n", errout.str());

        Settings settings;
        settings.library.setnoreturn("exit", true);
        settings.library.functions["exit"].argumentChecks[1] = Library::ArgumentChecks();
        check("void foo() {\n"
              "    exit(0);\n"
              "    break;\n"
              "}", nullptr, false, false, false, &settings);
        ASSERT_EQUALS("[test.cpp:3]: (style) Consecutive return, break, continue, goto or throw statements are unnecessary.\n", errout.str());

        check("class NeonSession {\n"
              "    void exit();\n"
              "};\n"
              "void NeonSession::exit()\n"
              "{\n"
              "    SAL_INFO(\"ucb.ucp.webdav\", \"neon commands cannot be aborted\");\n"
              "}", nullptr, false, false, false, &settings);
        ASSERT_EQUALS("", errout.str());

        check("void NeonSession::exit()\n"
              "{\n"
              "    SAL_INFO(\"ucb.ucp.webdav\", \"neon commands cannot be aborted\");\n"
              "}", nullptr, false, false, false, &settings);
        ASSERT_EQUALS("", errout.str());

        check("void foo() { xResAccess->exit(); }", nullptr, false, false, false, &settings);
        ASSERT_EQUALS("", errout.str());

        check("void foo(int a)\n"
              "{\n"
              "        switch(a) {\n"
              "          case 0:\n"
              "            printf(\"case 0\");\n"
              "            break;\n"
              "            break;\n"
              "          case 1:\n"
              "            c++;\n"
              "            break;\n"
              "         }\n"
              "}", nullptr, false, false);
        ASSERT_EQUALS("[test.cpp:7]: (style) Consecutive return, break, continue, goto or throw statements are unnecessary.\n", errout.str());

        check("void foo(int a)\n"
              "{\n"
              "        switch(a) {\n"
              "          case 0:\n"
              "            printf(\"case 0\");\n"
              "            break;\n"
              "          case 1:\n"
              "            c++;\n"
              "            break;\n"
              "         }\n"
              "}");
        ASSERT_EQUALS("", errout.str());

        check("void foo(int a)\n"
              "{\n"
              "        while(true) {\n"
              "          if (a++ >= 100) {\n"
              "            break;\n"
              "            break;\n"
              "          }\n"
              "       }\n"
              "}", nullptr, false, false);
        ASSERT_EQUALS("[test.cpp:6]: (style) Consecutive return, break, continue, goto or throw statements are unnecessary.\n", errout.str());

        check("void foo(int a)\n"
              "{\n"
              "        while(true) {\n"
              "          if (a++ >= 100) {\n"
              "            continue;\n"
              "            continue;\n"
              "          }\n"
              "          a+=2;\n"
              "       }\n"
              "}", nullptr, false, false);
        ASSERT_EQUALS("[test.cpp:6]: (style) Consecutive return, break, continue, goto or throw statements are unnecessary.\n", errout.str());

        check("void foo(int a)\n"
              "{\n"
              "        while(true) {\n"
              "          if (a++ >= 100) {\n"
              "            continue;\n"
              "          }\n"
              "          a+=2;\n"
              "       }\n"
              "}");
        ASSERT_EQUALS("", errout.str());

        check("int foo() {\n"
              "    throw 0;\n"
              "    return 1;\n"
              "}", nullptr, false, false);
        ASSERT_EQUALS("[test.cpp:3]: (style) Consecutive return, break, continue, goto or throw statements are unnecessary.\n", errout.str());

        check("void foo() {\n"
              "    throw 0;\n"
              "    return;\n"
              "}", nullptr, false, false);
        ASSERT_EQUALS("[test.cpp:3]: (style) Consecutive return, break, continue, goto or throw statements are unnecessary.\n", errout.str());

        check("int foo() {\n"
              "    throw = 0;\n"
              "    return 1;\n"
              "}", "test.c", false, false);
        ASSERT_EQUALS("", errout.str());

        check("int foo() {\n"
              "    return 0;\n"
              "    return 1;\n"
              "}", nullptr, false, false, false);
        ASSERT_EQUALS("[test.cpp:3]: (style) Consecutive return, break, continue, goto or throw statements are unnecessary.\n", errout.str());

        check("int foo() {\n"
              "    return 0;\n"
              "    foo();\n"
              "}", nullptr, false, false);
        ASSERT_EQUALS("[test.cpp:3]: (style) Statements following 'return' will never be executed.\n", errout.str());

        check("int foo(int unused) {\n"
              "    return 0;\n"
              "    (void)unused;\n"
              "}", nullptr, false, false);
        ASSERT_EQUALS("", errout.str());

        check("int foo(int unused1, int unused2) {\n"
              "    return 0;\n"
              "    (void)unused1;\n"
              "    (void)unused2;\n"
              "}", nullptr, false, false);
        ASSERT_EQUALS("", errout.str());

        check("int foo(int unused1, int unused2) {\n"
              "    return 0;\n"
              "    (void)unused1;\n"
              "    (void)unused2;\n"
              "    foo();\n"
              "}", nullptr, false, false);
        ASSERT_EQUALS("[test.cpp:5]: (style) Statements following 'return' will never be executed.\n", errout.str());

        check("int foo() {\n"
              "    if(bar)\n"
              "        return 0;\n"
              "    return 124;\n"
              "}");
        ASSERT_EQUALS("", errout.str());

        check("int foo() {\n"
              "    while(bar) {\n"
              "        return 0;\n"
              "        return 0;\n"
              "        return 0;\n"
              "        return 0;\n"
              "    }\n"
              "    return 124;\n"
              "}", nullptr, false, false);
        ASSERT_EQUALS("[test.cpp:4]: (style) Consecutive return, break, continue, goto or throw statements are unnecessary.\n", errout.str());

        check("void foo() {\n"
              "    while(bar) {\n"
              "        return;\n"
              "        break;\n"
              "    }\n"
              "}", nullptr, false, false);
        ASSERT_EQUALS("[test.cpp:4]: (style) Consecutive return, break, continue, goto or throw statements are unnecessary.\n", errout.str());

        // #5707
        check("extern int i,j;\n"
              "int foo() {\n"
              "    switch(i) {\n"
              "        default: j=1; break;\n"
              "    }\n"
              "    return 0;\n"
              "    j=2;\n"
              "}", nullptr, false, false);
        ASSERT_EQUALS("[test.cpp:7]: (style) Statements following 'return' will never be executed.\n", errout.str());

        check("int foo() {\n"
              "    return 0;\n"
              "  label:\n"
              "    throw 0;\n"
              "}", nullptr, false, false);
        ASSERT_EQUALS("[test.cpp:3]: (style) Label 'label' is not used.\n", errout.str());

        check("struct A {\n"
              "    virtual void foo  (P & Val) throw ();\n"
              "    virtual void foo1 (P & Val) throw ();\n"
              "}");
        ASSERT_EQUALS("", errout.str());

        check("int foo() {\n"
              "    goto label;\n"
              "    while (true) {\n"
              "     bar();\n"
              "     label:\n"
              "    }\n"
              "}");
        ASSERT_EQUALS("", errout.str()); // #3457

        check("int foo() {\n"
              "    goto label;\n"
              "    do {\n"
              "     bar();\n"
              "     label:\n"
              "    } while (true);\n"
              "}");
        ASSERT_EQUALS("", errout.str()); // #3457

        check("int foo() {\n"
              "    goto label;\n"
              "    for (;;) {\n"
              "     bar();\n"
              "     label:\n"
              "    }\n"
              "}");
        ASSERT_EQUALS("", errout.str()); // #3457

        // #3383. TODO: Use preprocessor
        check("int foo() {\n"
              "\n" // #ifdef A
              "    return 0;\n"
              "\n" // #endif
              "    return 1;\n"
              "}", nullptr, false, false);
        ASSERT_EQUALS("", errout.str());
        check("int foo() {\n"
              "\n" // #ifdef A
              "    return 0;\n"
              "\n" // #endif
              "    return 1;\n"
              "}", nullptr, true, false);
        ASSERT_EQUALS("[test.cpp:5]: (style, inconclusive) Consecutive return, break, continue, goto or throw statements are unnecessary.\n", errout.str());

        // #4711 lambda functions
        check("int f() {\n"
              "    return g([](int x){(void)x+1; return x;});\n"
              "}",
              nullptr,
              false,
              false);
        ASSERT_EQUALS("", errout.str());

        // #4756
        check("template <>\n"
              "inline uint16_t htobe(uint16_t value) {\n"
              "     return ( __extension__ ({\n"
              "         register unsigned short int __v, __x = (unsigned short int) (value);\n"
              "         if (__builtin_constant_p (__x))\n"
              "             __v = ((unsigned short int) ((((__x) >> 8) & 0xff) | (((__x) & 0xff) << 8)));\n"
              "         else\n"
              "             __asm__ (\"rorw $8, %w0\" : \"=r\" (__v) : \"0\" (__x) : \"cc\");\n"
              "         (void)__v;\n"
              "     }));\n"
              "}", nullptr, false, false);
        ASSERT_EQUALS("", errout.str());

        // #6008
        check("static std::function< int ( int, int ) > GetFunctor() {\n"
              "    return [](int a_, int b_) -> int {\n"
              "        int sum = a_ + b_;\n"
              "        return sum;\n"
              "    };\n"
              "}", nullptr, false, false);
        ASSERT_EQUALS("", errout.str());

        // #5789
        check("struct per_state_info {\n"
              "    uint64_t enter, exit;\n"
              "    uint64_t events;\n"
              "    per_state_info() : enter(0), exit(0), events(0) {}\n"
              "};", nullptr, false, false);
        ASSERT_EQUALS("", errout.str());

        // #6664
        check("void foo() {\n"
              "    (beat < 100) ? (void)0 : exit(0);\n"
              "    bar();\n"
              "}", nullptr, false, false, false, &settings);
        ASSERT_EQUALS("", errout.str());

        check("void foo() {\n"
              "    (beat < 100) ? exit(0) : (void)0;\n"
              "    bar();\n"
              "}", nullptr, false, false, false, &settings);
        ASSERT_EQUALS("", errout.str());

        // #8261
        // TODO Do not throw AST validation exception
        TODO_ASSERT_THROW(check("void foo() {\n"
                                "    (beat < 100) ? (void)0 : throw(0);\n"
                                "    bar();\n"
                                "}", nullptr, false, false, false, &settings), InternalError);
        //ASSERT_EQUALS("", errout.str());

        check("int foo() {\n"
              "    exit(0);\n"
              "    return 1;\n" // <- clarify for tools that function does not continue..
              "}");
        ASSERT_EQUALS("", errout.str());

        check("void f() {\n"
              "    enum : uint8_t { A, B } var = A;\n"
              "}\n");
        ASSERT_EQUALS("", errout.str());

        checkP("#define INB(x) __extension__ ({ u_int tmp = (x); inb(tmp); })\n" // #4739
               "static unsigned char cmos_hal_read(unsigned index) {\n"
               "    unsigned short port_0, port_1;\n"
               "    assert(!verify_cmos_byte_index(index));\n"
               "    if (index < 128) {\n"
               "      port_0 = 0x70;\n"
               "      port_1 = 0x71;\n"
               "    }\n"
               "    else {\n"
               "      port_0 = 0x72;\n"
               "      port_1 = 0x73;\n"
               "    }\n"
               "    OUTB(index, port_0);\n"
               "    return INB(port_1);\n"
               "}\n", "test.c");
        ASSERT_EQUALS("", errout.str());

        check("[[noreturn]] void n();\n"
              "void f() {\n"
              "    n();\n"
              "    g();\n"
              "}\n");
        ASSERT_EQUALS("[test.cpp:4]: (style) Statements following noreturn function 'n()' will never be executed.\n", errout.str());

        check("void f() {\n"
              "    exit(1);\n"
              "    g();\n"
              "}\n");
        ASSERT_EQUALS("[test.cpp:3]: (style) Statements following noreturn function 'exit()' will never be executed.\n", errout.str());

        check("void f() {\n"
              "    do {\n"
              "        break;\n"
              "        g();\n"
              "    } while (0);\n"
              "}\n");
        ASSERT_EQUALS("[test.cpp:4]: (style) Statements following 'break' will never be executed.\n", errout.str());
    }

    void redundantContinue() {
        check("void f() {\n" // #11195
              "    for (int i = 0; i < 10; ++i) {\n"
              "        printf(\"i = %d\\n\", i);\n"
              "        continue;\n"
              "    }\n"
              "}\n");
        ASSERT_EQUALS("[test.cpp:4]: (style) 'continue' is redundant since it is the last statement in a loop.\n", errout.str());

        check("void f() {\n"
              "    int i = 0;"
              "    do {\n"
              "        ++i;\n"
              "        printf(\"i = %d\\n\", i);\n"
              "        continue;\n"
              "    } while (i < 10);\n"
              "}\n");
        ASSERT_EQUALS("[test.cpp:5]: (style) 'continue' is redundant since it is the last statement in a loop.\n", errout.str());
    }


    void suspiciousCase() {
        check("void foo() {\n"
              "    switch(a) {\n"
              "        case A&&B:\n"
              "            foo();\n"
              "        case (A||B):\n"
              "            foo();\n"
              "        case A||B:\n"
              "            foo();\n"
              "    }\n"
              "}");
        ASSERT_EQUALS("[test.cpp:3]: (warning, inconclusive) Found suspicious case label in switch(). Operator '&&' probably doesn't work as intended.\n"
                      "[test.cpp:5]: (warning, inconclusive) Found suspicious case label in switch(). Operator '||' probably doesn't work as intended.\n"
                      "[test.cpp:7]: (warning, inconclusive) Found suspicious case label in switch(). Operator '||' probably doesn't work as intended.\n", errout.str());

        check("void foo() {\n"
              "    switch(a) {\n"
              "        case 1:\n"
              "            a=A&&B;\n"
              "    }\n"
              "}");
        ASSERT_EQUALS("", errout.str());

        // TODO Do not throw AST validation exception
        TODO_ASSERT_THROW(check("void foo() {\n"
                                "    switch(a) {\n"
                                "        case A&&B?B:A:\n"
                                "            foo();\n"
                                "    }\n"
                                "}"), InternalError);
        //ASSERT_EQUALS("", errout.str());
    }

    void suspiciousEqualityComparison() {
        check("void foo(int c) {\n"
              "    if (x) c == 0;\n"
              "}");
        ASSERT_EQUALS("[test.cpp:2]: (warning, inconclusive) Found suspicious equality comparison. Did you intend to assign a value instead?\n", errout.str());

        check("void foo(const int* c) {\n"
              "    if (x) *c == 0;\n"
              "}");
        ASSERT_EQUALS("[test.cpp:2]: (warning, inconclusive) Found suspicious equality comparison. Did you intend to assign a value instead?\n", errout.str());


        check("void foo(int c) {\n"
              "    if (c == 1) {\n"
              "        c = 0;\n"
              "    }\n"
              "}");
        ASSERT_EQUALS("", errout.str());

        check("void foo(int c) {\n"
              "    c == 1;\n"
              "}");
        ASSERT_EQUALS("[test.cpp:2]: (warning, inconclusive) Found suspicious equality comparison. Did you intend to assign a value instead?\n", errout.str());

        check("void foo(int c) {\n"
              "    for (int i = 0; i == 10; i ++) {\n"
              "        a ++;\n"
              "    }\n"
              "}");
        ASSERT_EQUALS("", errout.str());

        check("void foo(int c) {\n"
              "    for (i == 0; i < 10; i ++) {\n"
              "        c ++;\n"
              "    }\n"
              "}");
        ASSERT_EQUALS("[test.cpp:2]: (warning, inconclusive) Found suspicious equality comparison. Did you intend to assign a value instead?\n", errout.str());

        check("void foo(int c) {\n"
              "    for (i == 1; i < 10; i ++) {\n"
              "        c ++;\n"
              "    }\n"
              "}");
        ASSERT_EQUALS("[test.cpp:2]: (warning, inconclusive) Found suspicious equality comparison. Did you intend to assign a value instead?\n", errout.str());

        check("void foo(int c) {\n"
              "    for (i == 2; i < 10; i ++) {\n"
              "        c ++;\n"
              "    }\n"
              "}");
        ASSERT_EQUALS("[test.cpp:2]: (warning, inconclusive) Found suspicious equality comparison. Did you intend to assign a value instead?\n", errout.str());

        check("void foo(int c) {\n"
              "    for (int i = 0; i < 10; i == c) {\n"
              "        c ++;\n"
              "    }\n"
              "}");
        ASSERT_EQUALS("[test.cpp:2]: (warning, inconclusive) Found suspicious equality comparison. Did you intend to assign a value instead?\n", errout.str());

        check("void foo(int c) {\n"
              "    for (; running == 1;) {\n"
              "        c ++;\n"
              "    }\n"
              "}");
        ASSERT_EQUALS("", errout.str());

        check("void foo(int c) {\n"
              "    printf(\"%i\", ({x==0;}));\n"
              "}");
        ASSERT_EQUALS("", errout.str());

        check("void foo(int arg) {\n"
              "    printf(\"%i\", ({int x = do_something(); x == 0;}));\n"
              "}");
        ASSERT_EQUALS("", errout.str());

        check("void foo(int x) {\n"
              "    printf(\"%i\", ({x == 0; x > 0 ? 10 : 20}));\n"
              "}");
        ASSERT_EQUALS("[test.cpp:2]: (warning, inconclusive) Found suspicious equality comparison. Did you intend to assign a value instead?\n", errout.str());

        check("void foo(int x) {\n"
              "    for (const Token* end = tok->link(); tok != end; tok = (tok == end) ? end : tok->next()) {\n"
              "        x++;\n"
              "    }\n"
              "}");
        ASSERT_EQUALS("", errout.str());

        check("void foo(int x) {\n"
              "    for (int i = (x == 0) ? 0 : 5; i < 10; i ++) {\n"
              "        x++;\n"
              "    }\n"
              "}");
        ASSERT_EQUALS("", errout.str());

        check("void foo(int x) {\n"
              "    for (int i = 0; i < 10; i += (x == 5) ? 1 : 2) {\n"
              "        x++;\n"
              "    }\n"
              "}");
        ASSERT_EQUALS("", errout.str());
    }

    void suspiciousUnaryPlusMinus() { // #8004
        check("int g() { return 1; }\n"
              "void f() {\n"
              "    +g();\n"
              "    -g();\n"
              "}\n");
        ASSERT_EQUALS("[test.cpp:3]: (warning, inconclusive) Found suspicious operator '+', result is not used.\n"
                      "[test.cpp:4]: (warning, inconclusive) Found suspicious operator '-', result is not used.\n",
                      errout.str());

        check("void f(int i) {\n"
              "    +i;\n"
              "    -i;\n"
              "}\n");
        ASSERT_EQUALS("[test.cpp:2]: (warning, inconclusive) Found suspicious operator '+', result is not used.\n"
                      "[test.cpp:3]: (warning, inconclusive) Found suspicious operator '-', result is not used.\n",
                      errout.str());
    }

    void selfAssignment() {
        check("void foo()\n"
              "{\n"
              "    int x = 1;\n"
              "    x = x;\n"
              "    return 0;\n"
              "}");
        ASSERT_EQUALS("[test.cpp:4]: (warning) Redundant assignment of 'x' to itself.\n", errout.str());

        check("void foo()\n"
              "{\n"
              "    int x = x;\n"
              "}");
        ASSERT_EQUALS("[test.cpp:3]: (warning) Redundant assignment of 'x' to itself.\n", errout.str());

        check("struct A { int b; };\n"
              "void foo(A* a1, A* a2) {\n"
              "    a1->b = a1->b;\n"
              "}");
        ASSERT_EQUALS("[test.cpp:3]: (warning) Redundant assignment of 'a1->b' to itself.\n", errout.str());

        check("int x;\n"
              "void f()\n"
              "{\n"
              "    x = x = 3;\n"
              "}");
        ASSERT_EQUALS("[test.cpp:4]: (warning) Redundant assignment of 'x' to itself.\n", errout.str());

        // #4073 (segmentation fault)
        check("void Foo::myFunc( int a )\n"
              "{\n"
              "    if (a == 42)\n"
              "    a = a;\n"
              "}");

        check("void foo()\n"
              "{\n"
              "    int x = 1;\n"
              "    x = x + 1;\n"
              "    return 0;\n"
              "}");
        ASSERT_EQUALS("", errout.str());

        check("void foo()\n"
              "{\n"
              "        int *x = getx();\n"
              "        *x = x;\n"
              "}");
        ASSERT_EQUALS("", errout.str());

        check("void foo() {\n"
              "    BAR *x = getx();\n"
              "    x = x;\n"
              "}");
        ASSERT_EQUALS("[test.cpp:3]: (warning) Redundant assignment of 'x' to itself.\n", errout.str());

        // #2502 - non-primitive type -> there might be some side effects
        check("void foo()\n"
              "{\n"
              "    Fred fred; fred = fred;\n"
              "}");
        ASSERT_EQUALS("", errout.str());

        check("void f(int x) {\n"
              "    x = (x == 0);"
              "    func(x);\n"
              "}");
        ASSERT_EQUALS("", errout.str());

        check("void f(int x) {\n"
              "    x = (x != 0);"
              "    func(x);\n"
              "}");
        ASSERT_EQUALS("", errout.str());

        // ticket #3001 - false positive
        check("void foo(int x) {\n"
              "    x = x ? x : 0;\n"
              "}");
        ASSERT_EQUALS("", errout.str());

        // #3800 - false negative when variable is extern
        check("extern int i;\n"
              "void f() {\n"
              "    i = i;\n"
              "}");
        ASSERT_EQUALS("[test.cpp:3]: (warning) Redundant assignment of 'i' to itself.\n", errout.str());

        // #4291 - id for variables accessed through 'this'
        check("class Foo {\n"
              "    int var;\n"
              "    void func();\n"
              "};\n"
              "void Foo::func() {\n"
              "    this->var = var;\n"
              "}");
        ASSERT_EQUALS("[test.cpp:6]: (warning) Redundant assignment of 'this->var' to itself.\n", errout.str());

        check("class Foo {\n"
              "    int var;\n"
              "    void func(int var);\n"
              "};\n"
              "void Foo::func(int var) {\n"
              "    this->var = var;\n"
              "}");
        ASSERT_EQUALS("", errout.str());

        // #6406 - designated initializer doing bogus self assignment
        check("struct callbacks {\n"
              "    void (*s)(void);\n"
              "};\n"
              "void something(void) {}\n"
              "void f() {\n"
              "    struct callbacks ops = { .s = ops.s };\n"
              "}");
        TODO_ASSERT_EQUALS("[test.cpp:6]: (warning) Redundant assignment of 'something' to itself.\n", "", errout.str());

        check("class V\n"
              "{\n"
              "public:\n"
              "    V()\n"
              "    {\n"
              "        x = y = z = 0.0;\n"
              "    }\n"
              "    V( double x, const double y_, const double &z_)\n"
              "    {\n"
              "        x = x; y = y; z = z;\n"
              "    }\n"
              "    double x, y, z;\n"
              "};");
        ASSERT_EQUALS("[test.cpp:10]: (warning) Redundant assignment of 'x' to itself.\n"
                      "[test.cpp:10]: (warning) Redundant assignment of 'y' to itself.\n"
                      "[test.cpp:10]: (warning) Redundant assignment of 'z' to itself.\n", errout.str());

        check("void f(int i) { i = !!i; }");
        ASSERT_EQUALS("", errout.str());

        check("void foo() {\n"
              "    int x = 1;\n"
              "    int &ref = x;\n"
              "    ref = x;\n"
              "}\n");
        ASSERT_EQUALS("[test.cpp:4]: (warning) Redundant assignment of 'ref' to itself.\n", errout.str());

        check("class Foo {\n" // #9850
              "    int i{};\n"
              "    void modify();\n"
              "    void method() {\n"
              "        Foo copy = *this;\n"
              "        modify();\n"
              "        *this = copy;\n"
              "    }\n"
              "};\n");
        ASSERT_EQUALS("", errout.str());

        check("struct S {\n" // #11383
              "    void f() {\n"
              "        int x = 42;"
              "        auto l2 = [i = i, x, y = 0]() { return i + x + y; };\n"
              "    }\n"
              "    int i;\n"
              "};\n");
        ASSERT_EQUALS("", errout.str());

        check("void f() {\n" // #10337
              "    int b[2] = { 1, 2 };\n"
              "    int idx = 0;\n"
              "    int& i = b[idx];\n"
              "    idx++;\n"
              "    i = b[idx];\n"
              "};\n");
        ASSERT_EQUALS("", errout.str());
    }

    void trac1132() {
        check("class Lock\n"
              "{\n"
              "public:\n"
              "    Lock(int i)\n"
              "    {\n"
              "        std::cout << \"Lock \" << i << std::endl;\n"
              "    }\n"
              "    ~Lock()\n"
              "    {\n"
              "        std::cout << \"~Lock\" << std::endl;\n"
              "    }\n"
              "};\n"
              "int main()\n"
              "{\n"
              "    Lock(123);\n"
              "    std::cout << \"hello\" << std::endl;\n"
              "    return 0;\n"
              "}");
        ASSERT_EQUALS("[test.cpp:15]: (style) Instance of 'Lock' object is destroyed immediately.\n", errout.str());
    }

    void trac3693() {
        check("struct A{\n"
              "  enum {\n"
              "    b = 300\n"
              "  };\n"
              "};\n"
              "const int DFLT_TIMEOUT = A::b % 1000000 ;\n", nullptr, false, false);
        ASSERT_EQUALS("", errout.str());
    }

    void testMisusedScopeObjectDoesNotPickFunction1() {
        check("int main ( )\n"
              "{\n"
              "    CouldBeFunction ( 123 ) ;\n"
              "    return 0 ;\n"
              "}");
        ASSERT_EQUALS("", errout.str());
    }

    void testMisusedScopeObjectDoesNotPickFunction2() {
        check("struct error {\n"
              "    error() {}\n"
              "};\n"
              "\n"
              "class parser {\n"
              "public:\n"
              "    void error() const {}\n"
              "\n"
              "    void foo() const {\n"
              "        error();\n"
              "        do_something();\n"
              "    }\n"
              "};");
        ASSERT_EQUALS("", errout.str());
    }

    void testMisusedScopeObjectPicksClass() {
        check("class NotAFunction ;\n"
              "int function ( )\n"
              "{\n"
              "    NotAFunction ( 123 );\n"
              "    return 0 ;\n"
              "}");
        ASSERT_EQUALS("[test.cpp:4]: (style) Instance of 'NotAFunction' object is destroyed immediately.\n", errout.str());
    }

    void testMisusedScopeObjectPicksStruct() {
        check("struct NotAClass;\n"
              "bool func ( )\n"
              "{\n"
              "    NotAClass ( 123 ) ;\n"
              "    return true ;\n"
              "}");
        ASSERT_EQUALS("[test.cpp:4]: (style) Instance of 'NotAClass' object is destroyed immediately.\n", errout.str());
    }

    void testMisusedScopeObjectDoesNotPickIf() {
        check("bool func( int a , int b , int c )\n"
              "{\n"
              "    if ( a > b ) return c == a ;\n"
              "    return b == a ;\n"
              "}");
        ASSERT_EQUALS("", errout.str());
    }

    void testMisusedScopeObjectDoesNotPickConstructorDeclaration() {
        check("class Something : public SomethingElse\n"
              "{\n"
              "public:\n"
              "~Something ( ) ;\n"
              "Something ( ) ;\n"
              "}");
        ASSERT_EQUALS("", errout.str());
    }

    void testMisusedScopeObjectDoesNotPickFunctor() {
        check("class IncrementFunctor\n"
              "{\n"
              "public:\n"
              "    void operator()(int &i)\n"
              "    {\n"
              "        ++i;\n"
              "    }\n"
              "};\n"
              "\n"
              "int main()\n"
              "{\n"
              "    int a = 1;\n"
              "    IncrementFunctor()(a);\n"
              "    return a;\n"
              "}");
        ASSERT_EQUALS("", errout.str());
    }

    void testMisusedScopeObjectDoesNotPickLocalClassConstructors() {
        check("void f() {\n"
              "    class Foo {\n"
              "        Foo() { }\n"
              "        Foo(int a) { }\n"
              "        Foo(int a, int b) { }\n"
              "    };\n"
              "    Foo();\n"
              "    do_something();\n"
              "}");
        ASSERT_EQUALS("[test.cpp:7]: (style) Instance of 'Foo' object is destroyed immediately.\n", errout.str());
    }

    void testMisusedScopeObjectDoesNotPickUsedObject() {
        check("struct Foo {\n"
              "    void bar() {\n"
              "    }\n"
              "};\n"
              "\n"
              "void fn() {\n"
              "    Foo().bar();\n"
              "}");
        ASSERT_EQUALS("", errout.str());
    }

    void testMisusedScopeObjectDoesNotPickPureC() {
        // Ticket #2352
        const char code[] = "struct cb_watch_bool {\n"
                            "    int a;\n"
                            "};\n"
                            "\n"
                            "void f()\n"
                            "{\n"
                            "    cb_watch_bool();\n"
                            "    do_something();\n"
                            "}\n";

        check(code, "test.cpp");
        ASSERT_EQUALS("[test.cpp:7]: (style) Instance of 'cb_watch_bool' object is destroyed immediately.\n", errout.str());

        check(code, "test.c");
        ASSERT_EQUALS("", errout.str());

        // Ticket #2639
        check("struct stat { int a; int b; };\n"
              "void stat(const char *fn, struct stat *);\n"
              "\n"
              "void foo() {\n"
              "    stat(\"file.txt\", &st);\n"
              "    do_something();\n"
              "}");
        ASSERT_EQUALS("",errout.str());

        check("struct AMethodObject {\n" // #4336
              "    AMethodObject(double, double, double);\n"
              "};\n"
              "struct S {\n"
              "    static void A(double, double, double);\n"
              "};\n"
              "void S::A(double const a1, double const a2, double const a3) {\n"
              "    AMethodObject(a1, a2, a3);\n"
              "}\n");
        ASSERT_EQUALS("",errout.str());
    }

    void testMisusedScopeObjectDoesNotPickNestedClass() {
        const char code[] = "class ios_base {\n"
                            "public:\n"
                            "  class Init {\n"
                            "  public:\n"
                            "  };\n"
                            "};\n"
                            "class foo {\n"
                            "public:\n"
                            "  foo();\n"
                            "  void Init(int);\n"
                            "};\n"
                            "foo::foo() {\n"
                            "  Init(0);\n"
                            "  do_something();\n"
                            "}\n";

        check(code, "test.cpp");
        ASSERT_EQUALS("", errout.str());
    }

    void testMisusedScopeObjectInConstructor() {
        const char code[] = "class Foo {\n"
                            "public:\n"
                            "  Foo(char x) {\n"
                            "    Foo(x, 0);\n"
                            "    do_something();\n"
                            "  }\n"
                            "  Foo(char x, int y) { }\n"
                            "};\n";
        check(code, "test.cpp");
        ASSERT_EQUALS("[test.cpp:4]: (style) Instance of 'Foo' object is destroyed immediately.\n", errout.str());
    }

    void testMisusedScopeObjectStandardType() {
        check("int g();\n"
              "void f(int i) {\n"
              "    int();\n"
              "    int(0);\n"
              "    int( g() );\n" // don't warn
              "    int{};\n"
              "    int{ 0 };\n"
              "    int{ i };\n"
              "    int{ g() };\n" // don't warn
              "    g();\n"
              "}\n", "test.cpp");
        ASSERT_EQUALS("[test.cpp:3]: (style) Instance of 'int' object is destroyed immediately.\n"
                      "[test.cpp:4]: (style) Instance of 'int' object is destroyed immediately.\n"
                      "[test.cpp:6]: (style) Instance of 'int' object is destroyed immediately.\n"
                      "[test.cpp:7]: (style) Instance of 'int' object is destroyed immediately.\n"
                      "[test.cpp:8]: (style) Instance of 'int' object is destroyed immediately.\n",
                      errout.str());

        check("void f(int j) {\n"
              "    for (; bool(j); ) {}\n"
              "}\n", "test.cpp");
        ASSERT_EQUALS("", errout.str());

        check("void g() {\n"
              "    float (f);\n"
              "    float (*p);\n"
              "}\n", "test.cpp");
        ASSERT_EQUALS("", errout.str());

        check("int f(int i) {\n"
              "    void();\n"
              "    return i;\n"
              "}\n", "test.cpp");
        ASSERT_EQUALS("", errout.str());
    }

    void testMisusedScopeObjectNamespace() {
        check("namespace M {\n" // #4779
              "    namespace N {\n"
              "        struct S {};\n"
              "    }\n"
              "}\n"
              "int f() {\n"
              "    M::N::S();\n"
              "    return 0;\n"
              "}\n", "test.cpp");
        ASSERT_EQUALS("[test.cpp:7]: (style) Instance of 'M::N::S' object is destroyed immediately.\n", errout.str());

        check("void f() {\n" // #10057
              "    std::string(\"abc\");\n"
              "    std::string{ \"abc\" };\n"
              "    std::pair<int, int>(1, 2);\n"
              "    (void)0;\n"
              "}\n", "test.cpp");
        ASSERT_EQUALS("[test.cpp:2]: (style) Instance of 'std::string' object is destroyed immediately.\n"
                      "[test.cpp:3]: (style) Instance of 'std::string' object is destroyed immediately.\n"
                      "[test.cpp:4]: (style) Instance of 'std::pair' object is destroyed immediately.\n",
                      errout.str());

        check("struct S {\n" // #10083
              "    void f() {\n"
              "        std::lock_guard<std::mutex>(m);\n"
              "    }\n"
              "    void g() {\n"
              "        std::scoped_lock<std::mutex>(m);\n"
              "    }\n"
              "    void h() {\n"
              "        std::scoped_lock(m);\n"
              "    }\n"
              "    std::mutex m;\n"
              "}\n", "test.cpp");
        ASSERT_EQUALS("[test.cpp:3]: (style) Instance of 'std::lock_guard' object is destroyed immediately.\n"
                      "[test.cpp:6]: (style) Instance of 'std::scoped_lock' object is destroyed immediately.\n"
                      "[test.cpp:9]: (style) Instance of 'std::scoped_lock' object is destroyed immediately.\n",
                      errout.str());
    }

    void testMisusedScopeObjectAssignment() { // #11371
        check("struct S;\n"
              "S f();\n"
              "S& g();\n"
              "S&& h();\n"
              "S* i();\n"
              "void t0() { f() = {}; }\n"
              "void t1() { g() = {}; }\n"
              "void t2() { h() = {}; }\n"
              "void t3() { *i() = {}; }\n", "test.cpp");
        ASSERT_EQUALS("[test.cpp:6]: (style) Instance of 'S' object is destroyed immediately, assignment has no effect.\n", errout.str());
    }

    void trac2084() {
        check("void f()\n"
              "{\n"
              "    struct sigaction sa;\n"
              "\n"
              "    { sigaction(SIGHUP, &sa, 0); };\n"
              "    { sigaction(SIGINT, &sa, 0); };\n"
              "}");
        ASSERT_EQUALS("", errout.str());
    }

    void trac2071() {
        check("void f() {\n"
              "    struct AB {\n"
              "        AB(int a) { }\n"
              "    };\n"
              "\n"
              "    const AB ab[3] = { AB(0), AB(1), AB(2) };\n"
              "}");
        ASSERT_EQUALS("", errout.str());
    }

    void clarifyCalculation() {
        check("int f(char c) {\n"
              "    return 10 * (c == 0) ? 1 : 2;\n"
              "}");
        ASSERT_EQUALS("[test.cpp:2]: (style) Clarify calculation precedence for '*' and '?'.\n", errout.str());

        check("void f(char c) {\n"
              "    printf(\"%i\", 10 * (c == 0) ? 1 : 2);\n"
              "}");
        ASSERT_EQUALS("[test.cpp:2]: (style) Clarify calculation precedence for '*' and '?'.\n", errout.str());

        check("void f() {\n"
              "    return (2*a)?b:c;\n"
              "}");
        ASSERT_EQUALS("", errout.str());

        check("void f(char c) {\n"
              "    printf(\"%i\", a + b ? 1 : 2);\n"
              "}",nullptr,false,false);
        ASSERT_EQUALS("[test.cpp:2]: (style) Clarify calculation precedence for '+' and '?'.\n", errout.str());

        check("void f() {\n"
              "    std::cout << x << y ? 2 : 3;\n"
              "}");
        ASSERT_EQUALS("[test.cpp:2]: (style) Clarify calculation precedence for '<<' and '?'.\n", errout.str());

        check("void f() {\n"
              "    int ab = a - b ? 2 : 3;\n"
              "}");
        ASSERT_EQUALS("[test.cpp:2]: (style) Clarify calculation precedence for '-' and '?'.\n", errout.str());

        check("void f() {\n"
              "    int ab = a | b ? 2 : 3;\n"
              "}");
        ASSERT_EQUALS("[test.cpp:2]: (style) Clarify calculation precedence for '|' and '?'.\n", errout.str());

        // ticket #195
        check("int f(int x, int y) {\n"
              "    return x >> ! y ? 8 : 2;\n"
              "}");
        ASSERT_EQUALS("[test.cpp:2]: (style) Clarify calculation precedence for '>>' and '?'.\n", errout.str());

        check("int f() {\n"
              "   return shift < sizeof(int64_t)*8 ? 1 : 2;\n"
              "}");
        ASSERT_EQUALS("", errout.str());

        check("void f() { a = *p ? 1 : 2; }");
        ASSERT_EQUALS("", errout.str());

        check("void f(int x) { const char *p = x & 1 ? \"1\" : \"0\"; }");
        ASSERT_EQUALS("", errout.str());

        check("void foo() { x = a % b ? \"1\" : \"0\"; }");
        ASSERT_EQUALS("", errout.str());

        check("void f(int x) { return x & 1 ? '1' : '0'; }");
        ASSERT_EQUALS("", errout.str());

        check("void f(int x) { return x & 16 ? 1 : 0; }");
        ASSERT_EQUALS("", errout.str());

        check("void f(int x) { return x % 16 ? 1 : 0; }");
        ASSERT_EQUALS("", errout.str());

        check("enum {X,Y}; void f(int x) { return x & Y ? 1 : 0; }");
        ASSERT_EQUALS("", errout.str());
    }

    void clarifyStatement() {
        check("char* f(char* c) {\n"
              "    *c++;\n"
              "    return c;\n"
              "}");
        ASSERT_EQUALS(
            "[test.cpp:2]: (warning, inconclusive) Found suspicious operator '*', result is not used.\n"
            "[test.cpp:2]: (warning) In expression like '*A++' the result of '*' is unused. Did you intend to write '(*A)++;'?\n",
            errout.str());

        check("char* f(char** c) {\n"
              "    *c[5]--;\n"
              "    return *c;\n"
              "}");
        ASSERT_EQUALS(
            "[test.cpp:2]: (warning, inconclusive) Found suspicious operator '*', result is not used.\n"
            "[test.cpp:2]: (warning) In expression like '*A++' the result of '*' is unused. Did you intend to write '(*A)++;'?\n",
            errout.str());

        check("void f(Foo f) {\n"
              "    *f.a++;\n"
              "}");
        ASSERT_EQUALS(
            "[test.cpp:2]: (warning, inconclusive) Found suspicious operator '*', result is not used.\n"
            "[test.cpp:2]: (warning) In expression like '*A++' the result of '*' is unused. Did you intend to write '(*A)++;'?\n",
            errout.str());

        check("void f(Foo f) {\n"
              "    *f.a[5].v[3]++;\n"
              "}");
        ASSERT_EQUALS(
            "[test.cpp:2]: (warning, inconclusive) Found suspicious operator '*', result is not used.\n"
            "[test.cpp:2]: (warning) In expression like '*A++' the result of '*' is unused. Did you intend to write '(*A)++;'?\n",
            errout.str());

        check("void f(Foo f) {\n"
              "    *f.a(1, 5).v[x + y]++;\n"
              "}");
        ASSERT_EQUALS(
            "[test.cpp:2]: (warning, inconclusive) Found suspicious operator '*', result is not used.\n"
            "[test.cpp:2]: (warning) In expression like '*A++' the result of '*' is unused. Did you intend to write '(*A)++;'?\n",
            errout.str());

        check("char* f(char* c) {\n"
              "    (*c)++;\n"
              "    return c;\n"
              "}");
        ASSERT_EQUALS("", errout.str());

        check("void f(char* c) {\n"
              "    bar(*c++);\n"
              "}");
        ASSERT_EQUALS("", errout.str());

        check("char*** f(char*** c) {\n"
              "    ***c++;\n"
              "    return c;\n"
              "}");
        ASSERT_EQUALS(
            "[test.cpp:2]: (warning, inconclusive) Found suspicious operator '*', result is not used.\n"
            "[test.cpp:2]: (warning) In expression like '*A++' the result of '*' is unused. Did you intend to write '(*A)++;'?\n",
            errout.str());

        check("char** f(char*** c) {\n"
              "    **c[5]--;\n"
              "    return **c;\n"
              "}");
        ASSERT_EQUALS(
            "[test.cpp:2]: (warning, inconclusive) Found suspicious operator '*', result is not used.\n"
            "[test.cpp:2]: (warning) In expression like '*A++' the result of '*' is unused. Did you intend to write '(*A)++;'?\n",
            errout.str());

        check("char*** f(char*** c) {\n"
              "    (***c)++;\n"
              "    return c;\n"
              "}");
        ASSERT_EQUALS("", errout.str());

        check("void f(const int*** p) {\n" // #10923
              "    delete[] **p;\n"
              "}\n");
        ASSERT_EQUALS("", errout.str());

        check("void *f(char** c) {\n"
              "    bar(**c++);\n"
              "}");
        ASSERT_EQUALS("", errout.str());

        check("void *f(char* p) {\n"
              "    for (p = path; *p++;) ;\n"
              "}");
        ASSERT_EQUALS("", errout.str());

        check("void f() {\n"
              "    std::array<std::array<double,3>,3> array;\n"
              "}\n");
        ASSERT_EQUALS("", errout.str());
    }

    void duplicateBranch() {
        check("void f(int a, int &b) {\n"
              "    if (a)\n"
              "        b = 1;\n"
              "    else\n"
              "        b = 1;\n"
              "}");
        ASSERT_EQUALS("[test.cpp:4] -> [test.cpp:2]: (style, inconclusive) Found duplicate branches for 'if' and 'else'.\n", errout.str());

        check("void f(int a, int &b) {\n"
              "    if (a) {\n"
              "        if (a == 1)\n"
              "            b = 2;\n"
              "        else\n"
              "            b = 2;\n"
              "    } else\n"
              "        b = 1;\n"
              "}");
        ASSERT_EQUALS("[test.cpp:5] -> [test.cpp:3]: (style, inconclusive) Found duplicate branches for 'if' and 'else'.\n", errout.str());

        check("void f(int a, int &b) {\n"
              "    if (a == 1)\n"
              "        b = 1;\n"
              "    else {\n"
              "        if (a)\n"
              "            b = 2;\n"
              "        else\n"
              "            b = 2;\n"
              "    }\n"
              "}");
        ASSERT_EQUALS("[test.cpp:7] -> [test.cpp:5]: (style, inconclusive) Found duplicate branches for 'if' and 'else'.\n", errout.str());

        check("int f(int signed, unsigned char value) {\n"
              "    int ret;\n"
              "    if (signed)\n"
              "        ret = (signed char)value;\n"  // cast must be kept so the simplifications and verification is skipped
              "    else\n"
              "        ret = (unsigned char)value;\n"
              "    return ret;\n"
              "}", nullptr, false, false);
        ASSERT_EQUALS("", errout.str());

        check("void f() {\n"
              "    if (b)\n"
              "        __asm__(\"mov ax, bx\");\n"
              "    else\n"
              "        __asm__(\"mov bx, bx\");\n"
              "}");
        ASSERT_EQUALS("", errout.str()); // #3407

        check("void f() {\n"
              "    if (b)\n"
              "        __asm__(\"mov ax, bx\");\n"
              "    else\n"
              "        __asm__(\"mov ax, bx\");\n"
              "}");
        ASSERT_EQUALS("[test.cpp:4] -> [test.cpp:2]: (style, inconclusive) Found duplicate branches for 'if' and 'else'.\n", errout.str());
    }

    void duplicateBranch1() {

        // tests inspired by http://www.viva64.com/en/b/0149/ ( Comparison between PVS-Studio and cppcheck )
        // Errors detected in Quake 3: Arena by PVS-Studio: Fragment 2
        check("void f()\n"
              "{\n"
              "  if (front < 0)\n"
              "    frac = front/(front-back);\n"
              "  else\n"
              "    frac = front/(front-back);\n"
              "}");
        ASSERT_EQUALS("[test.cpp:5] -> [test.cpp:3]: (style, inconclusive) Found duplicate branches for 'if' and 'else'.\n", errout.str());

        check("void f()\n"
              "{\n"
              "  if (front < 0)\n"
              "  { frac = front/(front-back);}\n"
              "  else\n"
              "    frac = front/((front-back));\n"
              "}");
        ASSERT_EQUALS("[test.cpp:5] -> [test.cpp:3]: (style, inconclusive) Found duplicate branches for 'if' and 'else'.\n", errout.str());

        // No message about empty branches (#5354)
        check("void f()\n"
              "{\n"
              "  if (front < 0)\n"
              "  {}\n"
              "  else\n"
              "  {}\n"
              "}");
        ASSERT_EQUALS("", errout.str());
    }

    void duplicateBranch2() {
        checkP("#define DOSTUFF1 ;\n"
               "#define DOSTUFF2 ;\n"
               "void f(int x) {\n" // #4329
               "  if (x)\n"
               "    DOSTUFF1\n"
               "  else\n"
               "    DOSTUFF2\n"
               "}");
        ASSERT_EQUALS("", errout.str());
    }

    void duplicateBranch3() {
        check("void f(bool b, int i) {\n"
              "    int j = i;\n"
              "    if (b) {\n"
              "        x = i;\n"
              "    } else {\n"
              "        x = j;\n"
              "    }\n"
              "}");
        ASSERT_EQUALS("[test.cpp:2] -> [test.cpp:5] -> [test.cpp:3]: (style, inconclusive) Found duplicate branches for 'if' and 'else'.\n"
                      "[test.cpp:2]: (style) The scope of the variable 'j' can be reduced.\n",
                      errout.str());

        check("void f(bool b, int i) {\n"
              "    int j = i;\n"
              "    i++;\n"
              "    if (b) {\n"
              "        x = i;\n"
              "    } else {\n"
              "        x = j;\n"
              "    }\n"
              "}");
        ASSERT_EQUALS("", errout.str());
    }

    void duplicateBranch4() {
        check("void* f(bool b) {\n"
              "    if (b) {\n"
              "        return new A::Y(true);\n"
              "    } else {\n"
              "        return new A::Z(true);\n"
              "    }\n"
              "}");
        ASSERT_EQUALS("", errout.str());
    }

    void duplicateBranch5() {
        check("void f(bool b) {\n"
              "    int j;\n"
              "    if (b) {\n"
              "        unsigned int i = 0;\n"
              "        j = i;\n"
              "    } else {\n"
              "        unsigned int i = 0;\n"
              "        j = i;\n"
              "    }\n"
              "}");
        ASSERT_EQUALS("[test.cpp:6] -> [test.cpp:3]: (style, inconclusive) Found duplicate branches for 'if' and 'else'.\n", errout.str());

        check("void f(bool b) {\n"
              "    int j;\n"
              "    if (b) {\n"
              "        unsigned int i = 0;\n"
              "        j = i;\n"
              "    } else {\n"
              "        unsigned int i = 0;\n"
              "        j = 1;\n"
              "    }\n"
              "}");
        ASSERT_EQUALS("", errout.str());

        check("void f(bool b) {\n"
              "    int j;\n"
              "    if (b) {\n"
              "        unsigned int i = 0;\n"
              "    } else {\n"
              "        int i = 0;\n"
              "    }\n"
              "}");
        ASSERT_EQUALS("", errout.str());

        check("void f(bool b) {\n"
              "    int j;\n"
              "    if (b) {\n"
              "        unsigned int i = 0;\n"
              "        j = i;\n"
              "    } else {\n"
              "        int i = 0;\n"
              "        j = i;\n"
              "    }\n"
              "}");
        ASSERT_EQUALS("", errout.str());
    }

    void duplicateBranch6() {
        check("void f(bool b) {\n"
              "    if (b) {\n"
              "    } else {\n"
              "        int i = 0;\n"
              "    }\n"
              "}");
        ASSERT_EQUALS("", errout.str());

        check("void f(bool b) {\n"
              "    if (b) {\n"
              "        int i = 0;\n"
              "    } else {\n"
              "    }\n"
              "}");
        ASSERT_EQUALS("", errout.str());
    }

    void duplicateExpression1() {
        check("void foo(int a) {\n"
              "    if (a == a) { }\n"
              "}");
        ASSERT_EQUALS("[test.cpp:2]: (style) Same expression on both sides of '=='.\n", errout.str());

        check("void fun(int b) {\n"
              "    return  a && a ||\n"
              "            b == b &&\n"
              "            d > d &&\n"
              "            e < e &&\n"
              "            f ;\n"
              "}");
        ASSERT_EQUALS("[test.cpp:2]: (style) Same expression on both sides of '&&'.\n"
                      "[test.cpp:3]: (style) Same expression on both sides of '=='.\n"
                      "[test.cpp:4]: (style) Same expression on both sides of '>'.\n"
                      "[test.cpp:5]: (style) Same expression on both sides of '<'.\n", errout.str());

        check("void foo() {\n"
              "    return a && a;\n"
              "}");
        ASSERT_EQUALS("[test.cpp:2]: (style) Same expression on both sides of '&&'.\n", errout.str());

        check("void foo() {\n"
              "    a = b && b;\n"
              "}");
        ASSERT_EQUALS("[test.cpp:2]: (style) Same expression on both sides of '&&'.\n", errout.str());

        check("void foo(int b) {\n"
              "    f(a,b == b);\n"
              "}");
        ASSERT_EQUALS("[test.cpp:2]: (style) Same expression on both sides of '=='.\n", errout.str());

        check("void foo(int b) {\n"
              "    f(b == b, a);\n"
              "}");
        ASSERT_EQUALS("[test.cpp:2]: (style) Same expression on both sides of '=='.\n", errout.str());

        check("void foo() {\n"
              "    if (x!=2 || x!=2) {}\n"
              "}");
        ASSERT_EQUALS("[test.cpp:2]: (style) Same expression on both sides of '||'.\n", errout.str());

        check("void foo(int a, int b) {\n"
              "    if ((a < b) && (b > a)) { }\n"
              "}");
        ASSERT_EQUALS("[test.cpp:2]: (style) Same expression on both sides of '&&' because 'a<b' and 'b>a' represent the same value.\n", errout.str());

        check("void foo(int a, int b) {\n"
              "    if ((a <= b) && (b >= a)) { }\n"
              "}");
        ASSERT_EQUALS("[test.cpp:2]: (style) Same expression on both sides of '&&' because 'a<=b' and 'b>=a' represent the same value.\n", errout.str());

        check("void foo() {\n"
              "    if (x!=2 || y!=3 || x!=2) {}\n"
              "}");
        ASSERT_EQUALS("[test.cpp:2]: (style) Same expression 'x!=2' found multiple times in chain of '||' operators.\n", errout.str());

        check("void foo() {\n"
              "    if (x!=2 && (x=y) && x!=2) {}\n"
              "}");
        ASSERT_EQUALS("", errout.str());

        check("void foo() {\n"
              "    if (a && b || a && b) {}\n"
              "}");
        ASSERT_EQUALS("[test.cpp:2]: (style) Same expression on both sides of '||'.\n", errout.str());

        check("void foo() {\n"
              "    if (a && b || b && c) {}\n"
              "}");
        ASSERT_EQUALS("", errout.str());

        check("void foo() {\n"
              "    if (a && b | b && c) {}\n"
              "}");
        ASSERT_EQUALS("[test.cpp:2]: (style) Same expression on both sides of '|'.\n", errout.str());

        check("void foo() {\n"
              "    if ((a + b) | (a + b)) {}\n"
              "}");
        ASSERT_EQUALS("[test.cpp:2]: (style) Same expression on both sides of '|'.\n", errout.str());

        check("void foo() {\n"
              "    if ((a | b) & (a | b)) {}\n"
              "}");
        ASSERT_EQUALS("[test.cpp:2]: (style) Same expression on both sides of '&'.\n", errout.str());

        check("void foo(int a, int b) {\n"
              "    if ((a | b) == (a | b)) {}\n"
              "}");
        ASSERT_EQUALS("[test.cpp:2]: (style) Same expression on both sides of '=='.\n", errout.str());

        check("void foo() {\n"
              "    if (a1[a2[c & 0xff] & 0xff]) {}\n"
              "}");
        ASSERT_EQUALS("", errout.str());

        check("void d(const char f, int o, int v)\n"
              "{\n"
              "     if (((f=='R') && (o == 1) && ((v < 2) || (v > 99))) ||\n"
              "         ((f=='R') && (o == 2) && ((v < 2) || (v > 99))) ||\n"
              "         ((f=='T') && (o == 2) && ((v < 200) || (v > 9999)))) {}\n"
              "}");
        ASSERT_EQUALS("", errout.str());

        check("int f(int x) { return x+x; }");
        ASSERT_EQUALS("", errout.str());

        check("void f(int x) { while (x+=x) ; }");
        ASSERT_EQUALS("", errout.str());

        check("void foo() {\n"
              "    if (a && b && b) {}\n"
              "}");
        ASSERT_EQUALS("[test.cpp:2]: (style) Same expression on both sides of '&&'.\n", errout.str());

        check("void foo() {\n"
              "    if (a || b || b) {}\n"
              "}");
        ASSERT_EQUALS("[test.cpp:2]: (style) Same expression on both sides of '||'.\n", errout.str());

        check("void foo() {\n"
              "    if (a / 1000 / 1000) {}\n"
              "}");
        ASSERT_EQUALS("", errout.str());

        check("int foo(int i) {\n"
              "    return i/i;\n"
              "}");
        ASSERT_EQUALS("[test.cpp:2]: (style) Same expression on both sides of '/'.\n", errout.str());

        check("void foo() {\n"
              "    if (a << 1 << 1) {}\n"
              "}");
        ASSERT_EQUALS("", errout.str());

        check("int f() { return !!y; }"); // No FP
        ASSERT_EQUALS("", errout.str());

        // make sure there are not "same expression" fp when there are different casts
        check("void f(long x) { if ((int32_t)x == (int64_t)x) {} }",
              nullptr,  // filename
              false, // inconclusive
              false, // runSimpleChecks
              false, // verbose
              nullptr   // settings
              );
        ASSERT_EQUALS("", errout.str());

        // make sure there are not "same expression" fp when there are different ({}) expressions
        check("void f(long x) { if (({ 1+2; }) == ({3+4;})) {} }");
        ASSERT_EQUALS("", errout.str());

        // #5535: Reference named like its type
        check("void foo() { UMSConfig& UMSConfig = GetUMSConfiguration(); }");
        ASSERT_EQUALS("[test.cpp:1]: (style) Variable 'UMSConfig' can be declared as reference to const\n", errout.str());

        // #3868 - false positive (same expression on both sides of |)
        check("void f(int x) {\n"
              "    a = x ? A | B | C\n"
              "          : A | B;\n"
              "}");
        ASSERT_EQUALS("", errout.str());

        check("void f(const Bar &bar) {\n"
              "    bool a = bar.isSet() && bar->isSet();\n"
              "    bool b = bar.isSet() && bar.isSet();\n"
              "}");
        ASSERT_EQUALS("[test.cpp:3]: (style) Same expression on both sides of '&&'.\n", errout.str());


        check("void foo(int a, int b) {\n"
              "    if ((b + a) | (a + b)) {}\n"
              "}");
        ASSERT_EQUALS("[test.cpp:2]: (style) Same expression on both sides of '|' because 'b+a' and 'a+b' represent the same value.\n", errout.str());

        check("void foo(const std::string& a, const std::string& b) {\n"
              "  return a.find(b+\"&\") || a.find(\"&\"+b);\n"
              "}");
        ASSERT_EQUALS("", errout.str());

        check("void foo(int a, int b) {\n"
              "    if ((b > a) | (a > b)) {}\n" // > is not commutative
              "}");
        ASSERT_EQUALS("", errout.str());

        check("void foo(double a, double b) {\n"
              "    if ((b + a) > (a + b)) {}\n"
              "}");
        ASSERT_EQUALS("[test.cpp:2]: (style) The comparison 'b+a > a+b' is always false because 'b+a' and 'a+b' represent the same value.\n", errout.str());

        check("void f(int x) {\n"
              "    if ((x == 1) && (x == 0x00000001))\n"
              "        a++;\n"
              "}");
        ASSERT_EQUALS("[test.cpp:2]: (style) Same expression on both sides of '&&' because 'x==1' and 'x==0x00000001' represent the same value.\n", errout.str());

        check("void f() {\n"
              "    enum { Four = 4 };\n"
              "    if (Four == 4) {}"
              "}", nullptr, true, false);
        ASSERT_EQUALS("", errout.str());

        check("void f() {\n"
              "    enum { Four = 4 };\n"
              "    static_assert(Four == 4, \"\");\n"
              "}");
        ASSERT_EQUALS("", errout.str());

        check("void f() {\n"
              "    enum { Four = 4 };\n"
              "    static_assert(4 == Four, \"\");\n"
              "}");
        ASSERT_EQUALS("", errout.str());

        check("void f() {\n"
              "    enum { FourInEnumOne = 4 };\n"
              "    enum { FourInEnumTwo = 4 };\n"
              "    if (FourInEnumOne == FourInEnumTwo) {}\n"
              "}", nullptr, true, false);
        ASSERT_EQUALS("", errout.str());

        check("void f() {\n"
              "    enum { FourInEnumOne = 4 };\n"
              "    enum { FourInEnumTwo = 4 };\n"
              "    static_assert(FourInEnumOne == FourInEnumTwo, \"\");\n"
              "}");
        ASSERT_EQUALS("", errout.str());

        check("void foo(int a, int b) {\n"
              "    if (sizeof(a) == sizeof(a)) { }\n"
              "    if (sizeof(a) == sizeof(b)) { }\n"
              "}");
        ASSERT_EQUALS("[test.cpp:2]: (style) Same expression on both sides of '=='.\n", errout.str());

        check("float bar(int) __attribute__((pure));\n"
              "char foo(int) __attribute__((pure));\n"
              "int test(int a, int b) {\n"
              "    if (bar(a) == bar(a)) { }\n"
              "    if (unknown(a) == unknown(a)) { }\n"
              "    if (foo(a) == foo(a)) { }\n"
              "}");
        ASSERT_EQUALS("[test.cpp:6]: (style) Same expression on both sides of '=='.\n", errout.str());
    }

    void duplicateExpression2() { // check if float is NaN or Inf
        check("int f(long double ldbl, double dbl, float flt) {\n" // ticket #2730
              "    if (ldbl != ldbl) have_nan = 1;\n"
              "    if (!(dbl == dbl)) have_nan = 1;\n"
              "    if (flt != flt) have_nan = 1;\n"
              "    return have_nan;\n"
              "}");
        ASSERT_EQUALS("", errout.str());

        check("float f(float x) { return x-x; }"); // ticket #4485 (Inf)
        ASSERT_EQUALS("", errout.str());

        check("float f(float x) { return (X double)x == (X double)x; }", nullptr, false, false);
        ASSERT_EQUALS("", errout.str());

        check("struct X { float f; };\n"
              "float f(struct X x) { return x.f == x.f; }");
        ASSERT_EQUALS("", errout.str());

        check("struct X { int i; };\n"
              "int f(struct X x) { return x.i == x.i; }");
        ASSERT_EQUALS("[test.cpp:2]: (style) Same expression on both sides of '=='.\n", errout.str());

        // #5284 - when type is unknown, assume it's float
        check("int f() { return x==x; }");
        ASSERT_EQUALS("", errout.str());
    }

    void duplicateExpression3() {
        const char xmldata[] = "<?xml version=\"1.0\"?>\n"
                               "<def>\n"
                               "  <function name=\"mystrcmp\">\n"
                               "    <pure/>\n"
                               "    <arg nr=\"1\"/>\n"
                               "    <arg nr=\"2\"/>\n"
                               "  </function>\n"
                               "</def>";
        Settings settings = settingsBuilder().libraryxml(xmldata, sizeof(xmldata)).build();

        check("void foo() {\n"
              "    if (x() || x()) {}\n"
              "}");
        ASSERT_EQUALS("", errout.str());

        check("struct A {\n"
              "  void foo() const;\n"
              "  bool bar() const;\n"
              "};\n"
              "void A::foo() const {\n"
              "    if (bar() && bar()) {}\n"
              "}");
        ASSERT_EQUALS("[test.cpp:6]: (style) Same expression on both sides of '&&'.\n", errout.str());

        check("struct A {\n"
              "  void foo();\n"
              "  bool bar();\n"
              "  bool bar() const;\n"
              "};\n"
              "void A::foo() {\n"
              "    if (bar() && bar()) {}\n"
              "}");
        ASSERT_EQUALS("", errout.str());

        check("class B {\n"
              "    void bar(int i);\n"
              "};\n"
              "class A {\n"
              "    void bar(int i) const;\n"
              "};\n"
              "void foo() {\n"
              "    B b;\n"
              "    A a;\n"
              "    if (b.bar(1) && b.bar(1)) {}\n"
              "    if (a.bar(1) && a.bar(1)) {}\n"
              "}");
        ASSERT_EQUALS("[test.cpp:11]: (style) Same expression on both sides of '&&'.\n", errout.str());

        check("class D { void strcmp(); };\n"
              "void foo() {\n"
              "    D d;\n"
              "    if (d.strcmp() && d.strcmp()) {}\n"
              "}");
        ASSERT_EQUALS("", errout.str());

        check("void foo() {\n"
              "    if ((mystrcmp(a, b) == 0) || (mystrcmp(a, b) == 0)) {}\n"
              "}", "test.cpp", false, true, false, &settings);
        ASSERT_EQUALS("[test.cpp:2]: (style) Same expression on both sides of '||'.\n", errout.str());

        check("void GetValue() { return rand(); }\n"
              "void foo() {\n"
              "    if ((GetValue() == 0) || (GetValue() == 0)) { dostuff(); }\n"
              "}");
        ASSERT_EQUALS("", errout.str());

        check("void __attribute__((const)) GetValue() { return X; }\n"
              "void foo() {\n"
              "    if ((GetValue() == 0) || (GetValue() == 0)) { dostuff(); }\n"
              "}");
        ASSERT_EQUALS("[test.cpp:3]: (style) Same expression on both sides of '||'.\n", errout.str());

        check("void GetValue() __attribute__((const));\n"
              "void GetValue() { return X; }\n"
              "void foo() {\n"
              "    if ((GetValue() == 0) || (GetValue() == 0)) { dostuff(); }\n"
              "}");
        ASSERT_EQUALS("[test.cpp:4]: (style) Same expression on both sides of '||'.\n", errout.str());

        check("void foo() {\n"
              "    if (str == \"(\" || str == \"(\") {}\n"
              "}");
        ASSERT_EQUALS("[test.cpp:2]: (style) Same expression on both sides of '||'.\n", errout.str());

        check("void foo() {\n"
              "    if (bar(a) && !strcmp(a, b) && bar(a) && !strcmp(a, b)) {}\n"
              "}");
        ASSERT_EQUALS("", errout.str());

        // #5334
        check("void f(C *src) {\n"
              "    if (x<A*>(src) || x<B*>(src))\n"
              "        a++;\n"
              "}");
        ASSERT_EQUALS("", errout.str());

        check("void f(A *src) {\n"
              "    if (dynamic_cast<B*>(src) || dynamic_cast<B*>(src)) {}\n"
              "}\n", "test.cpp", false, false); // don't run simplifications
        ASSERT_EQUALS("[test.cpp:2]: (style) Same expression on both sides of '||'.\n", errout.str());

        // #5819
        check("Vector func(Vector vec1) {\n"
              "    return fabs(vec1 & vec1 & vec1);\n"
              "}");
        ASSERT_EQUALS("", errout.str());

        check("Vector func(int vec1) {\n"
              "    return fabs(vec1 & vec1 & vec1);\n"
              "}");
        ASSERT_EQUALS("[test.cpp:2]: (style) Same expression on both sides of '&'.\n", errout.str());

    }

    void duplicateExpression4() {
        check("void foo() {\n"
              "    if (*a++ != b || *a++ != b) {}\n"
              "}");
        ASSERT_EQUALS("", errout.str());

        check("void foo() {\n"
              "    if (*a-- != b || *a-- != b) {}\n"
              "}");
        ASSERT_EQUALS("", errout.str());

        // assignment
        check("void f() {\n"
              "  while (*(a+=2)==*(b+=2) && *(a+=2)==*(b+=2)) {}\n"
              "}");
        ASSERT_EQUALS("", errout.str());
    }

    void duplicateExpression5() {  // #3749 - macros with same values
        check("void f() {\n"
              "    if ($a == $a) { }\n"
              "}");
        ASSERT_EQUALS("", errout.str());
    }

    void duplicateExpression6() {  // #4639
        check("float IsNan(float value) { return !(value == value); }\n"
              "double IsNan(double value) { return !(value == value); }\n"
              "long double IsNan(long double value) { return !(value == value); }");
        ASSERT_EQUALS("", errout.str());
    }

    void duplicateExpression7() {
        check("void f() {\n"
              "    const int i = sizeof(int);\n"
              "    if ( i != sizeof (int)){}\n"
              "}");
        ASSERT_EQUALS("[test.cpp:2] -> [test.cpp:3]: (style) The comparison 'i != sizeof(int)' is always false because 'i' and 'sizeof(int)' represent the same value.\n", errout.str());

        check("void f() {\n"
              "    const int i = sizeof(int);\n"
              "    if ( sizeof (int) != i){}\n"
              "}");
        ASSERT_EQUALS("[test.cpp:2] -> [test.cpp:3]: (style) The comparison 'sizeof(int) != i' is always false because 'sizeof(int)' and 'i' represent the same value.\n", errout.str());

        check("void f(int a = 1) { if ( a != 1){}}");
        ASSERT_EQUALS("", errout.str());

        check("void f() {\n"
              "    int a = 1;\n"
              "    if ( a != 1){}\n"
              "}");
        ASSERT_EQUALS("[test.cpp:2] -> [test.cpp:3]: (style) The comparison 'a != 1' is always false.\n", errout.str());

        check("void f() {\n"
              "    int a = 1;\n"
              "    int b = 1;\n"
              "    if ( a != b){}\n"
              "}");
        ASSERT_EQUALS("[test.cpp:2] -> [test.cpp:3] -> [test.cpp:4]: (style) The comparison 'a != b' is always false because 'a' and 'b' represent the same value.\n", errout.str());

        check("void f() {\n"
              "    int a = 1;\n"
              "    int b = a;\n"
              "    if ( a != b){}\n"
              "}");
        ASSERT_EQUALS("[test.cpp:3] -> [test.cpp:4]: (style) The comparison 'a != b' is always false because 'a' and 'b' represent the same value.\n", errout.str());

        check("void use(int);\n"
              "void f() {\n"
              "    int a = 1;\n"
              "    int b = 1;\n"
              "    use(b);\n"
              "    if ( a != 1){}\n"
              "}");
        ASSERT_EQUALS("[test.cpp:3] -> [test.cpp:6]: (style) The comparison 'a != 1' is always false.\n", errout.str());

        check("void use(int);\n"
              "void f() {\n"
              "    int a = 1;\n"
              "    use(a);\n"
              "    a = 2;\n"
              "    if ( a != 1){}\n"
              "}");
        ASSERT_EQUALS("", errout.str());

        check("void use(int);\n"
              "void f() {\n"
              "    int a = 2;\n"
              "    use(a);\n"
              "    a = 1;\n"
              "    if ( a != 1){}\n"
              "}");
        ASSERT_EQUALS("", errout.str());

        check("const int a = 1;\n"
              "void f() {\n"
              "    if ( a != 1){}\n"
              "}");
        ASSERT_EQUALS("[test.cpp:1] -> [test.cpp:3]: (style) The comparison 'a != 1' is always false.\n", errout.str());

        check("int a = 1;\n"
              "    void f() {\n"
              "    if ( a != 1){}\n"
              "}");
        ASSERT_EQUALS("", errout.str());

        check("void f() {\n"
              "    static const int a = 1;\n"
              "    if ( a != 1){}\n"
              "}");
        ASSERT_EQUALS("[test.cpp:2] -> [test.cpp:3]: (style) The comparison 'a != 1' is always false.\n", errout.str());

        check("void f() {\n"
              "    static int a = 1;\n"
              "    if ( a != 1){}\n"
              "}");
        ASSERT_EQUALS("", errout.str());

        check("void f() {\n"
              "    int a = 1;\n"
              "    if ( a != 1){\n"
              "        a++;\n"
              "    }}");
        ASSERT_EQUALS("[test.cpp:2] -> [test.cpp:3]: (style) The comparison 'a != 1' is always false.\n", errout.str());

        check("void f(int b) {\n"
              "    int a = 1;\n"
              "    while (b) {\n"
              "        if ( a != 1){}\n"
              "        a++;\n"
              "    }\n"
              "}");
        ASSERT_EQUALS("", errout.str());

        check("bool f(bool a, bool b) {\n"
              "    const bool c = a;\n"
              "    return a && b && c;\n"
              "}");
        ASSERT_EQUALS("[test.cpp:2] -> [test.cpp:3]: (style) Same expression 'a' found multiple times in chain of '&&' operators because 'a' and 'c' represent the same value.\n",
                      errout.str());

        // 6906
        check("void f(const bool b) {\n"
              "   const bool b1 = !b;\n"
              "   if(!b && b1){}\n"
              "}");
        ASSERT_EQUALS("[test.cpp:2] -> [test.cpp:3]: (style) Same expression on both sides of '&&' because '!b' and 'b1' represent the same value.\n", errout.str());

        // 7284
        check("void f(void) {\n"
              "   if (a || !!a) {}\n"
              "}");
        ASSERT_EQUALS("[test.cpp:2]: (style) Same expression on both sides of '||' because 'a' and '!!a' represent the same value.\n", errout.str());

        // 8205
        check("void f(int x) {\n"
              "   int Diag = 0;\n"
              "   switch (x) {\n"
              "   case 12:\n"
              "       if (Diag==0) {}\n"
              "       break;\n"
              "   }\n"
              "}");
        ASSERT_EQUALS("[test.cpp:2] -> [test.cpp:5]: (style) The comparison 'Diag == 0' is always true.\n", errout.str());

        // #9744
        check("void f(const std::vector<int>& ints) {\n"
              "    int i = 0;\n"
              "    for (int p = 0; i < ints.size(); ++i) {\n"
              "        if (p == 0) {}\n"
              "    }\n"
              "}\n");
        ASSERT_EQUALS("[test.cpp:3] -> [test.cpp:4]: (style) The comparison 'p == 0' is always true.\n", errout.str());

        // #11820
        check("unsigned f(unsigned x) {\n"
              "    return x - !!x;\n"
              "}\n"
              "unsigned g(unsigned x) {\n"
              "    return !!x - x;\n"
              "}\n");
        ASSERT_EQUALS("", errout.str());
    }

    void duplicateExpression8() {
        check("void f() {\n"
              "    int a = 1;\n"
              "    int b = a;\n"
              "    a = 2;\n"
              "    if ( b != a){}\n"
              "}");
        ASSERT_EQUALS("", errout.str());

        check("void f(int * a, int i) { int b = a[i]; a[i] = 2; if ( b != a[i]){}}");
        ASSERT_EQUALS("", errout.str());

        check("void f(int * a, int i) { int b = *a; *a = 2; if ( b != *a){}}");
        ASSERT_EQUALS("", errout.str());

        check("struct A { int f() const; };\n"
              "A g();\n"
              "void foo() {\n"
              "    for (A x = A();;) {\n"
              "        const int a = x.f();\n"
              "        x = g();\n"
              "        if (x.f() == a) break;\n"
              "    }\n"
              "}");
        ASSERT_EQUALS("", errout.str());

        check("int f(int i);\n"
              "struct A {\n"
              "    enum E { B, C };\n"
              "    bool f(E);\n"
              "};\n"
              "void foo() {\n"
              "    A a;\n"
              "    const bool x = a.f(A::B);\n"
              "    const bool y = a.f(A::C);\n"
              "    if(!x && !y) return;\n"
              "}");
        ASSERT_EQUALS("", errout.str());

        check("void foo() {\n"
              "    const bool x = a.f(A::B);\n"
              "    const bool y = a.f(A::C);\n"
              "    if (!x && !y) return;\n"
              "}");
        ASSERT_EQUALS("", errout.str());

        check("void f(bool * const b);\n"
              "void foo() {\n"
              "    bool x = true;\n"
              "    bool y = true;\n"
              "    f(&x);\n"
              "    if (!x && !y) return;\n"
              "}");
        ASSERT_EQUALS("", errout.str());

        check("void f() {\n"
              "    const int a = {};\n"
              "    if(a == 1) {}\n"
              "}");
        ASSERT_EQUALS("", errout.str());

        check("volatile const int var = 42;\n"
              "void f() { if(var == 42) {} }");
        ASSERT_EQUALS("", errout.str());

        check("void f() {\n"
              "    int a = 0;\n"
              "    struct b c;\n"
              "    c.a = &a;\n"
              "    g(&c);\n"
              "    if (a == 0) {}\n"
              "}");
        ASSERT_EQUALS("", errout.str());
    }

    void duplicateExpression9() {
        // #9320
        check("void f() {\n"
              "  uint16_t x = 1000;\n"
              "  uint8_t y = x;\n"
              "  if (x != y) {}\n"
              "}");
        ASSERT_EQUALS("", errout.str());
    }

    void duplicateExpression10() {
        // #9485
        check("int f() {\n"
              "   const int a = 1;\n"
              "   const int b = a-1;\n"
              "   const int c = a+1;\n"
              "   return c;\n"
              "}");
        ASSERT_EQUALS("", errout.str());
    }

    void duplicateExpression11() {
        check("class Fred {\n"
              "public:\n"
              "    double getScale() const { return m_range * m_zoom; }\n"
              "    void setZoom(double z) { m_zoom = z; }\n"
              "    void dostuff(int);\n"
              "private:\n"
              "    double m_zoom;\n"
              "    double m_range;\n"
              "};\n"
              "\n"
              "void Fred::dostuff(int x) {\n"
              "    if (x == 43) {\n"
              "        double old_scale = getScale();\n"
              "        setZoom(m_zoom + 1);\n"
              "        double scale_ratio = getScale() / old_scale;\n" // <- FP
              "    }\n"
              "}");
        ASSERT_EQUALS("", errout.str());
    }

    void duplicateExpression12() { //#10026
        check("int f(const std::vector<int> &buffer, const uint8_t index)\n"
              "{\n"
              "        int var = buffer[index - 1];\n"
              "        return buffer[index - 1] - var;\n"  // <<
              "}");
        ASSERT_EQUALS("[test.cpp:3] -> [test.cpp:4]: (style) Same expression on both sides of '-'.\n", errout.str());
    }

    void duplicateExpression13() { //#7899
        check("void f() {\n"
              "    if (sizeof(long) == sizeof(long long)) {}\n"
              "}");
        ASSERT_EQUALS("", errout.str());
    }

    void duplicateExpression14() { //#9871
        check("int f() {\n"
              "    int k = 7;\n"
              "    int* f = &k;\n"
              "    int* g = &k;\n"
              "    return (f + 4 != g + 4);\n"
              "}\n");
        ASSERT_EQUALS("[test.cpp:3] -> [test.cpp:4] -> [test.cpp:5]: (style) The comparison 'f+4 != g+4' is always false because 'f+4' and 'g+4' represent the same value.\n", errout.str());
    }

    void duplicateExpression15() { //#10650
        check("bool f() {\n"
              "    const int i = int(0);\n"
              "    return i == 0;\n"
              "}\n"
              "bool g() {\n"
              "    const int i = int{ 0 };\n"
              "    return i == 0;\n"
              "}\n");
        ASSERT_EQUALS("[test.cpp:2] -> [test.cpp:3]: (style) The comparison 'i == 0' is always true.\n"
                      "[test.cpp:6] -> [test.cpp:7]: (style) The comparison 'i == 0' is always true.\n",
                      errout.str());
    }

    void duplicateExpression16() {
        check("void f(const std::string& a) {\n" //#10569
              "    if ((a == \"x\") ||\n"
              "        (a == \"42\") ||\n"
              "        (a == \"y\") ||\n"
              "        (a == \"42\")) {}\n"
              "}\n"
              "void g(const std::string& a) {\n"
              "    if ((a == \"42\") ||\n"
              "        (a == \"x\") ||\n"
              "        (a == \"42\") ||\n"
              "        (a == \"y\")) {}\n"
              "}\n"
              "void h(const std::string& a) {\n"
              "    if ((a == \"42\") ||\n"
              "        (a == \"x\") ||\n"
              "        (a == \"y\") ||\n"
              "        (a == \"42\")) {}\n"
              "}\n");
        ASSERT_EQUALS("[test.cpp:1] -> [test.cpp:4]: (style) Same expression 'a==\"42\"' found multiple times in chain of '||' operators.\n"
                      "[test.cpp:7] -> [test.cpp:9]: (style) Same expression 'a==\"42\"' found multiple times in chain of '||' operators.\n"
                      "[test.cpp:13] -> [test.cpp:16]: (style) Same expression 'a==\"42\"' found multiple times in chain of '||' operators.\n",
                      errout.str());

        check("void f(const char* s) {\n" // #6371
              "    if (*s == '\x0F') {\n"
              "        if (!s[1] || !s[2] || !s[1])\n"
              "            break;\n"
              "    }\n"
              "}\n");
        ASSERT_EQUALS("[test.cpp:3]: (style) Same expression '!s[1]' found multiple times in chain of '||' operators.\n", errout.str());
    }

    void duplicateExpressionLoop() {
        check("void f() {\n"
              "    int a = 1;\n"
              "    while ( a != 1){}\n"
              "}");
        ASSERT_EQUALS("[test.cpp:2] -> [test.cpp:3]: (style) The comparison 'a != 1' is always false.\n", errout.str());

        check("void f() { int a = 1; while ( a != 1){ a++; }}");
        ASSERT_EQUALS("", errout.str());

        check("void f() { int a = 1; for ( int i=0; i < 3 && a != 1; i++){ a++; }}");
        ASSERT_EQUALS("", errout.str());

        check("void f(int b) { int a = 1; while (b) { if ( a != 1){} b++; } a++; }");
        ASSERT_EQUALS("", errout.str());

        check("void f() {\n"
              "    for(int i = 0; i < 10;) {\n"
              "        if( i != 0 ) {}\n"
              "    }\n"
              "}");
        ASSERT_EQUALS("[test.cpp:2] -> [test.cpp:3]: (style) The comparison 'i != 0' is always false.\n", errout.str());

        check("void f() {\n"
              "    for(int i = 0; i < 10;) {\n"
              "        if( i != 0 ) {}\n"
              "        i++;\n"
              "    }\n"
              "}");
        ASSERT_EQUALS("", errout.str());

        check("void f() {\n"
              "    for(int i = 0; i < 10;) {\n"
              "        if( i != 0 ) { i++; }\n"
              "        i++;\n"
              "    }\n"
              "}");
        ASSERT_EQUALS("", errout.str());

        check("void f() {\n"
              "    for(int i = 0; i < 10;) {\n"
              "        if( i != 0 ) { i++; }\n"
              "    }\n"
              "}");
        ASSERT_EQUALS("", errout.str());

        check("void f() {\n"
              "    int i = 0;\n"
              "    while(i < 10) {\n"
              "        if( i != 0 ) {}\n"
              "        i++;\n"
              "    }\n"
              "}");
        ASSERT_EQUALS("", errout.str());

        check("void f(int b) {\n"
              "    while (b) {\n"
              "        int a = 1;\n"
              "        if ( a != 1){}\n"
              "        b++;\n"
              "    }\n"
              "}");
        ASSERT_EQUALS("[test.cpp:3] -> [test.cpp:4]: (style) The comparison 'a != 1' is always false.\n", errout.str());

        check("struct T {\n" // #11083
              "    std::string m;\n"
              "    const std::string & str() const { return m; }\n"
              "    T* next();\n"
              "};\n"
              "void f(T* t) {\n"
              "    const std::string& s = t->str();\n"
              "    while (t && t->str() == s)\n"
              "        t = t->next();\n"
              "    do {\n"
              "        t = t->next();\n"
              "    } while (t && t->str() == s);\n"
              "    for (; t && t->str() == s; t = t->next());\n"
              "}\n");
        ASSERT_EQUALS("", errout.str());
    }

    void duplicateExpressionTernary() { // #6391
        check("void f() {\n"
              "    return A ? x : x;\n"
              "}");
        ASSERT_EQUALS("[test.cpp:2]: (style) Same expression in both branches of ternary operator.\n", errout.str());

        check("int f(bool b, int a) {\n"
              "    const int c = a;\n"
              "    return b ? a : c;\n"
              "}");
        ASSERT_EQUALS("[test.cpp:2] -> [test.cpp:3]: (style) Same expression in both branches of ternary operator.\n", errout.str());

        check("void f() {\n"
              "    return A ? x : z;\n"
              "}");
        ASSERT_EQUALS("", errout.str());

        check("void f(unsigned char c) {\n"
              "  x = y ? (signed char)c : (unsigned char)c;\n"
              "}");
        ASSERT_EQUALS("", errout.str());

        check("std::string stringMerge(std::string const& x, std::string const& y) {\n" // #7938
              "    return ((x > y) ? (y + x) : (x + y));\n"
              "}");
        ASSERT_EQUALS("", errout.str());

        // #6426
        {
            const char code[] = "void foo(bool flag) {\n"
                                "  bar( (flag) ? ~0u : ~0ul);\n"
                                "}";
            Settings settings = _settings;
            settings.platform.sizeof_int = 4;
            settings.platform.int_bit = 32;

            settings.platform.sizeof_long = 4;
            settings.platform.long_bit = 32;
            check(code, &settings);
            ASSERT_EQUALS("[test.cpp:2]: (style) Same value in both branches of ternary operator.\n", errout.str());

            settings.platform.sizeof_long = 8;
            settings.platform.long_bit = 64;
            check(code, &settings);
            ASSERT_EQUALS("", errout.str());
        }
    }

    void duplicateValueTernary() {
        check("void f() {\n"
              "    if( a ? (b ? false:false): false ) ;\n"
              "}");
        ASSERT_EQUALS("[test.cpp:2]: (style) Same value in both branches of ternary operator.\n", errout.str());

        check("int f1(int a) {return (a == 1) ? (int)1 : 1; }");
        ASSERT_EQUALS("[test.cpp:1]: (style) Same value in both branches of ternary operator.\n", errout.str());

        check("int f2(int a) {return (a == 1) ? (int)1 : (int)1; }");
        ASSERT_EQUALS("[test.cpp:1]: (style) Same value in both branches of ternary operator.\n", errout.str());

        check("int f3(int a) {return (a == 1) ? 1 : (int)1; }");
        ASSERT_EQUALS("[test.cpp:1]: (style) Same value in both branches of ternary operator.\n", errout.str());

        check("int f4(int a) {return (a == 1) ? 1 : 1; }");
        ASSERT_EQUALS("[test.cpp:1]: (style) Same value in both branches of ternary operator.\n", errout.str());

        check("int f5(int a) {return (a == (int)1) ? (int)1 : 1; }");
        ASSERT_EQUALS("[test.cpp:1]: (style) Same value in both branches of ternary operator.\n", errout.str());

        check("int f6(int a) {return (a == (int)1) ? (int)1 : (int)1; }");
        ASSERT_EQUALS("[test.cpp:1]: (style) Same value in both branches of ternary operator.\n", errout.str());

        check("int f7(int a) {return (a == (int)1) ? 1 : (int)1; }");
        ASSERT_EQUALS("[test.cpp:1]: (style) Same value in both branches of ternary operator.\n", errout.str());

        check("int f8(int a) {return (a == (int)1) ? 1 : 1; }");
        ASSERT_EQUALS("[test.cpp:1]: (style) Same value in both branches of ternary operator.\n", errout.str());

        check("struct Foo {\n"
              "  std::vector<int> bar{1,2,3};\n"
              "  std::vector<int> baz{4,5,6};\n"
              "};\n"
              "void f() {\n"
              "  Foo foo;\n"
              "  it = true ? foo.bar.begin() : foo.baz.begin();\n"
              "}\n");
        ASSERT_EQUALS("", errout.str());

        check("void f(bool b) {\n"
              "  std::vector<int> bar{1,2,3};\n"
              "  std::vector<int> baz{4,5,6};\n"
              "  std::vector<int> v = b ? bar : baz;\n"
              "}\n");
        ASSERT_EQUALS("", errout.str());

        check("void f(bool q) {\n" // #9570
              "    static int a = 0;\n"
              "    static int b = 0;\n"
              "    int& x = q ? a : b;\n"
              "    ++x;\n"
              "}\n");
        ASSERT_EQUALS("", errout.str());

        check("struct S { int a, b; };\n" // #10107
              "S f(bool x, S s) {\n"
              "    (x) ? f.a = 42 : f.b = 42;\n"
              "    return f;\n"
              "}\n");
        ASSERT_EQUALS("", errout.str());

        check("float f(float x) {\n" // # 11368
              "    return (x >= 0.0) ? 0.0 : -0.0;\n"
              "}\n");
        ASSERT_EQUALS("", errout.str());
    }

    void duplicateExpressionTemplate() {
        check("template <int I> void f() {\n" // #6930
              "    if (I >= 0 && I < 3) {}\n"
              "}\n"
              "\n"
              "static auto a = f<0>();");
        ASSERT_EQUALS("", errout.str());

        check("template<typename T>\n" // #7754
              "void f() {\n"
              "    if (std::is_same_v<T, char> || std::is_same_v<T, unsigned char>) {}\n"
              "}\n");
        ASSERT_EQUALS("", errout.str());

        check("typedef long long int64_t;"
              "template<typename T>\n"
              "void f() {\n"
              "    if (std::is_same_v<T, long> || std::is_same_v<T, int64_t>) {}\n"
              "}\n");
        ASSERT_EQUALS("", errout.str());

        checkP("#define int32_t int"
               "template<typename T>\n"
               "void f() {\n"
               "    if (std::is_same_v<T, int> || std::is_same_v<T, int32_t>) {}\n"
               "}\n");
        ASSERT_EQUALS("", errout.str());
    }

    void duplicateExpressionCompareWithZero() {
        check("void f(const int* x, bool b) {\n"
              "    if ((x && b) || (x != 0 && b)) {}\n"
              "}\n");
        ASSERT_EQUALS("[test.cpp:2]: (style) Same expression on both sides of '||' because 'x&&b' and 'x!=0&&b' represent the same value.\n", errout.str());

        check("void f(const int* x, bool b) {\n"
              "    if ((x != 0 && b) || (x && b)) {}\n"
              "}\n");
        ASSERT_EQUALS("[test.cpp:2]: (style) Same expression on both sides of '||' because 'x!=0&&b' and 'x&&b' represent the same value.\n", errout.str());

        check("void f(const int* x, bool b) {\n"
              "    if ((x && b) || (b && x != 0)) {}\n"
              "}\n");
        ASSERT_EQUALS("[test.cpp:2]: (style) Same expression on both sides of '||' because 'x&&b' and 'b&&x!=0' represent the same value.\n", errout.str());

        check("void f(const int* x, bool b) {\n"
              "    if ((!x && b) || (x == 0 && b)) {}\n"
              "}\n");
        ASSERT_EQUALS("[test.cpp:2]: (style) Same expression on both sides of '||' because '!x&&b' and 'x==0&&b' represent the same value.\n", errout.str());

        check("void f(const int* x, bool b) {\n"
              "    if ((x == 0 && b) || (!x && b)) {}\n"
              "}\n");
        ASSERT_EQUALS("[test.cpp:2]: (style) Same expression on both sides of '||' because 'x==0&&b' and '!x&&b' represent the same value.\n", errout.str());

        check("void f(const int* x, bool b) {\n"
              "    if ((!x && b) || (b && x == 0)) {}\n"
              "}\n");
        ASSERT_EQUALS("[test.cpp:2]: (style) Same expression on both sides of '||' because '!x&&b' and 'b&&x==0' represent the same value.\n", errout.str());

        check("struct A {\n"
              "    int* getX() const;\n"
              "    bool getB() const;\n"
              "    void f() {\n"
              "        if ((getX() && getB()) || (getX() != 0 && getB())) {}\n"
              "    }\n"
              "};\n");
        ASSERT_EQUALS("[test.cpp:5]: (style) Same expression on both sides of '||' because 'getX()&&getB()' and 'getX()!=0&&getB()' represent the same value.\n", errout.str());

        check("void f(const int* x, bool b) {\n"
              "    if ((x && b) || (x == 0 && b)) {}\n"
              "}\n");
        ASSERT_EQUALS("", errout.str());

        check("void f(const int* x, bool b) {\n"
              "    if ((!x && b) || (x != 0 && b)) {}\n"
              "}\n");
        ASSERT_EQUALS("", errout.str());
    }

    void oppositeExpression() {
        check("void f(bool a) { if(a && !a) {} }");
        ASSERT_EQUALS("[test.cpp:1]: (style) Opposite expression on both sides of '&&'.\n", errout.str());

        check("void f(bool a) { if(a != !a) {} }");
        ASSERT_EQUALS("[test.cpp:1]: (style) Opposite expression on both sides of '!='.\n", errout.str());

        check("void f(bool a) { if( a == !(a) ) {}}");
        ASSERT_EQUALS("[test.cpp:1]: (style) Opposite expression on both sides of '=='.\n", errout.str());

        check("void f(bool a) { if( a != !(a) ) {}}");
        ASSERT_EQUALS("[test.cpp:1]: (style) Opposite expression on both sides of '!='.\n", errout.str());

        check("void f(bool a) { if( !(a) == a ) {}}");
        ASSERT_EQUALS("[test.cpp:1]: (style) Opposite expression on both sides of '=='.\n", errout.str());

        check("void f(bool a) { if( !(a) != a ) {}}");
        ASSERT_EQUALS("[test.cpp:1]: (style) Opposite expression on both sides of '!='.\n", errout.str());

        check("void f(bool a) { if( !(!a) == !(a) ) {}}");
        ASSERT_EQUALS("[test.cpp:1]: (style) Opposite expression on both sides of '=='.\n", errout.str());

        check("void f(bool a) { if( !(!a) != !(a) ) {}}");
        ASSERT_EQUALS("[test.cpp:1]: (style) Opposite expression on both sides of '!='.\n", errout.str());

        check("void f1(bool a) {\n"
              "    const bool b = a;\n"
              "    if( a == !(b) ) {}\n"
              "    if( b == !(a) ) {}\n"
              "}");
        ASSERT_EQUALS("[test.cpp:2] -> [test.cpp:3]: (style) Opposite expression on both sides of '=='.\n"
                      "[test.cpp:2] -> [test.cpp:4]: (style) Opposite expression on both sides of '=='.\n", errout.str());

        check("void f2(const bool *a) {\n"
              "    const bool b = *a;\n"
              "    if( *a == !(b) ) {}\n"
              "    if( b == !(*a) ) {}\n"
              "}");
        ASSERT_EQUALS("[test.cpp:2] -> [test.cpp:3]: (style) Opposite expression on both sides of '=='.\n"
                      "[test.cpp:2] -> [test.cpp:4]: (style) Opposite expression on both sides of '=='.\n", errout.str());

        check("void f(bool a) { a = !a; }");
        ASSERT_EQUALS("", errout.str());

        check("void f(int a) { if( a < -a ) {}}");
        ASSERT_EQUALS("[test.cpp:1]: (style) Opposite expression on both sides of '<'.\n", errout.str());

        check("void f(int a) { a -= -a; }");
        ASSERT_EQUALS("", errout.str());

        check("void f(int a) { a = a / (-a); }");
        ASSERT_EQUALS("", errout.str());

        check("bool f(int i){ return !((i - 1) & i); }");
        ASSERT_EQUALS("", errout.str());

        check("bool f(unsigned i){ return (x > 0) && (x & (x-1)) == 0; }");
        ASSERT_EQUALS("", errout.str());

        check("void A::f(bool a, bool c)\n"
              "{\n"
              "    const bool b = a;\n"
              "    if(c) { a = false; }\n"
              "    if(b && !a) { }\n"
              "}");
        ASSERT_EQUALS("", errout.str());

        check("void f(bool c) {\n"
              "    const bool b = a;\n"
              "    if(c) { a = false; }\n"
              "    if(b && !a) { }\n"
              "}");
        ASSERT_EQUALS("", errout.str());

        check("void f() {\n"
              "    bool x = a;\n"
              "    dostuff();\n"
              "    if (x && a) {}\n"
              "}");
        ASSERT_EQUALS("", errout.str());

        check("void f() {\n"
              "  const bool b = g();\n"
              "  if (!b && g()) {}\n"
              "}");
        ASSERT_EQUALS("", errout.str());

        check("void f(const bool *a) {\n"
              "    const bool b = a[42];\n"
              "    if( b == !(a[42]) ) {}\n"
              "}\n");
        ASSERT_EQUALS("[test.cpp:2] -> [test.cpp:3]: (style) Opposite expression on both sides of '=='.\n", errout.str());

        check("void f(const bool *a) {\n"
              "    const bool b = a[42];\n"
              "    if( a[42] == !(b) ) {}\n"
              "}\n");
        ASSERT_EQUALS("[test.cpp:2] -> [test.cpp:3]: (style) Opposite expression on both sides of '=='.\n", errout.str());

        check("void f(const bool *a) {\n"
              "    const bool b = *a;\n"
              "    if( b == !(*a) ) {}\n"
              "}\n");
        ASSERT_EQUALS("[test.cpp:2] -> [test.cpp:3]: (style) Opposite expression on both sides of '=='.\n", errout.str());

        check("void f(const bool *a) {\n"
              "    const bool b = *a;\n"
              "    if( *a == !(b) ) {}\n"
              "}\n");
        ASSERT_EQUALS("[test.cpp:2] -> [test.cpp:3]: (style) Opposite expression on both sides of '=='.\n", errout.str());

        check("void f(uint16_t u) {\n" // #9342
              "    if (u != (u & -u))\n"
              "        return false;\n"
              "    if (u != (-u & u))\n"
              "        return false;\n"
              "    return true;\n"
              "}\n");
        ASSERT_EQUALS("", errout.str());
    }

    void duplicateVarExpression() {
        check("int f() __attribute__((pure));\n"
              "int g() __attribute__((pure));\n"
              "void test() {\n"
              "    int i = f();\n"
              "    int j = f();\n"
              "}");
        ASSERT_EQUALS("[test.cpp:5] -> [test.cpp:4]: (style) Same expression used in consecutive assignments of 'i' and 'j'.\n", errout.str());

        check("struct Foo { int f() const; int g() const; };\n"
              "void test() {\n"
              "    Foo f = Foo{};\n"
              "    int i = f.f();\n"
              "    int j = f.f();\n"
              "}");
        ASSERT_EQUALS("[test.cpp:5] -> [test.cpp:4]: (style) Same expression used in consecutive assignments of 'i' and 'j'.\n", errout.str());

        check("struct Foo { int f() const; int g() const; };\n"
              "void test() {\n"
              "    Foo f = Foo{};\n"
              "    Foo f2 = Foo{};\n"
              "    int i = f.f();\n"
              "    int j = f.f();\n"
              "}");
        ASSERT_EQUALS("[test.cpp:6] -> [test.cpp:5]: (style) Same expression used in consecutive assignments of 'i' and 'j'.\n", errout.str());

        check("int f() __attribute__((pure));\n"
              "int g() __attribute__((pure));\n"
              "void test() {\n"
              "    int i = 1 + f();\n"
              "    int j = 1 + f();\n"
              "}");
        ASSERT_EQUALS("[test.cpp:5] -> [test.cpp:4]: (style) Same expression used in consecutive assignments of 'i' and 'j'.\n", errout.str());

        check("int f() __attribute__((pure));\n"
              "int g() __attribute__((pure));\n"
              "void test() {\n"
              "    int i = f() + 1;\n"
              "    int j = 1 + f();\n"
              "}");
        ASSERT_EQUALS("", errout.str());

        check("int f() __attribute__((pure));\n"
              "int g() __attribute__((pure));\n"
              "void test() {\n"
              "    int x = f();\n"
              "    int i = x + 1;\n"
              "    int j = f() + 1;\n"
              "}");
        ASSERT_EQUALS("", errout.str());

        check("int f() __attribute__((pure));\n"
              "int g() __attribute__((pure));\n"
              "void test() {\n"
              "    int i = f() + f();\n"
              "    int j = f() + f();\n"
              "}");
        ASSERT_EQUALS("[test.cpp:5] -> [test.cpp:4]: (style) Same expression used in consecutive assignments of 'i' and 'j'.\n", errout.str());

        check("int f(int) __attribute__((pure));\n"
              "int g(int) __attribute__((pure));\n"
              "void test() {\n"
              "    int i = f(0);\n"
              "    int j = f(0);\n"
              "}");
        ASSERT_EQUALS("[test.cpp:5] -> [test.cpp:4]: (style) Same expression used in consecutive assignments of 'i' and 'j'.\n", errout.str());

        check("int f(int) __attribute__((pure));\n"
              "int g(int) __attribute__((pure));\n"
              "void test() {\n"
              "    const int x = 0;\n"
              "    int i = f(0);\n"
              "    int j = f(x);\n"
              "}");
        ASSERT_EQUALS("", errout.str());

        check("void test(const int * p, const int * q) {\n"
              "    int i = *p;\n"
              "    int j = *p;\n"
              "}");
        ASSERT_EQUALS("[test.cpp:3] -> [test.cpp:2]: (style) Same expression used in consecutive assignments of 'i' and 'j'.\n", errout.str());

        check("struct A { int x; int y; };"
              "void test(A a) {\n"
              "    int i = a.x;\n"
              "    int j = a.x;\n"
              "}");
        ASSERT_EQUALS("[test.cpp:3] -> [test.cpp:2]: (style) Same expression used in consecutive assignments of 'i' and 'j'.\n", errout.str());

        check("void test() {\n"
              "    int i = 0;\n"
              "    int j = 0;\n"
              "}");
        ASSERT_EQUALS("", errout.str());

        check("void test() {\n"
              "    int i = -1;\n"
              "    int j = -1;\n"
              "}");
        ASSERT_EQUALS("", errout.str());

        check("int f(int);\n"
              "void test() {\n"
              "    int i = f(0);\n"
              "    int j = f(1);\n"
              "}");
        ASSERT_EQUALS("", errout.str());

        check("int f();\n"
              "int g();\n"
              "void test() {\n"
              "    int i = f() || f();\n"
              "    int j = f() && f();\n"
              "}");
        ASSERT_EQUALS("", errout.str());

        check("struct Foo {};\n"
              "void test() {\n"
              "    Foo i = Foo();\n"
              "    Foo j = Foo();\n"
              "}");
        ASSERT_EQUALS("", errout.str());

        check("struct Foo {};\n"
              "void test() {\n"
              "    Foo i = Foo{};\n"
              "    Foo j = Foo{};\n"
              "}");
        ASSERT_EQUALS("", errout.str());

        check("struct Foo { int f() const; float g() const; };\n"
              "void test() {\n"
              "    Foo f = Foo{};\n"
              "    int i = f.f();\n"
              "    int j = f.f();\n"
              "}");
        ASSERT_EQUALS("[test.cpp:5] -> [test.cpp:4]: (style, inconclusive) Same expression used in consecutive assignments of 'i' and 'j'.\n", errout.str());

        check("struct Foo { int f(); int g(); };\n"
              "void test() {\n"
              "    Foo f = Foo{};\n"
              "    int i = f.f();\n"
              "    int j = f.f();\n"
              "}");
        ASSERT_EQUALS("", errout.str());

        check("void test() {\n"
              "    int i = f();\n"
              "    int j = f();\n"
              "}");
        ASSERT_EQUALS("", errout.str());

        check("void test(int x) {\n"
              "    int i = ++x;\n"
              "    int j = ++x;\n"
              "}");
        ASSERT_EQUALS("", errout.str());

        check("void test(int x) {\n"
              "    int i = x++;\n"
              "    int j = x++;\n"
              "}");
        ASSERT_EQUALS("", errout.str());

        check("void test(int x) {\n"
              "    int i = --x;\n"
              "    int j = --x;\n"
              "}");
        ASSERT_EQUALS("", errout.str());

        check("void test(int x) {\n"
              "    int i = x--;\n"
              "    int j = x--;\n"
              "}");
        ASSERT_EQUALS("", errout.str());

        check("void test(int x) {\n"
              "    int i = x + 1;\n"
              "    int j = 1 + x;\n"
              "}");
        ASSERT_EQUALS("", errout.str());
    }

    void duplicateVarExpressionUnique() {
        check("struct SW { int first; };\n"
              "void foo(SW* x) {\n"
              "    int start = x->first;\n"
              "    int end   = x->first;\n"
              "}");
        ASSERT_EQUALS("[test.cpp:4] -> [test.cpp:3]: (style, inconclusive) Same expression used in consecutive assignments of 'start' and 'end'.\n"
                      "[test.cpp:2]: (style) Parameter 'x' can be declared as pointer to const\n",
                      errout.str());

        check("struct SW { int first; };\n"
              "void foo(SW* x, int i, int j) {\n"
              "    int start = x->first;\n"
              "    int end   = x->first;\n"
              "}");
        ASSERT_EQUALS("[test.cpp:4] -> [test.cpp:3]: (style, inconclusive) Same expression used in consecutive assignments of 'start' and 'end'.\n"
                      "[test.cpp:2]: (style) Parameter 'x' can be declared as pointer to const\n",
                      errout.str());

        check("struct Foo { int f() const; };\n"
              "void test() {\n"
              "    Foo f = Foo{};\n"
              "    int i = f.f();\n"
              "    int j = f.f();\n"
              "}");
        ASSERT_EQUALS("[test.cpp:5] -> [test.cpp:4]: (style, inconclusive) Same expression used in consecutive assignments of 'i' and 'j'.\n", errout.str());

        check("void test(const int * p) {\n"
              "    int i = *p;\n"
              "    int j = *p;\n"
              "}");
        ASSERT_EQUALS("[test.cpp:3] -> [test.cpp:2]: (style, inconclusive) Same expression used in consecutive assignments of 'i' and 'j'.\n", errout.str());

        check("struct Foo { int f() const; int g(int) const; };\n"
              "void test() {\n"
              "    Foo f = Foo{};\n"
              "    int i = f.f();\n"
              "    int j = f.f();\n"
              "}");
        ASSERT_EQUALS("[test.cpp:5] -> [test.cpp:4]: (style, inconclusive) Same expression used in consecutive assignments of 'i' and 'j'.\n", errout.str());

        check("struct Foo { int f() const; };\n"
              "void test() {\n"
              "    Foo f = Foo{};\n"
              "    int i = f.f();\n"
              "    int j = f.f();\n"
              "}");
        ASSERT_EQUALS("[test.cpp:5] -> [test.cpp:4]: (style, inconclusive) Same expression used in consecutive assignments of 'i' and 'j'.\n", errout.str());
    }

    void duplicateVarExpressionAssign() {
        check("struct A { int x; int y; };"
              "void use(int);\n"
              "void test(A a) {\n"
              "    int i = a.x;\n"
              "    int j = a.x;\n"
              "    use(i);\n"
              "    i = j;\n"
              "}");
        ASSERT_EQUALS("[test.cpp:4] -> [test.cpp:3]: (style, inconclusive) Same expression used in consecutive assignments of 'i' and 'j'.\n", errout.str());

        check("struct A { int x; int y; };"
              "void use(int);\n"
              "void test(A a) {\n"
              "    int i = a.x;\n"
              "    int j = a.x;\n"
              "    use(j);\n"
              "    j = i;\n"
              "}");
        ASSERT_EQUALS("[test.cpp:4] -> [test.cpp:3]: (style, inconclusive) Same expression used in consecutive assignments of 'i' and 'j'.\n", errout.str());

        check("struct A { int x; int y; };"
              "void use(int);\n"
              "void test(A a) {\n"
              "    int i = a.x;\n"
              "    int j = a.x;\n"
              "    use(j);\n"
              "    if (i == j) {}\n"
              "}");
        ASSERT_EQUALS(
            "[test.cpp:4] -> [test.cpp:3]: (style, inconclusive) Same expression used in consecutive assignments of 'i' and 'j'.\n"
            "[test.cpp:3] -> [test.cpp:4] -> [test.cpp:6]: (style) The comparison 'i == j' is always true because 'i' and 'j' represent the same value.\n",
            errout.str());

        check("struct A { int x; int y; };"
              "void use(int);\n"
              "void test(A a) {\n"
              "    int i = a.x;\n"
              "    int j = a.x;\n"
              "    use(j);\n"
              "    if (i == a.x) {}\n"
              "}");
        ASSERT_EQUALS(
            "[test.cpp:4] -> [test.cpp:3]: (style, inconclusive) Same expression used in consecutive assignments of 'i' and 'j'.\n"
            "[test.cpp:3] -> [test.cpp:6]: (style) The comparison 'i == a.x' is always true because 'i' and 'a.x' represent the same value.\n",
            errout.str());

        check("struct A { int x; int y; };"
              "void use(int);\n"
              "void test(A a) {\n"
              "    int i = a.x;\n"
              "    int j = a.x;\n"
              "    use(i);\n"
              "    if (j == a.x) {}\n"
              "}");
        ASSERT_EQUALS(
            "[test.cpp:4] -> [test.cpp:3]: (style, inconclusive) Same expression used in consecutive assignments of 'i' and 'j'.\n"
            "[test.cpp:4] -> [test.cpp:6]: (style) The comparison 'j == a.x' is always true because 'j' and 'a.x' represent the same value.\n",
            errout.str());

        // Issue #8612
        check("struct P\n"
              "{\n"
              "    void func();\n"
              "    bool operator==(const P&) const;\n"
              "};\n"
              "struct X\n"
              "{\n"
              "    P first;\n"
              "    P second;\n"
              "};\n"
              "bool bar();\n"
              "void baz(const P&);\n"
              "void foo(const X& x)\n"
              "{\n"
              "    P current = x.first;\n"
              "    P previous = x.first;\n"
              "    while (true)\n"
              "    {\n"
              "        baz(current);\n"
              "        if (bar() && previous == current)\n"
              "        {\n"
              "            current.func();\n"
              "        }\n"
              "        previous = current;\n"
              "    }\n"
              "}");
        ASSERT_EQUALS("[test.cpp:16] -> [test.cpp:15]: (style, inconclusive) Same expression used in consecutive assignments of 'current' and 'previous'.\n", errout.str());
    }

    void duplicateVarExpressionCrash() {
        // Issue #8624
        check("struct  X {\n"
              "    X();\n"
              "    int f() const;\n"
              "};\n"
              "void run() {\n"
              "        X x;\n"
              "        int a = x.f();\n"
              "        int b = x.f();\n"
              "        (void)a;\n"
              "        (void)b;\n"
              "}");
        ASSERT_EQUALS("[test.cpp:8] -> [test.cpp:7]: (style, inconclusive) Same expression used in consecutive assignments of 'a' and 'b'.\n", errout.str());

        // Issue #8712
        check("void f() {\n"
              "  unsigned char d;\n"
              "  d = d % 5;\n"
              "}");
        ASSERT_EQUALS("", errout.str());

        check("template <typename T>\n"
              "T f() {\n"
              "  T x = T();\n"
              "}\n"
              "int &a = f<int&>();");
        ASSERT_EQUALS("", errout.str());

        // Issue #8713
        check("class A {\n"
              "  int64_t B = 32768;\n"
              "  P<uint8_t> m = MakeP<uint8_t>(B);\n"
              "};\n"
              "void f() {\n"
              "  uint32_t a = 42;\n"
              "  uint32_t b = uint32_t(A ::B / 1024);\n"
              "  int32_t c = int32_t(a / b);\n"
              "}");
        ASSERT_EQUALS("", errout.str());

        // Issue #8709
        check("a b;\n"
              "void c() {\n"
              "  switch (d) { case b:; }\n"
              "  double e(b);\n"
              "  if(e <= 0) {}\n"
              "}");
        ASSERT_EQUALS("", errout.str());

        // #10718
        // Should probably not be inconclusive
        check("struct a {\n"
              "  int b() const;\n"
              "  auto c() -> decltype(0) {\n"
              "    a d;\n"
              "    int e = d.b(), f = d.b();\n"
              "    return e + f;\n"
              "  }\n"
              "};\n");
        ASSERT_EQUALS("[test.cpp:5] -> [test.cpp:5]: (style, inconclusive) Same expression used in consecutive assignments of 'e' and 'f'.\n", errout.str());
    }

    void multiConditionSameExpression() {
        check("void f() {\n"
              "  int val = 0;\n"
              "  if (val < 0) continue;\n"
              "  if ((val > 0)) {}\n"
              "}");
        ASSERT_EQUALS("[test.cpp:2] -> [test.cpp:3]: (style) The comparison 'val < 0' is always false.\n"
                      "[test.cpp:2] -> [test.cpp:4]: (style) The comparison 'val > 0' is always false.\n", errout.str());

        check("void f() {\n"
              "  int val = 0;\n"
              "  int *p = &val;n"
              "  val = 1;\n"
              "  if (*p < 0) continue;\n"
              "  if ((*p > 0)) {}\n"
              "}\n");
        ASSERT_EQUALS("[test.cpp:3]: (style) Variable 'p' can be declared as pointer to const\n", errout.str());

        check("void f() {\n"
              "  int val = 0;\n"
              "  int *p = &val;\n"
              "  if (*p < 0) continue;\n"
              "  if ((*p > 0)) {}\n"
              "}\n");
        TODO_ASSERT_EQUALS("[test.cpp:2] -> [test.cpp:3]: (style) The comparison '*p < 0' is always false.\n"
                           "[test.cpp:2] -> [test.cpp:4]: (style) The comparison '*p > 0' is always false.\n",
                           "[test.cpp:3]: (style) Variable 'p' can be declared as pointer to const\n",
                           errout.str());

        check("void f() {\n"
              "  int val = 0;\n"
              "  if (val < 0) {\n"
              "    if ((val > 0)) {}\n"
              "  }\n"
              "}");
        ASSERT_EQUALS("[test.cpp:2] -> [test.cpp:3]: (style) The comparison 'val < 0' is always false.\n"
                      "[test.cpp:2] -> [test.cpp:4]: (style) The comparison 'val > 0' is always false.\n", errout.str());

        check("void f() {\n"
              "  int val = 0;\n"
              "  if (val < 0) {\n"
              "    if ((val < 0)) {}\n"
              "  }\n"
              "}");
        ASSERT_EQUALS("[test.cpp:2] -> [test.cpp:3]: (style) The comparison 'val < 0' is always false.\n"
                      "[test.cpp:2] -> [test.cpp:4]: (style) The comparison 'val < 0' is always false.\n", errout.str());

        check("void f() {\n"
              "  int activate = 0;\n"
              "  int foo = 0;\n"
              "  if (activate) {}\n"
              "  else if (foo) {}\n"
              "}");
        ASSERT_EQUALS("", errout.str());
    }

    void checkSignOfUnsignedVariable() {
        check("void foo() {\n"
              "  for(unsigned char i = 10; i >= 0; i--) {}\n"
              "}");
        ASSERT_EQUALS("[test.cpp:2]: (style) Unsigned expression 'i' can't be negative so it is unnecessary to test it.\n", errout.str());

        check("void foo(bool b) {\n"
              "  for(unsigned int i = 10; b || i >= 0; i--) {}\n"
              "}");
        ASSERT_EQUALS("[test.cpp:2]: (style) Unsigned expression 'i' can't be negative so it is unnecessary to test it.\n", errout.str());

        {
            const char code[] = "void foo(unsigned int x) {\n"
                                "  if (x < 0) {}\n"
                                "}";
            check(code, nullptr, false, true, false);
            ASSERT_EQUALS("[test.cpp:2]: (style) Checking if unsigned expression 'x' is less than zero.\n", errout.str());
            check(code, nullptr, false, true, true);
            ASSERT_EQUALS("[test.cpp:2]: (style) Checking if unsigned expression 'x' is less than zero.\n", errout.str());
        }

        check("void foo(unsigned int x) {\n"
              "  if (x < 0u) {}\n"
              "}");
        ASSERT_EQUALS("[test.cpp:2]: (style) Checking if unsigned expression 'x' is less than zero.\n", errout.str());

        check("void foo(int x) {\n"
              "  if (x < 0) {}\n"
              "}");
        ASSERT_EQUALS("", errout.str());

        {
            const char code[] = "void foo(unsigned x) {\n"
                                "  int y = 0;\n"
                                "  if (x < y) {}\n"
                                "}";
            check(code, nullptr, false, true, false);
            ASSERT_EQUALS("[test.cpp:3]: (style) Checking if unsigned expression 'x' is less than zero.\n", errout.str());
            check(code, nullptr, false, true, true);
            ASSERT_EQUALS("[test.cpp:2] -> [test.cpp:3]: (style) Checking if unsigned expression 'x' is less than zero.\n", errout.str());
        }
        check("void foo(unsigned x) {\n"
              "  int y = 0;\n"
              "  if (b)\n"
              "    y = 1;\n"
              "  if (x < y) {}\n"
              "}");
        ASSERT_EQUALS("", errout.str());

        check("void foo(unsigned int x) {\n"
              "  if (0 > x) {}\n"
              "}");
        ASSERT_EQUALS("[test.cpp:2]: (style) Checking if unsigned expression 'x' is less than zero.\n", errout.str());

        check("void foo(unsigned int x) {\n"
              "  if (0UL > x) {}\n"
              "}");
        ASSERT_EQUALS("[test.cpp:2]: (style) Checking if unsigned expression 'x' is less than zero.\n", errout.str());

        check("void foo(int x) {\n"
              "  if (0 > x) {}\n"
              "}");
        ASSERT_EQUALS("", errout.str());

        check("void foo(unsigned int x) {\n"
              "  if (x >= 0) {}\n"
              "}");
        ASSERT_EQUALS("[test.cpp:2]: (style) Unsigned expression 'x' can't be negative so it is unnecessary to test it.\n", errout.str());

        check("void foo(unsigned int x, unsigned y) {\n"
              "  if (x - y >= 0) {}\n"
              "}");
        ASSERT_EQUALS("[test.cpp:2]: (style) Unsigned expression 'x-y' can't be negative so it is unnecessary to test it.\n", errout.str());

        check("void foo(unsigned int x) {\n"
              "  if (x >= 0ull) {}\n"
              "}");
        ASSERT_EQUALS("[test.cpp:2]: (style) Unsigned expression 'x' can't be negative so it is unnecessary to test it.\n", errout.str());

        check("void foo(int x) {\n"
              "  if (x >= 0) {}\n"
              "}");
        ASSERT_EQUALS("", errout.str());

        check("void foo(unsigned int x) {\n"
              "  if (0 <= x) {}\n"
              "}");
        ASSERT_EQUALS("[test.cpp:2]: (style) Unsigned expression 'x' can't be negative so it is unnecessary to test it.\n", errout.str());

        check("void foo(unsigned int x) {\n"
              "  if (0ll <= x) {}\n"
              "}");
        ASSERT_EQUALS("[test.cpp:2]: (style) Unsigned expression 'x' can't be negative so it is unnecessary to test it.\n", errout.str());

        check("void foo(int x) {\n"
              "  if (0 <= x) {}\n"
              "}");
        ASSERT_EQUALS("", errout.str());

        check("void foo(unsigned int x, bool y) {\n"
              "  if (x < 0 && y) {}\n"
              "}");
        ASSERT_EQUALS("[test.cpp:2]: (style) Checking if unsigned expression 'x' is less than zero.\n", errout.str());

        check("void foo(int x, bool y) {\n"
              "  if (x < 0 && y) {}\n"
              "}");
        ASSERT_EQUALS("", errout.str());

        check("void foo(unsigned int x, bool y) {\n"
              "  if (0 > x && y) {}\n"
              "}");
        ASSERT_EQUALS("[test.cpp:2]: (style) Checking if unsigned expression 'x' is less than zero.\n", errout.str());

        check("void foo(int x, bool y) {\n"
              "  if (0 > x && y) {}\n"
              "}");
        ASSERT_EQUALS("", errout.str());

        check("void foo(unsigned int x, bool y) {\n"
              "  if (x >= 0 && y) {}\n"
              "}");
        ASSERT_EQUALS("[test.cpp:2]: (style) Unsigned expression 'x' can't be negative so it is unnecessary to test it.\n", errout.str());

        check("void foo(int x, bool y) {\n"
              "  if (x >= 0 && y) {}\n"
              "}");
        ASSERT_EQUALS("", errout.str());


        check("void foo(unsigned int x, bool y) {\n"
              "  if (y && x < 0) {}\n"
              "}");
        ASSERT_EQUALS("[test.cpp:2]: (style) Checking if unsigned expression 'x' is less than zero.\n", errout.str());

        check("void foo(int x, bool y) {\n"
              "  if (y && x < 0) {}\n"
              "}");
        ASSERT_EQUALS("", errout.str());

        check("void foo(unsigned int x, bool y) {\n"
              "  if (y && 0 > x) {}\n"
              "}");
        ASSERT_EQUALS("[test.cpp:2]: (style) Checking if unsigned expression 'x' is less than zero.\n", errout.str());

        check("void foo(int x, bool y) {\n"
              "  if (y && 0 > x) {}\n"
              "}");
        ASSERT_EQUALS("", errout.str());

        check("void foo(unsigned int x, bool y) {\n"
              "  if (y && x >= 0) {}\n"
              "}");
        ASSERT_EQUALS("[test.cpp:2]: (style) Unsigned expression 'x' can't be negative so it is unnecessary to test it.\n", errout.str());

        check("void foo(int x, bool y) {\n"
              "  if (y && x >= 0) {}\n"
              "}");
        ASSERT_EQUALS("", errout.str());


        check("void foo(unsigned int x, bool y) {\n"
              "  if (x < 0 || y) {}\n"
              "}");
        ASSERT_EQUALS("[test.cpp:2]: (style) Checking if unsigned expression 'x' is less than zero.\n", errout.str());

        check("void foo(int x, bool y) {\n"
              "  if (x < 0 || y) {}\n"
              "}");
        ASSERT_EQUALS("", errout.str());

        check("void foo(unsigned int x, bool y) {\n"
              "  if (0 > x || y) {}\n"
              "}");
        ASSERT_EQUALS("[test.cpp:2]: (style) Checking if unsigned expression 'x' is less than zero.\n", errout.str());

        check("void foo(int x, bool y) {\n"
              "  if (0 > x || y) {}\n"
              "}");
        ASSERT_EQUALS("", errout.str());

        check("void foo(unsigned int x, bool y) {\n"
              "  if (x >= 0 || y) {}\n"
              "}");
        ASSERT_EQUALS("[test.cpp:2]: (style) Unsigned expression 'x' can't be negative so it is unnecessary to test it.\n", errout.str());

        check("void foo(int x, bool y) {\n"
              "  if (x >= 0 || y) {}\n"
              "}");
        ASSERT_EQUALS("", errout.str());

        // #3233 - FP when template is used (template parameter is numeric constant)
        {
            const char code[] = "template<int n> void foo(unsigned int x) {\n"
                                "  if (x <= n);\n"
                                "}\n"
                                "foo<0>();";
            check(code, nullptr, false);
            ASSERT_EQUALS("", errout.str());
            check(code, nullptr, true);
            ASSERT_EQUALS("", errout.str());
        }

        {
            Settings s = settingsBuilder().checkUnusedTemplates().build();
            check("template<int n> void foo(unsigned int x) {\n"
                  "if (x <= 0);\n"
                  "}", &s);
            ASSERT_EQUALS("[test.cpp:2]: (style) Checking if unsigned expression 'x' is less than zero.\n", errout.str());
        }

        // #8836
        check("uint32_t value = 0xFUL;\n"
              "void f() {\n"
              "  if (value < 0u)\n"
              "  {\n"
              "    value = 0u;\n"
              "  }\n"
              "}");
        ASSERT_EQUALS("[test.cpp:3]: (style) Checking if unsigned expression 'value' is less than zero.\n", errout.str());

        // #9040
        Settings settings1 = settingsBuilder().platform(cppcheck::Platform::Type::Win64).build();
        check("using BOOL = unsigned;\n"
              "int i;\n"
              "bool f() {\n"
              "    return i >= 0;\n"
              "}\n", &settings1);
        ASSERT_EQUALS("", errout.str());

        // #10612
        check("void f(void) {\n"
              "   const uint32_t x = 0;\n"
              "   constexpr const auto y = 0xFFFFU;\n"
              "   if (y < x) {}\n"
              "}");
        ASSERT_EQUALS("[test.cpp:4]: (style) Checking if unsigned expression 'y' is less than zero.\n", errout.str());
    }

    void checkSignOfPointer() {
        check("void foo(const int* x) {\n"
              "  if (x >= 0) {}\n"
              "}");
        ASSERT_EQUALS("[test.cpp:2]: (style) A pointer can not be negative so it is either pointless or an error to check if it is not.\n", errout.str());

        {
            const char code[] = "void foo(const int* x) {\n"
                                "  int y = 0;\n"
                                "  if (x >= y) {}\n"
                                "}";
            check(code, nullptr, false, true, false);
            ASSERT_EQUALS("[test.cpp:3]: (style) A pointer can not be negative so it is either pointless or an error to check if it is not.\n", errout.str());
            check(code, nullptr, false, true, true);
            ASSERT_EQUALS("[test.cpp:2] -> [test.cpp:3]: (style) A pointer can not be negative so it is either pointless or an error to check if it is not.\n", errout.str());
        }
        check("void foo(const int* x) {\n"
              "  if (*x >= 0) {}\n"
              "}");
        ASSERT_EQUALS("", errout.str());

        check("void foo(const int* x) {\n"
              "  if (x < 0) {}\n"
              "}");
        ASSERT_EQUALS("[test.cpp:2]: (style) A pointer can not be negative so it is either pointless or an error to check if it is.\n", errout.str());

        {
            const char code[] = "void foo(const int* x) {\n"
                                "  unsigned y = 0u;\n"
                                "  if (x < y) {}\n"
                                "}";

            check(code, nullptr, false, true, false);
            ASSERT_EQUALS("[test.cpp:3]: (style) A pointer can not be negative so it is either pointless or an error to check if it is.\n", errout.str());
            check(code, nullptr, false, true, true);
            ASSERT_EQUALS("[test.cpp:2] -> [test.cpp:3]: (style) A pointer can not be negative so it is either pointless or an error to check if it is.\n", errout.str());
        }

        check("void foo(const int* x) {\n"
              "  if (*x < 0) {}\n"
              "}");
        ASSERT_EQUALS("", errout.str());

        check("void foo(const int* x, const int* y) {\n"
              "  if (x - y < 0) {}\n"
              "}");
        ASSERT_EQUALS("", errout.str());

        check("void foo(const int* x, const int* y) {\n"
              "  if (x - y <= 0) {}\n"
              "}");
        ASSERT_EQUALS("", errout.str());

        check("void foo(const int* x, const int* y) {\n"
              "  if (x - y > 0) {}\n"
              "}");
        ASSERT_EQUALS("", errout.str());

        check("void foo(const int* x, const int* y) {\n"
              "  if (x - y >= 0) {}\n"
              "}");
        ASSERT_EQUALS("", errout.str());

        check("void foo(const Bar* x) {\n"
              "  if (0 <= x) {}\n"
              "}");
        ASSERT_EQUALS("[test.cpp:2]: (style) A pointer can not be negative so it is either pointless or an error to check if it is not.\n", errout.str());

        check("struct S {\n"
              "  int* ptr;\n"
              "};\n"
              "void foo(S* first) {\n"
              "  if (first.ptr >= 0) {}\n"
              "}");
        ASSERT_EQUALS("[test.cpp:5]: (style) A pointer can not be negative so it is either pointless or an error to check if it is not.\n"
                      "[test.cpp:4]: (style) Parameter 'first' can be declared as pointer to const\n",
                      errout.str());

        check("struct S {\n"
              "  int* ptr;\n"
              "};\n"
              "void foo(S* first, S* second) {\n"
              "  if((first.ptr - second.ptr) >= 0) {}\n"
              "}");
        ASSERT_EQUALS("[test.cpp:4]: (style) Parameter 'first' can be declared as pointer to const\n"
                      "[test.cpp:4]: (style) Parameter 'second' can be declared as pointer to const\n",
                      errout.str());

        check("struct S {\n"
              "  int* ptr;\n"
              "};\n"
              "void foo(S* first) {\n"
              "  if((first.ptr) >= 0) {}\n"
              "}");
        ASSERT_EQUALS("[test.cpp:5]: (style) A pointer can not be negative so it is either pointless or an error to check if it is not.\n"
                      "[test.cpp:4]: (style) Parameter 'first' can be declared as pointer to const\n",
                      errout.str());

        check("struct S {\n"
              "  int* ptr;\n"
              "};\n"
              "void foo(S* first, S* second) {\n"
              "  if(0 <= first.ptr - second.ptr) {}\n"
              "}");
        ASSERT_EQUALS("[test.cpp:4]: (style) Parameter 'first' can be declared as pointer to const\n"
                      "[test.cpp:4]: (style) Parameter 'second' can be declared as pointer to const\n",
                      errout.str());

        check("struct S {\n"
              "  int* ptr;\n"
              "};\n"
              "void foo(S* first, S* second) {\n"
              "  if(0 <= (first.ptr - second.ptr)) {}\n"
              "}");
        ASSERT_EQUALS("[test.cpp:4]: (style) Parameter 'first' can be declared as pointer to const\n"
                      "[test.cpp:4]: (style) Parameter 'second' can be declared as pointer to const\n",
                      errout.str());

        check("struct S {\n"
              "  int* ptr;\n"
              "};\n"
              "void foo(S* first, S* second) {\n"
              "  if(first.ptr - second.ptr < 0) {}\n"
              "}");
        ASSERT_EQUALS("[test.cpp:4]: (style) Parameter 'first' can be declared as pointer to const\n"
                      "[test.cpp:4]: (style) Parameter 'second' can be declared as pointer to const\n",
                      errout.str());

        check("struct S {\n"
              "  int* ptr;\n"
              "};\n"
              "void foo(S* first, S* second) {\n"
              "  if((first.ptr - second.ptr) < 0) {}\n"
              "}");
        ASSERT_EQUALS("[test.cpp:4]: (style) Parameter 'first' can be declared as pointer to const\n"
                      "[test.cpp:4]: (style) Parameter 'second' can be declared as pointer to const\n",
                      errout.str());

        check("struct S {\n"
              "  int* ptr;\n"
              "};\n"
              "void foo(S* first, S* second) {\n"
              "  if(0 > first.ptr - second.ptr) {}\n"
              "}");
        ASSERT_EQUALS("[test.cpp:4]: (style) Parameter 'first' can be declared as pointer to const\n"
                      "[test.cpp:4]: (style) Parameter 'second' can be declared as pointer to const\n",
                      errout.str());

        check("struct S {\n"
              "  int* ptr;\n"
              "};\n"
              "void foo(S* first, S* second) {\n"
              "  if(0 > (first.ptr - second.ptr)) {}\n"
              "}");
        ASSERT_EQUALS("[test.cpp:4]: (style) Parameter 'first' can be declared as pointer to const\n"
                      "[test.cpp:4]: (style) Parameter 'second' can be declared as pointer to const\n",
                      errout.str());

        check("void foo(const int* x) {\n"
              "  if (0 <= x[0]) {}\n"
              "}");
        ASSERT_EQUALS("", errout.str());

        check("void foo(Bar* x) {\n"
              "  if (0 <= x.y) {}\n"
              "}");
        ASSERT_EQUALS("[test.cpp:1]: (style) Parameter 'x' can be declared as pointer to const\n", errout.str());

        check("void foo(Bar* x) {\n"
              "  if (0 <= x->y) {}\n"
              "}");
        ASSERT_EQUALS("[test.cpp:1]: (style) Parameter 'x' can be declared as pointer to const\n", errout.str());

        check("void foo(Bar* x, Bar* y) {\n"
              "  if (0 <= x->y - y->y ) {}\n"
              "}");
        ASSERT_EQUALS("[test.cpp:1]: (style) Parameter 'x' can be declared as pointer to const\n"
                      "[test.cpp:1]: (style) Parameter 'y' can be declared as pointer to const\n",
                      errout.str());

        check("void foo(const Bar* x) {\n"
              "  if (0 > x) {}\n"
              "}");
        ASSERT_EQUALS("[test.cpp:2]: (style) A pointer can not be negative so it is either pointless or an error to check if it is.\n", errout.str());

        check("void foo(const int* x) {\n"
              "  if (0 > x[0]) {}\n"
              "}");
        ASSERT_EQUALS("", errout.str());

        check("void foo(Bar* x) {\n"
              "  if (0 > x.y) {}\n"
              "}");
        ASSERT_EQUALS("[test.cpp:1]: (style) Parameter 'x' can be declared as pointer to const\n", errout.str());

        check("void foo(Bar* x) {\n"
              "  if (0 > x->y) {}\n"
              "}");
        ASSERT_EQUALS("[test.cpp:1]: (style) Parameter 'x' can be declared as pointer to const\n", errout.str());

        check("void foo() {\n"
              "  int (*t)(void *a, void *b);\n"
              "  if (t(a, b) < 0) {}\n"
              "}");
        ASSERT_EQUALS("", errout.str());

        check("void foo() {\n"
              "  int (*t)(void *a, void *b);\n"
              "  if (0 > t(a, b)) {}\n"
              "}");
        ASSERT_EQUALS("", errout.str());

        check("struct object_info { int *typep; };\n"
              "void packed_object_info(struct object_info *oi) {\n"
              "  if (oi->typep < 0);\n"
              "}");
        ASSERT_EQUALS("[test.cpp:3]: (style) A pointer can not be negative so it is either pointless or an error to check if it is.\n"
                      "[test.cpp:2]: (style) Parameter 'oi' can be declared as pointer to const\n",
                      errout.str());

        check("struct object_info { int typep[10]; };\n"
              "void packed_object_info(struct object_info *oi) {\n"
              "  if (oi->typep < 0);\n"
              "}");
        ASSERT_EQUALS("[test.cpp:3]: (style) A pointer can not be negative so it is either pointless or an error to check if it is.\n"
                      "[test.cpp:2]: (style) Parameter 'oi' can be declared as pointer to const\n",
                      errout.str());

        check("struct object_info { int *typep; };\n"
              "void packed_object_info(struct object_info *oi) {\n"
              "  if (*oi->typep < 0);\n"
              "}");
        ASSERT_EQUALS("", errout.str());
    }

    void checkSuspiciousSemicolon1() {
        check("void foo() {\n"
              "  for(int i = 0; i < 10; ++i);\n"
              "}");
        ASSERT_EQUALS("", errout.str());

        // Empty block
        check("void foo() {\n"
              "  for(int i = 0; i < 10; ++i); {\n"
              "  }\n"
              "}");
        ASSERT_EQUALS("[test.cpp:2]: (warning) Suspicious use of ; at the end of 'for' statement.\n", errout.str());

        check("void foo() {\n"
              "  while (!quit); {\n"
              "    do_something();\n"
              "  }\n"
              "}");
        ASSERT_EQUALS("[test.cpp:2]: (warning) Suspicious use of ; at the end of 'while' statement.\n", errout.str());
    }

    void checkSuspiciousSemicolon2() {
        check("void foo() {\n"
              "  if (i == 1); {\n"
              "    do_something();\n"
              "  }\n"
              "}");
        ASSERT_EQUALS("[test.cpp:2]: (warning) Suspicious use of ; at the end of 'if' statement.\n", errout.str());

        // Seen this in the wild
        check("void foo() {\n"
              "  if (Match());\n"
              "  do_something();\n"
              "}");
        ASSERT_EQUALS("", errout.str());

        check("void foo() {\n"
              "  if (Match());\n"
              "  else\n"
              "    do_something();\n"
              "}");
        ASSERT_EQUALS("", errout.str());

        check("void foo() {\n"
              "  if (i == 1)\n"
              "       ;\n"
              "  {\n"
              "    do_something();\n"
              "  }\n"
              "}");
        ASSERT_EQUALS("", errout.str());

        check("void foo() {\n"
              "  if (i == 1);\n"
              "\n"
              "  {\n"
              "    do_something();\n"
              "  }\n"
              "}");
        ASSERT_EQUALS("", errout.str());
    }

    void checkSuspiciousSemicolon3() {
        checkP("#define REQUIRE(code) {code}\n"
               "void foo() {\n"
               "  if (x == 123);\n"
               "  REQUIRE(y=z);\n"
               "}");
        ASSERT_EQUALS("", errout.str());
    }

    void checkSuspiciousComparison() {
        checkP("void f(int a, int b) {\n"
               "  a > b;\n"
               "}");
        ASSERT_EQUALS("[test.cpp:2]: (warning, inconclusive) Found suspicious operator '>', result is not used.\n", errout.str());

        checkP("void f() {\n" // #10607
               "  for (auto p : m)\n"
               "    std::vector<std::pair<std::string, std::string>> k;\n"
               "}");
        ASSERT_EQUALS("", errout.str());
    }

    void checkInvalidFree() {
        check("void foo(char *p) {\n"
              "  char *a; a = malloc(1024);\n"
              "  free(a + 10);\n"
              "}");
        ASSERT_EQUALS("[test.cpp:3]: (error) Mismatching address is freed. The address you get from malloc() must be freed without offset.\n", errout.str());

        check("void foo(char *p) {\n"
              "  char *a; a = malloc(1024);\n"
              "  free(a - 10);\n"
              "}");
        ASSERT_EQUALS("[test.cpp:3]: (error) Mismatching address is freed. The address you get from malloc() must be freed without offset.\n", errout.str());

        check("void foo(char *p) {\n"
              "  char *a; a = malloc(1024);\n"
              "  free(10 + a);\n"
              "}");
        ASSERT_EQUALS("[test.cpp:3]: (error) Mismatching address is freed. The address you get from malloc() must be freed without offset.\n", errout.str());

        check("void foo(char *p) {\n"
              "  char *a; a = new char[1024];\n"
              "  delete[] (a + 10);\n"
              "}");
        ASSERT_EQUALS("[test.cpp:3]: (error) Mismatching address is deleted. The address you get from new must be deleted without offset.\n", errout.str());

        check("void foo(char *p) {\n"
              "  char *a; a = new char;\n"
              "  delete a + 10;\n"
              "}");
        ASSERT_EQUALS("[test.cpp:3]: (error) Mismatching address is deleted. The address you get from new must be deleted without offset.\n", errout.str());

        check("void foo(char *p) {\n"
              "  char *a; a = new char;\n"
              "  bar(a);\n"
              "  delete a + 10;\n"
              "}");
        ASSERT_EQUALS("", errout.str());

        check("void foo(char *p) {\n"
              "  char *a; a = new char;\n"
              "  char *b; b = new char;\n"
              "  bar(a);\n"
              "  delete a + 10;\n"
              "  delete b + 10;\n"
              "}");
        ASSERT_EQUALS("[test.cpp:6]: (error) Mismatching address is deleted. The address you get from new must be deleted without offset.\n", errout.str());

        check("void foo(char *p) {\n"
              "  char *a; a = new char;\n"
              "  char *b; b = new char;\n"
              "  bar(a, b);\n"
              "  delete a + 10;\n"
              "  delete b + 10;\n"
              "}");
        ASSERT_EQUALS("", errout.str());

        check("void foo(char *p) {\n"
              "  char *a; a = new char;\n"
              "  bar()\n"
              "  delete a + 10;\n"
              "}");
        ASSERT_EQUALS("[test.cpp:4]: (error) Mismatching address is deleted. The address you get from new must be deleted without offset.\n", errout.str());

        check("void foo(size_t xx) {\n"
              "  char *ptr; ptr = malloc(42);\n"
              "  ptr += xx;\n"
              "  free(ptr + 1 - xx);\n"
              "}");
        ASSERT_EQUALS("[test.cpp:4]: (error) Mismatching address is freed. The address you get from malloc() must be freed without offset.\n", errout.str());

        check("void foo(size_t xx) {\n"
              "  char *ptr; ptr = malloc(42);\n"
              "  std::cout << ptr;\n"
              "  ptr = otherPtr;\n"
              "  free(otherPtr - xx - 1);\n"
              "}");
        ASSERT_EQUALS("", errout.str());
    }

    void checkRedundantCopy() {
        check("const std::string& getA(){static std::string a;return a;}\n"
              "void foo() {\n"
              "    const std::string a = getA();\n"
              "}");
        ASSERT_EQUALS("[test.cpp:3]: (performance, inconclusive) Use const reference for 'a' to avoid unnecessary data copying.\n", errout.str());

        check("class A{public:A(){}};\n"
              "const A& getA(){static A a;return a;}\n"
              "int main()\n"
              "{\n"
              "    const A a = getA();\n"
              "    return 0;\n"
              "}");
        ASSERT_EQUALS("[test.cpp:5]: (performance, inconclusive) Use const reference for 'a' to avoid unnecessary data copying.\n", errout.str());

        check("const int& getA(){static int a;return a;}\n"
              "int main()\n"
              "{\n"
              "    const int a = getA();\n"
              "    return 0;\n"
              "}");
        ASSERT_EQUALS("", errout.str());

        check("const int& getA(){static int a;return a;}\n"
              "int main()\n"
              "{\n"
              "    int getA = 0;\n"
              "    const int a = getA + 3;\n"
              "    return 0;\n"
              "}");
        ASSERT_EQUALS("[test.cpp:1] -> [test.cpp:4]: (style) Local variable \'getA\' shadows outer function\n", errout.str());

        check("class A{public:A(){}};\n"
              "const A& getA(){static A a;return a;}\n"
              "int main()\n"
              "{\n"
              "    const A a(getA());\n"
              "    return 0;\n"
              "}");
        ASSERT_EQUALS("[test.cpp:5]: (performance, inconclusive) Use const reference for 'a' to avoid unnecessary data copying.\n", errout.str());

        check("const int& getA(){static int a;return a;}\n"
              "int main()\n"
              "{\n"
              "    const int a(getA());\n"
              "    return 0;\n"
              "}");
        ASSERT_EQUALS("", errout.str());

        check("class A{\n"
              "public:A(int a=0){_a = a;}\n"
              "A operator+(const A & a){return A(_a+a._a);}\n"
              "private:int _a;};\n"
              "const A& getA(){static A a;return a;}\n"
              "int main()\n"
              "{\n"
              "    const A a = getA() + 1;\n"
              "    return 0;\n"
              "}");
        ASSERT_EQUALS("", errout.str());

        check("class A{\n"
              "public:A(int a=0){_a = a;}\n"
              "A operator+(const A & a){return A(_a+a._a);}\n"
              "private:int _a;};\n"
              "const A& getA(){static A a;return a;}\n"
              "int main()\n"
              "{\n"
              "    const A a(getA()+1);\n"
              "    return 0;\n"
              "}");
        ASSERT_EQUALS("", errout.str());

        // #5190 - FP when creating object with constructor that takes a reference
        check("class A {};\n"
              "class B { B(const A &a); };\n"
              "const A &getA();\n"
              "void f() {\n"
              "    const B b(getA());\n"
              "}");
        ASSERT_EQUALS("", errout.str());

        check("class A {};\n"
              "class B { B(const A& a); };\n"
              "const A& getA();\n"
              "void f() {\n"
              "    const B b{ getA() };\n"
              "}");
        ASSERT_EQUALS("", errout.str());

        // #5618
        const char* code5618 = "class Token {\n"
                               "public:\n"
                               "    const std::string& str();\n"
                               "};\n"
                               "void simplifyArrayAccessSyntax() {\n"
                               "    for (Token *tok = list.front(); tok; tok = tok->next()) {\n"
                               "        const std::string temp = tok->str();\n"
                               "        tok->str(tok->strAt(2));\n"
                               "    }\n"
                               "}";
        check(code5618, nullptr, true);
        ASSERT_EQUALS("", errout.str());
        check(code5618, nullptr, false);
        ASSERT_EQUALS("", errout.str());

        // #5890 - crash: wesnoth desktop_util.cpp / unicode.hpp
        check("typedef std::vector<char> X;\n"
              "X f<X>(const X &in) {\n"
              "    const X s = f<X>(in);\n"
              "    return f<X>(s);\n"
              "}");
        ASSERT_EQUALS("", errout.str());

        // #7981 - False positive redundantCopyLocalConst - const ref argument to ctor
        check("class CD {\n"
              "        public:\n"
              "        CD(const CD&);\n"
              "        static const CD& getOne();\n"
              "};\n"
              " \n"
              "void foo() {\n"
              "  const CD cd(CD::getOne());\n"
              "}", nullptr, true);
        ASSERT_EQUALS("", errout.str());

        check("struct S {\n" // #10545
              "    int modify();\n"
              "    const std::string& get() const;\n"
              "};\n"
              "std::string f(S& s) {\n"
              "    const std::string old = s.get();\n"
              "    int i = s.modify();\n"
              "    if (i != 0)\n"
              "        return old;\n"
              "    return {};\n"
              "}", nullptr, /*inconclusive*/ true);
        ASSERT_EQUALS("", errout.str());

        check("struct X { int x; };\n" // #10191
              "struct S {\n"
              "    X _x;\n"
              "    X& get() { return _x; }\n"
              "    void modify() { _x.x += 42; }\n"
              "    int copy() {\n"
              "        const X x = get();\n"
              "        modify();\n"
              "        return x.x;\n"
              "    }\n"
              "    int constref() {\n"
              "        const X& x = get();\n"
              "        modify();\n"
              "        return x.x;\n"
              "    }\n"
              "};\n", nullptr, /*inconclusive*/ true);
        ASSERT_EQUALS("", errout.str());

        // #10704
        check("struct C {\n"
              "    std::string str;\n"
              "    const std::string& get() const { return str; }\n"
              "};\n"
              "struct D {\n"
              "    C c;\n"
              "    bool f() const {\n"
              "        std::string s = c.get();\n"
              "        return s.empty();\n"
              "    }\n"
              "};\n");
        ASSERT_EQUALS("[test.cpp:8]: (performance, inconclusive) Use const reference for 's' to avoid unnecessary data copying.\n", errout.str());

        check("struct C {\n"
              "    const std::string & get() const { return m; }\n"
              "    std::string m;\n"
              "};\n"
              "C getC();\n"
              "void f() {\n"
              "    const std::string s = getC().get();\n"
              "}\n"
              "void g() {\n"
              "    std::string s = getC().get();\n"
              "}\n");
        ASSERT_EQUALS("", errout.str());
    }

    void checkNegativeShift() {
        check("void foo()\n"
              "{\n"
              "   int a; a = 123;\n"
              "   (void)(a << -1);\n"
              "}");
        ASSERT_EQUALS("[test.cpp:4]: (error) Shifting by a negative value is undefined behaviour\n", errout.str());
        check("void foo()\n"
              "{\n"
              "   int a; a = 123;\n"
              "   (void)(a >> -1);\n"
              "}");
        ASSERT_EQUALS("[test.cpp:4]: (error) Shifting by a negative value is undefined behaviour\n", errout.str());
        check("void foo()\n"
              "{\n"
              "   int a; a = 123;\n"
              "   a <<= -1;\n"
              "}");
        ASSERT_EQUALS("[test.cpp:4]: (error) Shifting by a negative value is undefined behaviour\n", errout.str());
        check("void foo()\n"
              "{\n"
              "   int a; a = 123;\n"
              "   a >>= -1;\n"
              "}");
        ASSERT_EQUALS("[test.cpp:4]: (error) Shifting by a negative value is undefined behaviour\n", errout.str());
        check("void foo()\n"
              "{\n"
              "   std::cout << -1;\n"
              "}");
        ASSERT_EQUALS("", errout.str());
        check("void foo()\n"
              "{\n"
              "   std::cout << a << -1 ;\n"
              "}");
        ASSERT_EQUALS("", errout.str());
        check("void foo()\n"
              "{\n"
              "   std::cout << 3 << -1 ;\n"
              "}");
        ASSERT_EQUALS("", errout.str());
        check("void foo() {\n"
              "   x = (-10+2) << 3;\n"
              "}");
        ASSERT_EQUALS("[test.cpp:2]: (portability) Shifting a negative value is technically undefined behaviour\n", errout.str());

        check("x = y ? z << $-1 : 0;");
        ASSERT_EQUALS("", errout.str());

        // Negative LHS
        check("const int x = -1 >> 2;");
        ASSERT_EQUALS("[test.cpp:1]: (portability) Shifting a negative value is technically undefined behaviour\n", errout.str());

        // #6383 - unsigned type
        check("const int x = (unsigned int)(-1) >> 2;");
        ASSERT_EQUALS("", errout.str());

        // #7814 - UB happening in valueflowcode when it tried to compute shifts.
        check("int shift1() { return 1 >> -1 ;}\n"
              "int shift2() { return 1 << -1 ;}\n"
              "int shift3() { return -1 >> 1 ;}\n"
              "int shift4() { return -1 << 1 ;}");
        ASSERT_EQUALS("[test.cpp:1]: (error) Shifting by a negative value is undefined behaviour\n"
                      "[test.cpp:2]: (error) Shifting by a negative value is undefined behaviour\n"
                      "[test.cpp:3]: (portability) Shifting a negative value is technically undefined behaviour\n"
                      "[test.cpp:4]: (portability) Shifting a negative value is technically undefined behaviour\n", errout.str());
    }

    void incompleteArrayFill() {
        check("void f() {\n"
              "    int a[5];\n"
              "    memset(a, 123, 5);\n"
              "    memcpy(a, b, 5);\n"
              "    memmove(a, b, 5);\n"
              "}");
        ASSERT_EQUALS(// TODO "[test.cpp:4] -> [test.cpp:5]: (performance) Buffer 'a' is being written before its old content has been used.\n"
            "[test.cpp:3]: (warning, inconclusive) Array 'a' is filled incompletely. Did you forget to multiply the size given to 'memset()' with 'sizeof(*a)'?\n"
            "[test.cpp:4]: (warning, inconclusive) Array 'a' is filled incompletely. Did you forget to multiply the size given to 'memcpy()' with 'sizeof(*a)'?\n"
            "[test.cpp:5]: (warning, inconclusive) Array 'a' is filled incompletely. Did you forget to multiply the size given to 'memmove()' with 'sizeof(*a)'?\n", errout.str());

        check("int a[5];\n"
              "namespace Z { struct B { int a[5]; } b; }\n"
              "void f() {\n"
              "    memset(::a, 123, 5);\n"
              "    memset(Z::b.a, 123, 5);\n"
              "}");
        TODO_ASSERT_EQUALS("[test.cpp:4]: (warning, inconclusive) Array '::a' is filled incompletely. Did you forget to multiply the size given to 'memset()' with 'sizeof(*::a)'?\n"
                           "[test.cpp:5]: (warning, inconclusive) Array 'Z::b.a' is filled incompletely. Did you forget to multiply the size given to 'memset()' with 'sizeof(*Z::b.a)'?\n",
                           "[test.cpp:4]: (warning, inconclusive) Array '::a' is filled incompletely. Did you forget to multiply the size given to 'memset()' with 'sizeof(*::a)'?\n", errout.str());

        check("void f() {\n"
              "    Foo* a[5];\n"
              "    memset(a, 'a', 5);\n"
              "}");
        ASSERT_EQUALS("[test.cpp:3]: (warning, inconclusive) Array 'a' is filled incompletely. Did you forget to multiply the size given to 'memset()' with 'sizeof(*a)'?\n", errout.str());

        check("class Foo {int a; int b;};\n"
              "void f() {\n"
              "    Foo a[5];\n"
              "    memset(a, 'a', 5);\n"
              "}");
        ASSERT_EQUALS("[test.cpp:4]: (warning, inconclusive) Array 'a' is filled incompletely. Did you forget to multiply the size given to 'memset()' with 'sizeof(*a)'?\n", errout.str());

        check("void f() {\n"
              "    Foo a[5];\n" // Size of foo is unknown
              "    memset(a, 'a', 5);\n"
              "}");
        ASSERT_EQUALS("", errout.str());

        check("void f() {\n"
              "    char a[5];\n"
              "    memset(a, 'a', 5);\n"
              "}");
        ASSERT_EQUALS("", errout.str());

        check("void f() {\n"
              "    int a[5];\n"
              "    memset(a+15, 'a', 5);\n"
              "}");
        ASSERT_EQUALS("", errout.str());

        check("void f() {\n"
              "    bool a[5];\n"
              "    memset(a, false, 5);\n"
              "}");
        ASSERT_EQUALS("[test.cpp:3]: (portability, inconclusive) Array 'a' might be filled incompletely. Did you forget to multiply the size given to 'memset()' with 'sizeof(*a)'?\n", errout.str());
    }

    void redundantVarAssignment() {
        setMultiline();

        // Simple tests
        check("void f(int i) {\n"
              "    i = 1;\n"
              "    i = 1;\n"
              "}");
        ASSERT_EQUALS("test.cpp:3:style:Variable 'i' is reassigned a value before the old one has been used.\n"
                      "test.cpp:2:note:i is assigned\n"
                      "test.cpp:3:note:i is overwritten\n", errout.str());

        // non-local variable => only show warning when inconclusive is used
        check("int i;\n"
              "void f() {\n"
              "    i = 1;\n"
              "    i = 1;\n"
              "}");
        ASSERT_EQUALS("test.cpp:4:style:Variable 'i' is reassigned a value before the old one has been used.\n"
                      "test.cpp:3:note:i is assigned\n"
                      "test.cpp:4:note:i is overwritten\n", errout.str());

        check("void f() {\n"
              "    int i;\n"
              "    i = 1;\n"
              "    i = 1;\n"
              "}");
        ASSERT_EQUALS("test.cpp:4:style:Variable 'i' is reassigned a value before the old one has been used.\n"
                      "test.cpp:3:note:i is assigned\n"
                      "test.cpp:4:note:i is overwritten\n", errout.str());

        check("void f() {\n"
              "    static int i;\n"
              "    i = 1;\n"
              "    i = 1;\n"
              "}");
        TODO_ASSERT_EQUALS("error", "", errout.str());

        check("void f() {\n"
              "    int i[10];\n"
              "    i[2] = 1;\n"
              "    i[2] = 1;\n"
              "}");
        ASSERT_EQUALS("test.cpp:4:style:Variable 'i[2]' is reassigned a value before the old one has been used.\n"
                      "test.cpp:3:note:i[2] is assigned\n"
                      "test.cpp:4:note:i[2] is overwritten\n", errout.str());

        check("void f(int x) {\n"
              "    int i[10];\n"
              "    i[x] = 1;\n"
              "    x=1;\n"
              "    i[x] = 1;\n"
              "}");
        ASSERT_EQUALS("", errout.str());

        check("void f(const int x) {\n"
              "    int i[10];\n"
              "    i[x] = 1;\n"
              "    i[x] = 1;\n"
              "}");
        ASSERT_EQUALS("test.cpp:4:style:Variable 'i[x]' is reassigned a value before the old one has been used.\n"
                      "test.cpp:3:note:i[x] is assigned\n"
                      "test.cpp:4:note:i[x] is overwritten\n", errout.str());

        // Testing different types
        check("void f() {\n"
              "    Foo& bar = foo();\n"
              "    bar = x;\n"
              "}");
        ASSERT_EQUALS("", errout.str());

        check("void f() {\n"
              "    Foo& bar = foo();\n"
              "    bar = x;\n"
              "    bar = y;\n"
              "}");
        TODO_ASSERT_EQUALS("error", "", errout.str());

        check("void f() {\n"
              "    Foo& bar = foo();\n" // #4425. bar might refer to something global, etc.
              "    bar = y();\n"
              "    foo();\n"
              "    bar = y();\n"
              "}");
        ASSERT_EQUALS("", errout.str());

        // Tests with function call between assignment
        check("void f(int i) {\n"
              "    i = 1;\n"
              "    bar();\n"
              "    i = 1;\n"
              "}");
        ASSERT_EQUALS("test.cpp:4:style:Variable 'i' is reassigned a value before the old one has been used.\n"
                      "test.cpp:2:note:i is assigned\n"
                      "test.cpp:4:note:i is overwritten\n", errout.str());

        check("int i;\n"
              "void f() {\n"
              "    i = 1;\n"
              "    bar();\n" // Global variable might be accessed in bar()
              "    i = 1;\n"
              "}");
        ASSERT_EQUALS("", errout.str());

        check("void f() {\n"
              "    static int i;\n"
              "    i = 1;\n"
              "    bar();\n" // bar() might call f() recursively. This could be a false positive in more complex examples (when value of i is used somewhere. See #4229)
              "    i = 2;\n"
              "}");
        ASSERT_EQUALS("", errout.str());

        check("void f() {\n"
              "    int i;\n"
              "    i = 1;\n"
              "    bar();\n"
              "    i = 1;\n"
              "}");
        ASSERT_EQUALS("test.cpp:5:style:Variable 'i' is reassigned a value before the old one has been used.\n"
                      "test.cpp:3:note:i is assigned\n"
                      "test.cpp:5:note:i is overwritten\n", errout.str());

        check("void bar(int i) {}\n"
              "void f(int i) {\n"
              "    i = 1;\n"
              "    bar(i);\n" // Passed as argument
              "    i = 1;\n"
              "}");
        ASSERT_EQUALS("", errout.str());

        check("void f() {\n"
              "    Foo bar = foo();\n"
              "    bar();\n" // #5568. operator() called
              "    bar = y();\n"
              "}");
        ASSERT_EQUALS("", errout.str());

        // Branch tests
        check("void f(int i) {\n"
              "    i = 1;\n"
              "    if(x)\n"
              "        i = 0;\n"
              "}");
        ASSERT_EQUALS("", errout.str());

        check("void f(int i) {\n"
              "    if(x)\n"
              "        i = 0;\n"
              "    i = 1;\n"
              "    i = 2;\n"
              "}");
        ASSERT_EQUALS("test.cpp:5:style:Variable 'i' is reassigned a value before the old one has been used.\n"
                      "test.cpp:4:note:i is assigned\n"
                      "test.cpp:5:note:i is overwritten\n", errout.str());

        // #4513
        check("int x;\n"
              "int g() {\n"
              "    return x*x;\n"
              "}\n"
              "void f() {\n"
              "    x = 2;\n"
              "    x = g();\n"
              "}");
        ASSERT_EQUALS("", errout.str());

        check("int g() {\n"
              "    return x*x;\n"
              "}\n"
              "void f(int x) {\n"
              "    x = 2;\n"
              "    x = g();\n"
              "}");
        ASSERT_EQUALS("test.cpp:6:style:Variable 'x' is reassigned a value before the old one has been used.\n"
                      "test.cpp:5:note:x is assigned\n"
                      "test.cpp:6:note:x is overwritten\n", errout.str());

        check("void f() {\n"
              "    Foo& bar = foo();\n"
              "    bar = x;\n"
              "    bar = y();\n"
              "}");
        ASSERT_EQUALS("", errout.str());

        check("class C {\n"
              "    int x;\n"
              "    void g() { return x * x; }\n"
              "    void f();\n"
              "};\n"
              "\n"
              "void C::f() {\n"
              "    x = 2;\n"
              "    x = g();\n"
              "}");
        ASSERT_EQUALS("", errout.str());

        check("class C {\n"
              "    int x;\n"
              "    void g() { return x*x; }\n"
              "    void f(Foo z);\n"
              "};\n"
              "\n"
              "void C::f(Foo z) {\n"
              "    x = 2;\n"
              "    x = z.g();\n"
              "}");
        ASSERT_EQUALS("", errout.str());

        // ({ })
        check("void f() {\n"
              "  int x;\n"
              "  x = 321;\n"
              "  x = ({ asm(123); })\n"
              "}");
        ASSERT_EQUALS("", errout.str());

        // from #3103 (avoid a false negative)
        check("int foo(){\n"
              "    int x;\n"
              "    x = 1;\n"
              "    x = 1;\n"
              "    return x + 1;\n"
              "}");
        ASSERT_EQUALS("test.cpp:4:style:Variable 'x' is reassigned a value before the old one has been used.\n"
                      "test.cpp:3:note:x is assigned\n"
                      "test.cpp:4:note:x is overwritten\n", errout.str());

        // from #3103 (avoid a false positive)
        check("int foo(){\n"
              "    int x;\n"
              "    x = 1;\n"
              "    if (y)\n" // <-- cppcheck does not know anything about 'y'
              "        x = 2;\n"
              "    return x + 1;\n"
              "}");
        ASSERT_EQUALS("", errout.str());

        // initialization, assignment with 0
        check("void f() {\n"  // Ticket #4356
              "    int x = 0;\n"  // <- ignore initialization with 0
              "    x = 3;\n"
              "}");
        ASSERT_EQUALS("", errout.str());

        check("void f() {\n"
              "  state_t *x = NULL;\n"
              "  x = dostuff();\n"
              "}");
        ASSERT_EQUALS("", errout.str());

        check("void f() {\n"
              "  state_t *x;\n"
              "  x = NULL;\n"
              "  x = dostuff();\n"
              "}");
        ASSERT_EQUALS("", errout.str());

        check("int foo() {\n" // #4420
              "    int x;\n"
              "    bar(++x);\n"
              "    x = 5;\n"
              "    return bar(x);\n"
              "}");
        ASSERT_EQUALS("", errout.str());

        // struct member..
        check("struct AB { int a; int b; };\n"
              "\n"
              "int f() {\n"
              "    struct AB ab;\n"
              "    ab.a = 1;\n"
              "    ab.a = 2;\n"
              "    return ab.a;\n"
              "}");
        ASSERT_EQUALS("test.cpp:6:style:Variable 'ab.a' is reassigned a value before the old one has been used.\n"
                      "test.cpp:5:note:ab.a is assigned\n"
                      "test.cpp:6:note:ab.a is overwritten\n", errout.str());

        check("struct AB { int a; int b; };\n"
              "\n"
              "int f() {\n"
              "    struct AB ab;\n"
              "    ab.a = 1;\n"
              "    ab = do_something();\n"
              "    return ab.a;\n"
              "}");
        TODO_ASSERT_EQUALS("error", "", errout.str());

        check("struct AB { int a; int b; };\n"
              "\n"
              "int f() {\n"
              "    struct AB ab;\n"
              "    ab.a = 1;\n"
              "    do_something(&ab);\n"
              "    ab.a = 2;\n"
              "    return ab.a;\n"
              "}");
        ASSERT_EQUALS("", errout.str());

        check("struct AB { int a; int b; };\n"
              "\n"
              "int f(DO_SOMETHING do_something) {\n"
              "    struct AB ab;\n"
              "    ab.a = 1;\n"
              "    do_something(&ab);\n"
              "    ab.a = 2;\n"
              "    return ab.a;\n"
              "}");
        ASSERT_EQUALS("", errout.str());

        check("struct AB { int a; int b; };\n"
              "\n"
              "int f(struct AB *ab) {\n"
              "    ab->a = 1;\n"
              "    ab->b = 2;\n"
              "    ab++;\n"
              "    ab->a = 1;\n"
              "    ab->b = 2;\n"
              "}");
        ASSERT_EQUALS("", errout.str());

        check("struct AB { int a; int b; };\n"
              "\n"
              "int f(struct AB *ab) {\n"
              "    ab->a = 1;\n"
              "    ab->b = 2;\n"
              "    ab = x;\n"
              "    ab->a = 1;\n"
              "    ab->b = 2;\n"
              "}");
        ASSERT_EQUALS("", errout.str());

        check("void f(struct AB *ab) {\n" // #
              "    ab->data->x = 1;\n"
              "    ab = &ab1;\n"
              "    ab->data->x = 2;\n"
              "}");
        ASSERT_EQUALS("", errout.str());

        // #5964
        check("void func(char *buffer, const char *format, int precision, unsigned value) {\n"
              "    (precision < 0) ? sprintf(buffer, format, value) : sprintf(buffer, format, precision, value);\n"
              "}");
        ASSERT_EQUALS("", errout.str());

        // don't crash
        check("struct data {\n"
              "  struct { int i; } fc;\n"
              "};\n"
              "struct state {\n"
              "  struct data d[123];\n"
              "};\n"
              "void func(struct state *s) {\n"
              "  s->foo[s->x++] = 2;\n"
              "  s->d[1].fc.i++;\n"
              "}");

        // #6525 - inline assembly
        check("void f(int i) {\n"
              "    i = 1;\n"
              "    asm(\"foo\");\n"
              "    i = 1;\n"
              "}");
        ASSERT_EQUALS("", errout.str());

        // #6555
        check("void foo() {\n"
              "    char *p = 0;\n"
              "    try {\n"
              "        p = fred();\n"
              "        p = wilma();\n"
              "    }\n"
              "    catch (...) {\n"
              "        barney(p);\n"
              "    }\n"
              "}");
        ASSERT_EQUALS("", errout.str());

        check("void foo() {\n"
              "    char *p = 0;\n"
              "    try {\n"
              "        p = fred();\n"
              "        p = wilma();\n"
              "    }\n"
              "    catch (...) {\n"
              "        barney(x);\n"
              "    }\n"
              "}");
        ASSERT_EQUALS("test.cpp:2:style:The scope of the variable 'p' can be reduced.\n",
                      errout.str());

        check("void foo() {\n"
              "    char *p = 0;\n"
              "    try {\n"
              "        if(z) {\n"
              "            p = fred();\n"
              "            p = wilma();\n"
              "        }\n"
              "    }\n"
              "    catch (...) {\n"
              "        barney(p);\n"
              "    }\n"
              "}");
        ASSERT_EQUALS("", errout.str());

        // Member variable pointers
        check("void podMemPtrs() {\n"
              "    int POD::*memptr;\n"
              "    memptr = &POD::a;\n"
              "    memptr = &POD::b;\n"
              "    if (memptr)\n"
              "        memptr = 0;\n"
              "}");
        ASSERT_EQUALS("test.cpp:4:style:Variable 'memptr' is reassigned a value before the old one has been used.\n"
                      "test.cpp:3:note:memptr is assigned\n"
                      "test.cpp:4:note:memptr is overwritten\n", errout.str());

        // Pointer function argument (#3857)
        check("void f(float * var)\n"
              "{\n"
              "  var[0] = 0.2f;\n"
              "  var[0] = 0.2f;\n" // <-- is initialized twice
              "}");
        ASSERT_EQUALS("test.cpp:4:style:Variable 'var[0]' is reassigned a value before the old one has been used.\n"
                      "test.cpp:3:note:var[0] is assigned\n"
                      "test.cpp:4:note:var[0] is overwritten\n", errout.str());

        check("void f(float * var)\n"
              "{\n"
              "  *var = 0.2f;\n"
              "  *var = 0.2f;\n" // <-- is initialized twice
              "}");
        ASSERT_EQUALS("test.cpp:4:style:Variable '*var' is reassigned a value before the old one has been used.\n"
                      "test.cpp:3:note:*var is assigned\n"
                      "test.cpp:4:note:*var is overwritten\n", errout.str());

        // Volatile variables
        check("void f() {\n"
              "  volatile char *reg = (volatile char *)0x12345;\n"
              "  *reg = 12;\n"
              "  *reg = 34;\n"
              "}");
        ASSERT_EQUALS("test.cpp:2:style:C-style pointer casting\n", errout.str());

        check("void f(std::map<int, int>& m, int key, int value) {\n" // #6379
              "    m[key] = value;\n"
              "    m[key] = value;\n"
              "}\n");
        ASSERT_EQUALS("test.cpp:3:style:Variable 'm[key]' is reassigned a value before the old one has been used.\n"
                      "test.cpp:2:note:m[key] is assigned\n"
                      "test.cpp:3:note:m[key] is overwritten\n",
                      errout.str());
    }

    void redundantVarAssignment_trivial() {
        check("void f() {\n"
              "   int a = 0;\n"
              "   a = 4;\n"
              "}");
        ASSERT_EQUALS("", errout.str());

        check("void f() {\n"
              "   int a;\n"
              "   a = 0;\n"
              "   a = 4;\n"
              "}");
        ASSERT_EQUALS("", errout.str());

        check("void f() {\n"
              "   unsigned a;\n"
              "   a = 0u;\n"
              "   a = 2u;\n"
              "}");
        ASSERT_EQUALS("", errout.str());

        check("void f() {\n"
              "   void* a;\n"
              "   a = (void*)0;\n"
              "   a = p;\n"
              "}");
        ASSERT_EQUALS("", errout.str());

        check("void f() {\n"
              "   void* a;\n"
              "   a = (void*)0U;\n"
              "   a = p;\n"
              "}");
        ASSERT_EQUALS("", errout.str());
    }

    void redundantVarAssignment_struct() {
        check("struct foo {\n"
              "  int a,b;\n"
              "};\n"
              "\n"
              "int main() {\n"
              "  struct foo x;\n"
              "  x.a = _mm_set1_ps(1.0);\n"
              "  x.a = _mm_set1_ps(2.0);\n"
              "}");
        ASSERT_EQUALS("[test.cpp:7] -> [test.cpp:8]: (style) Variable 'x.a' is reassigned a value before the old one has been used.\n", errout.str());

        check("void f() {\n"
              "  struct AB ab;\n"
              "  ab.x = 23;\n"
              "  ab.y = 41;\n"
              "  ab.x = 1;\n"
              "}");
        ASSERT_EQUALS("[test.cpp:3] -> [test.cpp:5]: (style) Variable 'ab.x' is reassigned a value before the old one has been used.\n", errout.str());

        check("void f() {\n"
              "  struct AB ab = {0};\n"
              "  ab = foo();\n"
              "}");
        ASSERT_EQUALS("", errout.str());
    }

    void redundantVarAssignment_7133() {
        // #7133
        check("sal_Int32 impl_Export() {\n"
              "   try {\n"
              "        try  {\n"
              "          uno::Sequence< uno::Any > aArgs(2);\n"
              "          beans::NamedValue aValue;\n"
              "          aValue.Name = \"DocumentHandler\";\n"
              "          aValue.Value <<= xDocHandler;\n"
              "          aArgs[0] <<= aValue;\n"
              "          aValue.Name = \"Model\";\n"
              "          aValue.Value <<= xDocumentComp;\n"
              "          aArgs[1] <<= aValue;\n"
              "        }\n"
              "        catch (const uno::Exception&) {\n"
              "        }\n"
              "   }\n"
              "   catch (const uno::Exception&)  {\n"
              "   }\n"
              "}", "test.cpp", true);
        ASSERT_EQUALS("", errout.str());

        check("void ConvertBitmapData(sal_uInt16 nDestBits) {\n"
              "    BitmapBuffer aSrcBuf;\n"
              "    aSrcBuf.mnBitCount = nSrcBits;\n"
              "    BitmapBuffer aDstBuf;\n"
              "    aSrcBuf.mnBitCount = nDestBits;\n"
              "    bConverted = ::ImplFastBitmapConversion( aDstBuf, aSrcBuf, aTwoRects );\n"
              "}", "test.c");
        ASSERT_EQUALS("[test.c:3] -> [test.c:5]: (style) Variable 'aSrcBuf.mnBitCount' is reassigned a value before the old one has been used.\n", errout.str());
        check("void ConvertBitmapData(sal_uInt16 nDestBits) {\n"
              "    BitmapBuffer aSrcBuf;\n"
              "    aSrcBuf.mnBitCount = nSrcBits;\n"
              "    BitmapBuffer aDstBuf;\n"
              "    aSrcBuf.mnBitCount = nDestBits;\n"
              "    bConverted = ::ImplFastBitmapConversion( aDstBuf, aSrcBuf, aTwoRects );\n"
              "}");
        ASSERT_EQUALS("[test.cpp:3] -> [test.cpp:5]: (style) Variable 'aSrcBuf.mnBitCount' is reassigned a value before the old one has been used.\n",
                      errout.str());

        check("class C { void operator=(int x); };\n" // #8368 - assignment operator might have side effects => inconclusive
              "void f() {\n"
              "    C c;\n"
              "    c = x;\n"
              "    c = x;\n"
              "}");
        ASSERT_EQUALS("[test.cpp:4] -> [test.cpp:5]: (style, inconclusive) Variable 'c' is reassigned a value before the old one has been used if variable is no semaphore variable.\n", errout.str());
    }

    void redundantVarAssignment_stackoverflow() {
        check("typedef struct message_node {\n"
              "  char code;\n"
              "  size_t size;\n"
              "  struct message_node *next, *prev;\n"
              "} *message_list;\n"
              "static message_list remove_message_from_list(message_list m) {\n"
              "    m->prev->next = m->next;\n"
              "    m->next->prev = m->prev;\n"
              "    return m->next;\n"
              "}");
        ASSERT_EQUALS("", errout.str());
    }

    void redundantVarAssignment_lambda() {
        // #7152
        check("int foo() {\n"
              "    int x = 0, y = 0;\n"
              "    auto f = [&]() { if (x < 5) ++y; };\n"
              "    x = 2;\n"
              "    f();\n"
              "    x = 6;\n"
              "    f();\n"
              "    return y;\n"
              "}");
        ASSERT_EQUALS("", errout.str());

        // #10228
        check("std::tuple<int, int> g();\n"
              "void h(int);\n"
              "void f() {\n"
              "    auto [a, b] = g();\n"
              "    auto l = [a = a]() { h(i); };\n"
              "}\n");
        ASSERT_EQUALS("", errout.str());
    }

    void redundantVarAssignment_loop() {
        check("void f() {\n"
              "    char buf[10];\n"
              "    int i;\n"
              "    for (i = 0; i < 4; i++)\n"
              "        buf[i] = 131;\n"
              "    buf[i] = 0;\n"
              "}");
        ASSERT_EQUALS("", errout.str());

        check("void bar() {\n" // #9262 do-while with break
              "    int x = 0;\n"
              "    x = 432;\n"
              "    do {\n"
              "        if (foo()) break;\n"
              "        x = 1;\n"
              "     } while (false);\n"
              "}");
        ASSERT_EQUALS("", errout.str());

        check("void foo(int num) {\n" // #9420 FP
              "  int a = num;\n"
              "  for (int b = 0; b < num; a = b++)\n"
              "    dostuff(a);\n"
              "}");
        ASSERT_EQUALS("", errout.str());

        check("void foo(int num) {\n" // #9420 FN
              "  int a = num;\n"
              "  for (int b = 0; b < num; a = b++);\n"
              "}");
        TODO_ASSERT_EQUALS("error", "", errout.str());
    }

    void redundantVarAssignment_after_switch() {
        check("void f(int x) {\n" // #7907
              "    int ret;\n"
              "    switch (x) {\n"
              "    case 123:\n"
              "        ret = 1;\n" // redundant assignment
              "        break;\n"
              "    }\n"
              "    ret = 3;\n"
              "}");
        ASSERT_EQUALS("[test.cpp:5] -> [test.cpp:8]: (style) Variable 'ret' is reassigned a value before the old one has been used.\n", errout.str());
    }

    void redundantVarAssignment_pointer() {
        check("void f(int *ptr) {\n"
              "    int *x = ptr + 1;\n"
              "    *x = 23;\n"
              "    foo(ptr);\n"
              "    *x = 32;\n"
              "}");
        ASSERT_EQUALS("", errout.str());

        // #8997
        check("void f() {\n"
              "  char x[2];\n"
              "  char* p = x;\n"
              "  *p = 1;\n"
              "  p += 1;\n"
              "  *p = 1;\n"
              "}");
        ASSERT_EQUALS("", errout.str());
    }

    void redundantVarAssignment_pointer_parameter() {
        check("void f(int *p) {\n"
              "    *p = 1;\n"
              "    if (condition) return;\n"
              "    *p = 2;\n"
              "}");
        ASSERT_EQUALS("", errout.str());
    }

    void redundantVarAssignment_array() {
        check("void f() {\n"
              "    int arr[10];\n"
              "    int i = 0;\n"
              "    arr[i] = 1;\n"
              "    i += 2;\n"
              "    arr[i] = 3;\n"
              "    dostuff(arr);\n"
              "}");
        ASSERT_EQUALS("", errout.str());
    }

    void redundantVarAssignment_switch_break() {
        // #10058
        check("void f(int a, int b) {\n"
              "    int ret = 0;\n"
              "    switch (a) {\n"
              "    case 1:\n"
              "        ret = 543;\n"
              "        if (b) break;\n"
              "        ret = 1;\n"
              "        break;\n"
              "    }"
              "    return ret;\n"
              "}");
        ASSERT_EQUALS("", errout.str());

        check("void f(int a, int b) {\n"
              "    int ret = 0;\n"
              "    switch (a) {\n"
              "    case 1:\n"
              "        ret = 543;\n"
              "        if (b) break;\n"
              "        ret = 1;\n"
              "        break;\n"
              "    }"
              "}");
        ASSERT_EQUALS("[test.cpp:5] -> [test.cpp:7]: (style) Variable 'ret' is reassigned a value before the old one has been used.\n", errout.str());
    }

    void redundantInitialization() {
        setMultiline();

        check("void f() {\n"
              "    int err = -ENOMEM;\n"
              "    err = dostuff();\n"
              "}");
        ASSERT_EQUALS("test.cpp:3:style:Redundant initialization for 'err'. The initialized value is overwritten before it is read.\n"
                      "test.cpp:2:note:err is initialized\n"
                      "test.cpp:3:note:err is overwritten\n",
                      errout.str());

        check("void f() {\n"
              "    struct S s = {1,2,3};\n"
              "    s = dostuff();\n"
              "}");
        ASSERT_EQUALS("test.cpp:3:style:Redundant initialization for 's'. The initialized value is overwritten before it is read.\n"
                      "test.cpp:2:note:s is initialized\n"
                      "test.cpp:3:note:s is overwritten\n",
                      errout.str());

        check("void f() {\n"
              "    int *p = NULL;\n"
              "    p = dostuff();\n"
              "}");
        ASSERT_EQUALS("", errout.str());

        // "trivial" initialization => do not warn
        check("void f() {\n"
              "    struct S s = {0};\n"
              "    s = dostuff();\n"
              "}");
        ASSERT_EQUALS("", errout.str());

        check("namespace N { enum E {e0,e1}; }\n"
              "void f() {\n"
              "    N::E e = N::e0;\n" // #9261
              "    e = dostuff();\n"
              "}");
        ASSERT_EQUALS("", errout.str());

        check("void f() {\n" // #10143
              "    std::shared_ptr<int> i = g();\n"
              "    h();\n"
              "    i = nullptr;\n"
              "}\n");
        ASSERT_EQUALS("", errout.str());

        check("int f(const std::vector<int>& v) {\n" // #9815
              "    int i = g();\n"
              "    i = std::distance(v.begin(), std::find_if(v.begin(), v.end(), [=](int j) { return i == j; }));\n"
              "    return i;\n"
              "}\n");
        ASSERT_EQUALS("", errout.str());
    }

    void redundantMemWrite() {
        return; // FIXME: temporary hack

        // Simple tests
        // cppcheck-suppress unreachableCode - remove when code is enabled again
        check("void f() {\n"
              "    char a[10];\n"
              "    memcpy(a, foo, bar);\n"
              "    memset(a, 0, bar);\n"
              "}");
        ASSERT_EQUALS("[test.cpp:3] -> [test.cpp:4]: (performance) Buffer 'a' is being written before its old content has been used.\n", errout.str());

        check("void f() {\n"
              "    char a[10];\n"
              "    strcpy(a, foo);\n"
              "    strncpy(a, 0, bar);\n"
              "}");
        ASSERT_EQUALS("[test.cpp:3] -> [test.cpp:4]: (performance) Buffer 'a' is being written before its old content has been used.\n", errout.str());

        check("void f() {\n"
              "    char a[10];\n"
              "    sprintf(a, \"foo\");\n"
              "    memmove(a, 0, bar);\n"
              "}");
        ASSERT_EQUALS("[test.cpp:3] -> [test.cpp:4]: (performance) Buffer 'a' is being written before its old content has been used.\n", errout.str());

        check("void f(char *filename) {\n"
              "    char *p = strrchr(filename,'.');\n"
              "    strcpy(p, \"foo\");\n"
              "    dostuff(filename);\n"
              "    strcpy(p, \"foo\");\n"
              "}");
        ASSERT_EQUALS("", errout.str());

        // Writing to different parts of a buffer
        check("void f(void* a) {\n"
              "    memcpy(a, foo, bar);\n"
              "    memset(a+5, 0, bar);\n"
              "}");
        ASSERT_EQUALS("", errout.str());

        // Use variable as second argument
        check("void f(void* a, void* b) {\n"
              "    memset(a, 0, 5);\n"
              "    memcpy(b, a, 5);\n"
              "    memset(a, 1, 5);\n"
              "}");
        ASSERT_EQUALS("", errout.str());

        // strcat is special
        check("void f() {\n"
              "    char a[10];\n"
              "    strcpy(a, foo);\n"
              "    strcat(a, bar);\n" // Not redundant
              "    strcpy(a, x);\n" // Redundant
              "}");
        ASSERT_EQUALS("[test.cpp:3] -> [test.cpp:5]: (performance) Buffer 'a' is being written before its old content has been used.\n", errout.str());

        // Tests with function call between copy
        check("void f() {\n"
              "    char a[10];\n"
              "    snprintf(a, foo, bar);\n"
              "    bar();\n"
              "    memset(a, 0, size);\n"
              "}");
        ASSERT_EQUALS("[test.cpp:3] -> [test.cpp:5]: (performance) Buffer 'a' is being written before its old content has been used.\n", errout.str());

        check("void* a;\n"
              "void f() {\n"
              "    memset(a, 0, size);\n"
              "    bar();\n" // Global variable might be accessed in bar()
              "    memset(a, 0, size);\n"
              "}");
        ASSERT_EQUALS("", errout.str());

        check("void f() {\n"
              "    char a[10];\n"
              "    memset(a, 0, size);\n"
              "    bar();\n"
              "    memset(a, 0, size);\n"
              "}");
        TODO_ASSERT_EQUALS("[test.cpp:3] -> [test.cpp:5]: (performance) Buffer 'a' is being written before its old content has been used.\n", "", errout.str());

        check("void bar(void* a) {}\n"
              "void f(void* a) {\n"
              "    memset(a, 0, size);\n"
              "    bar(a);\n" // Passed as argument
              "    memset(a, 0, size);\n"
              "}");
        ASSERT_EQUALS("", errout.str());

        // Branch tests
        check("void f(void* a) {\n"
              "    memset(a, 0, size);\n"
              "    if(x)\n"
              "        memset(a, 0, size);\n"
              "}");
        ASSERT_EQUALS("", errout.str());

        // #4455 - initialization of local buffer
        check("void f(void) {"
              "    char buf[10];\n"
              "    memset(buf, 0, 10);\n"
              "    strcpy(buf, string);\n"
              "}");
        ASSERT_EQUALS("", errout.str());

        check("void f(void) {\n"
              "    char buf[10] = {0};\n"
              "    memset(buf, 0, 10);\n"
              "    strcpy(buf, string);\n"
              "}");
        ASSERT_EQUALS("[test.cpp:3] -> [test.cpp:4]: (performance) Buffer 'buf' is being written before its old content has been used.\n", errout.str());

        // #5689 - use return value of strcpy
        check("int f(void* a) {\n"
              "    int i = atoi(strcpy(a, foo));\n"
              "    strncpy(a, 0, bar);\n"
              "    return i;\n"
              "}");
        ASSERT_EQUALS("", errout.str());

        // #7175 - read+write
        check("void f() {\n"
              "    char buf[100];\n"
              "    strcpy(buf, x);\n"
              "    strcpy(buf, dostuff(buf));\n" // <- read + write
              "    strcpy(buf, x);\n"
              "}");
        ASSERT_EQUALS("", errout.str());

        check("void f() {\n"
              "    char buf[100];\n"
              "    strcpy(buf, x);\n"
              "    strcpy(buf, dostuff(buf));\n"
              "    strcpy(buf, x);\n"
              "}");
        TODO_ASSERT_EQUALS("error", "", errout.str());
    }

    void varFuncNullUB() { // #4482
        check("void a(...);\n"
              "void b() { a(NULL); }");
        ASSERT_EQUALS("[test.cpp:2]: (portability) Passing NULL after the last typed argument to a variadic function leads to undefined behaviour.\n", errout.str());

        check("void a(char *p, ...);\n"
              "void b() { a(NULL, 2); }");
        ASSERT_EQUALS("", errout.str());
    }

    void checkCastIntToCharAndBack() { // #160

        // check getchar
        check("void f() {\n"
              "unsigned char c; c = getchar();\n"
              "  while( c != EOF)\n"
              "  {\n"
              "    bar(c);\n"
              "    c = getchar();\n"
              "  } ;\n"
              "}");
        ASSERT_EQUALS("[test.cpp:3]: (warning) Storing getchar() return value in char variable and then comparing with EOF.\n", errout.str());

        check("void f() {\n"
              "unsigned char c = getchar();\n"
              "  while( EOF != c)\n"
              "  {\n"
              "    bar(c);\n"
              "  } ;\n"
              "}");
        ASSERT_EQUALS("[test.cpp:3]: (warning) Storing getchar() return value in char variable and then comparing with EOF.\n", errout.str());

        check("void f() {\n"
              "  unsigned char c; c = getchar();\n"
              "  while( EOF != c )\n"
              "  {\n"
              "    bar(c);\n"
              "    c = getchar();\n"
              "  } ;\n"
              "}");
        ASSERT_EQUALS("[test.cpp:3]: (warning) Storing getchar() return value in char variable and then comparing with EOF.\n", errout.str());

        check("void f() {\n"
              "  unsigned char c;\n"
              "  while( EOF != ( c = getchar() ) )\n"
              "  {\n"
              "  }\n"
              "}");
        ASSERT_EQUALS("[test.cpp:3]: (warning) Storing getchar() return value in char variable and then comparing with EOF.\n", errout.str());

        check("void f() {\n"
              "  int i; i = getchar();\n"
              "  while( i != EOF)\n"
              "  {\n"
              "    bar(i);\n"
              "    i = getchar();\n"
              "  } ;\n"
              "}");
        ASSERT_EQUALS("", errout.str());

        check("void f() {\n"
              "  int i; i = getchar();\n"
              "  while( EOF != i )\n"
              "  {\n"
              "    bar(i);\n"
              "    i = getchar();\n"
              "  } ;\n"
              "}");
        ASSERT_EQUALS("", errout.str());


        // check getc
        check("void f (FILE * pFile){\n"
              "unsigned char c;\n"
              "do {\n"
              "  c = getc (pFile);\n"
              "} while (c != EOF)"
              "}");
        ASSERT_EQUALS("[test.cpp:5]: (warning) Storing getc() return value in char variable and then comparing with EOF.\n", errout.str());

        check("void f (FILE * pFile){\n"
              "unsigned char c;\n"
              "do {\n"
              "  c = getc (pFile);\n"
              "} while (EOF != c)"
              "}");
        ASSERT_EQUALS("[test.cpp:5]: (warning) Storing getc() return value in char variable and then comparing with EOF.\n", errout.str());

        check("void f (FILE * pFile){\n"
              "int i;\n"
              "do {\n"
              "  i = getc (pFile);\n"
              "} while (i != EOF)"
              "}");
        ASSERT_EQUALS("", errout.str());

        check("void f (FILE * pFile){\n"
              "int i;\n"
              "do {\n"
              "  i = getc (pFile);\n"
              "} while (EOF != i)"
              "}");
        ASSERT_EQUALS("", errout.str());


        // check fgetc
        check("void f (FILE * pFile){\n"
              "unsigned char c;\n"
              "do {\n"
              "  c = fgetc (pFile);\n"
              "} while (c != EOF)"
              "}");
        ASSERT_EQUALS("[test.cpp:5]: (warning) Storing fgetc() return value in char variable and then comparing with EOF.\n", errout.str());

        check("void f (FILE * pFile){\n"
              "char c;\n"
              "do {\n"
              "  c = fgetc (pFile);\n"
              "} while (EOF != c)"
              "}");
        ASSERT_EQUALS("[test.cpp:5]: (warning) Storing fgetc() return value in char variable and then comparing with EOF.\n", errout.str());

        check("void f (FILE * pFile){\n"
              "signed char c;\n"
              "do {\n"
              "  c = fgetc (pFile);\n"
              "} while (EOF != c)"
              "}");
        ASSERT_EQUALS("", errout.str());

        check("void f (FILE * pFile){\n"
              "int i;\n"
              "do {\n"
              "  i = fgetc (pFile);\n"
              "} while (i != EOF)"
              "}");
        ASSERT_EQUALS("", errout.str());

        check("void f (FILE * pFile){\n"
              "int i;\n"
              "do {\n"
              "  i = fgetc (pFile);\n"
              "} while (EOF != i)"
              "}");
        ASSERT_EQUALS("", errout.str());

        // cin.get()
        check("void f(){\n"
              "   char ch; ch = std::cin.get();\n"
              "   while (EOF != ch) {\n"
              "        std::cout << ch;\n"
              "        ch = std::cin.get();\n"
              "   }\n"
              "}");
        ASSERT_EQUALS("[test.cpp:3]: (warning) Storing cin.get() return value in char variable and then comparing with EOF.\n", errout.str());

        check("void f(){\n"
              "   char ch; ch = std::cin.get();\n"
              "   while (ch != EOF) {\n"
              "        std::cout << ch;\n"
              "        ch = std::cin.get();\n"
              "   }\n"
              "}");
        ASSERT_EQUALS("[test.cpp:3]: (warning) Storing cin.get() return value in char variable and then comparing with EOF.\n", errout.str());

        check("void f(){\n"
              "   int i; i = std::cin.get();\n"
              "   while ( EOF != i ) {\n"
              "        std::cout << i;\n"
              "        i = std::cin.get();\n"
              "   }\n"
              "}");
        ASSERT_EQUALS("", errout.str());

        check("void f(){\n"
              "   int i; i = std::cin.get();\n"
              "   while ( i != EOF ) {\n"
              "        std::cout << i;\n"
              "        i = std::cin.get();\n"
              "   }\n"
              "}");
        ASSERT_EQUALS("", errout.str());
    }

    void checkCommaSeparatedReturn() {
        check("int fun(int a) {\n"
              "  if (a < 0)\n"
              "    return a++,\n"
              "  do_something();\n"
              "}", nullptr, false, false);
        TODO_ASSERT_EQUALS("[test.cpp:3]: (style) Comma is used in return statement. The comma can easily be misread as a ';'.\n", "", errout.str());

        check("int fun(int a) {\n"
              "  if (a < 0)\n"
              "    return a++, do_something();\n"
              "}", nullptr, false, false);
        ASSERT_EQUALS("", errout.str());

        check("int fun(int a) {\n"
              "  if (a < 0)\n"
              "    return a+5,\n"
              "  do_something();\n"
              "}", nullptr, false, false);
        TODO_ASSERT_EQUALS("[test.cpp:3]: (style) Comma is used in return statement. The comma can easily be misread as a ';'.\n", "", errout.str());

        check("int fun(int a) {\n"
              "  if (a < 0)\n"
              "    return a+5, do_something();\n"
              "}", nullptr, false, false);
        ASSERT_EQUALS("", errout.str());

        check("int fun(int a) {\n"
              "  if (a < 0)\n"
              "    return c<int,\nint>::b;\n"
              "}", nullptr, false, false);
        ASSERT_EQUALS("", errout.str());

        // #4943 take care of C++11 initializer lists
        check("std::vector<Foo> Bar() {\n"
              "    return\n"
              "    {\n"
              "        { \"1\" },\n"
              "        { \"2\" },\n"
              "        { \"3\" }\n"
              "    };\n"
              "}", nullptr, false, false);
        ASSERT_EQUALS("", errout.str());
    }

    void checkPassByReference() {
        // #8570 passByValue when std::move is used
        check("struct A\n"
              "{\n"
              "    std::vector<int> x;\n"
              "};\n"
              "\n"
              "struct B\n"
              "{\n"
              "    explicit B(A a) : a(std::move(a)) {}\n"
              "    void Init(A _a) { a = std::move(_a); }\n"
              "    A a;"
              "};", nullptr, false, true);
        ASSERT_EQUALS("", errout.str());

        check("struct A\n"
              "{\n"
              "    std::vector<int> x;\n"
              "};\n"
              "\n"
              "struct B\n"
              "{\n"
              "    explicit B(A a) : a{std::move(a)} {}\n"
              "    void Init(A _a) { a = std::move(_a); }\n"
              "    A a;"
              "};", nullptr, false, true);
        ASSERT_EQUALS("", errout.str());

        check("struct A\n"
              "{\n"
              "    std::vector<int> x;\n"
              "};\n"
              "\n"
              "struct B\n"
              "{\n"
              "    B(A a, A a2) : a{std::move(a)}, a2{std::move(a2)} {}\n"
              "    void Init(A _a) { a = std::move(_a); }\n"
              "    A a;"
              "    A a2;"
              "};", nullptr, false, true);
        ASSERT_EQUALS("", errout.str());

        check("struct A\n"
              "{\n"
              "    std::vector<int> x;\n"
              "};\n"
              "\n"
              "struct B\n"
              "{\n"
              "    B(A a, A a2) : a{std::move(a)}, a2{a2} {}\n"
              "    void Init(A _a) { a = std::move(_a); }\n"
              "    A a;"
              "    A a2;"
              "};", nullptr, false, true);
        ASSERT_EQUALS("[test.cpp:8]: (performance) Function parameter 'a2' should be passed by const reference.\n", errout.str());

        check("struct A\n"
              "{\n"
              "    std::vector<int> x;\n"
              "};\n"
              "\n"
              "struct B\n"
              "{\n"
              "    B(A a, A a2) : a{std::move(a)}, a2(a2) {}\n"
              "    void Init(A _a) { a = std::move(_a); }\n"
              "    A a;"
              "    A a2;"
              "};", nullptr, false, true);
        ASSERT_EQUALS("[test.cpp:8]: (performance) Function parameter 'a2' should be passed by const reference.\n", errout.str());

        check("std::map<int, int> m;\n" // #10817
              "void f(const decltype(m)::const_iterator i) {}");
        ASSERT_EQUALS("", errout.str());
    }

    void checkComparisonFunctionIsAlwaysTrueOrFalse() {
        // positive test
        check("bool f(int x){\n"
              "   return isless(x,x);\n"
              "}");
        ASSERT_EQUALS("[test.cpp:2]: (warning) Comparison of two identical variables with isless(x,x) always evaluates to false.\n", errout.str());

        check("bool f(int x){\n"
              "   return isgreater(x,x);\n"
              "}");
        ASSERT_EQUALS("[test.cpp:2]: (warning) Comparison of two identical variables with isgreater(x,x) always evaluates to false.\n", errout.str());

        check("bool f(int x){\n"
              "   return islessgreater(x,x);\n"
              "}");
        ASSERT_EQUALS("[test.cpp:2]: (warning) Comparison of two identical variables with islessgreater(x,x) always evaluates to false.\n", errout.str());

        check("bool f(int x){\n"
              "   return islessequal(x,x);\n"
              "}");
        ASSERT_EQUALS("[test.cpp:2]: (warning) Comparison of two identical variables with islessequal(x,x) always evaluates to true.\n", errout.str());

        check("bool f(int x){\n"
              "   return isgreaterequal(x,x);\n"
              "}");
        ASSERT_EQUALS("[test.cpp:2]: (warning) Comparison of two identical variables with isgreaterequal(x,x) always evaluates to true.\n", errout.str());

        // no warning should be reported for
        check("bool f(int x, int y){\n"
              "   return isgreaterequal(x,y) && islessequal(x,y) && islessgreater(x,y) && isgreater(x,y) && isless(x,y);\n"
              "}");
        ASSERT_EQUALS("", errout.str());
    }

    void integerOverflow() { // 5895
        // no signed integer overflow should happen
        check("void f(unsigned long long ull) {\n"
              "    if (ull == 0x89504e470d0a1a0a || ull == 0x8a4d4e470d0a1a0a) ;\n"
              "}");
        ASSERT_EQUALS("", errout.str());
    }

    void redundantPointerOp() {
        check("int *f(int *x) {\n"
              "    return &*x;\n"
              "}\n", nullptr, true);
        ASSERT_EQUALS("[test.cpp:2]: (style) Redundant pointer operation on 'x' - it's already a pointer.\n", errout.str());

        check("int *f(int *y) {\n"
              "    return &(*y);\n"
              "}\n", nullptr, true);
        ASSERT_EQUALS("[test.cpp:2]: (style) Redundant pointer operation on 'y' - it's already a pointer.\n", errout.str());

        check("int f() {\n" // #10991
              "    int value = 4;\n"
              "    int result1 = *(&value);\n"
              "    int result2 = *&value;\n"
              "    return result1 + result2;\n"
              "}\n", nullptr, true);
        ASSERT_EQUALS("[test.cpp:3]: (style) Redundant pointer operation on 'value' - it's already a variable.\n"
                      "[test.cpp:4]: (style) Redundant pointer operation on 'value' - it's already a variable.\n",
                      errout.str());

        check("void f(int& a, int b) {\n"
              "    *(&a) = b;\n"
              "}\n", nullptr, true);
        ASSERT_EQUALS("[test.cpp:2]: (style) Redundant pointer operation on 'a' - it's already a variable.\n",
                      errout.str());

        check("void f(int**& p) {}\n", nullptr, true);
        ASSERT_EQUALS("", errout.str());

        checkP("#define	RESTORE(ORIG, COPY) { *ORIG = *COPY; }\n"
               "void f(int* p, int i) {\n"
               "    RESTORE(p, &i);\n"
               "}\n");
        ASSERT_EQUALS("", errout.str());

        // no warning for bitwise AND
        check("void f(const int *b) {\n"
              "    int x = 0x20 & *b;\n"
              "}\n", nullptr, true);
        ASSERT_EQUALS("", errout.str());

        // No message for double pointers to structs
        check("void f(struct foo **my_struct) {\n"
              "    char **pass_to_func = &(*my_struct)->buf;\n"
              "}\n", nullptr, true);
        ASSERT_EQUALS("", errout.str());

        // another double pointer to struct - with an array
        check("void f(struct foo **my_struct) {\n"
              "    char **pass_to_func = &(*my_struct)->buf[10];\n"
              "}\n", nullptr, true);
        ASSERT_EQUALS("", errout.str());

        // double pointer to array
        check("void f(char **ptr) {\n"
              "    int *x = &(*ptr)[10];\n"
              "}\n", nullptr, true);
        ASSERT_EQUALS("[test.cpp:2]: (style) Variable 'x' can be declared as pointer to const\n", errout.str());

        // function calls
        check("void f(Mutex *mut) {\n"
              "    pthread_mutex_lock(&*mut);\n"
              "}\n", nullptr, false);
        ASSERT_EQUALS("[test.cpp:2]: (style) Redundant pointer operation on 'mut' - it's already a pointer.\n", errout.str());

        // make sure we got the AST match for "(" right
        check("void f(char *ptr) {\n"
              "    if (&*ptr == NULL)\n"
              "        return;\n"
              "}\n", nullptr, true);
        ASSERT_EQUALS("[test.cpp:2]: (style) Redundant pointer operation on 'ptr' - it's already a pointer.\n", errout.str());

        // no warning for macros
        checkP("#define MUTEX_LOCK(m) pthread_mutex_lock(&(m))\n"
               "void f(struct mutex *mut) {\n"
               "    MUTEX_LOCK(*mut);\n"
               "}\n");
        ASSERT_EQUALS("", errout.str());

        checkP("#define B(op)        bar(op)\n"
               "#define C(orf)       B(&orf)\n"
               "void foo(const int * pkey) {\n"
               "    C(*pkey);\n"
               "}\n");
        ASSERT_EQUALS("", errout.str());
    }

    void test_isSameExpression() { // see #5738
        check("bool isInUnoIncludeFile(StringRef name) {"
              "   return  name.startswith(SRCDIR \"/com/\") || name.startswith(SRCDIR \"/uno/\");\n"
              "};", "test.cpp", false);
        ASSERT_EQUALS("", errout.str());
    }

    void raceAfterInterlockedDecrement() {
        checkInterlockedDecrement("void f() {\n"
                                  "    int counter = 0;\n"
                                  "    InterlockedDecrement(&counter);\n"
                                  "    whatever();\n"
                                  "}");
        ASSERT_EQUALS("", errout.str());

        checkInterlockedDecrement("void f() {\n"
                                  "    int counter = 0;\n"
                                  "    InterlockedDecrement(&counter);\n"
                                  "    if (counter)\n"
                                  "        return;\n"
                                  "    destroy();\n"
                                  "}");
        ASSERT_EQUALS("[test.cpp:4]: (error) Race condition: non-interlocked access after InterlockedDecrement(). Use InterlockedDecrement() return value instead.\n", errout.str());

        checkInterlockedDecrement("void f() {\n"
                                  "    int counter = 0;\n"
                                  "    InterlockedDecrement(&counter);\n"
                                  "    if (!counter)\n"
                                  "        destroy();\n"
                                  "}");
        ASSERT_EQUALS("[test.cpp:4]: (error) Race condition: non-interlocked access after InterlockedDecrement(). Use InterlockedDecrement() return value instead.\n", errout.str());

        checkInterlockedDecrement("void f() {\n"
                                  "    int counter = 0;\n"
                                  "    InterlockedDecrement(&counter);\n"
                                  "    if (counter > 0)\n"
                                  "        return;\n"
                                  "    destroy();\n"
                                  "}");
        ASSERT_EQUALS("[test.cpp:4]: (error) Race condition: non-interlocked access after InterlockedDecrement(). Use InterlockedDecrement() return value instead.\n", errout.str());

        checkInterlockedDecrement("void f() {\n"
                                  "    int counter = 0;\n"
                                  "    InterlockedDecrement(&counter);\n"
                                  "    if (0 < counter)\n"
                                  "        return;\n"
                                  "    destroy();\n"
                                  "}");
        ASSERT_EQUALS("[test.cpp:4]: (error) Race condition: non-interlocked access after InterlockedDecrement(). Use InterlockedDecrement() return value instead.\n", errout.str());

        checkInterlockedDecrement("void f() {\n"
                                  "    int counter = 0;\n"
                                  "    InterlockedDecrement(&counter);\n"
                                  "    if (counter == 0)\n"
                                  "        destroy();\n"
                                  "}");
        ASSERT_EQUALS("[test.cpp:4]: (error) Race condition: non-interlocked access after InterlockedDecrement(). Use InterlockedDecrement() return value instead.\n", errout.str());

        checkInterlockedDecrement("void f() {\n"
                                  "    int counter = 0;\n"
                                  "    InterlockedDecrement(&counter);\n"
                                  "    if (0 == counter)\n"
                                  "        destroy();\n"
                                  "}");
        ASSERT_EQUALS("[test.cpp:4]: (error) Race condition: non-interlocked access after InterlockedDecrement(). Use InterlockedDecrement() return value instead.\n", errout.str());

        checkInterlockedDecrement("void f() {\n"
                                  "    int counter = 0;\n"
                                  "    InterlockedDecrement(&counter);\n"
                                  "    if (0 != counter)\n"
                                  "        return;\n"
                                  "    destroy()\n"
                                  "}");
        ASSERT_EQUALS("[test.cpp:4]: (error) Race condition: non-interlocked access after InterlockedDecrement(). Use InterlockedDecrement() return value instead.\n", errout.str());

        checkInterlockedDecrement("void f() {\n"
                                  "    int counter = 0;\n"
                                  "    InterlockedDecrement(&counter);\n"
                                  "    if (counter != 0)\n"
                                  "        return;\n"
                                  "    destroy()\n"
                                  "}");
        ASSERT_EQUALS("[test.cpp:4]: (error) Race condition: non-interlocked access after InterlockedDecrement(). Use InterlockedDecrement() return value instead.\n", errout.str());

        checkInterlockedDecrement("void f() {\n"
                                  "    int counter = 0;\n"
                                  "    InterlockedDecrement(&counter);\n"
                                  "    if (counter <= 0)\n"
                                  "        destroy();\n"
                                  "}");
        ASSERT_EQUALS("[test.cpp:4]: (error) Race condition: non-interlocked access after InterlockedDecrement(). Use InterlockedDecrement() return value instead.\n", errout.str());

        checkInterlockedDecrement("void f() {\n"
                                  "    int counter = 0;\n"
                                  "    InterlockedDecrement(&counter);\n"
                                  "    if (0 >= counter)\n"
                                  "        destroy();\n"
                                  "}");
        ASSERT_EQUALS("[test.cpp:4]: (error) Race condition: non-interlocked access after InterlockedDecrement(). Use InterlockedDecrement() return value instead.\n", errout.str());

        checkInterlockedDecrement("void f() {\n"
                                  "    int counter = 0;\n"
                                  "    int newCount = InterlockedDecrement(&counter);\n"
                                  "    if (newCount)\n"
                                  "        return;\n"
                                  "    destroy();\n"
                                  "}");
        ASSERT_EQUALS("", errout.str());

        checkInterlockedDecrement("void f() {\n"
                                  "    int counter = 0;\n"
                                  "    int newCount = InterlockedDecrement(&counter);\n"
                                  "    if (!newCount)\n"
                                  "        destroy();\n"
                                  "}");
        ASSERT_EQUALS("", errout.str());

        checkInterlockedDecrement("void f() {\n"
                                  "    int counter = 0;\n"
                                  "    int newCount = InterlockedDecrement(&counter);\n"
                                  "    if (newCount > 0)\n"
                                  "        return;\n"
                                  "    destroy();\n"
                                  "}");
        ASSERT_EQUALS("", errout.str());

        checkInterlockedDecrement("void f() {\n"
                                  "    int counter = 0;\n"
                                  "    int newCount = InterlockedDecrement(&counter);\n"
                                  "    if (0 < newCount)\n"
                                  "        return;\n"
                                  "    destroy();\n"
                                  "}");
        ASSERT_EQUALS("", errout.str());

        checkInterlockedDecrement("void f() {\n"
                                  "    int counter = 0;\n"
                                  "    int newCount = InterlockedDecrement(&counter);\n"
                                  "    if (newCount == 0)\n"
                                  "        destroy();\n"
                                  "}");
        ASSERT_EQUALS("", errout.str());

        checkInterlockedDecrement("void f() {\n"
                                  "    int counter = 0;\n"
                                  "    int newCount = InterlockedDecrement(&counter);\n"
                                  "    if (0 == newCount)\n"
                                  "        destroy();\n"
                                  "}");
        ASSERT_EQUALS("", errout.str());

        checkInterlockedDecrement("void f() {\n"
                                  "    int counter = 0;\n"
                                  "    int newCount = InterlockedDecrement(&counter);\n"
                                  "    if (0 != newCount)\n"
                                  "        return;\n"
                                  "    destroy()\n"
                                  "}");
        ASSERT_EQUALS("", errout.str());

        checkInterlockedDecrement("void f() {\n"
                                  "    int counter = 0;\n"
                                  "    int newCount = InterlockedDecrement(&counter);\n"
                                  "    if (newCount != 0)\n"
                                  "        return;\n"
                                  "    destroy()\n"
                                  "}");
        ASSERT_EQUALS("", errout.str());

        checkInterlockedDecrement("void f() {\n"
                                  "    int counter = 0;\n"
                                  "    int newCount = InterlockedDecrement(&counter);\n"
                                  "    if (newCount <= 0)\n"
                                  "        destroy();\n"
                                  "}");
        ASSERT_EQUALS("", errout.str());

        checkInterlockedDecrement("void f() {\n"
                                  "    int counter = 0;\n"
                                  "    int newCount = InterlockedDecrement(&counter);\n"
                                  "    if (0 >= newCount)\n"
                                  "        destroy;\n"
                                  "}");
        ASSERT_EQUALS("", errout.str());

        checkInterlockedDecrement("int f() {\n"
                                  "    int counter = 0;\n"
                                  "    if (InterlockedDecrement(&counter) == 0) {\n"
                                  "        destroy();\n"
                                  "        return 0;\n"
                                  "    } else {\n"
                                  "        return counter;\n"
                                  "    }\n"
                                  "}");
        ASSERT_EQUALS("[test.cpp:7]: (error) Race condition: non-interlocked access after InterlockedDecrement(). Use InterlockedDecrement() return value instead.\n", errout.str());

        checkInterlockedDecrement("int f() {\n"
                                  "    int counter = 0;\n"
                                  "    if (::InterlockedDecrement(&counter) == 0) {\n"
                                  "        destroy();\n"
                                  "        return 0;\n"
                                  "    } else {\n"
                                  "        return counter;\n"
                                  "    }\n"
                                  "}");
        ASSERT_EQUALS("[test.cpp:7]: (error) Race condition: non-interlocked access after InterlockedDecrement(). Use InterlockedDecrement() return value instead.\n", errout.str());


        checkInterlockedDecrement("int f() {\n"
                                  "    int counter = 0;\n"
                                  "    if (InterlockedDecrement(&counter) == 0) {\n"
                                  "        destroy();\n"
                                  "        return 0;\n"
                                  "    }\n"
                                  "    return counter;\n"
                                  "}");
        ASSERT_EQUALS("[test.cpp:7]: (error) Race condition: non-interlocked access after InterlockedDecrement(). Use InterlockedDecrement() return value instead.\n", errout.str());

        checkInterlockedDecrement("int f() {\n"
                                  "    int counter = 0;\n"
                                  "    if (::InterlockedDecrement(&counter) == 0) {\n"
                                  "        destroy();\n"
                                  "        return 0;\n"
                                  "    }\n"
                                  "    return counter;\n"
                                  "}");
        ASSERT_EQUALS("[test.cpp:7]: (error) Race condition: non-interlocked access after InterlockedDecrement(). Use InterlockedDecrement() return value instead.\n", errout.str());

        checkInterlockedDecrement("int f() {\n"
                                  "    int counter = 0;\n"
                                  "    if (InterlockedDecrement(&counter) == 0) {\n"
                                  "        destroy();\n"
                                  "        return 0;\n"
                                  "    } else\n"
                                  "        return counter;\n"
                                  "   \n"
                                  "}");
        ASSERT_EQUALS("[test.cpp:7]: (error) Race condition: non-interlocked access after InterlockedDecrement(). Use InterlockedDecrement() return value instead.\n", errout.str());

        checkInterlockedDecrement("int f() {\n"
                                  "    int counter = 0;\n"
                                  "    if (::InterlockedDecrement(&counter) == 0) {\n"
                                  "        destroy();\n"
                                  "        return 0;\n"
                                  "    } else\n"
                                  "        return counter;\n"
                                  "   \n"
                                  "}");
        ASSERT_EQUALS("[test.cpp:7]: (error) Race condition: non-interlocked access after InterlockedDecrement(). Use InterlockedDecrement() return value instead.\n", errout.str());
    }

    void testUnusedLabel() {
        check("void f() {\n"
              "    label:\n"
              "}");
        ASSERT_EQUALS("[test.cpp:2]: (style) Label 'label' is not used.\n", errout.str());

        check("void f() {\n"
              "    label:\n"
              "    foo();\n"
              "    goto label;\n"
              "}");
        ASSERT_EQUALS("", errout.str());

        check("void f() {\n"
              "    label:\n"
              "    foo();\n"
              "    goto label;\n"
              "}\n"
              "void g() {\n"
              "    label:\n"
              "}");
        ASSERT_EQUALS("[test.cpp:7]: (style) Label 'label' is not used.\n", errout.str());

        check("void f() {\n"
              "    switch(a) {\n"
              "        default:\n"
              "    }\n"
              "}");
        ASSERT_EQUALS("", errout.str());

        check("void f() {\n"
              "    class X {\n"
              "        protected:\n"
              "    };\n"
              "}");
        ASSERT_EQUALS("", errout.str());

        check("void f() {\n"
              "    class X {\n"
              "        my_protected:\n"
              "    };\n"
              "}");
        ASSERT_EQUALS("", errout.str());

        check("int test(char art) {\n"
              "    switch (art) {\n"
              "    caseZERO:\n"
              "        return 0;\n"
              "    case1:\n"
              "        return 1;\n"
              "    case 2:\n"
              "        return 2;\n"
              "    }\n"
              "}");
        ASSERT_EQUALS("[test.cpp:3]: (warning) Label 'caseZERO' is not used. Should this be a 'case' of the enclosing switch()?\n"
                      "[test.cpp:5]: (warning) Label 'case1' is not used. Should this be a 'case' of the enclosing switch()?\n", errout.str());

        check("int test(char art) {\n"
              "    switch (art) {\n"
              "    case 2:\n"
              "        return 2;\n"
              "    }\n"
              "    label:\n"
              "}");
        ASSERT_EQUALS("[test.cpp:6]: (style) Label 'label' is not used.\n", errout.str());
    }

    void testEvaluationOrder() {
        check("void f() {\n"
              "  int x = dostuff();\n"
              "  return x + x++;\n"
              "}", "test.c");
        ASSERT_EQUALS("[test.c:3]: (error) Expression 'x+x++' depends on order of evaluation of side effects\n", errout.str());

        // #7226
        check("long int f1(const char *exp) {\n"
              "  return strtol(++exp, (char **)&exp, 10);\n"
              "}", "test.c");
        ASSERT_EQUALS("", errout.str());

        check("long int f1(const char *exp) {\n"
              "  return dostuff(++exp, exp, 10);\n"
              "}", "test.c");
        ASSERT_EQUALS("[test.c:2]: (error) Expression '++exp,exp' depends on order of evaluation of side effects\n", errout.str());

        check("void f() {\n"
              "  int a;\n"
              "  while (a=x(), a==123) {}\n"
              "}", "test.c");
        ASSERT_EQUALS("", errout.str());

        // # 8717
        check("void f(int argc, char *const argv[]) {\n"
              "    char **local_argv = safe_malloc(sizeof (*local_argv));\n"
              "    int local_argc = 0;\n"
              "    local_argv[local_argc++] = argv[0];\n"
              "}\n", "test.c");
        ASSERT_EQUALS("", errout.str());

        check("void f() {\n"
              "  int x = 0;\n"
              "  return 0 + x++;\n"
              "}\n", "test.c");
        ASSERT_EQUALS("", errout.str());

        check("void f(int x, int y) {\n"
              "  int a[10];\n"
              "  a[x+y] = a[y+x]++;;\n"
              "}\n", "test.c");
        ASSERT_EQUALS("[test.c:3]: (error) Expression 'a[x+y]=a[y+x]++' depends on order of evaluation of side effects\n", errout.str());
    }

    void testEvaluationOrderSelfAssignment() {
        // self assignment
        check("void f() {\n"
              "  int x = x = y + 1;\n"
              "}", "test.c");
        ASSERT_EQUALS("[test.c:2]: (warning) Redundant assignment of 'x' to itself.\n", errout.str());
    }

    void testEvaluationOrderMacro() {
        // macro, don't bailout (#7233)
        checkP("#define X x\n"
               "void f(int x) {\n"
               "  return x + X++;\n"
               "}", "test.c");
        ASSERT_EQUALS("[test.c:3]: (error) Expression 'x+x++' depends on order of evaluation of side effects\n", errout.str());
    }

    void testEvaluationOrderSequencePointsFunctionCall() {
        // FP
        check("void f(int id) {\n"
              "  id = dostuff(id += 42);\n"
              "}", "test.c");
        ASSERT_EQUALS("", errout.str());

        // FN
        check("void f(int id) {\n"
              "  id = id + dostuff(id += 42);\n"
              "}", "test.c");
        TODO_ASSERT_EQUALS("error", "", errout.str());
    }

    void testEvaluationOrderSequencePointsComma() {
        check("int f(void) {\n"
              "  int t;\n"
              "  return (unsigned char)(t=1,t^c);\n"
              "}", "test.c");
        ASSERT_EQUALS("", errout.str());

        check("void f(void) {\n"
              "  int t;\n"
              "  dostuff(t=1,t^c);\n"
              "}", "test.c");
        ASSERT_EQUALS("[test.c:3]: (error) Expression 't=1,t^c' depends on order of evaluation of side effects\n", errout.str());

        check("void f(void) {\n"
              "  int t;\n"
              "  dostuff((t=1,t),2);\n"
              "}", "test.c");
        ASSERT_EQUALS("", errout.str());

        // #8230
        check("void hprf(const char* fp) {\n"
              "    do\n"
              "        ;\n"
              "    while (++fp, (*fp) <= 0177);\n"
              "}\n", "test.c");
        ASSERT_EQUALS("", errout.str());

        check("void hprf(const char* fp) {\n"
              "    do\n"
              "        ;\n"
              "    while (i++, ++fp, (*fp) <= 0177);\n"
              "}\n", "test.c");
        ASSERT_EQUALS("", errout.str());

        check("void f(const char* fp) {\n"
              "    do\n"
              "        ;\n"
              "    while (f(++fp, (*fp) <= 7));\n"
              "}\n", "test.c");
        ASSERT_EQUALS("[test.c:4]: (error) Expression '++fp,(*fp)<=7' depends on order of evaluation of side effects\n", errout.str());
    }

    void testEvaluationOrderSizeof() {
        check("void f(char *buf) {\n"
              "  dostuff(buf++, sizeof(*buf));"
              "}", "test.c");
        ASSERT_EQUALS("", errout.str());
    }

    void testUnsignedLessThanZero() {
        check("struct d {\n"
              "  unsigned n;\n"
              "};\n"
              "void f(void) {\n"
              "  struct d d;\n"
              "  d.n = 3;\n"
              "\n"
              "  if (d.n < 0) {\n"
              "    return;\n"
              "  }\n"
              "\n"
              "  if (0 > d.n) {\n"
              "    return;\n"
              "  }\n"
              "}", "test.c");
        ASSERT_EQUALS("[test.c:8]: (style) Checking if unsigned expression 'd.n' is less than zero.\n"
                      "[test.c:12]: (style) Checking if unsigned expression 'd.n' is less than zero.\n",
                      errout.str());
    }

    void doubleMove1() {
        check("void g(A a);\n"
              "void f() {\n"
              "    A a;\n"
              "    g(std::move(a));\n"
              "    g(std::move(a));\n"
              "}");
        ASSERT_EQUALS("[test.cpp:5]: (warning) Access of moved variable 'a'.\n", errout.str());
    }

    void doubleMoveMemberInitialization1() {
        check("class A\n"
              "{\n"
              "    A(B && b)\n"
              "    :b1(std::move(b))\n"
              "    {\n"
              "        b2 = std::move(b);\n"
              "    }\n"
              "    B b1;\n"
              "    B b2;\n"
              "};");
        ASSERT_EQUALS("[test.cpp:6]: (warning) Access of moved variable 'b'.\n", errout.str());
    }

    void doubleMoveMemberInitialization2() {
        check("class A\n"
              "{\n"
              "    A(B && b)\n"
              "    :b1(std::move(b)),\n"
              "     b2(std::move(b))\n"
              "    {}\n"
              "    B b1;\n"
              "    B b2;\n"
              "};");
        ASSERT_EQUALS("[test.cpp:5]: (warning) Access of moved variable 'b'.\n", errout.str());
    }

    void doubleMoveMemberInitialization3() { // #9974
        check("struct A { int i; };\n"
              "struct B { A a1; A a2; };\n"
              "B f() {\n"
              "    A a1 = { 1 };\n"
              "    A a2 = { 2 };\n"
              "    return { .a1 = std::move(a1), .a2 = std::move(a2) };\n"
              "}\n");
        ASSERT_EQUALS("", errout.str());
    }

    void moveAndAssign1() {
        check("A g(A a);\n"
              "void f() {\n"
              "    A a;\n"
              "    a = g(std::move(a));\n"
              "    a = g(std::move(a));\n"
              "}");
        ASSERT_EQUALS("", errout.str());
    }

    void moveAndAssign2() {
        check("A g(A a);\n"
              "void f() {\n"
              "    A a;\n"
              "    B b = g(std::move(a));\n"
              "    C c = g(std::move(a));\n"
              "}");
        ASSERT_EQUALS("[test.cpp:5]: (warning) Access of moved variable 'a'.\n", errout.str());
    }

    void moveAssignMoveAssign() {
        check("void h(A a);\n"
              "void f() {"
              "    A a;\n"
              "    g(std::move(a));\n"
              "    h(a);\n"
              "    a = b;\n"
              "    h(a);\n"
              "    g(std::move(a));\n"
              "    h(a);\n"
              "    a = b;\n"
              "    h(a);\n"
              "}");
        ASSERT_EQUALS("[test.cpp:4]: (warning) Access of moved variable 'a'.\n"
                      "[test.cpp:8]: (warning) Access of moved variable 'a'.\n", errout.str());
    }

    void moveAndReset1() {
        check("A g(A a);\n"
              "void f() {\n"
              "    A a;\n"
              "    a.reset(g(std::move(a)));\n"
              "    a.reset(g(std::move(a)));\n"
              "}");
        ASSERT_EQUALS("", errout.str());
    }

    void moveAndReset2() {
        check("A g(A a);\n"
              "void f() {\n"
              "    A a;\n"
              "    A b;\n"
              "    A c;\n"
              "    b.reset(g(std::move(a)));\n"
              "    c.reset(g(std::move(a)));\n"
              "}");
        ASSERT_EQUALS("[test.cpp:7]: (warning) Access of moved variable 'a'.\n", errout.str());
    }

    void moveResetMoveReset() {
        check("void h(A a);\n"
              "void f() {"
              "    A a;\n"
              "    g(std::move(a));\n"
              "    h(a);\n"
              "    a.reset(b);\n"
              "    h(a);\n"
              "    g(std::move(a));\n"
              "    h(a);\n"
              "    a.reset(b);\n"
              "    h(a);\n"
              "}");
        ASSERT_EQUALS("[test.cpp:4]: (warning) Access of moved variable 'a'.\n"
                      "[test.cpp:8]: (warning) Access of moved variable 'a'.\n", errout.str());
    }

    void moveAndFunctionParameter() {
        check("void g(A a);\n"
              "void f() {\n"
              "    A a;\n"
              "    A b = std::move(a);\n"
              "    g(a);\n"
              "    A c = a;\n"
              "}");
        ASSERT_EQUALS("[test.cpp:5]: (warning) Access of moved variable 'a'.\n"
                      "[test.cpp:6]: (warning) Access of moved variable 'a'.\n", errout.str());
    }

    void moveAndFunctionParameterReference() {
        check("void g(A & a);\n"
              "void f() {\n"
              "    A a;\n"
              "    A b = std::move(a);\n"
              "    g(a);\n"
              "    A c = a;\n"
              "}");
        ASSERT_EQUALS("", errout.str());
    }

    void moveAndFunctionParameterConstReference() {
        check("void g(A const & a);\n"
              "void f() {\n"
              "    A a;\n"
              "    A b = std::move(a);\n"
              "    g(a);\n"
              "    A c = a;\n"
              "}");
        ASSERT_EQUALS("[test.cpp:5]: (warning) Access of moved variable 'a'.\n"
                      "[test.cpp:6]: (warning) Access of moved variable 'a'.\n", errout.str());
    }

    void moveAndFunctionParameterUnknown() {
        check("void f() {\n"
              "    A a;\n"
              "    A b = std::move(a);\n"
              "    g(a);\n"
              "    A c = a;\n"
              "}");
        ASSERT_EQUALS("[test.cpp:4]: (warning, inconclusive) Access of moved variable 'a'.\n"
                      "[test.cpp:5]: (warning, inconclusive) Access of moved variable 'a'.\n", errout.str());
    }

    void moveAndReturn() {
        check("int f(int i) {\n"
              "    A a;\n"
              "    A b;\n"
              "    g(std::move(a));\n"
              "    if (i)\n"
              "        return g(std::move(b));\n"
              "    return h(std::move(a),std::move(b));\n"
              "}");
        ASSERT_EQUALS("[test.cpp:7]: (warning) Access of moved variable 'a'.\n", errout.str());
    }

    void moveAndClear() {
        check("void f() {\n"
              "    V v;\n"
              "    g(std::move(v));\n"
              "    v.clear();\n"
              "    if (v.empty()) {}\n"
              "}");
        ASSERT_EQUALS("", errout.str());
    }

    void movedPointer() {
        check("void f() {\n"
              "    P p;\n"
              "    g(std::move(p));\n"
              "    x = p->x;\n"
              "    y = p->y;\n"
              "}");
        ASSERT_EQUALS("[test.cpp:4]: (warning) Access of moved variable 'p'.\n"
                      "[test.cpp:5]: (warning) Access of moved variable 'p'.\n", errout.str());
    }

    void moveAndAddressOf() {
        check("void f() {\n"
              "    std::string s1 = x;\n"
              "    std::string s2 = std::move(s1);\n"
              "    p = &s1;\n"
              "}");
        ASSERT_EQUALS("", errout.str());
    }

    void partiallyMoved() {
        check("void f() {\n"
              "    A a;\n"
              "    gx(std::move(a).x());\n"
              "    gy(std::move(a).y());\n"
              "}");
        ASSERT_EQUALS("", errout.str());
    }

    void moveAndLambda() {
        check("void f() {\n"
              "    A a;\n"
              "    auto h = [a=std::move(a)](){return g(std::move(a));};"
              "    b = a;\n"
              "}");
        ASSERT_EQUALS("", errout.str());
    }

    void moveInLoop()
    {
        check("void g(std::string&& s);\n"
              "void f() {\n"
              "    std::string p;\n"
              "    while(true)\n"
              "        g(std::move(p));\n"
              "}\n");
        ASSERT_EQUALS("[test.cpp:5]: (warning) Access of moved variable 'p'.\n", errout.str());

        check("std::list<int> g(std::list<int>&&);\n"
              "void f(std::list<int>l) {\n"
              "    for(int i = 0; i < 10; ++i) {\n"
              "        for (auto &j : g(std::move(l))) { (void)j; }\n"
              "    }\n"
              "}\n");
        ASSERT_EQUALS("[test.cpp:4]: (warning) Access of moved variable 'l'.\n", errout.str());
    }

    void moveCallback()
    {
        check("bool f(std::function<void()>&& callback);\n"
              "void func(std::function<void()> callback) {\n"
              "    if(!f(std::move(callback)))\n"
              "        callback();\n"
              "}\n");
        ASSERT_EQUALS("[test.cpp:4]: (warning) Access of moved variable 'callback'.\n", errout.str());
    }

    void moveClassVariable()
    {
        check("struct B {\n"
              "    virtual void f();\n"
              "};\n"
              "struct D : B {\n"
              "    void f() override {\n"
              "        auto p = std::unique_ptr<D>(new D(std::move(m)));\n"
              "    }\n"
              "    D(std::unique_ptr<int> c) : m(std::move(c)) {}\n"
              "    std::unique_ptr<int> m;\n"
              "};\n");
        ASSERT_EQUALS("", errout.str());
    }

    void forwardAndUsed() {
        Settings s = settingsBuilder().checkUnusedTemplates().build();

        check("template<typename T>\n"
              "void f(T && t) {\n"
              "    g(std::forward<T>(t));\n"
              "    T s = t;\n"
              "}", &s);
        ASSERT_EQUALS("[test.cpp:4]: (warning) Access of forwarded variable 't'.\n", errout.str());
    }

    void moveAndReference() { // #9791
        check("void g(std::string&&);\n"
              "void h(const std::string&);\n"
              "void f() {\n"
              "    std::string s;\n"
              "    const std::string& r = s;\n"
              "    g(std::move(s));\n"
              "    h(r);\n"
              "}\n");
        ASSERT_EQUALS("[test.cpp:7]: (warning) Access of moved variable 'r'.\n", errout.str());
    }

    void moveForRange()
    {
        check("struct C {\n"
              "    void f() {\n"
              "        for (auto r : mCategory.find(std::move(mWhere))) {}\n"
              "    }\n"
              "    cif::category mCategory;\n"
              "    cif::condition mWhere;\n"
              "};\n");
        ASSERT_EQUALS("", errout.str());
    }

    void funcArgNamesDifferent() {
        check("void func1(int a, int b, int c);\n"
              "void func1(int a, int b, int c) { }\n"
              "void func2(int a, int b, int c);\n"
              "void func2(int A, int B, int C) { }\n"
              "class Fred {\n"
              "    void func1(int a, int b, int c);\n"
              "    void func2(int a, int b, int c);\n"
              "    void func3(int a = 0, int b = 0, int c = 0);\n"
              "    void func4(int a = 0, int b = 0, int c = 0);\n"
              "};\n"
              "void Fred::func1(int a, int b, int c) { }\n"
              "void Fred::func2(int A, int B, int C) { }\n"
              "void Fred::func3(int a, int b, int c) { }\n"
              "void Fred::func4(int A, int B, int C) { }");
        ASSERT_EQUALS("[test.cpp:3] -> [test.cpp:4]: (style, inconclusive) Function 'func2' argument 1 names different: declaration 'a' definition 'A'.\n"
                      "[test.cpp:3] -> [test.cpp:4]: (style, inconclusive) Function 'func2' argument 2 names different: declaration 'b' definition 'B'.\n"
                      "[test.cpp:3] -> [test.cpp:4]: (style, inconclusive) Function 'func2' argument 3 names different: declaration 'c' definition 'C'.\n"
                      "[test.cpp:7] -> [test.cpp:12]: (style, inconclusive) Function 'func2' argument 1 names different: declaration 'a' definition 'A'.\n"
                      "[test.cpp:7] -> [test.cpp:12]: (style, inconclusive) Function 'func2' argument 2 names different: declaration 'b' definition 'B'.\n"
                      "[test.cpp:7] -> [test.cpp:12]: (style, inconclusive) Function 'func2' argument 3 names different: declaration 'c' definition 'C'.\n"
                      "[test.cpp:9] -> [test.cpp:14]: (style, inconclusive) Function 'func4' argument 1 names different: declaration 'a' definition 'A'.\n"
                      "[test.cpp:9] -> [test.cpp:14]: (style, inconclusive) Function 'func4' argument 2 names different: declaration 'b' definition 'B'.\n"
                      "[test.cpp:9] -> [test.cpp:14]: (style, inconclusive) Function 'func4' argument 3 names different: declaration 'c' definition 'C'.\n", errout.str());
    }

    void funcArgOrderDifferent() {
        check("void func1(int a, int b, int c);\n"
              "void func1(int a, int b, int c) { }\n"
              "void func2(int a, int b, int c);\n"
              "void func2(int c, int b, int a) { }\n"
              "void func3(int, int b, int c);\n"
              "void func3(int c, int b, int a) { }\n"
              "class Fred {\n"
              "    void func1(int a, int b, int c);\n"
              "    void func2(int a, int b, int c);\n"
              "    void func3(int a = 0, int b = 0, int c = 0);\n"
              "    void func4(int, int b = 0, int c = 0);\n"
              "};\n"
              "void Fred::func1(int a, int b, int c) { }\n"
              "void Fred::func2(int c, int b, int a) { }\n"
              "void Fred::func3(int c, int b, int a) { }\n"
              "void Fred::func4(int c, int b, int a) { }\n",
              nullptr, false);
        ASSERT_EQUALS("[test.cpp:3] -> [test.cpp:4]: (warning) Function 'func2' argument order different: declaration 'a, b, c' definition 'c, b, a'\n"
                      "[test.cpp:5] -> [test.cpp:6]: (warning) Function 'func3' argument order different: declaration ', b, c' definition 'c, b, a'\n"
                      "[test.cpp:9] -> [test.cpp:14]: (warning) Function 'func2' argument order different: declaration 'a, b, c' definition 'c, b, a'\n"
                      "[test.cpp:10] -> [test.cpp:15]: (warning) Function 'func3' argument order different: declaration 'a, b, c' definition 'c, b, a'\n"
                      "[test.cpp:11] -> [test.cpp:16]: (warning) Function 'func4' argument order different: declaration ', b, c' definition 'c, b, a'\n", errout.str());
    }

    // #7846 - Syntax error when using C++11 braced-initializer in default argument
    void cpp11FunctionArgInit() {
        // syntax error is not expected
        ASSERT_NO_THROW(check("\n void foo(int declaration = {}) {"
                              "\n   for (int i = 0; i < 10; i++) {}\n"
                              "\n }"
                              "\n  "));
        ASSERT_EQUALS("", errout.str());
    }

    void shadowVariables() {
        check("int x;\n"
              "void f() { int x; }");
        ASSERT_EQUALS("[test.cpp:1] -> [test.cpp:2]: (style) Local variable \'x\' shadows outer variable\n", errout.str());

        check("int x();\n"
              "void f() { int x; }");
        ASSERT_EQUALS("[test.cpp:1] -> [test.cpp:2]: (style) Local variable \'x\' shadows outer function\n", errout.str());

        check("struct C {\n"
              "    C(int x) : x(x) {}\n" // <- we do not want a FP here
              "    int x;\n"
              "};");
        ASSERT_EQUALS("", errout.str());

        check("void f() {\n"
              "  if (cond) {int x;}\n" // <- not a shadow variable
              "  int x;\n"
              "}");
        ASSERT_EQUALS("", errout.str());

        check("int size() {\n"
              "  int size;\n" // <- not a shadow variable
              "}");
        ASSERT_EQUALS("", errout.str());

        check("void f() {\n" // #8954 - lambda
              "  int x;\n"
              "  auto f = [](){ int x; }"
              "}");
        ASSERT_EQUALS("", errout.str());

        check("void f(int x) { int x; }");
        ASSERT_EQUALS("[test.cpp:1] -> [test.cpp:1]: (style) Local variable 'x' shadows outer argument\n", errout.str());

        check("class C { C(); void foo() { static int C = 0; } }"); // #9195 - shadow constructor
        ASSERT_EQUALS("", errout.str());

        check("struct C {\n" // #10091 - shadow destructor
              "    ~C();\n"
              "    void f() {\n"
              "        bool C{};\n"
              "    }\n"
              "};\n"
              "C::~C() = default;");
        ASSERT_EQUALS("", errout.str());

        // 10752 - no
        check("struct S {\n"
              "    int i;\n"
              "\n"
              "    static int foo() {\n"
              "        int i = 0;\n"
              "        return i;\n"
              "    }\n"
              "};");
        ASSERT_EQUALS("", errout.str());

        check("struct S {\n"
              "    int i{};\n"
              "    void f() { int i; }\n"
              "};\n");
        ASSERT_EQUALS("[test.cpp:2] -> [test.cpp:3]: (style) Local variable 'i' shadows outer variable\n", errout.str());

        check("struct S {\n"
              "    int i{};\n"
              "    std::vector<int> v;\n"
              "    void f() const { for (const int& i : v) {} }\n"
              "};\n");
        ASSERT_EQUALS("[test.cpp:2] -> [test.cpp:4]: (style) Local variable 'i' shadows outer variable\n", errout.str());

        check("struct S {\n" // #10405
              "    F* f{};\n"
              "    std::list<F> fl;\n"
              "    void S::f() const;\n"
              "};\n"
              "void S::f() const {\n"
              "    for (const F& f : fl) {}\n"
              "};\n");
        ASSERT_EQUALS("[test.cpp:2] -> [test.cpp:7]: (style) Local variable 'f' shadows outer variable\n", errout.str());

        check("extern int a;\n"
              "int a;\n"
              "static int f(void) {\n"
              "    int a;\n"
              "    return 0;\n"
              "}\n", "test.c");
        ASSERT_EQUALS("[test.c:1] -> [test.c:4]: (style) Local variable 'a' shadows outer variable\n", errout.str());
    }

    void knownArgument() {
        check("void g(int);\n"
              "void f(int x) {\n"
              "   g((x & 0x01) >> 7);\n"
              "}");
        ASSERT_EQUALS("[test.cpp:3]: (style) Argument '(x&0x01)>>7' to function g is always 0. It does not matter what value 'x' has.\n", errout.str());

        check("void g(int);\n"
              "void f(int x) {\n"
              "   g((int)((x & 0x01) >> 7));\n"
              "}");
        ASSERT_EQUALS("[test.cpp:3]: (style) Argument '(int)((x&0x01)>>7)' to function g is always 0. It does not matter what value 'x' has.\n", errout.str());

        check("void g(int);\n"
              "void f(int x) {\n"
              "    g(0);\n"
              "}");
        ASSERT_EQUALS("", errout.str());

        check("void g(int);\n"
              "void h() { return 1; }\n"
              "void f(int x) {\n"
              "    g(h());\n"
              "}");
        ASSERT_EQUALS("", errout.str());

        check("void g(int);\n"
              "void f(int x) {\n"
              "    g(std::strlen(\"a\"));\n"
              "}");
        ASSERT_EQUALS("", errout.str());

        check("void g(int);\n"
              "void f(int x) {\n"
              "    g((int)0);\n"
              "}");
        ASSERT_EQUALS("", errout.str());

        check("void g(Foo *);\n"
              "void f() {\n"
              "    g(reinterpret_cast<Foo*>(0));\n"
              "}");
        ASSERT_EQUALS("", errout.str());

        check("void g(int);\n"
              "void f(int x) {\n"
              "    x = 0;\n"
              "    g(x);\n"
              "}");
        ASSERT_EQUALS("", errout.str());

        check("void g(int);\n"
              "void f() {\n"
              "    const int x = 0;\n"
              "    g(x + 1);\n"
              "}");
        ASSERT_EQUALS("", errout.str());

        check("void g(int);\n"
              "void f() {\n"
              "    char i = 1;\n"
              "    g(static_cast<int>(i));\n"
              "}");
        ASSERT_EQUALS("", errout.str());

        check("char *yytext;\n"
              "void re_init_scanner() {\n"
              "  int size = 256;\n"
              "  yytext = xmalloc(size * sizeof *yytext);\n"
              "}");
        ASSERT_EQUALS("", errout.str());

        check("void foo(const char *c) {\n"
              "    if (*c == '+' && (operand || !isalnum(*c))) {}\n"
              "}");
        ASSERT_EQUALS("", errout.str());

        // #8986
        check("void f(int);\n"
              "void g() {\n"
              "    const int x[] = { 10, 10 };\n"
              "    f(x[0]);\n"
              "}");
        ASSERT_EQUALS("", errout.str());

        check("void f(int);\n"
              "void g() {\n"
              "    int x[] = { 10, 10 };\n"
              "    f(x[0]);\n"
              "}");
        ASSERT_EQUALS("[test.cpp:3]: (style) Variable 'x' can be declared as const array\n", errout.str());

        check("struct A { int x; };"
              "void g(int);\n"
              "void f(int x) {\n"
              "    A y;\n"
              "    y.x = 1;\n"
              "    g(y.x);\n"
              "}");
        ASSERT_EQUALS("", errout.str());

        // allow known argument value in assert call
        check("void g(int);\n"
              "void f(int x) {\n"
              "   ASSERT((int)((x & 0x01) >> 7));\n"
              "}");
        ASSERT_EQUALS("", errout.str());

        // #9905 - expression that does not use integer calculation at all
        check("void foo() {\n"
              "    const std::string heading = \"Interval\";\n"
              "    std::cout << std::setw(heading.length());\n"
              "}");
        ASSERT_EQUALS("", errout.str());

        // #9909 - struct member with known value
        check("struct LongStack {\n"
              "    int maxsize;\n"
              "};\n"
              "\n"
              "void growLongStack(LongStack* self) {\n"
              "    self->maxsize = 32;\n"
              "    dostuff(self->maxsize * sizeof(intptr_t));\n"
              "}");
        ASSERT_EQUALS("", errout.str());

        // #11679
        check("bool g(int);\n"
              "void h(int);\n"
              "int k(int a) { h(a); return 0; }\n"
              "void f(int i) {\n"
              "    if (g(k(i))) {}\n"
              "}\n");
        ASSERT_EQUALS("", errout.str());
    }

    void knownArgumentHiddenVariableExpression() {
        // #9914 - variable expression is explicitly hidden
        check("void f(int x) {\n"
              "    dostuff(x && false);\n"
              "    dostuff(false && x);\n"
              "    dostuff(x || true);\n"
              "    dostuff(true || x);\n"
              "    dostuff(x * 0);\n"
              "    dostuff(0 * x);\n"
              "}\n");
        ASSERT_EQUALS("[test.cpp:3]: (style) Argument 'false&&x' to function dostuff is always 0. Constant literal calculation disable/hide variable expression 'x'.\n"
                      "[test.cpp:5]: (style) Argument 'true||x' to function dostuff is always 1. Constant literal calculation disable/hide variable expression 'x'.\n"
                      "[test.cpp:6]: (style) Argument 'x*0' to function dostuff is always 0. Constant literal calculation disable/hide variable expression 'x'.\n"
                      "[test.cpp:7]: (style) Argument '0*x' to function dostuff is always 0. Constant literal calculation disable/hide variable expression 'x'.\n", errout.str());
    }

    void knownArgumentTernaryOperator() { // #10374
        check("void f(bool a, bool b) {\n"
              "    const T* P = nullptr; \n"
              "    long N = 0; \n"
              "    const bool c = foo(); \n"
              "    bar(P, N); \n"
              "    if (c ? a : b)\n"
              "      baz(P, N); \n"
              "}");
        ASSERT_EQUALS("", errout.str());
    }

    void checkComparePointers() {
        check("int f() {\n"
              "    const int foo[1] = {0};\n"
              "    const int bar[1] = {0};\n"
              "    int diff = 0;\n"
              "    if(foo > bar) {\n"
              "       diff = 1;\n"
              "    }\n"
              "    return diff;\n"
              "}");
        ASSERT_EQUALS(
            "[test.cpp:2] -> [test.cpp:5] -> [test.cpp:3] -> [test.cpp:5] -> [test.cpp:5]: (error) Comparing pointers that point to different objects\n",
            errout.str());

        check("bool f() {\n"
              "    int x = 0;\n"
              "    int y = 0;\n"
              "    int* xp = &x;\n"
              "    int* yp = &y;\n"
              "    return xp > yp;\n"
              "}");
        ASSERT_EQUALS(
            "[test.cpp:2] -> [test.cpp:4] -> [test.cpp:3] -> [test.cpp:5] -> [test.cpp:6]: (error) Comparing pointers that point to different objects\n"
            "[test.cpp:4]: (style) Variable 'xp' can be declared as pointer to const\n"
            "[test.cpp:5]: (style) Variable 'yp' can be declared as pointer to const\n",
            errout.str());

        check("bool f() {\n"
              "    int x = 0;\n"
              "    int y = 1;\n"
              "    return &x > &y;\n"
              "}");
        ASSERT_EQUALS(
            "[test.cpp:2] -> [test.cpp:4] -> [test.cpp:3] -> [test.cpp:4] -> [test.cpp:4]: (error) Comparing pointers that point to different objects\n",
            errout.str());

        check("struct A {int data;};\n"
              "bool f() {\n"
              "    A x;\n"
              "    A y;\n"
              "    int* xp = &x.data;\n"
              "    int* yp = &y.data;\n"
              "    return xp > yp;\n"
              "}");
        ASSERT_EQUALS(
            "[test.cpp:1] -> [test.cpp:5] -> [test.cpp:1] -> [test.cpp:6] -> [test.cpp:7]: (error) Comparing pointers that point to different objects\n"
            "[test.cpp:5]: (style) Variable 'xp' can be declared as pointer to const\n"
            "[test.cpp:6]: (style) Variable 'yp' can be declared as pointer to const\n",
            errout.str());

        check("struct A {int data;};\n"
              "bool f(A ix, A iy) {\n"
              "    A* x = &ix;\n"
              "    A* y = &iy;\n"
              "    int* xp = &x->data;\n"
              "    int* yp = &y->data;\n"
              "    return xp > yp;\n"
              "}");
        ASSERT_EQUALS(
            "[test.cpp:2] -> [test.cpp:3] -> [test.cpp:5] -> [test.cpp:2] -> [test.cpp:4] -> [test.cpp:6] -> [test.cpp:7]: (error) Comparing pointers that point to different objects\n"
            "[test.cpp:5]: (style) Variable 'xp' can be declared as pointer to const\n"
            "[test.cpp:6]: (style) Variable 'yp' can be declared as pointer to const\n",
            errout.str());

        check("bool f(int * xp, int* yp) {\n"
              "    return &xp > &yp;\n"
              "}");
        ASSERT_EQUALS(
            "[test.cpp:1] -> [test.cpp:2] -> [test.cpp:1] -> [test.cpp:2] -> [test.cpp:2]: (error) Comparing pointers that point to different objects\n",
            errout.str());

        check("int f() {\n"
              "    int x = 0;\n"
              "    int y = 1;\n"
              "    return &x - &y;\n"
              "}");
        ASSERT_EQUALS(
            "[test.cpp:2] -> [test.cpp:4] -> [test.cpp:3] -> [test.cpp:4] -> [test.cpp:4]: (error) Subtracting pointers that point to different objects\n",
            errout.str());

        check("bool f() {\n"
              "    int x[2] = {1, 2}m;\n"
              "    int* xp = &x[0];\n"
              "    int* yp = &x[1];\n"
              "    return xp > yp;\n"
              "}");
        ASSERT_EQUALS("[test.cpp:3]: (style) Variable 'xp' can be declared as pointer to const\n"
                      "[test.cpp:4]: (style) Variable 'yp' can be declared as pointer to const\n",
                      errout.str());

        check("bool f(const int * xp, const int* yp) {\n"
              "    return xp > yp;\n"
              "}");
        ASSERT_EQUALS("", errout.str());

        check("bool f(const int & x, const int& y) {\n"
              "    return &x > &y;\n"
              "}");
        ASSERT_EQUALS("", errout.str());

        check("int& g();\n"
              "bool f() {\n"
              "    const int& x = g();\n"
              "    const int& y = g();\n"
              "    const int* xp = &x;\n"
              "    const int* yp = &y;\n"
              "    return xp > yp;\n"
              "}");
        ASSERT_EQUALS("", errout.str());

        check("struct A {int data;};\n"
              "bool f(A ix) {\n"
              "    A* x = &ix;\n"
              "    A* y = x;\n"
              "    int* xp = &x->data;\n"
              "    int* yp = &y->data;\n"
              "    return xp > yp;\n"
              "}");
        ASSERT_EQUALS("[test.cpp:5]: (style) Variable 'xp' can be declared as pointer to const\n"
                      "[test.cpp:6]: (style) Variable 'yp' can be declared as pointer to const\n",
                      errout.str());

        check("struct S { int i; };\n" // #11576
              "int f(S s) {\n"
              "    return &s.i - (int*)&s;\n"
              "}\n");
        ASSERT_EQUALS("[test.cpp:3]: (style) C-style pointer casting\n", errout.str());

        check("struct S { int i; };\n"
              "int f(S s1, S s2) {\n"
              "    return &s1.i - reinterpret_cast<int*>(&s2);\n"
              "}\n");
        ASSERT_EQUALS("[test.cpp:1] -> [test.cpp:3] -> [test.cpp:2] -> [test.cpp:3] -> [test.cpp:3]: (error) Subtracting pointers that point to different objects\n",
                      errout.str());
    }

    void unusedVariableValueTemplate() {
        check("#include <functional>\n"
              "class A\n"
              "{\n"
              "public:\n"
              "    class Hash\n"
              "    {\n"
              "    public:\n"
              "        std::size_t operator()(const A& a) const\n"
              "        {\n"
              "            (void)a;\n"
              "            return 0;\n"
              "        }\n"
              "    };\n"
              "};\n"
              "namespace std\n"
              "{\n"
              "    template <>\n"
              "    struct hash<A>\n"
              "    {\n"
              "        std::size_t operator()(const A& a) const noexcept\n"
              "        {\n"
              "            return A::Hash{}(a);\n"
              "        }\n"
              "    };\n"
              "}");
        ASSERT_EQUALS("", errout.str());
    }

    void moduloOfOne() {
        check("void f(unsigned int x) {\n"
              "  int y = x % 1;\n"
              "}");
        ASSERT_EQUALS("[test.cpp:2]: (style) Modulo of one is always equal to zero\n", errout.str());

        check("void f() {\n"
              "  for (int x = 1; x < 10; x++) {\n"
              "    int y = 100 % x;\n"
              "  }\n"
              "}");
        ASSERT_EQUALS("", errout.str());

        check("void f(int i, int j) {\n" // #11191
              "    const int c = pow(2, i);\n"
              "    if (j % c) {}\n"
              "}\n");
        ASSERT_EQUALS("", errout.str());
    }

    void sameExpressionPointers() {
        check("int f(int *i);\n"
              "void g(int *a, const int *b) {\n"
              "    int c = *a;\n"
              "    f(a);\n"
              "    if (b && c != *a) {}\n"
              "}\n");
        ASSERT_EQUALS("", errout.str());
    }

    void checkOverlappingWrite() {
        // union
        check("void foo() {\n"
              "    union { int i; float f; } u;\n"
              "    u.i = 0;\n"
              "    u.i = u.f;\n" // <- error
              "}");
        ASSERT_EQUALS("[test.cpp:4]: (error) Overlapping read/write of union is undefined behavior\n", errout.str());

        check("void foo() {\n" // #11013
              "    union { struct { uint8_t a; uint8_t b; }; uint16_t c; } u;\n"
              "    u.a = u.b = 0;\n"
              "}");
        ASSERT_EQUALS("", errout.str());

        // memcpy
        check("void foo() {\n"
              "    char a[10];\n"
              "    memcpy(&a[5], &a[4], 2u);\n"
              "}");
        ASSERT_EQUALS("[test.cpp:3]: (error) Overlapping read/write in memcpy() is undefined behavior\n", errout.str());

        check("void foo() {\n"
              "    char a[10];\n"
              "    memcpy(a+5, a+4, 2u);\n"
              "}");
        ASSERT_EQUALS("[test.cpp:3]: (error) Overlapping read/write in memcpy() is undefined behavior\n", errout.str());

        check("void foo() {\n"
              "    char a[10];\n"
              "    memcpy(a, a+1, 2u);\n"
              "}");
        ASSERT_EQUALS("[test.cpp:3]: (error) Overlapping read/write in memcpy() is undefined behavior\n", errout.str());

        check("void foo() {\n"
              "    char a[8];\n"
              "    memcpy(&a[0], &a[4], 4u);\n"
              "}");
        ASSERT_EQUALS("", errout.str());

        // wmemcpy
        check("void foo() {\n"
              "    wchar_t a[10];\n"
              "    wmemcpy(&a[5], &a[4], 2u);\n"
              "}");
        ASSERT_EQUALS("[test.cpp:3]: (error) Overlapping read/write in wmemcpy() is undefined behavior\n", errout.str());

        check("void foo() {\n"
              "    wchar_t a[10];\n"
              "    wmemcpy(a+5, a+4, 2u);\n"
              "}");
        ASSERT_EQUALS("[test.cpp:3]: (error) Overlapping read/write in wmemcpy() is undefined behavior\n", errout.str());

        check("void foo() {\n"
              "    wchar_t a[10];\n"
              "    wmemcpy(a, a+1, 2u);\n"
              "}");
        ASSERT_EQUALS("[test.cpp:3]: (error) Overlapping read/write in wmemcpy() is undefined behavior\n", errout.str());

        // strcpy
        check("void foo(char *ptr) {\n"
              "    strcpy(ptr, ptr);\n"
              "}");
        ASSERT_EQUALS("[test.cpp:2]: (error) Overlapping read/write in strcpy() is undefined behavior\n", errout.str());
    }

    void constVariableArrayMember() { // #10371
        check("class Foo {\n"
              "public:\n"
              "    Foo();\n"
              "    int GetVal() const { return m_Arr[0]; }\n"
              "    int m_Arr[1];\n"
              "};\n");
        ASSERT_EQUALS("", errout.str());
    }
};

REGISTER_TEST(TestOther)<|MERGE_RESOLUTION|>--- conflicted
+++ resolved
@@ -3789,19 +3789,17 @@
               "}\n");
         ASSERT_EQUALS("", errout.str());
 
-<<<<<<< HEAD
-        check("size_t f(char* p) {\n" // #11842
-              "    return strlen(p);\n"
-              "}\n");
-        ASSERT_EQUALS("[test.cpp:1]: (style) Parameter 'p' can be declared as pointer to const\n", errout.str());
-=======
         check("struct S { int a[1]; };\n"
               "void f(S* s) {\n"
               "    if (s->a[0]) {}\n"
               "}\n");
         ASSERT_EQUALS("[test.cpp:2]: (style) Parameter 's' can be declared as pointer to const\n",
                       errout.str());
->>>>>>> faf80470
+
+        check("size_t f(char* p) {\n" // #11842
+              "    return strlen(p);\n"
+              "}\n");
+        ASSERT_EQUALS("[test.cpp:1]: (style) Parameter 'p' can be declared as pointer to const\n", errout.str());
     }
 
     void switchRedundantAssignmentTest() {
