--- conflicted
+++ resolved
@@ -3571,7 +3571,18 @@
                       "However it seems that 'cb' is a callback function, if 'p' is declared with const you might also need to cast function pointer(s).\n",
                       errout.str());
 
-<<<<<<< HEAD
+        check("typedef void (*cb_t)(int*);\n"
+              "void cb(int* p) {\n"
+              "    if (*p) {}\n"
+              "}\n"
+              "void g(cb_t);\n"
+              "void f() {\n"
+              "    g(::cb);\n"
+              "}\n");
+        ASSERT_EQUALS("[test.cpp:7] -> [test.cpp:2]: (style) Parameter 'p' can be declared as pointer to const. "
+                      "However it seems that 'cb' is a callback function, if 'p' is declared with const you might also need to cast function pointer(s).\n",
+                      errout.str());
+
         check("void f1(std::vector<int>* p) {\n" // #11681
               "    if (p->empty()) {}\n" // warn
               "}\n"
@@ -3602,18 +3613,6 @@
         ASSERT_EQUALS("[test.cpp:1]: (style) Parameter 'p' can be declared as pointer to const\n"
                       "[test.cpp:13]: (style) Parameter 's' can be declared as pointer to const\n"
                       "[test.cpp:19]: (style) Parameter 's' can be declared as pointer to const\n",
-=======
-        check("typedef void (*cb_t)(int*);\n"
-              "void cb(int* p) {\n"
-              "    if (*p) {}\n"
-              "}\n"
-              "void g(cb_t);\n"
-              "void f() {\n"
-              "    g(::cb);\n"
-              "}\n");
-        ASSERT_EQUALS("[test.cpp:7] -> [test.cpp:2]: (style) Parameter 'p' can be declared as pointer to const. "
-                      "However it seems that 'cb' is a callback function, if 'p' is declared with const you might also need to cast function pointer(s).\n",
->>>>>>> ec2a2ad4
                       errout.str());
     }
 
