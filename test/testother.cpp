/*
 * Cppcheck - A tool for static C/C++ code analysis
 * Copyright (C) 2007-2022 Cppcheck team.
 *
 * This program is free software: you can redistribute it and/or modify
 * it under the terms of the GNU General Public License as published by
 * the Free Software Foundation, either version 3 of the License, or
 * (at your option) any later version.
 *
 * This program is distributed in the hope that it will be useful,
 * but WITHOUT ANY WARRANTY; without even the implied warranty of
 * MERCHANTABILITY or FITNESS FOR A PARTICULAR PURPOSE.  See the
 * GNU General Public License for more details.
 *
 * You should have received a copy of the GNU General Public License
 * along with this program.  If not, see <http://www.gnu.org/licenses/>.
 */

#include "checkother.h"
#include "errortypes.h"
#include "library.h"
#include "platform.h"
#include "preprocessor.h"
#include "settings.h"
#include "standards.h"
#include "testsuite.h"
#include "tokenize.h"

#include <iosfwd>
#include <list>
#include <map>
#include <string>
#include <unordered_map>
#include <utility>
#include <vector>

#include <simplecpp.h>
#include <tinyxml2.h>


class TestOther : public TestFixture {
public:
    TestOther() : TestFixture("TestOther") {}

private:
    Settings _settings;

    void run() override {
        LOAD_LIB_2(_settings.library, "std.cfg");


        TEST_CASE(emptyBrackets);

        TEST_CASE(zeroDiv1);
        TEST_CASE(zeroDiv2);
        TEST_CASE(zeroDiv3);
        TEST_CASE(zeroDiv4);
        TEST_CASE(zeroDiv5);
        TEST_CASE(zeroDiv6);
        TEST_CASE(zeroDiv7);  // #4930
        TEST_CASE(zeroDiv8);
        TEST_CASE(zeroDiv9);
        TEST_CASE(zeroDiv10);
        TEST_CASE(zeroDiv11);
        TEST_CASE(zeroDiv12);
        TEST_CASE(zeroDiv13);

        TEST_CASE(zeroDivCond); // division by zero / useless condition

        TEST_CASE(nanInArithmeticExpression);

        TEST_CASE(varScope1);
        TEST_CASE(varScope2);
        TEST_CASE(varScope3);
        TEST_CASE(varScope4);
        TEST_CASE(varScope5);
        TEST_CASE(varScope6);
        TEST_CASE(varScope7);
        TEST_CASE(varScope8);
        TEST_CASE(varScope9);       // classes may have extra side-effects
        TEST_CASE(varScope10);      // Undefined macro FOR
        TEST_CASE(varScope11);      // #2475 - struct initialization is not inner scope
        TEST_CASE(varScope12);
        TEST_CASE(varScope13);      // variable usage in inner loop
        TEST_CASE(varScope14);
        TEST_CASE(varScope15);      // #4573 if-else-if
        TEST_CASE(varScope16);
        TEST_CASE(varScope17);
        TEST_CASE(varScope18);
        TEST_CASE(varScope20);      // Ticket #5103
        TEST_CASE(varScope21);      // Ticket #5382
        TEST_CASE(varScope22);      // Ticket #5684
        TEST_CASE(varScope23);      // Ticket #6154
        TEST_CASE(varScope24);      // pointer / reference
        TEST_CASE(varScope25);      // time_t
        TEST_CASE(varScope26);      // range for loop, map
        TEST_CASE(varScope27);      // #7733 - #if
        TEST_CASE(varScope28);      // #10527
        TEST_CASE(varScope29);      // #10888
        TEST_CASE(varScope30);      // #8541
        TEST_CASE(varScope31);      // #11099

        TEST_CASE(oldStylePointerCast);
        TEST_CASE(invalidPointerCast);

        TEST_CASE(passedByValue);
        TEST_CASE(passedByValue_nonConst);
        TEST_CASE(passedByValue_externC);

        TEST_CASE(constVariable);
        TEST_CASE(constParameterCallback);
        TEST_CASE(constPointer);

        TEST_CASE(switchRedundantAssignmentTest);
        TEST_CASE(switchRedundantOperationTest);
        TEST_CASE(switchRedundantBitwiseOperationTest);
        TEST_CASE(unreachableCode);

        TEST_CASE(suspiciousCase);
        TEST_CASE(suspiciousEqualityComparison);
        TEST_CASE(suspiciousUnaryPlusMinus); // #8004

        TEST_CASE(selfAssignment);
        TEST_CASE(trac1132);
        TEST_CASE(testMisusedScopeObjectDoesNotPickFunction1);
        TEST_CASE(testMisusedScopeObjectDoesNotPickFunction2);
        TEST_CASE(testMisusedScopeObjectPicksClass);
        TEST_CASE(testMisusedScopeObjectPicksStruct);
        TEST_CASE(testMisusedScopeObjectDoesNotPickIf);
        TEST_CASE(testMisusedScopeObjectDoesNotPickConstructorDeclaration);
        TEST_CASE(testMisusedScopeObjectDoesNotPickFunctor);
        TEST_CASE(testMisusedScopeObjectDoesNotPickLocalClassConstructors);
        TEST_CASE(testMisusedScopeObjectDoesNotPickUsedObject);
        TEST_CASE(testMisusedScopeObjectDoesNotPickPureC);
        TEST_CASE(testMisusedScopeObjectDoesNotPickNestedClass);
        TEST_CASE(testMisusedScopeObjectInConstructor);
        TEST_CASE(testMisusedScopeObjectNoCodeAfter);
        TEST_CASE(trac2071);
        TEST_CASE(trac2084);
        TEST_CASE(trac3693);

        TEST_CASE(clarifyCalculation);
        TEST_CASE(clarifyStatement);

        TEST_CASE(duplicateBranch);
        TEST_CASE(duplicateBranch1); // tests extracted by http://www.viva64.com/en/b/0149/ ( Comparison between PVS-Studio and cppcheck ): Errors detected in Quake 3: Arena by PVS-Studio: Fragment 2
        TEST_CASE(duplicateBranch2); // empty macro
        TEST_CASE(duplicateBranch3);
        TEST_CASE(duplicateBranch4);
        TEST_CASE(duplicateExpression1);
        TEST_CASE(duplicateExpression2); // ticket #2730
        TEST_CASE(duplicateExpression3); // ticket #3317
        TEST_CASE(duplicateExpression4); // ticket #3354 (++)
        TEST_CASE(duplicateExpression5); // ticket #3749 (macros with same values)
        TEST_CASE(duplicateExpression6); // ticket #4639
        TEST_CASE(duplicateExpression7);
        TEST_CASE(duplicateExpression8);
        TEST_CASE(duplicateExpression9); // #9320
        TEST_CASE(duplicateExpression10); // #9485
        TEST_CASE(duplicateExpression11); // #8916 (function call)
        TEST_CASE(duplicateExpression12); // #10026
        TEST_CASE(duplicateExpression13); // #7899
        TEST_CASE(duplicateExpression14); // #9871
        TEST_CASE(duplicateExpression15); // #10650
        TEST_CASE(duplicateExpression16); // #10569
        TEST_CASE(duplicateExpressionLoop);
        TEST_CASE(duplicateValueTernary);
        TEST_CASE(duplicateExpressionTernary); // #6391
        TEST_CASE(duplicateExpressionTemplate); // #6930
        TEST_CASE(duplicateExpressionCompareWithZero);
        TEST_CASE(oppositeExpression);
        TEST_CASE(duplicateVarExpression);
        TEST_CASE(duplicateVarExpressionUnique);
        TEST_CASE(duplicateVarExpressionAssign);
        TEST_CASE(duplicateVarExpressionCrash);
        TEST_CASE(multiConditionSameExpression);

        TEST_CASE(checkSignOfUnsignedVariable);
        TEST_CASE(checkSignOfPointer);

        TEST_CASE(checkSuspiciousSemicolon1);
        TEST_CASE(checkSuspiciousSemicolon2);
        TEST_CASE(checkSuspiciousSemicolon3);
        TEST_CASE(checkSuspiciousComparison);

        TEST_CASE(checkInvalidFree);

        TEST_CASE(checkRedundantCopy);

        TEST_CASE(checkNegativeShift);

        TEST_CASE(incompleteArrayFill);

        TEST_CASE(redundantVarAssignment);
        TEST_CASE(redundantVarAssignment_trivial);
        TEST_CASE(redundantVarAssignment_struct);
        TEST_CASE(redundantVarAssignment_7133);
        TEST_CASE(redundantVarAssignment_stackoverflow);
        TEST_CASE(redundantVarAssignment_lambda);
        TEST_CASE(redundantVarAssignment_loop);
        TEST_CASE(redundantVarAssignment_after_switch);
        TEST_CASE(redundantVarAssignment_pointer);
        TEST_CASE(redundantVarAssignment_pointer_parameter);
        TEST_CASE(redundantVarAssignment_array);
        TEST_CASE(redundantVarAssignment_switch_break);
        TEST_CASE(redundantInitialization);
        TEST_CASE(redundantMemWrite);

        TEST_CASE(varFuncNullUB);

        TEST_CASE(checkPipeParameterSize); // ticket #3521

        TEST_CASE(checkCastIntToCharAndBack); // ticket #160

        TEST_CASE(checkCommaSeparatedReturn);
        TEST_CASE(checkPassByReference);

        TEST_CASE(checkComparisonFunctionIsAlwaysTrueOrFalse);

        TEST_CASE(integerOverflow); // #5895

        TEST_CASE(redundantPointerOp);
        TEST_CASE(test_isSameExpression);
        TEST_CASE(raceAfterInterlockedDecrement);

        TEST_CASE(testUnusedLabel);

        TEST_CASE(testEvaluationOrder);
        TEST_CASE(testEvaluationOrderSelfAssignment);
        TEST_CASE(testEvaluationOrderMacro);
        TEST_CASE(testEvaluationOrderSequencePointsFunctionCall);
        TEST_CASE(testEvaluationOrderSequencePointsComma);
        TEST_CASE(testEvaluationOrderSizeof);

        TEST_CASE(testUnsignedLessThanZero);

        TEST_CASE(doubleMove1);
        TEST_CASE(doubleMoveMemberInitialization1);
        TEST_CASE(doubleMoveMemberInitialization2);
        TEST_CASE(doubleMoveMemberInitialization3); // #9974
        TEST_CASE(moveAndAssign1);
        TEST_CASE(moveAndAssign2);
        TEST_CASE(moveAssignMoveAssign);
        TEST_CASE(moveAndReset1);
        TEST_CASE(moveAndReset2);
        TEST_CASE(moveResetMoveReset);
        TEST_CASE(moveAndFunctionParameter);
        TEST_CASE(moveAndFunctionParameterReference);
        TEST_CASE(moveAndFunctionParameterConstReference);
        TEST_CASE(moveAndFunctionParameterUnknown);
        TEST_CASE(moveAndReturn);
        TEST_CASE(moveAndClear);
        TEST_CASE(movedPointer);
        TEST_CASE(moveAndAddressOf);
        TEST_CASE(partiallyMoved);
        TEST_CASE(moveAndLambda);
        TEST_CASE(forwardAndUsed);

        TEST_CASE(funcArgNamesDifferent);
        TEST_CASE(funcArgOrderDifferent);
        TEST_CASE(cpp11FunctionArgInit); // #7846 - "void foo(int declaration = {}) {"

        TEST_CASE(shadowVariables);
        TEST_CASE(knownArgument);
        TEST_CASE(knownArgumentHiddenVariableExpression);
        TEST_CASE(knownArgumentTernaryOperator);
        TEST_CASE(checkComparePointers);

        TEST_CASE(unusedVariableValueTemplate); // #8994

        TEST_CASE(moduloOfOne);

        TEST_CASE(sameExpressionPointers);

        TEST_CASE(checkOverlappingWrite);

        TEST_CASE(constVariableArrayMember); // #10371
    }

#define check(...) check_(__FILE__, __LINE__, __VA_ARGS__)
    void check_(const char* file, int line, const char code[], const char *filename = nullptr, bool experimental = false, bool inconclusive = true, bool runSimpleChecks=true, bool verbose=false, Settings* settings = nullptr) {
        // Clear the error buffer..
        errout.str("");

        if (!settings) {
            settings = &_settings;
        }
        settings->severity.enable(Severity::style);
        settings->severity.enable(Severity::warning);
        settings->severity.enable(Severity::portability);
        settings->severity.enable(Severity::performance);
        settings->standards.c = Standards::CLatest;
        settings->standards.cpp = Standards::CPPLatest;
        settings->certainty.setEnabled(Certainty::inconclusive, inconclusive);
        settings->certainty.setEnabled(Certainty::experimental, experimental);
        settings->verbose = verbose;

        // Tokenize..
        Tokenizer tokenizer(settings, this);
        std::istringstream istr(code);
        ASSERT_LOC(tokenizer.tokenize(istr, filename ? filename : "test.cpp"), file, line);

        // Check..
        CheckOther checkOther(&tokenizer, settings, this);
        checkOther.runChecks(&tokenizer, settings, this);

        (void)runSimpleChecks; // TODO Remove this
    }

    void check_(const char* file, int line, const char code[], Settings *s) {
        check_(file, line, code, "test.cpp", false, true, true, false, s);
    }

    void checkP(const char code[], const char *filename = "test.cpp") {
        // Clear the error buffer..
        errout.str("");

        Settings* settings = &_settings;
        settings->severity.enable(Severity::style);
        settings->severity.enable(Severity::warning);
        settings->severity.enable(Severity::portability);
        settings->severity.enable(Severity::performance);
        settings->standards.c = Standards::CLatest;
        settings->standards.cpp = Standards::CPPLatest;
        settings->certainty.enable(Certainty::inconclusive);
        settings->certainty.disable(Certainty::experimental);

        // Raw tokens..
        std::vector<std::string> files(1, filename);
        std::istringstream istr(code);
        const simplecpp::TokenList tokens1(istr, files, files[0]);

        // Preprocess..
        simplecpp::TokenList tokens2(files);
        std::map<std::string, simplecpp::TokenList*> filedata;
        simplecpp::preprocess(tokens2, tokens1, files, filedata, simplecpp::DUI());

        Preprocessor preprocessor(*settings, nullptr);
        preprocessor.setDirectives(tokens1);

        // Tokenizer..
        Tokenizer tokenizer(settings, this);
        tokenizer.createTokens(std::move(tokens2));
        tokenizer.simplifyTokens1("");
        tokenizer.setPreprocessor(&preprocessor);

        // Check..
        CheckOther checkOther(&tokenizer, settings, this);
        checkOther.runChecks(&tokenizer, settings, this);
    }

    void checkposix(const char code[]) {
        static Settings settings;
        settings.severity.enable(Severity::warning);
        settings.libraries.emplace_back("posix");

        check(code,
              nullptr, // filename
              false,   // experimental
              false,   // inconclusive
              true,    // runSimpleChecks
              false,   // verbose
              &settings);
    }

    void checkInterlockedDecrement(const char code[]) {
        static Settings settings;
        settings.platformType = Settings::Win32A;

        check(code, nullptr, false, false, true, false, &settings);
    }

    void emptyBrackets() {
        check("{\n"
              "}");
        ASSERT_EQUALS("", errout.str());
    }


    void zeroDiv1() { // floating point division by zero => no error
        check("void foo() {\n"
              "    cout << 1. / 0;\n"
              "}");
        ASSERT_EQUALS("", errout.str());

        check("void foo() {\n"
              "    cout << 42 / (double)0;\n"
              "}");
        ASSERT_EQUALS("", errout.str());

        check("void foo() {\n"
              "    cout << 42 / (float)0;\n"
              "}");
        ASSERT_EQUALS("", errout.str());

        check("void foo() {\n"
              "    cout << 42 / (int)0;\n"
              "}");
        ASSERT_EQUALS("[test.cpp:2]: (error) Division by zero.\n", errout.str());
    }

    void zeroDiv2() {
        check("void foo()\n"
              "{\n"
              "    int sum = 0;\n"
              "    for(int i = 0; i < n; i ++)\n"
              "    {\n"
              "        sum += i;\n"
              "    }\n"
              "    cout<<b/sum;\n"
              "}");
        ASSERT_EQUALS("", errout.str());
    }

    void zeroDiv3() {
        check("int foo(int i) {\n"
              "    return i / 0;\n"
              "}");
        ASSERT_EQUALS("[test.cpp:2]: (error) Division by zero.\n", errout.str());

        check("int foo(int i) {\n"
              "    return i % 0;\n"
              "}");
        ASSERT_EQUALS("[test.cpp:2]: (error) Division by zero.\n", errout.str());

        check("void foo(int& i) {\n"
              "    i /= 0;\n"
              "}");
        ASSERT_EQUALS("[test.cpp:2]: (error) Division by zero.\n", errout.str());

        check("void foo(int& i) {\n"
              "    i %= 0;\n"
              "}");
        ASSERT_EQUALS("[test.cpp:2]: (error) Division by zero.\n", errout.str());

        check("uint8_t foo(uint8_t i) {\n"
              "    return i / 0;\n"
              "}");
        ASSERT_EQUALS("[test.cpp:2]: (error) Division by zero.\n", errout.str());
    }

    void zeroDiv4() {
        check("void f()\n"
              "{\n"
              "   long a = b / 0x6;\n"
              "}");
        ASSERT_EQUALS("", errout.str());

        check("void f()\n"
              "{\n"
              "   long a = b / 0x0;\n"
              "}");
        ASSERT_EQUALS("", errout.str());
        check("void f(long b)\n"
              "{\n"
              "   long a = b / 0x0;\n"
              "}");
        ASSERT_EQUALS("[test.cpp:3]: (error) Division by zero.\n", errout.str());

        check("void f()\n"
              "{\n"
              "   long a = b / 0L;\n"
              "}");
        ASSERT_EQUALS("", errout.str());
        check("void f(long b)\n"
              "{\n"
              "   long a = b / 0L;\n"
              "}");
        ASSERT_EQUALS("[test.cpp:3]: (error) Division by zero.\n", errout.str());

        check("void f()\n"
              "{\n"
              "   long a = b / 0ul;\n"
              "}");
        ASSERT_EQUALS("", errout.str());
        check("void f(long b)\n"
              "{\n"
              "   long a = b / 0ul;\n"
              "}");
        ASSERT_EQUALS("[test.cpp:3]: (error) Division by zero.\n", errout.str());

        // Don't warn about floating points (gcc doesn't warn either)
        // and floating points are handled differently than integers.
        check("void f()\n"
              "{\n"
              "   long a = b / 0.0;\n"
              "}");
        ASSERT_EQUALS("", errout.str());

        check("void f()\n"
              "{\n"
              "   long a = b / 0.5;\n"
              "}");
        ASSERT_EQUALS("", errout.str());
    }

    void zeroDiv5() {
        check("void f()\n"
              "{ { {\n"
              "   long a = b / 0;\n"
              "} } }");
        ASSERT_EQUALS("", errout.str());
        check("void f(long b)\n"
              "{ { {\n"
              "   long a = b / 0;\n"
              "} } }");
        ASSERT_EQUALS("[test.cpp:3]: (error) Division by zero.\n", errout.str());
    }

    void zeroDiv6() {
        check("void f()\n"
              "{ { {\n"
              "   int a = b % 0;\n"
              "} } }");
        ASSERT_EQUALS("", errout.str());
        check("void f(int b)\n"
              "{ { {\n"
              "   int a = b % 0;\n"
              "} } }");
        ASSERT_EQUALS("[test.cpp:3]: (error) Division by zero.\n", errout.str());
    }

    void zeroDiv7() {
        // unknown types for x and y --> do not warn
        check("void f() {\n"
              "  int a = x/2*3/0;\n"
              "  int b = y/2*3%0;\n"
              "}");
        ASSERT_EQUALS("", errout.str());
        check("void f(int x, int y) {\n"
              "  int a = x/2*3/0;\n"
              "  int b = y/2*3%0;\n"
              "}");
        ASSERT_EQUALS("[test.cpp:2]: (error) Division by zero.\n"
                      "[test.cpp:3]: (error) Division by zero.\n", errout.str());
    }

    void zeroDiv8() {
        // #5584 - FP when function is unknown
        check("void f() {\n"
              "  int a = 0;\n"
              "  do_something(a);\n"
              "  return 4 / a;\n"
              "}");
        ASSERT_EQUALS("[test.cpp:4]: (error, inconclusive) Division by zero.\n", errout.str());
    }

    void zeroDiv9() {
        // #6403 FP zerodiv - inside protecting if-clause
        check("void foo() {\n"
              "  double fStepHelp = 0;\n"
              "   if( (rOuterValue >>= fStepHelp) ) {\n"
              "     if( fStepHelp != 0.0) {\n"
              "       double fStepMain = 1;\n"
              "       sal_Int32 nIntervalCount = static_cast< sal_Int32 >(fStepMain / fStepHelp);\n"
              "    }\n"
              "  }\n"
              "}");
        ASSERT_EQUALS("", errout.str());
    }

    void zeroDiv10() {
        // #5402 false positive: (error) Division by zero -- with boost::format
        check("int main() {\n"
              "  std::cout\n"
              "    << boost::format(\" %d :: %s <> %s\") % 0 % \"a\" % \"b\"\n"
              "    << std::endl;\n"
              "  return 0;\n"
              "}");
        ASSERT_EQUALS("", errout.str());
    }

    void zeroDiv11() {
        check("void f(int a) {\n"
              "  int res = (a+2)/0;\n"
              "  int res = (a*2)/0;\n"
              "}");
        ASSERT_EQUALS("[test.cpp:2]: (error) Division by zero.\n"
                      "[test.cpp:3]: (error) Division by zero.\n", errout.str());
        check("void f() {\n"
              "  int res = (a+2)/0;\n"
              "  int res = (a*2)/0;\n"
              "}");
        ASSERT_EQUALS("", errout.str());
    }

    void zeroDiv12() {
        // #8141
        check("intmax_t f() {\n"
              "  return 1 / imaxabs(0);\n"
              "}");
        ASSERT_EQUALS("[test.cpp:2]: (error) Division by zero.\n", errout.str());
    }
    void zeroDiv13() {
        // #7324
        check("int f () {\n"
              "    int dividend = 10;\n"
              "        int divisor = 1;\n"
              "    dividend = dividend / (--divisor);\n"
              "    return dividend;\n"
              "}\n");
        ASSERT_EQUALS("[test.cpp:4]: (error) Division by zero.\n", errout.str());
    }

    void zeroDivCond() {
        check("void f(unsigned int x) {\n"
              "  int y = 17 / x;\n"
              "  if (x > 0) {}\n"
              "}");
        ASSERT_EQUALS("[test.cpp:3] -> [test.cpp:2]: (warning) Either the condition 'x>0' is redundant or there is division by zero at line 2.\n", errout.str());

        check("void f(unsigned int x) {\n"
              "  int y = 17 / x;\n"
              "  if (x >= 1) {}\n"
              "}");
        ASSERT_EQUALS("[test.cpp:3] -> [test.cpp:2]: (warning) Either the condition 'x>=1' is redundant or there is division by zero at line 2.\n", errout.str());

        check("void f(int x) {\n"
              "  int y = 17 / x;\n"
              "  if (x == 0) {}\n"
              "}");
        ASSERT_EQUALS("[test.cpp:3] -> [test.cpp:2]: (warning) Either the condition 'x==0' is redundant or there is division by zero at line 2.\n", errout.str());

        check("void f(unsigned int x) {\n"
              "  int y = 17 / x;\n"
              "  if (x != 0) {}\n"
              "}");
        ASSERT_EQUALS("[test.cpp:3] -> [test.cpp:2]: (warning) Either the condition 'x!=0' is redundant or there is division by zero at line 2.\n", errout.str());

        // function call
        check("void f1(int x, int y) { c=x/y; }\n"
              "void f2(unsigned int y) {\n"
              "    f1(123,y);\n"
              "    if (y>0){}\n"
              "}");
        ASSERT_EQUALS(
            "[test.cpp:4] -> [test.cpp:1]: (warning) Either the condition 'y>0' is redundant or there is division by zero at line 1.\n",
            errout.str());

        // avoid false positives when variable is changed after division
        check("void f() {\n"
              "  unsigned int x = do_something();\n"
              "  int y = 17 / x;\n"
              "  x = some+calculation;\n"
              "  if (x != 0) {}\n"
              "}");
        ASSERT_EQUALS("", errout.str());

        {
            // function is called that might modify global variable
            check("void do_something();\n"
                  "int x;\n"
                  "void f() {\n"
                  "  int y = 17 / x;\n"
                  "  do_something();\n"
                  "  if (x != 0) {}\n"
                  "}");
            ASSERT_EQUALS("", errout.str());

            // function is called. but don't care, variable is local
            check("void do_something();\n"
                  "void f() {\n"
                  "  int x = some + calculation;\n"
                  "  int y = 17 / x;\n"
                  "  do_something();\n"
                  "  if (x != 0) {}\n"
                  "}");
            ASSERT_EQUALS("[test.cpp:6] -> [test.cpp:4]: (warning) Either the condition 'x!=0' is redundant or there is division by zero at line 4.\n", errout.str());
        }

        check("void do_something(int value);\n"
              "void f(int x) {\n"
              "  int y = 17 / x;\n"
              "  do_something(x);\n"
              "}");
        ASSERT_EQUALS("", errout.str());

        check("int x;\n"
              "void f() {\n"
              "  int y = 17 / x;\n"
              "  while (y || x == 0) { x--; }\n"
              "}");
        ASSERT_EQUALS("", errout.str());

        // ticket 5033 segmentation fault (valid code) in CheckOther::checkZeroDivisionOrUselessCondition
        check("void f() {\n"
              "double* p1= new double[1];\n"
              "double* p2= new double[1];\n"
              "double* p3= new double[1];\n"
              "double* pp[3] = {p1,p2,p3};\n"
              "}");
        ASSERT_EQUALS("", errout.str());

        // #5105 - FP
        check("int f(int a, int b) {\n"
              "  int r = a / b;\n"
              "  if (func(b)) {}\n"
              "}");
        ASSERT_EQUALS("", errout.str());

        // Unknown types for b and c --> do not warn
        check("int f(int d) {\n"
              "  int r = (a?b:c) / d;\n"
              "  if (d == 0) {}\n"
              "}");
        ASSERT_EQUALS("", errout.str());

        check("int f(int a) {\n"
              "  int r = a ? 1 / a : 0;\n"
              "  if (a == 0) {}\n"
              "}");
        ASSERT_EQUALS("", errout.str());

        check("int f(int a) {\n"
              "  int r = (a == 0) ? 0 : 1 / a;\n"
              "  if (a == 0) {}\n"
              "}");
        ASSERT_EQUALS("", errout.str());

        check("int g();\n"
              "void f(int b) {\n"
              "  int x = g();\n"
              "  if (x == 0) {}\n"
              "  else if (x > 0) {}\n"
              "  else\n"
              "    a = b / -x;\n"
              "}");
        ASSERT_EQUALS("", errout.str());

        check("struct A {\n"
              "    int x;\n"
              "};\n"
              "int f(A* a) {\n"
              "    if (a->x == 0) \n"
              "        a->x = 1;\n"
              "    return 1/a->x;\n"
              "}\n");
        ASSERT_EQUALS("", errout.str());

        // #10049
        check("int f(int argc) {\n"
              "    int quotient, remainder;\n"
              "    remainder = argc % 2;\n"
              "    argc = 2;\n"
              "    quotient = argc;\n"
              "    if (quotient != 0) \n"
              "        return quotient;\n"
              "    return remainder;\n"
              "}\n");
        ASSERT_EQUALS("", errout.str());
    }

    void nanInArithmeticExpression() {
        check("void f()\n"
              "{\n"
              "   double x = 3.0 / 0.0 + 1.0;\n"
              "   printf(\"%f\", x);\n"
              "}");
        ASSERT_EQUALS("[test.cpp:3]: (style) Using NaN/Inf in a computation.\n", errout.str());

        check("void f()\n"
              "{\n"
              "   double x = 3.0 / 0.0 - 1.0;\n"
              "   printf(\"%f\", x);\n"
              "}");
        ASSERT_EQUALS("[test.cpp:3]: (style) Using NaN/Inf in a computation.\n", errout.str());

        check("void f()\n"
              "{\n"
              "   double x = 1.0 + 3.0 / 0.0;\n"
              "   printf(\"%f\", x);\n"
              "}");
        ASSERT_EQUALS("[test.cpp:3]: (style) Using NaN/Inf in a computation.\n", errout.str());

        check("void f()\n"
              "{\n"
              "   double x = 1.0 - 3.0 / 0.0;\n"
              "   printf(\"%f\", x);\n"
              "}");
        ASSERT_EQUALS("[test.cpp:3]: (style) Using NaN/Inf in a computation.\n", errout.str());

        check("void f()\n"
              "{\n"
              "   double x = 3.0 / 0.0;\n"
              "   printf(\"%f\", x);\n"
              "}");
        ASSERT_EQUALS("", errout.str());

    }

    void varScope1() {
        check("unsigned short foo()\n"
              "{\n"
              "    test_client CClient;\n"
              "    try\n"
              "    {\n"
              "        if (CClient.Open())\n"
              "        {\n"
              "            return 0;\n"
              "        }\n"
              "    }\n"
              "    catch (...)\n"
              "    {\n"
              "        return 2;\n"
              "    }\n"
              "\n"
              "    try\n"
              "    {\n"
              "        CClient.Close();\n"
              "    }\n"
              "    catch (...)\n"
              "    {\n"
              "        return 2;\n"
              "    }\n"
              "\n"
              "    return 1;\n"
              "}");
        ASSERT_EQUALS("", errout.str());
    }

    void varScope2() {
        check("int foo()\n"
              "{\n"
              "    Error e;\n"
              "    e.SetValue(12);\n"
              "    throw e;\n"
              "}");
        ASSERT_EQUALS("", errout.str());
    }

    void varScope3() {
        check("void foo()\n"
              "{\n"
              "    int i;\n"
              "    int *p = 0;\n"
              "    if (abc)\n"
              "    {\n"
              "        p = &i;\n"
              "    }\n"
              "    *p = 1;\n"
              "}");
        ASSERT_EQUALS("", errout.str());
    }

    void varScope4() {
        check("void foo()\n"
              "{\n"
              "    int i;\n"
              "}");
        ASSERT_EQUALS("", errout.str());
    }

    void varScope5() {
        check("void f(int x)\n"
              "{\n"
              "    int i = 0;\n"
              "    if (x) {\n"
              "        for ( ; i < 10; ++i) ;\n"
              "    }\n"
              "}");
        ASSERT_EQUALS("[test.cpp:3]: (style) The scope of the variable 'i' can be reduced.\n", errout.str());

        check("void f(int x) {\n"
              "    const unsigned char i = 0;\n"
              "    if (x) {\n"
              "        for ( ; i < 10; ++i) ;\n"
              "    }\n"
              "}");
        ASSERT_EQUALS("", errout.str());

        check("void f(int x)\n"
              "{\n"
              "    int i = 0;\n"
              "    if (x) {b()}\n"
              "    else {\n"
              "        for ( ; i < 10; ++i) ;\n"
              "    }\n"
              "}");
        ASSERT_EQUALS("[test.cpp:3]: (style) The scope of the variable 'i' can be reduced.\n", errout.str());
    }

    void varScope6() {
        check("void f(int x)\n"
              "{\n"
              "    int i = x;\n"
              "    if (a) {\n"
              "        x++;\n"
              "    }\n"
              "    if (b) {\n"
              "        c(i);\n"
              "    }\n"
              "}");
        ASSERT_EQUALS("", errout.str());

        check("void f() {\n" // #5398
              "    bool success = false;\n"
              "    int notReducable(someClass.getX(&success));\n"
              "    if (success) {\n"
              "        foo(notReducable);\n"
              "    }\n"
              "}");
        ASSERT_EQUALS("", errout.str());

        check("void foo(Test &test) {\n"
              "  int& x = test.getData();\n"
              "  if (test.process())\n"
              "    x = 0;\n"
              "}");
        ASSERT_EQUALS("", errout.str());

        check("void f()\n"
              "{\n"
              "int foo = 0;\n"
              "std::vector<int> vec(10);\n"
              "BOOST_FOREACH(int& i, vec)\n"
              "{\n"
              " foo += 1;\n"
              " if(foo == 10)\n"
              " {\n"
              "  return 0;\n"
              " }\n"
              "}\n"
              "}");
        ASSERT_EQUALS("", errout.str());

        check("void f(int &x)\n"
              "{\n"
              "  int n = 1;\n"
              "  do\n"
              "  {\n"
              "    ++n;\n"
              "    ++x;\n"
              "  } while (x);\n"
              "}");
        ASSERT_EQUALS("", errout.str());
    }

    void varScope7() {
        check("void f(int x)\n"
              "{\n"
              "    int y = 0;\n"
              "    b(y);\n"
              "    if (x) {\n"
              "        y++;\n"
              "    }\n"
              "}");
        ASSERT_EQUALS("", errout.str());
    }

    void varScope8() {
        check("void test() {\n"
              "    float edgeResistance=1;\n"
              "    std::vector<int> edges;\n"
              "    BOOST_FOREACH(int edge, edges) {\n"
              "        edgeResistance = (edge+1) / 2.0;\n"
              "    }\n"
              "}");
        ASSERT_EQUALS("[test.cpp:2]: (style) The scope of the variable 'edgeResistance' can be reduced.\n", errout.str());
    }

    void varScope9() {
        // classes may have extra side effects
        check("class fred {\n"
              "public:\n"
              "    void x();\n"
              "};\n"
              "void test(int a) {\n"
              "    fred f;\n"
              "    if (a == 2) {\n"
              "        f.x();\n"
              "    }\n"
              "}");
        ASSERT_EQUALS("", errout.str());
    }

    void varScope10() {
        check("int f()\n"
              "{\n"
              "    int x = 0;\n"
              "    FOR {\n"
              "        foo(x++);\n"
              "    }\n"
              "}");
        ASSERT_EQUALS("", errout.str());
    }

    void varScope11() {
        check("int f() {\n"
              "    int x = 0;\n"
              "    AB ab = { x, 0 };\n"
              "}");
        ASSERT_EQUALS("", errout.str());

        check("int f() {\n"
              "    int x = 0;\n"
              "    if (a == 0) { ++x; }\n"
              "    AB ab = { x, 0 };\n"
              "}");
        ASSERT_EQUALS("", errout.str());

        check("int f() {\n"
              "    int x = 0;\n"
              "    if (a == 0) { ++x; }\n"
              "    if (a == 1) { AB ab = { x, 0 }; }\n"
              "}");
        ASSERT_EQUALS("", errout.str());
    }

    void varScope12() {
        check("void f(int x) {\n"
              "    int i[5];\n"
              "    int* j = y;\n"
              "    if (x)\n"
              "        foo(i);\n"
              "    foo(j);\n"
              "}");
        ASSERT_EQUALS("[test.cpp:2]: (style) The scope of the variable 'i' can be reduced.\n", errout.str());

        check("void f(int x) {\n"
              "    int i[5];\n"
              "    int* j;\n"
              "    if (x)\n"
              "        j = i;\n"
              "    foo(j);\n"
              "}");
        ASSERT_EQUALS("", errout.str());

        check("void f(int x) {\n"
              "    const bool b = true;\n"
              "    x++;\n"
              "    if (x == 5)\n"
              "        foo(b);\n"
              "}");
        ASSERT_EQUALS("", errout.str());

        check("void f(int x) {\n"
              "    const bool b = x;\n"
              "    x++;\n"
              "    if (x == 5)\n"
              "        foo(b);\n"
              "}");
        ASSERT_EQUALS("", errout.str());
    }

    void varScope13() {
        // #2770
        check("void f() {\n"
              "    int i = 0;\n"
              "    forever {\n"
              "        if (i++ == 42) { break; }\n"
              "    }\n"
              "}");
        ASSERT_EQUALS("", errout.str());
    }

    void varScope14() {
        // #3941
        check("void f() {\n"
              "    const int i( foo());\n"
              "    if(a) {\n"
              "        for ( ; i < 10; ++i) ;\n"
              "    }\n"
              "}");
        ASSERT_EQUALS("", errout.str());
    }

    void varScope15() {
        // #4573
        check("void f() {\n"
              "    int a,b,c;\n"
              "    if (a);\n"
              "    else if(b);\n"
              "    else if(c);\n"
              "    else;\n"
              "}", nullptr, false, false);
        ASSERT_EQUALS("", errout.str());
    }

    void varScope16() {
        check("void f() {\n"
              "    int a = 0;\n"
              "    while((++a) < 56) {\n"
              "        foo();\n"
              "    }\n"
              "}");
        ASSERT_EQUALS("", errout.str());

        check("void f() {\n"
              "    int a = 0;\n"
              "    do {\n"
              "        foo();\n"
              "    } while((++a) < 56);\n"
              "}");
        ASSERT_EQUALS("", errout.str());

        check("void f() {\n"
              "    int a = 0;\n"
              "    do {\n"
              "        a = 64;\n"
              "        foo(a);\n"
              "    } while((++a) < 56);\n"
              "}");
        ASSERT_EQUALS("", errout.str());

        check("void f() {\n"
              "    int a = 0;\n"
              "    do {\n"
              "        a = 64;\n"
              "        foo(a);\n"
              "    } while(z());\n"
              "}");
        ASSERT_EQUALS("[test.cpp:2]: (style) The scope of the variable 'a' can be reduced.\n", errout.str());
    }

    void varScope17() {
        check("void f() {\n"
              "    int x;\n"
              "    if (a) {\n"
              "        x = stuff(x);\n"
              "        morestuff(x);\n"
              "    }\n"
              "}");
        ASSERT_EQUALS("[test.cpp:2]: (style) The scope of the variable 'x' can be reduced.\n", errout.str());

        check("void f() {\n"
              "    int x;\n"
              "    if (a) {\n"
              "        x = stuff(x);\n"
              "        morestuff(x);\n"
              "    }\n"
              "    if (b) {}\n"
              "}");
        ASSERT_EQUALS("[test.cpp:2]: (style) The scope of the variable 'x' can be reduced.\n", errout.str());
    }

    void varScope18() {
        check("void f() {\n"
              "    short x;\n"
              "\n"
              "    switch (ab) {\n"
              "        case A:\n"
              "            break;\n"
              "        case B:\n"
              "        default:\n"
              "            break;\n"
              "    }\n"
              "\n"
              "    if (c) {\n"
              "        x = foo();\n"
              "        do_something(x);\n"
              "    }\n"
              "}");
        ASSERT_EQUALS("[test.cpp:2]: (style) The scope of the variable 'x' can be reduced.\n", errout.str());

        check("void f() {\n"
              "    short x;\n"
              "\n"
              "    switch (ab) {\n"
              "        case A:\n"
              "            x = 10;\n"
              "            break;\n"
              "        case B:\n"
              "        default:\n"
              "            break;\n"
              "    }\n"
              "\n"
              "    if (c) {\n"
              "        x = foo();\n"
              "        do_something(x);\n"
              "    }\n"
              "}");
        ASSERT_EQUALS("", errout.str());

        check("void f() {\n"
              "    short x;\n"
              "\n"
              "    switch (ab) {\n"
              "        case A:\n"
              "            if(c)\n"
              "                do_something(x);\n"
              "            break;\n"
              "        case B:\n"
              "        default:\n"
              "            break;\n"
              "    }\n"
              "}");
        ASSERT_EQUALS("[test.cpp:2]: (style) The scope of the variable 'x' can be reduced.\n", errout.str());

        check("void f() {\n"
              "    short x;\n"
              "\n"
              "    switch (ab) {\n"
              "        case A:\n"
              "            if(c)\n"
              "                do_something(x);\n"
              "            break;\n"
              "        case B:\n"
              "        default:\n"
              "            if(d)\n"
              "                do_something(x);\n"
              "            break;\n"
              "    }\n"
              "}");
        ASSERT_EQUALS("", errout.str());
    }

    void varScope20() { // Ticket #5103 - constant variable only used in inner scope
        check("int f(int a) {\n"
              "  const int x = 234;\n"
              "  int b = a;\n"
              "  if (b > 32) b = x;\n"
              "  return b;\n"
              "}");
        ASSERT_EQUALS("", errout.str());
    }

    void varScope21() { // Ticket #5382 - initializing two-dimensional array
        check("int test() {\n"
              "    int test_value = 3;\n"
              "    int test_array[1][1] = { { test_value } };\n"
              "    return sizeof(test_array);\n"
              "}");
        ASSERT_EQUALS("", errout.str());
    }

    void varScope22() { // Ticket #5684 - "The scope of the variable 'p' can be reduced" - But it can not.
        check("void foo() {\n"
              "   int* p( 42 );\n"
              "   int i = 0;\n"
              "   while ( i != 100 ) {\n"
              "      *p = i;\n"
              "      ++p;\n"
              "      ++i;\n"
              "   }\n"
              "}");
        ASSERT_EQUALS("", errout.str());
        // try to avoid an obvious false negative after applying the fix for the example above:
        check("void foo() {\n"
              "   int* p( 42 );\n"
              "   int i = 0;\n"
              "   int dummy = 0;\n"
              "   while ( i != 100 ) {\n"
              "      p = & dummy;\n"
              "      *p = i;\n"
              "      ++p;\n"
              "      ++i;\n"
              "   }\n"
              "}");
        ASSERT_EQUALS("[test.cpp:2]: (style) The scope of the variable 'p' can be reduced.\n", errout.str());
    }

    void varScope23() { // #6154: Don't suggest to reduce scope if inner scope is a lambda
        check("int main() {\n"
              "   size_t myCounter = 0;\n"
              "   Test myTest([&](size_t aX){\n"
              "       std::cout << myCounter += aX << std::endl;\n"
              "   });\n"
              "}");
        ASSERT_EQUALS("", errout.str());
    }

    void varScope24() {
        check("void f(Foo x) {\n"
              "   Foo &r = x;\n"
              "   if (cond) {\n"
              "       r.dostuff();\n"
              "   }\n"
              "}");
        ASSERT_EQUALS("[test.cpp:2]: (style) The scope of the variable 'r' can be reduced.\n", errout.str());

        check("void f(Foo x) {\n"
              "   Foo foo = x;\n"
              "   if (cond) {\n"
              "       foo.dostuff();\n"
              "   }\n"
              "}");
        ASSERT_EQUALS("", errout.str());
    }

    void varScope25() {
        check("void f() {\n"
              "    time_t currtime;\n"
              "    if (a) {\n"
              "        currtime = time(&dummy);\n"
              "        if (currtime > t) {}\n"
              "    }\n"
              "}", "test.c");
        ASSERT_EQUALS("[test.c:2]: (style) The scope of the variable 'currtime' can be reduced.\n", errout.str());
    }

    void varScope26() {
        check("void f(const std::map<int,int> &m) {\n"
              "  for (auto it : m) {\n"
              "     if (cond1) {\n"
              "       int& key = it.first;\n"
              "       if (cond2) { dostuff(key); }\n"
              "     }\n"
              "  }\n"
              "}");
        ASSERT_EQUALS("", errout.str());
    }

    void varScope27() {
        checkP("void f() {\n"
               "  int x = 0;\n"
               "#ifdef X\n"
               "#endif\n"
               "  if (id == ABC) { return x; }\n"
               "}");
        ASSERT_EQUALS("", errout.str());

        checkP("void f() {\n"
               "#ifdef X\n"
               "#endif\n"
               "  int x = 0;\n"
               "  if (id == ABC) { return x; }\n"
               "}");
        ASSERT_EQUALS("[test.cpp:4]: (style) The scope of the variable 'x' can be reduced.\n", errout.str());
    }

    void varScope28() {
        check("void f() {\n" // #10527
              "    int i{};\n"
              "    if (double d = g(i); d == 1.0) {}\n"
              "}\n");
        ASSERT_EQUALS("", errout.str());
    }

    void varScope29() { // #10888
        check("enum E { E0 };\n"
              "struct S { int i; };\n"
              "void f(int b) {\n"
              "    enum E e;\n"
              "    struct S s;\n"
              "    if (b) {\n"
              "        e = E0;\n"
              "        s.i = 0;\n"
              "        g(e, s);\n"
              "    }\n"
              "}\n", "test.c");
        ASSERT_EQUALS("[test.c:4]: (style) The scope of the variable 'e' can be reduced.\n"
                      "[test.c:5]: (style) The scope of the variable 's' can be reduced.\n",
                      errout.str());

        check("void f(bool b) {\n"
              "    std::string s;\n"
              "    if (b) {\n"
              "        s = \"abc\";\n"
              "        g(s);\n"
              "    }\n"
              "}");
        ASSERT_EQUALS("[test.cpp:2]: (style) The scope of the variable 's' can be reduced.\n", errout.str());

        check("auto foo(std::vector<int>& vec, bool flag) {\n"
              "    std::vector<int> dummy;\n"
              "    std::vector<int>::iterator iter;\n"
              "    if (flag)\n"
              "        iter = vec.begin();\n"
              "    else {\n"
              "        dummy.push_back(42);\n"
              "        iter = dummy.begin();\n"
              "    }\n"
              "    return *iter;\n"
              "}");
        ASSERT_EQUALS("", errout.str());
    }

    void varScope30() { // #8541
        check("bool f(std::vector<int>& v, int i) {\n"
              "    int n = 0;\n"
              "    bool b = false;\n"
              "    std::for_each(v.begin(), v.end(), [&](int j) {\n"
              "        if (j == i) {\n"
              "            ++n;\n"
              "            if (n > 5)\n"
              "                b = true;\n"
              "        }\n"
              "    });\n"
              "    return b;\n"
              "}\n");
        ASSERT_EQUALS("", errout.str());
    }

    void varScope31() { // #11099
        check("bool g(std::vector<int>&);\n"
              "void h(std::vector<int>);\n"
              "void f0(std::vector<int> v) {\n"
              "    std::vector<int> w{ v };\n"
              "    bool b = g(v);\n"
              "    if (b)\n"
              "        h(w);\n"
              "    h(v);\n"
              "}\n"
              "void f1(std::vector<int> v) {\n"
              "    std::vector<int> w{ v.begin(), v.end() };\n"
              "    bool b = g(v);\n"
              "    if (b)\n"
              "        h(w);\n"
              "    h(v);\n"
              "}\n"
              "void f2(std::vector<int> v) {\n"
              "    std::vector<int> w{ 10, 0, std::allocator<int>() };\n" // FN
              "    bool b = g(v);\n"
              "    if (b)\n"
              "        h(w);\n"
              "    h(v);\n"
              "}\n"
              "void f3(std::vector<int> v) {\n"
              "    std::vector<int> w{ 10, 0 };\n" // warn
              "    bool b = g(v);\n"
              "    if (b)\n"
              "        h(w);\n"
              "    h(v);\n"
              "}\n"
              "void f4(std::vector<int> v) {\n"
              "    std::vector<int> w{ 10 };\n" // warn
              "    bool b = g(v);\n"
              "    if (b)\n"
              "        h(w);\n"
              "    h(v);\n"
              "}\n"
              "void f5(std::vector<int> v) {\n"
              "    std::vector<int> w(v);\n"
              "    bool b = g(v);\n"
              "    if (b)\n"
              "        h(w);\n"
              "    h(v);\n"
              "}\n"
              "void f6(std::vector<int> v) {\n"
              "    std::vector<int> w(v.begin(), v.end());\n"
              "    bool b = g(v);\n"
              "    if (b)\n"
              "        h(w);\n"
              "    h(v);\n"
              "}\n"
              "void f7(std::vector<int> v) {\n"
              "    std::vector<int> w(10, 0, std::allocator<int>);\n" // FN
              "    bool b = g(v);\n"
              "    if (b)\n"
              "        h(w);\n"
              "    h(v);\n"
              "}\n"
              "void f8(std::vector<int> v) {\n"
              "    std::vector<int> w(10, 0);\n" // warn
              "    bool b = g(v);\n"
              "    if (b)\n"
              "        h(w);\n"
              "    h(v);\n"
              "}\n"
              "void f9(std::vector<int> v) {\n"
              "    std::vector<int> w(10);\n" // warn
              "    bool b = g(v);\n"
              "    if (b)\n"
              "        h(w);\n"
              "    h(v);\n"
              "}\n"
              "void f10(std::vector<int> v) {\n"
              "    std::vector<int> w{};\n" // warn
              "    bool b = g(v);\n"
              "    if (b)\n"
              "        h(w);\n"
              "    h(v);\n"
              "}\n");
        ASSERT_EQUALS("[test.cpp:25]: (style) The scope of the variable 'w' can be reduced.\n"
                      "[test.cpp:32]: (style) The scope of the variable 'w' can be reduced.\n"
                      "[test.cpp:60]: (style) The scope of the variable 'w' can be reduced.\n"
                      "[test.cpp:67]: (style) The scope of the variable 'w' can be reduced.\n"
                      "[test.cpp:74]: (style) The scope of the variable 'w' can be reduced.\n",
                      errout.str());
    }

#define checkOldStylePointerCast(code) checkOldStylePointerCast_(code, __FILE__, __LINE__)
    void checkOldStylePointerCast_(const char code[], const char* file, int line) {
        // Clear the error buffer..
        errout.str("");

        static Settings settings;
        settings.severity.enable(Severity::style);
        settings.standards.cpp = Standards::CPP03; // #5560

        // Tokenize..
        Tokenizer tokenizerCpp(&settings, this);
        std::istringstream istr(code);
        ASSERT_LOC(tokenizerCpp.tokenize(istr, "test.cpp"), file, line);

        CheckOther checkOtherCpp(&tokenizerCpp, &settings, this);
        checkOtherCpp.warningOldStylePointerCast();
    }

    void oldStylePointerCast() {
        checkOldStylePointerCast("class Base;\n"
                                 "void foo()\n"
                                 "{\n"
                                 "    Base * b = (Base *) derived;\n"
                                 "}");
        ASSERT_EQUALS("[test.cpp:4]: (style) C-style pointer casting\n", errout.str());

        checkOldStylePointerCast("class Base;\n"
                                 "void foo()\n"
                                 "{\n"
                                 "    Base * b = (const Base *) derived;\n"
                                 "}");
        ASSERT_EQUALS("[test.cpp:4]: (style) C-style pointer casting\n", errout.str());

        checkOldStylePointerCast("class Base;\n"
                                 "void foo()\n"
                                 "{\n"
                                 "    Base * b = (const Base * const) derived;\n"
                                 "}");
        ASSERT_EQUALS("[test.cpp:4]: (style) C-style pointer casting\n", errout.str());

        checkOldStylePointerCast("class Base;\n"
                                 "void foo()\n"
                                 "{\n"
                                 "    Base * b = (volatile Base *) derived;\n"
                                 "}");
        ASSERT_EQUALS("[test.cpp:4]: (style) C-style pointer casting\n", errout.str());

        checkOldStylePointerCast("class Base;\n"
                                 "void foo()\n"
                                 "{\n"
                                 "    Base * b = (volatile Base * const) derived;\n"
                                 "}");
        ASSERT_EQUALS("[test.cpp:4]: (style) C-style pointer casting\n", errout.str());

        checkOldStylePointerCast("class Base;\n"
                                 "void foo()\n"
                                 "{\n"
                                 "    Base * b = (const volatile Base *) derived;\n"
                                 "}");
        ASSERT_EQUALS("[test.cpp:4]: (style) C-style pointer casting\n", errout.str());

        checkOldStylePointerCast("class Base;\n"
                                 "void foo()\n"
                                 "{\n"
                                 "    Base * b = (const volatile Base * const) derived;\n"
                                 "}");
        ASSERT_EQUALS("[test.cpp:4]: (style) C-style pointer casting\n", errout.str());

        checkOldStylePointerCast("class Base;\n"
                                 "void foo()\n"
                                 "{\n"
                                 "    Base * b = (const Base *) ( new Derived() );\n"
                                 "}");
        ASSERT_EQUALS("[test.cpp:4]: (style) C-style pointer casting\n", errout.str());

        checkOldStylePointerCast("class Base;\n"
                                 "void foo()\n"
                                 "{\n"
                                 "    Base * b = (const Base *) new Derived();\n"
                                 "}");
        ASSERT_EQUALS("[test.cpp:4]: (style) C-style pointer casting\n", errout.str());

        checkOldStylePointerCast("class Base;\n"
                                 "void foo()\n"
                                 "{\n"
                                 "    Base * b = (const Base *) new short[10];\n"
                                 "}");
        ASSERT_EQUALS("[test.cpp:4]: (style) C-style pointer casting\n", errout.str());

        checkOldStylePointerCast("class B;\n"
                                 "class A\n"
                                 "{\n"
                                 "  virtual void abc(B *) const = 0;\n"
                                 "}");
        ASSERT_EQUALS("", errout.str());

        checkOldStylePointerCast("class B;\n"
                                 "class A\n"
                                 "{\n"
                                 "  virtual void abc(const B *) const = 0;\n"
                                 "}");
        ASSERT_EQUALS("", errout.str());

        // #3630
        checkOldStylePointerCast("class SomeType;\n"
                                 "class X : public Base {\n"
                                 "    X() : Base((SomeType*)7) {}\n"
                                 "};");
        ASSERT_EQUALS("[test.cpp:3]: (style) C-style pointer casting\n", errout.str());

        checkOldStylePointerCast("class SomeType;\n"
                                 "class X : public Base {\n"
                                 "    X() : Base((SomeType*)var) {}\n"
                                 "};");
        ASSERT_EQUALS("[test.cpp:3]: (style) C-style pointer casting\n", errout.str());

        checkOldStylePointerCast("class SomeType;\n"
                                 "class X : public Base {\n"
                                 "    X() : Base((SomeType*)0) {}\n"
                                 "};");
        ASSERT_EQUALS("", errout.str());

        // #5560
        checkOldStylePointerCast("class C;\n"
                                 "\n"
                                 "class B\n"
                                 "{ virtual G* createGui(S*, C*) const = 0; };\n"
                                 "\n"
                                 "class MS : public M\n"
                                 "{ virtual void addController(C*) override {} };");
        ASSERT_EQUALS("", errout.str());

        // #6164
        checkOldStylePointerCast("class Base {};\n"
                                 "class Derived: public Base {};\n"
                                 "void testCC() {\n"
                                 "  std::vector<Base*> v;\n"
                                 "  v.push_back((Base*)new Derived);\n"
                                 "}");
        ASSERT_EQUALS("[test.cpp:5]: (style) C-style pointer casting\n", errout.str());

        // #7709
        checkOldStylePointerCast("typedef struct S S;\n"
                                 "typedef struct S SS;\n"
                                 "typedef class C C;\n"
                                 "typedef long LONG;\n"
                                 "typedef long* LONGP;\n"
                                 "struct T {};\n"
                                 "typedef struct T TT;\n"
                                 "typedef struct T2 {} TT2;\n"
                                 "void f(int* i) {\n"
                                 "    S* s = (S*)i;\n"
                                 "    SS* ss = (SS*)i;\n"
                                 "    struct S2* s2 = (struct S2*)i;\n"
                                 "    C* c = (C*)i;\n"
                                 "    class C2* c2 = (class C2*)i;\n"
                                 "    long* l = (long*)i;\n"
                                 "    LONG* l2 = (LONG*)i;\n"
                                 "    LONGP l3 = (LONGP)i;\n"
                                 "    TT* tt = (TT*)i;\n"
                                 "    TT2* tt2 = (TT2*)i;\n"
                                 "}\n");
        ASSERT_EQUALS("[test.cpp:10]: (style) C-style pointer casting\n"
                      "[test.cpp:11]: (style) C-style pointer casting\n"
                      "[test.cpp:12]: (style) C-style pointer casting\n"
                      "[test.cpp:13]: (style) C-style pointer casting\n"
                      "[test.cpp:14]: (style) C-style pointer casting\n"
                      "[test.cpp:15]: (style) C-style pointer casting\n"
                      "[test.cpp:16]: (style) C-style pointer casting\n"
                      "[test.cpp:17]: (style) C-style pointer casting\n"
                      "[test.cpp:18]: (style) C-style pointer casting\n"
                      "[test.cpp:19]: (style) C-style pointer casting\n",
                      errout.str());

        // #8649
        checkOldStylePointerCast("struct S {};\n"
                                 "void g(S*& s);\n"
                                 "void f(int i) {\n"
                                 "    g((S*&)i);\n"
                                 "    S*& r = (S*&)i;\n"
                                 "}\n");
        ASSERT_EQUALS("[test.cpp:4]: (style) C-style pointer casting\n"
                      "[test.cpp:5]: (style) C-style pointer casting\n",
                      errout.str());

        // #10823
        checkOldStylePointerCast("void f(void* p) {\n"
                                 "    auto h = reinterpret_cast<void (STDAPICALLTYPE*)(int)>(p);\n"
                                 "}\n");
        ASSERT_EQUALS("", errout.str());

        // #5210
        checkOldStylePointerCast("void f(void* v1, void* v2) {\n"
                                 "    T** p1 = (T**)v1;\n"
                                 "    T*** p2 = (T***)v2;\n"
                                 "}\n");
        ASSERT_EQUALS("[test.cpp:2]: (style) C-style pointer casting\n"
                      "[test.cpp:3]: (style) C-style pointer casting\n",
                      errout.str());
    }

#define checkInvalidPointerCast(...) checkInvalidPointerCast_(__FILE__, __LINE__, __VA_ARGS__)
    void checkInvalidPointerCast_(const char* file, int line, const char code[], bool portability = true, bool inconclusive = false) {
        // Clear the error buffer..
        errout.str("");

        Settings settings;
        settings.severity.enable(Severity::warning);
        if (portability)
            settings.severity.enable(Severity::portability);
        settings.certainty.setEnabled(Certainty::inconclusive, inconclusive);

        settings.defaultSign = 's';
        // Tokenize..
        Tokenizer tokenizer(&settings, this);
        std::istringstream istr(code);
        ASSERT_LOC(tokenizer.tokenize(istr, "test.cpp"), file, line);

        CheckOther checkOtherCpp(&tokenizer, &settings, this);
        checkOtherCpp.invalidPointerCast();
    }


    void invalidPointerCast() {
        checkInvalidPointerCast("void test() {\n"
                                "    float *f = new float[10];\n"
                                "    delete [] (double*)f;\n"
                                "    delete [] (long double const*)(new float[10]);\n"
                                "}");
        ASSERT_EQUALS("[test.cpp:3]: (portability) Casting between float * and double * which have an incompatible binary data representation.\n"
                      "[test.cpp:4]: (portability) Casting between float * and const long double * which have an incompatible binary data representation.\n", errout.str());

        checkInvalidPointerCast("void test(const float* f) {\n"
                                "    double *d = (double*)f;\n"
                                "}");
        ASSERT_EQUALS("[test.cpp:2]: (portability) Casting between const float * and double * which have an incompatible binary data representation.\n", errout.str());

        checkInvalidPointerCast("void test(double* d1) {\n"
                                "    long double *ld = (long double*)d1;\n"
                                "    double *d2 = (double*)ld;\n"
                                "}");
        ASSERT_EQUALS("[test.cpp:2]: (portability) Casting between double * and long double * which have an incompatible binary data representation.\n"
                      "[test.cpp:3]: (portability) Casting between long double * and double * which have an incompatible binary data representation.\n", errout.str());

        checkInvalidPointerCast("char* test(int* i) {\n"
                                "    long double *d = (long double*)(i);\n"
                                "    double *d = (double*)(i);\n"
                                "    float *f = reinterpret_cast<float*>(i);\n"
                                "}");
        ASSERT_EQUALS("[test.cpp:2]: (portability) Casting between signed int * and long double * which have an incompatible binary data representation.\n"
                      "[test.cpp:3]: (portability) Casting between signed int * and double * which have an incompatible binary data representation.\n"
                      "[test.cpp:4]: (portability) Casting between signed int * and float * which have an incompatible binary data representation.\n", errout.str());

        checkInvalidPointerCast("float* test(unsigned int* i) {\n"
                                "    return (float*)i;\n"
                                "}");
        ASSERT_EQUALS("[test.cpp:2]: (portability) Casting between unsigned int * and float * which have an incompatible binary data representation.\n", errout.str());

        checkInvalidPointerCast("float* test(unsigned int* i) {\n"
                                "    return (float*)i[0];\n"
                                "}");
        ASSERT_EQUALS("", errout.str());

        checkInvalidPointerCast("float* test(double& d) {\n"
                                "    return (float*)&d;\n"
                                "}");
        ASSERT_EQUALS("[test.cpp:2]: (portability) Casting between double * and float * which have an incompatible binary data representation.\n", errout.str());

        checkInvalidPointerCast("void test(float* data) {\n"
                                "    f.write((char*)data,sizeof(float));\n"
                                "}", true, false);
        ASSERT_EQUALS("", errout.str());

        checkInvalidPointerCast("void test(float* data) {\n"
                                "    f.write((char*)data,sizeof(float));\n"
                                "}", true, true); // #3639
        ASSERT_EQUALS("[test.cpp:2]: (portability, inconclusive) Casting from float * to signed char * is not portable due to different binary data representations on different platforms.\n", errout.str());


        checkInvalidPointerCast("long long* test(float* f) {\n"
                                "    return (long long*)f;\n"
                                "}", false);
        ASSERT_EQUALS("", errout.str());

        checkInvalidPointerCast("long long* test(float* f, char* c) {\n"
                                "    foo((long long*)f);\n"
                                "    return reinterpret_cast<long long*>(c);\n"
                                "}", true);
        ASSERT_EQUALS("[test.cpp:2]: (portability) Casting from float * to signed long long * is not portable due to different binary data representations on different platforms.\n", errout.str());

        checkInvalidPointerCast("Q_DECLARE_METATYPE(int*)"); // #4135 - don't crash
    }


    void passedByValue() {
        check("void f(const std::string str) {}");
        ASSERT_EQUALS("[test.cpp:1]: (performance) Function parameter 'str' should be passed by const reference.\n", errout.str());

        check("void f(std::unique_ptr<std::string> ptr) {}");
        ASSERT_EQUALS("", errout.str());

        check("void f(const std::shared_ptr<std::string> ptr) {}");
        ASSERT_EQUALS("", errout.str());

        check("void f(const std::function<F> ptr) {}");
        ASSERT_EQUALS("", errout.str());

        {
            check("void f(const std::pair<int,int> x) {}");
            ASSERT_EQUALS("", errout.str());

            check("void f(const std::pair<std::string,std::string> x) {}");
            TODO_ASSERT_EQUALS("error", "", errout.str());
        }

        check("void f(const std::string::size_type x) {}");
        ASSERT_EQUALS("", errout.str());

        check("class Foo;\nvoid f(const Foo foo) {}"); // Unknown class
        ASSERT_EQUALS("[test.cpp:2]: (performance, inconclusive) Function parameter 'foo' should be passed by const reference.\n", errout.str());

        check("class Foo { std::vector<int> v; };\nvoid f(const Foo foo) {}"); // Large class (STL member)
        ASSERT_EQUALS("[test.cpp:2]: (performance) Function parameter 'foo' should be passed by const reference.\n", errout.str());

        check("class Foo { int i; };\nvoid f(const Foo foo) {}"); // Small class
        ASSERT_EQUALS("", errout.str());

        check("class Foo { int i[6]; };\nvoid f(const Foo foo) {}"); // Large class (array)
        ASSERT_EQUALS("[test.cpp:2]: (performance) Function parameter 'foo' should be passed by const reference.\n", errout.str());

        check("class Foo { std::string* s; };\nvoid f(const Foo foo) {}"); // Small class (pointer)
        ASSERT_EQUALS("", errout.str());

        check("class Foo { static std::string s; };\nvoid f(const Foo foo) {}"); // Small class (static member)
        ASSERT_EQUALS("", errout.str());

        check("class X { std::string s; }; class Foo : X { };\nvoid f(const Foo foo) {}"); // Large class (inherited)
        ASSERT_EQUALS("[test.cpp:2]: (performance) Function parameter 'foo' should be passed by const reference.\n", errout.str());

        check("class X { std::string s; }; class Foo { X x; };\nvoid f(const Foo foo) {}"); // Large class (inherited)
        ASSERT_EQUALS("[test.cpp:2]: (performance) Function parameter 'foo' should be passed by const reference.\n", errout.str());

        check("void f(const std::string &str) {}");
        ASSERT_EQUALS("", errout.str());

        // The idiomatic way of passing a std::string_view is by value
        check("void f(const std::string_view str) {}");
        ASSERT_EQUALS("", errout.str());

        check("void f(std::string_view str) {}");
        ASSERT_EQUALS("", errout.str());

        check("void f(const std::string_view &str) {}");
        ASSERT_EQUALS("", errout.str());

        check("void f(const std::vector<int> v) {}");
        ASSERT_EQUALS("[test.cpp:1]: (performance) Function parameter 'v' should be passed by const reference.\n", errout.str());

        check("void f(const std::vector<std::string> v) {}");
        ASSERT_EQUALS("[test.cpp:1]: (performance) Function parameter 'v' should be passed by const reference.\n", errout.str());

        check("void f(const std::vector<std::string>::size_type s) {}");
        ASSERT_EQUALS("", errout.str());

        check("void f(const std::vector<int> &v) {}");
        ASSERT_EQUALS("", errout.str());

        check("void f(const std::map<int,int> &v) {}");
        ASSERT_EQUALS("", errout.str());

        check("void f(const std::map<int,int> v) {}");
        ASSERT_EQUALS("[test.cpp:1]: (performance) Function parameter 'v' should be passed by const reference.\n", errout.str());

        check("void f(const std::map<std::string,std::string> v) {}");
        ASSERT_EQUALS("[test.cpp:1]: (performance) Function parameter 'v' should be passed by const reference.\n", errout.str());

        check("void f(const std::map<int,std::string> v) {}");
        ASSERT_EQUALS("[test.cpp:1]: (performance) Function parameter 'v' should be passed by const reference.\n", errout.str());

        check("void f(const std::map<std::string,int> v) {}");
        ASSERT_EQUALS("[test.cpp:1]: (performance) Function parameter 'v' should be passed by const reference.\n", errout.str());

        check("void f(const std::streamoff pos) {}");
        ASSERT_EQUALS("", errout.str());

        check("void f(std::initializer_list<int> i) {}");
        ASSERT_EQUALS("", errout.str());

        // #5824
        check("void log(const std::string& file, int line, const std::string& function, const std::string str, ...) {}");
        ASSERT_EQUALS("", errout.str());

        // #5534
        check("struct float3 { };\n"
              "typedef float3 vec;\n"
              "class Plane {\n"
              "    vec Refract(vec &vec) const;\n"
              "    bool IntersectLinePlane(const vec &planeNormal);\n"
              "};");
        ASSERT_EQUALS("", errout.str());

        check("class X {\n"
              "    virtual void func(const std::string str) {}\n"
              "};");
        ASSERT_EQUALS("[test.cpp:2]: (performance) Function parameter 'str' should be passed by const reference.\n", errout.str());

        check("enum X;\n"
              "void foo(X x1){}\n");
        ASSERT_EQUALS("", errout.str());

        check("enum X { a, b, c };\n"
              "void foo(X x2){}\n");
        ASSERT_EQUALS("", errout.str());

        check("enum X { a, b, c };\n"
              "enum X;"
              "void foo(X x3){}\n");
        ASSERT_EQUALS("", errout.str());

        check("enum X;\n"
              "enum X { a, b, c };"
              "void foo(X x4){}\n");
        ASSERT_EQUALS("", errout.str());

        check("union U {\n"
              "    char* pc;\n"
              "    short* ps;\n"
              "    int* pi;\n"
              "};\n"
              "void f(U u) {}\n");
        ASSERT_EQUALS("", errout.str());

        check("struct S { char A[8][8]; };\n"
              "void f(S s) {}\n");
        ASSERT_EQUALS("[test.cpp:2]: (performance) Function parameter 's' should be passed by const reference.\n", errout.str());

        check("union U {\n" // don't crash
              "    int a;\n"
              "    decltype(nullptr) b;\n"
              "};\n"
              "int* f(U u) { return u.b; }\n");
        ASSERT_EQUALS("", errout.str());

        Settings settings1;
        settings1.platform(Settings::Win64);
        check("using ui64 = unsigned __int64;\n"
              "ui64 Test(ui64 one, ui64 two) { return one + two; }\n",
              /*filename*/ nullptr, /*experimental*/ false, /*inconclusive*/ true, /*runSimpleChecks*/ true, /*verbose*/ false, &settings1);
        ASSERT_EQUALS("", errout.str());
    }

    void passedByValue_nonConst() {
        check("void f(std::string str) {}");
        ASSERT_EQUALS("[test.cpp:1]: (performance) Function parameter 'str' should be passed by const reference.\n", errout.str());

        check("void f(std::string str) {\n"
              "    return str + x;\n"
              "}");
        ASSERT_EQUALS("[test.cpp:1]: (performance) Function parameter 'str' should be passed by const reference.\n", errout.str());

        check("void f(std::string str) {\n"
              "    std::cout << str;\n"
              "}");
        ASSERT_EQUALS("[test.cpp:1]: (performance) Function parameter 'str' should be passed by const reference.\n", errout.str());

        check("void f(std::string str) {\n"
              "    std::cin >> str;\n"
              "}");
        ASSERT_EQUALS("", errout.str());

        check("void f(std::string str) {\n"
              "    std::string s2 = str;\n"
              "}");
        ASSERT_EQUALS("[test.cpp:1]: (performance) Function parameter 'str' should be passed by const reference.\n", errout.str());

        check("void f(std::string str) {\n"
              "    std::string& s2 = str;\n"
              "}");
        ASSERT_EQUALS("[test.cpp:2]: (style) Variable 's2' can be declared as reference to const\n", errout.str());

        check("void f(std::string str) {\n"
              "    const std::string& s2 = str;\n"
              "}");
        ASSERT_EQUALS("[test.cpp:1]: (performance) Function parameter 'str' should be passed by const reference.\n", errout.str());

        check("void f(std::string str) {\n"
              "    str = \"\";\n"
              "}");
        ASSERT_EQUALS("", errout.str());

        check("void f(std::string str) {\n"
              "    foo(str);\n" // It could be that foo takes str as non-const-reference
              "}");
        ASSERT_EQUALS("", errout.str());

        check("void foo(const std::string& str);\n"
              "void f(std::string str) {\n"
              "    foo(str);\n"
              "}");
        ASSERT_EQUALS("[test.cpp:2]: (performance) Function parameter 'str' should be passed by const reference.\n", errout.str());

        check("void foo(std::string str);\n"
              "void f(std::string str) {\n"
              "    foo(str);\n"
              "}");
        ASSERT_EQUALS("[test.cpp:2]: (performance) Function parameter 'str' should be passed by const reference.\n", errout.str());

        check("void foo(std::string& str);\n"
              "void f(std::string str) {\n"
              "    foo(str);\n"
              "}");
        ASSERT_EQUALS("", errout.str());

        check("void foo(std::string* str);\n"
              "void f(std::string str) {\n"
              "    foo(&str);\n"
              "}");
        ASSERT_EQUALS("", errout.str());

        check("void foo(int& i1, const std::string& str, int& i2);\n"
              "void f(std::string str) {\n"
              "    foo((a+b)*c, str, x);\n"
              "}");
        ASSERT_EQUALS("[test.cpp:2]: (performance) Function parameter 'str' should be passed by const reference.\n", errout.str());

        check("std::string f(std::string str) {\n"
              "    str += x;\n"
              "    return str;\n"
              "}");
        ASSERT_EQUALS("", errout.str());

        check("class X {\n"
              "    std::string s;\n"
              "    void func() const;\n"
              "};\n"
              "Y f(X x) {\n"
              "    x.func();\n"
              "}");
        ASSERT_EQUALS("[test.cpp:5]: (performance) Function parameter 'x' should be passed by const reference.\n", errout.str());

        check("class X {\n"
              "    void func();\n"
              "};\n"
              "Y f(X x) {\n"
              "    x.func();\n"
              "}");
        ASSERT_EQUALS("", errout.str());

        check("class X {\n"
              "    void func(std::string str) {}\n"
              "};");
        ASSERT_EQUALS("[test.cpp:2]: (performance) Function parameter 'str' should be passed by const reference.\n", errout.str());

        check("class X {\n"
              "    virtual void func(std::string str) {}\n" // Do not warn about virtual functions, if 'str' is not declared as const
              "};");
        ASSERT_EQUALS("", errout.str());

        check("class X {\n"
              "    char a[1024];\n"
              "};\n"
              "class Y : X {\n"
              "    char b;\n"
              "};\n"
              "void f(Y y) {\n"
              "}");
        ASSERT_EQUALS("[test.cpp:7]: (performance) Function parameter 'y' should be passed by const reference.\n", errout.str());

        check("class X {\n"
              "    void* a;\n"
              "    void* b;\n"
              "};\n"
              "class Y {\n"
              "    void* a;\n"
              "    void* b;\n"
              "    char c;\n"
              "};\n"
              "void f(X x, Y y) {\n"
              "}");
        ASSERT_EQUALS("[test.cpp:10]: (performance) Function parameter 'y' should be passed by const reference.\n", errout.str());

        {
            // 8-byte data should be passed by const reference on 32-bit platform but not on 64-bit platform
            const char code[] = "class X {\n"
                                "    uint64_t a;\n"
                                "    uint64_t b;\n"
                                "};\n"
                                "void f(X x) {}";

            Settings s32(_settings);
            s32.platform(cppcheck::Platform::Unix32);
            check(code, &s32);
            ASSERT_EQUALS("[test.cpp:5]: (performance) Function parameter 'x' should be passed by const reference.\n", errout.str());

            Settings s64(_settings);
            s64.platform(cppcheck::Platform::Unix64);
            check(code, &s64);
            ASSERT_EQUALS("", errout.str());
        }

        check("Writer* getWriter();\n"
              "\n"
              "void foo(Buffer& buffer) {\n"
              "    getWriter()->operator<<(buffer);\n"
              "}");
        ASSERT_EQUALS("", errout.str());
    }

    void passedByValue_externC() {
        check("struct X { int a[5]; }; void f(X v) { }");
        ASSERT_EQUALS("[test.cpp:1]: (performance) Function parameter 'v' should be passed by const reference.\n", errout.str());

        check("extern \"C\" { struct X { int a[5]; }; void f(X v) { } }");
        ASSERT_EQUALS("", errout.str());

        check("struct X { int a[5]; }; extern \"C\" void f(X v) { }");
        ASSERT_EQUALS("", errout.str());

        check("struct X { int a[5]; }; void f(const X v);");
        ASSERT_EQUALS("[test.cpp:1]: (performance) Function parameter 'v' should be passed by const reference.\n", errout.str());

        check("extern \"C\" { struct X { int a[5]; }; void f(const X v); }");
        ASSERT_EQUALS("", errout.str());

        check("struct X { int a[5]; }; extern \"C\" void f(const X v) { }");
        ASSERT_EQUALS("", errout.str());
    }

    void constVariable() {
        check("int f(std::vector<int> x) {\n"
              "    int& i = x[0];\n"
              "    return i;\n"
              "}");
        ASSERT_EQUALS("[test.cpp:2]: (style) Variable 'i' can be declared as reference to const\n", errout.str());

        check("int f(std::vector<int>& x) {\n"
              "    return x[0];\n"
              "}");
        ASSERT_EQUALS("[test.cpp:1]: (style) Parameter 'x' can be declared as reference to const\n", errout.str());

        check("int f(std::vector<int> x) {\n"
              "    const int& i = x[0];\n"
              "    return i;\n"
              "}");
        ASSERT_EQUALS("", errout.str());

        check("int f(std::vector<int> x) {\n"
              "    static int& i = x[0];\n"
              "    return i;\n"
              "}");
        ASSERT_EQUALS("", errout.str());

        check("int f(std::vector<int> x) {\n"
              "    int& i = x[0];\n"
              "    i++;\n"
              "    return i;\n"
              "}");
        ASSERT_EQUALS("", errout.str());

        check("int& f(std::vector<int>& x) {\n"
              "    x.push_back(1);\n"
              "    int& i = x[0];\n"
              "    return i;\n"
              "}");
        ASSERT_EQUALS("", errout.str());

        check("int f(const std::vector<int>& x) {\n"
              "    return x[0];\n"
              "}");
        ASSERT_EQUALS("", errout.str());

        check("int& f(std::vector<int>& x) {\n"
              "    return x[0];\n"
              "}");
        ASSERT_EQUALS("", errout.str());

        check("const int& f(std::vector<int>& x) {\n"
              "    return x[0];\n"
              "}");
        ASSERT_EQUALS("[test.cpp:1]: (style) Parameter 'x' can be declared as reference to const\n", errout.str());

        check("int f(std::vector<int>& x) {\n"
              "    x[0]++;\n"
              "    return x[0];\n"
              "}");
        ASSERT_EQUALS("", errout.str());

        check("struct A { int a; };\n"
              "A f(std::vector<A>& x) {\n"
              "    x[0].a = 1;\n"
              "    return x[0];\n"
              "}");
        ASSERT_EQUALS("", errout.str());

        check("struct A { int a(); };\n"
              "A f(std::vector<A>& x) {\n"
              "    x[0].a();\n"
              "    return x[0];\n"
              "}");
        ASSERT_EQUALS("", errout.str());

        check("int g(int& x);\n"
              "int f(std::vector<int>& x) {\n"
              "    g(x[0]);\n"
              "    return x[0];\n"
              "}");
        ASSERT_EQUALS("", errout.str());

        check("template<class T>\n"
              "T f(T& x) {\n"
              "    return x[0];\n"
              "}");
        ASSERT_EQUALS("", errout.str());

        check("template<class T>\n"
              "T f(T&& x) {\n"
              "    return x[0];\n"
              "}");
        ASSERT_EQUALS("", errout.str());

        check("template<class T>\n"
              "T f(T& x) {\n"
              "    return x[0];\n"
              "}\n"
              "void h() { std::vector<int> v; h(v); }");
        ASSERT_EQUALS("", errout.str());

        check("int f(int& x) {\n"
              "    return std::move(x);\n"
              "}");
        ASSERT_EQUALS("", errout.str());

        check("void f(std::ostream& os) {\n"
              "    os << \"Hello\";\n"
              "}");
        ASSERT_EQUALS("", errout.str());

        check("void g(int*);\n"
              "void f(int& x) {\n"
              "    g(&x);\n"
              "}");
        ASSERT_EQUALS("", errout.str());

        check("struct A { A(int*); };\n"
              "A f(int& x) {\n"
              "    return A(&x);\n"
              "}");
        ASSERT_EQUALS("", errout.str());

        check("struct A { A(int*); };\n"
              "A f(int& x) {\n"
              "    return A{&x};\n"
              "}");
        ASSERT_EQUALS("", errout.str());

        // Perhaps unused variable should be checked as well.
        check("void f(int& x, int& y) {\n"
              "    y++;\n"
              "}");
        ASSERT_EQUALS("", errout.str());

        check("struct A {\n"
              "    explicit A(int& y) : x(&y) {}\n"
              "    int * x = nullptr;\n"
              "};");
        ASSERT_EQUALS("", errout.str());

        check("struct A {\n"
              "    std::vector<int> v;\n"
              "    void swap(A& a) {\n"
              "        v.swap(a.v);\n"
              "    }\n"
              "};");
        ASSERT_EQUALS("", errout.str());

        check("struct A {\n"
              "    template<class T>\n"
              "    void f();\n"
              "    template<class T>\n"
              "    void f() const;\n"
              "};\n"
              "void g(A& a) {\n"
              "    a.f<int>();\n"
              "}");
        ASSERT_EQUALS("", errout.str());

        check("void f(std::vector<int>& v) {\n"
              "    for(auto&& x:v)\n"
              "        x = 1;\n"
              "}");
        ASSERT_EQUALS("", errout.str());

        check("void f(std::vector<int>& v) {\n"
              "    for(auto x:v)\n"
              "        x = 1;\n"
              "}");
        ASSERT_EQUALS("[test.cpp:1]: (style) Parameter 'v' can be declared as reference to const\n", errout.str());

        check("void f(std::vector<int>& v) {\n"
              "    for(auto& x:v) {}\n"
              "}");
        ASSERT_EQUALS("[test.cpp:1]: (style) Parameter 'v' can be declared as reference to const\n"
                      "[test.cpp:2]: (style) Variable 'x' can be declared as reference to const\n",
                      errout.str());

        check("void f(std::vector<int>& v) {\n" // #10980
              "    for (int& i : v)\n"
              "        if (i == 0) {}\n"
              "    for (const int& i : v)\n"
              "        if (i == 0) {}\n"
              "    for (auto& i : v)\n"
              "        if (i == 0) {}\n"
              "    for (const auto& i : v)\n"
              "        if (i == 0) {}\n"
              "    v.clear();\n"
              "}\n");
        ASSERT_EQUALS("[test.cpp:2]: (style) Variable 'i' can be declared as reference to const\n"
                      "[test.cpp:6]: (style) Variable 'i' can be declared as reference to const\n",
                      errout.str());

        check("void f(std::vector<int>& v) {\n"
              "    for(const auto& x:v) {}\n"
              "}");
        ASSERT_EQUALS("[test.cpp:1]: (style) Parameter 'v' can be declared as reference to const\n", errout.str());

        check("void f(int& i) {\n"
              "    int& j = i;\n"
              "    j++;\n"
              "}");
        ASSERT_EQUALS("", errout.str());

        check("void f(std::vector<int>& v) {\n"
              "    int& i = v[0];\n"
              "    i++;\n"
              "}");
        ASSERT_EQUALS("", errout.str());

        check("void f(std::map<unsigned int, std::map<std::string, unsigned int> >& m, unsigned int i) {\n"
              "    std::map<std::string, unsigned int>& members = m[i];\n"
              "    members.clear();\n"
              "}");
        ASSERT_EQUALS("", errout.str());

        check("struct A {\n"
              "    int& x;\n"
              "    A(int& y) : x(y)\n"
              "    {}\n"
              "};");
        ASSERT_EQUALS("", errout.str());

        check("struct A {\n"
              "    A(int& x);\n"
              "};\n"
              "struct B : A {\n"
              "    B(int& x) : A(x)\n"
              "    {}\n"
              "};");
        ASSERT_EQUALS("", errout.str());

        check("void f(bool b, int& x, int& y) {\n"
              "  auto& z = x;\n"
              "  auto& w = b ? y : z;\n"
              "  w = 1;\n"
              "}");
        ASSERT_EQUALS("", errout.str());

        check("struct S {\n"
              "  int i;\n"
              "};\n"
              "int& f(S& s) {\n"
              "  return s.i;\n"
              "}");
        ASSERT_EQUALS("", errout.str());

        check("int* f(std::list<int>& x, unsigned int y) {\n"
              "    for (int& m : x) {\n"
              "        if (m == y)\n"
              "            return &m;\n"
              "    }\n"
              "    return nullptr;\n"
              "}");
        ASSERT_EQUALS("", errout.str());

        check("int& f(std::list<int>& x, int& y) {\n"
              "    for (int& m : x) {\n"
              "        if (m == y)\n"
              "            return m;\n"
              "    }\n"
              "    return y;\n"
              "}");
        ASSERT_EQUALS("", errout.str());

        check("bool from_string(int& t, const std::string& s) {\n"
              "    std::istringstream iss(s);\n"
              "    return !(iss >> t).fail();\n"
              "}\n");
        ASSERT_EQUALS("", errout.str());

        // #9710
        check("class a {\n"
              "    void operator()(int& i) const {\n"
              "        i++;\n"
              "    }\n"
              "};\n"
              "void f(int& i) {\n"
              "    a()(i);\n"
              "}\n");
        ASSERT_EQUALS("", errout.str());

        check("class a {\n"
              "    void operator()(int& i) const {\n"
              "        i++;\n"
              "    }\n"
              "};\n"
              "void f(int& i) {\n"
              "    a x;\n"
              "    x(i);\n"
              "}\n");
        ASSERT_EQUALS("", errout.str());

        check("class a {\n"
              "    void operator()(const int& i) const;\n"
              "};\n"
              "void f(int& i) {\n"
              "    a x;\n"
              "    x(i);\n"
              "}\n");
        ASSERT_EQUALS("[test.cpp:4]: (style) Parameter 'i' can be declared as reference to const\n", errout.str());

        //cast or assignment to a non-const reference should prevent the warning
        check("struct T { void dostuff() const {}};\n"
              "void a(T& x) {\n"
              "    x.dostuff();\n"
              "}");
        ASSERT_EQUALS("[test.cpp:2]: (style) Parameter 'x' can be declared as reference to const\n", errout.str());
        check("struct T : public U  { void dostuff() const {}};\n"
              "void a(T& x) {\n"
              "    x.dostuff();\n"
              "    const T& z = x;\n" //Make sure we find all assignments
              "    T& y = x\n"
              "    y.mutate();\n" //to avoid warnings that y can be const
              "}");
        ASSERT_EQUALS("", errout.str());
        check("struct T : public U  { void dostuff() const {}};\n"
              "void a(T& x) {\n"
              "    x.dostuff();\n"
              "    const U& y = x\n"
              "}");
        ASSERT_EQUALS("[test.cpp:2]: (style) Parameter 'x' can be declared as reference to const\n", errout.str());
        check("struct T : public U  { void dostuff() const {}};\n"
              "void a(T& x) {\n"
              "    x.dostuff();\n"
              "    U& y = x\n"
              "    y.mutate();\n" //to avoid warnings that y can be const
              "}");
        ASSERT_EQUALS("", errout.str());
        check("struct T : public U  { void dostuff() const {}};\n"
              "void a(T& x) {\n"
              "    x.dostuff();\n"
              "    my<fancy>::type& y = x\n" //we don't know if y is const or not
              "    y.mutate();\n" //to avoid warnings that y can be const
              "}");
        ASSERT_EQUALS("", errout.str());
        check("struct T : public U  { void dostuff() const {}};\n"
              "void a(T& x) {\n"
              "    x.dostuff();\n"
              "    const U& y = static_cast<const U&>(x)\n"
              "    y.mutate();\n" //to avoid warnings that y can be const
              "}");
        ASSERT_EQUALS("[test.cpp:2]: (style) Parameter 'x' can be declared as reference to const\n", errout.str());
        check("struct T : public U  { void dostuff() const {}};\n"
              "void a(T& x) {\n"
              "    x.dostuff();\n"
              "    U& y = static_cast<U&>(x)\n"
              "    y.mutate();\n" //to avoid warnings that y can be const
              "}");
        ASSERT_EQUALS("", errout.str());
        check("struct T : public U { void dostuff() const {}};\n"
              "void a(T& x) {\n"
              "    x.dostuff();\n"
              "    const U& y = dynamic_cast<const U&>(x)\n"
              "}");
        ASSERT_EQUALS("[test.cpp:2]: (style) Parameter 'x' can be declared as reference to const\n", errout.str());
        check(
            "struct T : public U { void dostuff() const {}};\n"
            "void a(T& x) {\n"
            "    x.dostuff();\n"
            "    const U& y = dynamic_cast<U const &>(x)\n"
            "}"
            );
        ASSERT_EQUALS("[test.cpp:2]: (style) Parameter 'x' can be declared as reference to const\n", errout.str());
        check("struct T : public U { void dostuff() const {}};\n"
              "void a(T& x) {\n"
              "    x.dostuff();\n"
              "    const U& y = dynamic_cast<U & const>(x)\n"
              "}");
        ASSERT_EQUALS("[test.cpp:2]: (style) Parameter 'x' can be declared as reference to const\n", errout.str());
        check("struct T : public U { void dostuff() const {}};\n"
              "void a(T& x) {\n"
              "    x.dostuff();\n"
              "    U& y = dynamic_cast<U&>(x)\n"
              "    y.mutate();\n" //to avoid warnings that y can be const
              "}");
        ASSERT_EQUALS("", errout.str());
        check("struct T : public U { void dostuff() const {}};\n"
              "void a(T& x) {\n"
              "    x.dostuff();\n"
              "    const U& y = dynamic_cast<typename const U&>(x)\n"
              "}");
        ASSERT_EQUALS("[test.cpp:2]: (style) Parameter 'x' can be declared as reference to const\n", errout.str());
        check("struct T : public U { void dostuff() const {}};\n"
              "void a(T& x) {\n"
              "    x.dostuff();\n"
              "    U& y = dynamic_cast<typename U&>(x)\n"
              "    y.mutate();\n" //to avoid warnings that y can be const
              "}");
        ASSERT_EQUALS("", errout.str());
        check("struct T : public U { void dostuff() const {}};\n"
              "void a(T& x) {\n"
              "    x.dostuff();\n"
              "    U* y = dynamic_cast<U*>(&x)\n"
              "    y->mutate();\n" //to avoid warnings that y can be const
              "}");
        ASSERT_EQUALS("", errout.str());

        check("struct T : public U { void dostuff() const {}};\n"
              "void a(T& x) {\n"
              "    x.dostuff();\n"
              "    const U * y = dynamic_cast<const U *>(&x)\n"
              "    y->mutate();\n" //to avoid warnings that y can be const
              "}");
        TODO_ASSERT_EQUALS("can be const", errout.str(), ""); //Currently taking the address is treated as a non-const operation when it should depend on what we do with it
        check("struct T : public U { void dostuff() const {}};\n"
              "void a(T& x) {\n"
              "    x.dostuff();\n"
              "    U const * y = dynamic_cast<U const *>(&x)\n"
              "    y->mutate();\n" //to avoid warnings that y can be const
              "}");
        TODO_ASSERT_EQUALS("can be const", errout.str(), ""); //Currently taking the address is treated as a non-const operation when it should depend on what we do with it
        check("struct T : public U { void dostuff() const {}};\n"
              "void a(T& x) {\n"
              "    x.dostuff();\n"
              "    U * const y = dynamic_cast<U * const>(&x)\n"
              "    y->mutate();\n" //to avoid warnings that y can be const
              "}");
        ASSERT_EQUALS("", errout.str());
        check("struct T : public U { void dostuff() const {}};\n"
              "void a(T& x) {\n"
              "    x.dostuff();\n"
              "    const U const * const * const * const y = dynamic_cast<const U const * const * const * const>(&x)\n"
              "    y->mutate();\n" //to avoid warnings that y can be const
              "}");
        TODO_ASSERT_EQUALS("can be const", errout.str(), ""); //Currently taking the address is treated as a non-const operation when it should depend on what we do with it
        check("struct T : public U { void dostuff() const {}};\n"
              "void a(T& x) {\n"
              "    x.dostuff();\n"
              "    const U const * const *  * const y = dynamic_cast<const U const * const *  * const>(&x)\n"
              "    y->mutate();\n" //to avoid warnings that y can be const
              "}");
        ASSERT_EQUALS("", errout.str());
        check("struct T : public U { void dostuff() const {}};\n"
              "void a(T& x) {\n"
              "    x.dostuff();\n"
              "    my::fancy<typename type const *> const * * const y = dynamic_cast<my::fancy<typename type const *> const * * const>(&x)\n"
              "    y->mutate();\n" //to avoid warnings that y can be const
              "}");
        ASSERT_EQUALS("", errout.str());
        check("struct T : public U { void dostuff() const {}};\n"
              "void a(T& x) {\n"
              "    x.dostuff();\n"
              "    my::fancy<typename type const *> const * const  * const y = dynamic_cast<my::fancy<typename type const *> const * const  * const>(&x)\n"
              "    y->mutate();\n" //to avoid warnings that y can be const
              "}");
        ASSERT_EQUALS("", errout.str());

        check("struct T : public U { void dostuff() const {}};\n"
              "void a(T& x) {\n"
              "    x.dostuff();\n"
              "    const U& y = (const U&)(x)\n"
              "}");
        ASSERT_EQUALS("[test.cpp:2]: (style) Parameter 'x' can be declared as reference to const\n", errout.str());
        check("struct T : public U { void dostuff() const {}};\n"
              "void a(T& x) {\n"
              "    x.dostuff();\n"
              "    U& y = (U&)(x)\n"
              "    y.mutate();\n" //to avoid warnings that y can be const
              "}");
        ASSERT_EQUALS("", errout.str());
        check("struct T : public U { void dostuff() const {}};\n"
              "void a(T& x) {\n"
              "    x.dostuff();\n"
              "    const U& y = (typename const U&)(x)\n"
              "}");
        ASSERT_EQUALS("[test.cpp:2]: (style) Parameter 'x' can be declared as reference to const\n", errout.str());
        check("struct T : public U { void dostuff() const {}};\n"
              "void a(T& x) {\n"
              "    x.dostuff();\n"
              "    U& y = (typename U&)(x)\n"
              "    y.mutate();\n" //to avoid warnings that y can be const
              "}");
        ASSERT_EQUALS("", errout.str());
        check("struct T : public U { void dostuff() const {}};\n"
              "void a(T& x) {\n"
              "    x.dostuff();\n"
              "    U* y = (U*)(&x)\n"
              "    y->mutate();\n" //to avoid warnings that y can be const
              "}");
        ASSERT_EQUALS("", errout.str());

        check("struct C { void f() const; };\n" // #9875 - crash
              "\n"
              "void foo(C& x) {\n"
              "   x.f();\n"
              "   foo( static_cast<U2>(0) );\n"
              "}");
        ASSERT_EQUALS("", errout.str());

        check("class a {\n"
              "    void foo(const int& i) const;\n"
              "    void operator()(int& i) const;\n"
              "};\n"
              "void f(int& i) {\n"
              "    a()(i);\n"
              "}\n");
        ASSERT_EQUALS("", errout.str());

        check("class a {\n"
              "    void operator()(const int& i) const;\n"
              "};\n"
              "void f(int& i) {\n"
              "    a()(i);\n"
              "}\n");
        ASSERT_EQUALS("[test.cpp:4]: (style) Parameter 'i' can be declared as reference to const\n", errout.str());

        // #9767
        check("void fct1(MyClass& object) {\n"
              "   fct2([&](void){}, object);\n"
              "}\n"
              "bool fct2(std::function<void()> lambdaExpression, MyClass& object) {\n"
              "   object.modify();\n"
              "}\n");
        ASSERT_EQUALS("", errout.str());

        // #9778
        check("struct A {};\n"
              "struct B : A {};\n"
              "B& f(A& x) {\n"
              "    return static_cast<B&>(x);\n"
              "}\n");
        ASSERT_EQUALS("", errout.str());

        // #10002
        check("using A = int*;\n"
              "void f(const A& x) {\n"
              "    ++(*x);\n"
              "}\n");
        ASSERT_EQUALS("", errout.str());

        // #10086
        check("struct V {\n"
              "    V& get(typename std::vector<V>::size_type i) {\n"
              "        std::vector<V>& arr = v;\n"
              "        return arr[i];\n"
              "    }\n"
              "    std::vector<V> v;\n"
              "};\n");
        ASSERT_EQUALS("", errout.str());

        check("void e();\n"
              "void g(void);\n"
              "void h(void);\n"
              "void ah(void);\n"
              "void ai(void);\n"
              "void j(void);\n"
              "void e(void);\n"
              "void k(void);\n"
              "void l(void);\n"
              "void m(void);\n"
              "void n(void);\n"
              "void o(void);\n"
              "void q(void);\n"
              "void r(void);\n"
              "void t(void);\n"
              "void u(void);\n"
              "void v(void);\n"
              "void w(void);\n"
              "void z(void);\n"
              "void aj(void);\n"
              "void am(void);\n"
              "void g(void);\n"
              "void h(void);\n"
              "void ah(void);\n"
              "void an(void);\n"
              "void e(void);\n"
              "void k(void);\n"
              "void ao(wchar_t *d);\n"
              "void ah(void);\n"
              "void e(void);\n"
              "void an(void);\n"
              "void e(void);\n"
              "void k(void);\n"
              "void g(void);\n"
              "void ah(void);\n"
              "void an(void);\n"
              "void e(void);\n"
              "void e(void);\n"
              "void e(void);\n"
              "void k(void);\n"
              "void g(void);\n"
              "void ah(void);\n"
              "void an(void);\n"
              "void e(void);\n"
              "void e(void);\n"
              "void k(void);\n"
              "void g(void);\n"
              "void h(void);\n"
              "void ah(void);\n"
              "void an(void);\n"
              "void e(void);\n"
              "void k(void);\n"
              "void e(void);\n"
              "void g(void);\n"
              "void ah(void);\n"
              "void k(void);\n"
              "void an(void);\n"
              "void e(void);\n"
              "void e(void);\n"
              "void e(void);\n"
              "void k(void);\n"
              "void g(void);\n"
              "void h(void);\n"
              "void ah(void);\n"
              "void k(void);\n"
              "void an(void);\n"
              "void k(void);\n"
              "void e(void);\n"
              "void g(void);\n"
              "void ah(void);\n"
              "void e(void);\n"
              "void k(void);\n"
              "void g(void);\n"
              "void h(void);\n"
              "void ah(void);\n"
              "void an(void);\n"
              "void an(void);\n"
              "void k(void);\n"
              "void e(void);\n"
              "void e(void);\n"
              "void e(void);\n"
              "void g(void);\n"
              "void k(void);\n"
              "void g(void);\n"
              "void h(void);\n"
              "void ah(void);\n"
              "void an(void);\n"
              "void k(void);\n"
              "void k(void);\n"
              "void e(void);\n"
              "void g(void);\n"
              "void g(void);\n"
              "void ah(void);\n"
              "void an(void);\n"
              "void e(void);\n"
              "void k(void);\n"
              "void e(void);\n"
              "void ap(wchar_t *c, int d);\n"
              "void ah(void);\n"
              "void an(void);\n"
              "void g(void);\n"
              "void h(void);\n"
              "void ah(void);\n"
              "void aq(char *b, size_t d, char *c, int a);\n"
              "void ar(char *b, size_t d, char *c, va_list a);\n"
              "void k(void);\n"
              "void g(void);\n"
              "void g(void);\n"
              "void h(void);\n"
              "void ah(void);\n"
              "void an(void);\n"
              "void k(void);\n"
              "void k(void);\n"
              "void e(void);\n"
              "void g(void);\n"
              "void g(void);\n"
              "void as(std::string s);\n"
              "void at(std::ifstream &f);\n"
              "void au(std::istream &f);\n"
              "void av(std::string &aa, std::wstring &ab);\n"
              "void aw(bool b, double x, double y);\n"
              "void ax(int i);\n"
              "void ay(std::string c, std::wstring a);\n"
              "void az(const std::locale &ac);\n"
              "void an();\n"
              "void ba(std::ifstream &f);\n"
              "void bb(std::istream &f) {\n"
              "f.read(NULL, 0);\n"
              "}\n"
              "void h(void) {\n"
              "struct tm *tm = 0;\n"
              "(void)std::asctime(tm);\n"
              "(void)std::asctime(0);\n"
              "}\n"
              "void bc(size_t ae) {\n"
              "wchar_t *ad = 0, *af = 0;\n"
              "struct tm *ag = 0;\n"
              "(void)std::wcsftime(ad, ae, af, ag);\n"
              "(void)std::wcsftime(0, ae, 0, 0);\n"
              "}\n"
              "void k(void) {}\n"
              "void bd(void);\n"
              "void be(void);\n"
              "void bf(int b);\n"
              "void e(void);\n"
              "void e(void);\n"
              "void bg(wchar_t *p);\n"
              "void bh(const std::list<int> &ak, const std::list<int> &al);\n"
              "void ah();\n"
              "void an();\n"
              "void h();");
        ASSERT_EQUALS("", errout.str());

        check("class C\n"
              "{\n"
              "public:\n"
              "  explicit C(int&);\n"
              "};\n"
              "\n"
              "class D\n"
              "{\n"
              "public:\n"
              "  explicit D(int&);\n"
              "\n"
              "private:\n"
              "  C c;\n"
              "};\n"
              "\n"
              "D::D(int& i)\n"
              "  : c(i)\n"
              "{\n"
              "}");
        ASSERT_EQUALS("", errout.str());

        check("class C\n"
              "{\n"
              "public:\n"
              "  explicit C(int&);\n"
              "};\n"
              "\n"
              "class D\n"
              "{\n"
              "public:\n"
              "  explicit D(int&) noexcept;\n"
              "\n"
              "private:\n"
              "  C c;\n"
              "};\n"
              "\n"
              "D::D(int& i) noexcept\n"
              "  : c(i)\n"
              "{}");
        ASSERT_EQUALS("", errout.str());

        check("class C\n"
              "{\n"
              "public:\n"
              "  explicit C(const int&);\n"
              "};\n"
              "\n"
              "class D\n"
              "{\n"
              "public:\n"
              "  explicit D(int&);\n"
              "\n"
              "private:\n"
              "  C c;\n"
              "};\n"
              "\n"
              "D::D(int& i)\n"
              "  : c(i)\n"
              "{\n"
              "}");
        TODO_ASSERT_EQUALS("[test.cpp:16]: (style) Parameter 'i' can be declared as reference to const\n", "", errout.str());

        check("class C\n"
              "{\n"
              "public:\n"
              "  explicit C(int);\n"
              "};\n"
              "\n"
              "class D\n"
              "{\n"
              "public:\n"
              "  explicit D(int&);\n"
              "\n"
              "private:\n"
              "  C c;\n"
              "};\n"
              "\n"
              "D::D(int& i)\n"
              "  : c(i)\n"
              "{\n"
              "}");
        TODO_ASSERT_EQUALS("[test.cpp:16]: (style) Parameter 'i' can be declared as reference to const\n", "", errout.str());

        check("class C\n"
              "{\n"
              "public:\n"
              "  explicit C(int, int);\n"
              "};\n"
              "\n"
              "class D\n"
              "{\n"
              "public:\n"
              "  explicit D(int&);\n"
              "\n"
              "private:\n"
              "  C c;\n"
              "};\n"
              "\n"
              "D::D(int& i)\n"
              "  : c(0, i)\n"
              "{\n"
              "}");
        TODO_ASSERT_EQUALS("[test.cpp:16]: (style) Parameter 'i' can be declared as reference to const\n", "", errout.str());

        check("void f(std::map<int, std::vector<int>> &map) {\n" // #10266
              "  for (auto &[slave, panels] : map)\n"
              "    panels.erase(it);\n"
              "}");
        ASSERT_EQUALS("", errout.str());

        check("struct S { void f(); int i; };\n"
              "void call_f(S& s) { (s.*(&S::f))(); }\n");
        ASSERT_EQUALS("", errout.str());

        check("struct S { int a[1]; };\n"
              "void f(S& s) { int* p = s.a; *p = 0; }\n");
        ASSERT_EQUALS("", errout.str());

        check("struct Foo {\n" // #9910
              "    int* p{};\n"
              "    int* get() { return p; }\n"
              "    const int* get() const { return p; }\n"
              "};\n"
              "struct Bar {\n"
              "    int j{};\n"
              "    void f(Foo& foo) const { int* q = foo.get(); *q = j; }\n"
              "};\n");
        ASSERT_EQUALS("", errout.str());

        check("struct S {\n" // #10679
              "    void g(long L, const C*& PC) const;\n"
              "    void g(long L, C*& PC);\n"
              "};\n"
              "void f(S& s) {\n"
              "    C* PC{};\n"
              "    s.g(0, PC);\n"
              "};\n");
        ASSERT_EQUALS("", errout.str());

        // #10785
        check("template <class T, class C>\n"
              "struct d {\n"
              "    T& g(C& c, T C::*f) { return c.*f; }\n"
              "};\n");
        ASSERT_EQUALS("", errout.str());

        check("void f(std::map<int, int>& m) {\n"
              "    std::cout << m[0] << std::endl;\n"
              "};\n");
        ASSERT_EQUALS("", errout.str());
    }

    void constParameterCallback() {
        check("int callback(std::vector<int>& x) { return x[0]; }\n"
              "void f() { dostuff(callback); }");
        ASSERT_EQUALS("[test.cpp:2] -> [test.cpp:1]: (style) Parameter 'x' can be declared as reference to const. However it seems that 'callback' is a callback function, if 'x' is declared with const you might also need to cast function pointer(s).\n", errout.str());

        // #9906
        check("class EventEngine : public IEventEngine {\n"
              "public:\n"
              "    EventEngine();\n"
              "\n"
              "private:\n"
              "    void signalEvent(ev::sig& signal, int revents);\n"
              "};\n"
              "\n"
              "EventEngine::EventEngine() {\n"
              "    mSigWatcher.set<EventEngine, &EventEngine::signalEvent>(this);\n"
              "}\n"
              "\n"
              "void EventEngine::signalEvent(ev::sig& signal, int revents) {\n"
              "    switch (signal.signum) {}\n"
              "}");
        ASSERT_EQUALS("[test.cpp:10] -> [test.cpp:13]: (style) Parameter 'signal' can be declared as reference to const. However it seems that 'signalEvent' is a callback function, if 'signal' is declared with const you might also need to cast function pointer(s).\n", errout.str());
    }

    void constPointer() {
        check("void foo(int *p) { return *p; }");
        ASSERT_EQUALS("[test.cpp:1]: (style) Parameter 'p' can be declared as pointer to const\n", errout.str());

        check("void foo(int *p) { x = *p; }");
        ASSERT_EQUALS("[test.cpp:1]: (style) Parameter 'p' can be declared as pointer to const\n", errout.str());

        check("void foo(int *p) { int &ref = *p; ref = 12; }");
        ASSERT_EQUALS("", errout.str());

        check("void foo(int *p) { x = *p + 10; }");
        ASSERT_EQUALS("[test.cpp:1]: (style) Parameter 'p' can be declared as pointer to const\n", errout.str());

        check("void foo(int *p) { return p[10]; }");
        ASSERT_EQUALS("[test.cpp:1]: (style) Parameter 'p' can be declared as pointer to const\n", errout.str());

        check("void foo(int *p) { int &ref = p[0]; ref = 12; }");
        ASSERT_EQUALS("", errout.str());

        check("void foo(int *p) { x[*p] = 12; }");
        ASSERT_EQUALS("[test.cpp:1]: (style) Parameter 'p' can be declared as pointer to const\n", errout.str());

        check("void foo(int *p) { if (p) {} }");
        ASSERT_EQUALS("[test.cpp:1]: (style) Parameter 'p' can be declared as pointer to const\n", errout.str());

        check("void foo(int *p) { if (p || x) {} }");
        ASSERT_EQUALS("[test.cpp:1]: (style) Parameter 'p' can be declared as pointer to const\n", errout.str());

        check("void foo(int *p) { if (p == 0) {} }");
        ASSERT_EQUALS("[test.cpp:1]: (style) Parameter 'p' can be declared as pointer to const\n", errout.str());

        check("void foo(int *p) { if (!p) {} }");
        ASSERT_EQUALS("[test.cpp:1]: (style) Parameter 'p' can be declared as pointer to const\n", errout.str());

        check("void foo(int *p) { if (*p > 123) {} }");
        ASSERT_EQUALS("[test.cpp:1]: (style) Parameter 'p' can be declared as pointer to const\n", errout.str());

        check("void foo(int *p) { return *p + 1; }");
        ASSERT_EQUALS("[test.cpp:1]: (style) Parameter 'p' can be declared as pointer to const\n", errout.str());

        check("void foo(int *p) { return *p > 1; }");
        ASSERT_EQUALS("[test.cpp:1]: (style) Parameter 'p' can be declared as pointer to const\n", errout.str());

        check("void foo(const int* c) { if (c == 0) {}; }");
        ASSERT_EQUALS("", errout.str());

        check("struct a { void b(); };\n"
              "struct c {\n"
              "    a* d;\n"
              "    a& g() { return *d; }\n"
              "};\n");
        ASSERT_EQUALS("", errout.str());

        check("struct a { void b(); };\n"
              "struct c { a* d; };\n"
              "void e(c);\n");
        ASSERT_EQUALS("", errout.str());

        check("struct V {\n"
              "    V& get(typename std::vector<V>::size_type i, std::vector<V>* arr) {\n"
              "        return arr->at(i);\n"
              "    }\n"
              "};\n");
        ASSERT_EQUALS("", errout.str());

        check("struct A {};\n"
              "struct B : A {};\n"
              "B* f(A* x) {\n"
              "    return static_cast<B*>(x);\n"
              "}\n");
        ASSERT_EQUALS("", errout.str());

        check("int f(std::vector<int>* x) {\n"
              "    int& i = (*x)[0];\n"
              "    i++;\n"
              "    return i;\n"
              "}");
        ASSERT_EQUALS("", errout.str());

        check("struct A { int a; };\n"
              "A f(std::vector<A>* x) {\n"
              "    x->front().a = 1;\n"
              "    return x->front();\n"
              "}");
        ASSERT_EQUALS("", errout.str());

        check("void f(std::vector<int>* v) {\n"
              "    for(auto&& x:*v)\n"
              "        x = 1;\n"
              "}");
        ASSERT_EQUALS("", errout.str());

        check("struct A {\n"
              "    int* x;\n"
              "    A(int* y) : x(y)\n"
              "    {}\n"
              "};");
        ASSERT_EQUALS("", errout.str());

        check("void f(bool b, int* x, int* y) {\n"
              "  int* z = x;\n"
              "  int* w = b ? y : z;\n"
              "  *w = 1;\n"
              "}");
        ASSERT_EQUALS("", errout.str());

        check("void f(bool b, int* x, int* y) {\n"
              "  int& z = *x;\n"
              "  int& w = b ? *y : z;\n"
              "  w = 1;\n"
              "}");
        ASSERT_EQUALS("", errout.str());

        check("class Base { virtual void dostuff(int *p) = 0; };\n" // #10397
              "class Derived: public Base { int x; void dostuff(int *p) override { x = *p; } };");
        ASSERT_EQUALS("", errout.str());

        check("struct Data { char buf[128]; };\n" // #10483
              "void encrypt(Data& data) {\n"
              "    const char a[] = \"asfasd\";\n"
              "    memcpy(data.buf, &a, sizeof(a));\n"
              "}");
        ASSERT_EQUALS("", errout.str());

        // #10547
        check("void foo(std::istream &istr) {\n"
              "  unsigned char x[2];\n"
              "  istr >> x[0];\n"
              "}");
        ASSERT_EQUALS("", errout.str());

        // #10744
        check("S& f() {\n"
              "    static S* p = new S();\n"
              "    return *p;\n"
              "}\n");
        ASSERT_EQUALS("", errout.str());

        check("int f() {\n"
              "    static int i[1] = {};\n"
              "    return i[0];\n"
              "}\n");
        ASSERT_EQUALS("[test.cpp:2]: (style) Variable 'i' can be declared as const array\n", errout.str());

        check("int f() {\n"
              "    static int i[] = { 0 };\n"
              "    int j = i[0] + 1;\n"
              "    return j;\n"
              "}\n");
        ASSERT_EQUALS("[test.cpp:2]: (style) Variable 'i' can be declared as const array\n", errout.str());

        // #10471
        check("void f(std::array<int, 1> const& i) {\n"
              "    if (i[0] == 0) {}\n"
              "}\n");
        ASSERT_EQUALS("", errout.str());

        // #10466
        check("typedef void* HWND;\n"
              "void f(const std::vector<HWND>&v) {\n"
              "    for (const auto* h : v)\n"
              "        if (h) {}\n"
              "    for (const auto& h : v)\n"
              "        if (h) {}\n"
              "}\n");
        ASSERT_EQUALS("[test.cpp:5]: (style) Variable 'h' can be declared as pointer to const\n", errout.str());

        check("void f(const std::vector<int*>& v) {\n"
              "    for (const auto& p : v)\n"
              "        if (p == nullptr) {}\n"
              "    for (const auto* p : v)\n"
              "        if (p == nullptr) {}\n"
              "}\n");
        ASSERT_EQUALS("[test.cpp:2]: (style) Variable 'p' can be declared as pointer to const\n", errout.str());

        check("void f(std::vector<int*>& v) {\n"
              "    for (const auto& p : v)\n"
              "        if (p == nullptr) {}\n"
              "    for (const auto* p : v)\n"
              "        if (p == nullptr) {}\n"
              "    for (const int* const& p : v)\n"
              "        if (p == nullptr) {}\n"
              "    for (const int* p : v)\n"
              "        if (p == nullptr) {}\n"
              "}\n");
        ASSERT_EQUALS("[test.cpp:1]: (style) Parameter 'v' can be declared as reference to const\n"
                      "[test.cpp:2]: (style) Variable 'p' can be declared as pointer to const\n",
                      errout.str());

        check("void f(std::vector<const int*>& v) {\n"
              "    for (const auto& p : v)\n"
              "        if (p == nullptr) {}\n"
              "    for (const auto* p : v)\n"
              "        if (p == nullptr) {}\n"
              "}\n");
        ASSERT_EQUALS("[test.cpp:1]: (style) Parameter 'v' can be declared as reference to const\n", errout.str());

        check("void f(const std::vector<const int*>& v) {\n"
              "    for (const auto& p : v)\n"
              "        if (p == nullptr) {}\n"
              "    for (const auto* p : v)\n"
              "        if (p == nullptr) {}\n"
              "}\n");
        ASSERT_EQUALS("", errout.str());

        check("void f(const int* const p) {\n"
              "    if (p == nullptr) {}\n"
              "}\n");
        ASSERT_EQUALS("", errout.str());

        check("void g(int*);\n"
              "void f(int* const* pp) {\n"
              "    int* p = pp[0];\n"
              "    g(p);\n"
              "}\n");
        ASSERT_EQUALS("", errout.str());

        check("template <typename T>\n"
              "struct S {\n"
              "    static bool f(const T& t) { return t != nullptr; }\n"
              "};\n"
              "S<int*> s;\n");
        ASSERT_EQUALS("", errout.str());

        check("void f(int i) {\n"
              "    const char *tmp;\n"
              "    char* a[] = { \"a\", \"aa\" };\n"
              "    static char* b[] = { \"b\", \"bb\" };\n"
              "    tmp = a[i];\n"
              "    printf(\"%s\", tmp);\n"
              "    tmp = b[i];\n"
              "    printf(\"%s\", tmp);\n"
              "}\n");
        ASSERT_EQUALS("[test.cpp:3]: (style) Variable 'a' can be declared as const array\n"
                      "[test.cpp:4]: (style) Variable 'b' can be declared as const array\n",
                      errout.str());

        check("typedef void* HWND;\n" // #11084
              "void f(const HWND h) {\n"
              "    if (h == nullptr) {}\n"
              "}\n");
        ASSERT_EQUALS("", errout.str());

        check("using HWND = void*;\n"
              "void f(const HWND h) {\n"
              "    if (h == nullptr) {}\n"
              "}\n");
        ASSERT_EQUALS("", errout.str());

        check("typedef int A;\n"
              "void f(A* x) {\n"
              "    if (x == nullptr) {}\n"
              "}\n");
        ASSERT_EQUALS("[test.cpp:2]: (style) Parameter 'x' can be declared as pointer to const\n", errout.str());

        check("using A = int;\n"
              "void f(A* x) {\n"
              "    if (x == nullptr) {}\n"
              "}\n");
        ASSERT_EQUALS("[test.cpp:2]: (style) Parameter 'x' can be declared as pointer to const\n", errout.str());

        check("struct S { void v(); };\n" // #11095
              "void f(S* s) {\n"
              "    (s - 1)->v();\n"
              "}\n");
        ASSERT_EQUALS("", errout.str());

        check("void f(std::vector<int*>& v) {\n" // #11085
              "    for (int* p : v) {\n"
              "        if (p) {}\n"
              "    }\n"
              "    for (auto* p : v) {\n"
              "        if (p) {}\n"
              "    }\n"
              "    v.clear();\n"
              "}\n");
        ASSERT_EQUALS("[test.cpp:2]: (style) Variable 'p' can be declared as pointer to const\n"
                      "[test.cpp:5]: (style) Variable 'p' can be declared as pointer to const\n",
                      errout.str());
    }

    void switchRedundantAssignmentTest() {
        check("void foo()\n"
              "{\n"
              "    int y = 1;\n"
              "    switch (a)\n"
              "    {\n"
              "    case 2:\n"
              "        y = 2;\n"
              "    case 3:\n"
              "        y = 3;\n"
              "    }\n"
              "    bar(y);\n"
              "}");
        ASSERT_EQUALS("[test.cpp:7] -> [test.cpp:9]: (style) Variable 'y' is reassigned a value before the old one has been used. 'break;' missing?\n", errout.str());

        check("void foo()\n"
              "{\n"
              "    int y = 1;\n"
              "    switch (a)\n"
              "    {\n"
              "    case 2:\n"
              "      {\n"
              "        y = 2;\n"
              "      }\n"
              "    case 3:\n"
              "        y = 3;\n"
              "    }\n"
              "    bar(y);\n"
              "}");
        ASSERT_EQUALS("[test.cpp:8] -> [test.cpp:11]: (style) Variable 'y' is reassigned a value before the old one has been used. 'break;' missing?\n", errout.str());

        check("void foo()\n"
              "{\n"
              "    int y = 1;\n"
              "    switch (a)\n"
              "    {\n"
              "    case 2:\n"
              "        y = 2;\n"
              "    case 3:\n"
              "        if (x)\n"
              "        {\n"
              "            y = 3;\n"
              "        }\n"
              "    }\n"
              "    bar(y);\n"
              "}");
        ASSERT_EQUALS("", errout.str());

        check("void foo()\n"
              "{\n"
              "    int y = 1;\n"
              "    switch (a)\n"
              "    {\n"
              "    case 2:\n"
              "      {\n"
              "        y = 2;\n"
              "        if (z)\n"
              "            printf(\"%d\", y);\n"
              "      }\n"
              "    case 3:\n"
              "        y = 3;\n"
              "    }\n"
              "    bar(y);\n"
              "}");
        ASSERT_EQUALS("", errout.str());

        check("void foo()\n"
              "{\n"
              "    int x = a;\n"
              "    int y = 1;\n"
              "    switch (x)\n"
              "    {\n"
              "    case 2:\n"
              "        x = 2;\n"
              "    case 3:\n"
              "        y = 3;\n"
              "    }\n"
              "    bar(y);\n"
              "}");
        ASSERT_EQUALS("", errout.str());

        check("void foo()\n"
              "{\n"
              "    int y = 1;\n"
              "    switch (x)\n"
              "    {\n"
              "    case 2:\n"
              "        y = 2;\n"
              "        break;\n"
              "    case 3:\n"
              "        y = 3;\n"
              "    }\n"
              "    bar(y);\n"
              "}");
        ASSERT_EQUALS("", errout.str());

        check("void foo()\n"
              "{\n"
              "    int y = 1;\n"
              "    while(xyz()) {\n"
              "        switch (x)\n"
              "        {\n"
              "        case 2:\n"
              "            y = 2;\n"
              "            continue;\n"
              "        case 3:\n"
              "            y = 3;\n"
              "        }\n"
              "        bar(y);\n"
              "    }\n"
              "}");
        ASSERT_EQUALS("", errout.str());

        check("void foo()\n"
              "{\n"
              "    int y = 1;\n"
              "    while(xyz()) {\n"
              "        switch (x)\n"
              "        {\n"
              "        case 2:\n"
              "            y = 2;\n"
              "            throw e;\n"
              "        case 3:\n"
              "            y = 3;\n"
              "        }\n"
              "        bar(y);\n"
              "    }\n"
              "}");
        ASSERT_EQUALS("", errout.str());

        check("void foo()\n"
              "{\n"
              "    int y = 1;\n"
              "    switch (x)\n"
              "    {\n"
              "    case 2:\n"
              "        y = 2;\n"
              "        printf(\"%d\", y);\n"
              "    case 3:\n"
              "        y = 3;\n"
              "    }\n"
              "    bar(y);\n"
              "}");
        ASSERT_EQUALS("", errout.str());

        check("void foo()\n"
              "{\n"
              "    int y = 1;\n"
              "    switch (x)\n"
              "    {\n"
              "    case 2:\n"
              "        y = 2;\n"
              "        bar();\n"
              "    case 3:\n"
              "        y = 3;\n"
              "    }\n"
              "    bar(y);\n"
              "}");
        ASSERT_EQUALS("[test.cpp:7] -> [test.cpp:10]: (style) Variable 'y' is reassigned a value before the old one has been used. 'break;' missing?\n", errout.str());

        check("void bar() {}\n" // bar isn't noreturn
              "void foo()\n"
              "{\n"
              "    int y = 1;\n"
              "    switch (x)\n"
              "    {\n"
              "    case 2:\n"
              "        y = 2;\n"
              "        bar();\n"
              "    case 3:\n"
              "        y = 3;\n"
              "    }\n"
              "    bar(y);\n"
              "}");
        ASSERT_EQUALS("[test.cpp:8] -> [test.cpp:11]: (style) Variable 'y' is reassigned a value before the old one has been used. 'break;' missing?\n", errout.str());

        check("void foo(int a) {\n"
              "    char str[10];\n"
              "    switch (a)\n"
              "    {\n"
              "    case 2:\n"
              "      strcpy(str, \"a'\");\n"
              "    case 3:\n"
              "      strcpy(str, \"b'\");\n"
              "    }\n"
              "}", nullptr, false, false, false);
        TODO_ASSERT_EQUALS("[test.cpp:6] -> [test.cpp:8]: (style) Buffer 'str' is being written before its old content has been used. 'break;' missing?\n",
                           "",
                           errout.str());

        check("void foo(int a) {\n"
              "    char str[10];\n"
              "    switch (a)\n"
              "    {\n"
              "    case 2:\n"
              "      strncpy(str, \"a'\");\n"
              "    case 3:\n"
              "      strncpy(str, \"b'\");\n"
              "    }\n"
              "}");
        TODO_ASSERT_EQUALS("[test.cpp:6] -> [test.cpp:8]: (style) Buffer 'str' is being written before its old content has been used. 'break;' missing?\n",
                           "",
                           errout.str());

        check("void foo(int a) {\n"
              "    char str[10];\n"
              "    int z = 0;\n"
              "    switch (a)\n"
              "    {\n"
              "    case 2:\n"
              "      strcpy(str, \"a'\");\n"
              "      z++;\n"
              "    case 3:\n"
              "      strcpy(str, \"b'\");\n"
              "      z++;\n"
              "    }\n"
              "}", nullptr, false, false, false);
        TODO_ASSERT_EQUALS("[test.cpp:7] -> [test.cpp:10]: (style) Buffer 'str' is being written before its old content has been used. 'break;' missing?\n",
                           "",
                           errout.str());

        check("void foo(int a) {\n"
              "    char str[10];\n"
              "    switch (a)\n"
              "    {\n"
              "    case 2:\n"
              "      strcpy(str, \"a'\");\n"
              "      break;\n"
              "    case 3:\n"
              "      strcpy(str, \"b'\");\n"
              "      break;\n"
              "    }\n"
              "}");
        ASSERT_EQUALS("", errout.str());

        check("void foo(int a) {\n"
              "    char str[10];\n"
              "    switch (a)\n"
              "    {\n"
              "    case 2:\n"
              "      strcpy(str, \"a'\");\n"
              "      printf(str);\n"
              "    case 3:\n"
              "      strcpy(str, \"b'\");\n"
              "    }\n"
              "}", nullptr, false, false, false);
        ASSERT_EQUALS("", errout.str());

        // Ticket #5158 "segmentation fault (valid code)"
        check("typedef struct ct_data_s {\n"
              "    union {\n"
              "        char freq;\n"
              "    } fc;\n"
              "} ct_data;\n"
              "typedef struct internal_state {\n"
              "    struct ct_data_s dyn_ltree[10];\n"
              "} deflate_state;\n"
              "void f(deflate_state *s) {\n"
              "    s->dyn_ltree[0].fc.freq++;\n"
              "}\n", nullptr, false, false, false);
        ASSERT_EQUALS("", errout.str());

        // Ticket #6132 "crash: daca: kvirc CheckOther::checkRedundantAssignment()"
        check("void HttpFileTransfer :: transferTerminated ( bool bSuccess@1 ) {\n"
              "if ( m_szCompletionCallback . isNull ( ) ) {\n"
              "KVS_TRIGGER_EVENT ( KviEvent_OnHTTPGetTerminated , out ? out : ( g_pApp . activeConsole ( ) ) , & vParams )\n"
              "} else {\n"
              "KviKvsScript :: run ( m_szCompletionCallback , out ? out : ( g_pApp . activeConsole ( ) ) , & vParams ) ;\n"
              "}\n"
              "}\n", nullptr, false, false, true);
        ASSERT_EQUALS("", errout.str());

        check("void f() {\n"
              "  int x;\n"
              "  switch (state) {\n"
              "  case 1: x = 3; goto a;\n"
              "  case 1: x = 6; goto a;\n"
              "  }\n"
              "}");
        ASSERT_EQUALS("", errout.str());
    }

    void switchRedundantOperationTest() {
        check("void foo()\n"
              "{\n"
              "    int y = 1;\n"
              "    switch (a)\n"
              "    {\n"
              "    case 2:\n"
              "        ++y;\n"
              "    case 3:\n"
              "        y = 3;\n"
              "    }\n"
              "    bar(y);\n"
              "}");
        ASSERT_EQUALS("[test.cpp:7] -> [test.cpp:9]: (style) Variable 'y' is reassigned a value before the old one has been used. 'break;' missing?\n", errout.str());
        check("void foo()\n"
              "{\n"
              "    int y = 1;\n"
              "    switch (a)\n"
              "    {\n"
              "    case 2:\n"
              "      {\n"
              "        ++y;\n"
              "      }\n"
              "    case 3:\n"
              "        y = 3;\n"
              "    }\n"
              "    bar(y);\n"
              "}");
        ASSERT_EQUALS("[test.cpp:8] -> [test.cpp:11]: (style) Variable 'y' is reassigned a value before the old one has been used. 'break;' missing?\n", errout.str());
        check("void foo()\n"
              "{\n"
              "    int y = 1;\n"
              "    switch (a)\n"
              "    {\n"
              "    case 2:\n"
              "        (void)y;\n"
              "    case 3:\n"
              "        ++y;\n"
              "    }\n"
              "    bar(y);\n"
              "}");
        ASSERT_EQUALS("", errout.str());
        check("void foo()\n"
              "{\n"
              "    int y = 1;\n"
              "    switch (a)\n"
              "    {\n"
              "    case 2:\n"
              "        ++y;\n"
              "    case 3:\n"
              "        ++y;\n"
              "    }\n"
              "    bar(y);\n"
              "}");
        ASSERT_EQUALS("", errout.str());
        check("void foo()\n"
              "{\n"
              "    int y = 1;\n"
              "    switch (a)\n"
              "    {\n"
              "    case 2:\n"
              "        --y;\n"
              "    case 3:\n"
              "        y = 3;\n"
              "    }\n"
              "    bar(y);\n"
              "}");
        ASSERT_EQUALS("[test.cpp:7] -> [test.cpp:9]: (style) Variable 'y' is reassigned a value before the old one has been used. 'break;' missing?\n", errout.str());
        check("void foo()\n"
              "{\n"
              "    int y = 1;\n"
              "    switch (a)\n"
              "    {\n"
              "    case 2:\n"
              "      {\n"
              "        --y;\n"
              "      }\n"
              "    case 3:\n"
              "        y = 3;\n"
              "    }\n"
              "    bar(y);\n"
              "}");
        ASSERT_EQUALS("[test.cpp:8] -> [test.cpp:11]: (style) Variable 'y' is reassigned a value before the old one has been used. 'break;' missing?\n", errout.str());
        check("void foo()\n"
              "{\n"
              "    int y = 1;\n"
              "    switch (a)\n"
              "    {\n"
              "    case 2:\n"
              "        (void)y;\n"
              "    case 3:\n"
              "        --y;\n"
              "    }\n"
              "    bar(y);\n"
              "}");
        ASSERT_EQUALS("", errout.str());
        check("void foo()\n"
              "{\n"
              "    int y = 1;\n"
              "    switch (a)\n"
              "    {\n"
              "    case 2:\n"
              "        --y;\n"
              "    case 3:\n"
              "        --y;\n"
              "    }\n"
              "    bar(y);\n"
              "}");
        ASSERT_EQUALS("", errout.str());
        check("void foo()\n"
              "{\n"
              "    int y = 1;\n"
              "    switch (a)\n"
              "    {\n"
              "    case 2:\n"
              "        y++;\n"
              "    case 3:\n"
              "        y = 3;\n"
              "    }\n"
              "    bar(y);\n"
              "}");
        ASSERT_EQUALS("[test.cpp:7] -> [test.cpp:9]: (style) Variable 'y' is reassigned a value before the old one has been used. 'break;' missing?\n", errout.str());
        check("void foo()\n"
              "{\n"
              "    int y = 1;\n"
              "    switch (a)\n"
              "    {\n"
              "    case 2:\n"
              "      {\n"
              "        y++;\n"
              "      }\n"
              "    case 3:\n"
              "        y = 3;\n"
              "    }\n"
              "    bar(y);\n"
              "}");
        ASSERT_EQUALS("[test.cpp:8] -> [test.cpp:11]: (style) Variable 'y' is reassigned a value before the old one has been used. 'break;' missing?\n", errout.str());
        check("void foo()\n"
              "{\n"
              "    int y = 1;\n"
              "    switch (a)\n"
              "    {\n"
              "    case 2:\n"
              "        y = 2;\n"
              "    case 3:\n"
              "        y++;\n"
              "    }\n"
              "    bar(y);\n"
              "}", nullptr, false, false, false);
        ASSERT_EQUALS("", errout.str());
        check("void foo()\n"
              "{\n"
              "    int y = 1;\n"
              "    switch (a)\n"
              "    {\n"
              "    case 2:\n"
              "        y++;\n"
              "    case 3:\n"
              "        y++;\n"
              "    }\n"
              "    bar(y);\n"
              "}");
        ASSERT_EQUALS("", errout.str());
        check("void foo()\n"
              "{\n"
              "    int y = 1;\n"
              "    switch (a)\n"
              "    {\n"
              "    case 2:\n"
              "        y--;\n"
              "    case 3:\n"
              "        y = 3;\n"
              "    }\n"
              "    bar(y);\n"
              "}");
        ASSERT_EQUALS("[test.cpp:7] -> [test.cpp:9]: (style) Variable 'y' is reassigned a value before the old one has been used. 'break;' missing?\n", errout.str());
        check("void foo()\n"
              "{\n"
              "    int y = 1;\n"
              "    switch (a)\n"
              "    {\n"
              "    case 2:\n"
              "      {\n"
              "        y--;\n"
              "      }\n"
              "    case 3:\n"
              "        y = 3;\n"
              "    }\n"
              "    bar(y);\n"
              "}");
        ASSERT_EQUALS("[test.cpp:8] -> [test.cpp:11]: (style) Variable 'y' is reassigned a value before the old one has been used. 'break;' missing?\n", errout.str());
        check("void foo()\n"
              "{\n"
              "    int y = 1;\n"
              "    switch (a)\n"
              "    {\n"
              "    case 2:\n"
              "        y = 2;\n"
              "    case 3:\n"
              "        y--;\n"
              "    }\n"
              "    bar(y);\n"
              "}", nullptr, false, false, false);
        ASSERT_EQUALS("", errout.str());
        check("void foo()\n"
              "{\n"
              "    int y = 1;\n"
              "    switch (a)\n"
              "    {\n"
              "    case 2:\n"
              "        y--;\n"
              "    case 3:\n"
              "        y--;\n"
              "    }\n"
              "    bar(y);\n"
              "}");
        ASSERT_EQUALS("", errout.str());
        check("void foo()\n"
              "{\n"
              "    int y = 1;\n"
              "    switch (a)\n"
              "    {\n"
              "    case 2:\n"
              "        y++;\n"
              "    case 3:\n"
              "        if (x)\n"
              "        {\n"
              "            y = 3;\n"
              "        }\n"
              "    }\n"
              "    bar(y);\n"
              "}");
        ASSERT_EQUALS("", errout.str());
        check("void foo()\n"
              "{\n"
              "    int y = 1;\n"
              "    switch (a)\n"
              "    {\n"
              "    case 2:\n"
              "      {\n"
              "        y++;\n"
              "        if (y)\n"
              "            printf(\"%d\", y);\n"
              "      }\n"
              "    case 3:\n"
              "        y = 3;\n"
              "    }\n"
              "    bar(y);\n"
              "}");
        ASSERT_EQUALS("", errout.str());
        check("void foo()\n"
              "{\n"
              "    int x = a;\n"
              "    int y = 1;\n"
              "    switch (x)\n"
              "    {\n"
              "    case 2:\n"
              "        x++;\n"
              "    case 3:\n"
              "        y++;\n"
              "    }\n"
              "    bar(y);\n"
              "}");
        ASSERT_EQUALS("", errout.str());
        check("void foo()\n"
              "{\n"
              "    int y = 1;\n"
              "    switch (x)\n"
              "    {\n"
              "    case 2:\n"
              "        y++;\n"
              "        break;\n"
              "    case 3:\n"
              "        y = 3;\n"
              "    }\n"
              "    bar(y);\n"
              "}");
        ASSERT_EQUALS("", errout.str());
        check("void foo()\n"
              "{\n"
              "    int y = 1;\n"
              "    while(xyz()) {\n"
              "        switch (x)\n"
              "        {\n"
              "        case 2:\n"
              "            y++;\n"
              "            continue;\n"
              "        case 3:\n"
              "            y = 3;\n"
              "        }\n"
              "        bar(y);\n"
              "    }\n"
              "}");
        ASSERT_EQUALS("", errout.str());
        check("void foo()\n"
              "{\n"
              "    int y = 1;\n"
              "    while(xyz()) {\n"
              "        switch (x)\n"
              "        {\n"
              "        case 2:\n"
              "            y++;\n"
              "            throw e;\n"
              "        case 3:\n"
              "            y = 3;\n"
              "        }\n"
              "        bar(y);\n"
              "    }\n"
              "}");
        ASSERT_EQUALS("", errout.str());
        check("void foo()\n"
              "{\n"
              "    int y = 1;\n"
              "    switch (x)\n"
              "    {\n"
              "    case 2:\n"
              "        y++;\n"
              "        printf(\"%d\", y);\n"
              "    case 3:\n"
              "        y = 3;\n"
              "    }\n"
              "    bar(y);\n"
              "}");
        ASSERT_EQUALS("", errout.str());
        check("void foo()\n"
              "{\n"
              "    int y = 1;\n"
              "    switch (x)\n"
              "    {\n"
              "    case 2:\n"
              "        y++;\n"
              "        bar();\n"
              "    case 3:\n"
              "        y = 3;\n"
              "    }\n"
              "    bar(y);\n"
              "}");
        ASSERT_EQUALS("[test.cpp:7] -> [test.cpp:10]: (style) Variable 'y' is reassigned a value before the old one has been used. 'break;' missing?\n", errout.str());

        check("bool f() {\n"
              "    bool ret = false;\n"
              "    switch (switchCond) {\n"
              "    case 1:\n"
              "        ret = true;\n"
              "        break;\n"
              "    case 31:\n"
              "        ret = true;\n"
              "        break;\n"
              "    case 54:\n"
              "        ret = true;\n"
              "        break;\n"
              "    };\n"
              "    ret = true;\n"
              "    return ret;\n"
              "}");
        ASSERT_EQUALS("[test.cpp:5] -> [test.cpp:14]: (style) Variable 'ret' is reassigned a value before the old one has been used.\n"
                      "[test.cpp:8] -> [test.cpp:14]: (style) Variable 'ret' is reassigned a value before the old one has been used.\n"
                      "[test.cpp:11] -> [test.cpp:14]: (style) Variable 'ret' is reassigned a value before the old one has been used.\n",
                      errout.str());
    }

    void switchRedundantBitwiseOperationTest() {
        check("void foo(int a)\n"
              "{\n"
              "    int y = 1;\n"
              "    switch (a)\n"
              "    {\n"
              "    case 2:\n"
              "        y |= 3;\n"
              "    case 3:\n"
              "        y |= 3;\n"
              "        break;\n"
              "    }\n"
              "}");
        ASSERT_EQUALS("[test.cpp:7]: (style) Redundant bitwise operation on 'y' in 'switch' statement. 'break;' missing?\n", errout.str());

        check("void foo(int a)\n"
              "{\n"
              "    int y = 1;\n"
              "    switch (a)\n"
              "    {\n"
              "    case 2:\n"
              "        y = y | 3;\n"
              "    case 3:\n"
              "        y = y | 3;\n"
              "        break;\n"
              "    }\n"
              "}");
        ASSERT_EQUALS("[test.cpp:7]: (style) Redundant bitwise operation on 'y' in 'switch' statement. 'break;' missing?\n", errout.str());

        check("void foo(int a)\n"
              "{\n"
              "    int y = 1;\n"
              "    switch (a)\n"
              "    {\n"
              "    case 2:\n"
              "        y |= 3;\n"
              "    default:\n"
              "        y |= 3;\n"
              "        break;\n"
              "    }\n"
              "}");
        ASSERT_EQUALS("[test.cpp:7]: (style) Redundant bitwise operation on 'y' in 'switch' statement. 'break;' missing?\n", errout.str());

        check("void foo(int a)\n"
              "{\n"
              "    int y = 1;\n"
              "    switch (a)\n"
              "    {\n"
              "    case 2:\n"
              "        y |= 3;\n"
              "    default:\n"
              "        if (z)\n"
              "            y |= 3;\n"
              "        break;\n"
              "    }\n"
              "}");
        ASSERT_EQUALS("", errout.str());

        check("void foo(int a)\n"
              "{\n"
              "    int y = 1;\n"
              "    switch (a)\n"
              "    {\n"
              "    case 2:\n"
              "        y |= z;\n"
              "        z++\n"
              "    default:\n"
              "        y |= z;\n"
              "        break;\n"
              "    }\n"
              "}");
        ASSERT_EQUALS("", errout.str());

        check("void foo(int a)\n"
              "{\n"
              "    int y = 1;\n"
              "    switch (a)\n"
              "    {\n"
              "    case 2:\n"
              "        y |= 3;\n"
              "        bar(y);\n"
              "    case 3:\n"
              "        y |= 3;\n"
              "        break;\n"
              "    }\n"
              "}");
        ASSERT_EQUALS("", errout.str());

        check("void foo(int a)\n"
              "{\n"
              "    int y = 1;\n"
              "    switch (a)\n"
              "    {\n"
              "    case 2:\n"
              "        y |= 3;\n"
              "        y = 4;\n"
              "    case 3:\n"
              "        y |= 3;\n"
              "        break;\n"
              "    }\n"
              "}");
        ASSERT_EQUALS("[test.cpp:7] -> [test.cpp:8]: (style) Variable 'y' is reassigned a value before the old one has been used.\n", errout.str());

        check("void foo(int a)\n"
              "{\n"
              "    int y = 1;\n"
              "    switch (a)\n"
              "    {\n"
              "    case 2:\n"
              "        y &= 3;\n"
              "    case 3:\n"
              "        y &= 3;\n"
              "        break;\n"
              "    }\n"
              "}");
        ASSERT_EQUALS("[test.cpp:7]: (style) Redundant bitwise operation on 'y' in 'switch' statement. 'break;' missing?\n", errout.str());

        check("void foo(int a)\n"
              "{\n"
              "    int y = 1;\n"
              "    switch (a)\n"
              "    {\n"
              "    case 2:\n"
              "        y |= 3;\n"
              "        break;\n"
              "    case 3:\n"
              "        y |= 3;\n"
              "        break;\n"
              "    }\n"
              "}");
        ASSERT_EQUALS("", errout.str());

        check("void foo(int a)\n"
              "{\n"
              "    int y = 1;\n"
              "    switch (a)\n"
              "    {\n"
              "    case 2:\n"
              "        y ^= 3;\n"
              "    case 3:\n"
              "        y ^= 3;\n"
              "        break;\n"
              "    }\n"
              "}");
        ASSERT_EQUALS("", errout.str());

        check("void foo(int a)\n"
              "{\n"
              "    int y = 1;\n"
              "    switch (a)\n"
              "    {\n"
              "    case 2:\n"
              "        y |= 2;\n"
              "    case 3:\n"
              "        y |= 3;\n"
              "        break;\n"
              "    }\n"
              "}");
        ASSERT_EQUALS("", errout.str());

        check("void foo(int a)\n"
              "{\n"
              "    int y = 1;\n"
              "    switch (a)\n"
              "    {\n"
              "    case 2:\n"
              "        y &= 2;\n"
              "    case 3:\n"
              "        y &= 3;\n"
              "        break;\n"
              "    }\n"
              "}");
        ASSERT_EQUALS("", errout.str());

        check("void foo(int a)\n"
              "{\n"
              "    int y = 1;\n"
              "    switch (a)\n"
              "    {\n"
              "    case 2:\n"
              "        y |= 2;\n"
              "    case 3:\n"
              "        y &= 2;\n"
              "        break;\n"
              "    }\n"
              "}");
        ASSERT_EQUALS("", errout.str());
    }

    void unreachableCode() {
        check("void foo(int a) {\n"
              "    while(1) {\n"
              "        if (a++ >= 100) {\n"
              "            break;\n"
              "            continue;\n"
              "        }\n"
              "    }\n"
              "}", nullptr, false, false, false);
        ASSERT_EQUALS("[test.cpp:5]: (style) Consecutive return, break, continue, goto or throw statements are unnecessary.\n", errout.str());

        check("int foo(int a) {\n"
              "    return 0;\n"
              "    return(a-1);\n"
              "}", nullptr, false, false, false);
        ASSERT_EQUALS("[test.cpp:3]: (style) Consecutive return, break, continue, goto or throw statements are unnecessary.\n", errout.str());

        check("int foo(int a) {\n"
              "  A:"
              "    return(0);\n"
              "    goto A;\n"
              "}", nullptr, false, false, false);
        ASSERT_EQUALS("[test.cpp:3]: (style) Consecutive return, break, continue, goto or throw statements are unnecessary.\n", errout.str());

        Settings settings;
        settings.library.setnoreturn("exit", true);
        settings.library.functions["exit"].argumentChecks[1] = Library::ArgumentChecks();
        check("void foo() {\n"
              "    exit(0);\n"
              "    break;\n"
              "}", nullptr, false, false, false, false, &settings);
        ASSERT_EQUALS("[test.cpp:3]: (style) Consecutive return, break, continue, goto or throw statements are unnecessary.\n", errout.str());

        check("class NeonSession {\n"
              "    void exit();\n"
              "};\n"
              "void NeonSession::exit()\n"
              "{\n"
              "    SAL_INFO(\"ucb.ucp.webdav\", \"neon commands cannot be aborted\");\n"
              "}", nullptr, false, false, false, false, &settings);
        ASSERT_EQUALS("", errout.str());

        check("void NeonSession::exit()\n"
              "{\n"
              "    SAL_INFO(\"ucb.ucp.webdav\", \"neon commands cannot be aborted\");\n"
              "}", nullptr, false, false, false, false, &settings);
        ASSERT_EQUALS("", errout.str());

        check("void foo() { xResAccess->exit(); }", nullptr, false, false, false, false, &settings);
        ASSERT_EQUALS("", errout.str());

        check("void foo(int a)\n"
              "{\n"
              "        switch(a) {\n"
              "          case 0:\n"
              "            printf(\"case 0\");\n"
              "            break;\n"
              "            break;\n"
              "          case 1:\n"
              "            c++;\n"
              "            break;\n"
              "         }\n"
              "}", nullptr, false, false, false);
        ASSERT_EQUALS("[test.cpp:7]: (style) Consecutive return, break, continue, goto or throw statements are unnecessary.\n", errout.str());

        check("void foo(int a)\n"
              "{\n"
              "        switch(a) {\n"
              "          case 0:\n"
              "            printf(\"case 0\");\n"
              "            break;\n"
              "          case 1:\n"
              "            c++;\n"
              "            break;\n"
              "         }\n"
              "}");
        ASSERT_EQUALS("", errout.str());

        check("void foo(int a)\n"
              "{\n"
              "        while(true) {\n"
              "          if (a++ >= 100) {\n"
              "            break;\n"
              "            break;\n"
              "          }\n"
              "       }\n"
              "}", nullptr, false, false, false);
        ASSERT_EQUALS("[test.cpp:6]: (style) Consecutive return, break, continue, goto or throw statements are unnecessary.\n", errout.str());

        check("void foo(int a)\n"
              "{\n"
              "        while(true) {\n"
              "          if (a++ >= 100) {\n"
              "            continue;\n"
              "            continue;\n"
              "          }\n"
              "          a+=2;\n"
              "       }\n"
              "}", nullptr, false, false, false);
        ASSERT_EQUALS("[test.cpp:6]: (style) Consecutive return, break, continue, goto or throw statements are unnecessary.\n", errout.str());

        check("void foo(int a)\n"
              "{\n"
              "        while(true) {\n"
              "          if (a++ >= 100) {\n"
              "            continue;\n"
              "          }\n"
              "          a+=2;\n"
              "       }\n"
              "}");
        ASSERT_EQUALS("", errout.str());

        check("int foo() {\n"
              "    throw 0;\n"
              "    return 1;\n"
              "}", nullptr, false, false, false);
        ASSERT_EQUALS("[test.cpp:3]: (style) Consecutive return, break, continue, goto or throw statements are unnecessary.\n", errout.str());

        check("void foo() {\n"
              "    throw 0;\n"
              "    return;\n"
              "}", nullptr, false, false, false);
        ASSERT_EQUALS("[test.cpp:3]: (style) Consecutive return, break, continue, goto or throw statements are unnecessary.\n", errout.str());

        check("int foo() {\n"
              "    throw = 0;\n"
              "    return 1;\n"
              "}", "test.c", false, false, false);
        ASSERT_EQUALS("", errout.str());

        check("int foo() {\n"
              "    return 0;\n"
              "    return 1;\n"
              "}", nullptr, false, false, false);
        ASSERT_EQUALS("[test.cpp:3]: (style) Consecutive return, break, continue, goto or throw statements are unnecessary.\n", errout.str());

        check("int foo() {\n"
              "    return 0;\n"
              "    foo();\n"
              "}", nullptr, false, false, false);
        ASSERT_EQUALS("[test.cpp:3]: (style) Statements following return, break, continue, goto or throw will never be executed.\n", errout.str());

        check("int foo(int unused) {\n"
              "    return 0;\n"
              "    (void)unused;\n"
              "}", nullptr, false, false, false);
        ASSERT_EQUALS("", errout.str());

        check("int foo(int unused1, int unused2) {\n"
              "    return 0;\n"
              "    (void)unused1;\n"
              "    (void)unused2;\n"
              "}", nullptr, false, false, false);
        ASSERT_EQUALS("", errout.str());

        check("int foo(int unused1, int unused2) {\n"
              "    return 0;\n"
              "    (void)unused1;\n"
              "    (void)unused2;\n"
              "    foo();\n"
              "}", nullptr, false, false, false);
        ASSERT_EQUALS("[test.cpp:5]: (style) Statements following return, break, continue, goto or throw will never be executed.\n", errout.str());

        check("int foo() {\n"
              "    if(bar)\n"
              "        return 0;\n"
              "    return 124;\n"
              "}");
        ASSERT_EQUALS("", errout.str());

        check("int foo() {\n"
              "    while(bar) {\n"
              "        return 0;\n"
              "        return 0;\n"
              "        return 0;\n"
              "        return 0;\n"
              "    }\n"
              "    return 124;\n"
              "}", nullptr, false, false, false);
        ASSERT_EQUALS("[test.cpp:4]: (style) Consecutive return, break, continue, goto or throw statements are unnecessary.\n", errout.str());

        check("void foo() {\n"
              "    while(bar) {\n"
              "        return;\n"
              "        break;\n"
              "    }\n"
              "}", nullptr, false, false, false);
        ASSERT_EQUALS("[test.cpp:4]: (style) Consecutive return, break, continue, goto or throw statements are unnecessary.\n", errout.str());

        // #5707
        check("extern int i,j;\n"
              "int foo() {\n"
              "    switch(i) {\n"
              "        default: j=1; break;\n"
              "    }\n"
              "    return 0;\n"
              "    j=2;\n"
              "}", nullptr, false, false, false);
        ASSERT_EQUALS("[test.cpp:7]: (style) Statements following return, break, continue, goto or throw will never be executed.\n", errout.str());

        check("int foo() {\n"
              "    return 0;\n"
              "  label:\n"
              "    throw 0;\n"
              "}", nullptr, false, false, false);
        ASSERT_EQUALS("[test.cpp:3]: (style) Label 'label' is not used.\n", errout.str());

        check("struct A {\n"
              "    virtual void foo  (P & Val) throw ();\n"
              "    virtual void foo1 (P & Val) throw ();\n"
              "}");
        ASSERT_EQUALS("", errout.str());

        check("int foo() {\n"
              "    goto label;\n"
              "    while (true) {\n"
              "     bar();\n"
              "     label:\n"
              "    }\n"
              "}");
        ASSERT_EQUALS("", errout.str()); // #3457

        check("int foo() {\n"
              "    goto label;\n"
              "    do {\n"
              "     bar();\n"
              "     label:\n"
              "    } while (true);\n"
              "}");
        ASSERT_EQUALS("", errout.str()); // #3457

        check("int foo() {\n"
              "    goto label;\n"
              "    for (;;) {\n"
              "     bar();\n"
              "     label:\n"
              "    }\n"
              "}");
        ASSERT_EQUALS("", errout.str()); // #3457

        // #3383. TODO: Use preprocessor
        check("int foo() {\n"
              "\n" // #ifdef A
              "    return 0;\n"
              "\n" // #endif
              "    return 1;\n"
              "}", nullptr, false, false, false);
        ASSERT_EQUALS("", errout.str());
        check("int foo() {\n"
              "\n" // #ifdef A
              "    return 0;\n"
              "\n" // #endif
              "    return 1;\n"
              "}", nullptr, false, true, false);
        ASSERT_EQUALS("[test.cpp:5]: (style, inconclusive) Consecutive return, break, continue, goto or throw statements are unnecessary.\n", errout.str());

        // #4711 lambda functions
        check("int f() {\n"
              "    return g([](int x){(void)x+1; return x;});\n"
              "}",
              nullptr,
              false,
              false,
              false);
        ASSERT_EQUALS("", errout.str());

        // #4756
        check("template <>\n"
              "inline uint16_t htobe(uint16_t value) {\n"
              "     return ( __extension__ ({\n"
              "         register unsigned short int __v, __x = (unsigned short int) (value);\n"
              "         if (__builtin_constant_p (__x))\n"
              "             __v = ((unsigned short int) ((((__x) >> 8) & 0xff) | (((__x) & 0xff) << 8)));\n"
              "         else\n"
              "             __asm__ (\"rorw $8, %w0\" : \"=r\" (__v) : \"0\" (__x) : \"cc\");\n"
              "         (void)__v;\n"
              "     }));\n"
              "}", nullptr, false, false, false);
        ASSERT_EQUALS("", errout.str());

        // #6008
        check("static std::function< int ( int, int ) > GetFunctor() {\n"
              "    return [](int a_, int b_) -> int {\n"
              "        int sum = a_ + b_;\n"
              "        return sum;\n"
              "    };\n"
              "}", nullptr, false, false, false);
        ASSERT_EQUALS("", errout.str());

        // #5789
        check("struct per_state_info {\n"
              "    uint64_t enter, exit;\n"
              "    uint64_t events;\n"
              "    per_state_info() : enter(0), exit(0), events(0) {}\n"
              "};", nullptr, false, false, false);
        ASSERT_EQUALS("", errout.str());

        // #6664
        check("void foo() {\n"
              "    (beat < 100) ? (void)0 : exit(0);\n"
              "    bar();\n"
              "}", nullptr, false, false, false, false, &settings);
        ASSERT_EQUALS("", errout.str());

        check("void foo() {\n"
              "    (beat < 100) ? exit(0) : (void)0;\n"
              "    bar();\n"
              "}", nullptr, false, false, false, false, &settings);
        ASSERT_EQUALS("", errout.str());

        // #8261
        // TODO Do not throw AST validation exception
        TODO_ASSERT_THROW(check("void foo() {\n"
                                "    (beat < 100) ? (void)0 : throw(0);\n"
                                "    bar();\n"
                                "}", nullptr, false, false, false, false, &settings), InternalError);
        //ASSERT_EQUALS("", errout.str());

        check("int foo() {\n"
              "    exit(0);\n"
              "    return 1;\n" // <- clarify for tools that function does not continue..
              "}");
        ASSERT_EQUALS("", errout.str());

        check("void f() {\n"
              "    enum : uint8_t { A, B } var = A;\n"
              "}\n");
        ASSERT_EQUALS("", errout.str());
    }


    void suspiciousCase() {
        check("void foo() {\n"
              "    switch(a) {\n"
              "        case A&&B:\n"
              "            foo();\n"
              "        case (A||B):\n"
              "            foo();\n"
              "        case A||B:\n"
              "            foo();\n"
              "    }\n"
              "}");
        ASSERT_EQUALS("[test.cpp:3]: (warning, inconclusive) Found suspicious case label in switch(). Operator '&&' probably doesn't work as intended.\n"
                      "[test.cpp:5]: (warning, inconclusive) Found suspicious case label in switch(). Operator '||' probably doesn't work as intended.\n"
                      "[test.cpp:7]: (warning, inconclusive) Found suspicious case label in switch(). Operator '||' probably doesn't work as intended.\n", errout.str());

        check("void foo() {\n"
              "    switch(a) {\n"
              "        case 1:\n"
              "            a=A&&B;\n"
              "    }\n"
              "}");
        ASSERT_EQUALS("", errout.str());

        // TODO Do not throw AST validation exception
        TODO_ASSERT_THROW(check("void foo() {\n"
                                "    switch(a) {\n"
                                "        case A&&B?B:A:\n"
                                "            foo();\n"
                                "    }\n"
                                "}"), InternalError);
        //ASSERT_EQUALS("", errout.str());
    }

    void suspiciousEqualityComparison() {
        check("void foo(int c) {\n"
              "    if (x) c == 0;\n"
              "}");
        ASSERT_EQUALS("[test.cpp:2]: (warning, inconclusive) Found suspicious equality comparison. Did you intend to assign a value instead?\n", errout.str());

        check("void foo(const int* c) {\n"
              "    if (x) *c == 0;\n"
              "}");
        ASSERT_EQUALS("[test.cpp:2]: (warning, inconclusive) Found suspicious equality comparison. Did you intend to assign a value instead?\n", errout.str());


        check("void foo(int c) {\n"
              "    if (c == 1) {\n"
              "        c = 0;\n"
              "    }\n"
              "}");
        ASSERT_EQUALS("", errout.str());

        check("void foo(int c) {\n"
              "    c == 1;\n"
              "}");
        ASSERT_EQUALS("[test.cpp:2]: (warning, inconclusive) Found suspicious equality comparison. Did you intend to assign a value instead?\n", errout.str());

        check("void foo(int c) {\n"
              "    for (int i = 0; i == 10; i ++) {\n"
              "        a ++;\n"
              "    }\n"
              "}");
        ASSERT_EQUALS("", errout.str());

        check("void foo(int c) {\n"
              "    for (i == 0; i < 10; i ++) {\n"
              "        c ++;\n"
              "    }\n"
              "}");
        ASSERT_EQUALS("[test.cpp:2]: (warning, inconclusive) Found suspicious equality comparison. Did you intend to assign a value instead?\n", errout.str());

        check("void foo(int c) {\n"
              "    for (i == 1; i < 10; i ++) {\n"
              "        c ++;\n"
              "    }\n"
              "}");
        ASSERT_EQUALS("[test.cpp:2]: (warning, inconclusive) Found suspicious equality comparison. Did you intend to assign a value instead?\n", errout.str());

        check("void foo(int c) {\n"
              "    for (i == 2; i < 10; i ++) {\n"
              "        c ++;\n"
              "    }\n"
              "}");
        ASSERT_EQUALS("[test.cpp:2]: (warning, inconclusive) Found suspicious equality comparison. Did you intend to assign a value instead?\n", errout.str());

        check("void foo(int c) {\n"
              "    for (int i = 0; i < 10; i == c) {\n"
              "        c ++;\n"
              "    }\n"
              "}");
        ASSERT_EQUALS("[test.cpp:2]: (warning, inconclusive) Found suspicious equality comparison. Did you intend to assign a value instead?\n", errout.str());

        check("void foo(int c) {\n"
              "    for (; running == 1;) {\n"
              "        c ++;\n"
              "    }\n"
              "}");
        ASSERT_EQUALS("", errout.str());

        check("void foo(int c) {\n"
              "    printf(\"%i\", ({x==0;}));\n"
              "}");
        ASSERT_EQUALS("", errout.str());

        check("void foo(int arg) {\n"
              "    printf(\"%i\", ({int x = do_something(); x == 0;}));\n"
              "}");
        ASSERT_EQUALS("", errout.str());

        check("void foo(int x) {\n"
              "    printf(\"%i\", ({x == 0; x > 0 ? 10 : 20}));\n"
              "}");
        ASSERT_EQUALS("[test.cpp:2]: (warning, inconclusive) Found suspicious equality comparison. Did you intend to assign a value instead?\n", errout.str());

        check("void foo(int x) {\n"
              "    for (const Token* end = tok->link(); tok != end; tok = (tok == end) ? end : tok->next()) {\n"
              "        x++;\n"
              "    }\n"
              "}");
        ASSERT_EQUALS("", errout.str());

        check("void foo(int x) {\n"
              "    for (int i = (x == 0) ? 0 : 5; i < 10; i ++) {\n"
              "        x++;\n"
              "    }\n"
              "}");
        ASSERT_EQUALS("", errout.str());

        check("void foo(int x) {\n"
              "    for (int i = 0; i < 10; i += (x == 5) ? 1 : 2) {\n"
              "        x++;\n"
              "    }\n"
              "}");
        ASSERT_EQUALS("", errout.str());
    }

    void suspiciousUnaryPlusMinus() { // #8004
        check("int g() { return 1; }\n"
              "void f() {\n"
              "    +g();\n"
              "    -g();\n"
              "}\n");
        ASSERT_EQUALS("[test.cpp:3]: (warning, inconclusive) Found suspicious operator '+', result is not used.\n"
                      "[test.cpp:4]: (warning, inconclusive) Found suspicious operator '-', result is not used.\n",
                      errout.str());

        check("void f(int i) {\n"
              "    +i;\n"
              "    -i;\n"
              "}\n");
        ASSERT_EQUALS("[test.cpp:2]: (warning, inconclusive) Found suspicious operator '+', result is not used.\n"
                      "[test.cpp:3]: (warning, inconclusive) Found suspicious operator '-', result is not used.\n",
                      errout.str());
    }

    void selfAssignment() {
        check("void foo()\n"
              "{\n"
              "    int x = 1;\n"
              "    x = x;\n"
              "    return 0;\n"
              "}");
        ASSERT_EQUALS("[test.cpp:4]: (warning) Redundant assignment of 'x' to itself.\n", errout.str());

        check("void foo()\n"
              "{\n"
              "    int x = x;\n"
              "}");
        ASSERT_EQUALS("[test.cpp:3]: (warning) Redundant assignment of 'x' to itself.\n", errout.str());

        check("struct A { int b; };\n"
              "void foo(A* a1, A* a2) {\n"
              "    a1->b = a1->b;\n"
              "}");
        ASSERT_EQUALS("[test.cpp:3]: (warning) Redundant assignment of 'a1->b' to itself.\n", errout.str());

        check("int x;\n"
              "void f()\n"
              "{\n"
              "    x = x = 3;\n"
              "}");
        ASSERT_EQUALS("[test.cpp:4]: (warning) Redundant assignment of 'x' to itself.\n", errout.str());

        // #4073 (segmentation fault)
        check("void Foo::myFunc( int a )\n"
              "{\n"
              "    if (a == 42)\n"
              "    a = a;\n"
              "}");

        check("void foo()\n"
              "{\n"
              "    int x = 1;\n"
              "    x = x + 1;\n"
              "    return 0;\n"
              "}");
        ASSERT_EQUALS("", errout.str());

        check("void foo()\n"
              "{\n"
              "        int *x = getx();\n"
              "        *x = x;\n"
              "}");
        ASSERT_EQUALS("", errout.str());

        check("void foo() {\n"
              "    BAR *x = getx();\n"
              "    x = x;\n"
              "}");
        ASSERT_EQUALS("[test.cpp:3]: (warning) Redundant assignment of 'x' to itself.\n", errout.str());

        // #2502 - non-primitive type -> there might be some side effects
        check("void foo()\n"
              "{\n"
              "    Fred fred; fred = fred;\n"
              "}");
        ASSERT_EQUALS("", errout.str());

        check("void f(int x) {\n"
              "    x = (x == 0);"
              "    func(x);\n"
              "}");
        ASSERT_EQUALS("", errout.str());

        check("void f(int x) {\n"
              "    x = (x != 0);"
              "    func(x);\n"
              "}");
        ASSERT_EQUALS("", errout.str());

        // ticket #3001 - false positive
        check("void foo(int x) {\n"
              "    x = x ? x : 0;\n"
              "}");
        ASSERT_EQUALS("", errout.str());

        // #3800 - false negative when variable is extern
        check("extern int i;\n"
              "void f() {\n"
              "    i = i;\n"
              "}");
        ASSERT_EQUALS("[test.cpp:3]: (warning) Redundant assignment of 'i' to itself.\n", errout.str());

        // #4291 - id for variables accessed through 'this'
        check("class Foo {\n"
              "    int var;\n"
              "    void func();\n"
              "};\n"
              "void Foo::func() {\n"
              "    this->var = var;\n"
              "}");
        ASSERT_EQUALS("[test.cpp:6]: (warning) Redundant assignment of 'this->var' to itself.\n", errout.str());

        check("class Foo {\n"
              "    int var;\n"
              "    void func(int var);\n"
              "};\n"
              "void Foo::func(int var) {\n"
              "    this->var = var;\n"
              "}");
        ASSERT_EQUALS("", errout.str());

        // #6406 - designated initializer doing bogus self assignment
        check("struct callbacks {\n"
              "    void (*s)(void);\n"
              "};\n"
              "void something(void) {}\n"
              "void f() {\n"
              "    struct callbacks ops = { .s = ops.s };\n"
              "}");
        TODO_ASSERT_EQUALS("[test.cpp:6]: (warning) Redundant assignment of 'something' to itself.\n", "", errout.str());

        check("class V\n"
              "{\n"
              "public:\n"
              "    V()\n"
              "    {\n"
              "        x = y = z = 0.0;\n"
              "    }\n"
              "    V( double x, const double y_, const double &z_)\n"
              "    {\n"
              "        x = x; y = y; z = z;\n"
              "    }\n"
              "    double x, y, z;\n"
              "};");
        ASSERT_EQUALS("[test.cpp:10]: (warning) Redundant assignment of 'x' to itself.\n"
                      "[test.cpp:10]: (warning) Redundant assignment of 'y' to itself.\n"
                      "[test.cpp:10]: (warning) Redundant assignment of 'z' to itself.\n", errout.str());

        check("void f(int i) { i = !!i; }");
        ASSERT_EQUALS("", errout.str());

        check("void foo() {\n"
              "    int x = 1;\n"
              "    int &ref = x;\n"
              "    ref = x;\n"
              "}\n");
        ASSERT_EQUALS("[test.cpp:4]: (warning) Redundant assignment of 'ref' to itself.\n", errout.str());

        check("class Foo {\n" // #9850
              "    int i{};\n"
              "    void modify();\n"
              "    void method() {\n"
              "        Foo copy = *this;\n"
              "        modify();\n"
              "        *this = copy;\n"
              "    }\n"
              "};\n");
        ASSERT_EQUALS("", errout.str());
    }

    void trac1132() {
        check("class Lock\n"
              "{\n"
              "public:\n"
              "    Lock(int i)\n"
              "    {\n"
              "        std::cout << \"Lock \" << i << std::endl;\n"
              "    }\n"
              "    ~Lock()\n"
              "    {\n"
              "        std::cout << \"~Lock\" << std::endl;\n"
              "    }\n"
              "};\n"
              "int main()\n"
              "{\n"
              "    Lock(123);\n"
              "    std::cout << \"hello\" << std::endl;\n"
              "    return 0;\n"
              "}");
        ASSERT_EQUALS("[test.cpp:15]: (style) Instance of 'Lock' object is destroyed immediately.\n", errout.str());
    }

    void trac3693() {
        check("struct A{\n"
              "  enum {\n"
              "    b = 300\n"
              "  };\n"
              "};\n"
              "const int DFLT_TIMEOUT = A::b % 1000000 ;\n", nullptr, false, false, false);
        ASSERT_EQUALS("", errout.str());
    }

    void testMisusedScopeObjectDoesNotPickFunction1() {
        check("int main ( )\n"
              "{\n"
              "    CouldBeFunction ( 123 ) ;\n"
              "    return 0 ;\n"
              "}");
        ASSERT_EQUALS("", errout.str());
    }

    void testMisusedScopeObjectDoesNotPickFunction2() {
        check("struct error {\n"
              "    error() {}\n"
              "};\n"
              "\n"
              "class parser {\n"
              "public:\n"
              "    void error() const {}\n"
              "\n"
              "    void foo() const {\n"
              "        error();\n"
              "        do_something();\n"
              "    }\n"
              "};");
        ASSERT_EQUALS("", errout.str());
    }

    void testMisusedScopeObjectPicksClass() {
        check("class NotAFunction ;\n"
              "int function ( )\n"
              "{\n"
              "    NotAFunction ( 123 );\n"
              "    return 0 ;\n"
              "}");
        ASSERT_EQUALS("[test.cpp:4]: (style) Instance of 'NotAFunction' object is destroyed immediately.\n", errout.str());
    }

    void testMisusedScopeObjectPicksStruct() {
        check("struct NotAClass;\n"
              "bool func ( )\n"
              "{\n"
              "    NotAClass ( 123 ) ;\n"
              "    return true ;\n"
              "}");
        ASSERT_EQUALS("[test.cpp:4]: (style) Instance of 'NotAClass' object is destroyed immediately.\n", errout.str());
    }

    void testMisusedScopeObjectDoesNotPickIf() {
        check("bool func( int a , int b , int c )\n"
              "{\n"
              "    if ( a > b ) return c == a ;\n"
              "    return b == a ;\n"
              "}");
        ASSERT_EQUALS("", errout.str());
    }

    void testMisusedScopeObjectDoesNotPickConstructorDeclaration() {
        check("class Something : public SomethingElse\n"
              "{\n"
              "public:\n"
              "~Something ( ) ;\n"
              "Something ( ) ;\n"
              "}");
        ASSERT_EQUALS("", errout.str());
    }

    void testMisusedScopeObjectDoesNotPickFunctor() {
        check("class IncrementFunctor\n"
              "{\n"
              "public:\n"
              "    void operator()(int &i)\n"
              "    {\n"
              "        ++i;\n"
              "    }\n"
              "};\n"
              "\n"
              "int main()\n"
              "{\n"
              "    int a = 1;\n"
              "    IncrementFunctor()(a);\n"
              "    return a;\n"
              "}");
        ASSERT_EQUALS("", errout.str());
    }

    void testMisusedScopeObjectDoesNotPickLocalClassConstructors() {
        check("void f() {\n"
              "    class Foo {\n"
              "        Foo() { }\n"
              "        Foo(int a) { }\n"
              "        Foo(int a, int b) { }\n"
              "    };\n"
              "    Foo();\n"
              "    do_something();\n"
              "}");
        ASSERT_EQUALS("[test.cpp:7]: (style) Instance of 'Foo' object is destroyed immediately.\n", errout.str());
    }

    void testMisusedScopeObjectDoesNotPickUsedObject() {
        check("struct Foo {\n"
              "    void bar() {\n"
              "    }\n"
              "};\n"
              "\n"
              "void fn() {\n"
              "    Foo().bar();\n"
              "}");
        ASSERT_EQUALS("", errout.str());
    }

    void testMisusedScopeObjectDoesNotPickPureC() {
        // Ticket #2352
        const char code[] = "struct cb_watch_bool {\n"
                            "    int a;\n"
                            "};\n"
                            "\n"
                            "void f()\n"
                            "{\n"
                            "    cb_watch_bool();\n"
                            "    do_something();\n"
                            "}\n";

        check(code, "test.cpp");
        ASSERT_EQUALS("[test.cpp:7]: (style) Instance of 'cb_watch_bool' object is destroyed immediately.\n", errout.str());

        check(code, "test.c");
        ASSERT_EQUALS("", errout.str());

        // Ticket #2639
        check("struct stat { int a; int b; };\n"
              "void stat(const char *fn, struct stat *);\n"
              "\n"
              "void foo() {\n"
              "    stat(\"file.txt\", &st);\n"
              "    do_something();\n"
              "}");
        ASSERT_EQUALS("",errout.str());
    }

    void testMisusedScopeObjectDoesNotPickNestedClass() {
        const char code[] = "class ios_base {\n"
                            "public:\n"
                            "  class Init {\n"
                            "  public:\n"
                            "  };\n"
                            "};\n"
                            "class foo {\n"
                            "public:\n"
                            "  foo();\n"
                            "  void Init(int);\n"
                            "};\n"
                            "foo::foo() {\n"
                            "  Init(0);\n"
                            "  do_something();\n"
                            "}\n";

        check(code, "test.cpp");
        ASSERT_EQUALS("", errout.str());
    }

    void testMisusedScopeObjectInConstructor() {
        const char code[] = "class Foo {\n"
                            "public:\n"
                            "  Foo(char x) {\n"
                            "    Foo(x, 0);\n"
                            "    do_something();\n"
                            "  }\n"
                            "  Foo(char x, int y) { }\n"
                            "};\n";
        check(code, "test.cpp");
        ASSERT_EQUALS("[test.cpp:4]: (style) Instance of 'Foo' object is destroyed immediately.\n", errout.str());
    }

    void testMisusedScopeObjectNoCodeAfter() {
        check("class Foo {};\n"
              "void f() {\n"
              "  Foo();\n" // No code after class => don't warn
              "}", "test.cpp");
        ASSERT_EQUALS("", errout.str());
    }

    void trac2084() {
        check("void f()\n"
              "{\n"
              "    struct sigaction sa;\n"
              "\n"
              "    { sigaction(SIGHUP, &sa, 0); };\n"
              "    { sigaction(SIGINT, &sa, 0); };\n"
              "}");
        ASSERT_EQUALS("", errout.str());
    }

    void trac2071() {
        check("void f() {\n"
              "    struct AB {\n"
              "        AB(int a) { }\n"
              "    };\n"
              "\n"
              "    const AB ab[3] = { AB(0), AB(1), AB(2) };\n"
              "}");
        ASSERT_EQUALS("", errout.str());
    }

    void clarifyCalculation() {
        check("int f(char c) {\n"
              "    return 10 * (c == 0) ? 1 : 2;\n"
              "}");
        ASSERT_EQUALS("[test.cpp:2]: (style) Clarify calculation precedence for '*' and '?'.\n", errout.str());

        check("void f(char c) {\n"
              "    printf(\"%i\", 10 * (c == 0) ? 1 : 2);\n"
              "}");
        ASSERT_EQUALS("[test.cpp:2]: (style) Clarify calculation precedence for '*' and '?'.\n", errout.str());

        check("void f() {\n"
              "    return (2*a)?b:c;\n"
              "}");
        ASSERT_EQUALS("", errout.str());

        check("void f(char c) {\n"
              "    printf(\"%i\", a + b ? 1 : 2);\n"
              "}",nullptr,false,false,false);
        ASSERT_EQUALS("[test.cpp:2]: (style) Clarify calculation precedence for '+' and '?'.\n", errout.str());

        check("void f() {\n"
              "    std::cout << x << y ? 2 : 3;\n"
              "}");
        ASSERT_EQUALS("[test.cpp:2]: (style) Clarify calculation precedence for '<<' and '?'.\n", errout.str());

        check("void f() {\n"
              "    int ab = a - b ? 2 : 3;\n"
              "}");
        ASSERT_EQUALS("[test.cpp:2]: (style) Clarify calculation precedence for '-' and '?'.\n", errout.str());

        check("void f() {\n"
              "    int ab = a | b ? 2 : 3;\n"
              "}");
        ASSERT_EQUALS("[test.cpp:2]: (style) Clarify calculation precedence for '|' and '?'.\n", errout.str());

        // ticket #195
        check("int f(int x, int y) {\n"
              "    return x >> ! y ? 8 : 2;\n"
              "}");
        ASSERT_EQUALS("[test.cpp:2]: (style) Clarify calculation precedence for '>>' and '?'.\n", errout.str());

        check("int f() {\n"
              "   return shift < sizeof(int64_t)*8 ? 1 : 2;\n"
              "}");
        ASSERT_EQUALS("", errout.str());

        check("void f() { a = *p ? 1 : 2; }");
        ASSERT_EQUALS("", errout.str());

        check("void f(int x) { const char *p = x & 1 ? \"1\" : \"0\"; }");
        ASSERT_EQUALS("", errout.str());

        check("void foo() { x = a % b ? \"1\" : \"0\"; }");
        ASSERT_EQUALS("", errout.str());

        check("void f(int x) { return x & 1 ? '1' : '0'; }");
        ASSERT_EQUALS("", errout.str());

        check("void f(int x) { return x & 16 ? 1 : 0; }");
        ASSERT_EQUALS("", errout.str());

        check("void f(int x) { return x % 16 ? 1 : 0; }");
        ASSERT_EQUALS("", errout.str());

        check("enum {X,Y}; void f(int x) { return x & Y ? 1 : 0; }");
        ASSERT_EQUALS("", errout.str());
    }

    void clarifyStatement() {
        check("char* f(char* c) {\n"
              "    *c++;\n"
              "    return c;\n"
              "}");
        ASSERT_EQUALS(
            "[test.cpp:2]: (warning, inconclusive) Found suspicious operator '*', result is not used.\n"
            "[test.cpp:2]: (warning) In expression like '*A++' the result of '*' is unused. Did you intend to write '(*A)++;'?\n",
            errout.str());

        check("char* f(char** c) {\n"
              "    *c[5]--;\n"
              "    return *c;\n"
              "}");
        ASSERT_EQUALS(
            "[test.cpp:2]: (warning, inconclusive) Found suspicious operator '*', result is not used.\n"
            "[test.cpp:2]: (warning) In expression like '*A++' the result of '*' is unused. Did you intend to write '(*A)++;'?\n",
            errout.str());

        check("void f(Foo f) {\n"
              "    *f.a++;\n"
              "}");
        ASSERT_EQUALS(
            "[test.cpp:2]: (warning, inconclusive) Found suspicious operator '*', result is not used.\n"
            "[test.cpp:2]: (warning) In expression like '*A++' the result of '*' is unused. Did you intend to write '(*A)++;'?\n",
            errout.str());

        check("void f(Foo f) {\n"
              "    *f.a[5].v[3]++;\n"
              "}");
        ASSERT_EQUALS(
            "[test.cpp:2]: (warning, inconclusive) Found suspicious operator '*', result is not used.\n"
            "[test.cpp:2]: (warning) In expression like '*A++' the result of '*' is unused. Did you intend to write '(*A)++;'?\n",
            errout.str());

        check("void f(Foo f) {\n"
              "    *f.a(1, 5).v[x + y]++;\n"
              "}");
        ASSERT_EQUALS(
            "[test.cpp:2]: (warning, inconclusive) Found suspicious operator '*', result is not used.\n"
            "[test.cpp:2]: (warning) In expression like '*A++' the result of '*' is unused. Did you intend to write '(*A)++;'?\n",
            errout.str());

        check("char* f(char* c) {\n"
              "    (*c)++;\n"
              "    return c;\n"
              "}");
        ASSERT_EQUALS("", errout.str());

        check("void f(char* c) {\n"
              "    bar(*c++);\n"
              "}");
        ASSERT_EQUALS("", errout.str());

        check("char*** f(char*** c) {\n"
              "    ***c++;\n"
              "    return c;\n"
              "}");
        ASSERT_EQUALS(
            "[test.cpp:2]: (warning, inconclusive) Found suspicious operator '*', result is not used.\n"
            "[test.cpp:2]: (warning) In expression like '*A++' the result of '*' is unused. Did you intend to write '(*A)++;'?\n",
            errout.str());

        check("char** f(char*** c) {\n"
              "    **c[5]--;\n"
              "    return **c;\n"
              "}");
        ASSERT_EQUALS(
            "[test.cpp:2]: (warning, inconclusive) Found suspicious operator '*', result is not used.\n"
            "[test.cpp:2]: (warning) In expression like '*A++' the result of '*' is unused. Did you intend to write '(*A)++;'?\n",
            errout.str());

        check("char*** f(char*** c) {\n"
              "    (***c)++;\n"
              "    return c;\n"
              "}");
        ASSERT_EQUALS("", errout.str());

        check("void f(const int*** p) {\n" // #10923
              "    delete[] **p;\n"
              "}\n");
        ASSERT_EQUALS("", errout.str());

        check("void *f(char** c) {\n"
              "    bar(**c++);\n"
              "}");
        ASSERT_EQUALS("", errout.str());

        check("void *f(char* p) {\n"
              "    for (p = path; *p++;) ;\n"
              "}");
        ASSERT_EQUALS("", errout.str());

        check("void f() {\n"
              "    std::array<std::array<double,3>,3> array;\n"
              "}\n");
        ASSERT_EQUALS("", errout.str());
    }

    void duplicateBranch() {
        check("void f(int a, int &b) {\n"
              "    if (a)\n"
              "        b = 1;\n"
              "    else\n"
              "        b = 1;\n"
              "}");
        ASSERT_EQUALS("[test.cpp:4] -> [test.cpp:2]: (style, inconclusive) Found duplicate branches for 'if' and 'else'.\n", errout.str());

        check("void f(int a, int &b) {\n"
              "    if (a) {\n"
              "        if (a == 1)\n"
              "            b = 2;\n"
              "        else\n"
              "            b = 2;\n"
              "    } else\n"
              "        b = 1;\n"
              "}");
        ASSERT_EQUALS("[test.cpp:5] -> [test.cpp:3]: (style, inconclusive) Found duplicate branches for 'if' and 'else'.\n", errout.str());

        check("void f(int a, int &b) {\n"
              "    if (a == 1)\n"
              "        b = 1;\n"
              "    else {\n"
              "        if (a)\n"
              "            b = 2;\n"
              "        else\n"
              "            b = 2;\n"
              "    }\n"
              "}");
        ASSERT_EQUALS("[test.cpp:7] -> [test.cpp:5]: (style, inconclusive) Found duplicate branches for 'if' and 'else'.\n", errout.str());

        check("int f(int signed, unsigned char value) {\n"
              "    int ret;\n"
              "    if (signed)\n"
              "        ret = (signed char)value;\n"  // cast must be kept so the simplifications and verification is skipped
              "    else\n"
              "        ret = (unsigned char)value;\n"
              "    return ret;\n"
              "}", nullptr, false, false, false);
        ASSERT_EQUALS("", errout.str());

        check("void f() {\n"
              "    if (b)\n"
              "        __asm__(\"mov ax, bx\");\n"
              "    else\n"
              "        __asm__(\"mov bx, bx\");\n"
              "}");
        ASSERT_EQUALS("", errout.str()); // #3407

        check("void f() {\n"
              "    if (b)\n"
              "        __asm__(\"mov ax, bx\");\n"
              "    else\n"
              "        __asm__(\"mov ax, bx\");\n"
              "}");
        ASSERT_EQUALS("[test.cpp:4] -> [test.cpp:2]: (style, inconclusive) Found duplicate branches for 'if' and 'else'.\n", errout.str());
    }

    void duplicateBranch1() {

        // tests inspired by http://www.viva64.com/en/b/0149/ ( Comparison between PVS-Studio and cppcheck )
        // Errors detected in Quake 3: Arena by PVS-Studio: Fragment 2
        check("void f()\n"
              "{\n"
              "  if (front < 0)\n"
              "    frac = front/(front-back);\n"
              "  else\n"
              "    frac = front/(front-back);\n"
              "}");
        ASSERT_EQUALS("[test.cpp:5] -> [test.cpp:3]: (style, inconclusive) Found duplicate branches for 'if' and 'else'.\n", errout.str());

        check("void f()\n"
              "{\n"
              "  if (front < 0)\n"
              "  { frac = front/(front-back);}\n"
              "  else\n"
              "    frac = front/((front-back));\n"
              "}");
        ASSERT_EQUALS("[test.cpp:5] -> [test.cpp:3]: (style, inconclusive) Found duplicate branches for 'if' and 'else'.\n", errout.str());

        // No message about empty branches (#5354)
        check("void f()\n"
              "{\n"
              "  if (front < 0)\n"
              "  {}\n"
              "  else\n"
              "  {}\n"
              "}");
        ASSERT_EQUALS("", errout.str());
    }

    void duplicateBranch2() {
        checkP("#define DOSTUFF1 ;\n"
               "#define DOSTUFF2 ;\n"
               "void f(int x) {\n" // #4329
               "  if (x)\n"
               "    DOSTUFF1\n"
               "  else\n"
               "    DOSTUFF2\n"
               "}");
        ASSERT_EQUALS("", errout.str());
    }

    void duplicateBranch3() {
        check("void f(bool b, int i) {\n"
              "    int j = i;\n"
              "    if (b) {\n"
              "        x = i;\n"
              "    } else {\n"
              "        x = j;\n"
              "    }\n"
              "}");
        ASSERT_EQUALS("[test.cpp:2] -> [test.cpp:5] -> [test.cpp:3]: (style, inconclusive) Found duplicate branches for 'if' and 'else'.\n", errout.str());

        check("void f(bool b, int i) {\n"
              "    int j = i;\n"
              "    i++;\n"
              "    if (b) {\n"
              "        x = i;\n"
              "    } else {\n"
              "        x = j;\n"
              "    }\n"
              "}");
        ASSERT_EQUALS("", errout.str());
    }

    void duplicateBranch4() {
        check("void* f(bool b) {\n"
              "    if (b) {\n"
              "        return new A::Y(true);\n"
              "    } else {\n"
              "        return new A::Z(true);\n"
              "    }\n"
              "}");
        ASSERT_EQUALS("", errout.str());
    }

    void duplicateExpression1() {
        check("void foo(int a) {\n"
              "    if (a == a) { }\n"
              "}");
        ASSERT_EQUALS("[test.cpp:2]: (style) Same expression on both sides of '=='.\n", errout.str());

        check("void fun(int b) {\n"
              "    return  a && a ||\n"
              "            b == b &&\n"
              "            d > d &&\n"
              "            e < e &&\n"
              "            f ;\n"
              "}");
        ASSERT_EQUALS("[test.cpp:2]: (style) Same expression on both sides of '&&'.\n"
                      "[test.cpp:3]: (style) Same expression on both sides of '=='.\n"
                      "[test.cpp:4]: (style) Same expression on both sides of '>'.\n"
                      "[test.cpp:5]: (style) Same expression on both sides of '<'.\n", errout.str());

        check("void foo() {\n"
              "    return a && a;\n"
              "}");
        ASSERT_EQUALS("[test.cpp:2]: (style) Same expression on both sides of '&&'.\n", errout.str());

        check("void foo() {\n"
              "    a = b && b;\n"
              "}");
        ASSERT_EQUALS("[test.cpp:2]: (style) Same expression on both sides of '&&'.\n", errout.str());

        check("void foo(int b) {\n"
              "    f(a,b == b);\n"
              "}");
        ASSERT_EQUALS("[test.cpp:2]: (style) Same expression on both sides of '=='.\n", errout.str());

        check("void foo(int b) {\n"
              "    f(b == b, a);\n"
              "}");
        ASSERT_EQUALS("[test.cpp:2]: (style) Same expression on both sides of '=='.\n", errout.str());

        check("void foo() {\n"
              "    if (x!=2 || x!=2) {}\n"
              "}");
        ASSERT_EQUALS("[test.cpp:2]: (style) Same expression on both sides of '||'.\n", errout.str());

        check("void foo(int a, int b) {\n"
              "    if ((a < b) && (b > a)) { }\n"
              "}");
        ASSERT_EQUALS("[test.cpp:2]: (style) Same expression on both sides of '&&' because 'a<b' and 'b>a' represent the same value.\n", errout.str());

        check("void foo(int a, int b) {\n"
              "    if ((a <= b) && (b >= a)) { }\n"
              "}");
        ASSERT_EQUALS("[test.cpp:2]: (style) Same expression on both sides of '&&' because 'a<=b' and 'b>=a' represent the same value.\n", errout.str());

        check("void foo() {\n"
              "    if (x!=2 || y!=3 || x!=2) {}\n"
              "}");
        ASSERT_EQUALS("[test.cpp:2]: (style) Same expression 'x!=2' found multiple times in chain of '||' operators.\n", errout.str());

        check("void foo() {\n"
              "    if (x!=2 && (x=y) && x!=2) {}\n"
              "}");
        ASSERT_EQUALS("", errout.str());

        check("void foo() {\n"
              "    if (a && b || a && b) {}\n"
              "}");
        ASSERT_EQUALS("[test.cpp:2]: (style) Same expression on both sides of '||'.\n", errout.str());

        check("void foo() {\n"
              "    if (a && b || b && c) {}\n"
              "}");
        ASSERT_EQUALS("", errout.str());

        check("void foo() {\n"
              "    if (a && b | b && c) {}\n"
              "}");
        ASSERT_EQUALS("[test.cpp:2]: (style) Same expression on both sides of '|'.\n", errout.str());

        check("void foo() {\n"
              "    if ((a + b) | (a + b)) {}\n"
              "}");
        ASSERT_EQUALS("[test.cpp:2]: (style) Same expression on both sides of '|'.\n", errout.str());

        check("void foo() {\n"
              "    if ((a | b) & (a | b)) {}\n"
              "}");
        ASSERT_EQUALS("[test.cpp:2]: (style) Same expression on both sides of '&'.\n", errout.str());

        check("void foo(int a, int b) {\n"
              "    if ((a | b) == (a | b)) {}\n"
              "}");
        ASSERT_EQUALS("[test.cpp:2]: (style) Same expression on both sides of '=='.\n", errout.str());

        check("void foo() {\n"
              "    if (a1[a2[c & 0xff] & 0xff]) {}\n"
              "}");
        ASSERT_EQUALS("", errout.str());

        check("void d(const char f, int o, int v)\n"
              "{\n"
              "     if (((f=='R') && (o == 1) && ((v < 2) || (v > 99))) ||\n"
              "         ((f=='R') && (o == 2) && ((v < 2) || (v > 99))) ||\n"
              "         ((f=='T') && (o == 2) && ((v < 200) || (v > 9999)))) {}\n"
              "}");
        ASSERT_EQUALS("", errout.str());

        check("int f(int x) { return x+x; }");
        ASSERT_EQUALS("", errout.str());

        check("void f(int x) { while (x+=x) ; }");
        ASSERT_EQUALS("", errout.str());

        check("void foo() {\n"
              "    if (a && b && b) {}\n"
              "}");
        ASSERT_EQUALS("[test.cpp:2]: (style) Same expression on both sides of '&&'.\n", errout.str());

        check("void foo() {\n"
              "    if (a || b || b) {}\n"
              "}");
        ASSERT_EQUALS("[test.cpp:2]: (style) Same expression on both sides of '||'.\n", errout.str());

        check("void foo() {\n"
              "    if (a / 1000 / 1000) {}\n"
              "}");
        ASSERT_EQUALS("", errout.str());

        check("int foo(int i) {\n"
              "    return i/i;\n"
              "}");
        ASSERT_EQUALS("[test.cpp:2]: (style) Same expression on both sides of '/'.\n", errout.str());

        check("void foo() {\n"
              "    if (a << 1 << 1) {}\n"
              "}");
        ASSERT_EQUALS("", errout.str());

        check("int f() { return !!y; }"); // No FP
        ASSERT_EQUALS("", errout.str());

        // make sure there are not "same expression" fp when there are different casts
        check("void f(long x) { if ((int32_t)x == (int64_t)x) {} }",
              nullptr,  // filename
              false, // experimental
              false, // inconclusive
              false, // runSimpleChecks
              false, // verbose
              nullptr   // settings
              );
        ASSERT_EQUALS("", errout.str());

        // make sure there are not "same expression" fp when there are different ({}) expressions
        check("void f(long x) { if (({ 1+2; }) == ({3+4;})) {} }");
        ASSERT_EQUALS("", errout.str());

        // #5535: Reference named like its type
        check("void foo() { UMSConfig& UMSConfig = GetUMSConfiguration(); }");
        ASSERT_EQUALS("[test.cpp:1]: (style) Variable 'UMSConfig' can be declared as reference to const\n", errout.str());

        // #3868 - false positive (same expression on both sides of |)
        check("void f(int x) {\n"
              "    a = x ? A | B | C\n"
              "          : A | B;\n"
              "}");
        ASSERT_EQUALS("", errout.str());

        check("void f(const Bar &bar) {\n"
              "    bool a = bar.isSet() && bar->isSet();\n"
              "    bool b = bar.isSet() && bar.isSet();\n"
              "}");
        ASSERT_EQUALS("[test.cpp:3]: (style) Same expression on both sides of '&&'.\n", errout.str());


        check("void foo(int a, int b) {\n"
              "    if ((b + a) | (a + b)) {}\n"
              "}");
        ASSERT_EQUALS("[test.cpp:2]: (style) Same expression on both sides of '|' because 'b+a' and 'a+b' represent the same value.\n", errout.str());

        check("void foo(const std::string& a, const std::string& b) {\n"
              "  return a.find(b+\"&\") || a.find(\"&\"+b);\n"
              "}");
        ASSERT_EQUALS("", errout.str());

        check("void foo(int a, int b) {\n"
              "    if ((b > a) | (a > b)) {}\n" // > is not commutative
              "}");
        ASSERT_EQUALS("", errout.str());

        check("void foo(double a, double b) {\n"
              "    if ((b + a) > (a + b)) {}\n"
              "}");
        ASSERT_EQUALS("[test.cpp:2]: (style) The comparison 'b+a > a+b' is always false because 'b+a' and 'a+b' represent the same value.\n", errout.str());

        check("void f(int x) {\n"
              "    if ((x == 1) && (x == 0x00000001))\n"
              "        a++;\n"
              "}");
        ASSERT_EQUALS("[test.cpp:2]: (style) Same expression on both sides of '&&' because 'x==1' and 'x==0x00000001' represent the same value.\n", errout.str());

        check("void f() {\n"
              "    enum { Four = 4 };\n"
              "    if (Four == 4) {}"
              "}", nullptr, false, true, false);
        ASSERT_EQUALS("", errout.str());

        check("void f() {\n"
              "    enum { Four = 4 };\n"
              "    static_assert(Four == 4, \"\");\n"
              "}");
        ASSERT_EQUALS("", errout.str());

        check("void f() {\n"
              "    enum { Four = 4 };\n"
              "    static_assert(4 == Four, \"\");\n"
              "}");
        ASSERT_EQUALS("", errout.str());

        check("void f() {\n"
              "    enum { FourInEnumOne = 4 };\n"
              "    enum { FourInEnumTwo = 4 };\n"
              "    if (FourInEnumOne == FourInEnumTwo) {}\n"
              "}", nullptr, false, true, false);
        ASSERT_EQUALS("", errout.str());

        check("void f() {\n"
              "    enum { FourInEnumOne = 4 };\n"
              "    enum { FourInEnumTwo = 4 };\n"
              "    static_assert(FourInEnumOne == FourInEnumTwo, \"\");\n"
              "}");
        ASSERT_EQUALS("", errout.str());

        check("void foo(int a, int b) {\n"
              "    if (sizeof(a) == sizeof(a)) { }\n"
              "    if (sizeof(a) == sizeof(b)) { }\n"
              "}");
        ASSERT_EQUALS("[test.cpp:2]: (style) Same expression on both sides of '=='.\n", errout.str());

        check("float bar(int) __attribute__((pure));\n"
              "char foo(int) __attribute__((pure));\n"
              "int test(int a, int b) {\n"
              "    if (bar(a) == bar(a)) { }\n"
              "    if (unknown(a) == unknown(a)) { }\n"
              "    if (foo(a) == foo(a)) { }\n"
              "}");
        ASSERT_EQUALS("[test.cpp:6]: (style) Same expression on both sides of '=='.\n", errout.str());
    }

    void duplicateExpression2() { // check if float is NaN or Inf
        check("int f(long double ldbl, double dbl, float flt) {\n" // ticket #2730
              "    if (ldbl != ldbl) have_nan = 1;\n"
              "    if (!(dbl == dbl)) have_nan = 1;\n"
              "    if (flt != flt) have_nan = 1;\n"
              "    return have_nan;\n"
              "}");
        ASSERT_EQUALS("", errout.str());

        check("float f(float x) { return x-x; }"); // ticket #4485 (Inf)
        ASSERT_EQUALS("", errout.str());

        check("float f(float x) { return (X double)x == (X double)x; }", nullptr, false, false, false);
        ASSERT_EQUALS("", errout.str());

        check("struct X { float f; };\n"
              "float f(struct X x) { return x.f == x.f; }");
        ASSERT_EQUALS("", errout.str());

        check("struct X { int i; };\n"
              "int f(struct X x) { return x.i == x.i; }");
        ASSERT_EQUALS("[test.cpp:2]: (style) Same expression on both sides of '=='.\n", errout.str());

        // #5284 - when type is unknown, assume it's float
        check("int f() { return x==x; }");
        ASSERT_EQUALS("", errout.str());
    }

    void duplicateExpression3() {
        Settings settings;
        const char xmldata[] = "<?xml version=\"1.0\"?>\n"
                               "<def>\n"
                               "  <function name=\"mystrcmp\">\n"
                               "    <pure/>\n"
                               "    <arg nr=\"1\"/>\n"
                               "    <arg nr=\"2\"/>\n"
                               "  </function>\n"
                               "</def>";
        tinyxml2::XMLDocument doc;
        doc.Parse(xmldata, sizeof(xmldata));
        settings.library.load(doc);

        check("void foo() {\n"
              "    if (x() || x()) {}\n"
              "}");
        ASSERT_EQUALS("", errout.str());

        check("struct A {\n"
              "  void foo() const;\n"
              "  bool bar() const;\n"
              "};\n"
              "void A::foo() const {\n"
              "    if (bar() && bar()) {}\n"
              "}");
        ASSERT_EQUALS("[test.cpp:6]: (style) Same expression on both sides of '&&'.\n", errout.str());

        check("struct A {\n"
              "  void foo();\n"
              "  bool bar();\n"
              "  bool bar() const;\n"
              "};\n"
              "void A::foo() {\n"
              "    if (bar() && bar()) {}\n"
              "}");
        ASSERT_EQUALS("", errout.str());

        check("class B {\n"
              "    void bar(int i);\n"
              "};\n"
              "class A {\n"
              "    void bar(int i) const;\n"
              "};\n"
              "void foo() {\n"
              "    B b;\n"
              "    A a;\n"
              "    if (b.bar(1) && b.bar(1)) {}\n"
              "    if (a.bar(1) && a.bar(1)) {}\n"
              "}");
        ASSERT_EQUALS("[test.cpp:11]: (style) Same expression on both sides of '&&'.\n", errout.str());

        check("class D { void strcmp(); };\n"
              "void foo() {\n"
              "    D d;\n"
              "    if (d.strcmp() && d.strcmp()) {}\n"
              "}");
        ASSERT_EQUALS("", errout.str());

        check("void foo() {\n"
              "    if ((mystrcmp(a, b) == 0) || (mystrcmp(a, b) == 0)) {}\n"
              "}", "test.cpp", false, false, true, false, &settings);
        ASSERT_EQUALS("[test.cpp:2]: (style) Same expression on both sides of '||'.\n", errout.str());

        check("void GetValue() { return rand(); }\n"
              "void foo() {\n"
              "    if ((GetValue() == 0) || (GetValue() == 0)) { dostuff(); }\n"
              "}");
        ASSERT_EQUALS("", errout.str());

        check("void __attribute__((const)) GetValue() { return X; }\n"
              "void foo() {\n"
              "    if ((GetValue() == 0) || (GetValue() == 0)) { dostuff(); }\n"
              "}");
        ASSERT_EQUALS("[test.cpp:3]: (style) Same expression on both sides of '||'.\n", errout.str());

        check("void GetValue() __attribute__((const));\n"
              "void GetValue() { return X; }\n"
              "void foo() {\n"
              "    if ((GetValue() == 0) || (GetValue() == 0)) { dostuff(); }\n"
              "}");
        ASSERT_EQUALS("[test.cpp:4]: (style) Same expression on both sides of '||'.\n", errout.str());

        check("void foo() {\n"
              "    if (str == \"(\" || str == \"(\") {}\n"
              "}");
        ASSERT_EQUALS("[test.cpp:2]: (style) Same expression on both sides of '||'.\n", errout.str());

        check("void foo() {\n"
              "    if (bar(a) && !strcmp(a, b) && bar(a) && !strcmp(a, b)) {}\n"
              "}");
        ASSERT_EQUALS("", errout.str());

        // #5334
        check("void f(C *src) {\n"
              "    if (x<A*>(src) || x<B*>(src))\n"
              "        a++;\n"
              "}");
        ASSERT_EQUALS("", errout.str());

        check("void f(A *src) {\n"
              "    if (dynamic_cast<B*>(src) || dynamic_cast<B*>(src)) {}\n"
              "}\n", "test.cpp", false, false, false); // don't run simplifications
        ASSERT_EQUALS("[test.cpp:2]: (style) Same expression on both sides of '||'.\n", errout.str());

        // #5819
        check("Vector func(Vector vec1) {\n"
              "    return fabs(vec1 & vec1 & vec1);\n"
              "}");
        ASSERT_EQUALS("", errout.str());

        check("Vector func(int vec1) {\n"
              "    return fabs(vec1 & vec1 & vec1);\n"
              "}");
        ASSERT_EQUALS("[test.cpp:2]: (style) Same expression on both sides of '&'.\n", errout.str());

    }

    void duplicateExpression4() {
        check("void foo() {\n"
              "    if (*a++ != b || *a++ != b) {}\n"
              "}");
        ASSERT_EQUALS("", errout.str());

        check("void foo() {\n"
              "    if (*a-- != b || *a-- != b) {}\n"
              "}");
        ASSERT_EQUALS("", errout.str());

        // assignment
        check("void f() {\n"
              "  while (*(a+=2)==*(b+=2) && *(a+=2)==*(b+=2)) {}\n"
              "}");
        ASSERT_EQUALS("", errout.str());
    }

    void duplicateExpression5() {  // #3749 - macros with same values
        check("void f() {\n"
              "    if ($a == $a) { }\n"
              "}");
        ASSERT_EQUALS("", errout.str());
    }

    void duplicateExpression6() {  // #4639
        check("float IsNan(float value) { return !(value == value); }\n"
              "double IsNan(double value) { return !(value == value); }\n"
              "long double IsNan(long double value) { return !(value == value); }");
        ASSERT_EQUALS("", errout.str());
    }

    void duplicateExpression7() {
        check("void f() {\n"
              "    const int i = sizeof(int);\n"
              "    if ( i != sizeof (int)){}\n"
              "}");
        ASSERT_EQUALS("[test.cpp:2] -> [test.cpp:3]: (style) The comparison 'i != sizeof(int)' is always false because 'i' and 'sizeof(int)' represent the same value.\n", errout.str());

        check("void f() {\n"
              "    const int i = sizeof(int);\n"
              "    if ( sizeof (int) != i){}\n"
              "}");
        ASSERT_EQUALS("[test.cpp:2] -> [test.cpp:3]: (style) The comparison 'sizeof(int) != i' is always false because 'sizeof(int)' and 'i' represent the same value.\n", errout.str());

        check("void f(int a = 1) { if ( a != 1){}}");
        ASSERT_EQUALS("", errout.str());

        check("void f() {\n"
              "    int a = 1;\n"
              "    if ( a != 1){}\n"
              "}");
        ASSERT_EQUALS("[test.cpp:2] -> [test.cpp:3]: (style) The comparison 'a != 1' is always false.\n", errout.str());

        check("void f() {\n"
              "    int a = 1;\n"
              "    int b = 1;\n"
              "    if ( a != b){}\n"
              "}");
        ASSERT_EQUALS("[test.cpp:2] -> [test.cpp:3] -> [test.cpp:4]: (style) The comparison 'a != b' is always false because 'a' and 'b' represent the same value.\n", errout.str());

        check("void f() {\n"
              "    int a = 1;\n"
              "    int b = a;\n"
              "    if ( a != b){}\n"
              "}");
        ASSERT_EQUALS("[test.cpp:3] -> [test.cpp:4]: (style) The comparison 'a != b' is always false because 'a' and 'b' represent the same value.\n", errout.str());

        check("void use(int);\n"
              "void f() {\n"
              "    int a = 1;\n"
              "    int b = 1;\n"
              "    use(b);\n"
              "    if ( a != 1){}\n"
              "}");
        ASSERT_EQUALS("[test.cpp:3] -> [test.cpp:6]: (style) The comparison 'a != 1' is always false.\n", errout.str());

        check("void use(int);\n"
              "void f() {\n"
              "    int a = 1;\n"
              "    use(a);\n"
              "    a = 2;\n"
              "    if ( a != 1){}\n"
              "}");
        ASSERT_EQUALS("", errout.str());

        check("void use(int);\n"
              "void f() {\n"
              "    int a = 2;\n"
              "    use(a);\n"
              "    a = 1;\n"
              "    if ( a != 1){}\n"
              "}");
        ASSERT_EQUALS("", errout.str());

        check("const int a = 1;\n"
              "void f() {\n"
              "    if ( a != 1){}\n"
              "}");
        ASSERT_EQUALS("[test.cpp:1] -> [test.cpp:3]: (style) The comparison 'a != 1' is always false.\n", errout.str());

        check("int a = 1;\n"
              "    void f() {\n"
              "    if ( a != 1){}\n"
              "}");
        ASSERT_EQUALS("", errout.str());

        check("void f() {\n"
              "    static const int a = 1;\n"
              "    if ( a != 1){}\n"
              "}");
        ASSERT_EQUALS("[test.cpp:2] -> [test.cpp:3]: (style) The comparison 'a != 1' is always false.\n", errout.str());

        check("void f() {\n"
              "    static int a = 1;\n"
              "    if ( a != 1){}\n"
              "}");
        ASSERT_EQUALS("", errout.str());

        check("void f() {\n"
              "    int a = 1;\n"
              "    if ( a != 1){\n"
              "        a++;\n"
              "    }}");
        ASSERT_EQUALS("[test.cpp:2] -> [test.cpp:3]: (style) The comparison 'a != 1' is always false.\n", errout.str());

        check("void f(int b) {\n"
              "    int a = 1;\n"
              "    while (b) {\n"
              "        if ( a != 1){}\n"
              "        a++;\n"
              "    }\n"
              "}");
        ASSERT_EQUALS("", errout.str());

        check("bool f(bool a, bool b) {\n"
              "    const bool c = a;\n"
              "    return a && b && c;\n"
              "}");
        ASSERT_EQUALS("[test.cpp:2] -> [test.cpp:3]: (style) Same expression 'a' found multiple times in chain of '&&' operators because 'a' and 'c' represent the same value.\n",
                      errout.str());

        // 6906
        check("void f(const bool b) {\n"
              "   const bool b1 = !b;\n"
              "   if(!b && b1){}\n"
              "}");
        ASSERT_EQUALS("[test.cpp:2] -> [test.cpp:3]: (style) Same expression on both sides of '&&' because '!b' and 'b1' represent the same value.\n", errout.str());

        // 7284
        check("void f(void) {\n"
              "   if (a || !!a) {}\n"
              "}");
        ASSERT_EQUALS("[test.cpp:2]: (style) Same expression on both sides of '||' because 'a' and '!!a' represent the same value.\n", errout.str());

        // 8205
        check("void f(int x) {\n"
              "   int Diag = 0;\n"
              "   switch (x) {\n"
              "   case 12:\n"
              "       if (Diag==0) {}\n"
              "       break;\n"
              "   }\n"
              "}");
        ASSERT_EQUALS("[test.cpp:2] -> [test.cpp:5]: (style) The comparison 'Diag == 0' is always true.\n", errout.str());
    }

    void duplicateExpression8() {
        check("void f() {\n"
              "    int a = 1;\n"
              "    int b = a;\n"
              "    a = 2;\n"
              "    if ( b != a){}\n"
              "}");
        ASSERT_EQUALS("", errout.str());

        check("void f(int * a, int i) { int b = a[i]; a[i] = 2; if ( b != a[i]){}}");
        ASSERT_EQUALS("", errout.str());

        check("void f(int * a, int i) { int b = *a; *a = 2; if ( b != *a){}}");
        ASSERT_EQUALS("", errout.str());

        check("struct A { int f() const; };\n"
              "A g();\n"
              "void foo() {\n"
              "    for (A x = A();;) {\n"
              "        const int a = x.f();\n"
              "        x = g();\n"
              "        if (x.f() == a) break;\n"
              "    }\n"
              "}");
        ASSERT_EQUALS("", errout.str());

        check("int f(int i);\n"
              "struct A {\n"
              "    enum E { B, C };\n"
              "    bool f(E);\n"
              "};\n"
              "void foo() {\n"
              "    A a;\n"
              "    const bool x = a.f(A::B);\n"
              "    const bool y = a.f(A::C);\n"
              "    if(!x && !y) return;\n"
              "}");
        ASSERT_EQUALS("", errout.str());

        check("void foo() {\n"
              "    const bool x = a.f(A::B);\n"
              "    const bool y = a.f(A::C);\n"
              "    if (!x && !y) return;\n"
              "}");
        ASSERT_EQUALS("", errout.str());

        check("void f(bool * const b);\n"
              "void foo() {\n"
              "    bool x = true;\n"
              "    bool y = true;\n"
              "    f(&x);\n"
              "    if (!x && !y) return;\n"
              "}");
        ASSERT_EQUALS("", errout.str());

        check("void f() {\n"
              "    const int a = {};\n"
              "    if(a == 1) {}\n"
              "}");
        ASSERT_EQUALS("", errout.str());

        check("volatile const int var = 42;\n"
              "void f() { if(var == 42) {} }");
        ASSERT_EQUALS("", errout.str());

        check("void f() {\n"
              "    int a = 0;\n"
              "    struct b c;\n"
              "    c.a = &a;\n"
              "    g(&c);\n"
              "    if (a == 0) {}\n"
              "}");
        ASSERT_EQUALS("", errout.str());
    }

    void duplicateExpression9() {
        // #9320
        check("void f() {\n"
              "  uint16_t x = 1000;\n"
              "  uint8_t y = x;\n"
              "  if (x != y) {}\n"
              "}");
        ASSERT_EQUALS("", errout.str());
    }

    void duplicateExpression10() {
        // #9485
        check("int f() {\n"
              "   const int a = 1;\n"
              "   const int b = a-1;\n"
              "   const int c = a+1;\n"
              "   return c;\n"
              "}");
        ASSERT_EQUALS("", errout.str());
    }

    void duplicateExpression11() {
        check("class Fred {\n"
              "public:\n"
              "    double getScale() const { return m_range * m_zoom; }\n"
              "    void setZoom(double z) { m_zoom = z; }\n"
              "    void dostuff(int);\n"
              "private:\n"
              "    double m_zoom;\n"
              "    double m_range;\n"
              "};\n"
              "\n"
              "void Fred::dostuff(int x) {\n"
              "    if (x == 43) {\n"
              "        double old_scale = getScale();\n"
              "        setZoom(m_zoom + 1);\n"
              "        double scale_ratio = getScale() / old_scale;\n" // <- FP
              "    }\n"
              "}");
        ASSERT_EQUALS("", errout.str());
    }

    void duplicateExpression12() { //#10026
        check("int f(const std::vector<int> &buffer, const uint8_t index)\n"
              "{\n"
              "        int var = buffer[index - 1];\n"
              "        return buffer[index - 1] - var;\n"  // <<
              "}");
        ASSERT_EQUALS("[test.cpp:3] -> [test.cpp:4]: (style) Same expression on both sides of '-'.\n", errout.str());
    }

    void duplicateExpression13() { //#7899
        check("void f() {\n"
              "    if (sizeof(long) == sizeof(long long)) {}\n"
              "}");
        ASSERT_EQUALS("", errout.str());
    }

    void duplicateExpression14() { //#9871
        check("int f() {\n"
              "    int k = 7;\n"
              "    int* f = &k;\n"
              "    int* g = &k;\n"
              "    return (f + 4 != g + 4);\n"
              "}\n");
        ASSERT_EQUALS("[test.cpp:3] -> [test.cpp:4] -> [test.cpp:5]: (style) The comparison 'f+4 != g+4' is always false because 'f+4' and 'g+4' represent the same value.\n", errout.str());
    }

    void duplicateExpression15() { //#10650
        check("bool f() {\n"
              "    const int i = int(0);\n"
              "    return i == 0;\n"
              "}\n"
              "bool g() {\n"
              "    const int i = int{ 0 };\n"
              "    return i == 0;\n"
              "}\n");
        ASSERT_EQUALS("[test.cpp:2] -> [test.cpp:3]: (style) The comparison 'i == 0' is always true.\n"
                      "[test.cpp:6] -> [test.cpp:7]: (style) The comparison 'i == 0' is always true.\n",
                      errout.str());
    }

    void duplicateExpression16() { //#10569
        check("void f(const std::string& a) {\n"
              "    if ((a == \"x\") ||\n"
              "        (a == \"42\") ||\n"
              "        (a == \"y\") ||\n"
              "        (a == \"42\")) {}\n"
              "}\n"
              "void g(const std::string& a) {\n"
              "    if ((a == \"42\") ||\n"
              "        (a == \"x\") ||\n"
              "        (a == \"42\") ||\n"
              "        (a == \"y\")) {}\n"
              "}\n"
              "void h(const std::string& a) {\n"
              "    if ((a == \"42\") ||\n"
              "        (a == \"x\") ||\n"
              "        (a == \"y\") ||\n"
              "        (a == \"42\")) {}\n"
              "}\n");
        ASSERT_EQUALS("[test.cpp:1] -> [test.cpp:4]: (style) Same expression 'a==\"42\"' found multiple times in chain of '||' operators.\n"
                      "[test.cpp:7] -> [test.cpp:9]: (style) Same expression 'a==\"42\"' found multiple times in chain of '||' operators.\n"
                      "[test.cpp:13] -> [test.cpp:16]: (style) Same expression 'a==\"42\"' found multiple times in chain of '||' operators.\n",
                      errout.str());
    }

    void duplicateExpressionLoop() {
        check("void f() {\n"
              "    int a = 1;\n"
              "    while ( a != 1){}\n"
              "}");
        ASSERT_EQUALS("[test.cpp:2] -> [test.cpp:3]: (style) The comparison 'a != 1' is always false.\n", errout.str());

        check("void f() { int a = 1; while ( a != 1){ a++; }}");
        ASSERT_EQUALS("", errout.str());

        check("void f() { int a = 1; for ( int i=0; i < 3 && a != 1; i++){ a++; }}");
        ASSERT_EQUALS("", errout.str());

        check("void f(int b) { int a = 1; while (b) { if ( a != 1){} b++; } a++; }");
        ASSERT_EQUALS("", errout.str());

        check("void f() {\n"
              "    for(int i = 0; i < 10;) {\n"
              "        if( i != 0 ) {}\n"
              "    }\n"
              "}");
        ASSERT_EQUALS("[test.cpp:2] -> [test.cpp:3]: (style) The comparison 'i != 0' is always false.\n", errout.str());

        check("void f() {\n"
              "    for(int i = 0; i < 10;) {\n"
              "        if( i != 0 ) {}\n"
              "        i++;\n"
              "    }\n"
              "}");
        ASSERT_EQUALS("", errout.str());

        check("void f() {\n"
              "    for(int i = 0; i < 10;) {\n"
              "        if( i != 0 ) { i++; }\n"
              "        i++;\n"
              "    }\n"
              "}");
        ASSERT_EQUALS("", errout.str());

        check("void f() {\n"
              "    for(int i = 0; i < 10;) {\n"
              "        if( i != 0 ) { i++; }\n"
              "    }\n"
              "}");
        ASSERT_EQUALS("", errout.str());

        check("void f() {\n"
              "    int i = 0;\n"
              "    while(i < 10) {\n"
              "        if( i != 0 ) {}\n"
              "        i++;\n"
              "    }\n"
              "}");
        ASSERT_EQUALS("", errout.str());

        check("void f(int b) {\n"
              "    while (b) {\n"
              "        int a = 1;\n"
              "        if ( a != 1){}\n"
              "        b++;\n"
              "    }\n"
              "}");
        ASSERT_EQUALS("[test.cpp:3] -> [test.cpp:4]: (style) The comparison 'a != 1' is always false.\n", errout.str());
    }

    void duplicateExpressionTernary() { // #6391
        check("void f() {\n"
              "    return A ? x : x;\n"
              "}");
        ASSERT_EQUALS("[test.cpp:2]: (style) Same expression in both branches of ternary operator.\n", errout.str());

        check("int f(bool b, int a) {\n"
              "    const int c = a;\n"
              "    return b ? a : c;\n"
              "}");
        ASSERT_EQUALS("[test.cpp:2] -> [test.cpp:3]: (style) Same expression in both branches of ternary operator.\n", errout.str());

        check("void f() {\n"
              "    return A ? x : z;\n"
              "}");
        ASSERT_EQUALS("", errout.str());

        check("void f(unsigned char c) {\n"
              "  x = y ? (signed char)c : (unsigned char)c;\n"
              "}");
        ASSERT_EQUALS("", errout.str());

        check("std::string stringMerge(std::string const& x, std::string const& y) {\n" // #7938
              "    return ((x > y) ? (y + x) : (x + y));\n"
              "}");
        ASSERT_EQUALS("", errout.str());

        // #6426
        {
            const char code[] = "void foo(bool flag) {\n"
                                "  bar( (flag) ? ~0u : ~0ul);\n"
                                "}";
            Settings settings = _settings;
            settings.sizeof_int = 4;
            settings.int_bit = 32;

            settings.sizeof_long = 4;
            settings.long_bit = 32;
            check(code, &settings);
            ASSERT_EQUALS("[test.cpp:2]: (style) Same value in both branches of ternary operator.\n", errout.str());

            settings.sizeof_long = 8;
            settings.long_bit = 64;
            check(code, &settings);
            ASSERT_EQUALS("", errout.str());
        }
    }

    void duplicateValueTernary() {
        check("void f() {\n"
              "    if( a ? (b ? false:false): false ) ;\n"
              "}");
        ASSERT_EQUALS("[test.cpp:2]: (style) Same value in both branches of ternary operator.\n", errout.str());

        check("int f1(int a) {return (a == 1) ? (int)1 : 1; }");
        ASSERT_EQUALS("[test.cpp:1]: (style) Same value in both branches of ternary operator.\n", errout.str());

        check("int f2(int a) {return (a == 1) ? (int)1 : (int)1; }");
        ASSERT_EQUALS("[test.cpp:1]: (style) Same value in both branches of ternary operator.\n", errout.str());

        check("int f3(int a) {return (a == 1) ? 1 : (int)1; }");
        ASSERT_EQUALS("[test.cpp:1]: (style) Same value in both branches of ternary operator.\n", errout.str());

        check("int f4(int a) {return (a == 1) ? 1 : 1; }");
        ASSERT_EQUALS("[test.cpp:1]: (style) Same value in both branches of ternary operator.\n", errout.str());

        check("int f5(int a) {return (a == (int)1) ? (int)1 : 1; }");
        ASSERT_EQUALS("[test.cpp:1]: (style) Same value in both branches of ternary operator.\n", errout.str());

        check("int f6(int a) {return (a == (int)1) ? (int)1 : (int)1; }");
        ASSERT_EQUALS("[test.cpp:1]: (style) Same value in both branches of ternary operator.\n", errout.str());

        check("int f7(int a) {return (a == (int)1) ? 1 : (int)1; }");
        ASSERT_EQUALS("[test.cpp:1]: (style) Same value in both branches of ternary operator.\n", errout.str());

        check("int f8(int a) {return (a == (int)1) ? 1 : 1; }");
        ASSERT_EQUALS("[test.cpp:1]: (style) Same value in both branches of ternary operator.\n", errout.str());

        check("struct Foo {\n"
              "  std::vector<int> bar{1,2,3};\n"
              "  std::vector<int> baz{4,5,6};\n"
              "};\n"
              "void f() {\n"
              "  Foo foo;\n"
              "  it = true ? foo.bar.begin() : foo.baz.begin();\n"
              "}\n");
        ASSERT_EQUALS("", errout.str());

        check("void f(bool b) {\n"
              "  std::vector<int> bar{1,2,3};\n"
              "  std::vector<int> baz{4,5,6};\n"
              "  std::vector<int> v = b ? bar : baz;\n"
              "}\n");
        ASSERT_EQUALS("", errout.str());

        check("void f(bool q) {\n" // #9570
              "    static int a = 0;\n"
              "    static int b = 0;\n"
              "    int& x = q ? a : b;\n"
              "    ++x;\n"
              "}\n");
        ASSERT_EQUALS("", errout.str());

        check("struct S { int a, b; };\n" // #10107
              "S f(bool x, S s) {\n"
              "    (x) ? f.a = 42 : f.b = 42;\n"
              "    return f;\n"
              "}\n");
        ASSERT_EQUALS("", errout.str());
    }

    void duplicateExpressionTemplate() {
        check("template <int I> void f() {\n" // #6930
              "    if (I >= 0 && I < 3) {}\n"
              "}\n"
              "\n"
              "static auto a = f<0>();");
        ASSERT_EQUALS("", errout.str());

        check("template<typename T>\n" // #7754
              "void f() {\n"
              "    if (std::is_same_v<T, char> || std::is_same_v<T, unsigned char>) {}\n"
              "}\n");
        ASSERT_EQUALS("", errout.str());

        check("typedef long long int64_t;"
              "template<typename T>\n"
              "void f() {\n"
              "    if (std::is_same_v<T, long> || std::is_same_v<T, int64_t>) {}\n"
              "}\n");
        ASSERT_EQUALS("", errout.str());

        checkP("#define int32_t int"
               "template<typename T>\n"
               "void f() {\n"
               "    if (std::is_same_v<T, int> || std::is_same_v<T, int32_t>) {}\n"
               "}\n");
        ASSERT_EQUALS("", errout.str());
    }

    void duplicateExpressionCompareWithZero() {
        check("void f(const int* x, bool b) {\n"
              "    if ((x && b) || (x != 0 && b)) {}\n"
              "}\n");
        ASSERT_EQUALS("[test.cpp:2]: (style) Same expression on both sides of '||' because 'x&&b' and 'x!=0&&b' represent the same value.\n", errout.str());

        check("void f(const int* x, bool b) {\n"
              "    if ((x != 0 && b) || (x && b)) {}\n"
              "}\n");
        ASSERT_EQUALS("[test.cpp:2]: (style) Same expression on both sides of '||' because 'x!=0&&b' and 'x&&b' represent the same value.\n", errout.str());

        check("void f(const int* x, bool b) {\n"
              "    if ((x && b) || (b && x != 0)) {}\n"
              "}\n");
        ASSERT_EQUALS("[test.cpp:2]: (style) Same expression on both sides of '||' because 'x&&b' and 'b&&x!=0' represent the same value.\n", errout.str());

        check("void f(const int* x, bool b) {\n"
              "    if ((!x && b) || (x == 0 && b)) {}\n"
              "}\n");
        ASSERT_EQUALS("[test.cpp:2]: (style) Same expression on both sides of '||' because '!x&&b' and 'x==0&&b' represent the same value.\n", errout.str());

        check("void f(const int* x, bool b) {\n"
              "    if ((x == 0 && b) || (!x && b)) {}\n"
              "}\n");
        ASSERT_EQUALS("[test.cpp:2]: (style) Same expression on both sides of '||' because 'x==0&&b' and '!x&&b' represent the same value.\n", errout.str());

        check("void f(const int* x, bool b) {\n"
              "    if ((!x && b) || (b && x == 0)) {}\n"
              "}\n");
        ASSERT_EQUALS("[test.cpp:2]: (style) Same expression on both sides of '||' because '!x&&b' and 'b&&x==0' represent the same value.\n", errout.str());

        check("struct A {\n"
              "    int* getX() const;\n"
              "    bool getB() const;\n"
              "    void f() {\n"
              "        if ((getX() && getB()) || (getX() != 0 && getB())) {}\n"
              "    }\n"
              "};\n");
        ASSERT_EQUALS("[test.cpp:5]: (style) Same expression on both sides of '||' because 'getX()&&getB()' and 'getX()!=0&&getB()' represent the same value.\n", errout.str());

        check("void f(const int* x, bool b) {\n"
              "    if ((x && b) || (x == 0 && b)) {}\n"
              "}\n");
        ASSERT_EQUALS("", errout.str());

        check("void f(const int* x, bool b) {\n"
              "    if ((!x && b) || (x != 0 && b)) {}\n"
              "}\n");
        ASSERT_EQUALS("", errout.str());
    }

    void oppositeExpression() {
        check("void f(bool a) { if(a && !a) {} }");
        ASSERT_EQUALS("[test.cpp:1]: (style) Opposite expression on both sides of '&&'.\n", errout.str());

        check("void f(bool a) { if(a != !a) {} }");
        ASSERT_EQUALS("[test.cpp:1]: (style) Opposite expression on both sides of '!='.\n", errout.str());

        check("void f(bool a) { if( a == !(a) ) {}}");
        ASSERT_EQUALS("[test.cpp:1]: (style) Opposite expression on both sides of '=='.\n", errout.str());

        check("void f(bool a) { if( a != !(a) ) {}}");
        ASSERT_EQUALS("[test.cpp:1]: (style) Opposite expression on both sides of '!='.\n", errout.str());

        check("void f(bool a) { if( !(a) == a ) {}}");
        ASSERT_EQUALS("[test.cpp:1]: (style) Opposite expression on both sides of '=='.\n", errout.str());

        check("void f(bool a) { if( !(a) != a ) {}}");
        ASSERT_EQUALS("[test.cpp:1]: (style) Opposite expression on both sides of '!='.\n", errout.str());

        check("void f(bool a) { if( !(!a) == !(a) ) {}}");
        ASSERT_EQUALS("[test.cpp:1]: (style) Opposite expression on both sides of '=='.\n", errout.str());

        check("void f(bool a) { if( !(!a) != !(a) ) {}}");
        ASSERT_EQUALS("[test.cpp:1]: (style) Opposite expression on both sides of '!='.\n", errout.str());

        check("void f1(bool a) {\n"
              "    const bool b = a;\n"
              "    if( a == !(b) ) {}\n"
              "    if( b == !(a) ) {}\n"
              "}");
        ASSERT_EQUALS("[test.cpp:2] -> [test.cpp:3]: (style) Opposite expression on both sides of '=='.\n"
                      "[test.cpp:2] -> [test.cpp:4]: (style) Opposite expression on both sides of '=='.\n", errout.str());

        check("void f2(const bool *a) {\n"
              "    const bool b = *a;\n"
              "    if( *a == !(b) ) {}\n"
              "    if( b == !(*a) ) {}\n"
              "}");
        ASSERT_EQUALS("[test.cpp:2] -> [test.cpp:3]: (style) Opposite expression on both sides of '=='.\n"
                      "[test.cpp:2] -> [test.cpp:4]: (style) Opposite expression on both sides of '=='.\n", errout.str());

        check("void f(bool a) { a = !a; }");
        ASSERT_EQUALS("", errout.str());

        check("void f(int a) { if( a < -a ) {}}");
        ASSERT_EQUALS("[test.cpp:1]: (style) Opposite expression on both sides of '<'.\n", errout.str());

        check("void f(int a) { a -= -a; }");
        ASSERT_EQUALS("", errout.str());

        check("void f(int a) { a = a / (-a); }");
        ASSERT_EQUALS("", errout.str());

        check("bool f(int i){ return !((i - 1) & i); }");
        ASSERT_EQUALS("", errout.str());

        check("bool f(unsigned i){ return (x > 0) && (x & (x-1)) == 0; }");
        ASSERT_EQUALS("", errout.str());

        check("void A::f(bool a, bool c)\n"
              "{\n"
              "    const bool b = a;\n"
              "    if(c) { a = false; }\n"
              "    if(b && !a) { }\n"
              "}");
        ASSERT_EQUALS("", errout.str());

        check("void f(bool c) {\n"
              "    const bool b = a;\n"
              "    if(c) { a = false; }\n"
              "    if(b && !a) { }\n"
              "}");
        ASSERT_EQUALS("", errout.str());

        check("void f() {\n"
              "    bool x = a;\n"
              "    dostuff();\n"
              "    if (x && a) {}\n"
              "}");
        ASSERT_EQUALS("", errout.str());

        check("void f() {\n"
              "  const bool b = g();\n"
              "  if (!b && g()) {}\n"
              "}");
        ASSERT_EQUALS("", errout.str());

        check("void f(const bool *a) {\n"
              "    const bool b = a[42];\n"
              "    if( b == !(a[42]) ) {}\n"
              "}\n");
        ASSERT_EQUALS("[test.cpp:2] -> [test.cpp:3]: (style) Opposite expression on both sides of '=='.\n", errout.str());

        check("void f(const bool *a) {\n"
              "    const bool b = a[42];\n"
              "    if( a[42] == !(b) ) {}\n"
              "}\n");
        ASSERT_EQUALS("[test.cpp:2] -> [test.cpp:3]: (style) Opposite expression on both sides of '=='.\n", errout.str());

        check("void f(const bool *a) {\n"
              "    const bool b = *a;\n"
              "    if( b == !(*a) ) {}\n"
              "}\n");
        ASSERT_EQUALS("[test.cpp:2] -> [test.cpp:3]: (style) Opposite expression on both sides of '=='.\n", errout.str());

        check("void f(const bool *a) {\n"
              "    const bool b = *a;\n"
              "    if( *a == !(b) ) {}\n"
              "}\n");
        ASSERT_EQUALS("[test.cpp:2] -> [test.cpp:3]: (style) Opposite expression on both sides of '=='.\n", errout.str());

        check("void f(uint16_t u) {\n" // #9342
              "    if (u != (u & -u))\n"
              "        return false;\n"
              "    if (u != (-u & u))\n"
              "        return false;\n"
              "    return true;\n"
              "}\n");
        ASSERT_EQUALS("", errout.str());
    }

    void duplicateVarExpression() {
        check("int f() __attribute__((pure));\n"
              "int g() __attribute__((pure));\n"
              "void test() {\n"
              "    int i = f();\n"
              "    int j = f();\n"
              "}");
        ASSERT_EQUALS("[test.cpp:5] -> [test.cpp:4]: (style) Same expression used in consecutive assignments of 'i' and 'j'.\n", errout.str());

        check("struct Foo { int f() const; int g() const; };\n"
              "void test() {\n"
              "    Foo f = Foo{};\n"
              "    int i = f.f();\n"
              "    int j = f.f();\n"
              "}");
        ASSERT_EQUALS("[test.cpp:5] -> [test.cpp:4]: (style) Same expression used in consecutive assignments of 'i' and 'j'.\n", errout.str());

        check("struct Foo { int f() const; int g() const; };\n"
              "void test() {\n"
              "    Foo f = Foo{};\n"
              "    Foo f2 = Foo{};\n"
              "    int i = f.f();\n"
              "    int j = f.f();\n"
              "}");
        ASSERT_EQUALS("[test.cpp:6] -> [test.cpp:5]: (style) Same expression used in consecutive assignments of 'i' and 'j'.\n", errout.str());

        check("int f() __attribute__((pure));\n"
              "int g() __attribute__((pure));\n"
              "void test() {\n"
              "    int i = 1 + f();\n"
              "    int j = 1 + f();\n"
              "}");
        ASSERT_EQUALS("[test.cpp:5] -> [test.cpp:4]: (style) Same expression used in consecutive assignments of 'i' and 'j'.\n", errout.str());

        check("int f() __attribute__((pure));\n"
              "int g() __attribute__((pure));\n"
              "void test() {\n"
              "    int i = f() + 1;\n"
              "    int j = 1 + f();\n"
              "}");
        ASSERT_EQUALS("", errout.str());

        check("int f() __attribute__((pure));\n"
              "int g() __attribute__((pure));\n"
              "void test() {\n"
              "    int x = f();\n"
              "    int i = x + 1;\n"
              "    int j = f() + 1;\n"
              "}");
        ASSERT_EQUALS("", errout.str());

        check("int f() __attribute__((pure));\n"
              "int g() __attribute__((pure));\n"
              "void test() {\n"
              "    int i = f() + f();\n"
              "    int j = f() + f();\n"
              "}");
        ASSERT_EQUALS("[test.cpp:5] -> [test.cpp:4]: (style) Same expression used in consecutive assignments of 'i' and 'j'.\n", errout.str());

        check("int f(int) __attribute__((pure));\n"
              "int g(int) __attribute__((pure));\n"
              "void test() {\n"
              "    int i = f(0);\n"
              "    int j = f(0);\n"
              "}");
        ASSERT_EQUALS("[test.cpp:5] -> [test.cpp:4]: (style) Same expression used in consecutive assignments of 'i' and 'j'.\n", errout.str());

        check("int f(int) __attribute__((pure));\n"
              "int g(int) __attribute__((pure));\n"
              "void test() {\n"
              "    const int x = 0;\n"
              "    int i = f(0);\n"
              "    int j = f(x);\n"
              "}");
        ASSERT_EQUALS("", errout.str());

        check("void test(const int * p, const int * q) {\n"
              "    int i = *p;\n"
              "    int j = *p;\n"
              "}");
        ASSERT_EQUALS("[test.cpp:3] -> [test.cpp:2]: (style) Same expression used in consecutive assignments of 'i' and 'j'.\n", errout.str());

        check("struct A { int x; int y; };"
              "void test(A a) {\n"
              "    int i = a.x;\n"
              "    int j = a.x;\n"
              "}");
        ASSERT_EQUALS("[test.cpp:3] -> [test.cpp:2]: (style) Same expression used in consecutive assignments of 'i' and 'j'.\n", errout.str());

        check("void test() {\n"
              "    int i = 0;\n"
              "    int j = 0;\n"
              "}");
        ASSERT_EQUALS("", errout.str());

        check("void test() {\n"
              "    int i = -1;\n"
              "    int j = -1;\n"
              "}");
        ASSERT_EQUALS("", errout.str());

        check("int f(int);\n"
              "void test() {\n"
              "    int i = f(0);\n"
              "    int j = f(1);\n"
              "}");
        ASSERT_EQUALS("", errout.str());

        check("int f();\n"
              "int g();\n"
              "void test() {\n"
              "    int i = f() || f();\n"
              "    int j = f() && f();\n"
              "}");
        ASSERT_EQUALS("", errout.str());

        check("struct Foo {};\n"
              "void test() {\n"
              "    Foo i = Foo();\n"
              "    Foo j = Foo();\n"
              "}");
        ASSERT_EQUALS("", errout.str());

        check("struct Foo {};\n"
              "void test() {\n"
              "    Foo i = Foo{};\n"
              "    Foo j = Foo{};\n"
              "}");
        ASSERT_EQUALS("", errout.str());

        check("struct Foo { int f() const; float g() const; };\n"
              "void test() {\n"
              "    Foo f = Foo{};\n"
              "    int i = f.f();\n"
              "    int j = f.f();\n"
              "}");
        ASSERT_EQUALS("[test.cpp:5] -> [test.cpp:4]: (style, inconclusive) Same expression used in consecutive assignments of 'i' and 'j'.\n", errout.str());

        check("struct Foo { int f(); int g(); };\n"
              "void test() {\n"
              "    Foo f = Foo{};\n"
              "    int i = f.f();\n"
              "    int j = f.f();\n"
              "}");
        ASSERT_EQUALS("", errout.str());

        check("void test() {\n"
              "    int i = f();\n"
              "    int j = f();\n"
              "}");
        ASSERT_EQUALS("", errout.str());

        check("void test(int x) {\n"
              "    int i = ++x;\n"
              "    int j = ++x;\n"
              "}");
        ASSERT_EQUALS("", errout.str());

        check("void test(int x) {\n"
              "    int i = x++;\n"
              "    int j = x++;\n"
              "}");
        ASSERT_EQUALS("", errout.str());

        check("void test(int x) {\n"
              "    int i = --x;\n"
              "    int j = --x;\n"
              "}");
        ASSERT_EQUALS("", errout.str());

        check("void test(int x) {\n"
              "    int i = x--;\n"
              "    int j = x--;\n"
              "}");
        ASSERT_EQUALS("", errout.str());

        check("void test(int x) {\n"
              "    int i = x + 1;\n"
              "    int j = 1 + x;\n"
              "}");
        ASSERT_EQUALS("", errout.str());
    }

    void duplicateVarExpressionUnique() {
        check("struct SW { int first; };\n"
              "void foo(SW* x) {\n"
              "    int start = x->first;\n"
              "    int end   = x->first;\n"
              "}");
        ASSERT_EQUALS("[test.cpp:4] -> [test.cpp:3]: (style, inconclusive) Same expression used in consecutive assignments of 'start' and 'end'.\n", errout.str());
        check("struct SW { int first; };\n"
              "void foo(SW* x, int i, int j) {\n"
              "    int start = x->first;\n"
              "    int end   = x->first;\n"
              "}");
        ASSERT_EQUALS("[test.cpp:4] -> [test.cpp:3]: (style, inconclusive) Same expression used in consecutive assignments of 'start' and 'end'.\n", errout.str());
        check("struct Foo { int f() const; };\n"
              "void test() {\n"
              "    Foo f = Foo{};\n"
              "    int i = f.f();\n"
              "    int j = f.f();\n"
              "}");
        ASSERT_EQUALS("[test.cpp:5] -> [test.cpp:4]: (style, inconclusive) Same expression used in consecutive assignments of 'i' and 'j'.\n", errout.str());

        check("void test(const int * p) {\n"
              "    int i = *p;\n"
              "    int j = *p;\n"
              "}");
        ASSERT_EQUALS("[test.cpp:3] -> [test.cpp:2]: (style, inconclusive) Same expression used in consecutive assignments of 'i' and 'j'.\n", errout.str());

        check("struct Foo { int f() const; int g(int) const; };\n"
              "void test() {\n"
              "    Foo f = Foo{};\n"
              "    int i = f.f();\n"
              "    int j = f.f();\n"
              "}");
        ASSERT_EQUALS("[test.cpp:5] -> [test.cpp:4]: (style, inconclusive) Same expression used in consecutive assignments of 'i' and 'j'.\n", errout.str());

        check("struct Foo { int f() const; };\n"
              "void test() {\n"
              "    Foo f = Foo{};\n"
              "    int i = f.f();\n"
              "    int j = f.f();\n"
              "}");
        ASSERT_EQUALS("[test.cpp:5] -> [test.cpp:4]: (style, inconclusive) Same expression used in consecutive assignments of 'i' and 'j'.\n", errout.str());
    }

    void duplicateVarExpressionAssign() {
        check("struct A { int x; int y; };"
              "void use(int);\n"
              "void test(A a) {\n"
              "    int i = a.x;\n"
              "    int j = a.x;\n"
              "    use(i);\n"
              "    i = j;\n"
              "}");
        ASSERT_EQUALS("[test.cpp:4] -> [test.cpp:3]: (style, inconclusive) Same expression used in consecutive assignments of 'i' and 'j'.\n", errout.str());

        check("struct A { int x; int y; };"
              "void use(int);\n"
              "void test(A a) {\n"
              "    int i = a.x;\n"
              "    int j = a.x;\n"
              "    use(j);\n"
              "    j = i;\n"
              "}");
        ASSERT_EQUALS("[test.cpp:4] -> [test.cpp:3]: (style, inconclusive) Same expression used in consecutive assignments of 'i' and 'j'.\n", errout.str());

        check("struct A { int x; int y; };"
              "void use(int);\n"
              "void test(A a) {\n"
              "    int i = a.x;\n"
              "    int j = a.x;\n"
              "    use(j);\n"
              "    if (i == j) {}\n"
              "}");
        ASSERT_EQUALS(
            "[test.cpp:4] -> [test.cpp:3]: (style, inconclusive) Same expression used in consecutive assignments of 'i' and 'j'.\n",
            errout.str());

        check("struct A { int x; int y; };"
              "void use(int);\n"
              "void test(A a) {\n"
              "    int i = a.x;\n"
              "    int j = a.x;\n"
              "    use(j);\n"
              "    if (i == a.x) {}\n"
              "}");
        ASSERT_EQUALS(
            "[test.cpp:4] -> [test.cpp:3]: (style, inconclusive) Same expression used in consecutive assignments of 'i' and 'j'.\n",
            errout.str());

        check("struct A { int x; int y; };"
              "void use(int);\n"
              "void test(A a) {\n"
              "    int i = a.x;\n"
              "    int j = a.x;\n"
              "    use(i);\n"
              "    if (j == a.x) {}\n"
              "}");
        ASSERT_EQUALS(
            "[test.cpp:4] -> [test.cpp:3]: (style, inconclusive) Same expression used in consecutive assignments of 'i' and 'j'.\n",
            errout.str());

        // Issue #8612
        check("struct P\n"
              "{\n"
              "    void func();\n"
              "    bool operator==(const P&) const;\n"
              "};\n"
              "struct X\n"
              "{\n"
              "    P first;\n"
              "    P second;\n"
              "};\n"
              "bool bar();\n"
              "void baz(const P&);\n"
              "void foo(const X& x)\n"
              "{\n"
              "    P current = x.first;\n"
              "    P previous = x.first;\n"
              "    while (true)\n"
              "    {\n"
              "        baz(current);\n"
              "        if (bar() && previous == current)\n"
              "        {\n"
              "            current.func();\n"
              "        }\n"
              "        previous = current;\n"
              "    }\n"
              "}");
        ASSERT_EQUALS("[test.cpp:16] -> [test.cpp:15]: (style, inconclusive) Same expression used in consecutive assignments of 'current' and 'previous'.\n", errout.str());
    }

    void duplicateVarExpressionCrash() {
        // Issue #8624
        check("struct  X {\n"
              "    X();\n"
              "    int f() const;\n"
              "};\n"
              "void run() {\n"
              "        X x;\n"
              "        int a = x.f();\n"
              "        int b = x.f();\n"
              "        (void)a;\n"
              "        (void)b;\n"
              "}");
        ASSERT_EQUALS("[test.cpp:8] -> [test.cpp:7]: (style, inconclusive) Same expression used in consecutive assignments of 'a' and 'b'.\n", errout.str());

        // Issue #8712
        check("void f() {\n"
              "  unsigned char d;\n"
              "  d = d % 5;\n"
              "}");
        ASSERT_EQUALS("", errout.str());

        check("template <typename T>\n"
              "T f() {\n"
              "  T x = T();\n"
              "}\n"
              "int &a = f<int&>();");
        ASSERT_EQUALS("", errout.str());

        // Issue #8713
        check("class A {\n"
              "  int64_t B = 32768;\n"
              "  P<uint8_t> m = MakeP<uint8_t>(B);\n"
              "};\n"
              "void f() {\n"
              "  uint32_t a = 42;\n"
              "  uint32_t b = uint32_t(A ::B / 1024);\n"
              "  int32_t c = int32_t(a / b);\n"
              "}");
        ASSERT_EQUALS("", errout.str());

        // Issue #8709
        check("a b;\n"
              "void c() {\n"
              "  switch (d) { case b:; }\n"
              "  double e(b);\n"
              "  if(e <= 0) {}\n"
              "}");
        ASSERT_EQUALS("", errout.str());

        // #10718
        // Should probably not be inconclusive
        check("struct a {\n"
              "  int b() const;\n"
              "  auto c() -> decltype(0) {\n"
              "    a d;\n"
              "    int e = d.b(), f = d.b();\n"
              "    return e + f;\n"
              "  }\n"
              "};\n");
        ASSERT_EQUALS("[test.cpp:5] -> [test.cpp:5]: (style, inconclusive) Same expression used in consecutive assignments of 'e' and 'f'.\n", errout.str());
    }

    void multiConditionSameExpression() {
        check("void f() {\n"
              "  int val = 0;\n"
              "  if (val < 0) continue;\n"
              "  if ((val > 0)) {}\n"
              "}");
        ASSERT_EQUALS("[test.cpp:2] -> [test.cpp:3]: (style) The comparison 'val < 0' is always false.\n"
                      "[test.cpp:2] -> [test.cpp:4]: (style) The comparison 'val > 0' is always false.\n", errout.str());

        check("void f() {\n"
              "  int val = 0;\n"
              "  int *p = &val;n"
              "  val = 1;\n"
              "  if (*p < 0) continue;\n"
              "  if ((*p > 0)) {}\n"
              "}\n");
        ASSERT_EQUALS("", errout.str());

        check("void f() {\n"
              "  int val = 0;\n"
              "  int *p = &val;\n"
              "  if (*p < 0) continue;\n"
              "  if ((*p > 0)) {}\n"
              "}\n");
        TODO_ASSERT_EQUALS("[test.cpp:2] -> [test.cpp:3]: (style) The comparison '*p < 0' is always false.\n"
                           "[test.cpp:2] -> [test.cpp:4]: (style) The comparison '*p > 0' is always false.\n", "", errout.str());

        check("void f() {\n"
              "  int val = 0;\n"
              "  if (val < 0) {\n"
              "    if ((val > 0)) {}\n"
              "  }\n"
              "}");
        ASSERT_EQUALS("[test.cpp:2] -> [test.cpp:3]: (style) The comparison 'val < 0' is always false.\n"
                      "[test.cpp:2] -> [test.cpp:4]: (style) The comparison 'val > 0' is always false.\n", errout.str());

        check("void f() {\n"
              "  int val = 0;\n"
              "  if (val < 0) {\n"
              "    if ((val < 0)) {}\n"
              "  }\n"
              "}");
        ASSERT_EQUALS("[test.cpp:2] -> [test.cpp:3]: (style) The comparison 'val < 0' is always false.\n"
                      "[test.cpp:2] -> [test.cpp:4]: (style) The comparison 'val < 0' is always false.\n", errout.str());

        check("void f() {\n"
              "  int activate = 0;\n"
              "  int foo = 0;\n"
              "  if (activate) {}\n"
              "  else if (foo) {}\n"
              "}");
        ASSERT_EQUALS("", errout.str());
    }

    void checkSignOfUnsignedVariable() {
        check("void foo() {\n"
              "  for(unsigned char i = 10; i >= 0; i--) {}\n"
              "}");
        ASSERT_EQUALS("[test.cpp:2]: (style) Unsigned expression 'i' can't be negative so it is unnecessary to test it.\n", errout.str());

        check("void foo(bool b) {\n"
              "  for(unsigned int i = 10; b || i >= 0; i--) {}\n"
              "}");
        ASSERT_EQUALS("[test.cpp:2]: (style) Unsigned expression 'i' can't be negative so it is unnecessary to test it.\n", errout.str());

        {
            const char code[] = "void foo(unsigned int x) {\n"
                                "  if (x < 0) {}\n"
                                "}";
            check(code, nullptr, false, false, true, false);
            ASSERT_EQUALS("[test.cpp:2]: (style) Checking if unsigned expression 'x' is less than zero.\n", errout.str());
            check(code, nullptr, false, false, true, true);
            ASSERT_EQUALS("[test.cpp:2]: (style) Checking if unsigned expression 'x' is less than zero.\n", errout.str());
        }

        check("void foo(unsigned int x) {\n"
              "  if (x < 0u) {}\n"
              "}");
        ASSERT_EQUALS("[test.cpp:2]: (style) Checking if unsigned expression 'x' is less than zero.\n", errout.str());

        check("void foo(int x) {\n"
              "  if (x < 0) {}\n"
              "}");
        ASSERT_EQUALS("", errout.str());

        {
            const char code[] = "void foo(unsigned x) {\n"
                                "  int y = 0;\n"
                                "  if (x < y) {}\n"
                                "}";
            check(code, nullptr, false, false, true, false);
            ASSERT_EQUALS("[test.cpp:3]: (style) Checking if unsigned expression 'x' is less than zero.\n", errout.str());
            check(code, nullptr, false, false, true, true);
            ASSERT_EQUALS("[test.cpp:2] -> [test.cpp:3]: (style) Checking if unsigned expression 'x' is less than zero.\n", errout.str());
        }
        check("void foo(unsigned x) {\n"
              "  int y = 0;\n"
              "  if (b)\n"
              "    y = 1;\n"
              "  if (x < y) {}\n"
              "}");
        ASSERT_EQUALS("", errout.str());

        check("void foo(unsigned int x) {\n"
              "  if (0 > x) {}\n"
              "}");
        ASSERT_EQUALS("[test.cpp:2]: (style) Checking if unsigned expression 'x' is less than zero.\n", errout.str());

        check("void foo(unsigned int x) {\n"
              "  if (0UL > x) {}\n"
              "}");
        ASSERT_EQUALS("[test.cpp:2]: (style) Checking if unsigned expression 'x' is less than zero.\n", errout.str());

        check("void foo(int x) {\n"
              "  if (0 > x) {}\n"
              "}");
        ASSERT_EQUALS("", errout.str());

        check("void foo(unsigned int x) {\n"
              "  if (x >= 0) {}\n"
              "}");
        ASSERT_EQUALS("[test.cpp:2]: (style) Unsigned expression 'x' can't be negative so it is unnecessary to test it.\n", errout.str());

        check("void foo(unsigned int x, unsigned y) {\n"
              "  if (x - y >= 0) {}\n"
              "}");
        ASSERT_EQUALS("[test.cpp:2]: (style) Unsigned expression 'x-y' can't be negative so it is unnecessary to test it.\n", errout.str());

        check("void foo(unsigned int x) {\n"
              "  if (x >= 0ull) {}\n"
              "}");
        ASSERT_EQUALS("[test.cpp:2]: (style) Unsigned expression 'x' can't be negative so it is unnecessary to test it.\n", errout.str());

        check("void foo(int x) {\n"
              "  if (x >= 0) {}\n"
              "}");
        ASSERT_EQUALS("", errout.str());

        check("void foo(unsigned int x) {\n"
              "  if (0 <= x) {}\n"
              "}");
        ASSERT_EQUALS("[test.cpp:2]: (style) Unsigned expression 'x' can't be negative so it is unnecessary to test it.\n", errout.str());

        check("void foo(unsigned int x) {\n"
              "  if (0ll <= x) {}\n"
              "}");
        ASSERT_EQUALS("[test.cpp:2]: (style) Unsigned expression 'x' can't be negative so it is unnecessary to test it.\n", errout.str());

        check("void foo(int x) {\n"
              "  if (0 <= x) {}\n"
              "}");
        ASSERT_EQUALS("", errout.str());

        check("void foo(unsigned int x, bool y) {\n"
              "  if (x < 0 && y) {}\n"
              "}");
        ASSERT_EQUALS("[test.cpp:2]: (style) Checking if unsigned expression 'x' is less than zero.\n", errout.str());

        check("void foo(int x, bool y) {\n"
              "  if (x < 0 && y) {}\n"
              "}");
        ASSERT_EQUALS("", errout.str());

        check("void foo(unsigned int x, bool y) {\n"
              "  if (0 > x && y) {}\n"
              "}");
        ASSERT_EQUALS("[test.cpp:2]: (style) Checking if unsigned expression 'x' is less than zero.\n", errout.str());

        check("void foo(int x, bool y) {\n"
              "  if (0 > x && y) {}\n"
              "}");
        ASSERT_EQUALS("", errout.str());

        check("void foo(unsigned int x, bool y) {\n"
              "  if (x >= 0 && y) {}\n"
              "}");
        ASSERT_EQUALS("[test.cpp:2]: (style) Unsigned expression 'x' can't be negative so it is unnecessary to test it.\n", errout.str());

        check("void foo(int x, bool y) {\n"
              "  if (x >= 0 && y) {}\n"
              "}");
        ASSERT_EQUALS("", errout.str());


        check("void foo(unsigned int x, bool y) {\n"
              "  if (y && x < 0) {}\n"
              "}");
        ASSERT_EQUALS("[test.cpp:2]: (style) Checking if unsigned expression 'x' is less than zero.\n", errout.str());

        check("void foo(int x, bool y) {\n"
              "  if (y && x < 0) {}\n"
              "}");
        ASSERT_EQUALS("", errout.str());

        check("void foo(unsigned int x, bool y) {\n"
              "  if (y && 0 > x) {}\n"
              "}");
        ASSERT_EQUALS("[test.cpp:2]: (style) Checking if unsigned expression 'x' is less than zero.\n", errout.str());

        check("void foo(int x, bool y) {\n"
              "  if (y && 0 > x) {}\n"
              "}");
        ASSERT_EQUALS("", errout.str());

        check("void foo(unsigned int x, bool y) {\n"
              "  if (y && x >= 0) {}\n"
              "}");
        ASSERT_EQUALS("[test.cpp:2]: (style) Unsigned expression 'x' can't be negative so it is unnecessary to test it.\n", errout.str());

        check("void foo(int x, bool y) {\n"
              "  if (y && x >= 0) {}\n"
              "}");
        ASSERT_EQUALS("", errout.str());


        check("void foo(unsigned int x, bool y) {\n"
              "  if (x < 0 || y) {}\n"
              "}");
        ASSERT_EQUALS("[test.cpp:2]: (style) Checking if unsigned expression 'x' is less than zero.\n", errout.str());

        check("void foo(int x, bool y) {\n"
              "  if (x < 0 || y) {}\n"
              "}");
        ASSERT_EQUALS("", errout.str());

        check("void foo(unsigned int x, bool y) {\n"
              "  if (0 > x || y) {}\n"
              "}");
        ASSERT_EQUALS("[test.cpp:2]: (style) Checking if unsigned expression 'x' is less than zero.\n", errout.str());

        check("void foo(int x, bool y) {\n"
              "  if (0 > x || y) {}\n"
              "}");
        ASSERT_EQUALS("", errout.str());

        check("void foo(unsigned int x, bool y) {\n"
              "  if (x >= 0 || y) {}\n"
              "}");
        ASSERT_EQUALS("[test.cpp:2]: (style) Unsigned expression 'x' can't be negative so it is unnecessary to test it.\n", errout.str());

        check("void foo(int x, bool y) {\n"
              "  if (x >= 0 || y) {}\n"
              "}");
        ASSERT_EQUALS("", errout.str());

        // #3233 - FP when template is used (template parameter is numeric constant)
        {
            const char code[] = "template<int n> void foo(unsigned int x) {\n"
                                "  if (x <= n);\n"
                                "}\n"
                                "foo<0>();";
            check(code, nullptr, false, false);
            ASSERT_EQUALS("", errout.str());
            check(code, nullptr, false, true);
            ASSERT_EQUALS("", errout.str());
        }

        {
            Settings keepTemplates;
            keepTemplates.checkUnusedTemplates = true;
            check("template<int n> void foo(unsigned int x) {\n"
                  "if (x <= 0);\n"
                  "}", &keepTemplates);
            ASSERT_EQUALS("[test.cpp:2]: (style) Checking if unsigned expression 'x' is less than zero.\n", errout.str());
        }

        // #8836
        check("uint32_t value = 0xFUL;\n"
              "void f() {\n"
              "  if (value < 0u)\n"
              "  {\n"
              "    value = 0u;\n"
              "  }\n"
              "}");
        ASSERT_EQUALS("[test.cpp:3]: (style) Checking if unsigned expression 'value' is less than zero.\n", errout.str());

        // #9040
        Settings settings1;
        settings1.platform(Settings::Win64);
        check("using BOOL = unsigned;\n"
              "int i;\n"
              "bool f() {\n"
              "    return i >= 0;\n"
              "}\n", &settings1);
        ASSERT_EQUALS("", errout.str());

        // #10612
        check("void f(void) {\n"
              "   const uint32_t x = 0;\n"
              "   constexpr const auto y = 0xFFFFU;\n"
              "   if (y < x) {}\n"
              "}");
        ASSERT_EQUALS("[test.cpp:4]: (style) Checking if unsigned expression 'y' is less than zero.\n", errout.str());
    }

    void checkSignOfPointer() {
        check("void foo(const int* x) {\n"
              "  if (x >= 0) {}\n"
              "}");
        ASSERT_EQUALS("[test.cpp:2]: (style) A pointer can not be negative so it is either pointless or an error to check if it is not.\n", errout.str());

        {
            const char code[] = "void foo(const int* x) {\n"
                                "  int y = 0;\n"
                                "  if (x >= y) {}\n"
                                "}";
            check(code, nullptr, false, false, true, false);
            ASSERT_EQUALS("[test.cpp:3]: (style) A pointer can not be negative so it is either pointless or an error to check if it is not.\n", errout.str());
            check(code, nullptr, false, false, true, true);
            ASSERT_EQUALS("[test.cpp:2] -> [test.cpp:3]: (style) A pointer can not be negative so it is either pointless or an error to check if it is not.\n", errout.str());
        }
        check("void foo(const int* x) {\n"
              "  if (*x >= 0) {}\n"
              "}");
        ASSERT_EQUALS("", errout.str());

        check("void foo(const int* x) {\n"
              "  if (x < 0) {}\n"
              "}");
        ASSERT_EQUALS("[test.cpp:2]: (style) A pointer can not be negative so it is either pointless or an error to check if it is.\n", errout.str());

        {
            const char code[] = "void foo(const int* x) {\n"
                                "  unsigned y = 0u;\n"
                                "  if (x < y) {}\n"
                                "}";

            check(code, nullptr, false, false, true, false);
            ASSERT_EQUALS("[test.cpp:3]: (style) A pointer can not be negative so it is either pointless or an error to check if it is.\n", errout.str());
            check(code, nullptr, false, false, true, true);
            ASSERT_EQUALS("[test.cpp:2] -> [test.cpp:3]: (style) A pointer can not be negative so it is either pointless or an error to check if it is.\n", errout.str());
        }

        check("void foo(const int* x) {\n"
              "  if (*x < 0) {}\n"
              "}");
        ASSERT_EQUALS("", errout.str());

        check("void foo(const int* x, const int* y) {\n"
              "  if (x - y < 0) {}\n"
              "}");
        ASSERT_EQUALS("", errout.str());

        check("void foo(const int* x, const int* y) {\n"
              "  if (x - y <= 0) {}\n"
              "}");
        ASSERT_EQUALS("", errout.str());

        check("void foo(const int* x, const int* y) {\n"
              "  if (x - y > 0) {}\n"
              "}");
        ASSERT_EQUALS("", errout.str());

        check("void foo(const int* x, const int* y) {\n"
              "  if (x - y >= 0) {}\n"
              "}");
        ASSERT_EQUALS("", errout.str());

        check("void foo(const Bar* x) {\n"
              "  if (0 <= x) {}\n"
              "}");
        ASSERT_EQUALS("[test.cpp:2]: (style) A pointer can not be negative so it is either pointless or an error to check if it is not.\n", errout.str());

        check("struct S {\n"
              "  int* ptr;\n"
              "};\n"
              "void foo(S* first) {\n"
              "  if (first.ptr >= 0) {}\n"
              "}");
        ASSERT_EQUALS("[test.cpp:5]: (style) A pointer can not be negative so it is either pointless or an error to check if it is not.\n", errout.str());

        check("struct S {\n"
              "  int* ptr;\n"
              "};\n"
              "void foo(S* first, S* second) {\n"
              "  if((first.ptr - second.ptr) >= 0) {}\n"
              "}");
        ASSERT_EQUALS("", errout.str());

        check("struct S {\n"
              "  int* ptr;\n"
              "};\n"
              "void foo(S* first) {\n"
              "  if((first.ptr) >= 0) {}\n"
              "}");
        ASSERT_EQUALS("[test.cpp:5]: (style) A pointer can not be negative so it is either pointless or an error to check if it is not.\n", errout.str());

        check("struct S {\n"
              "  int* ptr;\n"
              "};\n"
              "void foo(S* first, S* second) {\n"
              "  if(0 <= first.ptr - second.ptr) {}\n"
              "}");
        ASSERT_EQUALS("", errout.str());

        check("struct S {\n"
              "  int* ptr;\n"
              "};\n"
              "void foo(S* first, S* second) {\n"
              "  if(0 <= (first.ptr - second.ptr)) {}\n"
              "}");
        ASSERT_EQUALS("", errout.str());

        check("struct S {\n"
              "  int* ptr;\n"
              "};\n"
              "void foo(S* first, S* second) {\n"
              "  if(first.ptr - second.ptr < 0) {}\n"
              "}");
        ASSERT_EQUALS("", errout.str());

        check("struct S {\n"
              "  int* ptr;\n"
              "};\n"
              "void foo(S* first, S* second) {\n"
              "  if((first.ptr - second.ptr) < 0) {}\n"
              "}");
        ASSERT_EQUALS("", errout.str());

        check("struct S {\n"
              "  int* ptr;\n"
              "};\n"
              "void foo(S* first, S* second) {\n"
              "  if(0 > first.ptr - second.ptr) {}\n"
              "}");
        ASSERT_EQUALS("", errout.str());

        check("struct S {\n"
              "  int* ptr;\n"
              "};\n"
              "void foo(S* first, S* second) {\n"
              "  if(0 > (first.ptr - second.ptr)) {}\n"
              "}");
        ASSERT_EQUALS("", errout.str());

        check("void foo(const int* x) {\n"
              "  if (0 <= x[0]) {}\n"
              "}");
        ASSERT_EQUALS("", errout.str());

        check("void foo(Bar* x) {\n"
              "  if (0 <= x.y) {}\n"
              "}");
        ASSERT_EQUALS("", errout.str());

        check("void foo(Bar* x) {\n"
              "  if (0 <= x->y) {}\n"
              "}");
        ASSERT_EQUALS("", errout.str());

        check("void foo(Bar* x, Bar* y) {\n"
              "  if (0 <= x->y - y->y ) {}\n"
              "}");
        ASSERT_EQUALS("", errout.str());

        check("void foo(const Bar* x) {\n"
              "  if (0 > x) {}\n"
              "}");
        ASSERT_EQUALS("[test.cpp:2]: (style) A pointer can not be negative so it is either pointless or an error to check if it is.\n", errout.str());

        check("void foo(const int* x) {\n"
              "  if (0 > x[0]) {}\n"
              "}");
        ASSERT_EQUALS("", errout.str());

        check("void foo(Bar* x) {\n"
              "  if (0 > x.y) {}\n"
              "}");
        ASSERT_EQUALS("", errout.str());

        check("void foo(Bar* x) {\n"
              "  if (0 > x->y) {}\n"
              "}");
        ASSERT_EQUALS("", errout.str());

        check("void foo() {\n"
              "  int (*t)(void *a, void *b);\n"
              "  if (t(a, b) < 0) {}\n"
              "}");
        ASSERT_EQUALS("", errout.str());

        check("void foo() {\n"
              "  int (*t)(void *a, void *b);\n"
              "  if (0 > t(a, b)) {}\n"
              "}");
        ASSERT_EQUALS("", errout.str());

        check("struct object_info { int *typep; };\n"
              "void packed_object_info(struct object_info *oi) {\n"
              "  if (oi->typep < 0);\n"
              "}");
        ASSERT_EQUALS("[test.cpp:3]: (style) A pointer can not be negative so it is either pointless or an error to check if it is.\n", errout.str());

        check("struct object_info { int typep[10]; };\n"
              "void packed_object_info(struct object_info *oi) {\n"
              "  if (oi->typep < 0);\n"
              "}");
        ASSERT_EQUALS("[test.cpp:3]: (style) A pointer can not be negative so it is either pointless or an error to check if it is.\n", errout.str());

        check("struct object_info { int *typep; };\n"
              "void packed_object_info(struct object_info *oi) {\n"
              "  if (*oi->typep < 0);\n"
              "}");
        ASSERT_EQUALS("", errout.str());
    }

    void checkSuspiciousSemicolon1() {
        check("void foo() {\n"
              "  for(int i = 0; i < 10; ++i);\n"
              "}");
        ASSERT_EQUALS("", errout.str());

        // Empty block
        check("void foo() {\n"
              "  for(int i = 0; i < 10; ++i); {\n"
              "  }\n"
              "}");
        ASSERT_EQUALS("[test.cpp:2]: (warning) Suspicious use of ; at the end of 'for' statement.\n", errout.str());

        check("void foo() {\n"
              "  while (!quit); {\n"
              "    do_something();\n"
              "  }\n"
              "}");
        ASSERT_EQUALS("[test.cpp:2]: (warning) Suspicious use of ; at the end of 'while' statement.\n", errout.str());
    }

    void checkSuspiciousSemicolon2() {
        check("void foo() {\n"
              "  if (i == 1); {\n"
              "    do_something();\n"
              "  }\n"
              "}");
        ASSERT_EQUALS("[test.cpp:2]: (warning) Suspicious use of ; at the end of 'if' statement.\n", errout.str());

        // Seen this in the wild
        check("void foo() {\n"
              "  if (Match());\n"
              "  do_something();\n"
              "}");
        ASSERT_EQUALS("", errout.str());

        check("void foo() {\n"
              "  if (Match());\n"
              "  else\n"
              "    do_something();\n"
              "}");
        ASSERT_EQUALS("", errout.str());

        check("void foo() {\n"
              "  if (i == 1)\n"
              "       ;\n"
              "  {\n"
              "    do_something();\n"
              "  }\n"
              "}");
        ASSERT_EQUALS("", errout.str());

        check("void foo() {\n"
              "  if (i == 1);\n"
              "\n"
              "  {\n"
              "    do_something();\n"
              "  }\n"
              "}");
        ASSERT_EQUALS("", errout.str());
    }

    void checkSuspiciousSemicolon3() {
        checkP("#define REQUIRE(code) {code}\n"
               "void foo() {\n"
               "  if (x == 123);\n"
               "  REQUIRE(y=z);\n"
               "}");
        ASSERT_EQUALS("", errout.str());
    }

    void checkSuspiciousComparison() {
        checkP("void f(int a, int b) {\n"
               "  a > b;\n"
               "}");
        ASSERT_EQUALS("[test.cpp:2]: (warning, inconclusive) Found suspicious operator '>', result is not used.\n", errout.str());

        checkP("void f() {\n" // #10607
               "  for (auto p : m)\n"
               "    std::vector<std::pair<std::string, std::string>> k;\n"
               "}");
        ASSERT_EQUALS("", errout.str());
    }

    void checkInvalidFree() {
        check("void foo(char *p) {\n"
              "  char *a; a = malloc(1024);\n"
              "  free(a + 10);\n"
              "}");
        ASSERT_EQUALS("[test.cpp:3]: (error) Mismatching address is freed. The address you get from malloc() must be freed without offset.\n", errout.str());

        check("void foo(char *p) {\n"
              "  char *a; a = malloc(1024);\n"
              "  free(a - 10);\n"
              "}");
        ASSERT_EQUALS("[test.cpp:3]: (error) Mismatching address is freed. The address you get from malloc() must be freed without offset.\n", errout.str());

        check("void foo(char *p) {\n"
              "  char *a; a = malloc(1024);\n"
              "  free(10 + a);\n"
              "}");
        ASSERT_EQUALS("[test.cpp:3]: (error) Mismatching address is freed. The address you get from malloc() must be freed without offset.\n", errout.str());

        check("void foo(char *p) {\n"
              "  char *a; a = new char[1024];\n"
              "  delete[] (a + 10);\n"
              "}");
        ASSERT_EQUALS("[test.cpp:3]: (error) Mismatching address is deleted. The address you get from new must be deleted without offset.\n", errout.str());

        check("void foo(char *p) {\n"
              "  char *a; a = new char;\n"
              "  delete a + 10;\n"
              "}");
        ASSERT_EQUALS("[test.cpp:3]: (error) Mismatching address is deleted. The address you get from new must be deleted without offset.\n", errout.str());

        check("void foo(char *p) {\n"
              "  char *a; a = new char;\n"
              "  bar(a);\n"
              "  delete a + 10;\n"
              "}");
        ASSERT_EQUALS("", errout.str());

        check("void foo(char *p) {\n"
              "  char *a; a = new char;\n"
              "  char *b; b = new char;\n"
              "  bar(a);\n"
              "  delete a + 10;\n"
              "  delete b + 10;\n"
              "}");
        ASSERT_EQUALS("[test.cpp:6]: (error) Mismatching address is deleted. The address you get from new must be deleted without offset.\n", errout.str());

        check("void foo(char *p) {\n"
              "  char *a; a = new char;\n"
              "  char *b; b = new char;\n"
              "  bar(a, b);\n"
              "  delete a + 10;\n"
              "  delete b + 10;\n"
              "}");
        ASSERT_EQUALS("", errout.str());

        check("void foo(char *p) {\n"
              "  char *a; a = new char;\n"
              "  bar()\n"
              "  delete a + 10;\n"
              "}");
        ASSERT_EQUALS("[test.cpp:4]: (error) Mismatching address is deleted. The address you get from new must be deleted without offset.\n", errout.str());

        check("void foo(size_t xx) {\n"
              "  char *ptr; ptr = malloc(42);\n"
              "  ptr += xx;\n"
              "  free(ptr + 1 - xx);\n"
              "}");
        ASSERT_EQUALS("[test.cpp:4]: (error) Mismatching address is freed. The address you get from malloc() must be freed without offset.\n", errout.str());

        check("void foo(size_t xx) {\n"
              "  char *ptr; ptr = malloc(42);\n"
              "  std::cout << ptr;\n"
              "  ptr = otherPtr;\n"
              "  free(otherPtr - xx - 1);\n"
              "}");
        ASSERT_EQUALS("", errout.str());
    }

    void checkRedundantCopy() {
        check("const std::string& getA(){static std::string a;return a;}\n"
              "void foo() {\n"
              "    const std::string a = getA();\n"
              "}");
        ASSERT_EQUALS("[test.cpp:3]: (performance, inconclusive) Use const reference for 'a' to avoid unnecessary data copying.\n", errout.str());

        check("class A{public:A(){}};\n"
              "const A& getA(){static A a;return a;}\n"
              "int main()\n"
              "{\n"
              "    const A a = getA();\n"
              "    return 0;\n"
              "}");
        ASSERT_EQUALS("[test.cpp:5]: (performance, inconclusive) Use const reference for 'a' to avoid unnecessary data copying.\n", errout.str());

        check("const int& getA(){static int a;return a;}\n"
              "int main()\n"
              "{\n"
              "    const int a = getA();\n"
              "    return 0;\n"
              "}");
        ASSERT_EQUALS("", errout.str());

        check("const int& getA(){static int a;return a;}\n"
              "int main()\n"
              "{\n"
              "    int getA = 0;\n"
              "    const int a = getA + 3;\n"
              "    return 0;\n"
              "}");
        ASSERT_EQUALS("[test.cpp:1] -> [test.cpp:4]: (style) Local variable \'getA\' shadows outer function\n", errout.str());

        check("class A{public:A(){}};\n"
              "const A& getA(){static A a;return a;}\n"
              "int main()\n"
              "{\n"
              "    const A a(getA());\n"
              "    return 0;\n"
              "}");
        ASSERT_EQUALS("[test.cpp:5]: (performance, inconclusive) Use const reference for 'a' to avoid unnecessary data copying.\n", errout.str());

        check("const int& getA(){static int a;return a;}\n"
              "int main()\n"
              "{\n"
              "    const int a(getA());\n"
              "    return 0;\n"
              "}");
        ASSERT_EQUALS("", errout.str());

        check("class A{\n"
              "public:A(int a=0){_a = a;}\n"
              "A operator+(const A & a){return A(_a+a._a);}\n"
              "private:int _a;};\n"
              "const A& getA(){static A a;return a;}\n"
              "int main()\n"
              "{\n"
              "    const A a = getA() + 1;\n"
              "    return 0;\n"
              "}");
        ASSERT_EQUALS("", errout.str());

        check("class A{\n"
              "public:A(int a=0){_a = a;}\n"
              "A operator+(const A & a){return A(_a+a._a);}\n"
              "private:int _a;};\n"
              "const A& getA(){static A a;return a;}\n"
              "int main()\n"
              "{\n"
              "    const A a(getA()+1);\n"
              "    return 0;\n"
              "}");
        ASSERT_EQUALS("", errout.str());

        // #5190 - FP when creating object with constructor that takes a reference
        check("class A {};\n"
              "class B { B(const A &a); };\n"
              "const A &getA();\n"
              "void f() {\n"
              "    const B b(getA());\n"
              "}");
        ASSERT_EQUALS("", errout.str());

        // #5618
        const char* code5618 = "class Token {\n"
                               "public:\n"
                               "    const std::string& str();\n"
                               "};\n"
                               "void simplifyArrayAccessSyntax() {\n"
                               "    for (Token *tok = list.front(); tok; tok = tok->next()) {\n"
                               "        const std::string temp = tok->str();\n"
                               "        tok->str(tok->strAt(2));\n"
                               "    }\n"
                               "}";
        check(code5618, nullptr, false, true);
        ASSERT_EQUALS("", errout.str());
        check(code5618, nullptr, false, false);
        ASSERT_EQUALS("", errout.str());

        // #5890 - crash: wesnoth desktop_util.cpp / unicode.hpp
        check("typedef std::vector<char> X;\n"
              "X f<X>(const X &in) {\n"
              "    const X s = f<X>(in);\n"
              "    return f<X>(s);\n"
              "}");
        ASSERT_EQUALS("", errout.str());

        // #7981 - False positive redundantCopyLocalConst - const ref argument to ctor
        check("class CD {\n"
              "        public:\n"
              "        CD(const CD&);\n"
              "        static const CD& getOne();\n"
              "};\n"
              " \n"
              "void foo() {\n"
              "  const CD cd(CD::getOne());\n"
              "}", nullptr, false, true);
        ASSERT_EQUALS("", errout.str());

<<<<<<< HEAD
        // #10704
        check("struct C {\n"
              "    std::string str;\n"
              "    const std::string& get() const { return str; }\n"
              "};\n"
              "struct D {\n"
              "    C c;\n"
              "    bool f() const {\n"
              "        std::string s = c.get();\n"
              "        return s.empty();\n"
              "    }\n"
              "};\n");
        ASSERT_EQUALS("[test.cpp:8]: (performance, inconclusive) Use const reference for 's' to avoid unnecessary data copying.\n", errout.str());
=======
        check("struct S {\n" // #10545
              "    int modify();\n"
              "    const std::string& get() const;\n"
              "};\n"
              "std::string f(S& s) {\n"
              "    const std::string old = s.get();\n"
              "    int i = s.modify();\n"
              "    if (i != 0)\n"
              "        return old;\n"
              "    return {};\n"
              "}", nullptr, /*experimental*/ false, /*inconclusive*/ true);
        ASSERT_EQUALS("", errout.str());
>>>>>>> 8945c151
    }

    void checkNegativeShift() {
        check("void foo()\n"
              "{\n"
              "   int a; a = 123;\n"
              "   (void)(a << -1);\n"
              "}");
        ASSERT_EQUALS("[test.cpp:4]: (error) Shifting by a negative value is undefined behaviour\n", errout.str());
        check("void foo()\n"
              "{\n"
              "   int a; a = 123;\n"
              "   (void)(a >> -1);\n"
              "}");
        ASSERT_EQUALS("[test.cpp:4]: (error) Shifting by a negative value is undefined behaviour\n", errout.str());
        check("void foo()\n"
              "{\n"
              "   int a; a = 123;\n"
              "   a <<= -1;\n"
              "}");
        ASSERT_EQUALS("[test.cpp:4]: (error) Shifting by a negative value is undefined behaviour\n", errout.str());
        check("void foo()\n"
              "{\n"
              "   int a; a = 123;\n"
              "   a >>= -1;\n"
              "}");
        ASSERT_EQUALS("[test.cpp:4]: (error) Shifting by a negative value is undefined behaviour\n", errout.str());
        check("void foo()\n"
              "{\n"
              "   std::cout << -1;\n"
              "}");
        ASSERT_EQUALS("", errout.str());
        check("void foo()\n"
              "{\n"
              "   std::cout << a << -1 ;\n"
              "}");
        ASSERT_EQUALS("", errout.str());
        check("void foo()\n"
              "{\n"
              "   std::cout << 3 << -1 ;\n"
              "}");
        ASSERT_EQUALS("", errout.str());
        check("void foo() {\n"
              "   x = (-10+2) << 3;\n"
              "}");
        ASSERT_EQUALS("[test.cpp:2]: (portability) Shifting a negative value is technically undefined behaviour\n", errout.str());

        check("x = y ? z << $-1 : 0;");
        ASSERT_EQUALS("", errout.str());

        // Negative LHS
        check("const int x = -1 >> 2;");
        ASSERT_EQUALS("[test.cpp:1]: (portability) Shifting a negative value is technically undefined behaviour\n", errout.str());

        // #6383 - unsigned type
        check("const int x = (unsigned int)(-1) >> 2;");
        ASSERT_EQUALS("", errout.str());

        // #7814 - UB happening in valueflowcode when it tried to compute shifts.
        check("int shift1() { return 1 >> -1 ;}\n"
              "int shift2() { return 1 << -1 ;}\n"
              "int shift3() { return -1 >> 1 ;}\n"
              "int shift4() { return -1 << 1 ;}");
        ASSERT_EQUALS("[test.cpp:1]: (error) Shifting by a negative value is undefined behaviour\n"
                      "[test.cpp:2]: (error) Shifting by a negative value is undefined behaviour\n"
                      "[test.cpp:3]: (portability) Shifting a negative value is technically undefined behaviour\n"
                      "[test.cpp:4]: (portability) Shifting a negative value is technically undefined behaviour\n", errout.str());
    }

    void incompleteArrayFill() {
        check("void f() {\n"
              "    int a[5];\n"
              "    memset(a, 123, 5);\n"
              "    memcpy(a, b, 5);\n"
              "    memmove(a, b, 5);\n"
              "}");
        ASSERT_EQUALS(// TODO "[test.cpp:4] -> [test.cpp:5]: (performance) Buffer 'a' is being written before its old content has been used.\n"
            "[test.cpp:3]: (warning, inconclusive) Array 'a' is filled incompletely. Did you forget to multiply the size given to 'memset()' with 'sizeof(*a)'?\n"
            "[test.cpp:4]: (warning, inconclusive) Array 'a' is filled incompletely. Did you forget to multiply the size given to 'memcpy()' with 'sizeof(*a)'?\n"
            "[test.cpp:5]: (warning, inconclusive) Array 'a' is filled incompletely. Did you forget to multiply the size given to 'memmove()' with 'sizeof(*a)'?\n", errout.str());

        check("void f() {\n"
              "    Foo* a[5];\n"
              "    memset(a, 'a', 5);\n"
              "}");
        ASSERT_EQUALS("[test.cpp:3]: (warning, inconclusive) Array 'a' is filled incompletely. Did you forget to multiply the size given to 'memset()' with 'sizeof(*a)'?\n", errout.str());

        check("class Foo {int a; int b;};\n"
              "void f() {\n"
              "    Foo a[5];\n"
              "    memset(a, 'a', 5);\n"
              "}");
        ASSERT_EQUALS("[test.cpp:4]: (warning, inconclusive) Array 'a' is filled incompletely. Did you forget to multiply the size given to 'memset()' with 'sizeof(*a)'?\n", errout.str());

        check("void f() {\n"
              "    Foo a[5];\n" // Size of foo is unknown
              "    memset(a, 'a', 5);\n"
              "}");
        ASSERT_EQUALS("", errout.str());

        check("void f() {\n"
              "    char a[5];\n"
              "    memset(a, 'a', 5);\n"
              "}");
        ASSERT_EQUALS("", errout.str());

        check("void f() {\n"
              "    int a[5];\n"
              "    memset(a+15, 'a', 5);\n"
              "}");
        ASSERT_EQUALS("", errout.str());

        check("void f() {\n"
              "    bool a[5];\n"
              "    memset(a, false, 5);\n"
              "}");
        ASSERT_EQUALS("[test.cpp:3]: (portability, inconclusive) Array 'a' might be filled incompletely. Did you forget to multiply the size given to 'memset()' with 'sizeof(*a)'?\n", errout.str());
    }

    void redundantVarAssignment() {
        setMultiline();

        // Simple tests
        check("void f(int i) {\n"
              "    i = 1;\n"
              "    i = 1;\n"
              "}");
        ASSERT_EQUALS("test.cpp:3:style:Variable 'i' is reassigned a value before the old one has been used.\n"
                      "test.cpp:2:note:i is assigned\n"
                      "test.cpp:3:note:i is overwritten\n", errout.str());

        // non-local variable => only show warning when inconclusive is used
        check("int i;\n"
              "void f() {\n"
              "    i = 1;\n"
              "    i = 1;\n"
              "}");
        ASSERT_EQUALS("test.cpp:4:style:Variable 'i' is reassigned a value before the old one has been used.\n"
                      "test.cpp:3:note:i is assigned\n"
                      "test.cpp:4:note:i is overwritten\n", errout.str());

        check("void f() {\n"
              "    int i;\n"
              "    i = 1;\n"
              "    i = 1;\n"
              "}");
        ASSERT_EQUALS("test.cpp:4:style:Variable 'i' is reassigned a value before the old one has been used.\n"
                      "test.cpp:3:note:i is assigned\n"
                      "test.cpp:4:note:i is overwritten\n", errout.str());

        check("void f() {\n"
              "    static int i;\n"
              "    i = 1;\n"
              "    i = 1;\n"
              "}");
        TODO_ASSERT_EQUALS("error", "", errout.str());

        check("void f() {\n"
              "    int i[10];\n"
              "    i[2] = 1;\n"
              "    i[2] = 1;\n"
              "}");
        ASSERT_EQUALS("test.cpp:4:style:Variable 'i[2]' is reassigned a value before the old one has been used.\n"
                      "test.cpp:3:note:i[2] is assigned\n"
                      "test.cpp:4:note:i[2] is overwritten\n", errout.str());

        check("void f(int x) {\n"
              "    int i[10];\n"
              "    i[x] = 1;\n"
              "    x=1;\n"
              "    i[x] = 1;\n"
              "}");
        ASSERT_EQUALS("", errout.str());

        check("void f(const int x) {\n"
              "    int i[10];\n"
              "    i[x] = 1;\n"
              "    i[x] = 1;\n"
              "}");
        ASSERT_EQUALS("test.cpp:4:style:Variable 'i[x]' is reassigned a value before the old one has been used.\n"
                      "test.cpp:3:note:i[x] is assigned\n"
                      "test.cpp:4:note:i[x] is overwritten\n", errout.str());

        // Testing different types
        check("void f() {\n"
              "    Foo& bar = foo();\n"
              "    bar = x;\n"
              "}");
        ASSERT_EQUALS("", errout.str());

        check("void f() {\n"
              "    Foo& bar = foo();\n"
              "    bar = x;\n"
              "    bar = y;\n"
              "}");
        TODO_ASSERT_EQUALS("error", "", errout.str());

        check("void f() {\n"
              "    Foo& bar = foo();\n" // #4425. bar might refer to something global, etc.
              "    bar = y();\n"
              "    foo();\n"
              "    bar = y();\n"
              "}");
        ASSERT_EQUALS("", errout.str());

        // Tests with function call between assignment
        check("void f(int i) {\n"
              "    i = 1;\n"
              "    bar();\n"
              "    i = 1;\n"
              "}");
        ASSERT_EQUALS("test.cpp:4:style:Variable 'i' is reassigned a value before the old one has been used.\n"
                      "test.cpp:2:note:i is assigned\n"
                      "test.cpp:4:note:i is overwritten\n", errout.str());

        check("int i;\n"
              "void f() {\n"
              "    i = 1;\n"
              "    bar();\n" // Global variable might be accessed in bar()
              "    i = 1;\n"
              "}");
        ASSERT_EQUALS("", errout.str());

        check("void f() {\n"
              "    static int i;\n"
              "    i = 1;\n"
              "    bar();\n" // bar() might call f() recursively. This could be a false positive in more complex examples (when value of i is used somewhere. See #4229)
              "    i = 2;\n"
              "}");
        ASSERT_EQUALS("", errout.str());

        check("void f() {\n"
              "    int i;\n"
              "    i = 1;\n"
              "    bar();\n"
              "    i = 1;\n"
              "}");
        ASSERT_EQUALS("test.cpp:5:style:Variable 'i' is reassigned a value before the old one has been used.\n"
                      "test.cpp:3:note:i is assigned\n"
                      "test.cpp:5:note:i is overwritten\n", errout.str());

        check("void bar(int i) {}\n"
              "void f(int i) {\n"
              "    i = 1;\n"
              "    bar(i);\n" // Passed as argument
              "    i = 1;\n"
              "}");
        ASSERT_EQUALS("", errout.str());

        check("void f() {\n"
              "    Foo bar = foo();\n"
              "    bar();\n" // #5568. operator() called
              "    bar = y();\n"
              "}");
        ASSERT_EQUALS("", errout.str());

        // Branch tests
        check("void f(int i) {\n"
              "    i = 1;\n"
              "    if(x)\n"
              "        i = 0;\n"
              "}");
        ASSERT_EQUALS("", errout.str());

        check("void f(int i) {\n"
              "    if(x)\n"
              "        i = 0;\n"
              "    i = 1;\n"
              "    i = 2;\n"
              "}");
        ASSERT_EQUALS("test.cpp:5:style:Variable 'i' is reassigned a value before the old one has been used.\n"
                      "test.cpp:4:note:i is assigned\n"
                      "test.cpp:5:note:i is overwritten\n", errout.str());

        // #4513
        check("int x;\n"
              "int g() {\n"
              "    return x*x;\n"
              "}\n"
              "void f() {\n"
              "    x = 2;\n"
              "    x = g();\n"
              "}");
        ASSERT_EQUALS("", errout.str());

        check("int g() {\n"
              "    return x*x;\n"
              "}\n"
              "void f(int x) {\n"
              "    x = 2;\n"
              "    x = g();\n"
              "}");
        ASSERT_EQUALS("test.cpp:6:style:Variable 'x' is reassigned a value before the old one has been used.\n"
                      "test.cpp:5:note:x is assigned\n"
                      "test.cpp:6:note:x is overwritten\n", errout.str());

        check("void f() {\n"
              "    Foo& bar = foo();\n"
              "    bar = x;\n"
              "    bar = y();\n"
              "}");
        ASSERT_EQUALS("", errout.str());

        check("class C {\n"
              "    int x;\n"
              "    void g() { return x * x; }\n"
              "    void f();\n"
              "};\n"
              "\n"
              "void C::f() {\n"
              "    x = 2;\n"
              "    x = g();\n"
              "}");
        ASSERT_EQUALS("", errout.str());

        check("class C {\n"
              "    int x;\n"
              "    void g() { return x*x; }\n"
              "    void f(Foo z);\n"
              "};\n"
              "\n"
              "void C::f(Foo z) {\n"
              "    x = 2;\n"
              "    x = z.g();\n"
              "}");
        ASSERT_EQUALS("", errout.str());

        // ({ })
        check("void f() {\n"
              "  int x;\n"
              "  x = 321;\n"
              "  x = ({ asm(123); })\n"
              "}");
        ASSERT_EQUALS("", errout.str());

        // from #3103 (avoid a false negative)
        check("int foo(){\n"
              "    int x;\n"
              "    x = 1;\n"
              "    x = 1;\n"
              "    return x + 1;\n"
              "}");
        ASSERT_EQUALS("test.cpp:4:style:Variable 'x' is reassigned a value before the old one has been used.\n"
                      "test.cpp:3:note:x is assigned\n"
                      "test.cpp:4:note:x is overwritten\n", errout.str());

        // from #3103 (avoid a false positive)
        check("int foo(){\n"
              "    int x;\n"
              "    x = 1;\n"
              "    if (y)\n" // <-- cppcheck does not know anything about 'y'
              "        x = 2;\n"
              "    return x + 1;\n"
              "}");
        ASSERT_EQUALS("", errout.str());

        // initialization, assignment with 0
        check("void f() {\n"  // Ticket #4356
              "    int x = 0;\n"  // <- ignore initialization with 0
              "    x = 3;\n"
              "}");
        ASSERT_EQUALS("", errout.str());

        check("void f() {\n"
              "  state_t *x = NULL;\n"
              "  x = dostuff();\n"
              "}");
        ASSERT_EQUALS("", errout.str());

        check("void f() {\n"
              "  state_t *x;\n"
              "  x = NULL;\n"
              "  x = dostuff();\n"
              "}");
        ASSERT_EQUALS("", errout.str());

        check("int foo() {\n" // #4420
              "    int x;\n"
              "    bar(++x);\n"
              "    x = 5;\n"
              "    return bar(x);\n"
              "}");
        ASSERT_EQUALS("", errout.str());

        // struct member..
        check("struct AB { int a; int b; };\n"
              "\n"
              "int f() {\n"
              "    struct AB ab;\n"
              "    ab.a = 1;\n"
              "    ab.a = 2;\n"
              "    return ab.a;\n"
              "}");
        ASSERT_EQUALS("test.cpp:6:style:Variable 'ab.a' is reassigned a value before the old one has been used.\n"
                      "test.cpp:5:note:ab.a is assigned\n"
                      "test.cpp:6:note:ab.a is overwritten\n", errout.str());

        check("struct AB { int a; int b; };\n"
              "\n"
              "int f() {\n"
              "    struct AB ab;\n"
              "    ab.a = 1;\n"
              "    ab = do_something();\n"
              "    return ab.a;\n"
              "}");
        TODO_ASSERT_EQUALS("error", "", errout.str());

        check("struct AB { int a; int b; };\n"
              "\n"
              "int f() {\n"
              "    struct AB ab;\n"
              "    ab.a = 1;\n"
              "    do_something(&ab);\n"
              "    ab.a = 2;\n"
              "    return ab.a;\n"
              "}");
        ASSERT_EQUALS("", errout.str());

        check("struct AB { int a; int b; };\n"
              "\n"
              "int f(DO_SOMETHING do_something) {\n"
              "    struct AB ab;\n"
              "    ab.a = 1;\n"
              "    do_something(&ab);\n"
              "    ab.a = 2;\n"
              "    return ab.a;\n"
              "}");
        ASSERT_EQUALS("", errout.str());

        check("struct AB { int a; int b; };\n"
              "\n"
              "int f(struct AB *ab) {\n"
              "    ab->a = 1;\n"
              "    ab->b = 2;\n"
              "    ab++;\n"
              "    ab->a = 1;\n"
              "    ab->b = 2;\n"
              "}");
        ASSERT_EQUALS("", errout.str());

        check("struct AB { int a; int b; };\n"
              "\n"
              "int f(struct AB *ab) {\n"
              "    ab->a = 1;\n"
              "    ab->b = 2;\n"
              "    ab = x;\n"
              "    ab->a = 1;\n"
              "    ab->b = 2;\n"
              "}");
        ASSERT_EQUALS("", errout.str());

        check("void f(struct AB *ab) {\n" // #
              "    ab->data->x = 1;\n"
              "    ab = &ab1;\n"
              "    ab->data->x = 2;\n"
              "}");
        ASSERT_EQUALS("", errout.str());

        // #5964
        check("void func(char *buffer, const char *format, int precision, unsigned value) {\n"
              "    (precision < 0) ? sprintf(buffer, format, value) : sprintf(buffer, format, precision, value);\n"
              "}");
        ASSERT_EQUALS("", errout.str());

        // don't crash
        check("struct data {\n"
              "  struct { int i; } fc;\n"
              "};\n"
              "struct state {\n"
              "  struct data d[123];\n"
              "};\n"
              "void func(struct state *s) {\n"
              "  s->foo[s->x++] = 2;\n"
              "  s->d[1].fc.i++;\n"
              "}");

        // #6525 - inline assembly
        check("void f(int i) {\n"
              "    i = 1;\n"
              "    asm(\"foo\");\n"
              "    i = 1;\n"
              "}");
        ASSERT_EQUALS("", errout.str());

        // #6555
        check("void foo() {\n"
              "    char *p = 0;\n"
              "    try {\n"
              "        p = fred();\n"
              "        p = wilma();\n"
              "    }\n"
              "    catch (...) {\n"
              "        barney(p);\n"
              "    }\n"
              "}");
        ASSERT_EQUALS("", errout.str());

        check("void foo() {\n"
              "    char *p = 0;\n"
              "    try {\n"
              "        p = fred();\n"
              "        p = wilma();\n"
              "    }\n"
              "    catch (...) {\n"
              "        barney(x);\n"
              "    }\n"
              "}");
        ASSERT_EQUALS("test.cpp:2:style:The scope of the variable 'p' can be reduced.\n",
                      errout.str());

        check("void foo() {\n"
              "    char *p = 0;\n"
              "    try {\n"
              "        if(z) {\n"
              "            p = fred();\n"
              "            p = wilma();\n"
              "        }\n"
              "    }\n"
              "    catch (...) {\n"
              "        barney(p);\n"
              "    }\n"
              "}");
        ASSERT_EQUALS("", errout.str());

        // Member variable pointers
        check("void podMemPtrs() {\n"
              "    int POD::*memptr;\n"
              "    memptr = &POD::a;\n"
              "    memptr = &POD::b;\n"
              "    if (memptr)\n"
              "        memptr = 0;\n"
              "}");
        ASSERT_EQUALS("test.cpp:4:style:Variable 'memptr' is reassigned a value before the old one has been used.\n"
                      "test.cpp:3:note:memptr is assigned\n"
                      "test.cpp:4:note:memptr is overwritten\n", errout.str());

        // Pointer function argument (#3857)
        check("void f(float * var)\n"
              "{\n"
              "  var[0] = 0.2f;\n"
              "  var[0] = 0.2f;\n" // <-- is initialized twice
              "}");
        ASSERT_EQUALS("test.cpp:4:style:Variable 'var[0]' is reassigned a value before the old one has been used.\n"
                      "test.cpp:3:note:var[0] is assigned\n"
                      "test.cpp:4:note:var[0] is overwritten\n", errout.str());

        check("void f(float * var)\n"
              "{\n"
              "  *var = 0.2f;\n"
              "  *var = 0.2f;\n" // <-- is initialized twice
              "}");
        ASSERT_EQUALS("test.cpp:4:style:Variable '*var' is reassigned a value before the old one has been used.\n"
                      "test.cpp:3:note:*var is assigned\n"
                      "test.cpp:4:note:*var is overwritten\n", errout.str());

        // Volatile variables
        check("void f() {\n"
              "  volatile char *reg = (volatile char *)0x12345;\n"
              "  *reg = 12;\n"
              "  *reg = 34;\n"
              "}");
        ASSERT_EQUALS("test.cpp:2:style:C-style pointer casting\n", errout.str());
    }

    void redundantVarAssignment_trivial() {
        check("void f() {\n"
              "   int a = 0;\n"
              "   a = 4;\n"
              "}");
        ASSERT_EQUALS("", errout.str());

        check("void f() {\n"
              "   int a;\n"
              "   a = 0;\n"
              "   a = 4;\n"
              "}");
        ASSERT_EQUALS("", errout.str());

        check("void f() {\n"
              "   unsigned a;\n"
              "   a = 0u;\n"
              "   a = 2u;\n"
              "}");
        ASSERT_EQUALS("", errout.str());

        check("void f() {\n"
              "   void* a;\n"
              "   a = (void*)0;\n"
              "   a = p;\n"
              "}");
        ASSERT_EQUALS("", errout.str());

        check("void f() {\n"
              "   void* a;\n"
              "   a = (void*)0U;\n"
              "   a = p;\n"
              "}");
        ASSERT_EQUALS("", errout.str());
    }

    void redundantVarAssignment_struct() {
        check("struct foo {\n"
              "  int a,b;\n"
              "};\n"
              "\n"
              "int main() {\n"
              "  struct foo x;\n"
              "  x.a = _mm_set1_ps(1.0);\n"
              "  x.a = _mm_set1_ps(2.0);\n"
              "}");
        ASSERT_EQUALS("[test.cpp:7] -> [test.cpp:8]: (style) Variable 'x.a' is reassigned a value before the old one has been used.\n", errout.str());

        check("void f() {\n"
              "  struct AB ab;\n"
              "  ab.x = 23;\n"
              "  ab.y = 41;\n"
              "  ab.x = 1;\n"
              "}");
        ASSERT_EQUALS("[test.cpp:3] -> [test.cpp:5]: (style) Variable 'ab.x' is reassigned a value before the old one has been used.\n", errout.str());

        check("void f() {\n"
              "  struct AB ab = {0};\n"
              "  ab = foo();\n"
              "}");
        ASSERT_EQUALS("", errout.str());
    }

    void redundantVarAssignment_7133() {
        // #7133
        check("sal_Int32 impl_Export() {\n"
              "   try {\n"
              "        try  {\n"
              "          uno::Sequence< uno::Any > aArgs(2);\n"
              "          beans::NamedValue aValue;\n"
              "          aValue.Name = \"DocumentHandler\";\n"
              "          aValue.Value <<= xDocHandler;\n"
              "          aArgs[0] <<= aValue;\n"
              "          aValue.Name = \"Model\";\n"
              "          aValue.Value <<= xDocumentComp;\n"
              "          aArgs[1] <<= aValue;\n"
              "        }\n"
              "        catch (const uno::Exception&) {\n"
              "        }\n"
              "   }\n"
              "   catch (const uno::Exception&)  {\n"
              "   }\n"
              "}", "test.cpp", false, true);
        ASSERT_EQUALS("", errout.str());

        check("void ConvertBitmapData(sal_uInt16 nDestBits) {\n"
              "    BitmapBuffer aSrcBuf;\n"
              "    aSrcBuf.mnBitCount = nSrcBits;\n"
              "    BitmapBuffer aDstBuf;\n"
              "    aSrcBuf.mnBitCount = nDestBits;\n"
              "    bConverted = ::ImplFastBitmapConversion( aDstBuf, aSrcBuf, aTwoRects );\n"
              "}", "test.c");
        ASSERT_EQUALS("[test.c:3] -> [test.c:5]: (style) Variable 'aSrcBuf.mnBitCount' is reassigned a value before the old one has been used.\n", errout.str());
        check("void ConvertBitmapData(sal_uInt16 nDestBits) {\n"
              "    BitmapBuffer aSrcBuf;\n"
              "    aSrcBuf.mnBitCount = nSrcBits;\n"
              "    BitmapBuffer aDstBuf;\n"
              "    aSrcBuf.mnBitCount = nDestBits;\n"
              "    bConverted = ::ImplFastBitmapConversion( aDstBuf, aSrcBuf, aTwoRects );\n"
              "}");
        ASSERT_EQUALS("[test.cpp:3] -> [test.cpp:5]: (style) Variable 'aSrcBuf.mnBitCount' is reassigned a value before the old one has been used.\n",
                      errout.str());

        check("class C { void operator=(int x); };\n" // #8368 - assignment operator might have side effects => inconclusive
              "void f() {\n"
              "    C c;\n"
              "    c = x;\n"
              "    c = x;\n"
              "}");
        ASSERT_EQUALS("[test.cpp:4] -> [test.cpp:5]: (style, inconclusive) Variable 'c' is reassigned a value before the old one has been used if variable is no semaphore variable.\n", errout.str());
    }

    void redundantVarAssignment_stackoverflow() {
        check("typedef struct message_node {\n"
              "  char code;\n"
              "  size_t size;\n"
              "  struct message_node *next, *prev;\n"
              "} *message_list;\n"
              "static message_list remove_message_from_list(message_list m) {\n"
              "    m->prev->next = m->next;\n"
              "    m->next->prev = m->prev;\n"
              "    return m->next;\n"
              "}");
        ASSERT_EQUALS("", errout.str());
    }

    void redundantVarAssignment_lambda() {
        // #7152
        check("int foo() {\n"
              "    int x = 0, y = 0;\n"
              "    auto f = [&]() { if (x < 5) ++y; };\n"
              "    x = 2;\n"
              "    f();\n"
              "    x = 6;\n"
              "    f();\n"
              "    return y;\n"
              "}");
        ASSERT_EQUALS("", errout.str());

        // #10228
        check("std::tuple<int, int> g();\n"
              "void h(int);\n"
              "void f() {\n"
              "    auto [a, b] = g();\n"
              "    auto l = [a = a]() { h(i); };\n"
              "}\n");
        ASSERT_EQUALS("", errout.str());
    }

    void redundantVarAssignment_loop() {
        check("void f() {\n"
              "    char buf[10];\n"
              "    int i;\n"
              "    for (i = 0; i < 4; i++)\n"
              "        buf[i] = 131;\n"
              "    buf[i] = 0;\n"
              "}");
        ASSERT_EQUALS("", errout.str());

        check("void bar() {\n" // #9262 do-while with break
              "    int x = 0;\n"
              "    x = 432;\n"
              "    do {\n"
              "        if (foo()) break;\n"
              "        x = 1;\n"
              "     } while (false);\n"
              "}");
        ASSERT_EQUALS("", errout.str());

        check("void foo(int num) {\n" // #9420 FP
              "  int a = num;\n"
              "  for (int b = 0; b < num; a = b++)\n"
              "    dostuff(a);\n"
              "}");
        ASSERT_EQUALS("", errout.str());

        check("void foo(int num) {\n" // #9420 FN
              "  int a = num;\n"
              "  for (int b = 0; b < num; a = b++);\n"
              "}");
        TODO_ASSERT_EQUALS("error", "", errout.str());
    }

    void redundantVarAssignment_after_switch() {
        check("void f(int x) {\n" // #7907
              "    int ret;\n"
              "    switch (x) {\n"
              "    case 123:\n"
              "        ret = 1;\n" // redundant assignment
              "        break;\n"
              "    }\n"
              "    ret = 3;\n"
              "}");
        ASSERT_EQUALS("[test.cpp:5] -> [test.cpp:8]: (style) Variable 'ret' is reassigned a value before the old one has been used.\n", errout.str());
    }

    void redundantVarAssignment_pointer() {
        check("void f(int *ptr) {\n"
              "    int *x = ptr + 1;\n"
              "    *x = 23;\n"
              "    foo(ptr);\n"
              "    *x = 32;\n"
              "}");
        ASSERT_EQUALS("", errout.str());

        // #8997
        check("void f() {\n"
              "  char x[2];\n"
              "  char* p = x;\n"
              "  *p = 1;\n"
              "  p += 1;\n"
              "  *p = 1;\n"
              "}");
        ASSERT_EQUALS("", errout.str());
    }

    void redundantVarAssignment_pointer_parameter() {
        check("void f(int *p) {\n"
              "    *p = 1;\n"
              "    if (condition) return;\n"
              "    *p = 2;\n"
              "}");
        ASSERT_EQUALS("", errout.str());
    }

    void redundantVarAssignment_array() {
        check("void f() {\n"
              "    int arr[10];\n"
              "    int i = 0;\n"
              "    arr[i] = 1;\n"
              "    i += 2;\n"
              "    arr[i] = 3;\n"
              "    dostuff(arr);\n"
              "}");
        ASSERT_EQUALS("", errout.str());
    }

    void redundantVarAssignment_switch_break() {
        // #10058
        check("void f(int a, int b) {\n"
              "    int ret = 0;\n"
              "    switch (a) {\n"
              "    case 1:\n"
              "        ret = 543;\n"
              "        if (b) break;\n"
              "        ret = 1;\n"
              "        break;\n"
              "    }"
              "    return ret;\n"
              "}");
        ASSERT_EQUALS("", errout.str());

        check("void f(int a, int b) {\n"
              "    int ret = 0;\n"
              "    switch (a) {\n"
              "    case 1:\n"
              "        ret = 543;\n"
              "        if (b) break;\n"
              "        ret = 1;\n"
              "        break;\n"
              "    }"
              "}");
        ASSERT_EQUALS("[test.cpp:5] -> [test.cpp:7]: (style) Variable 'ret' is reassigned a value before the old one has been used.\n", errout.str());
    }

    void redundantInitialization() {
        setMultiline();

        check("void f() {\n"
              "    int err = -ENOMEM;\n"
              "    err = dostuff();\n"
              "}");
        ASSERT_EQUALS("test.cpp:3:style:Redundant initialization for 'err'. The initialized value is overwritten before it is read.\n"
                      "test.cpp:2:note:err is initialized\n"
                      "test.cpp:3:note:err is overwritten\n",
                      errout.str());

        check("void f() {\n"
              "    struct S s = {1,2,3};\n"
              "    s = dostuff();\n"
              "}");
        ASSERT_EQUALS("test.cpp:3:style:Redundant initialization for 's'. The initialized value is overwritten before it is read.\n"
                      "test.cpp:2:note:s is initialized\n"
                      "test.cpp:3:note:s is overwritten\n",
                      errout.str());

        check("void f() {\n"
              "    int *p = NULL;\n"
              "    p = dostuff();\n"
              "}");
        ASSERT_EQUALS("", errout.str());

        // "trivial" initialization => do not warn
        check("void f() {\n"
              "    struct S s = {0};\n"
              "    s = dostuff();\n"
              "}");
        ASSERT_EQUALS("", errout.str());

        check("namespace N { enum E {e0,e1}; }\n"
              "void f() {\n"
              "    N::E e = N::e0;\n" // #9261
              "    e = dostuff();\n"
              "}");
        ASSERT_EQUALS("", errout.str());

        check("void f() {\n" // #10143
              "    std::shared_ptr<int> i = g();\n"
              "    h();\n"
              "    i = nullptr;\n"
              "}\n");
        ASSERT_EQUALS("", errout.str());

        check("int f(const std::vector<int>& v) {\n" // #9815
              "    int i = g();\n"
              "    i = std::distance(v.begin(), std::find_if(v.begin(), v.end(), [=](int j) { return i == j; }));\n"
              "    return i;\n"
              "}\n");
        ASSERT_EQUALS("", errout.str());
    }

    void redundantMemWrite() {
        return; // FIXME: temporary hack

        // Simple tests
        // cppcheck-suppress unreachableCode - remove when code is enabled again
        check("void f() {\n"
              "    char a[10];\n"
              "    memcpy(a, foo, bar);\n"
              "    memset(a, 0, bar);\n"
              "}");
        ASSERT_EQUALS("[test.cpp:3] -> [test.cpp:4]: (performance) Buffer 'a' is being written before its old content has been used.\n", errout.str());

        check("void f() {\n"
              "    char a[10];\n"
              "    strcpy(a, foo);\n"
              "    strncpy(a, 0, bar);\n"
              "}");
        ASSERT_EQUALS("[test.cpp:3] -> [test.cpp:4]: (performance) Buffer 'a' is being written before its old content has been used.\n", errout.str());

        check("void f() {\n"
              "    char a[10];\n"
              "    sprintf(a, \"foo\");\n"
              "    memmove(a, 0, bar);\n"
              "}");
        ASSERT_EQUALS("[test.cpp:3] -> [test.cpp:4]: (performance) Buffer 'a' is being written before its old content has been used.\n", errout.str());

        check("void f(char *filename) {\n"
              "    char *p = strrchr(filename,'.');\n"
              "    strcpy(p, \"foo\");\n"
              "    dostuff(filename);\n"
              "    strcpy(p, \"foo\");\n"
              "}");
        ASSERT_EQUALS("", errout.str());

        // Writing to different parts of a buffer
        check("void f(void* a) {\n"
              "    memcpy(a, foo, bar);\n"
              "    memset(a+5, 0, bar);\n"
              "}");
        ASSERT_EQUALS("", errout.str());

        // Use variable as second argument
        check("void f(void* a, void* b) {\n"
              "    memset(a, 0, 5);\n"
              "    memcpy(b, a, 5);\n"
              "    memset(a, 1, 5);\n"
              "}");
        ASSERT_EQUALS("", errout.str());

        // strcat is special
        check("void f() {\n"
              "    char a[10];\n"
              "    strcpy(a, foo);\n"
              "    strcat(a, bar);\n" // Not redundant
              "    strcpy(a, x);\n" // Redundant
              "}");
        ASSERT_EQUALS("[test.cpp:3] -> [test.cpp:5]: (performance) Buffer 'a' is being written before its old content has been used.\n", errout.str());

        // Tests with function call between copy
        check("void f() {\n"
              "    char a[10];\n"
              "    snprintf(a, foo, bar);\n"
              "    bar();\n"
              "    memset(a, 0, size);\n"
              "}");
        ASSERT_EQUALS("[test.cpp:3] -> [test.cpp:5]: (performance) Buffer 'a' is being written before its old content has been used.\n", errout.str());

        check("void* a;\n"
              "void f() {\n"
              "    memset(a, 0, size);\n"
              "    bar();\n" // Global variable might be accessed in bar()
              "    memset(a, 0, size);\n"
              "}");
        ASSERT_EQUALS("", errout.str());

        check("void f() {\n"
              "    char a[10];\n"
              "    memset(a, 0, size);\n"
              "    bar();\n"
              "    memset(a, 0, size);\n"
              "}");
        TODO_ASSERT_EQUALS("[test.cpp:3] -> [test.cpp:5]: (performance) Buffer 'a' is being written before its old content has been used.\n", "", errout.str());

        check("void bar(void* a) {}\n"
              "void f(void* a) {\n"
              "    memset(a, 0, size);\n"
              "    bar(a);\n" // Passed as argument
              "    memset(a, 0, size);\n"
              "}");
        ASSERT_EQUALS("", errout.str());

        // Branch tests
        check("void f(void* a) {\n"
              "    memset(a, 0, size);\n"
              "    if(x)\n"
              "        memset(a, 0, size);\n"
              "}");
        ASSERT_EQUALS("", errout.str());

        // #4455 - initialization of local buffer
        check("void f(void) {"
              "    char buf[10];\n"
              "    memset(buf, 0, 10);\n"
              "    strcpy(buf, string);\n"
              "}");
        ASSERT_EQUALS("", errout.str());

        check("void f(void) {\n"
              "    char buf[10] = {0};\n"
              "    memset(buf, 0, 10);\n"
              "    strcpy(buf, string);\n"
              "}");
        ASSERT_EQUALS("[test.cpp:3] -> [test.cpp:4]: (performance) Buffer 'buf' is being written before its old content has been used.\n", errout.str());

        // #5689 - use return value of strcpy
        check("int f(void* a) {\n"
              "    int i = atoi(strcpy(a, foo));\n"
              "    strncpy(a, 0, bar);\n"
              "    return i;\n"
              "}");
        ASSERT_EQUALS("", errout.str());

        // #7175 - read+write
        check("void f() {\n"
              "    char buf[100];\n"
              "    strcpy(buf, x);\n"
              "    strcpy(buf, dostuff(buf));\n" // <- read + write
              "    strcpy(buf, x);\n"
              "}");
        ASSERT_EQUALS("", errout.str());

        check("void f() {\n"
              "    char buf[100];\n"
              "    strcpy(buf, x);\n"
              "    strcpy(buf, dostuff(buf));\n"
              "    strcpy(buf, x);\n"
              "}");
        TODO_ASSERT_EQUALS("error", "", errout.str());
    }

    void varFuncNullUB() { // #4482
        check("void a(...);\n"
              "void b() { a(NULL); }");
        ASSERT_EQUALS("[test.cpp:2]: (portability) Passing NULL after the last typed argument to a variadic function leads to undefined behaviour.\n", errout.str());

        check("void a(char *p, ...);\n"
              "void b() { a(NULL, 2); }");
        ASSERT_EQUALS("", errout.str());
    }

    void checkPipeParameterSize() { // #3521

        checkposix("void f(){\n"
                   "int pipefd[1];\n" // <--  array of two integers is needed
                   "if (pipe(pipefd) == -1) {\n"
                   "    return;\n"
                   "  }\n"
                   "}");
        ASSERT_EQUALS("[test.cpp:3]: (error) Buffer 'pipefd' must have size of 2 integers if used as parameter of pipe().\n", errout.str());

        checkposix("void f(){\n"
                   "int pipefd[2];\n"
                   "if (pipe(pipefd) == -1) {\n"
                   "    return;\n"
                   "  }\n"
                   "}");
        ASSERT_EQUALS("", errout.str());

        checkposix("void f(){\n"
                   "int pipefd[20];\n"
                   "if (pipe(pipefd) == -1) {\n"
                   "    return;\n"
                   "  }\n"
                   "}");
        ASSERT_EQUALS("", errout.str());

        checkposix("void f(){\n"
                   "int pipefd[1];\n" // <--  array of two integers is needed
                   "if (pipe2(pipefd,0) == -1) {\n"
                   "    return;\n"
                   "  }\n"
                   "}");
        ASSERT_EQUALS("[test.cpp:3]: (error) Buffer 'pipefd' must have size of 2 integers if used as parameter of pipe().\n", errout.str());

        checkposix("void f(){\n"
                   "int pipefd[2];\n"
                   "if (pipe2(pipefd,0) == -1) {\n"
                   "    return;\n"
                   "  }\n"
                   "}");
        ASSERT_EQUALS("", errout.str());

        checkposix("void f(){\n"
                   "int pipefd[20];\n"
                   "if (pipe2(pipefd,0) == -1) {\n"
                   "    return;\n"
                   "  }\n"
                   "}");
        ASSERT_EQUALS("", errout.str());

        // avoid crash with pointer variable
        check("void foo (int* arrayPtr)\n"
              "{\n"
              "  if (pipe (arrayPtr) < 0)\n"
              "  {}\n"
              "}");
        ASSERT_EQUALS("", errout.str());

        // avoid crash with pointer variable - for local variable on stack as well - see #4801
        check("void foo() {\n"
              "  int *cp;\n"
              "  if ( pipe (cp) == -1 ) {\n"
              "     return;\n"
              "  }\n"
              "}");
        ASSERT_EQUALS("", errout.str());

        // test with unknown variable
        check("void foo() {\n"
              "  if ( pipe (cp) == -1 ) {\n"
              "     return;\n"
              "  }\n"
              "}");
        ASSERT_EQUALS("", errout.str());

        // avoid crash with pointer variable - for local variable on stack as well - see #4801
        check("void foo() {\n"
              "  int *cp;\n"
              "  if ( pipe (cp) == -1 ) {\n"
              "     return;\n"
              "  }\n"
              "}");
        ASSERT_EQUALS("", errout.str());

        // test with unknown variable
        check("void foo() {\n"
              "  if ( pipe (cp) == -1 ) {\n"
              "     return;\n"
              "  }\n"
              "}");
        ASSERT_EQUALS("", errout.str());
    }

    void checkCastIntToCharAndBack() { // #160

        // check getchar
        check("void f() {\n"
              "unsigned char c; c = getchar();\n"
              "  while( c != EOF)\n"
              "  {\n"
              "    bar(c);\n"
              "    c = getchar();\n"
              "  } ;\n"
              "}");
        ASSERT_EQUALS("[test.cpp:3]: (warning) Storing getchar() return value in char variable and then comparing with EOF.\n", errout.str());

        check("void f() {\n"
              "unsigned char c = getchar();\n"
              "  while( EOF != c)\n"
              "  {\n"
              "    bar(c);\n"
              "  } ;\n"
              "}");
        ASSERT_EQUALS("[test.cpp:3]: (warning) Storing getchar() return value in char variable and then comparing with EOF.\n", errout.str());

        check("void f() {\n"
              "  unsigned char c; c = getchar();\n"
              "  while( EOF != c )\n"
              "  {\n"
              "    bar(c);\n"
              "    c = getchar();\n"
              "  } ;\n"
              "}");
        ASSERT_EQUALS("[test.cpp:3]: (warning) Storing getchar() return value in char variable and then comparing with EOF.\n", errout.str());

        check("void f() {\n"
              "  unsigned char c;\n"
              "  while( EOF != ( c = getchar() ) )\n"
              "  {\n"
              "  }\n"
              "}");
        ASSERT_EQUALS("[test.cpp:3]: (warning) Storing getchar() return value in char variable and then comparing with EOF.\n", errout.str());

        check("void f() {\n"
              "  int i; i = getchar();\n"
              "  while( i != EOF)\n"
              "  {\n"
              "    bar(i);\n"
              "    i = getchar();\n"
              "  } ;\n"
              "}");
        ASSERT_EQUALS("", errout.str());

        check("void f() {\n"
              "  int i; i = getchar();\n"
              "  while( EOF != i )\n"
              "  {\n"
              "    bar(i);\n"
              "    i = getchar();\n"
              "  } ;\n"
              "}");
        ASSERT_EQUALS("", errout.str());


        // check getc
        check("void f (FILE * pFile){\n"
              "unsigned char c;\n"
              "do {\n"
              "  c = getc (pFile);\n"
              "} while (c != EOF)"
              "}");
        ASSERT_EQUALS("[test.cpp:5]: (warning) Storing getc() return value in char variable and then comparing with EOF.\n", errout.str());

        check("void f (FILE * pFile){\n"
              "unsigned char c;\n"
              "do {\n"
              "  c = getc (pFile);\n"
              "} while (EOF != c)"
              "}");
        ASSERT_EQUALS("[test.cpp:5]: (warning) Storing getc() return value in char variable and then comparing with EOF.\n", errout.str());

        check("void f (FILE * pFile){\n"
              "int i;\n"
              "do {\n"
              "  i = getc (pFile);\n"
              "} while (i != EOF)"
              "}");
        ASSERT_EQUALS("", errout.str());

        check("void f (FILE * pFile){\n"
              "int i;\n"
              "do {\n"
              "  i = getc (pFile);\n"
              "} while (EOF != i)"
              "}");
        ASSERT_EQUALS("", errout.str());


        // check fgetc
        check("void f (FILE * pFile){\n"
              "unsigned char c;\n"
              "do {\n"
              "  c = fgetc (pFile);\n"
              "} while (c != EOF)"
              "}");
        ASSERT_EQUALS("[test.cpp:5]: (warning) Storing fgetc() return value in char variable and then comparing with EOF.\n", errout.str());

        check("void f (FILE * pFile){\n"
              "char c;\n"
              "do {\n"
              "  c = fgetc (pFile);\n"
              "} while (EOF != c)"
              "}");
        ASSERT_EQUALS("[test.cpp:5]: (warning) Storing fgetc() return value in char variable and then comparing with EOF.\n", errout.str());

        check("void f (FILE * pFile){\n"
              "signed char c;\n"
              "do {\n"
              "  c = fgetc (pFile);\n"
              "} while (EOF != c)"
              "}");
        ASSERT_EQUALS("", errout.str());

        check("void f (FILE * pFile){\n"
              "int i;\n"
              "do {\n"
              "  i = fgetc (pFile);\n"
              "} while (i != EOF)"
              "}");
        ASSERT_EQUALS("", errout.str());

        check("void f (FILE * pFile){\n"
              "int i;\n"
              "do {\n"
              "  i = fgetc (pFile);\n"
              "} while (EOF != i)"
              "}");
        ASSERT_EQUALS("", errout.str());

        // cin.get()
        check("void f(){\n"
              "   char ch; ch = std::cin.get();\n"
              "   while (EOF != ch) {\n"
              "        std::cout << ch;\n"
              "        ch = std::cin.get();\n"
              "   }\n"
              "}");
        ASSERT_EQUALS("[test.cpp:3]: (warning) Storing cin.get() return value in char variable and then comparing with EOF.\n", errout.str());

        check("void f(){\n"
              "   char ch; ch = std::cin.get();\n"
              "   while (ch != EOF) {\n"
              "        std::cout << ch;\n"
              "        ch = std::cin.get();\n"
              "   }\n"
              "}");
        ASSERT_EQUALS("[test.cpp:3]: (warning) Storing cin.get() return value in char variable and then comparing with EOF.\n", errout.str());

        check("void f(){\n"
              "   int i; i = std::cin.get();\n"
              "   while ( EOF != i ) {\n"
              "        std::cout << i;\n"
              "        i = std::cin.get();\n"
              "   }\n"
              "}");
        ASSERT_EQUALS("", errout.str());

        check("void f(){\n"
              "   int i; i = std::cin.get();\n"
              "   while ( i != EOF ) {\n"
              "        std::cout << i;\n"
              "        i = std::cin.get();\n"
              "   }\n"
              "}");
        ASSERT_EQUALS("", errout.str());
    }

    void checkCommaSeparatedReturn() {
        check("int fun(int a) {\n"
              "  if (a < 0)\n"
              "    return a++,\n"
              "  do_something();\n"
              "}", nullptr, true, false, false);
        ASSERT_EQUALS("[test.cpp:3]: (style) Comma is used in return statement. The comma can easily be misread as a ';'.\n", errout.str());

        check("int fun(int a) {\n"
              "  if (a < 0)\n"
              "    return a++, do_something();\n"
              "}", nullptr, true, false, false);
        ASSERT_EQUALS("", errout.str());

        check("int fun(int a) {\n"
              "  if (a < 0)\n"
              "    return a+5,\n"
              "  do_something();\n"
              "}", nullptr, true, false, false);
        ASSERT_EQUALS("[test.cpp:3]: (style) Comma is used in return statement. The comma can easily be misread as a ';'.\n", errout.str());

        check("int fun(int a) {\n"
              "  if (a < 0)\n"
              "    return a+5, do_something();\n"
              "}", nullptr, true, false, false);
        ASSERT_EQUALS("", errout.str());

        check("int fun(int a) {\n"
              "  if (a < 0)\n"
              "    return c<int,\nint>::b;\n"
              "}", nullptr, true, false, false);
        ASSERT_EQUALS("", errout.str());

        // #4943 take care of C++11 initializer lists
        check("std::vector<Foo> Bar() {\n"
              "    return\n"
              "    {\n"
              "        { \"1\" },\n"
              "        { \"2\" },\n"
              "        { \"3\" }\n"
              "    };\n"
              "}", nullptr, true, false, false);
        ASSERT_EQUALS("", errout.str());
    }

    void checkPassByReference() {
        // #8570 passByValue when std::move is used
        check("struct A\n"
              "{\n"
              "    std::vector<int> x;\n"
              "};\n"
              "\n"
              "struct B\n"
              "{\n"
              "    explicit B(A a) : a(std::move(a)) {}\n"
              "    void Init(A _a) { a = std::move(_a); }\n"
              "    A a;"
              "};", nullptr, false, false, true);
        ASSERT_EQUALS("", errout.str());

        check("struct A\n"
              "{\n"
              "    std::vector<int> x;\n"
              "};\n"
              "\n"
              "struct B\n"
              "{\n"
              "    explicit B(A a) : a{std::move(a)} {}\n"
              "    void Init(A _a) { a = std::move(_a); }\n"
              "    A a;"
              "};", nullptr, false, false, true);
        ASSERT_EQUALS("", errout.str());

        check("struct A\n"
              "{\n"
              "    std::vector<int> x;\n"
              "};\n"
              "\n"
              "struct B\n"
              "{\n"
              "    B(A a, A a2) : a{std::move(a)}, a2{std::move(a2)} {}\n"
              "    void Init(A _a) { a = std::move(_a); }\n"
              "    A a;"
              "    A a2;"
              "};", nullptr, false, false, true);
        ASSERT_EQUALS("", errout.str());

        check("struct A\n"
              "{\n"
              "    std::vector<int> x;\n"
              "};\n"
              "\n"
              "struct B\n"
              "{\n"
              "    B(A a, A a2) : a{std::move(a)}, a2{a2} {}\n"
              "    void Init(A _a) { a = std::move(_a); }\n"
              "    A a;"
              "    A a2;"
              "};", nullptr, false, false, true);
        ASSERT_EQUALS("[test.cpp:8]: (performance) Function parameter 'a2' should be passed by const reference.\n", errout.str());

        check("struct A\n"
              "{\n"
              "    std::vector<int> x;\n"
              "};\n"
              "\n"
              "struct B\n"
              "{\n"
              "    B(A a, A a2) : a{std::move(a)}, a2(a2) {}\n"
              "    void Init(A _a) { a = std::move(_a); }\n"
              "    A a;"
              "    A a2;"
              "};", nullptr, false, false, true);
        ASSERT_EQUALS("[test.cpp:8]: (performance) Function parameter 'a2' should be passed by const reference.\n", errout.str());

        check("std::map<int, int> m;\n" // #10817
              "void f(const decltype(m)::const_iterator i) {}");
        ASSERT_EQUALS("", errout.str());
    }

    void checkComparisonFunctionIsAlwaysTrueOrFalse() {
        // positive test
        check("bool f(int x){\n"
              "   return isless(x,x);\n"
              "}");
        ASSERT_EQUALS("[test.cpp:2]: (warning) Comparison of two identical variables with isless(x,x) always evaluates to false.\n", errout.str());

        check("bool f(int x){\n"
              "   return isgreater(x,x);\n"
              "}");
        ASSERT_EQUALS("[test.cpp:2]: (warning) Comparison of two identical variables with isgreater(x,x) always evaluates to false.\n", errout.str());

        check("bool f(int x){\n"
              "   return islessgreater(x,x);\n"
              "}");
        ASSERT_EQUALS("[test.cpp:2]: (warning) Comparison of two identical variables with islessgreater(x,x) always evaluates to false.\n", errout.str());

        check("bool f(int x){\n"
              "   return islessequal(x,x);\n"
              "}");
        ASSERT_EQUALS("[test.cpp:2]: (warning) Comparison of two identical variables with islessequal(x,x) always evaluates to true.\n", errout.str());

        check("bool f(int x){\n"
              "   return isgreaterequal(x,x);\n"
              "}");
        ASSERT_EQUALS("[test.cpp:2]: (warning) Comparison of two identical variables with isgreaterequal(x,x) always evaluates to true.\n", errout.str());

        // no warning should be reported for
        check("bool f(int x, int y){\n"
              "   return isgreaterequal(x,y) && islessequal(x,y) && islessgreater(x,y) && isgreater(x,y) && isless(x,y);\n"
              "}");
        ASSERT_EQUALS("", errout.str());
    }

    void integerOverflow() { // 5895
        // no signed integer overflow should happen
        check("void f(unsigned long long ull) {\n"
              "    if (ull == 0x89504e470d0a1a0a || ull == 0x8a4d4e470d0a1a0a) ;\n"
              "}");
        ASSERT_EQUALS("", errout.str());
    }

    void redundantPointerOp() {
        check("int *f(int *x) {\n"
              "    return &*x;\n"
              "}\n", nullptr, false, true);
        ASSERT_EQUALS("[test.cpp:2]: (style) Redundant pointer operation on 'x' - it's already a pointer.\n", errout.str());

        check("int *f(int *y) {\n"
              "    return &(*y);\n"
              "}\n", nullptr, false, true);
        ASSERT_EQUALS("[test.cpp:2]: (style) Redundant pointer operation on 'y' - it's already a pointer.\n", errout.str());

        check("int f() {\n" // #10991
              "    int value = 4;\n"
              "    int result1 = *(&value);\n"
              "    int result2 = *&value;\n"
              "    return result1 + result2;\n"
              "}\n", nullptr, false, true);
        ASSERT_EQUALS("[test.cpp:3]: (style) Redundant pointer operation on 'value' - it's already a variable.\n"
                      "[test.cpp:4]: (style) Redundant pointer operation on 'value' - it's already a variable.\n",
                      errout.str());

        check("void f(int& a, int b) {\n"
              "    *(&a) = b;\n"
              "}\n", nullptr, false, true);
        ASSERT_EQUALS("[test.cpp:2]: (style) Redundant pointer operation on 'a' - it's already a variable.\n",
                      errout.str());

        check("void f(int**& p) {}\n", nullptr, false, true);
        ASSERT_EQUALS("", errout.str());

        checkP("#define	RESTORE(ORIG, COPY) { *ORIG = *COPY; }\n"
               "void f(int* p, int i) {\n"
               "    RESTORE(p, &i);\n"
               "}\n");
        ASSERT_EQUALS("", errout.str());

        // no warning for bitwise AND
        check("void f(const int *b) {\n"
              "    int x = 0x20 & *b;\n"
              "}\n", nullptr, false, true);
        ASSERT_EQUALS("", errout.str());

        // No message for double pointers to structs
        check("void f(struct foo **my_struct) {\n"
              "    char **pass_to_func = &(*my_struct)->buf;\n"
              "}\n", nullptr, false, true);
        ASSERT_EQUALS("", errout.str());

        // another double pointer to struct - with an array
        check("void f(struct foo **my_struct) {\n"
              "    char **pass_to_func = &(*my_struct)->buf[10];\n"
              "}\n", nullptr, false, true);
        ASSERT_EQUALS("", errout.str());

        // double pointer to array
        check("void f(char **ptr) {\n"
              "    int *x = &(*ptr)[10];\n"
              "}\n", nullptr, false, true);
        ASSERT_EQUALS("", errout.str());

        // function calls
        check("void f(Mutex *mut) {\n"
              "    pthread_mutex_lock(&*mut);\n"
              "}\n", nullptr, false, false);
        ASSERT_EQUALS("[test.cpp:2]: (style) Redundant pointer operation on 'mut' - it's already a pointer.\n", errout.str());

        // make sure we got the AST match for "(" right
        check("void f(char *ptr) {\n"
              "    if (&*ptr == NULL)\n"
              "        return;\n"
              "}\n", nullptr, false, true);
        ASSERT_EQUALS("[test.cpp:2]: (style) Redundant pointer operation on 'ptr' - it's already a pointer.\n", errout.str());

        // no warning for macros
        checkP("#define MUTEX_LOCK(m) pthread_mutex_lock(&(m))\n"
               "void f(struct mutex *mut) {\n"
               "    MUTEX_LOCK(*mut);\n"
               "}\n");
        ASSERT_EQUALS("", errout.str());

        checkP("#define B(op)        bar(op)\n"
               "#define C(orf)       B(&orf)\n"
               "void foo(const int * pkey) {\n"
               "    C(*pkey);\n"
               "}\n");
        ASSERT_EQUALS("", errout.str());
    }

    void test_isSameExpression() { // see #5738
        check("bool isInUnoIncludeFile(StringRef name) {"
              "   return  name.startswith(SRCDIR \"/com/\") || name.startswith(SRCDIR \"/uno/\");\n"
              "};", "test.cpp", false, false);
        ASSERT_EQUALS("", errout.str());
    }

    void raceAfterInterlockedDecrement() {
        checkInterlockedDecrement("void f() {\n"
                                  "    int counter = 0;\n"
                                  "    InterlockedDecrement(&counter);\n"
                                  "    whatever();\n"
                                  "}");
        ASSERT_EQUALS("", errout.str());

        checkInterlockedDecrement("void f() {\n"
                                  "    int counter = 0;\n"
                                  "    InterlockedDecrement(&counter);\n"
                                  "    if (counter)\n"
                                  "        return;\n"
                                  "    destroy();\n"
                                  "}");
        ASSERT_EQUALS("[test.cpp:4]: (error) Race condition: non-interlocked access after InterlockedDecrement(). Use InterlockedDecrement() return value instead.\n", errout.str());

        checkInterlockedDecrement("void f() {\n"
                                  "    int counter = 0;\n"
                                  "    InterlockedDecrement(&counter);\n"
                                  "    if (!counter)\n"
                                  "        destroy();\n"
                                  "}");
        ASSERT_EQUALS("[test.cpp:4]: (error) Race condition: non-interlocked access after InterlockedDecrement(). Use InterlockedDecrement() return value instead.\n", errout.str());

        checkInterlockedDecrement("void f() {\n"
                                  "    int counter = 0;\n"
                                  "    InterlockedDecrement(&counter);\n"
                                  "    if (counter > 0)\n"
                                  "        return;\n"
                                  "    destroy();\n"
                                  "}");
        ASSERT_EQUALS("[test.cpp:4]: (error) Race condition: non-interlocked access after InterlockedDecrement(). Use InterlockedDecrement() return value instead.\n", errout.str());

        checkInterlockedDecrement("void f() {\n"
                                  "    int counter = 0;\n"
                                  "    InterlockedDecrement(&counter);\n"
                                  "    if (0 < counter)\n"
                                  "        return;\n"
                                  "    destroy();\n"
                                  "}");
        ASSERT_EQUALS("[test.cpp:4]: (error) Race condition: non-interlocked access after InterlockedDecrement(). Use InterlockedDecrement() return value instead.\n", errout.str());

        checkInterlockedDecrement("void f() {\n"
                                  "    int counter = 0;\n"
                                  "    InterlockedDecrement(&counter);\n"
                                  "    if (counter == 0)\n"
                                  "        destroy();\n"
                                  "}");
        ASSERT_EQUALS("[test.cpp:4]: (error) Race condition: non-interlocked access after InterlockedDecrement(). Use InterlockedDecrement() return value instead.\n", errout.str());

        checkInterlockedDecrement("void f() {\n"
                                  "    int counter = 0;\n"
                                  "    InterlockedDecrement(&counter);\n"
                                  "    if (0 == counter)\n"
                                  "        destroy();\n"
                                  "}");
        ASSERT_EQUALS("[test.cpp:4]: (error) Race condition: non-interlocked access after InterlockedDecrement(). Use InterlockedDecrement() return value instead.\n", errout.str());

        checkInterlockedDecrement("void f() {\n"
                                  "    int counter = 0;\n"
                                  "    InterlockedDecrement(&counter);\n"
                                  "    if (0 != counter)\n"
                                  "        return;\n"
                                  "    destroy()\n"
                                  "}");
        ASSERT_EQUALS("[test.cpp:4]: (error) Race condition: non-interlocked access after InterlockedDecrement(). Use InterlockedDecrement() return value instead.\n", errout.str());

        checkInterlockedDecrement("void f() {\n"
                                  "    int counter = 0;\n"
                                  "    InterlockedDecrement(&counter);\n"
                                  "    if (counter != 0)\n"
                                  "        return;\n"
                                  "    destroy()\n"
                                  "}");
        ASSERT_EQUALS("[test.cpp:4]: (error) Race condition: non-interlocked access after InterlockedDecrement(). Use InterlockedDecrement() return value instead.\n", errout.str());

        checkInterlockedDecrement("void f() {\n"
                                  "    int counter = 0;\n"
                                  "    InterlockedDecrement(&counter);\n"
                                  "    if (counter <= 0)\n"
                                  "        destroy();\n"
                                  "}");
        ASSERT_EQUALS("[test.cpp:4]: (error) Race condition: non-interlocked access after InterlockedDecrement(). Use InterlockedDecrement() return value instead.\n", errout.str());

        checkInterlockedDecrement("void f() {\n"
                                  "    int counter = 0;\n"
                                  "    InterlockedDecrement(&counter);\n"
                                  "    if (0 >= counter)\n"
                                  "        destroy();\n"
                                  "}");
        ASSERT_EQUALS("[test.cpp:4]: (error) Race condition: non-interlocked access after InterlockedDecrement(). Use InterlockedDecrement() return value instead.\n", errout.str());

        checkInterlockedDecrement("void f() {\n"
                                  "    int counter = 0;\n"
                                  "    int newCount = InterlockedDecrement(&counter);\n"
                                  "    if (newCount)\n"
                                  "        return;\n"
                                  "    destroy();\n"
                                  "}");
        ASSERT_EQUALS("", errout.str());

        checkInterlockedDecrement("void f() {\n"
                                  "    int counter = 0;\n"
                                  "    int newCount = InterlockedDecrement(&counter);\n"
                                  "    if (!newCount)\n"
                                  "        destroy();\n"
                                  "}");
        ASSERT_EQUALS("", errout.str());

        checkInterlockedDecrement("void f() {\n"
                                  "    int counter = 0;\n"
                                  "    int newCount = InterlockedDecrement(&counter);\n"
                                  "    if (newCount > 0)\n"
                                  "        return;\n"
                                  "    destroy();\n"
                                  "}");
        ASSERT_EQUALS("", errout.str());

        checkInterlockedDecrement("void f() {\n"
                                  "    int counter = 0;\n"
                                  "    int newCount = InterlockedDecrement(&counter);\n"
                                  "    if (0 < newCount)\n"
                                  "        return;\n"
                                  "    destroy();\n"
                                  "}");
        ASSERT_EQUALS("", errout.str());

        checkInterlockedDecrement("void f() {\n"
                                  "    int counter = 0;\n"
                                  "    int newCount = InterlockedDecrement(&counter);\n"
                                  "    if (newCount == 0)\n"
                                  "        destroy();\n"
                                  "}");
        ASSERT_EQUALS("", errout.str());

        checkInterlockedDecrement("void f() {\n"
                                  "    int counter = 0;\n"
                                  "    int newCount = InterlockedDecrement(&counter);\n"
                                  "    if (0 == newCount)\n"
                                  "        destroy();\n"
                                  "}");
        ASSERT_EQUALS("", errout.str());

        checkInterlockedDecrement("void f() {\n"
                                  "    int counter = 0;\n"
                                  "    int newCount = InterlockedDecrement(&counter);\n"
                                  "    if (0 != newCount)\n"
                                  "        return;\n"
                                  "    destroy()\n"
                                  "}");
        ASSERT_EQUALS("", errout.str());

        checkInterlockedDecrement("void f() {\n"
                                  "    int counter = 0;\n"
                                  "    int newCount = InterlockedDecrement(&counter);\n"
                                  "    if (newCount != 0)\n"
                                  "        return;\n"
                                  "    destroy()\n"
                                  "}");
        ASSERT_EQUALS("", errout.str());

        checkInterlockedDecrement("void f() {\n"
                                  "    int counter = 0;\n"
                                  "    int newCount = InterlockedDecrement(&counter);\n"
                                  "    if (newCount <= 0)\n"
                                  "        destroy();\n"
                                  "}");
        ASSERT_EQUALS("", errout.str());

        checkInterlockedDecrement("void f() {\n"
                                  "    int counter = 0;\n"
                                  "    int newCount = InterlockedDecrement(&counter);\n"
                                  "    if (0 >= newCount)\n"
                                  "        destroy;\n"
                                  "}");
        ASSERT_EQUALS("", errout.str());

        checkInterlockedDecrement("int f() {\n"
                                  "    int counter = 0;\n"
                                  "    if (InterlockedDecrement(&counter) == 0) {\n"
                                  "        destroy();\n"
                                  "        return 0;\n"
                                  "    } else {\n"
                                  "        return counter;\n"
                                  "    }\n"
                                  "}");
        ASSERT_EQUALS("[test.cpp:7]: (error) Race condition: non-interlocked access after InterlockedDecrement(). Use InterlockedDecrement() return value instead.\n", errout.str());

        checkInterlockedDecrement("int f() {\n"
                                  "    int counter = 0;\n"
                                  "    if (::InterlockedDecrement(&counter) == 0) {\n"
                                  "        destroy();\n"
                                  "        return 0;\n"
                                  "    } else {\n"
                                  "        return counter;\n"
                                  "    }\n"
                                  "}");
        ASSERT_EQUALS("[test.cpp:7]: (error) Race condition: non-interlocked access after InterlockedDecrement(). Use InterlockedDecrement() return value instead.\n", errout.str());


        checkInterlockedDecrement("int f() {\n"
                                  "    int counter = 0;\n"
                                  "    if (InterlockedDecrement(&counter) == 0) {\n"
                                  "        destroy();\n"
                                  "        return 0;\n"
                                  "    }\n"
                                  "    return counter;\n"
                                  "}");
        ASSERT_EQUALS("[test.cpp:7]: (error) Race condition: non-interlocked access after InterlockedDecrement(). Use InterlockedDecrement() return value instead.\n", errout.str());

        checkInterlockedDecrement("int f() {\n"
                                  "    int counter = 0;\n"
                                  "    if (::InterlockedDecrement(&counter) == 0) {\n"
                                  "        destroy();\n"
                                  "        return 0;\n"
                                  "    }\n"
                                  "    return counter;\n"
                                  "}");
        ASSERT_EQUALS("[test.cpp:7]: (error) Race condition: non-interlocked access after InterlockedDecrement(). Use InterlockedDecrement() return value instead.\n", errout.str());

        checkInterlockedDecrement("int f() {\n"
                                  "    int counter = 0;\n"
                                  "    if (InterlockedDecrement(&counter) == 0) {\n"
                                  "        destroy();\n"
                                  "        return 0;\n"
                                  "    } else\n"
                                  "        return counter;\n"
                                  "   \n"
                                  "}");
        ASSERT_EQUALS("[test.cpp:7]: (error) Race condition: non-interlocked access after InterlockedDecrement(). Use InterlockedDecrement() return value instead.\n", errout.str());

        checkInterlockedDecrement("int f() {\n"
                                  "    int counter = 0;\n"
                                  "    if (::InterlockedDecrement(&counter) == 0) {\n"
                                  "        destroy();\n"
                                  "        return 0;\n"
                                  "    } else\n"
                                  "        return counter;\n"
                                  "   \n"
                                  "}");
        ASSERT_EQUALS("[test.cpp:7]: (error) Race condition: non-interlocked access after InterlockedDecrement(). Use InterlockedDecrement() return value instead.\n", errout.str());
    }

    void testUnusedLabel() {
        check("void f() {\n"
              "    label:\n"
              "}");
        ASSERT_EQUALS("[test.cpp:2]: (style) Label 'label' is not used.\n", errout.str());

        check("void f() {\n"
              "    label:\n"
              "    foo();\n"
              "    goto label;\n"
              "}");
        ASSERT_EQUALS("", errout.str());

        check("void f() {\n"
              "    label:\n"
              "    foo();\n"
              "    goto label;\n"
              "}\n"
              "void g() {\n"
              "    label:\n"
              "}");
        ASSERT_EQUALS("[test.cpp:7]: (style) Label 'label' is not used.\n", errout.str());

        check("void f() {\n"
              "    switch(a) {\n"
              "        default:\n"
              "    }\n"
              "}");
        ASSERT_EQUALS("", errout.str());

        check("void f() {\n"
              "    class X {\n"
              "        protected:\n"
              "    };\n"
              "}");
        ASSERT_EQUALS("", errout.str());

        check("void f() {\n"
              "    class X {\n"
              "        my_protected:\n"
              "    };\n"
              "}");
        ASSERT_EQUALS("", errout.str());

        check("int test(char art) {\n"
              "    switch (art) {\n"
              "    caseZERO:\n"
              "        return 0;\n"
              "    case1:\n"
              "        return 1;\n"
              "    case 2:\n"
              "        return 2;\n"
              "    }\n"
              "}");
        ASSERT_EQUALS("[test.cpp:3]: (warning) Label 'caseZERO' is not used. Should this be a 'case' of the enclosing switch()?\n"
                      "[test.cpp:5]: (warning) Label 'case1' is not used. Should this be a 'case' of the enclosing switch()?\n", errout.str());

        check("int test(char art) {\n"
              "    switch (art) {\n"
              "    case 2:\n"
              "        return 2;\n"
              "    }\n"
              "    label:\n"
              "}");
        ASSERT_EQUALS("[test.cpp:6]: (style) Label 'label' is not used.\n", errout.str());
    }

    void testEvaluationOrder() {
        check("void f() {\n"
              "  int x = dostuff();\n"
              "  return x + x++;\n"
              "}", "test.c");
        ASSERT_EQUALS("[test.c:3]: (error) Expression 'x+x++' depends on order of evaluation of side effects\n", errout.str());

        // #7226
        check("long int f1(const char *exp) {\n"
              "  return strtol(++exp, (char **)&exp, 10);\n"
              "}", "test.c");
        ASSERT_EQUALS("", errout.str());

        check("long int f1(const char *exp) {\n"
              "  return dostuff(++exp, exp, 10);\n"
              "}", "test.c");
        ASSERT_EQUALS("[test.c:2]: (error) Expression '++exp,exp' depends on order of evaluation of side effects\n", errout.str());

        check("void f() {\n"
              "  int a;\n"
              "  while (a=x(), a==123) {}\n"
              "}", "test.c");
        ASSERT_EQUALS("", errout.str());

        // # 8717
        check("void f(int argc, char *const argv[]) {\n"
              "    char **local_argv = safe_malloc(sizeof (*local_argv));\n"
              "    int local_argc = 0;\n"
              "    local_argv[local_argc++] = argv[0];\n"
              "}\n", "test.c");
        ASSERT_EQUALS("[test.c:1]: (style) Parameter 'argv' can be declared as const array\n", errout.str());

        check("void f() {\n"
              "  int x = 0;\n"
              "  return 0 + x++;\n"
              "}\n", "test.c");
        ASSERT_EQUALS("", errout.str());

        check("void f(int x, int y) {\n"
              "  int a[10];\n"
              "  a[x+y] = a[y+x]++;;\n"
              "}\n", "test.c");
        ASSERT_EQUALS("[test.c:3]: (error) Expression 'a[x+y]=a[y+x]++' depends on order of evaluation of side effects\n", errout.str());
    }

    void testEvaluationOrderSelfAssignment() {
        // self assignment
        check("void f() {\n"
              "  int x = x = y + 1;\n"
              "}", "test.c");
        ASSERT_EQUALS("[test.c:2]: (warning) Redundant assignment of 'x' to itself.\n", errout.str());
    }

    void testEvaluationOrderMacro() {
        // macro, don't bailout (#7233)
        checkP("#define X x\n"
               "void f(int x) {\n"
               "  return x + X++;\n"
               "}", "test.c");
        ASSERT_EQUALS("[test.c:3]: (error) Expression 'x+x++' depends on order of evaluation of side effects\n", errout.str());
    }

    void testEvaluationOrderSequencePointsFunctionCall() {
        // FP
        check("void f(int id) {\n"
              "  id = dostuff(id += 42);\n"
              "}", "test.c");
        ASSERT_EQUALS("", errout.str());

        // FN
        check("void f(int id) {\n"
              "  id = id + dostuff(id += 42);\n"
              "}", "test.c");
        TODO_ASSERT_EQUALS("error", "", errout.str());
    }

    void testEvaluationOrderSequencePointsComma() {
        check("int f(void) {\n"
              "  int t;\n"
              "  return (unsigned char)(t=1,t^c);\n"
              "}", "test.c");
        ASSERT_EQUALS("", errout.str());

        check("void f(void) {\n"
              "  int t;\n"
              "  dostuff(t=1,t^c);\n"
              "}", "test.c");
        ASSERT_EQUALS("[test.c:3]: (error) Expression 't=1,t^c' depends on order of evaluation of side effects\n", errout.str());

        check("void f(void) {\n"
              "  int t;\n"
              "  dostuff((t=1,t),2);\n"
              "}", "test.c");
        ASSERT_EQUALS("", errout.str());

        // #8230
        check("void hprf(const char* fp) {\n"
              "    do\n"
              "        ;\n"
              "    while (++fp, (*fp) <= 0177);\n"
              "}\n", "test.c");
        ASSERT_EQUALS("", errout.str());

        check("void hprf(const char* fp) {\n"
              "    do\n"
              "        ;\n"
              "    while (i++, ++fp, (*fp) <= 0177);\n"
              "}\n", "test.c");
        ASSERT_EQUALS("", errout.str());

        check("void f(const char* fp) {\n"
              "    do\n"
              "        ;\n"
              "    while (f(++fp, (*fp) <= 7));\n"
              "}\n", "test.c");
        ASSERT_EQUALS("[test.c:4]: (error) Expression '++fp,(*fp)<=7' depends on order of evaluation of side effects\n", errout.str());
    }

    void testEvaluationOrderSizeof() {
        check("void f(char *buf) {\n"
              "  dostuff(buf++, sizeof(*buf));"
              "}", "test.c");
        ASSERT_EQUALS("", errout.str());
    }

    void testUnsignedLessThanZero() {
        check("struct d {\n"
              "  unsigned n;\n"
              "};\n"
              "void f(void) {\n"
              "  struct d d;\n"
              "  d.n = 3;\n"
              "\n"
              "  if (d.n < 0) {\n"
              "    return;\n"
              "  }\n"
              "\n"
              "  if (0 > d.n) {\n"
              "    return;\n"
              "  }\n"
              "}", "test.c");
        ASSERT_EQUALS("[test.c:8]: (style) Checking if unsigned expression 'd.n' is less than zero.\n"
                      "[test.c:12]: (style) Checking if unsigned expression 'd.n' is less than zero.\n",
                      errout.str());
    }

    void doubleMove1() {
        check("void g(A a);\n"
              "void f() {\n"
              "    A a;\n"
              "    g(std::move(a));\n"
              "    g(std::move(a));\n"
              "}");
        ASSERT_EQUALS("[test.cpp:5]: (warning) Access of moved variable 'a'.\n", errout.str());
    }

    void doubleMoveMemberInitialization1() {
        check("class A\n"
              "{\n"
              "    A(B && b)\n"
              "    :b1(std::move(b))\n"
              "    {\n"
              "        b2 = std::move(b);\n"
              "    }\n"
              "    B b1;\n"
              "    B b2;\n"
              "};");
        ASSERT_EQUALS("[test.cpp:6]: (warning) Access of moved variable 'b'.\n", errout.str());
    }

    void doubleMoveMemberInitialization2() {
        check("class A\n"
              "{\n"
              "    A(B && b)\n"
              "    :b1(std::move(b)),\n"
              "     b2(std::move(b))\n"
              "    {}\n"
              "    B b1;\n"
              "    B b2;\n"
              "};");
        ASSERT_EQUALS("[test.cpp:5]: (warning) Access of moved variable 'b'.\n", errout.str());
    }

    void doubleMoveMemberInitialization3() { // #9974
        check("struct A { int i; };\n"
              "struct B { A a1; A a2; };\n"
              "B f() {\n"
              "    A a1 = { 1 };\n"
              "    A a2 = { 2 };\n"
              "    return { .a1 = std::move(a1), .a2 = std::move(a2) };\n"
              "}\n");
        ASSERT_EQUALS("", errout.str());
    }

    void moveAndAssign1() {
        check("A g(A a);\n"
              "void f() {\n"
              "    A a;\n"
              "    a = g(std::move(a));\n"
              "    a = g(std::move(a));\n"
              "}");
        ASSERT_EQUALS("", errout.str());
    }

    void moveAndAssign2() {
        check("A g(A a);\n"
              "void f() {\n"
              "    A a;\n"
              "    B b = g(std::move(a));\n"
              "    C c = g(std::move(a));\n"
              "}");
        ASSERT_EQUALS("[test.cpp:5]: (warning) Access of moved variable 'a'.\n", errout.str());
    }

    void moveAssignMoveAssign() {
        check("void h(A a);\n"
              "void f() {"
              "    A a;\n"
              "    g(std::move(a));\n"
              "    h(a);\n"
              "    a = b;\n"
              "    h(a);\n"
              "    g(std::move(a));\n"
              "    h(a);\n"
              "    a = b;\n"
              "    h(a);\n"
              "}");
        ASSERT_EQUALS("[test.cpp:4]: (warning) Access of moved variable 'a'.\n"
                      "[test.cpp:8]: (warning) Access of moved variable 'a'.\n", errout.str());
    }

    void moveAndReset1() {
        check("A g(A a);\n"
              "void f() {\n"
              "    A a;\n"
              "    a.reset(g(std::move(a)));\n"
              "    a.reset(g(std::move(a)));\n"
              "}");
        ASSERT_EQUALS("", errout.str());
    }

    void moveAndReset2() {
        check("A g(A a);\n"
              "void f() {\n"
              "    A a;\n"
              "    A b;\n"
              "    A c;\n"
              "    b.reset(g(std::move(a)));\n"
              "    c.reset(g(std::move(a)));\n"
              "}");
        ASSERT_EQUALS("[test.cpp:7]: (warning) Access of moved variable 'a'.\n", errout.str());
    }

    void moveResetMoveReset() {
        check("void h(A a);\n"
              "void f() {"
              "    A a;\n"
              "    g(std::move(a));\n"
              "    h(a);\n"
              "    a.reset(b);\n"
              "    h(a);\n"
              "    g(std::move(a));\n"
              "    h(a);\n"
              "    a.reset(b);\n"
              "    h(a);\n"
              "}");
        ASSERT_EQUALS("[test.cpp:4]: (warning) Access of moved variable 'a'.\n"
                      "[test.cpp:8]: (warning) Access of moved variable 'a'.\n", errout.str());
    }

    void moveAndFunctionParameter() {
        check("void g(A a);\n"
              "void f() {\n"
              "    A a;\n"
              "    A b = std::move(a);\n"
              "    g(a);\n"
              "    A c = a;\n"
              "}");
        ASSERT_EQUALS("[test.cpp:5]: (warning) Access of moved variable 'a'.\n"
                      "[test.cpp:6]: (warning) Access of moved variable 'a'.\n", errout.str());
    }

    void moveAndFunctionParameterReference() {
        check("void g(A & a);\n"
              "void f() {\n"
              "    A a;\n"
              "    A b = std::move(a);\n"
              "    g(a);\n"
              "    A c = a;\n"
              "}");
        ASSERT_EQUALS("", errout.str());
    }

    void moveAndFunctionParameterConstReference() {
        check("void g(A const & a);\n"
              "void f() {\n"
              "    A a;\n"
              "    A b = std::move(a);\n"
              "    g(a);\n"
              "    A c = a;\n"
              "}");
        ASSERT_EQUALS("[test.cpp:5]: (warning) Access of moved variable 'a'.\n"
                      "[test.cpp:6]: (warning) Access of moved variable 'a'.\n", errout.str());
    }

    void moveAndFunctionParameterUnknown() {
        check("void f() {\n"
              "    A a;\n"
              "    A b = std::move(a);\n"
              "    g(a);\n"
              "    A c = a;\n"
              "}");
        ASSERT_EQUALS("[test.cpp:4]: (warning, inconclusive) Access of moved variable 'a'.\n"
                      "[test.cpp:5]: (warning, inconclusive) Access of moved variable 'a'.\n", errout.str());
    }

    void moveAndReturn() {
        check("int f(int i) {\n"
              "    A a;\n"
              "    A b;\n"
              "    g(std::move(a));\n"
              "    if (i)\n"
              "        return g(std::move(b));\n"
              "    return h(std::move(a),std::move(b));\n"
              "}");
        ASSERT_EQUALS("[test.cpp:7]: (warning) Access of moved variable 'a'.\n", errout.str());
    }

    void moveAndClear() {
        check("void f() {\n"
              "    V v;\n"
              "    g(std::move(v));\n"
              "    v.clear();\n"
              "    if (v.empty()) {}\n"
              "}");
        ASSERT_EQUALS("", errout.str());
    }

    void movedPointer() {
        check("void f() {\n"
              "    P p;\n"
              "    g(std::move(p));\n"
              "    x = p->x;\n"
              "    y = p->y;\n"
              "}");
        ASSERT_EQUALS("[test.cpp:4]: (warning) Access of moved variable 'p'.\n"
                      "[test.cpp:5]: (warning) Access of moved variable 'p'.\n", errout.str());
    }

    void moveAndAddressOf() {
        check("void f() {\n"
              "    std::string s1 = x;\n"
              "    std::string s2 = std::move(s1);\n"
              "    p = &s1;\n"
              "}");
        ASSERT_EQUALS("", errout.str());
    }

    void partiallyMoved() {
        check("void f() {\n"
              "    A a;\n"
              "    gx(std::move(a).x());\n"
              "    gy(std::move(a).y());\n"
              "}");
        ASSERT_EQUALS("", errout.str());
    }

    void moveAndLambda() {
        check("void f() {\n"
              "    A a;\n"
              "    auto h = [a=std::move(a)](){return g(std::move(a));};"
              "    b = a;\n"
              "}");
        ASSERT_EQUALS("", errout.str());
    }

    void forwardAndUsed() {
        Settings keepTemplates;
        keepTemplates.checkUnusedTemplates = true;

        check("template<typename T>\n"
              "void f(T && t) {\n"
              "    g(std::forward<T>(t));\n"
              "    T s = t;\n"
              "}", &keepTemplates);
        ASSERT_EQUALS("[test.cpp:4]: (warning) Access of forwarded variable 't'.\n", errout.str());
    }

    void funcArgNamesDifferent() {
        check("void func1(int a, int b, int c);\n"
              "void func1(int a, int b, int c) { }\n"
              "void func2(int a, int b, int c);\n"
              "void func2(int A, int B, int C) { }\n"
              "class Fred {\n"
              "    void func1(int a, int b, int c);\n"
              "    void func2(int a, int b, int c);\n"
              "    void func3(int a = 0, int b = 0, int c = 0);\n"
              "    void func4(int a = 0, int b = 0, int c = 0);\n"
              "};\n"
              "void Fred::func1(int a, int b, int c) { }\n"
              "void Fred::func2(int A, int B, int C) { }\n"
              "void Fred::func3(int a, int b, int c) { }\n"
              "void Fred::func4(int A, int B, int C) { }");
        ASSERT_EQUALS("[test.cpp:3] -> [test.cpp:4]: (style, inconclusive) Function 'func2' argument 1 names different: declaration 'a' definition 'A'.\n"
                      "[test.cpp:3] -> [test.cpp:4]: (style, inconclusive) Function 'func2' argument 2 names different: declaration 'b' definition 'B'.\n"
                      "[test.cpp:3] -> [test.cpp:4]: (style, inconclusive) Function 'func2' argument 3 names different: declaration 'c' definition 'C'.\n"
                      "[test.cpp:7] -> [test.cpp:12]: (style, inconclusive) Function 'func2' argument 1 names different: declaration 'a' definition 'A'.\n"
                      "[test.cpp:7] -> [test.cpp:12]: (style, inconclusive) Function 'func2' argument 2 names different: declaration 'b' definition 'B'.\n"
                      "[test.cpp:7] -> [test.cpp:12]: (style, inconclusive) Function 'func2' argument 3 names different: declaration 'c' definition 'C'.\n"
                      "[test.cpp:9] -> [test.cpp:14]: (style, inconclusive) Function 'func4' argument 1 names different: declaration 'a' definition 'A'.\n"
                      "[test.cpp:9] -> [test.cpp:14]: (style, inconclusive) Function 'func4' argument 2 names different: declaration 'b' definition 'B'.\n"
                      "[test.cpp:9] -> [test.cpp:14]: (style, inconclusive) Function 'func4' argument 3 names different: declaration 'c' definition 'C'.\n", errout.str());
    }

    void funcArgOrderDifferent() {
        check("void func1(int a, int b, int c);\n"
              "void func1(int a, int b, int c) { }\n"
              "void func2(int a, int b, int c);\n"
              "void func2(int c, int b, int a) { }\n"
              "void func3(int, int b, int c);\n"
              "void func3(int c, int b, int a) { }\n"
              "class Fred {\n"
              "    void func1(int a, int b, int c);\n"
              "    void func2(int a, int b, int c);\n"
              "    void func3(int a = 0, int b = 0, int c = 0);\n"
              "    void func4(int, int b = 0, int c = 0);\n"
              "};\n"
              "void Fred::func1(int a, int b, int c) { }\n"
              "void Fred::func2(int c, int b, int a) { }\n"
              "void Fred::func3(int c, int b, int a) { }\n"
              "void Fred::func4(int c, int b, int a) { }\n",
              nullptr, false, false);
        ASSERT_EQUALS("[test.cpp:3] -> [test.cpp:4]: (warning) Function 'func2' argument order different: declaration 'a, b, c' definition 'c, b, a'\n"
                      "[test.cpp:5] -> [test.cpp:6]: (warning) Function 'func3' argument order different: declaration ', b, c' definition 'c, b, a'\n"
                      "[test.cpp:9] -> [test.cpp:14]: (warning) Function 'func2' argument order different: declaration 'a, b, c' definition 'c, b, a'\n"
                      "[test.cpp:10] -> [test.cpp:15]: (warning) Function 'func3' argument order different: declaration 'a, b, c' definition 'c, b, a'\n"
                      "[test.cpp:11] -> [test.cpp:16]: (warning) Function 'func4' argument order different: declaration ', b, c' definition 'c, b, a'\n", errout.str());
    }

    // #7846 - Syntax error when using C++11 braced-initializer in default argument
    void cpp11FunctionArgInit() {
        // syntax error is not expected
        ASSERT_NO_THROW(check("\n void foo(int declaration = {}) {"
                              "\n   for (int i = 0; i < 10; i++) {}\n"
                              "\n }"
                              "\n  "));
        ASSERT_EQUALS("", errout.str());
    }

    void shadowVariables() {
        check("int x;\n"
              "void f() { int x; }");
        ASSERT_EQUALS("[test.cpp:1] -> [test.cpp:2]: (style) Local variable \'x\' shadows outer variable\n", errout.str());

        check("int x();\n"
              "void f() { int x; }");
        ASSERT_EQUALS("[test.cpp:1] -> [test.cpp:2]: (style) Local variable \'x\' shadows outer function\n", errout.str());

        check("struct C {\n"
              "    C(int x) : x(x) {}\n" // <- we do not want a FP here
              "    int x;\n"
              "};");
        ASSERT_EQUALS("", errout.str());

        check("void f() {\n"
              "  if (cond) {int x;}\n" // <- not a shadow variable
              "  int x;\n"
              "}");
        ASSERT_EQUALS("", errout.str());

        check("int size() {\n"
              "  int size;\n" // <- not a shadow variable
              "}");
        ASSERT_EQUALS("", errout.str());

        check("void f() {\n" // #8954 - lambda
              "  int x;\n"
              "  auto f = [](){ int x; }"
              "}");
        ASSERT_EQUALS("", errout.str());

        check("void f(int x) { int x; }");
        ASSERT_EQUALS("[test.cpp:1] -> [test.cpp:1]: (style) Local variable 'x' shadows outer argument\n", errout.str());

        check("class C { C(); void foo() { static int C = 0; } }"); // #9195 - shadow constructor
        ASSERT_EQUALS("", errout.str());

        check("struct C {\n" // #10091 - shadow destructor
              "    ~C();\n"
              "    void f() {\n"
              "        bool C{};\n"
              "    }\n"
              "};\n"
              "C::~C() = default;");
        ASSERT_EQUALS("", errout.str());

        // 10752 - no
        check("struct S {\n"
              "    int i;\n"
              "\n"
              "    static int foo() {\n"
              "        int i = 0;\n"
              "        return i;\n"
              "    }\n"
              "};");
        ASSERT_EQUALS("", errout.str());

        check("struct S {\n"
              "    int i{};\n"
              "    void f() { int i; }\n"
              "};\n");
        ASSERT_EQUALS("[test.cpp:2] -> [test.cpp:3]: (style) Local variable 'i' shadows outer variable\n", errout.str());

        check("struct S {\n"
              "    int i{};\n"
              "    std::vector<int> v;\n"
              "    void f() const { for (const int& i : v) {} }\n"
              "};\n");
        ASSERT_EQUALS("[test.cpp:2] -> [test.cpp:4]: (style) Local variable 'i' shadows outer variable\n", errout.str());

        check("struct S {\n" // #10405
              "    F* f{};\n"
              "    std::list<F> fl;\n"
              "    void S::f() const;\n"
              "};\n"
              "void S::f() const {\n"
              "    for (const F& f : fl) {}\n"
              "};\n");
        ASSERT_EQUALS("[test.cpp:2] -> [test.cpp:7]: (style) Local variable 'f' shadows outer variable\n", errout.str());

        check("extern int a;\n"
              "int a;\n"
              "static int f(void) {\n"
              "    int a;\n"
              "    return 0;\n"
              "}\n", "test.c");
        ASSERT_EQUALS("[test.c:1] -> [test.c:4]: (style) Local variable 'a' shadows outer variable\n", errout.str());
    }

    void knownArgument() {
        check("void g(int);\n"
              "void f(int x) {\n"
              "   g((x & 0x01) >> 7);\n"
              "}");
        ASSERT_EQUALS("[test.cpp:3]: (style) Argument '(x&0x01)>>7' to function g is always 0. It does not matter what value 'x' has.\n", errout.str());

        check("void g(int);\n"
              "void f(int x) {\n"
              "   g((int)((x & 0x01) >> 7));\n"
              "}");
        ASSERT_EQUALS("[test.cpp:3]: (style) Argument '(int)((x&0x01)>>7)' to function g is always 0. It does not matter what value 'x' has.\n", errout.str());

        check("void g(int);\n"
              "void f(int x) {\n"
              "    g(0);\n"
              "}");
        ASSERT_EQUALS("", errout.str());

        check("void g(int);\n"
              "void h() { return 1; }\n"
              "void f(int x) {\n"
              "    g(h());\n"
              "}");
        ASSERT_EQUALS("", errout.str());

        check("void g(int);\n"
              "void f(int x) {\n"
              "    g(std::strlen(\"a\"));\n"
              "}");
        ASSERT_EQUALS("", errout.str());

        check("void g(int);\n"
              "void f(int x) {\n"
              "    g((int)0);\n"
              "}");
        ASSERT_EQUALS("", errout.str());

        check("void g(Foo *);\n"
              "void f() {\n"
              "    g(reinterpret_cast<Foo*>(0));\n"
              "}");
        ASSERT_EQUALS("", errout.str());

        check("void g(int);\n"
              "void f(int x) {\n"
              "    x = 0;\n"
              "    g(x);\n"
              "}");
        ASSERT_EQUALS("", errout.str());

        check("void g(int);\n"
              "void f() {\n"
              "    const int x = 0;\n"
              "    g(x + 1);\n"
              "}");
        ASSERT_EQUALS("", errout.str());

        check("void g(int);\n"
              "void f() {\n"
              "    char i = 1;\n"
              "    g(static_cast<int>(i));\n"
              "}");
        ASSERT_EQUALS("", errout.str());

        check("char *yytext;\n"
              "void re_init_scanner() {\n"
              "  int size = 256;\n"
              "  yytext = xmalloc(size * sizeof *yytext);\n"
              "}");
        ASSERT_EQUALS("", errout.str());

        check("void foo(char *c) {\n"
              "    if (*c == '+' && (operand || !isalnum(*c))) {}\n"
              "}");
        ASSERT_EQUALS("", errout.str());

        // #8986
        check("void f(int);\n"
              "void g() {\n"
              "    const int x[] = { 10, 10 };\n"
              "    f(x[0]);\n"
              "}");
        ASSERT_EQUALS("", errout.str());

        check("void f(int);\n"
              "void g() {\n"
              "    int x[] = { 10, 10 };\n"
              "    f(x[0]);\n"
              "}");
        ASSERT_EQUALS("", errout.str());

        check("struct A { int x; };"
              "void g(int);\n"
              "void f(int x) {\n"
              "    A y;\n"
              "    y.x = 1;\n"
              "    g(y.x);\n"
              "}");
        ASSERT_EQUALS("", errout.str());

        // allow known argument value in assert call
        check("void g(int);\n"
              "void f(int x) {\n"
              "   ASSERT((int)((x & 0x01) >> 7));\n"
              "}");
        ASSERT_EQUALS("", errout.str());

        // #9905 - expression that does not use integer calculation at all
        check("void foo() {\n"
              "    const std::string heading = \"Interval\";\n"
              "    std::cout << std::setw(heading.length());\n"
              "}");
        ASSERT_EQUALS("", errout.str());

        // #9909 - struct member with known value
        check("struct LongStack {\n"
              "    int maxsize;\n"
              "};\n"
              "\n"
              "void growLongStack(LongStack* self) {\n"
              "    self->maxsize = 32;\n"
              "    dostuff(self->maxsize * sizeof(intptr_t));\n"
              "}");
        ASSERT_EQUALS("", errout.str());
    }

    void knownArgumentHiddenVariableExpression() {
        // #9914 - variable expression is explicitly hidden
        check("void f(int x) {\n"
              "    dostuff(x && false);\n"
              "    dostuff(false && x);\n"
              "    dostuff(x || true);\n"
              "    dostuff(true || x);\n"
              "    dostuff(x * 0);\n"
              "    dostuff(0 * x);\n"
              "}\n");
        ASSERT_EQUALS("[test.cpp:3]: (style) Argument 'false&&x' to function dostuff is always 0. Constant literal calculation disable/hide variable expression 'x'.\n"
                      "[test.cpp:5]: (style) Argument 'true||x' to function dostuff is always 1. Constant literal calculation disable/hide variable expression 'x'.\n"
                      "[test.cpp:6]: (style) Argument 'x*0' to function dostuff is always 0. Constant literal calculation disable/hide variable expression 'x'.\n"
                      "[test.cpp:7]: (style) Argument '0*x' to function dostuff is always 0. Constant literal calculation disable/hide variable expression 'x'.\n", errout.str());
    }

    void knownArgumentTernaryOperator() { // #10374
        check("void f(bool a, bool b) {\n"
              "    const T* P = nullptr; \n"
              "    long N = 0; \n"
              "    const bool c = foo(); \n"
              "    bar(P, N); \n"
              "    if (c ? a : b)\n"
              "      baz(P, N); \n"
              "}");
        ASSERT_EQUALS("", errout.str());
    }

    void checkComparePointers() {
        check("int f() {\n"
              "    const int foo[1] = {0};\n"
              "    const int bar[1] = {0};\n"
              "    int diff = 0;\n"
              "    if(foo > bar) {\n"
              "       diff = 1;\n"
              "    }\n"
              "    return diff;\n"
              "}");
        ASSERT_EQUALS(
            "[test.cpp:2] -> [test.cpp:5] -> [test.cpp:3] -> [test.cpp:5] -> [test.cpp:5]: (error) Comparing pointers that point to different objects\n",
            errout.str());

        check("bool f() {\n"
              "    int x = 0;\n"
              "    int y = 0;\n"
              "    int* xp = &x;\n"
              "    int* yp = &y;\n"
              "    return xp > yp;\n"
              "}");
        ASSERT_EQUALS(
            "[test.cpp:2] -> [test.cpp:4] -> [test.cpp:3] -> [test.cpp:5] -> [test.cpp:6]: (error) Comparing pointers that point to different objects\n",
            errout.str());

        check("bool f() {\n"
              "    int x = 0;\n"
              "    int y = 1;\n"
              "    return &x > &y;\n"
              "}");
        ASSERT_EQUALS(
            "[test.cpp:2] -> [test.cpp:4] -> [test.cpp:3] -> [test.cpp:4] -> [test.cpp:4]: (error) Comparing pointers that point to different objects\n",
            errout.str());

        check("struct A {int data;};\n"
              "bool f() {\n"
              "    A x;\n"
              "    A y;\n"
              "    int* xp = &x.data;\n"
              "    int* yp = &y.data;\n"
              "    return xp > yp;\n"
              "}");
        ASSERT_EQUALS(
            "[test.cpp:1] -> [test.cpp:5] -> [test.cpp:1] -> [test.cpp:6] -> [test.cpp:7]: (error) Comparing pointers that point to different objects\n",
            errout.str());

        check("struct A {int data;};\n"
              "bool f(A ix, A iy) {\n"
              "    A* x = &ix;\n"
              "    A* y = &iy;\n"
              "    int* xp = &x->data;\n"
              "    int* yp = &y->data;\n"
              "    return xp > yp;\n"
              "}");
        ASSERT_EQUALS(
            "[test.cpp:2] -> [test.cpp:3] -> [test.cpp:5] -> [test.cpp:2] -> [test.cpp:4] -> [test.cpp:6] -> [test.cpp:7]: (error) Comparing pointers that point to different objects\n",
            errout.str());

        check("bool f(int * xp, int* yp) {\n"
              "    return &xp > &yp;\n"
              "}");
        ASSERT_EQUALS(
            "[test.cpp:1] -> [test.cpp:2] -> [test.cpp:1] -> [test.cpp:2] -> [test.cpp:2]: (error) Comparing pointers that point to different objects\n",
            errout.str());

        check("int f() {\n"
              "    int x = 0;\n"
              "    int y = 1;\n"
              "    return &x - &y;\n"
              "}");
        ASSERT_EQUALS(
            "[test.cpp:2] -> [test.cpp:4] -> [test.cpp:3] -> [test.cpp:4] -> [test.cpp:4]: (error) Subtracting pointers that point to different objects\n",
            errout.str());

        check("bool f() {\n"
              "    int x[2] = {1, 2}m;\n"
              "    int* xp = &x[0];\n"
              "    int* yp = &x[1];\n"
              "    return xp > yp;\n"
              "}");
        ASSERT_EQUALS("", errout.str());

        check("bool f(const int * xp, const int* yp) {\n"
              "    return xp > yp;\n"
              "}");
        ASSERT_EQUALS("", errout.str());

        check("bool f(const int & x, const int& y) {\n"
              "    return &x > &y;\n"
              "}");
        ASSERT_EQUALS("", errout.str());

        check("int& g();\n"
              "bool f() {\n"
              "    const int& x = g();\n"
              "    const int& y = g();\n"
              "    const int* xp = &x;\n"
              "    const int* yp = &y;\n"
              "    return xp > yp;\n"
              "}");
        ASSERT_EQUALS("", errout.str());

        check("struct A {int data;};\n"
              "bool f(A ix) {\n"
              "    A* x = &ix;\n"
              "    A* y = x;\n"
              "    int* xp = &x->data;\n"
              "    int* yp = &y->data;\n"
              "    return xp > yp;\n"
              "}");
        ASSERT_EQUALS("", errout.str());
    }

    void unusedVariableValueTemplate() {
        check("#include <functional>\n"
              "class A\n"
              "{\n"
              "public:\n"
              "    class Hash\n"
              "    {\n"
              "    public:\n"
              "        std::size_t operator()(const A& a) const\n"
              "        {\n"
              "            (void)a;\n"
              "            return 0;\n"
              "        }\n"
              "    };\n"
              "};\n"
              "namespace std\n"
              "{\n"
              "    template <>\n"
              "    struct hash<A>\n"
              "    {\n"
              "        std::size_t operator()(const A& a) const noexcept\n"
              "        {\n"
              "            return A::Hash{}(a);\n"
              "        }\n"
              "    };\n"
              "}");
        ASSERT_EQUALS("", errout.str());
    }

    void moduloOfOne() {
        check("void f(unsigned int x) {\n"
              "  int y = x % 1;\n"
              "}");
        ASSERT_EQUALS("[test.cpp:2]: (style) Modulo of one is always equal to zero\n", errout.str());

        check("void f() {\n"
              "  for (int x = 1; x < 10; x++) {\n"
              "    int y = 100 % x;\n"
              "  }\n"
              "}");
        ASSERT_EQUALS("", errout.str());
    }

    void sameExpressionPointers() {
        check("int f(int *i);\n"
              "void g(int *a, const int *b) {\n"
              "    int c = *a;\n"
              "    f(a);\n"
              "    if (b && c != *a) {}\n"
              "}\n");
        ASSERT_EQUALS("", errout.str());
    }

    void checkOverlappingWrite() {
        // union
        check("void foo() {\n"
              "    union { int i; float f; } u;\n"
              "    u.i = 0;\n"
              "    u.i = u.f;\n" // <- error
              "}");
        ASSERT_EQUALS("[test.cpp:4]: (error) Overlapping read/write of union is undefined behavior\n", errout.str());

        // memcpy
        check("void foo() {\n"
              "    char a[10];\n"
              "    memcpy(&a[5], &a[4], 2u);\n"
              "}");
        ASSERT_EQUALS("[test.cpp:3]: (error) Overlapping read/write in memcpy() is undefined behavior\n", errout.str());

        check("void foo() {\n"
              "    char a[10];\n"
              "    memcpy(a+5, a+4, 2u);\n"
              "}");
        ASSERT_EQUALS("[test.cpp:3]: (error) Overlapping read/write in memcpy() is undefined behavior\n", errout.str());

        check("void foo() {\n"
              "    char a[10];\n"
              "    memcpy(a, a+1, 2u);\n"
              "}");
        ASSERT_EQUALS("[test.cpp:3]: (error) Overlapping read/write in memcpy() is undefined behavior\n", errout.str());

        check("void foo() {\n"
              "    char a[8];\n"
              "    memcpy(&a[0], &a[4], 4u);\n"
              "}");
        ASSERT_EQUALS("", errout.str());

        // wmemcpy
        check("void foo() {\n"
              "    wchar_t a[10];\n"
              "    wmemcpy(&a[5], &a[4], 2u);\n"
              "}");
        ASSERT_EQUALS("[test.cpp:3]: (error) Overlapping read/write in wmemcpy() is undefined behavior\n", errout.str());

        check("void foo() {\n"
              "    wchar_t a[10];\n"
              "    wmemcpy(a+5, a+4, 2u);\n"
              "}");
        ASSERT_EQUALS("[test.cpp:3]: (error) Overlapping read/write in wmemcpy() is undefined behavior\n", errout.str());

        check("void foo() {\n"
              "    wchar_t a[10];\n"
              "    wmemcpy(a, a+1, 2u);\n"
              "}");
        ASSERT_EQUALS("[test.cpp:3]: (error) Overlapping read/write in wmemcpy() is undefined behavior\n", errout.str());

        // strcpy
        check("void foo(char *ptr) {\n"
              "    strcpy(ptr, ptr);\n"
              "}");
        ASSERT_EQUALS("[test.cpp:2]: (error) Overlapping read/write in strcpy() is undefined behavior\n", errout.str());
    }

    void constVariableArrayMember() { // #10371
        check("class Foo {\n"
              "public:\n"
              "    Foo();\n"
              "    int GetVal() const { return m_Arr[0]; }\n"
              "    int m_Arr[1];\n"
              "};\n");
        ASSERT_EQUALS("", errout.str());
    }
};

REGISTER_TEST(TestOther)<|MERGE_RESOLUTION|>--- conflicted
+++ resolved
@@ -7545,21 +7545,6 @@
               "}", nullptr, false, true);
         ASSERT_EQUALS("", errout.str());
 
-<<<<<<< HEAD
-        // #10704
-        check("struct C {\n"
-              "    std::string str;\n"
-              "    const std::string& get() const { return str; }\n"
-              "};\n"
-              "struct D {\n"
-              "    C c;\n"
-              "    bool f() const {\n"
-              "        std::string s = c.get();\n"
-              "        return s.empty();\n"
-              "    }\n"
-              "};\n");
-        ASSERT_EQUALS("[test.cpp:8]: (performance, inconclusive) Use const reference for 's' to avoid unnecessary data copying.\n", errout.str());
-=======
         check("struct S {\n" // #10545
               "    int modify();\n"
               "    const std::string& get() const;\n"
@@ -7572,7 +7557,20 @@
               "    return {};\n"
               "}", nullptr, /*experimental*/ false, /*inconclusive*/ true);
         ASSERT_EQUALS("", errout.str());
->>>>>>> 8945c151
+
+        // #10704
+        check("struct C {\n"
+              "    std::string str;\n"
+              "    const std::string& get() const { return str; }\n"
+              "};\n"
+              "struct D {\n"
+              "    C c;\n"
+              "    bool f() const {\n"
+              "        std::string s = c.get();\n"
+              "        return s.empty();\n"
+              "    }\n"
+              "};\n");
+        ASSERT_EQUALS("[test.cpp:8]: (performance, inconclusive) Use const reference for 's' to avoid unnecessary data copying.\n", errout.str());
     }
 
     void checkNegativeShift() {
