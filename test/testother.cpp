/*
 * Cppcheck - A tool for static C/C++ code analysis
 * Copyright (C) 2007-2024 Cppcheck team.
 *
 * This program is free software: you can redistribute it and/or modify
 * it under the terms of the GNU General Public License as published by
 * the Free Software Foundation, either version 3 of the License, or
 * (at your option) any later version.
 *
 * This program is distributed in the hope that it will be useful,
 * but WITHOUT ANY WARRANTY; without even the implied warranty of
 * MERCHANTABILITY or FITNESS FOR A PARTICULAR PURPOSE.  See the
 * GNU General Public License for more details.
 *
 * You should have received a copy of the GNU General Public License
 * along with this program.  If not, see <http://www.gnu.org/licenses/>.
 */

#include "checkother.h"
#include "errortypes.h"
#include "fixture.h"
#include "helpers.h"
#include "platform.h"
#include "settings.h"
#include "standards.h"
#include "tokenize.h"

#include <cstddef>
#include <string>
#include <vector>

class TestOther : public TestFixture {
public:
    TestOther() : TestFixture("TestOther") {}

private:
    /*const*/ Settings _settings = settingsBuilder().library("std.cfg").build();

    void run() override {
        TEST_CASE(emptyBrackets);

        TEST_CASE(zeroDiv1);
        TEST_CASE(zeroDiv2);
        TEST_CASE(zeroDiv3);
        TEST_CASE(zeroDiv4);
        TEST_CASE(zeroDiv5);
        TEST_CASE(zeroDiv6);
        TEST_CASE(zeroDiv7);  // #4930
        TEST_CASE(zeroDiv8);
        TEST_CASE(zeroDiv9);
        TEST_CASE(zeroDiv10);
        TEST_CASE(zeroDiv11);
        TEST_CASE(zeroDiv12);
        TEST_CASE(zeroDiv13);
        TEST_CASE(zeroDiv14); // #1169
        TEST_CASE(zeroDiv15); // #8319
        TEST_CASE(zeroDiv16); // #11158
        TEST_CASE(zeroDiv17); // #9931
        TEST_CASE(zeroDiv18);
        TEST_CASE(zeroDiv19);
        TEST_CASE(zeroDiv20); // #11175

        TEST_CASE(zeroDivCond); // division by zero / useless condition

        TEST_CASE(nanInArithmeticExpression);

        TEST_CASE(varScope1);
        TEST_CASE(varScope2);
        TEST_CASE(varScope3);
        TEST_CASE(varScope4);
        TEST_CASE(varScope5);
        TEST_CASE(varScope6);
        TEST_CASE(varScope7);
        TEST_CASE(varScope8);
        TEST_CASE(varScope9);       // classes may have extra side-effects
        TEST_CASE(varScope10);      // Undefined macro FOR
        TEST_CASE(varScope11);      // #2475 - struct initialization is not inner scope
        TEST_CASE(varScope12);
        TEST_CASE(varScope13);      // variable usage in inner loop
        TEST_CASE(varScope14);
        TEST_CASE(varScope15);      // #4573 if-else-if
        TEST_CASE(varScope16);
        TEST_CASE(varScope17);
        TEST_CASE(varScope18);
        TEST_CASE(varScope20);      // Ticket #5103
        TEST_CASE(varScope21);      // Ticket #5382
        TEST_CASE(varScope22);      // Ticket #5684
        TEST_CASE(varScope23);      // Ticket #6154
        TEST_CASE(varScope24);      // pointer / reference
        TEST_CASE(varScope25);      // time_t
        TEST_CASE(varScope26);      // range for loop, map
        TEST_CASE(varScope27);      // #7733 - #if
        TEST_CASE(varScope28);      // #10527
        TEST_CASE(varScope29);      // #10888
        TEST_CASE(varScope30);      // #8541
        TEST_CASE(varScope31);      // #11099
        TEST_CASE(varScope32);      // #11441
        TEST_CASE(varScope33);
        TEST_CASE(varScope34);
        TEST_CASE(varScope35);
        TEST_CASE(varScope36);      // #12158
        TEST_CASE(varScope37);      // #12158
        TEST_CASE(varScope38);
        TEST_CASE(varScope39);
        TEST_CASE(varScope40);

        TEST_CASE(oldStylePointerCast);
        TEST_CASE(invalidPointerCast);

        TEST_CASE(passedByValue);
        TEST_CASE(passedByValue_nonConst);
        TEST_CASE(passedByValue_externC);

        TEST_CASE(constVariable);
        TEST_CASE(constParameterCallback);
        TEST_CASE(constPointer);

        TEST_CASE(switchRedundantAssignmentTest);
        TEST_CASE(switchRedundantOperationTest);
        TEST_CASE(switchRedundantBitwiseOperationTest);
        TEST_CASE(unreachableCode);
        TEST_CASE(redundantContinue);

        TEST_CASE(suspiciousCase);
        TEST_CASE(suspiciousEqualityComparison);
        TEST_CASE(suspiciousUnaryPlusMinus); // #8004

        TEST_CASE(selfAssignment);
        TEST_CASE(trac1132);
        TEST_CASE(testMisusedScopeObjectDoesNotPickFunction1);
        TEST_CASE(testMisusedScopeObjectDoesNotPickFunction2);
        TEST_CASE(testMisusedScopeObjectPicksClass);
        TEST_CASE(testMisusedScopeObjectPicksStruct);
        TEST_CASE(testMisusedScopeObjectDoesNotPickIf);
        TEST_CASE(testMisusedScopeObjectDoesNotPickConstructorDeclaration);
        TEST_CASE(testMisusedScopeObjectDoesNotPickFunctor);
        TEST_CASE(testMisusedScopeObjectDoesNotPickLocalClassConstructors);
        TEST_CASE(testMisusedScopeObjectDoesNotPickUsedObject);
        TEST_CASE(testMisusedScopeObjectDoesNotPickPureC);
        TEST_CASE(testMisusedScopeObjectDoesNotPickNestedClass);
        TEST_CASE(testMisusedScopeObjectInConstructor);
        TEST_CASE(testMisusedScopeObjectStandardType);
        TEST_CASE(testMisusedScopeObjectNamespace);
        TEST_CASE(testMisusedScopeObjectAssignment); // #11371
        TEST_CASE(trac2071);
        TEST_CASE(trac2084);
        TEST_CASE(trac3693);

        TEST_CASE(clarifyCalculation);
        TEST_CASE(clarifyStatement);

        TEST_CASE(duplicateBranch);
        TEST_CASE(duplicateBranch1); // tests extracted by http://www.viva64.com/en/b/0149/ ( Comparison between PVS-Studio and cppcheck ): Errors detected in Quake 3: Arena by PVS-Studio: Fragment 2
        TEST_CASE(duplicateBranch2); // empty macro
        TEST_CASE(duplicateBranch3);
        TEST_CASE(duplicateBranch4);
        TEST_CASE(duplicateBranch5); // make sure the Token attributes are compared
        TEST_CASE(duplicateBranch6);
        TEST_CASE(duplicateExpression1);
        TEST_CASE(duplicateExpression2); // ticket #2730
        TEST_CASE(duplicateExpression3); // ticket #3317
        TEST_CASE(duplicateExpression4); // ticket #3354 (++)
        TEST_CASE(duplicateExpression5); // ticket #3749 (macros with same values)
        TEST_CASE(duplicateExpression6); // ticket #4639
        TEST_CASE(duplicateExpression7);
        TEST_CASE(duplicateExpression8);
        TEST_CASE(duplicateExpression9); // #9320
        TEST_CASE(duplicateExpression10); // #9485
        TEST_CASE(duplicateExpression11); // #8916 (function call)
        TEST_CASE(duplicateExpression12); // #10026
        TEST_CASE(duplicateExpression13); // #7899
        TEST_CASE(duplicateExpression14); // #9871
        TEST_CASE(duplicateExpression15); // #10650
        TEST_CASE(duplicateExpression16); // #10569
        TEST_CASE(duplicateExpression17); // #12036
        TEST_CASE(duplicateExpressionLoop);
        TEST_CASE(duplicateValueTernary);
        TEST_CASE(duplicateExpressionTernary); // #6391
        TEST_CASE(duplicateExpressionTemplate); // #6930
        TEST_CASE(duplicateExpressionCompareWithZero);
        TEST_CASE(oppositeExpression);
        TEST_CASE(duplicateVarExpression);
        TEST_CASE(duplicateVarExpressionUnique);
        TEST_CASE(duplicateVarExpressionAssign);
        TEST_CASE(duplicateVarExpressionCrash);
        TEST_CASE(multiConditionSameExpression);

        TEST_CASE(checkSignOfUnsignedVariable);
        TEST_CASE(checkSignOfPointer);

        TEST_CASE(checkSuspiciousSemicolon1);
        TEST_CASE(checkSuspiciousSemicolon2);
        TEST_CASE(checkSuspiciousSemicolon3);
        TEST_CASE(checkSuspiciousComparison);

        TEST_CASE(checkInvalidFree);

        TEST_CASE(checkRedundantCopy);

        TEST_CASE(checkNegativeShift);

        TEST_CASE(incompleteArrayFill);

        TEST_CASE(redundantVarAssignment);
        TEST_CASE(redundantVarAssignment_trivial);
        TEST_CASE(redundantVarAssignment_struct);
        TEST_CASE(redundantVarAssignment_union);
        TEST_CASE(redundantVarAssignment_7133);
        TEST_CASE(redundantVarAssignment_stackoverflow);
        TEST_CASE(redundantVarAssignment_lambda);
        TEST_CASE(redundantVarAssignment_loop);
        TEST_CASE(redundantVarAssignment_after_switch);
        TEST_CASE(redundantVarAssignment_pointer);
        TEST_CASE(redundantVarAssignment_pointer_parameter);
        TEST_CASE(redundantVarAssignment_array);
        TEST_CASE(redundantVarAssignment_switch_break);
        TEST_CASE(redundantInitialization);
        TEST_CASE(redundantMemWrite);
        TEST_CASE(redundantAssignmentSameValue);

        TEST_CASE(varFuncNullUB);

        TEST_CASE(checkCastIntToCharAndBack); // ticket #160

        TEST_CASE(checkCommaSeparatedReturn);
        TEST_CASE(checkPassByReference);

        TEST_CASE(checkComparisonFunctionIsAlwaysTrueOrFalse);

        TEST_CASE(integerOverflow); // #5895

        TEST_CASE(redundantPointerOp);
        TEST_CASE(test_isSameExpression);
        TEST_CASE(raceAfterInterlockedDecrement);

        TEST_CASE(testUnusedLabel);

        TEST_CASE(testEvaluationOrder);
        TEST_CASE(testEvaluationOrderSelfAssignment);
        TEST_CASE(testEvaluationOrderMacro);
        TEST_CASE(testEvaluationOrderSequencePointsFunctionCall);
        TEST_CASE(testEvaluationOrderSequencePointsComma);
        TEST_CASE(testEvaluationOrderSizeof);

        TEST_CASE(testUnsignedLessThanZero);

        TEST_CASE(doubleMove1);
        TEST_CASE(doubleMoveMemberInitialization1);
        TEST_CASE(doubleMoveMemberInitialization2);
        TEST_CASE(doubleMoveMemberInitialization3); // #9974
        TEST_CASE(doubleMoveMemberInitialization4);
        TEST_CASE(moveAndAssign1);
        TEST_CASE(moveAndAssign2);
        TEST_CASE(moveAssignMoveAssign);
        TEST_CASE(moveAndReset1);
        TEST_CASE(moveAndReset2);
        TEST_CASE(moveResetMoveReset);
        TEST_CASE(moveAndFunctionParameter);
        TEST_CASE(moveAndFunctionParameterReference);
        TEST_CASE(moveAndFunctionParameterConstReference);
        TEST_CASE(moveAndFunctionParameterUnknown);
        TEST_CASE(moveAndReturn);
        TEST_CASE(moveAndClear);
        TEST_CASE(movedPointer);
        TEST_CASE(moveAndAddressOf);
        TEST_CASE(partiallyMoved);
        TEST_CASE(moveAndLambda);
        TEST_CASE(moveInLoop);
        TEST_CASE(moveCallback);
        TEST_CASE(moveClassVariable);
        TEST_CASE(forwardAndUsed);
        TEST_CASE(moveAndReference);
        TEST_CASE(moveForRange);
        TEST_CASE(moveTernary);

        TEST_CASE(funcArgNamesDifferent);
        TEST_CASE(funcArgOrderDifferent);
        TEST_CASE(cpp11FunctionArgInit); // #7846 - "void foo(int declaration = {}) {"

        TEST_CASE(shadowVariables);
        TEST_CASE(knownArgument);
        TEST_CASE(knownArgumentHiddenVariableExpression);
        TEST_CASE(knownArgumentTernaryOperator);
        TEST_CASE(checkComparePointers);

        TEST_CASE(unusedVariableValueTemplate); // #8994

        TEST_CASE(moduloOfOne);

        TEST_CASE(sameExpressionPointers);

        TEST_CASE(checkOverlappingWrite);

        TEST_CASE(constVariableArrayMember); // #10371

        TEST_CASE(knownPointerToBool);
        TEST_CASE(iterateByValue);
    }

#define check(...) check_(__FILE__, __LINE__, __VA_ARGS__)
    template<size_t size>
    void check_(const char* file, int line, const char (&code)[size], bool cpp = true, bool inconclusive = true, bool runSimpleChecks=true, bool verbose=false, Settings* settings = nullptr) {
        if (!settings) {
            settings = &_settings;
        }
        settings->severity.enable(Severity::style);
        settings->severity.enable(Severity::warning);
        settings->severity.enable(Severity::portability);
        settings->severity.enable(Severity::performance);
        settings->standards.c = Standards::CLatest;
        settings->standards.cpp = Standards::CPPLatest;
        settings->certainty.setEnabled(Certainty::inconclusive, inconclusive);
        settings->verbose = verbose;

        // Tokenize..
        SimpleTokenizer tokenizer(*settings, *this);
        ASSERT_LOC(tokenizer.tokenize(code, cpp), file, line);

        // Check..
        runChecks<CheckOther>(tokenizer, this);

        (void)runSimpleChecks; // TODO Remove this
    }

    template<size_t size>
    void check_(const char* file, int line, const char (&code)[size], Settings *s) {
        check_(file, line, code, true, true, true, false, s);
    }

#define checkP(...) checkP_(__FILE__, __LINE__, __VA_ARGS__)
    template<size_t size>
    void checkP_(const char* file, int line, const char (&code)[size], const char *filename = "test.cpp") {
        Settings* settings = &_settings;
        settings->severity.enable(Severity::style);
        settings->severity.enable(Severity::warning);
        settings->severity.enable(Severity::portability);
        settings->severity.enable(Severity::performance);
        settings->standards.c = Standards::CLatest;
        settings->standards.cpp = Standards::CPPLatest;
        settings->certainty.enable(Certainty::inconclusive);

        std::vector<std::string> files(1, filename);
        Tokenizer tokenizer(*settings, *this);
        PreprocessorHelper::preprocess(code, files, tokenizer, *this);

        // Tokenizer..
        ASSERT_LOC(tokenizer.simplifyTokens1(""), file, line);

        // Check..
        runChecks<CheckOther>(tokenizer, this);
    }

    template<size_t size>
    void checkInterlockedDecrement(const char (&code)[size]) {
        /*const*/ Settings settings = settingsBuilder().platform(Platform::Type::Win32A).build();

        check(code, true, false, true, false, &settings);
    }

    void emptyBrackets() {
        check("{\n"
              "}");
        ASSERT_EQUALS("", errout_str());
    }


    void zeroDiv1() { // floating point division by zero => no error
        check("void foo() {\n"
              "    cout << 1. / 0;\n"
              "}");
        ASSERT_EQUALS("", errout_str());

        check("void foo() {\n"
              "    cout << 42 / (double)0;\n"
              "}");
        ASSERT_EQUALS("", errout_str());

        check("void foo() {\n"
              "    cout << 42 / (float)0;\n"
              "}");
        ASSERT_EQUALS("", errout_str());

        check("void foo() {\n"
              "    cout << 42 / (int)0;\n"
              "}");
        ASSERT_EQUALS("[test.cpp:2]: (error) Division by zero.\n", errout_str());
    }

    void zeroDiv2() {
        check("void foo()\n"
              "{\n"
              "    int sum = 0;\n"
              "    for(int i = 0; i < n; i ++)\n"
              "    {\n"
              "        sum += i;\n"
              "    }\n"
              "    cout<<b/sum;\n"
              "}");
        ASSERT_EQUALS("", errout_str());
    }

    void zeroDiv3() {
        check("int foo(int i) {\n"
              "    return i / 0;\n"
              "}");
        ASSERT_EQUALS("[test.cpp:2]: (error) Division by zero.\n", errout_str());

        check("int foo(int i) {\n"
              "    return i % 0;\n"
              "}");
        ASSERT_EQUALS("[test.cpp:2]: (error) Division by zero.\n", errout_str());

        check("void foo(int& i) {\n"
              "    i /= 0;\n"
              "}");
        ASSERT_EQUALS("[test.cpp:2]: (error) Division by zero.\n", errout_str());

        check("void foo(int& i) {\n"
              "    i %= 0;\n"
              "}");
        ASSERT_EQUALS("[test.cpp:2]: (error) Division by zero.\n", errout_str());

        check("uint8_t foo(uint8_t i) {\n"
              "    return i / 0;\n"
              "}");
        ASSERT_EQUALS("[test.cpp:2]: (error) Division by zero.\n", errout_str());
    }

    void zeroDiv4() {
        check("void f()\n"
              "{\n"
              "   long a = b / 0x6;\n"
              "}");
        ASSERT_EQUALS("", errout_str());

        check("void f()\n"
              "{\n"
              "   long a = b / 0x0;\n"
              "}");
        ASSERT_EQUALS("", errout_str());
        check("void f(long b)\n"
              "{\n"
              "   long a = b / 0x0;\n"
              "}");
        ASSERT_EQUALS("[test.cpp:3]: (error) Division by zero.\n", errout_str());

        check("void f()\n"
              "{\n"
              "   long a = b / 0L;\n"
              "}");
        ASSERT_EQUALS("", errout_str());
        check("void f(long b)\n"
              "{\n"
              "   long a = b / 0L;\n"
              "}");
        ASSERT_EQUALS("[test.cpp:3]: (error) Division by zero.\n", errout_str());

        check("void f()\n"
              "{\n"
              "   long a = b / 0ul;\n"
              "}");
        ASSERT_EQUALS("", errout_str());
        check("void f(long b)\n"
              "{\n"
              "   long a = b / 0ul;\n"
              "}");
        ASSERT_EQUALS("[test.cpp:3]: (error) Division by zero.\n", errout_str());

        // Don't warn about floating points (gcc doesn't warn either)
        // and floating points are handled differently than integers.
        check("void f()\n"
              "{\n"
              "   long a = b / 0.0;\n"
              "}");
        ASSERT_EQUALS("", errout_str());

        check("void f()\n"
              "{\n"
              "   long a = b / 0.5;\n"
              "}");
        ASSERT_EQUALS("", errout_str());
    }

    void zeroDiv5() {
        check("void f()\n"
              "{ { {\n"
              "   long a = b / 0;\n"
              "} } }");
        ASSERT_EQUALS("", errout_str());
        check("void f(long b)\n"
              "{ { {\n"
              "   long a = b / 0;\n"
              "} } }");
        ASSERT_EQUALS("[test.cpp:3]: (error) Division by zero.\n", errout_str());
    }

    void zeroDiv6() {
        check("void f()\n"
              "{ { {\n"
              "   int a = b % 0;\n"
              "} } }");
        ASSERT_EQUALS("", errout_str());
        check("void f(int b)\n"
              "{ { {\n"
              "   int a = b % 0;\n"
              "} } }");
        ASSERT_EQUALS("[test.cpp:3]: (error) Division by zero.\n", errout_str());
    }

    void zeroDiv7() {
        // unknown types for x and y --> do not warn
        check("void f() {\n"
              "  int a = x/2*3/0;\n"
              "  int b = y/2*3%0;\n"
              "}");
        ASSERT_EQUALS("", errout_str());
        check("void f(int x, int y) {\n"
              "  int a = x/2*3/0;\n"
              "  int b = y/2*3%0;\n"
              "}");
        ASSERT_EQUALS("[test.cpp:2]: (error) Division by zero.\n"
                      "[test.cpp:3]: (error) Division by zero.\n", errout_str());
    }

    void zeroDiv8() {
        // #5584 - FP when function is unknown
        check("void f() {\n"
              "  int a = 0;\n"
              "  do_something(a);\n"
              "  return 4 / a;\n"
              "}");
        ASSERT_EQUALS("[test.cpp:4]: (error, inconclusive) Division by zero.\n", errout_str());
    }

    void zeroDiv9() {
        // #6403 FP zerodiv - inside protecting if-clause
        check("void foo() {\n"
              "  double fStepHelp = 0;\n"
              "   if( (rOuterValue >>= fStepHelp) ) {\n"
              "     if( fStepHelp != 0.0) {\n"
              "       double fStepMain = 1;\n"
              "       sal_Int32 nIntervalCount = static_cast< sal_Int32 >(fStepMain / fStepHelp);\n"
              "    }\n"
              "  }\n"
              "}");
        ASSERT_EQUALS("", errout_str());
    }

    void zeroDiv10() {
        // #5402 false positive: (error) Division by zero -- with boost::format
        check("int main() {\n"
              "  std::cout\n"
              "    << boost::format(\" %d :: %s <> %s\") % 0 % \"a\" % \"b\"\n"
              "    << std::endl;\n"
              "  return 0;\n"
              "}");
        ASSERT_EQUALS("", errout_str());
    }

    void zeroDiv11() {
        check("void f(int a) {\n"
              "  int res = (a+2)/0;\n"
              "  int res = (a*2)/0;\n"
              "}");
        ASSERT_EQUALS("[test.cpp:2]: (error) Division by zero.\n"
                      "[test.cpp:3]: (error) Division by zero.\n", errout_str());
        check("void f() {\n"
              "  int res = (a+2)/0;\n"
              "  int res = (a*2)/0;\n"
              "}");
        ASSERT_EQUALS("", errout_str());
    }

    void zeroDiv12() {
        // #8141
        check("intmax_t f() {\n"
              "  return 1 / imaxabs(0);\n"
              "}");
        ASSERT_EQUALS("[test.cpp:2]: (error) Division by zero.\n", errout_str());
    }
    void zeroDiv13() {
        // #7324
        check("int f () {\n"
              "    int dividend = 10;\n"
              "        int divisor = 1;\n"
              "    dividend = dividend / (--divisor);\n"
              "    return dividend;\n"
              "}\n");
        ASSERT_EQUALS("[test.cpp:4]: (error) Division by zero.\n", errout_str());
    }

    void zeroDiv14() {
        check("void f() {\n" // #1169
              "    double dx = 1.;\n"
              "    int ix = 1;\n"
              "    int i = 1;\n"
              "    std::cout << ix / (i >> 1) << std::endl;\n"
              "    std::cout << dx / (i >> 1) << std::endl;\n"
              "}\n");
        ASSERT_EQUALS("[test.cpp:5]: (error) Division by zero.\n", errout_str());
    }

    void zeroDiv15() { // #8319
        check("int f(int i) { return i - 1; }\n"
              "int f() {\n"
              "    const int d = 1;\n"
              "    const int r = 1 / f(d);\n"
              "    return r;\n"
              "}\n");
        ASSERT_EQUALS("[test.cpp:4]: (error) Division by zero.\n", errout_str());
    }

    // #11158
    void zeroDiv16()
    {
        check("int f(int i) {\n"
              "    int number = 10, a = 0;\n"
              "    for (int count = 0; count < 2; count++) {\n"
              "        a += (i / number) % 10;\n"
              "        number = number / 10;\n"
              "    }\n"
              "    return a;\n"
              "}\n");
        ASSERT_EQUALS("", errout_str());

        check("int f(int i) {\n"
              "    int number = 10, a = 0;\n"
              "    for (int count = 0; count < 2; count++) {\n"
              "        int x = number / 10;\n"
              "        a += (i / number) % 10;\n"
              "        number = x;\n"
              "    }\n"
              "    return a;\n"
              "}\n");
        ASSERT_EQUALS("", errout_str());
    }

    void zeroDiv17() { // #9931
        check("int f(int len) {\n"
              "    int sz = sizeof(void*[255]) / 255;\n"
              "    int x = len % sz;\n"
              "    return x;\n"
              "}\n");
        ASSERT_EQUALS("", errout_str());
    }

    void zeroDiv18()
    {
        check("int f(int x, int y) {\n"
              "    if (x == y) {}\n"
              "    return 1 / (x-y);\n"
              "}\n");
        ASSERT_EQUALS(
            "[test.cpp:2] -> [test.cpp:3]: (warning) Either the condition 'x==y' is redundant or there is division by zero at line 3.\n",
            errout_str());
    }

    void zeroDiv19()
    {
        check("void f() {\n" // #2456
              "    for (int i = 0;;)\n"
              "        int j = 10 / i;\n"
              "}\n");
        ASSERT_EQUALS("[test.cpp:3]: (error) Division by zero.\n", errout_str());
    }

    void zeroDiv20()
    {
        check("uint16_t f(void)\n" // #11175
              "{\n"
              "    uint16_t x = 0xFFFFU;\n" // UINT16_MAX=0xFFFF
              "    return 42/(++x);\n"
              "}");
        ASSERT_EQUALS("[test.cpp:4]: (error) Division by zero.\n", errout_str());
    }

    void zeroDivCond() {
        check("void f(unsigned int x) {\n"
              "  int y = 17 / x;\n"
              "  if (x > 0) {}\n"
              "}");
        ASSERT_EQUALS("[test.cpp:3] -> [test.cpp:2]: (warning) Either the condition 'x>0' is redundant or there is division by zero at line 2.\n", errout_str());

        check("void f(unsigned int x) {\n"
              "  int y = 17 / x;\n"
              "  if (x >= 1) {}\n"
              "}");
        ASSERT_EQUALS("[test.cpp:3] -> [test.cpp:2]: (warning) Either the condition 'x>=1' is redundant or there is division by zero at line 2.\n", errout_str());

        check("void f(int x) {\n"
              "  int y = 17 / x;\n"
              "  if (x == 0) {}\n"
              "}");
        ASSERT_EQUALS("[test.cpp:3] -> [test.cpp:2]: (warning) Either the condition 'x==0' is redundant or there is division by zero at line 2.\n", errout_str());

        check("void f(unsigned int x) {\n"
              "  int y = 17 / x;\n"
              "  if (x != 0) {}\n"
              "}");
        ASSERT_EQUALS("[test.cpp:3] -> [test.cpp:2]: (warning) Either the condition 'x!=0' is redundant or there is division by zero at line 2.\n", errout_str());

        // function call
        check("void f1(int x, int y) { c=x/y; }\n"
              "void f2(unsigned int y) {\n"
              "    f1(123,y);\n"
              "    if (y>0){}\n"
              "}");
        ASSERT_EQUALS(
            "[test.cpp:4] -> [test.cpp:1]: (warning) Either the condition 'y>0' is redundant or there is division by zero at line 1.\n",
            errout_str());

        // avoid false positives when variable is changed after division
        check("void f() {\n"
              "  unsigned int x = do_something();\n"
              "  int y = 17 / x;\n"
              "  x = some+calculation;\n"
              "  if (x != 0) {}\n"
              "}");
        ASSERT_EQUALS("", errout_str());

        {
            // function is called that might modify global variable
            check("void do_something();\n"
                  "int x;\n"
                  "void f() {\n"
                  "  int y = 17 / x;\n"
                  "  do_something();\n"
                  "  if (x != 0) {}\n"
                  "}");
            ASSERT_EQUALS("", errout_str());

            // function is called. but don't care, variable is local
            check("void do_something();\n"
                  "void f() {\n"
                  "  int x = some + calculation;\n"
                  "  int y = 17 / x;\n"
                  "  do_something();\n"
                  "  if (x != 0) {}\n"
                  "}");
            ASSERT_EQUALS("[test.cpp:6] -> [test.cpp:4]: (warning) Either the condition 'x!=0' is redundant or there is division by zero at line 4.\n", errout_str());
        }

        check("void do_something(int value);\n"
              "void f(int x) {\n"
              "  int y = 17 / x;\n"
              "  do_something(x);\n"
              "}");
        ASSERT_EQUALS("", errout_str());

        check("int x;\n"
              "void f() {\n"
              "  int y = 17 / x;\n"
              "  while (y || x == 0) { x--; }\n"
              "}");
        ASSERT_EQUALS("", errout_str());

        // ticket 5033 segmentation fault (valid code) in CheckOther::checkZeroDivisionOrUselessCondition
        check("void f() {\n"
              "double* p1= new double[1];\n"
              "double* p2= new double[1];\n"
              "double* p3= new double[1];\n"
              "double* pp[3] = {p1,p2,p3};\n"
              "}");
        ASSERT_EQUALS("", errout_str());

        // #5105 - FP
        check("int f(int a, int b) {\n"
              "  int r = a / b;\n"
              "  if (func(b)) {}\n"
              "}");
        ASSERT_EQUALS("", errout_str());

        // Unknown types for b and c --> do not warn
        check("int f(int d) {\n"
              "  int r = (a?b:c) / d;\n"
              "  if (d == 0) {}\n"
              "}");
        ASSERT_EQUALS("", errout_str());

        check("int f(int a) {\n"
              "  int r = a ? 1 / a : 0;\n"
              "  if (a == 0) {}\n"
              "}");
        ASSERT_EQUALS("", errout_str());

        check("int f(int a) {\n"
              "  int r = (a == 0) ? 0 : 1 / a;\n"
              "  if (a == 0) {}\n"
              "}");
        ASSERT_EQUALS("", errout_str());

        check("int g();\n"
              "void f(int b) {\n"
              "  int x = g();\n"
              "  if (x == 0) {}\n"
              "  else if (x > 0) {}\n"
              "  else\n"
              "    a = b / -x;\n"
              "}");
        ASSERT_EQUALS("", errout_str());

        check("struct A {\n"
              "    int x;\n"
              "};\n"
              "int f(A* a) {\n"
              "    if (a->x == 0) \n"
              "        a->x = 1;\n"
              "    return 1/a->x;\n"
              "}\n");
        ASSERT_EQUALS("", errout_str());

        // #10049
        check("int f(int argc) {\n"
              "    int quotient, remainder;\n"
              "    remainder = argc % 2;\n"
              "    argc = 2;\n"
              "    quotient = argc;\n"
              "    if (quotient != 0) \n"
              "        return quotient;\n"
              "    return remainder;\n"
              "}\n");
        ASSERT_EQUALS("", errout_str());

        // #11315
        checkP("#define STATIC_ASSERT(c) \\\n"
               "do { enum { sa = 1/(int)(!!(c)) }; } while (0)\n"
               "void f() {\n"
               "    STATIC_ASSERT(sizeof(int) == sizeof(FOO));\n"
               "}\n");
        ASSERT_EQUALS("", errout_str());

        // #11505
        check("void f(uint16_t num, uint8_t radix) {\n"
              "    int c = num % radix;\n"
              "    num /= radix;\n"
              "    if (!num) {}\n"
              "}\n");
        ASSERT_EQUALS("", errout_str());
    }

    void nanInArithmeticExpression() {
        check("void f()\n"
              "{\n"
              "   double x = 3.0 / 0.0 + 1.0;\n"
              "   printf(\"%f\", x);\n"
              "}");
        ASSERT_EQUALS("[test.cpp:3]: (style) Using NaN/Inf in a computation.\n", errout_str());

        check("void f()\n"
              "{\n"
              "   double x = 3.0 / 0.0 - 1.0;\n"
              "   printf(\"%f\", x);\n"
              "}");
        ASSERT_EQUALS("[test.cpp:3]: (style) Using NaN/Inf in a computation.\n", errout_str());

        check("void f()\n"
              "{\n"
              "   double x = 1.0 + 3.0 / 0.0;\n"
              "   printf(\"%f\", x);\n"
              "}");
        ASSERT_EQUALS("[test.cpp:3]: (style) Using NaN/Inf in a computation.\n", errout_str());

        check("void f()\n"
              "{\n"
              "   double x = 1.0 - 3.0 / 0.0;\n"
              "   printf(\"%f\", x);\n"
              "}");
        ASSERT_EQUALS("[test.cpp:3]: (style) Using NaN/Inf in a computation.\n", errout_str());

        check("void f()\n"
              "{\n"
              "   double x = 3.0 / 0.0;\n"
              "   printf(\"%f\", x);\n"
              "}");
        ASSERT_EQUALS("", errout_str());

    }

    void varScope1() {
        check("unsigned short foo()\n"
              "{\n"
              "    test_client CClient;\n"
              "    try\n"
              "    {\n"
              "        if (CClient.Open())\n"
              "        {\n"
              "            return 0;\n"
              "        }\n"
              "    }\n"
              "    catch (...)\n"
              "    {\n"
              "        return 2;\n"
              "    }\n"
              "\n"
              "    try\n"
              "    {\n"
              "        CClient.Close();\n"
              "    }\n"
              "    catch (...)\n"
              "    {\n"
              "        return 2;\n"
              "    }\n"
              "\n"
              "    return 1;\n"
              "}");
        ASSERT_EQUALS("", errout_str());
    }

    void varScope2() {
        check("int foo()\n"
              "{\n"
              "    Error e;\n"
              "    e.SetValue(12);\n"
              "    throw e;\n"
              "}");
        ASSERT_EQUALS("", errout_str());
    }

    void varScope3() {
        check("void foo()\n"
              "{\n"
              "    int i;\n"
              "    int *p = 0;\n"
              "    if (abc)\n"
              "    {\n"
              "        p = &i;\n"
              "    }\n"
              "    *p = 1;\n"
              "}");
        ASSERT_EQUALS("", errout_str());
    }

    void varScope4() {
        check("void foo()\n"
              "{\n"
              "    int i;\n"
              "}");
        ASSERT_EQUALS("", errout_str());
    }

    void varScope5() {
        check("void f(int x)\n"
              "{\n"
              "    int i = 0;\n"
              "    if (x) {\n"
              "        for ( ; i < 10; ++i) ;\n"
              "    }\n"
              "}");
        ASSERT_EQUALS("[test.cpp:3]: (style) The scope of the variable 'i' can be reduced.\n", errout_str());

        check("void f(int x) {\n"
              "    const unsigned char i = 0;\n"
              "    if (x) {\n"
              "        for ( ; i < 10; ++i) ;\n"
              "    }\n"
              "}");
        ASSERT_EQUALS("", errout_str());

        check("void f(int x)\n"
              "{\n"
              "    int i = 0;\n"
              "    if (x) {b()}\n"
              "    else {\n"
              "        for ( ; i < 10; ++i) ;\n"
              "    }\n"
              "}");
        ASSERT_EQUALS("[test.cpp:3]: (style) The scope of the variable 'i' can be reduced.\n", errout_str());
    }

    void varScope6() {
        check("void f(int x)\n"
              "{\n"
              "    int i = x;\n"
              "    if (a) {\n"
              "        x++;\n"
              "    }\n"
              "    if (b) {\n"
              "        c(i);\n"
              "    }\n"
              "}");
        ASSERT_EQUALS("", errout_str());

        check("void f() {\n" // #5398
              "    bool success = false;\n"
              "    int notReducable(someClass.getX(&success));\n"
              "    if (success) {\n"
              "        foo(notReducable);\n"
              "    }\n"
              "}");
        ASSERT_EQUALS("", errout_str());

        check("void foo(Test &test) {\n"
              "  int& x = test.getData();\n"
              "  if (test.process())\n"
              "    x = 0;\n"
              "}");
        ASSERT_EQUALS("", errout_str());

        check("void f()\n"
              "{\n"
              "int foo = 0;\n"
              "std::vector<int> vec(10);\n"
              "BOOST_FOREACH(int& i, vec)\n"
              "{\n"
              " foo += 1;\n"
              " if(foo == 10)\n"
              " {\n"
              "  return 0;\n"
              " }\n"
              "}\n"
              "}");
        ASSERT_EQUALS("", errout_str());

        check("void f(int &x)\n"
              "{\n"
              "  int n = 1;\n"
              "  do\n"
              "  {\n"
              "    ++n;\n"
              "    ++x;\n"
              "  } while (x);\n"
              "}");
        ASSERT_EQUALS("", errout_str());
    }

    void varScope7() {
        check("void f(int x)\n"
              "{\n"
              "    int y = 0;\n"
              "    b(y);\n"
              "    if (x) {\n"
              "        y++;\n"
              "    }\n"
              "}");
        ASSERT_EQUALS("", errout_str());
    }

    void varScope8() {
        check("void test() {\n"
              "    float edgeResistance=1;\n"
              "    std::vector<int> edges;\n"
              "    BOOST_FOREACH(int edge, edges) {\n"
              "        edgeResistance = (edge+1) / 2.0;\n"
              "    }\n"
              "}");
        ASSERT_EQUALS("[test.cpp:2]: (style) The scope of the variable 'edgeResistance' can be reduced.\n", errout_str());
    }

    void varScope9() {
        // classes may have extra side effects
        check("class fred {\n"
              "public:\n"
              "    void x();\n"
              "};\n"
              "void test(int a) {\n"
              "    fred f;\n"
              "    if (a == 2) {\n"
              "        f.x();\n"
              "    }\n"
              "}");
        ASSERT_EQUALS("", errout_str());
    }

    void varScope10() {
        check("int f()\n"
              "{\n"
              "    int x = 0;\n"
              "    FOR {\n"
              "        foo(x++);\n"
              "    }\n"
              "}");
        ASSERT_EQUALS("", errout_str());
    }

    void varScope11() {
        check("int f() {\n"
              "    int x = 0;\n"
              "    AB ab = { x, 0 };\n"
              "}");
        ASSERT_EQUALS("", errout_str());

        check("int f() {\n"
              "    int x = 0;\n"
              "    if (a == 0) { ++x; }\n"
              "    AB ab = { x, 0 };\n"
              "}");
        ASSERT_EQUALS("", errout_str());

        check("int f() {\n"
              "    int x = 0;\n"
              "    if (a == 0) { ++x; }\n"
              "    if (a == 1) { AB ab = { x, 0 }; }\n"
              "}");
        ASSERT_EQUALS("", errout_str());
    }

    void varScope12() {
        check("void f(int x) {\n"
              "    int i[5];\n"
              "    int* j = y;\n"
              "    if (x)\n"
              "        foo(i);\n"
              "    foo(j);\n"
              "}");
        ASSERT_EQUALS("[test.cpp:2]: (style) The scope of the variable 'i' can be reduced.\n", errout_str());

        check("void f(int x) {\n"
              "    int i[5];\n"
              "    int* j;\n"
              "    if (x)\n"
              "        j = i;\n"
              "    foo(j);\n"
              "}");
        ASSERT_EQUALS("", errout_str());

        check("void f(int x) {\n"
              "    const bool b = true;\n"
              "    x++;\n"
              "    if (x == 5)\n"
              "        foo(b);\n"
              "}");
        ASSERT_EQUALS("", errout_str());

        check("void f(int x) {\n"
              "    const bool b = x;\n"
              "    x++;\n"
              "    if (x == 5)\n"
              "        foo(b);\n"
              "}");
        ASSERT_EQUALS("", errout_str());
    }

    void varScope13() {
        // #2770
        check("void f() {\n"
              "    int i = 0;\n"
              "    forever {\n"
              "        if (i++ == 42) { break; }\n"
              "    }\n"
              "}");
        ASSERT_EQUALS("", errout_str());
    }

    void varScope14() {
        // #3941
        check("void f() {\n"
              "    const int i( foo());\n"
              "    if(a) {\n"
              "        for ( ; i < 10; ++i) ;\n"
              "    }\n"
              "}");
        ASSERT_EQUALS("", errout_str());
    }

    void varScope15() {
        // #4573
        check("void f() {\n"
              "    int a,b,c;\n"
              "    if (a);\n"
              "    else if(b);\n"
              "    else if(c);\n"
              "    else;\n"
              "}", true, false);
        ASSERT_EQUALS("", errout_str());
    }

    void varScope16() {
        check("void f() {\n"
              "    int a = 0;\n"
              "    while((++a) < 56) {\n"
              "        foo();\n"
              "    }\n"
              "}");
        ASSERT_EQUALS("", errout_str());

        check("void f() {\n"
              "    int a = 0;\n"
              "    do {\n"
              "        foo();\n"
              "    } while((++a) < 56);\n"
              "}");
        ASSERT_EQUALS("", errout_str());

        check("void f() {\n"
              "    int a = 0;\n"
              "    do {\n"
              "        a = 64;\n"
              "        foo(a);\n"
              "    } while((++a) < 56);\n"
              "}");
        ASSERT_EQUALS("", errout_str());

        check("void f() {\n"
              "    int a = 0;\n"
              "    do {\n"
              "        a = 64;\n"
              "        foo(a);\n"
              "    } while(z());\n"
              "}");
        ASSERT_EQUALS("[test.cpp:2]: (style) The scope of the variable 'a' can be reduced.\n", errout_str());
    }

    void varScope17() {
        check("void f() {\n"
              "    int x;\n"
              "    if (a) {\n"
              "        x = stuff(x);\n"
              "        morestuff(x);\n"
              "    }\n"
              "}");
        ASSERT_EQUALS("[test.cpp:2]: (style) The scope of the variable 'x' can be reduced.\n", errout_str());

        check("void f() {\n"
              "    int x;\n"
              "    if (a) {\n"
              "        x = stuff(x);\n"
              "        morestuff(x);\n"
              "    }\n"
              "    if (b) {}\n"
              "}");
        ASSERT_EQUALS("[test.cpp:2]: (style) The scope of the variable 'x' can be reduced.\n", errout_str());
    }

    void varScope18() {
        check("void f() {\n"
              "    short x;\n"
              "\n"
              "    switch (ab) {\n"
              "        case A:\n"
              "            break;\n"
              "        case B:\n"
              "        default:\n"
              "            break;\n"
              "    }\n"
              "\n"
              "    if (c) {\n"
              "        x = foo();\n"
              "        do_something(x);\n"
              "    }\n"
              "}");
        ASSERT_EQUALS("[test.cpp:2]: (style) The scope of the variable 'x' can be reduced.\n", errout_str());

        check("void f() {\n"
              "    short x;\n"
              "\n"
              "    switch (ab) {\n"
              "        case A:\n"
              "            x = 10;\n"
              "            break;\n"
              "        case B:\n"
              "        default:\n"
              "            break;\n"
              "    }\n"
              "\n"
              "    if (c) {\n"
              "        x = foo();\n"
              "        do_something(x);\n"
              "    }\n"
              "}");
        ASSERT_EQUALS("", errout_str());

        check("void f() {\n"
              "    short x;\n"
              "\n"
              "    switch (ab) {\n"
              "        case A:\n"
              "            if(c)\n"
              "                do_something(x);\n"
              "            break;\n"
              "        case B:\n"
              "        default:\n"
              "            break;\n"
              "    }\n"
              "}");
        ASSERT_EQUALS("[test.cpp:2]: (style) The scope of the variable 'x' can be reduced.\n", errout_str());

        check("void f() {\n"
              "    short x;\n"
              "\n"
              "    switch (ab) {\n"
              "        case A:\n"
              "            if(c)\n"
              "                do_something(x);\n"
              "            break;\n"
              "        case B:\n"
              "        default:\n"
              "            if(d)\n"
              "                do_something(x);\n"
              "            break;\n"
              "    }\n"
              "}");
        ASSERT_EQUALS("", errout_str());
    }

    void varScope20() { // Ticket #5103 - constant variable only used in inner scope
        check("int f(int a) {\n"
              "  const int x = 234;\n"
              "  int b = a;\n"
              "  if (b > 32) b = x;\n"
              "  return b;\n"
              "}");
        ASSERT_EQUALS("", errout_str());
    }

    void varScope21() { // Ticket #5382 - initializing two-dimensional array
        check("int test() {\n"
              "    int test_value = 3;\n"
              "    int test_array[1][1] = { { test_value } };\n"
              "    return sizeof(test_array);\n"
              "}");
        ASSERT_EQUALS("", errout_str());
    }

    void varScope22() { // Ticket #5684 - "The scope of the variable 'p' can be reduced" - But it can not.
        check("void foo() {\n"
              "   int* p( 42 );\n"
              "   int i = 0;\n"
              "   while ( i != 100 ) {\n"
              "      *p = i;\n"
              "      ++p;\n"
              "      ++i;\n"
              "   }\n"
              "}");
        ASSERT_EQUALS("", errout_str());
        // try to avoid an obvious false negative after applying the fix for the example above:
        check("void foo() {\n"
              "   int* p( 42 );\n"
              "   int i = 0;\n"
              "   int dummy = 0;\n"
              "   while ( i != 100 ) {\n"
              "      p = & dummy;\n"
              "      *p = i;\n"
              "      ++p;\n"
              "      ++i;\n"
              "   }\n"
              "}");
        ASSERT_EQUALS("[test.cpp:2]: (style) The scope of the variable 'p' can be reduced.\n", errout_str());
    }

    void varScope23() { // #6154: Don't suggest to reduce scope if inner scope is a lambda
        check("int main() {\n"
              "   size_t myCounter = 0;\n"
              "   Test myTest([&](size_t aX){\n"
              "       std::cout << myCounter += aX << std::endl;\n"
              "   });\n"
              "}");
        ASSERT_EQUALS("", errout_str());
    }

    void varScope24() {
        check("void f(Foo x) {\n"
              "   Foo &r = x;\n"
              "   if (cond) {\n"
              "       r.dostuff();\n"
              "   }\n"
              "}");
        ASSERT_EQUALS("[test.cpp:2]: (style) The scope of the variable 'r' can be reduced.\n", errout_str());

        check("void f(Foo x) {\n"
              "   Foo foo = x;\n"
              "   if (cond) {\n"
              "       foo.dostuff();\n"
              "   }\n"
              "}");
        ASSERT_EQUALS("", errout_str());
    }

    void varScope25() {
        check("void f() {\n"
              "    time_t currtime;\n"
              "    if (a) {\n"
              "        currtime = time(&dummy);\n"
              "        if (currtime > t) {}\n"
              "    }\n"
              "}", false);
        ASSERT_EQUALS("[test.c:2]: (style) The scope of the variable 'currtime' can be reduced.\n", errout_str());
    }

    void varScope26() {
        check("void f(const std::map<int,int> &m) {\n"
              "  for (auto it : m) {\n"
              "     if (cond1) {\n"
              "       int& key = it.first;\n"
              "       if (cond2) { dostuff(key); }\n"
              "     }\n"
              "  }\n"
              "}");
        ASSERT_EQUALS("", errout_str());
    }

    void varScope27() {
        checkP("void f() {\n"
               "  int x = 0;\n"
               "#ifdef X\n"
               "#endif\n"
               "  if (id == ABC) { return x; }\n"
               "}");
        ASSERT_EQUALS("", errout_str());

        checkP("void f() {\n"
               "#ifdef X\n"
               "#endif\n"
               "  int x = 0;\n"
               "  if (id == ABC) { return x; }\n"
               "}");
        ASSERT_EQUALS("[test.cpp:4]: (style) The scope of the variable 'x' can be reduced.\n", errout_str());
    }

    void varScope28() {
        check("void f() {\n" // #10527
              "    int i{};\n"
              "    if (double d = g(i); d == 1.0) {}\n"
              "}\n");
        ASSERT_EQUALS("", errout_str());
    }

    void varScope29() { // #10888
        check("enum E { E0 };\n"
              "struct S { int i; };\n"
              "void f(int b) {\n"
              "    enum E e;\n"
              "    struct S s;\n"
              "    if (b) {\n"
              "        e = E0;\n"
              "        s.i = 0;\n"
              "        g(e, s);\n"
              "    }\n"
              "}\n", false);
        ASSERT_EQUALS("[test.c:4]: (style) The scope of the variable 'e' can be reduced.\n"
                      "[test.c:5]: (style) The scope of the variable 's' can be reduced.\n",
                      errout_str());

        check("void f(bool b) {\n"
              "    std::string s;\n"
              "    if (b) {\n"
              "        s = \"abc\";\n"
              "        g(s);\n"
              "    }\n"
              "}");
        ASSERT_EQUALS("[test.cpp:2]: (style) The scope of the variable 's' can be reduced.\n", errout_str());

        check("auto foo(std::vector<int>& vec, bool flag) {\n"
              "    std::vector<int> dummy;\n"
              "    std::vector<int>::iterator iter;\n"
              "    if (flag)\n"
              "        iter = vec.begin();\n"
              "    else {\n"
              "        dummy.push_back(42);\n"
              "        iter = dummy.begin();\n"
              "    }\n"
              "    return *iter;\n"
              "}");
        ASSERT_EQUALS("[test.cpp:1]: (style) Parameter 'vec' can be declared as reference to const\n", errout_str());

        check("auto& foo(std::vector<int>& vec, bool flag) {\n"
              "    std::vector<int> dummy;\n"
              "    std::vector<int>::iterator iter;\n"
              "    if (flag)\n"
              "        iter = vec.begin();\n"
              "    else {\n"
              "        dummy.push_back(42);\n"
              "        iter = dummy.begin();\n"
              "    }\n"
              "    return *iter;\n"
              "}");
        ASSERT_EQUALS("", errout_str());
    }

    void varScope30() { // #8541
        check("bool f(std::vector<int>& v, int i) {\n"
              "    int n = 0;\n"
              "    bool b = false;\n"
              "    std::for_each(v.begin(), v.end(), [&](int j) {\n"
              "        if (j == i) {\n"
              "            ++n;\n"
              "            if (n > 5)\n"
              "                b = true;\n"
              "        }\n"
              "    });\n"
              "    return b;\n"
              "}\n");
        ASSERT_EQUALS("", errout_str());
    }

    void varScope31() { // #11099
        check("bool g(std::vector<int>&);\n"
              "void h(std::vector<int>);\n"
              "void f0(std::vector<int> v) {\n"
              "    std::vector<int> w{ v };\n"
              "    bool b = g(v);\n"
              "    if (b)\n"
              "        h(w);\n"
              "    h(v);\n"
              "}\n"
              "void f1(std::vector<int> v) {\n"
              "    std::vector<int> w{ v.begin(), v.end() };\n"
              "    bool b = g(v);\n"
              "    if (b)\n"
              "        h(w);\n"
              "    h(v);\n"
              "}\n"
              "void f2(std::vector<int> v) {\n"
              "    std::vector<int> w{ 10, 0, std::allocator<int>() };\n" // FN
              "    bool b = g(v);\n"
              "    if (b)\n"
              "        h(w);\n"
              "    h(v);\n"
              "}\n"
              "void f3(std::vector<int> v) {\n"
              "    std::vector<int> w{ 10, 0 };\n" // warn
              "    bool b = g(v);\n"
              "    if (b)\n"
              "        h(w);\n"
              "    h(v);\n"
              "}\n"
              "void f4(std::vector<int> v) {\n"
              "    std::vector<int> w{ 10 };\n" // warn
              "    bool b = g(v);\n"
              "    if (b)\n"
              "        h(w);\n"
              "    h(v);\n"
              "}\n"
              "void f5(std::vector<int> v) {\n"
              "    std::vector<int> w(v);\n"
              "    bool b = g(v);\n"
              "    if (b)\n"
              "        h(w);\n"
              "    h(v);\n"
              "}\n"
              "void f6(std::vector<int> v) {\n"
              "    std::vector<int> w(v.begin(), v.end());\n"
              "    bool b = g(v);\n"
              "    if (b)\n"
              "        h(w);\n"
              "    h(v);\n"
              "}\n"
              "void f7(std::vector<int> v) {\n"
              "    std::vector<int> w(10, 0, std::allocator<int>);\n" // FN
              "    bool b = g(v);\n"
              "    if (b)\n"
              "        h(w);\n"
              "    h(v);\n"
              "}\n"
              "void f8(std::vector<int> v) {\n"
              "    std::vector<int> w(10, 0);\n" // warn
              "    bool b = g(v);\n"
              "    if (b)\n"
              "        h(w);\n"
              "    h(v);\n"
              "}\n"
              "void f9(std::vector<int> v) {\n"
              "    std::vector<int> w(10);\n" // warn
              "    bool b = g(v);\n"
              "    if (b)\n"
              "        h(w);\n"
              "    h(v);\n"
              "}\n"
              "void f10(std::vector<int> v) {\n"
              "    std::vector<int> w{};\n" // warn
              "    bool b = g(v);\n"
              "    if (b)\n"
              "        h(w);\n"
              "    h(v);\n"
              "}\n");
        ASSERT_EQUALS("[test.cpp:25]: (style) The scope of the variable 'w' can be reduced.\n"
                      "[test.cpp:32]: (style) The scope of the variable 'w' can be reduced.\n"
                      "[test.cpp:60]: (style) The scope of the variable 'w' can be reduced.\n"
                      "[test.cpp:67]: (style) The scope of the variable 'w' can be reduced.\n"
                      "[test.cpp:74]: (style) The scope of the variable 'w' can be reduced.\n",
                      errout_str());
    }

    void varScope32() { // #11441
        check("template <class F>\n"
              "std::vector<int> g(F, const std::vector<int>&);\n"
              "void f(const std::vector<int>&v) {\n"
              "    std::vector<int> w;\n"
              "    for (auto x : v)\n"
              "        w = g([&]() { x; }, w);\n"
              "}\n");
        ASSERT_EQUALS("[test.cpp:6]: (warning) Unused variable value 'x'\n", errout_str());
    }

    void varScope33() { // #11131
        check("struct S {\n"
              "    const std::string& getStr() const;\n"
              "    void mutate();\n"
              "    bool getB() const;\n"
              "};\n"
              "void g(S& s) {\n"
              "    std::string str = s.getStr();\n"
              "    s.mutate();\n"
              "    if (s.getB()) {\n"
              "        if (str == \"abc\") {}\n"
              "    }\n"
              "}\n"
              "void g(char* s, bool b) {\n"
              "    int i = strlen(s);\n"
              "    s[0] = '\\0';\n"
              "    if (b) {\n"
              "        if (i == 5) {}\n"
              "    }\n"
              "}\n"
              "void f(const S& s) {\n"
              "    std::string str = s.getStr();\n"
              "    std::string str2{ s.getStr() };\n"
              "    std::string str3(s.getStr());\n"
              "    if (s.getB()) {\n"
              "        if (str == \"abc\") {}\n"
              "        if (str2 == \"abc\") {}\n"
              "        if (str3 == \"abc\") {}\n"
              "    }\n"
              "}\n"
              "void f(const char* s, bool b) {\n"
              "    int i = strlen(s);\n"
              "    if (b) {\n"
              "        if (i == 5) {}\n"
              "    }\n"
              "}\n"
              "void f(int j, bool b) {\n"
              "    int k = j;\n"
              "    if (b) {\n"
              "        if (k == 5) {}\n"
              "    }\n"
              "}\n");
        ASSERT_EQUALS("[test.cpp:21]: (style) The scope of the variable 'str' can be reduced.\n"
                      "[test.cpp:22]: (style) The scope of the variable 'str2' can be reduced.\n"
                      "[test.cpp:23]: (style) The scope of the variable 'str3' can be reduced.\n"
                      "[test.cpp:31]: (style) The scope of the variable 'i' can be reduced.\n"
                      "[test.cpp:37]: (style) The scope of the variable 'k' can be reduced.\n",
                      errout_str());
    }

    void varScope34() { // #11742
        check("void f() {\n"
              "    bool b = false;\n"
              "    int i = 1;\n"
              "    for (int k = 0; k < 20; ++k) {\n"
              "        b = !b;\n"
              "        if (b)\n"
              "            i++;\n"
              "    }\n"
              "}\n");
        ASSERT_EQUALS("", errout_str());
    }

    void varScope35() { // #11845
        check("void f(int err, const char* src) {\n"
              "    const char* msg = \"Success\";\n"
              "    char buf[42];\n"
              "    if (err != 0)\n"
              "        msg = strcpy(buf, src);\n"
              "    printf(\"%d: %s\\n\", err, msg);\n"
              "}\n");
        ASSERT_EQUALS("", errout_str());

        check("char* g(char* dst, const char* src);\n"
              "void f(int err, const char* src) {\n"
              "    const char* msg = \"Success\";\n"
              "    char buf[42];\n"
              "    if (err != 0)\n"
              "        msg = g(buf, src);\n"
              "    printf(\"%d: %s\\n\", err, msg);\n"
              "}\n");
        ASSERT_EQUALS("", errout_str());

        check("char* g(char* dst, const char* src);\n"
              "void f(int err, const char* src) {\n"
              "    const char* msg = \"Success\";\n"
              "    char buf[42];\n"
              "    if (err != 0)\n"
              "        g(buf, src);\n"
              "    printf(\"%d: %s\\n\", err, msg);\n"
              "}\n");
        ASSERT_EQUALS("[test.cpp:4]: (style) The scope of the variable 'buf' can be reduced.\n", errout_str());
    }

    void varScope36() {
        // #12158
        check("void f( uint32_t value ) {\n"
              "    uint32_t i = 0U;\n"
              "    if ( value > 100U ) { }\n"
              "    else if( value > 50U ) { }\n"
              "    else{\n"
              "         for( i = 0U; i < 5U; i++ ) {}\n"
              "    }\n"
              "}\n", true, false);
        ASSERT_EQUALS("[test.cpp:2]: (style) The scope of the variable 'i' can be reduced.\n", errout_str());
    }

    void varScope37() {
        // #12158
        check("void f( uint32_t value ) {\n"
              "    uint32_t i = 0U;\n"
              "    if ( value > 100U ) { }\n"
              "    else {\n"
              "        if( value > 50U ) { }\n"
              "        else{\n"
              "            for( i = 0U; i < 5U; i++ ) {}\n"
              "        }\n"
              "    }\n"
              "}\n", true, false);
        ASSERT_EQUALS("[test.cpp:2]: (style) The scope of the variable 'i' can be reduced.\n", errout_str());
    }

    void varScope38() {
        checkP("bool dostuff();\n" // #12519
               "#define DOSTUFF(c) if (c < 5) { if (c) b = dostuff(); }\n"
               "#define DOSTUFFEX(c) { bool b = false; DOSTUFF(c); }\n"
               "void f(int a) {\n"
               "    DOSTUFFEX(a);\n"
               "}\n");
        ASSERT_EQUALS("", errout_str());
    }

    void varScope39() {
        check("struct S {\n" // #12405
              "    void f(const std::string&) const;\n"
              "    const int* g(std::string&) const;\n"
              "};\n"
              "void h(int);\n"
              "void S::f(const std::string& s) const {\n"
              "    std::string n = s;\n"
              "    const int* a = g(n);\n"
              "    if (n == \"abc\") {\n"
              "        h(a[0]);\n"
              "    }\n"
              "}\n");
        ASSERT_EQUALS("", errout_str());
    }

    void varScope40() {
        checkP("#define NUM (-999.9)\n" // #8862
               "double f(int i) {\n"
               "    double a = NUM;\n"
               "    double b = -NUM;\n"
               "    double c = -1.0 * NUM;\n"
               "    if (i == 1) {\n"
               "        return a;\n"
               "    }\n"
               "    if (i == 2) {\n"
               "        return b;\n"
               "    }\n"
               "    if (i == 3) {\n"
               "        return c;\n"
               "    }\n"
               "    return 0.0;\n"
               "}\n");
        ASSERT_EQUALS("[test.cpp:3]: (style) The scope of the variable 'a' can be reduced.\n"
                      "[test.cpp:4]: (style) The scope of the variable 'b' can be reduced.\n"
                      "[test.cpp:5]: (style) The scope of the variable 'c' can be reduced.\n",
                      errout_str());

        check("struct S { int a; };\n" // #12618
              "int f(const S* s, int i) {\n"
              "    int x = s->a;\n"
              "    const int b[] = { 1, 2, 3 };\n"
              "    int y = b[1];\n"
              "    if (i)\n"
              "        return x + y;\n"
              "    return 0;\n"
              "}\n");
        ASSERT_EQUALS("[test.cpp:3]: (style) The scope of the variable 'x' can be reduced.\n"
                      "[test.cpp:5]: (style) The scope of the variable 'y' can be reduced.\n",
                      errout_str());
    }

#define checkOldStylePointerCast(code) checkOldStylePointerCast_(code, __FILE__, __LINE__)
    template<size_t size>
    void checkOldStylePointerCast_(const char (&code)[size], const char* file, int line) {
        // #5560 - set c++03
        const Settings settings = settingsBuilder().severity(Severity::style).cpp(Standards::CPP03).build();

        // Tokenize..
        SimpleTokenizer tokenizerCpp(settings, *this);
        ASSERT_LOC(tokenizerCpp.tokenize(code), file, line);

        CheckOther checkOtherCpp(&tokenizerCpp, &settings, this);
        checkOtherCpp.warningOldStylePointerCast();
    }

    void oldStylePointerCast() {
        checkOldStylePointerCast("class Base;\n"
                                 "void foo()\n"
                                 "{\n"
                                 "    Base * b = (Base *) derived;\n"
                                 "}");
        ASSERT_EQUALS("[test.cpp:4]: (style) C-style pointer casting\n", errout_str());

        checkOldStylePointerCast("class Base;\n"
                                 "void foo()\n"
                                 "{\n"
                                 "    Base * b = (const Base *) derived;\n"
                                 "}");
        ASSERT_EQUALS("[test.cpp:4]: (style) C-style pointer casting\n", errout_str());

        checkOldStylePointerCast("class Base;\n"
                                 "void foo()\n"
                                 "{\n"
                                 "    Base * b = (const Base * const) derived;\n"
                                 "}");
        ASSERT_EQUALS("[test.cpp:4]: (style) C-style pointer casting\n", errout_str());

        checkOldStylePointerCast("class Base;\n"
                                 "void foo()\n"
                                 "{\n"
                                 "    Base * b = (volatile Base *) derived;\n"
                                 "}");
        ASSERT_EQUALS("[test.cpp:4]: (style) C-style pointer casting\n", errout_str());

        checkOldStylePointerCast("class Base;\n"
                                 "void foo()\n"
                                 "{\n"
                                 "    Base * b = (volatile Base * const) derived;\n"
                                 "}");
        ASSERT_EQUALS("[test.cpp:4]: (style) C-style pointer casting\n", errout_str());

        checkOldStylePointerCast("class Base;\n"
                                 "void foo()\n"
                                 "{\n"
                                 "    Base * b = (const volatile Base *) derived;\n"
                                 "}");
        ASSERT_EQUALS("[test.cpp:4]: (style) C-style pointer casting\n", errout_str());

        checkOldStylePointerCast("class Base;\n"
                                 "void foo()\n"
                                 "{\n"
                                 "    Base * b = (const volatile Base * const) derived;\n"
                                 "}");
        ASSERT_EQUALS("[test.cpp:4]: (style) C-style pointer casting\n", errout_str());

        checkOldStylePointerCast("class Base;\n"
                                 "void foo()\n"
                                 "{\n"
                                 "    Base * b = (const Base *) ( new Derived() );\n"
                                 "}");
        ASSERT_EQUALS("[test.cpp:4]: (style) C-style pointer casting\n", errout_str());

        checkOldStylePointerCast("class Base;\n"
                                 "void foo()\n"
                                 "{\n"
                                 "    Base * b = (const Base *) new Derived();\n"
                                 "}");
        ASSERT_EQUALS("[test.cpp:4]: (style) C-style pointer casting\n", errout_str());

        checkOldStylePointerCast("class Base;\n"
                                 "void foo()\n"
                                 "{\n"
                                 "    Base * b = (const Base *) new short[10];\n"
                                 "}");
        ASSERT_EQUALS("[test.cpp:4]: (style) C-style pointer casting\n", errout_str());

        checkOldStylePointerCast("class B;\n"
                                 "class A\n"
                                 "{\n"
                                 "  virtual void abc(B *) const = 0;\n"
                                 "}");
        ASSERT_EQUALS("", errout_str());

        checkOldStylePointerCast("class B;\n"
                                 "class A\n"
                                 "{\n"
                                 "  virtual void abc(const B *) const = 0;\n"
                                 "}");
        ASSERT_EQUALS("", errout_str());

        // #3630
        checkOldStylePointerCast("class SomeType;\n"
                                 "class X : public Base {\n"
                                 "    X() : Base((SomeType*)7) {}\n"
                                 "};");
        ASSERT_EQUALS("[test.cpp:3]: (style) C-style pointer casting\n", errout_str());

        checkOldStylePointerCast("class SomeType;\n"
                                 "class X : public Base {\n"
                                 "    X() : Base((SomeType*)var) {}\n"
                                 "};");
        ASSERT_EQUALS("[test.cpp:3]: (style) C-style pointer casting\n", errout_str());

        checkOldStylePointerCast("class SomeType;\n"
                                 "class X : public Base {\n"
                                 "    X() : Base((SomeType*)0) {}\n"
                                 "};");
        ASSERT_EQUALS("", errout_str());

        // #5560
        checkOldStylePointerCast("class C;\n"
                                 "\n"
                                 "class B\n"
                                 "{ virtual G* createGui(S*, C*) const = 0; };\n"
                                 "\n"
                                 "class MS : public M\n"
                                 "{ virtual void addController(C*) override {} };");
        ASSERT_EQUALS("", errout_str());

        // #6164
        checkOldStylePointerCast("class Base {};\n"
                                 "class Derived: public Base {};\n"
                                 "void testCC() {\n"
                                 "  std::vector<Base*> v;\n"
                                 "  v.push_back((Base*)new Derived);\n"
                                 "}");
        ASSERT_EQUALS("[test.cpp:5]: (style) C-style pointer casting\n", errout_str());

        // #7709
        checkOldStylePointerCast("typedef struct S S;\n"
                                 "typedef struct S SS;\n"
                                 "typedef class C C;\n"
                                 "typedef long LONG;\n"
                                 "typedef long* LONGP;\n"
                                 "struct T {};\n"
                                 "typedef struct T TT;\n"
                                 "typedef struct T2 {} TT2;\n"
                                 "void f(int* i) {\n"
                                 "    S* s = (S*)i;\n"
                                 "    SS* ss = (SS*)i;\n"
                                 "    struct S2* s2 = (struct S2*)i;\n"
                                 "    C* c = (C*)i;\n"
                                 "    class C2* c2 = (class C2*)i;\n"
                                 "    long* l = (long*)i;\n"
                                 "    LONG* l2 = (LONG*)i;\n"
                                 "    LONGP l3 = (LONGP)i;\n"
                                 "    TT* tt = (TT*)i;\n"
                                 "    TT2* tt2 = (TT2*)i;\n"
                                 "}\n");
        ASSERT_EQUALS("[test.cpp:10]: (style) C-style pointer casting\n"
                      "[test.cpp:11]: (style) C-style pointer casting\n"
                      "[test.cpp:12]: (style) C-style pointer casting\n"
                      "[test.cpp:13]: (style) C-style pointer casting\n"
                      "[test.cpp:14]: (style) C-style pointer casting\n"
                      "[test.cpp:15]: (style) C-style pointer casting\n"
                      "[test.cpp:16]: (style) C-style pointer casting\n"
                      "[test.cpp:17]: (style) C-style pointer casting\n"
                      "[test.cpp:18]: (style) C-style pointer casting\n"
                      "[test.cpp:19]: (style) C-style pointer casting\n",
                      errout_str());

        // #8649
        checkOldStylePointerCast("struct S {};\n"
                                 "void g(S*& s);\n"
                                 "void f(int i) {\n"
                                 "    g((S*&)i);\n"
                                 "    S*& r = (S*&)i;\n"
                                 "}\n");
        ASSERT_EQUALS("[test.cpp:4]: (style) C-style pointer casting\n"
                      "[test.cpp:5]: (style) C-style pointer casting\n",
                      errout_str());

        // #10823
        checkOldStylePointerCast("void f(void* p) {\n"
                                 "    auto h = reinterpret_cast<void (STDAPICALLTYPE*)(int)>(p);\n"
                                 "}\n");
        ASSERT_EQUALS("", errout_str());

        // #5210
        checkOldStylePointerCast("void f(void* v1, void* v2) {\n"
                                 "    T** p1 = (T**)v1;\n"
                                 "    T*** p2 = (T***)v2;\n"
                                 "}\n");
        ASSERT_EQUALS("[test.cpp:2]: (style) C-style pointer casting\n"
                      "[test.cpp:3]: (style) C-style pointer casting\n",
                      errout_str());

        // #12446
        checkOldStylePointerCast("namespace N { struct S {}; }\n"
                                 "union U {\n"
                                 "    int i;\n"
                                 "    char c[4];\n"
                                 "};\n"
                                 "void f(void* p) {\n"
                                 "    auto ps = (N::S*)p;\n"
                                 "    auto pu = (union U*)p;\n"
                                 "    auto pv = (std::vector<int>*)(p);\n"
                                 "}\n");
        ASSERT_EQUALS("[test.cpp:7]: (style) C-style pointer casting\n"
                      "[test.cpp:8]: (style) C-style pointer casting\n"
                      "[test.cpp:9]: (style) C-style pointer casting\n",
                      errout_str());

        // #12447
        checkOldStylePointerCast("void f(const int& i) {\n"
                                 "  int& r = (int&)i;\n"
                                 "  r = 0;\n"
                                 "}\n");
        ASSERT_EQUALS("[test.cpp:2]: (style) C-style reference casting\n", errout_str());
    }

#define checkInvalidPointerCast(...) checkInvalidPointerCast_(__FILE__, __LINE__, __VA_ARGS__)
    template<size_t size>
    void checkInvalidPointerCast_(const char* file, int line, const char (&code)[size], bool portability = true, bool inconclusive = false) {
        /*const*/ Settings settings = settingsBuilder().severity(Severity::warning).severity(Severity::portability, portability).certainty(Certainty::inconclusive, inconclusive).build();
        settings.platform.defaultSign = 's';

        // Tokenize..
        SimpleTokenizer tokenizer(settings, *this);
        ASSERT_LOC(tokenizer.tokenize(code), file, line);

        CheckOther checkOtherCpp(&tokenizer, &settings, this);
        checkOtherCpp.invalidPointerCast();
    }


    void invalidPointerCast() {
        checkInvalidPointerCast("void test() {\n"
                                "    float *f = new float[10];\n"
                                "    delete [] (double*)f;\n"
                                "    delete [] (long double const*)(new float[10]);\n"
                                "}");
        ASSERT_EQUALS("[test.cpp:3]: (portability) Casting between float * and double * which have an incompatible binary data representation.\n"
                      "[test.cpp:4]: (portability) Casting between float * and const long double * which have an incompatible binary data representation.\n", errout_str());

        checkInvalidPointerCast("void test(const float* f) {\n"
                                "    double *d = (double*)f;\n"
                                "}");
        ASSERT_EQUALS("[test.cpp:2]: (portability) Casting between const float * and double * which have an incompatible binary data representation.\n", errout_str());

        checkInvalidPointerCast("void test(double* d1) {\n"
                                "    long double *ld = (long double*)d1;\n"
                                "    double *d2 = (double*)ld;\n"
                                "}");
        ASSERT_EQUALS("[test.cpp:2]: (portability) Casting between double * and long double * which have an incompatible binary data representation.\n"
                      "[test.cpp:3]: (portability) Casting between long double * and double * which have an incompatible binary data representation.\n", errout_str());

        checkInvalidPointerCast("char* test(int* i) {\n"
                                "    long double *d = (long double*)(i);\n"
                                "    double *d = (double*)(i);\n"
                                "    float *f = reinterpret_cast<float*>(i);\n"
                                "}");
        ASSERT_EQUALS("[test.cpp:2]: (portability) Casting between signed int * and long double * which have an incompatible binary data representation.\n"
                      "[test.cpp:3]: (portability) Casting between signed int * and double * which have an incompatible binary data representation.\n"
                      "[test.cpp:4]: (portability) Casting between signed int * and float * which have an incompatible binary data representation.\n", errout_str());

        checkInvalidPointerCast("float* test(unsigned int* i) {\n"
                                "    return (float*)i;\n"
                                "}");
        ASSERT_EQUALS("[test.cpp:2]: (portability) Casting between unsigned int * and float * which have an incompatible binary data representation.\n", errout_str());

        checkInvalidPointerCast("float* test(unsigned int* i) {\n"
                                "    return (float*)i[0];\n"
                                "}");
        ASSERT_EQUALS("", errout_str());

        checkInvalidPointerCast("float* test(double& d) {\n"
                                "    return (float*)&d;\n"
                                "}");
        ASSERT_EQUALS("[test.cpp:2]: (portability) Casting between double * and float * which have an incompatible binary data representation.\n", errout_str());

        checkInvalidPointerCast("void test(float* data) {\n"
                                "    f.write((char*)data,sizeof(float));\n"
                                "}", true, false);
        ASSERT_EQUALS("", errout_str());

        checkInvalidPointerCast("void test(float* data) {\n"
                                "    f.write((char*)data,sizeof(float));\n"
                                "}", true, true); // #3639
        ASSERT_EQUALS("[test.cpp:2]: (portability, inconclusive) Casting from float * to signed char * is not portable due to different binary data representations on different platforms.\n", errout_str());


        checkInvalidPointerCast("long long* test(float* f) {\n"
                                "    return (long long*)f;\n"
                                "}", false);
        ASSERT_EQUALS("", errout_str());

        checkInvalidPointerCast("long long* test(float* f, char* c) {\n"
                                "    foo((long long*)f);\n"
                                "    return reinterpret_cast<long long*>(c);\n"
                                "}", true);
        ASSERT_EQUALS("[test.cpp:2]: (portability) Casting from float * to signed long long * is not portable due to different binary data representations on different platforms.\n", errout_str());

        checkInvalidPointerCast("Q_DECLARE_METATYPE(int*)"); // #4135 - don't crash
    }


    void passedByValue() {
        check("void f(const std::string str) {}");
        ASSERT_EQUALS("[test.cpp:1]: (performance) Function parameter 'str' should be passed by const reference.\n", errout_str());

        check("void f(std::unique_ptr<std::string> ptr) {}");
        ASSERT_EQUALS("", errout_str());

        check("void f(const std::shared_ptr<std::string> ptr) {}");
        ASSERT_EQUALS("", errout_str());

        check("void f(const std::function<F> ptr) {}");
        ASSERT_EQUALS("", errout_str());

        {
            check("void f(const std::pair<int,int> x) {}");
            ASSERT_EQUALS("", errout_str());

            check("void f(const std::pair<std::string,std::string> x) {}");
            TODO_ASSERT_EQUALS("error", "", errout_str());
        }

        check("void f(const std::string::size_type x) {}");
        ASSERT_EQUALS("", errout_str());

        check("class Foo;\nvoid f(const Foo foo) {}"); // Unknown class
        ASSERT_EQUALS("[test.cpp:2]: (performance, inconclusive) Function parameter 'foo' should be passed by const reference.\n", errout_str());

        check("class Foo { std::vector<int> v; };\nvoid f(const Foo foo) {}"); // Large class (STL member)
        ASSERT_EQUALS("[test.cpp:2]: (performance) Function parameter 'foo' should be passed by const reference.\n", errout_str());

        check("class Foo { int i; };\nvoid f(const Foo foo) {}"); // Small class
        ASSERT_EQUALS("", errout_str());

        check("class Foo { int i[6]; };\nvoid f(const Foo foo) {}"); // Large class (array)
        ASSERT_EQUALS("[test.cpp:2]: (performance) Function parameter 'foo' should be passed by const reference.\n", errout_str());

        check("class Foo { std::string* s; };\nvoid f(const Foo foo) {}"); // Small class (pointer)
        ASSERT_EQUALS("", errout_str());

        check("class Foo { static std::string s; };\nvoid f(const Foo foo) {}"); // Small class (static member)
        ASSERT_EQUALS("", errout_str());

        check("class X { std::string s; }; class Foo : X { };\nvoid f(const Foo foo) {}"); // Large class (inherited)
        ASSERT_EQUALS("[test.cpp:2]: (performance) Function parameter 'foo' should be passed by const reference.\n", errout_str());

        check("class X { std::string s; }; class Foo { X x; };\nvoid f(const Foo foo) {}"); // Large class (inherited)
        ASSERT_EQUALS("[test.cpp:2]: (performance) Function parameter 'foo' should be passed by const reference.\n", errout_str());

        check("void f(const std::string &str) {}");
        ASSERT_EQUALS("", errout_str());

        // The idiomatic way of passing a std::string_view is by value
        check("void f(const std::string_view str) {}");
        ASSERT_EQUALS("", errout_str());

        check("void f(std::string_view str) {}");
        ASSERT_EQUALS("", errout_str());

        check("void f(const std::string_view &str) {}");
        ASSERT_EQUALS("", errout_str());

        check("void f(const std::vector<int> v) {}");
        ASSERT_EQUALS("[test.cpp:1]: (performance) Function parameter 'v' should be passed by const reference.\n", errout_str());

        check("void f(const std::vector<std::string> v) {}");
        ASSERT_EQUALS("[test.cpp:1]: (performance) Function parameter 'v' should be passed by const reference.\n", errout_str());

        check("void f(const std::vector<std::string>::size_type s) {}");
        ASSERT_EQUALS("", errout_str());

        check("void f(const std::vector<int> &v) {}");
        ASSERT_EQUALS("", errout_str());

        check("void f(const std::map<int,int> &v) {}");
        ASSERT_EQUALS("", errout_str());

        check("void f(const std::map<int,int> v) {}");
        ASSERT_EQUALS("[test.cpp:1]: (performance) Function parameter 'v' should be passed by const reference.\n", errout_str());

        check("void f(const std::map<std::string,std::string> v) {}");
        ASSERT_EQUALS("[test.cpp:1]: (performance) Function parameter 'v' should be passed by const reference.\n", errout_str());

        check("void f(const std::map<int,std::string> v) {}");
        ASSERT_EQUALS("[test.cpp:1]: (performance) Function parameter 'v' should be passed by const reference.\n", errout_str());

        check("void f(const std::map<std::string,int> v) {}");
        ASSERT_EQUALS("[test.cpp:1]: (performance) Function parameter 'v' should be passed by const reference.\n", errout_str());

        check("void f(const std::streamoff pos) {}");
        ASSERT_EQUALS("", errout_str());

        check("void f(std::initializer_list<int> i) {}");
        ASSERT_EQUALS("", errout_str());

        // #5824
        check("void log(const std::string& file, int line, const std::string& function, const std::string str, ...) {}");
        ASSERT_EQUALS("", errout_str());

        // #5534
        check("struct float3 { };\n"
              "typedef float3 vec;\n"
              "class Plane {\n"
              "    vec Refract(vec &vec) const;\n"
              "    bool IntersectLinePlane(const vec &planeNormal);\n"
              "};");
        ASSERT_EQUALS("", errout_str());

        check("class X {\n"
              "    virtual void func(const std::string str) {}\n"
              "};");
        ASSERT_EQUALS("[test.cpp:2]: (performance) Function parameter 'str' should be passed by const reference.\n", errout_str());

        check("enum X;\n"
              "void foo(X x1){}\n");
        ASSERT_EQUALS("", errout_str());

        check("enum X { a, b, c };\n"
              "void foo(X x2){}\n");
        ASSERT_EQUALS("", errout_str());

        check("enum X { a, b, c };\n"
              "enum X;"
              "void foo(X x3){}\n");
        ASSERT_EQUALS("", errout_str());

        check("enum X;\n"
              "enum X { a, b, c };"
              "void foo(X x4){}\n");
        ASSERT_EQUALS("", errout_str());

        check("union U {\n"
              "    char* pc;\n"
              "    short* ps;\n"
              "    int* pi;\n"
              "};\n"
              "void f(U u) {}\n");
        ASSERT_EQUALS("", errout_str());

        check("struct S { char A[8][8]; };\n"
              "void f(S s) {}\n");
        ASSERT_EQUALS("[test.cpp:2]: (performance) Function parameter 's' should be passed by const reference.\n", errout_str());

        check("union U {\n" // don't crash
              "    int a;\n"
              "    decltype(nullptr) b;\n"
              "};\n"
              "int* f(U u) { return u.b; }\n");
        ASSERT_EQUALS("", errout_str());

        check("struct B { virtual int f(std::string s) = 0; };\n" // #11432
              "struct D1 : B {\n"
              "  int f(std::string s) override { s += 'a'; return s.size(); }\n"
              "}\n"
              "struct D2 : B {\n"
              "  int f(std::string s) override { return s.size(); }\n"
              "}\n");
        ASSERT_EQUALS("", errout_str());

        check("int x(int);\n"
              "void f(std::vector<int> v, int& j) {\n"
              "    for (int i : v)\n"
              "        j = i;\n"
              "}\n"
              "void fn(std::vector<int> v) {\n"
              "    for (int& i : v)\n"
              "        i = x(i);\n"
              "}\n"
              "void g(std::vector<int> v, int& j) {\n"
              "    for (int i = 0; i < v.size(); ++i)\n"
              "        j = v[i];\n"
              "}\n"
              "void gn(std::vector<int> v) {\n"
              "    for (int i = 0; i < v.size(); ++i)\n"
              "        v[i] = x(i);\n"
              "}\n"
              "void h(std::vector<std::vector<int>> v, int& j) {\n"
              "    for (int i = 0; i < v.size(); ++i)\n"
              "        j = v[i][0];\n"
              "}\n"
              "void hn(std::vector<std::vector<int>> v) {\n"
              "    for (int i = 0; i < v.size(); ++i)\n"
              "        v[i][0] = x(i);\n"
              "}\n");
        ASSERT_EQUALS("[test.cpp:2]: (performance) Function parameter 'v' should be passed by const reference.\n"
                      "[test.cpp:10]: (performance) Function parameter 'v' should be passed by const reference.\n"
                      "[test.cpp:18]: (performance) Function parameter 'v' should be passed by const reference.\n",
                      errout_str());

        check("struct S {\n" // #11995
              "    explicit S(std::string s) noexcept;\n"
              "    std::string m;\n"
              "};\n"
              "S::S(std::string s) noexcept : m(std::move(s)) {}\n"
              "struct T {\n"
              "    explicit S(std::string s) noexcept(true);\n"
              "    std::string m;\n"
              "};\n"
              "T::T(std::string s) noexcept(true) : m(std::move(s)) {}\n");
        ASSERT_EQUALS("", errout_str());

        check("namespace N {\n" // #12086
              "    void g(int);\n"
              "}\n"
              "void f(std::vector<int> v) {\n"
              "    N::g(v[0]);\n"
              "}\n");
        ASSERT_EQUALS("[test.cpp:4]: (performance) Function parameter 'v' should be passed by const reference.\n", errout_str());

        check("void f(const std::string& s, std::string t) {\n" // #12083
              "    const std::string& v = !s.empty() ? s : t;\n"
              "}\n");
        ASSERT_EQUALS("[test.cpp:1]: (performance) Function parameter 't' should be passed by const reference.\n", errout_str());

        /*const*/ Settings settings0 = settingsBuilder(_settings).platform(Platform::Type::Unix64).build();
        check("struct S {\n" // #12138
              "    union {\n"
              "        int a = 0;\n"
              "        int x;\n"
              "    };\n"
              "    union {\n"
              "        int b = 0;\n"
              "        int y;\n"
              "    };\n"
              "    union {\n"
              "        int c = 0;\n"
              "        int z;\n"
              "    };\n"
              "};\n"
              "void f(S s) {\n"
              "    if (s.x > s.y) {}\n"
              "}\n", /*cpp*/ true, /*inconclusive*/ true, /*runSimpleChecks*/ true, /*verbose*/ false, &settings0);
        ASSERT_EQUALS("", errout_str());

        check("struct S { std::list<int> l; };\n" // #12147
              "class C { public: std::list<int> l; };\n"
              "bool f(S s) {\n"
              "    return s.l.empty();\n"
              "}\n"
              "bool f(C c) {\n"
              "    return c.l.empty();\n"
              "}\n");
        ASSERT_EQUALS("[test.cpp:3]: (performance) Function parameter 's' should be passed by const reference.\n"
                      "[test.cpp:6]: (performance) Function parameter 'c' should be passed by const reference.\n",
                      errout_str());

        check("struct S { std::list<int> a[1][1]; };\n"
              "bool f(S s) {\n"
              "    return s.a[0][0].empty();\n"
              "}\n");
        ASSERT_EQUALS("[test.cpp:2]: (performance) Function parameter 's' should be passed by const reference.\n",
                      errout_str());

        check("struct S {\n"
              "    enum class E : std::uint8_t { E0 };\n"
              "    static void f(S::E e) {\n"
              "        if (e == S::E::E0) {}\n"
              "    }\n"
              "    char a[20];\n"
              "};\n");
        ASSERT_EQUALS("", errout_str());

        /*const*/ Settings settings1 = settingsBuilder().platform(Platform::Type::Win64).build();
        check("using ui64 = unsigned __int64;\n"
              "ui64 Test(ui64 one, ui64 two) { return one + two; }\n",
              /*cpp*/ true, /*inconclusive*/ true, /*runSimpleChecks*/ true, /*verbose*/ false, &settings1);
        ASSERT_EQUALS("", errout_str());
    }

    void passedByValue_nonConst() {
        check("void f(std::string str) {}");
        ASSERT_EQUALS("[test.cpp:1]: (performance) Function parameter 'str' should be passed by const reference.\n", errout_str());

        check("void f(std::string str) {\n"
              "    return str + x;\n"
              "}");
        ASSERT_EQUALS("[test.cpp:1]: (performance) Function parameter 'str' should be passed by const reference.\n", errout_str());

        check("void f(std::string str) {\n"
              "    std::cout << str;\n"
              "}");
        ASSERT_EQUALS("[test.cpp:1]: (performance) Function parameter 'str' should be passed by const reference.\n", errout_str());

        check("void f(std::string str) {\n"
              "    std::cin >> str;\n"
              "}");
        ASSERT_EQUALS("", errout_str());

        check("void f(std::string str) {\n"
              "    std::string s2 = str;\n"
              "}");
        ASSERT_EQUALS("[test.cpp:1]: (performance) Function parameter 'str' should be passed by const reference.\n", errout_str());

        check("void f(std::string str) {\n"
              "    std::string& s2 = str;\n"
              "}");
        ASSERT_EQUALS("[test.cpp:1]: (performance) Function parameter 'str' should be passed by const reference.\n"
                      "[test.cpp:2]: (style) Variable 's2' can be declared as reference to const\n",
                      errout_str());

        check("void f(std::string str) {\n"
              "    const std::string& s2 = str;\n"
              "}");
        ASSERT_EQUALS("[test.cpp:1]: (performance) Function parameter 'str' should be passed by const reference.\n", errout_str());

        check("void f(std::string str) {\n"
              "    str = \"\";\n"
              "}");
        ASSERT_EQUALS("", errout_str());

        check("void f(std::string str) {\n"
              "    foo(str);\n" // It could be that foo takes str as non-const-reference
              "}");
        ASSERT_EQUALS("", errout_str());

        check("void foo(const std::string& str);\n"
              "void f(std::string str) {\n"
              "    foo(str);\n"
              "}");
        ASSERT_EQUALS("[test.cpp:2]: (performance) Function parameter 'str' should be passed by const reference.\n", errout_str());

        check("void foo(std::string str);\n"
              "void f(std::string str) {\n"
              "    foo(str);\n"
              "}");
        ASSERT_EQUALS("[test.cpp:2]: (performance) Function parameter 'str' should be passed by const reference.\n", errout_str());

        check("void foo(std::string& str);\n"
              "void f(std::string str) {\n"
              "    foo(str);\n"
              "}");
        ASSERT_EQUALS("", errout_str());

        check("void foo(std::string* str);\n"
              "void f(std::string str) {\n"
              "    foo(&str);\n"
              "}");
        ASSERT_EQUALS("", errout_str());

        check("void foo(int& i1, const std::string& str, int& i2);\n"
              "void f(std::string str) {\n"
              "    foo((a+b)*c, str, x);\n"
              "}");
        ASSERT_EQUALS("[test.cpp:2]: (performance) Function parameter 'str' should be passed by const reference.\n", errout_str());

        check("std::string f(std::string str) {\n"
              "    str += x;\n"
              "    return str;\n"
              "}");
        ASSERT_EQUALS("", errout_str());

        check("class X {\n"
              "    std::string s;\n"
              "    void func() const;\n"
              "};\n"
              "Y f(X x) {\n"
              "    x.func();\n"
              "}");
        ASSERT_EQUALS("[test.cpp:5]: (performance) Function parameter 'x' should be passed by const reference.\n", errout_str());

        check("class X {\n"
              "    void func();\n"
              "};\n"
              "Y f(X x) {\n"
              "    x.func();\n"
              "}");
        ASSERT_EQUALS("", errout_str());

        check("class X {\n"
              "    void func(std::string str) {}\n"
              "};");
        ASSERT_EQUALS("[test.cpp:2]: (performance) Function parameter 'str' should be passed by const reference.\n", errout_str());

        check("class X {\n"
              "    virtual void func(std::string str) {}\n" // Do not warn about virtual functions, if 'str' is not declared as const
              "};");
        ASSERT_EQUALS("", errout_str());

        check("class X {\n"
              "    char a[1024];\n"
              "};\n"
              "class Y : X {\n"
              "    char b;\n"
              "};\n"
              "void f(Y y) {\n"
              "}");
        ASSERT_EQUALS("[test.cpp:7]: (performance) Function parameter 'y' should be passed by const reference.\n", errout_str());

        check("class X {\n"
              "    void* a;\n"
              "    void* b;\n"
              "};\n"
              "class Y {\n"
              "    void* a;\n"
              "    void* b;\n"
              "    char c;\n"
              "};\n"
              "void f(X x, Y y) {\n"
              "}");
        ASSERT_EQUALS("[test.cpp:10]: (performance) Function parameter 'y' should be passed by const reference.\n", errout_str());

        {
            // 8-byte data should be passed by const reference on 32-bit platform but not on 64-bit platform
            const char code[] = "class X {\n"
                                "    uint64_t a;\n"
                                "    uint64_t b;\n"
                                "};\n"
                                "void f(X x) {}";

            /*const*/ Settings s32 = settingsBuilder(_settings).platform(Platform::Type::Unix32).build();
            check(code, &s32);
            ASSERT_EQUALS("[test.cpp:5]: (performance) Function parameter 'x' should be passed by const reference.\n", errout_str());

            /*const*/ Settings s64 = settingsBuilder(_settings).platform(Platform::Type::Unix64).build();
            check(code, &s64);
            ASSERT_EQUALS("", errout_str());
        }

        check("Writer* getWriter();\n"
              "\n"
              "void foo(Buffer& buffer) {\n"
              "    getWriter()->operator<<(buffer);\n"
              "}");
        ASSERT_EQUALS("", errout_str());
    }

    void passedByValue_externC() {
        check("struct X { int a[5]; }; void f(X v) { }");
        ASSERT_EQUALS("[test.cpp:1]: (performance) Function parameter 'v' should be passed by const reference.\n", errout_str());

        check("extern \"C\" { struct X { int a[5]; }; void f(X v) { } }");
        ASSERT_EQUALS("", errout_str());

        check("struct X { int a[5]; }; extern \"C\" void f(X v) { }");
        ASSERT_EQUALS("", errout_str());

        check("struct X { int a[5]; }; void f(const X v);");
        ASSERT_EQUALS("[test.cpp:1]: (performance) Function parameter 'v' should be passed by const reference.\n", errout_str());

        check("extern \"C\" { struct X { int a[5]; }; void f(const X v); }");
        ASSERT_EQUALS("", errout_str());

        check("struct X { int a[5]; }; extern \"C\" void f(const X v) { }");
        ASSERT_EQUALS("", errout_str());
    }

    void constVariable() {
        check("int f(std::vector<int> x) {\n"
              "    int& i = x[0];\n"
              "    return i;\n"
              "}");
        ASSERT_EQUALS("[test.cpp:1]: (performance) Function parameter 'x' should be passed by const reference.\n"
                      "[test.cpp:2]: (style) Variable 'i' can be declared as reference to const\n",
                      errout_str());

        check("int f(std::vector<int>& x) {\n"
              "    return x[0];\n"
              "}");
        ASSERT_EQUALS("[test.cpp:1]: (style) Parameter 'x' can be declared as reference to const\n", errout_str());

        check("int f(std::vector<int> x) {\n"
              "    const int& i = x[0];\n"
              "    return i;\n"
              "}");
        ASSERT_EQUALS("[test.cpp:1]: (performance) Function parameter 'x' should be passed by const reference.\n", errout_str());

        check("int f(std::vector<int> x) {\n"
              "    static int& i = x[0];\n"
              "    return i;\n"
              "}");
        ASSERT_EQUALS("[test.cpp:1]: (performance) Function parameter 'x' should be passed by const reference.\n", errout_str());

        check("int f(std::vector<int> x) {\n"
              "    int& i = x[0];\n"
              "    i++;\n"
              "    return i;\n"
              "}");
        ASSERT_EQUALS("", errout_str());

        check("int& f(std::vector<int>& x) {\n"
              "    x.push_back(1);\n"
              "    int& i = x[0];\n"
              "    return i;\n"
              "}");
        ASSERT_EQUALS("", errout_str());

        check("int f(const std::vector<int>& x) {\n"
              "    return x[0];\n"
              "}");
        ASSERT_EQUALS("", errout_str());

        check("int& f(std::vector<int>& x) {\n"
              "    return x[0];\n"
              "}");
        ASSERT_EQUALS("", errout_str());

        check("const int& f(std::vector<int>& x) {\n"
              "    return x[0];\n"
              "}");
        ASSERT_EQUALS("[test.cpp:1]: (style) Parameter 'x' can be declared as reference to const\n", errout_str());

        check("int f(std::vector<int>& x) {\n"
              "    x[0]++;\n"
              "    return x[0];\n"
              "}");
        ASSERT_EQUALS("", errout_str());

        check("struct A { int a; };\n"
              "A f(std::vector<A>& x) {\n"
              "    x[0].a = 1;\n"
              "    return x[0];\n"
              "}");
        ASSERT_EQUALS("", errout_str());

        check("struct A { int a(); };\n"
              "A f(std::vector<A>& x) {\n"
              "    x[0].a();\n"
              "    return x[0];\n"
              "}");
        ASSERT_EQUALS("", errout_str());

        check("int g(int& x);\n"
              "int f(std::vector<int>& x) {\n"
              "    g(x[0]);\n"
              "    return x[0];\n"
              "}");
        ASSERT_EQUALS("", errout_str());

        check("template<class T>\n"
              "T f(T& x) {\n"
              "    return x[0];\n"
              "}");
        ASSERT_EQUALS("", errout_str());

        check("template<class T>\n"
              "T f(T&& x) {\n"
              "    return x[0];\n"
              "}");
        ASSERT_EQUALS("", errout_str());

        check("template<class T>\n"
              "T f(T& x) {\n"
              "    return x[0];\n"
              "}\n"
              "void h() { std::vector<int> v; h(v); }");
        ASSERT_EQUALS("", errout_str());

        check("int f(int& x) {\n"
              "    return std::move(x);\n"
              "}");
        ASSERT_EQUALS("", errout_str());

        check("void f(std::ostream& os) {\n"
              "    os << \"Hello\";\n"
              "}");
        ASSERT_EQUALS("", errout_str());

        check("void g(int*);\n"
              "void f(int& x) {\n"
              "    g(&x);\n"
              "}");
        ASSERT_EQUALS("", errout_str());

        check("struct A { A(int*); };\n"
              "A f(int& x) {\n"
              "    return A(&x);\n"
              "}");
        ASSERT_EQUALS("", errout_str());

        check("struct A { A(int*); };\n"
              "A f(int& x) {\n"
              "    return A{&x};\n"
              "}");
        ASSERT_EQUALS("", errout_str());

        check("void f(int& x, int& y) {\n"
              "    y++;\n"
              "}");
        ASSERT_EQUALS("[test.cpp:1]: (style) Parameter 'x' can be declared as reference to const\n", errout_str());

        check("struct A {\n"
              "    explicit A(int& y) : x(&y) {}\n"
              "    int * x = nullptr;\n"
              "};");
        ASSERT_EQUALS("", errout_str());

        check("struct A {\n"
              "    std::vector<int> v;\n"
              "    void swap(A& a) {\n"
              "        v.swap(a.v);\n"
              "    }\n"
              "};");
        ASSERT_EQUALS("", errout_str());

        check("struct A {\n"
              "    template<class T>\n"
              "    void f();\n"
              "    template<class T>\n"
              "    void f() const;\n"
              "};\n"
              "void g(A& a) {\n"
              "    a.f<int>();\n"
              "}");
        ASSERT_EQUALS("", errout_str());

        check("void f(std::vector<int>& v) {\n"
              "    for(auto&& x:v)\n"
              "        x = 1;\n"
              "}");
        ASSERT_EQUALS("", errout_str());

        check("void f(std::vector<int>& v) {\n"
              "    for(auto x:v)\n"
              "        x = 1;\n"
              "}");
        ASSERT_EQUALS("[test.cpp:1]: (style) Parameter 'v' can be declared as reference to const\n", errout_str());

        check("void f(std::vector<int>& v) {\n"
              "    for(auto& x:v) {}\n"
              "}");
        ASSERT_EQUALS("[test.cpp:2]: (style) Variable 'x' can be declared as reference to const\n",
                      errout_str());

        check("void f(std::vector<int>& v) {\n" // #10980
              "    for (int& i : v)\n"
              "        if (i == 0) {}\n"
              "    for (const int& i : v)\n"
              "        if (i == 0) {}\n"
              "    for (auto& i : v)\n"
              "        if (i == 0) {}\n"
              "    for (const auto& i : v)\n"
              "        if (i == 0) {}\n"
              "    v.clear();\n"
              "}\n");
        ASSERT_EQUALS("[test.cpp:2]: (style) Variable 'i' can be declared as reference to const\n"
                      "[test.cpp:6]: (style) Variable 'i' can be declared as reference to const\n",
                      errout_str());

        check("void f(std::vector<int>& v) {\n"
              "    for(const auto& x:v) {}\n"
              "}");
        ASSERT_EQUALS("[test.cpp:1]: (style) Parameter 'v' can be declared as reference to const\n", errout_str());

        check("void f(int& i) {\n"
              "    int& j = i;\n"
              "    j++;\n"
              "}");
        ASSERT_EQUALS("", errout_str());

        check("void f(std::vector<int>& v) {\n"
              "    int& i = v[0];\n"
              "    i++;\n"
              "}");
        ASSERT_EQUALS("", errout_str());

        check("void f(std::map<unsigned int, std::map<std::string, unsigned int> >& m, unsigned int i) {\n"
              "    std::map<std::string, unsigned int>& members = m[i];\n"
              "    members.clear();\n"
              "}");
        ASSERT_EQUALS("", errout_str());

        check("struct A {\n"
              "    int& x;\n"
              "    A(int& y) : x(y)\n"
              "    {}\n"
              "};");
        ASSERT_EQUALS("", errout_str());

        check("struct A {\n"
              "    A(int& x);\n"
              "};\n"
              "struct B : A {\n"
              "    B(int& x) : A(x)\n"
              "    {}\n"
              "};");
        ASSERT_EQUALS("", errout_str());

        check("void f(bool b, int& x, int& y) {\n"
              "  auto& z = x;\n"
              "  auto& w = b ? y : z;\n"
              "  w = 1;\n"
              "}");
        ASSERT_EQUALS("", errout_str());

        check("struct S {\n"
              "  int i;\n"
              "};\n"
              "int& f(S& s) {\n"
              "  return s.i;\n"
              "}");
        ASSERT_EQUALS("", errout_str());

        check("int* f(std::list<int>& x, unsigned int y) {\n"
              "    for (int& m : x) {\n"
              "        if (m == y)\n"
              "            return &m;\n"
              "    }\n"
              "    return nullptr;\n"
              "}");
        ASSERT_EQUALS("", errout_str());

        check("int& f(std::list<int>& x, int& y) {\n"
              "    for (int& m : x) {\n"
              "        if (m == y)\n"
              "            return m;\n"
              "    }\n"
              "    return y;\n"
              "}");
        ASSERT_EQUALS("", errout_str());

        check("bool from_string(int& t, const std::string& s) {\n"
              "    std::istringstream iss(s);\n"
              "    return !(iss >> t).fail();\n"
              "}\n");
        ASSERT_EQUALS("", errout_str());

        // #9710
        check("class a {\n"
              "    void operator()(int& i) const {\n"
              "        i++;\n"
              "    }\n"
              "};\n"
              "void f(int& i) {\n"
              "    a()(i);\n"
              "}\n");
        ASSERT_EQUALS("", errout_str());

        check("class a {\n"
              "    void operator()(int& i) const {\n"
              "        i++;\n"
              "    }\n"
              "};\n"
              "void f(int& i) {\n"
              "    a x;\n"
              "    x(i);\n"
              "}\n");
        ASSERT_EQUALS("", errout_str());

        check("class a {\n"
              "    void operator()(const int& i) const;\n"
              "};\n"
              "void f(int& i) {\n"
              "    a x;\n"
              "    x(i);\n"
              "}\n");
        ASSERT_EQUALS("[test.cpp:4]: (style) Parameter 'i' can be declared as reference to const\n", errout_str());

        //cast or assignment to a non-const reference should prevent the warning
        check("struct T { void dostuff() const {}};\n"
              "void a(T& x) {\n"
              "    x.dostuff();\n"
              "}");
        ASSERT_EQUALS("[test.cpp:2]: (style) Parameter 'x' can be declared as reference to const\n", errout_str());
        check("struct T : public U  { void dostuff() const {}};\n"
              "void a(T& x) {\n"
              "    x.dostuff();\n"
              "    const T& z = x;\n" // Make sure we find all assignments
              "    T& y = x;\n"
              "    y.mutate();\n" // to avoid warnings that y can be const
              "}");
        ASSERT_EQUALS("", errout_str());
        check("struct T : public U  { void dostuff() const {}};\n"
              "void a(T& x) {\n"
              "    x.dostuff();\n"
              "    const U& y = x\n"
              "}");
        ASSERT_EQUALS("[test.cpp:2]: (style) Parameter 'x' can be declared as reference to const\n", errout_str());
        check("struct T : public U  { void dostuff() const {}};\n"
              "void a(T& x) {\n"
              "    x.dostuff();\n"
              "    U& y = x;\n"
              "    y.mutate();\n" // to avoid warnings that y can be const
              "}");
        ASSERT_EQUALS("", errout_str());
        check("struct T : public U  { void dostuff() const {}};\n"
              "void a(T& x) {\n"
              "    x.dostuff();\n"
              "    my<fancy>::type& y = x;\n" // we don't know if y is const or not
              "    y.mutate();\n"             // to avoid warnings that y can be const
              "}");
        ASSERT_EQUALS("", errout_str());
        check("struct T : public U  { void dostuff() const {}};\n"
              "void a(T& x) {\n"
              "    x.dostuff();\n"
              "    const U& y = static_cast<const U&>(x);\n"
              "    y.mutate();\n" // to avoid warnings that y can be const
              "}");
        ASSERT_EQUALS("[test.cpp:2]: (style) Parameter 'x' can be declared as reference to const\n", errout_str());
        check("struct T : public U  { void dostuff() const {}};\n"
              "void a(T& x) {\n"
              "    x.dostuff();\n"
              "    U& y = static_cast<U&>(x);\n"
              "    y.mutate();\n" // to avoid warnings that y can be const
              "}");
        ASSERT_EQUALS("", errout_str());
        check("struct T : public U { void dostuff() const {}};\n"
              "void a(T& x) {\n"
              "    x.dostuff();\n"
              "    const U& y = dynamic_cast<const U&>(x)\n"
              "}");
        ASSERT_EQUALS("[test.cpp:2]: (style) Parameter 'x' can be declared as reference to const\n", errout_str());
        check("struct T : public U { void dostuff() const {}};\n"
              "void a(T& x) {\n"
              "    x.dostuff();\n"
              "    const U& y = dynamic_cast<U const &>(x);\n"
              "}");
        ASSERT_EQUALS("[test.cpp:2]: (style) Parameter 'x' can be declared as reference to const\n", errout_str());
        check("struct T : public U { void dostuff() const {}};\n"
              "void a(T& x) {\n"
              "    x.dostuff();\n"
              "    const U& y = dynamic_cast<U & const>(x);\n"
              "}");
        ASSERT_EQUALS("[test.cpp:2]: (style) Parameter 'x' can be declared as reference to const\n", errout_str());
        check("struct T : public U { void dostuff() const {}};\n"
              "void a(T& x) {\n"
              "    x.dostuff();\n"
              "    U& y = dynamic_cast<U&>(x);\n"
              "    y.mutate();\n" // to avoid warnings that y can be const
              "}");
        ASSERT_EQUALS("", errout_str());
        check("struct T : public U { void dostuff() const {}};\n"
              "void a(T& x) {\n"
              "    x.dostuff();\n"
              "    const U& y = dynamic_cast<typename const U&>(x);\n"
              "}");
        ASSERT_EQUALS("[test.cpp:2]: (style) Parameter 'x' can be declared as reference to const\n", errout_str());
        check("struct T : public U { void dostuff() const {}};\n"
              "void a(T& x) {\n"
              "    x.dostuff();\n"
              "    U& y = dynamic_cast<typename U&>(x);\n"
              "    y.mutate();\n" // to avoid warnings that y can be const
              "}");
        ASSERT_EQUALS("", errout_str());
        check("struct T : public U { void dostuff() const {}};\n"
              "void a(T& x) {\n"
              "    x.dostuff();\n"
              "    U* y = dynamic_cast<U*>(&x);\n"
              "    y->mutate();\n" // to avoid warnings that y can be const
              "}");
        ASSERT_EQUALS("", errout_str());

        check("struct T : public U { void dostuff() const {}};\n"
              "void a(T& x) {\n"
              "    x.dostuff();\n"
              "    const U * y = dynamic_cast<const U *>(&x);\n"
              "    y->mutate();\n" // to avoid warnings that y can be const
              "}");
        TODO_ASSERT_EQUALS("can be const", errout_str(), ""); //Currently taking the address is treated as a non-const operation when it should depend on what we do with it
        check("struct T : public U { void dostuff() const {}};\n"
              "void a(T& x) {\n"
              "    x.dostuff();\n"
              "    U const * y = dynamic_cast<U const *>(&x);\n"
              "    y->mutate();\n" // to avoid warnings that y can be const
              "}");
        TODO_ASSERT_EQUALS("can be const", errout_str(), ""); //Currently taking the address is treated as a non-const operation when it should depend on what we do with it
        check("struct T : public U { void dostuff() const {}};\n"
              "void a(T& x) {\n"
              "    x.dostuff();\n"
              "    const U const * const * const * const y = dynamic_cast<const U const * const * const * const>(&x);\n"
              "    y->mutate();\n" // to avoid warnings that y can be const
              "}");
        ASSERT_EQUALS("", errout_str());
        check("struct T : public U { void dostuff() const {}};\n"
              "void a(T& x) {\n"
              "    x.dostuff();\n"
              "    const U const * const * const * const y = dynamic_cast<const U const * const * const * const>(&x);\n"
              "    y->mutate();\n" // to avoid warnings that y can be const
              "}");
        TODO_ASSERT_EQUALS("can be const", errout_str(), ""); //Currently taking the address is treated as a non-const operation when it should depend on what we do with it
        check("struct T : public U { void dostuff() const {}};\n"
              "void a(T& x) {\n"
              "    x.dostuff();\n"
              "    const U const * const *  * const y = dynamic_cast<const U const * const *  * const>(&x);\n"
              "    y->mutate();\n" // to avoid warnings that y can be const
              "}");
        ASSERT_EQUALS("", errout_str());
        check("struct T : public U { void dostuff() const {}};\n"
              "void a(T& x) {\n"
              "    x.dostuff();\n"
              "    my::fancy<typename type const *> const * const  * const y = dynamic_cast<my::fancy<typename type const *> const * const  * const>(&x);\n"
              "    y->mutate();\n" // to avoid warnings that y can be const
              "}");
        ASSERT_EQUALS("", errout_str());

        check("struct T : public U { void dostuff() const {}};\n"
              "void a(T& x) {\n"
              "    x.dostuff();\n"
              "    const U& y = (const U&)(x);\n"
              "}");
        ASSERT_EQUALS("[test.cpp:4]: (style) C-style reference casting\n"
                      "[test.cpp:2]: (style) Parameter 'x' can be declared as reference to const\n",
                      errout_str());
        check("struct T : public U { void dostuff() const {}};\n"
              "void a(T& x) {\n"
              "    x.dostuff();\n"
              "    U& y = (U&)(x);\n"
              "    y.mutate();\n" // to avoid warnings that y can be const
              "}");
        ASSERT_EQUALS("[test.cpp:4]: (style) C-style reference casting\n", errout_str());
        check("struct T : public U { void dostuff() const {}};\n"
              "void a(T& x) {\n"
              "    x.dostuff();\n"
              "    const U& y = (typename const U&)(x);\n"
              "}");
        ASSERT_EQUALS("[test.cpp:4]: (style) C-style reference casting\n"
                      "[test.cpp:2]: (style) Parameter 'x' can be declared as reference to const\n",
                      errout_str());
        check("struct T : public U { void dostuff() const {}};\n"
              "void a(T& x) {\n"
              "    x.dostuff();\n"
              "    U& y = (typename U&)(x);\n"
              "    y.mutate();\n" // to avoid warnings that y can be const
              "}");
        ASSERT_EQUALS("[test.cpp:4]: (style) C-style reference casting\n", errout_str());
        check("struct T : public U { void dostuff() const {}};\n"
              "void a(T& x) {\n"
              "    x.dostuff();\n"
              "    U* y = (U*)(&x);\n"
              "    y->mutate();\n" // to avoid warnings that y can be const
              "}");
        ASSERT_EQUALS("[test.cpp:4]: (style) C-style pointer casting\n", errout_str());

        check("struct C { void f() const; };\n" // #9875 - crash
              "\n"
              "void foo(C& x) {\n"
              "   x.f();\n"
              "   foo( static_cast<U2>(0) );\n"
              "}");
        ASSERT_EQUALS("[test.cpp:3]: (style) Parameter 'x' can be declared as reference to const\n", errout_str());

        check("class a {\n"
              "    void foo(const int& i) const;\n"
              "    void operator()(int& i) const;\n"
              "};\n"
              "void f(int& i) {\n"
              "    a()(i);\n"
              "}\n");
        ASSERT_EQUALS("", errout_str());

        check("class a {\n"
              "    void operator()(const int& i) const;\n"
              "};\n"
              "void f(int& i) {\n"
              "    a()(i);\n"
              "}\n");
        ASSERT_EQUALS("[test.cpp:4]: (style) Parameter 'i' can be declared as reference to const\n", errout_str());

        // #9767
        check("void fct1(MyClass& object) {\n"
              "   fct2([&](void){}, object);\n"
              "}\n"
              "bool fct2(std::function<void()> lambdaExpression, MyClass& object) {\n"
              "   object.modify();\n"
              "}\n");
        ASSERT_EQUALS("", errout_str());

        // #9778
        check("struct A {};\n"
              "struct B : A {};\n"
              "B& f(A& x) {\n"
              "    return static_cast<B&>(x);\n"
              "}\n");
        ASSERT_EQUALS("", errout_str());

        // #10002
        check("using A = int*;\n"
              "void f(const A& x) {\n"
              "    ++(*x);\n"
              "}\n");
        ASSERT_EQUALS("", errout_str());

        // #10086
        check("struct V {\n"
              "    V& get(typename std::vector<V>::size_type i) {\n"
              "        std::vector<V>& arr = v;\n"
              "        return arr[i];\n"
              "    }\n"
              "    std::vector<V> v;\n"
              "};\n");
        ASSERT_EQUALS("", errout_str());

        check("void e();\n"
              "void g(void);\n"
              "void h(void);\n"
              "void ah(void);\n"
              "void ai(void);\n"
              "void j(void);\n"
              "void e(void);\n"
              "void k(void);\n"
              "void l(void);\n"
              "void m(void);\n"
              "void n(void);\n"
              "void o(void);\n"
              "void q(void);\n"
              "void r(void);\n"
              "void t(void);\n"
              "void u(void);\n"
              "void v(void);\n"
              "void w(void);\n"
              "void z(void);\n"
              "void aj(void);\n"
              "void am(void);\n"
              "void g(void);\n"
              "void h(void);\n"
              "void ah(void);\n"
              "void an(void);\n"
              "void e(void);\n"
              "void k(void);\n"
              "void ao(wchar_t *d);\n"
              "void ah(void);\n"
              "void e(void);\n"
              "void an(void);\n"
              "void e(void);\n"
              "void k(void);\n"
              "void g(void);\n"
              "void ah(void);\n"
              "void an(void);\n"
              "void e(void);\n"
              "void e(void);\n"
              "void e(void);\n"
              "void k(void);\n"
              "void g(void);\n"
              "void ah(void);\n"
              "void an(void);\n"
              "void e(void);\n"
              "void e(void);\n"
              "void k(void);\n"
              "void g(void);\n"
              "void h(void);\n"
              "void ah(void);\n"
              "void an(void);\n"
              "void e(void);\n"
              "void k(void);\n"
              "void e(void);\n"
              "void g(void);\n"
              "void ah(void);\n"
              "void k(void);\n"
              "void an(void);\n"
              "void e(void);\n"
              "void e(void);\n"
              "void e(void);\n"
              "void k(void);\n"
              "void g(void);\n"
              "void h(void);\n"
              "void ah(void);\n"
              "void k(void);\n"
              "void an(void);\n"
              "void k(void);\n"
              "void e(void);\n"
              "void g(void);\n"
              "void ah(void);\n"
              "void e(void);\n"
              "void k(void);\n"
              "void g(void);\n"
              "void h(void);\n"
              "void ah(void);\n"
              "void an(void);\n"
              "void an(void);\n"
              "void k(void);\n"
              "void e(void);\n"
              "void e(void);\n"
              "void e(void);\n"
              "void g(void);\n"
              "void k(void);\n"
              "void g(void);\n"
              "void h(void);\n"
              "void ah(void);\n"
              "void an(void);\n"
              "void k(void);\n"
              "void k(void);\n"
              "void e(void);\n"
              "void g(void);\n"
              "void g(void);\n"
              "void ah(void);\n"
              "void an(void);\n"
              "void e(void);\n"
              "void k(void);\n"
              "void e(void);\n"
              "void ap(wchar_t *c, int d);\n"
              "void ah(void);\n"
              "void an(void);\n"
              "void g(void);\n"
              "void h(void);\n"
              "void ah(void);\n"
              "void aq(char *b, size_t d, char *c, int a);\n"
              "void ar(char *b, size_t d, char *c, va_list a);\n"
              "void k(void);\n"
              "void g(void);\n"
              "void g(void);\n"
              "void h(void);\n"
              "void ah(void);\n"
              "void an(void);\n"
              "void k(void);\n"
              "void k(void);\n"
              "void e(void);\n"
              "void g(void);\n"
              "void g(void);\n"
              "void as(std::string s);\n"
              "void at(std::ifstream &f);\n"
              "void au(std::istream &f);\n"
              "void av(std::string &aa, std::wstring &ab);\n"
              "void aw(bool b, double x, double y);\n"
              "void ax(int i);\n"
              "void ay(std::string c, std::wstring a);\n"
              "void az(const std::locale &ac);\n"
              "void an();\n"
              "void ba(std::ifstream &f);\n"
              "void bb(std::istream &f) {\n"
              "f.read(NULL, 0);\n"
              "}\n"
              "void h(void) {\n"
              "struct tm *tm = 0;\n"
              "(void)std::asctime(tm);\n"
              "(void)std::asctime(0);\n"
              "}\n"
              "void bc(size_t ae) {\n"
              "wchar_t *ad = 0, *af = 0;\n"
              "struct tm *ag = 0;\n"
              "(void)std::wcsftime(ad, ae, af, ag);\n"
              "(void)std::wcsftime(0, ae, 0, 0);\n"
              "}\n"
              "void k(void) {}\n"
              "void bd(void);\n"
              "void be(void);\n"
              "void bf(int b);\n"
              "void e(void);\n"
              "void e(void);\n"
              "void bg(wchar_t *p);\n"
              "void bh(const std::list<int> &ak, const std::list<int> &al);\n"
              "void ah();\n"
              "void an();\n"
              "void h();");
        ASSERT_EQUALS("[test.cpp:131]: (style) Variable 'tm' can be declared as pointer to const\n"
                      "[test.cpp:136]: (style) Variable 'af' can be declared as pointer to const\n"
                      "[test.cpp:137]: (style) Variable 'ag' can be declared as pointer to const\n",
                      errout_str());

        check("class C\n"
              "{\n"
              "public:\n"
              "  explicit C(int&);\n"
              "};\n"
              "\n"
              "class D\n"
              "{\n"
              "public:\n"
              "  explicit D(int&);\n"
              "\n"
              "private:\n"
              "  C c;\n"
              "};\n"
              "\n"
              "D::D(int& i)\n"
              "  : c(i)\n"
              "{\n"
              "}");
        ASSERT_EQUALS("", errout_str());

        check("class C\n"
              "{\n"
              "public:\n"
              "  explicit C(int&);\n"
              "};\n"
              "\n"
              "class D\n"
              "{\n"
              "public:\n"
              "  explicit D(int&) noexcept;\n"
              "\n"
              "private:\n"
              "  C c;\n"
              "};\n"
              "\n"
              "D::D(int& i) noexcept\n"
              "  : c(i)\n"
              "{}");
        ASSERT_EQUALS("", errout_str());

        check("class C\n"
              "{\n"
              "public:\n"
              "  explicit C(const int&);\n"
              "};\n"
              "\n"
              "class D\n"
              "{\n"
              "public:\n"
              "  explicit D(int&);\n"
              "\n"
              "private:\n"
              "  C c;\n"
              "};\n"
              "\n"
              "D::D(int& i)\n"
              "  : c(i)\n"
              "{\n"
              "}");
        TODO_ASSERT_EQUALS("[test.cpp:16]: (style) Parameter 'i' can be declared as reference to const\n", "", errout_str());

        check("class C\n"
              "{\n"
              "public:\n"
              "  explicit C(int);\n"
              "};\n"
              "\n"
              "class D\n"
              "{\n"
              "public:\n"
              "  explicit D(int&);\n"
              "\n"
              "private:\n"
              "  C c;\n"
              "};\n"
              "\n"
              "D::D(int& i)\n"
              "  : c(i)\n"
              "{\n"
              "}");
        TODO_ASSERT_EQUALS("[test.cpp:16]: (style) Parameter 'i' can be declared as reference to const\n", "", errout_str());

        check("class C\n"
              "{\n"
              "public:\n"
              "  explicit C(int, int);\n"
              "};\n"
              "\n"
              "class D\n"
              "{\n"
              "public:\n"
              "  explicit D(int&);\n"
              "\n"
              "private:\n"
              "  C c;\n"
              "};\n"
              "\n"
              "D::D(int& i)\n"
              "  : c(0, i)\n"
              "{\n"
              "}");
        TODO_ASSERT_EQUALS("[test.cpp:16]: (style) Parameter 'i' can be declared as reference to const\n", "", errout_str());

        check("void f(std::map<int, std::vector<int>> &map) {\n" // #10266
              "  for (auto &[slave, panels] : map)\n"
              "    panels.erase(it);\n"
              "}");
        ASSERT_EQUALS("", errout_str());

        check("struct S { void f(); int i; };\n"
              "void call_f(S& s) { (s.*(&S::f))(); }\n");
        ASSERT_EQUALS("", errout_str());

        check("struct S { int a[1]; };\n"
              "void f(S& s) { int* p = s.a; *p = 0; }\n");
        ASSERT_EQUALS("", errout_str());

        check("struct Foo {\n" // #9910
              "    int* p{};\n"
              "    int* get() { return p; }\n"
              "    const int* get() const { return p; }\n"
              "};\n"
              "struct Bar {\n"
              "    int j{};\n"
              "    void f(Foo& foo) const { int* q = foo.get(); *q = j; }\n"
              "};\n");
        ASSERT_EQUALS("", errout_str());

        check("struct S {\n" // #10679
              "    void g(long L, const C*& PC) const;\n"
              "    void g(long L, C*& PC);\n"
              "};\n"
              "void f(S& s) {\n"
              "    C* PC{};\n"
              "    s.g(0, PC);\n"
              "};\n");
        ASSERT_EQUALS("", errout_str());

        // #10785
        check("template <class T, class C>\n"
              "struct d {\n"
              "    T& g(C& c, T C::*f) { return c.*f; }\n"
              "};\n");
        ASSERT_EQUALS("", errout_str());

        check("void f(std::map<int, int>& m) {\n"
              "    std::cout << m[0] << std::endl;\n"
              "};\n");
        ASSERT_EQUALS("", errout_str());

        check("void f(std::vector<std::map<int, int>>& v) {\n" // #11607
              "    for (auto& m : v)\n"
              "        std::cout << m[0];\n"
              "}\n");
        ASSERT_EQUALS("", errout_str());

        check("struct S { int i; };\n" // #11473
              "void f(std::vector<std::vector<S>>&m, int*& p) {\n"
              "    auto& a = m[0];\n"
              "    for (auto& s : a) {\n"
              "        p = &s.i;\n"
              "        return;\n"
              "    }\n"
              "}\n");
        ASSERT_EQUALS("", errout_str());

        check("int& g(int* p, int& r) {\n" // #11625
              "    if (p)\n"
              "        return *p;\n"
              "    return r;\n"
              "}\n");
        ASSERT_EQUALS("", errout_str());

        check("template <typename T> void f(std::vector<T*>& d, const std::vector<T*>& s) {\n" // #11632
              "    for (const auto& e : s) {\n"
              "        T* newE = new T(*e);\n"
              "        d.push_back(newE);\n"
              "    }\n"
              "}\n");
        ASSERT_EQUALS("", errout_str());

        check("void f(std::array<int, 2>& a) {\n"
              "    if (a[0]) {}\n"
              "}\n"
              "void g(std::array<int, 2>& a) {\n"
              "    a.fill(0);\n"
              "}\n");
        ASSERT_EQUALS("[test.cpp:1]: (style) Parameter 'a' can be declared as const array\n", errout_str());

        // #11682
        check("struct b {\n"
              "    void mutate();\n"
              "};\n"
              "struct c {\n"
              "    const b& get() const;\n"
              "    b get();\n"
              "};\n"
              "struct d {\n"
              "    void f(c& e) const {\n"
              "        e.get().mutate();\n"
              "    }\n"
              "};\n");
        ASSERT_EQUALS("", errout_str());

        check("struct B { virtual void f() const {} };\n" // #11528
              "struct D : B {};\n"
              "void g(B* b) {\n"
              "    D* d = dynamic_cast<D*>(b);\n"
              "    if (d)\n"
              "        d->f();\n"
              "}\n");
        ASSERT_EQUALS(
            "[test.cpp:4]: (style) Variable 'd' can be declared as pointer to const\n",
            errout_str());

        check("void g(const int*);\n"
              "void f(const std::vector<int*>&v) {\n"
              "    for (int* i : v)\n"
              "        g(i);\n"
              "}\n");
        ASSERT_EQUALS(
            "[test.cpp:3]: (style) Variable 'i' can be declared as pointer to const\n",
            errout_str());

        check("struct A {\n" // #11225
              "    A();\n"
              "    virtual ~A();\n"
              "};\n"
              "struct B : A {};\n"
              "void f(A* a) {\n"
              "    const B* b = dynamic_cast<const B*>(a);\n"
              "}\n"
              "void g(A* a) {\n"
              "    const B* b = (const B*)a;\n"
              "}\n");
        ASSERT_EQUALS("[test.cpp:10]: (style) C-style pointer casting\n"
                      "[test.cpp:6]: (style) Parameter 'a' can be declared as pointer to const\n"
                      "[test.cpp:9]: (style) Parameter 'a' can be declared as pointer to const\n",
                      errout_str());

        check("void g(int*);\n"
              "void f(std::vector<int>& v) {\n"
              "    g(v.data());\n"
              "}\n");
        ASSERT_EQUALS("", errout_str());

        check("void g(const int*);\n"
              "void f(std::vector<int>& v) {\n"
              "    g(v.data());\n"
              "}\n");
        ASSERT_EQUALS("[test.cpp:2]: (style) Parameter 'v' can be declared as reference to const\n", errout_str());

        check("struct a {\n"
              "    template <class T>\n"
              "    void mutate();\n"
              "};\n"
              "struct b {};\n"
              "template <class T>\n"
              "void f(a& x) {\n"
              "    x.mutate<T>();\n"
              "}\n"
              "template <class T>\n"
              "void f(const b&)\n"
              "{}\n"
              "void g(a& c) { f<int>(c); }\n");
        ASSERT_EQUALS("", errout_str());

        check("struct S {\n"
              "    template <typename T>\n"
              "    T* g() {\n"
              "        return reinterpret_cast<T*>(m);\n"
              "    }\n"
              "    template <typename T>\n"
              "    const T* g() const {\n"
              "        return reinterpret_cast<const T*>(m);\n"
              "    }\n"
              "    char* m;\n"
              "};\n"
              "void f(S& s) {\n"
              "    const int* p = s.g<int>();\n"
              "}\n");
        ASSERT_EQUALS("", errout_str());

        check("struct S { int x; };\n" // #11818
              "std::istream& f(std::istream& is, S& s) {\n"
              "    return is >> s.x;\n"
              "}\n");
        ASSERT_EQUALS("", errout_str());

        check("bool f(std::string& s1, std::string& s2) {\n" // #12203
              "    return &s1 == &s2;\n"
              "}\n");
        ASSERT_EQUALS("[test.cpp:1]: (style) Parameter 's1' can be declared as reference to const\n"
                      "[test.cpp:1]: (style) Parameter 's2' can be declared as reference to const\n",
                      errout_str());

        check("void f(int& r) {\n" // #12214
              "    (void)(true);\n"
              "    if (r) {}\n"
              "}\n");
        ASSERT_EQUALS("[test.cpp:1]: (style) Parameter 'r' can be declared as reference to const\n", errout_str());

        check("struct S { void f(int&); };\n" // #12216
              "void g(S& s, int& r, void (S::* p2m)(int&)) {\n"
              "    (s.*p2m)(r);\n"
              "}\n");
        ASSERT_EQUALS("", errout_str());

        check("struct S {\n"
              "    void f(int& r) { p = &r; }\n"
              "    int* p;\n"
              "};\n"
              "void g(std::vector<int>& v1, std::vector<int*>& v2) {\n"
              "    std::transform(v1.begin(), v1.end(), v2.begin(), [](auto& x) { return &x; });\n"
              "}\n");
        ASSERT_EQUALS("", errout_str());

        check("class T;\n" // #11869
              "class E {\n"
              "public:\n"
              "    class F {\n"
              "    public:\n"
              "        explicit F(const T* t);\n"
              "    };\n"
              "};\n"
              "void f(T& t) {\n"
              "    std::list<E::F> c(1, E::F(&t));\n"
              "}\n");
        ASSERT_EQUALS("[test.cpp:9]: (style) Parameter 't' can be declared as reference to const\n", errout_str());

        check("struct T;\n"
              "struct U {\n"
              "    struct V { explicit V(const T* p); };\n"
              "};\n"
              "void g(U::V v);\n"
              "void f(T& t) {\n"
              "    g(U::V(&t));\n"
              "}\n");
        ASSERT_EQUALS("[test.cpp:6]: (style) Parameter 't' can be declared as reference to const\n", errout_str());

        check("void f1(std::vector<int>& v) {\n" // #11207
              "    auto it = v.cbegin();\n"
              "    while (it != v.cend()) {\n"
              "        if (*it > 12) {}\n"
              "        ++it;\n"
              "    }\n"
              "}\n"
              "void f2(std::vector<int>& v) {\n"
              "    auto it = v.begin();\n"
              "    while (it != v.end()) {\n"
              "        if (*it > 12) {}\n"
              "        ++it;\n"
              "    }\n"
              "}\n");
        ASSERT_EQUALS("[test.cpp:1]: (style) Parameter 'v' can be declared as reference to const\n"
                      "[test.cpp:8]: (style) Parameter 'v' can be declared as reference to const\n",
                      errout_str());

        check("void cb(const std::string&);\n" // #12349, #12350, #12351
              "void f(std::string& s) {\n"
              "    const std::string& str(s);\n"
              "    cb(str);\n"
              "}\n"
              "void g(std::string& s) {\n"
              "    const std::string& str{ s };\n"
              "    cb(str);\n"
              "}\n"
              "void h(std::string* s) {\n"
              "    const std::string& str(*s);\n"
              "    cb(str);\n"
              "}\n"
              "void k(std::string* s) {\n"
              "    const std::string& str = *s;\n"
              "    cb(str);\n"
              "}\n"
              "void m(std::string& s) {\n"
              "    const std::string str(s);\n"
              "    cb(str);\n"
              "}\n"
              "void n(std::string* s) {\n"
              "    const std::string& str(*s);\n"
              "    cb(str);\n"
              "}\n");
        ASSERT_EQUALS("[test.cpp:2]: (style) Parameter 's' can be declared as reference to const\n"
                      "[test.cpp:6]: (style) Parameter 's' can be declared as reference to const\n"
                      "[test.cpp:18]: (style) Parameter 's' can be declared as reference to const\n"
                      "[test.cpp:10]: (style) Parameter 's' can be declared as pointer to const\n"
                      "[test.cpp:14]: (style) Parameter 's' can be declared as pointer to const\n"
                      "[test.cpp:22]: (style) Parameter 's' can be declared as pointer to const\n",
                      errout_str());

        check("struct S {\n"
              "    S(std::string& r);\n"
              "};\n"
              "void f(std::string& str) {\n"
              "    const S& s(str);\n"
              "}\n");
        ASSERT_EQUALS("", errout_str());

        check("struct C {\n" // #10052
              "    int& operator()(int);\n"
              "};\n"
              "void f(std::vector<C>& c) {\n"
              "    c[0](5) = 12;\n"
              "}\n");
        ASSERT_EQUALS("", errout_str());

        check("int f(int& t) {\n" // #11713
              "    return 0;\n"
              "}\n");
        ASSERT_EQUALS("[test.cpp:1]: (style) Parameter 't' can be declared as reference to const\n", errout_str());

        check("void f(std::list<std::string>& v) {\n" // #12202
              "    v.remove_if([](std::string& s) {\n"
              "        return true;\n"
              "    });\n"
              "}\n");
        ASSERT_EQUALS("[test.cpp:2]: (style) Parameter 's' can be declared as reference to const\n", errout_str());

        check("struct S {\n" // #12762
              "    std::vector<int> m;\n"
              "    void f();\n"
              "};\n"
              "void S::f() {\n"
              "    std::vector<int>& r = m;\n"
              "    g(r[0] * 2);\n"
              "}\n");
        ASSERT_EQUALS("[test.cpp:6]: (style) Variable 'r' can be declared as reference to const\n", errout_str());
    }

    void constParameterCallback() {
        check("int callback(std::vector<int>& x) { return x[0]; }\n"
              "void f() { dostuff(callback); }");
        ASSERT_EQUALS("[test.cpp:2] -> [test.cpp:1]: (style) Parameter 'x' can be declared as reference to const. However it seems that 'callback' is a callback function, if 'x' is declared with const you might also need to cast function pointer(s).\n", errout_str());

        // #9906
        check("class EventEngine : public IEventEngine {\n"
              "public:\n"
              "    EventEngine();\n"
              "\n"
              "private:\n"
              "    void signalEvent(ev::sig& signal, int revents);\n"
              "};\n"
              "\n"
              "EventEngine::EventEngine() {\n"
              "    mSigWatcher.set<EventEngine, &EventEngine::signalEvent>(this);\n"
              "}\n"
              "\n"
              "void EventEngine::signalEvent(ev::sig& signal, int revents) {\n"
              "    switch (signal.signum) {}\n"
              "}");
        ASSERT_EQUALS("[test.cpp:10] -> [test.cpp:13]: (style) Parameter 'signal' can be declared as reference to const. However it seems that 'signalEvent' is a callback function, if 'signal' is declared with const you might also need to cast function pointer(s).\n", errout_str());

        check("void f(int* p) {}\n" // 12843
              "void g(std::map<void(*)(int*), int>&m) {\n"
              "    m[&f] = 0;\n"
              "}");
        ASSERT_EQUALS("[test.cpp:3] -> [test.cpp:1]: (style) Parameter 'p' can be declared as pointer to const. "
                      "However it seems that 'f' is a callback function, if 'p' is declared with const you might also need to cast function pointer(s).\n",
                      errout_str());
    }

    void constPointer() {
        check("void foo(int *p) { return *p; }");
        ASSERT_EQUALS("[test.cpp:1]: (style) Parameter 'p' can be declared as pointer to const\n", errout_str());

        check("void foo(int *p) { x = *p; }");
        ASSERT_EQUALS("[test.cpp:1]: (style) Parameter 'p' can be declared as pointer to const\n", errout_str());

        check("void foo(int *p) { int &ref = *p; ref = 12; }");
        ASSERT_EQUALS("", errout_str());

        check("void foo(int *p) { x = *p + 10; }");
        ASSERT_EQUALS("[test.cpp:1]: (style) Parameter 'p' can be declared as pointer to const\n", errout_str());

        check("void foo(int *p) { return p[10]; }");
        ASSERT_EQUALS("[test.cpp:1]: (style) Parameter 'p' can be declared as pointer to const\n", errout_str());

        check("void foo(int *p) { int &ref = p[0]; ref = 12; }");
        ASSERT_EQUALS("", errout_str());

        check("void foo(int *p) { x[*p] = 12; }");
        ASSERT_EQUALS("[test.cpp:1]: (style) Parameter 'p' can be declared as pointer to const\n", errout_str());

        check("void foo(int *p) { if (p) {} }");
        ASSERT_EQUALS("[test.cpp:1]: (style) Parameter 'p' can be declared as pointer to const\n", errout_str());

        check("void foo(int *p) { if (p || x) {} }");
        ASSERT_EQUALS("[test.cpp:1]: (style) Parameter 'p' can be declared as pointer to const\n", errout_str());

        check("void foo(int *p) { if (p == 0) {} }");
        ASSERT_EQUALS("[test.cpp:1]: (style) Parameter 'p' can be declared as pointer to const\n", errout_str());

        check("void foo(int *p) { if (!p) {} }");
        ASSERT_EQUALS("[test.cpp:1]: (style) Parameter 'p' can be declared as pointer to const\n", errout_str());

        check("void foo(int *p) { if (*p > 123) {} }");
        ASSERT_EQUALS("[test.cpp:1]: (style) Parameter 'p' can be declared as pointer to const\n", errout_str());

        check("void foo(int *p) { return *p + 1; }");
        ASSERT_EQUALS("[test.cpp:1]: (style) Parameter 'p' can be declared as pointer to const\n", errout_str());

        check("void foo(int *p) { return *p > 1; }");
        ASSERT_EQUALS("[test.cpp:1]: (style) Parameter 'p' can be declared as pointer to const\n", errout_str());

        check("void foo(const int* c) { if (c == 0) {}; }");
        ASSERT_EQUALS("", errout_str());

        check("struct a { void b(); };\n"
              "struct c {\n"
              "    a* d;\n"
              "    a& g() { return *d; }\n"
              "};\n");
        ASSERT_EQUALS("", errout_str());

        check("struct a { void b(); };\n"
              "struct c { a* d; };\n"
              "void e(c);\n");
        ASSERT_EQUALS("", errout_str());

        check("struct V {\n"
              "    V& get(typename std::vector<V>::size_type i, std::vector<V>* arr) {\n"
              "        return arr->at(i);\n"
              "    }\n"
              "};\n");
        ASSERT_EQUALS("", errout_str());

        check("struct A {};\n"
              "struct B : A {};\n"
              "B* f(A* x) {\n"
              "    return static_cast<B*>(x);\n"
              "}\n");
        ASSERT_EQUALS("", errout_str());

        check("int f(std::vector<int>* x) {\n"
              "    int& i = (*x)[0];\n"
              "    i++;\n"
              "    return i;\n"
              "}");
        ASSERT_EQUALS("", errout_str());

        check("struct A { int a; };\n"
              "A f(std::vector<A>* x) {\n"
              "    x->front().a = 1;\n"
              "    return x->front();\n"
              "}");
        ASSERT_EQUALS("", errout_str());

        check("void f(std::vector<int>* v) {\n"
              "    for(auto&& x:*v)\n"
              "        x = 1;\n"
              "}");
        ASSERT_EQUALS("", errout_str());

        check("struct A {\n"
              "    int* x;\n"
              "    A(int* y) : x(y)\n"
              "    {}\n"
              "};");
        ASSERT_EQUALS("", errout_str());

        check("void f(bool b, int* x, int* y) {\n"
              "  int* z = x;\n"
              "  int* w = b ? y : z;\n"
              "  *w = 1;\n"
              "}");
        ASSERT_EQUALS("", errout_str());

        check("void f(bool b, int* x, int* y) {\n"
              "  int& z = *x;\n"
              "  int& w = b ? *y : z;\n"
              "  w = 1;\n"
              "}");
        ASSERT_EQUALS("", errout_str());

        check("class Base { virtual void dostuff(int *p) = 0; };\n" // #10397
              "class Derived: public Base { int x; void dostuff(int *p) override { x = *p; } };");
        ASSERT_EQUALS("", errout_str());

        check("struct Data { char buf[128]; };\n" // #10483
              "void encrypt(Data& data) {\n"
              "    const char a[] = \"asfasd\";\n"
              "    memcpy(data.buf, &a, sizeof(a));\n"
              "}");
        ASSERT_EQUALS("", errout_str());

        // #10547
        check("void foo(std::istream &istr) {\n"
              "  unsigned char x[2];\n"
              "  istr >> x[0];\n"
              "}");
        ASSERT_EQUALS("", errout_str());

        // #10744
        check("S& f() {\n"
              "    static S* p = new S();\n"
              "    return *p;\n"
              "}\n");
        ASSERT_EQUALS("", errout_str());

        check("int f() {\n"
              "    static int i[1] = {};\n"
              "    return i[0];\n"
              "}\n");
        ASSERT_EQUALS("[test.cpp:2]: (style) Variable 'i' can be declared as const array\n", errout_str());

        check("int f() {\n"
              "    static int i[] = { 0 };\n"
              "    int j = i[0] + 1;\n"
              "    return j;\n"
              "}\n");
        ASSERT_EQUALS("[test.cpp:2]: (style) Variable 'i' can be declared as const array\n", errout_str());

        // #10471
        check("void f(std::array<int, 1> const& i) {\n"
              "    if (i[0] == 0) {}\n"
              "}\n");
        ASSERT_EQUALS("", errout_str());

        // #10466
        check("typedef void* HWND;\n"
              "void f(const std::vector<HWND>&v) {\n"
              "    for (const auto* h : v)\n"
              "        if (h) {}\n"
              "    for (const auto& h : v)\n"
              "        if (h) {}\n"
              "}\n");
        ASSERT_EQUALS(
            "[test.cpp:5]: (style) Variable 'h' can be declared as pointer to const\n",
            errout_str());

        check("void f(const std::vector<int*>& v) {\n"
              "    for (const auto& p : v)\n"
              "        if (p == nullptr) {}\n"
              "    for (const auto* p : v)\n"
              "        if (p == nullptr) {}\n"
              "}\n");
        ASSERT_EQUALS(
            "[test.cpp:2]: (style) Variable 'p' can be declared as pointer to const\n",
            errout_str());

        check("void f(std::vector<int*>& v) {\n"
              "    for (const auto& p : v)\n"
              "        if (p == nullptr) {}\n"
              "    for (const auto* p : v)\n"
              "        if (p == nullptr) {}\n"
              "    for (const int* const& p : v)\n"
              "        if (p == nullptr) {}\n"
              "    for (const int* p : v)\n"
              "        if (p == nullptr) {}\n"
              "}\n");
        ASSERT_EQUALS("[test.cpp:1]: (style) Parameter 'v' can be declared as reference to const\n"
                      "[test.cpp:2]: (style) Variable 'p' can be declared as pointer to const\n",
                      errout_str());

        check("void f(std::vector<const int*>& v) {\n"
              "    for (const auto& p : v)\n"
              "        if (p == nullptr) {}\n"
              "    for (const auto* p : v)\n"
              "        if (p == nullptr) {}\n"
              "}\n");
        ASSERT_EQUALS("[test.cpp:1]: (style) Parameter 'v' can be declared as reference to const\n", errout_str());

        check("void f(const std::vector<const int*>& v) {\n"
              "    for (const auto& p : v)\n"
              "        if (p == nullptr) {}\n"
              "    for (const auto* p : v)\n"
              "        if (p == nullptr) {}\n"
              "}\n");
        ASSERT_EQUALS("", errout_str());

        check("void f(const int* const p) {\n"
              "    if (p == nullptr) {}\n"
              "}\n");
        ASSERT_EQUALS("", errout_str());

        check("void g(int*);\n"
              "void f(int* const* pp) {\n"
              "    int* p = pp[0];\n"
              "    g(p);\n"
              "}\n");
        ASSERT_EQUALS("", errout_str());

        check("template <typename T>\n"
              "struct S {\n"
              "    static bool f(const T& t) { return t != nullptr; }\n"
              "};\n"
              "S<int*> s;\n");
        ASSERT_EQUALS("", errout_str());

        check("void f(int i) {\n"
              "    const char *tmp;\n"
              "    char* a[] = { \"a\", \"aa\" };\n"
              "    static char* b[] = { \"b\", \"bb\" };\n"
              "    tmp = a[i];\n"
              "    printf(\"%s\", tmp);\n"
              "    tmp = b[i];\n"
              "    printf(\"%s\", tmp);\n"
              "}\n");
        ASSERT_EQUALS("[test.cpp:3]: (style) Variable 'a' can be declared as const array\n"
                      "[test.cpp:4]: (style) Variable 'b' can be declared as const array\n",
                      errout_str());

        check("typedef void* HWND;\n" // #11084
              "void f(const HWND h) {\n"
              "    if (h == nullptr) {}\n"
              "}\n");
        ASSERT_EQUALS("", errout_str());

        check("using HWND = void*;\n"
              "void f(const HWND h) {\n"
              "    if (h == nullptr) {}\n"
              "}\n");
        ASSERT_EQUALS("", errout_str());

        check("typedef int A;\n"
              "void f(A* x) {\n"
              "    if (x == nullptr) {}\n"
              "}\n");
        ASSERT_EQUALS("[test.cpp:2]: (style) Parameter 'x' can be declared as pointer to const\n", errout_str());

        check("using A = int;\n"
              "void f(A* x) {\n"
              "    if (x == nullptr) {}\n"
              "}\n");
        ASSERT_EQUALS("[test.cpp:2]: (style) Parameter 'x' can be declared as pointer to const\n", errout_str());

        check("struct S { void v(); };\n" // #11095
              "void f(S* s) {\n"
              "    (s - 1)->v();\n"
              "}\n");
        ASSERT_EQUALS("", errout_str());

        check("void f(std::vector<int*>& v) {\n" // #11085
              "    for (int* p : v) {\n"
              "        if (p) {}\n"
              "    }\n"
              "    for (auto* p : v) {\n"
              "        if (p) {}\n"
              "    }\n"
              "    v.clear();\n"
              "}\n");
        ASSERT_EQUALS("[test.cpp:2]: (style) Variable 'p' can be declared as pointer to const\n"
                      "[test.cpp:5]: (style) Variable 'p' can be declared as pointer to const\n",
                      errout_str());

        check("void f() {\n"
              "    char a[1][1];\n"
              "    char* b[1];\n"
              "    b[0] = a[0];\n"
              "    **b = 0;\n"
              "}\n");
        ASSERT_EQUALS("", errout_str());

        check("ptrdiff_t f(int *p0, int *p1) {\n" // #11148
              "    return p0 - p1;\n"
              "}\n");
        ASSERT_EQUALS("[test.cpp:1]: (style) Parameter 'p0' can be declared as pointer to const\n"
                      "[test.cpp:1]: (style) Parameter 'p1' can be declared as pointer to const\n",
                      errout_str());

        check("void f() {\n"
              "    std::array<int, 1> a{}, b{};\n"
              "    const std::array<int, 1>& r = a;\n"
              "    if (r == b) {}\n"
              "}\n");
        ASSERT_EQUALS("", errout_str());

        check("struct S {};\n" // #11599
              "void g(S);\n"
              "void h(const S&);\n"
              "void h(int, int, const S&);\n"
              "void i(S&);\n"
              "void j(const S*);\n"
              "void j(int, int, const S*);\n"
              "void f1(S* s) {\n"
              "    g(*s);\n"
              "}\n"
              "void f2(S* s) {\n"
              "    h(*s);\n"
              "}\n"
              "void f3(S* s) {\n"
              "    h(1, 2, *s);\n"
              "}\n"
              "void f4(S* s) {\n"
              "    i(*s);\n"
              "}\n"
              "void f5(S& s) {\n"
              "    j(&s);\n"
              "}\n"
              "void f6(S& s) {\n"
              "    j(1, 2, &s);\n"
              "}\n");
        ASSERT_EQUALS("[test.cpp:20]: (style) Parameter 's' can be declared as reference to const\n"
                      "[test.cpp:23]: (style) Parameter 's' can be declared as reference to const\n"
                      "[test.cpp:8]: (style) Parameter 's' can be declared as pointer to const\n"
                      "[test.cpp:11]: (style) Parameter 's' can be declared as pointer to const\n"
                      "[test.cpp:14]: (style) Parameter 's' can be declared as pointer to const\n",
                      errout_str());

        check("void g(int, const int*);\n"
              "void h(const int*);\n"
              "void f(int* p) {\n"
              "    g(1, p);\n"
              "    h(p);\n"
              "}\n");
        ASSERT_EQUALS("[test.cpp:3]: (style) Parameter 'p' can be declared as pointer to const\n",
                      errout_str());

        check("void f(int, const int*);\n"
              "void f(int i, int* p) {\n"
              "    f(i, const_cast<const int*>(p));\n"
              "}\n");
        ASSERT_EQUALS("", errout_str());

        check("struct S { int a; };\n"
              "void f(std::vector<S>& v, int b) {\n"
              "    size_t n = v.size();\n"
              "    for (size_t i = 0; i < n; i++) {\n"
              "        S& s = v[i];\n"
              "        if (!(b & s.a))\n"
              "            continue;\n"
              "    }\n"
              "}\n");
        ASSERT_EQUALS("[test.cpp:5]: (style) Variable 's' can be declared as reference to const\n", errout_str()); // don't crash

        check("void f(int& i) {\n"
              "    new (&i) int();\n"
              "}\n");
        ASSERT_EQUALS("", errout_str()); // don't crash

        check("void f(int& i) {\n"
              "    int& r = i;\n"
              "    if (!&r) {}\n"
              "}\n");
        ASSERT_EQUALS("[test.cpp:2]: (style) Variable 'r' can be declared as reference to const\n", errout_str()); // don't crash

        check("class C;\n" // #11646
              "void g(const C* const p);\n"
              "void f(C* c) {\n"
              "    g(c);\n"
              "}\n");
        ASSERT_EQUALS("[test.cpp:3]: (style) Parameter 'c' can be declared as pointer to const\n", errout_str());

        check("typedef void (*cb_t)(int*);\n" // #11674
              "void cb(int* p) {\n"
              "    if (*p) {}\n"
              "}\n"
              "void g(cb_t);\n"
              "void f() {\n"
              "    g(cb);\n"
              "}\n");
        ASSERT_EQUALS("[test.cpp:7] -> [test.cpp:2]: (style) Parameter 'p' can be declared as pointer to const. "
                      "However it seems that 'cb' is a callback function, if 'p' is declared with const you might also need to cast function pointer(s).\n",
                      errout_str());

        check("typedef void (*cb_t)(int*);\n"
              "void cb(int* p) {\n"
              "    if (*p) {}\n"
              "}\n"
              "void g(cb_t);\n"
              "void f() {\n"
              "    g(::cb);\n"
              "}\n");
        ASSERT_EQUALS("[test.cpp:7] -> [test.cpp:2]: (style) Parameter 'p' can be declared as pointer to const. "
                      "However it seems that 'cb' is a callback function, if 'p' is declared with const you might also need to cast function pointer(s).\n",
                      errout_str());

        check("void f1(std::vector<int>* p) {\n" // #11681
              "    if (p->empty()) {}\n" // warn
              "}\n"
              "void f2(std::vector<int>* p) {\n"
              "    p->resize(0);\n"
              "}\n"
              "struct S {\n"
              "    void h1() const;\n"
              "    void h2();\n"
              "    int i;\n"
              "};\n"
              "void k(int&);\n"
              "void g1(S* s) {\n"
              "    s->h1();\n" // warn
              "}\n"
              "void g1(S* s) {\n"
              "    s->h2();\n"
              "}\n"
              "void g1(S* s) {\n"
              "    if (s->i) {}\n" // warn
              "}\n"
              "void g2(S* s) {\n"
              "    s->i = 0;\n"
              "}\n"
              "void g3(S* s) {\n"
              "    k(s->i);\n"
              "}\n");
        ASSERT_EQUALS("[test.cpp:1]: (style) Parameter 'p' can be declared as pointer to const\n"
                      "[test.cpp:13]: (style) Parameter 's' can be declared as pointer to const\n"
                      "[test.cpp:19]: (style) Parameter 's' can be declared as pointer to const\n",
                      errout_str());

        check("struct S {\n" // #11573
              "    const char* g() const {\n"
              "        return m;\n"
              "    }\n"
              "    const char* m;\n"
              "};\n"
              "struct T { std::vector<S*> v; };\n"
              "void f(T* t, const char* n) {\n"
              "    for (const auto* p : t->v)\n"
              "        if (strcmp(p->g(), n) == 0) {}\n"
              "}\n");
        ASSERT_EQUALS("[test.cpp:8]: (style) Parameter 't' can be declared as pointer to const\n",
                      errout_str());

        check("void f(int*& p, int* q) {\n"
              "    p = q;\n"
              "}\n");
        ASSERT_EQUALS("", errout_str());

        check("struct S { int a[1]; };\n"
              "void f(S* s) {\n"
              "    if (s->a[0]) {}\n"
              "}\n");
        ASSERT_EQUALS("[test.cpp:2]: (style) Parameter 's' can be declared as pointer to const\n",
                      errout_str());

        check("size_t f(char* p) {\n" // #11842
              "    return strlen(p);\n"
              "}\n");
        ASSERT_EQUALS("[test.cpp:1]: (style) Parameter 'p' can be declared as pointer to const\n", errout_str());

        check("void f(int* p) {\n" // #11862
              "    long long j = *(p++);\n"
              "}\n");
        ASSERT_EQUALS("[test.cpp:1]: (style) Parameter 'p' can be declared as pointer to const\n",
                      errout_str());

        check("void f(void *p, size_t nmemb, size_t size, int (*cmp)(const void *, const void *)) {\n"
              "    qsort(p, nmemb, size, cmp);\n"
              "}\n");
        ASSERT_EQUALS("", errout_str());

        check("void g(bool *r, std::size_t *b) {\n" // #12129
              "    if (*r && *b >= 5) {}\n"
              "}\n");
        ASSERT_EQUALS("[test.cpp:1]: (style) Parameter 'r' can be declared as pointer to const\n"
                      "[test.cpp:1]: (style) Parameter 'b' can be declared as pointer to const\n",
                      errout_str());

        check("void f(int i) {\n" // #12185
              "    void* p = &i;\n"
              "    std::cout << p << '\\n';\n"
              "}\n");
        ASSERT_EQUALS("[test.cpp:2]: (style) Variable 'p' can be declared as pointer to const\n",
                      errout_str());

        check("struct S { const T* t; };\n" // #12206
              "void f(S* s) {\n"
              "    if (s->t.i) {}\n"
              "}\n");
        ASSERT_EQUALS("[test.cpp:2]: (style) Parameter 's' can be declared as pointer to const\n",
                      errout_str());

        check("void f(char *a1, char *a2) {\n" // #12252
              "    char* b = new char[strlen(a1) + strlen(a2) + 2];\n"
              "    sprintf(b, \"%s_%s\", a1, a2);\n"
              "    delete[] b;\n"
              "}\n");
        ASSERT_EQUALS("[test.cpp:1]: (style) Parameter 'a1' can be declared as pointer to const\n"
                      "[test.cpp:1]: (style) Parameter 'a2' can be declared as pointer to const\n",
                      errout_str());

        check("int f(int* p) {\n" // #11713
              "    return 0;\n"
              "}\n");
        ASSERT_EQUALS("[test.cpp:1]: (style) Parameter 'p' can be declared as pointer to const\n",
                      errout_str());

        check("void f(int *src, int* dst) {\n" // #12518
              "    *dst++ = (int)*src++;\n"
              "    *dst++ = static_cast<int>(*src++);\n"
              "    *dst = (int)*src;\n"
              "}\n"
              "void g(int* dst) {\n"
              "    (int&)*dst = 5;\n"
              "}\n");
        ASSERT_EQUALS("[test.cpp:1]: (style) Parameter 'src' can be declared as pointer to const\n",
                      errout_str());

        check("struct S {};\n"
              "void f(T* t) {\n"
              "    S* s = (S*)t->p;\n"
              "}\n");
        ASSERT_EQUALS("[test.cpp:3]: (style) C-style pointer casting\n"
                      "[test.cpp:3]: (style) Variable 's' can be declared as pointer to const\n",
                      errout_str()); // don't crash

        check("struct S { int i; };\n" // #12205
              "void f(S* s) {\n"
              "    (void)s->i;\n"
              "}\n");
        ASSERT_EQUALS("[test.cpp:2]: (style) Parameter 's' can be declared as pointer to const\n",
                      errout_str());
    }

    void switchRedundantAssignmentTest() {
        check("void foo()\n"
              "{\n"
              "    int y = 1;\n"
              "    switch (a)\n"
              "    {\n"
              "    case 2:\n"
              "        y = 2;\n"
              "    case 3:\n"
              "        y = 3;\n"
              "    }\n"
              "    bar(y);\n"
              "}");
        ASSERT_EQUALS("[test.cpp:7] -> [test.cpp:9]: (style) Variable 'y' is reassigned a value before the old one has been used. 'break;' missing?\n", errout_str());

        check("void foo()\n"
              "{\n"
              "    int y = 1;\n"
              "    switch (a)\n"
              "    {\n"
              "    case 2:\n"
              "      {\n"
              "        y = 2;\n"
              "      }\n"
              "    case 3:\n"
              "        y = 3;\n"
              "    }\n"
              "    bar(y);\n"
              "}");
        ASSERT_EQUALS("[test.cpp:8] -> [test.cpp:11]: (style) Variable 'y' is reassigned a value before the old one has been used. 'break;' missing?\n", errout_str());

        check("void foo()\n"
              "{\n"
              "    int y = 1;\n"
              "    switch (a)\n"
              "    {\n"
              "    case 2:\n"
              "        y = 2;\n"
              "    case 3:\n"
              "        if (x)\n"
              "        {\n"
              "            y = 3;\n"
              "        }\n"
              "    }\n"
              "    bar(y);\n"
              "}");
        ASSERT_EQUALS("", errout_str());

        check("void foo()\n"
              "{\n"
              "    int y = 1;\n"
              "    switch (a)\n"
              "    {\n"
              "    case 2:\n"
              "      {\n"
              "        y = 2;\n"
              "        if (z)\n"
              "            printf(\"%d\", y);\n"
              "      }\n"
              "    case 3:\n"
              "        y = 3;\n"
              "    }\n"
              "    bar(y);\n"
              "}");
        ASSERT_EQUALS("", errout_str());

        check("void foo()\n"
              "{\n"
              "    int x = a;\n"
              "    int y = 1;\n"
              "    switch (x)\n"
              "    {\n"
              "    case 2:\n"
              "        x = 2;\n"
              "    case 3:\n"
              "        y = 3;\n"
              "    }\n"
              "    bar(y);\n"
              "}");
        ASSERT_EQUALS("", errout_str());

        check("void foo()\n"
              "{\n"
              "    int y = 1;\n"
              "    switch (x)\n"
              "    {\n"
              "    case 2:\n"
              "        y = 2;\n"
              "        break;\n"
              "    case 3:\n"
              "        y = 3;\n"
              "    }\n"
              "    bar(y);\n"
              "}");
        ASSERT_EQUALS("", errout_str());

        check("void foo()\n"
              "{\n"
              "    int y = 1;\n"
              "    while(xyz()) {\n"
              "        switch (x)\n"
              "        {\n"
              "        case 2:\n"
              "            y = 2;\n"
              "            continue;\n"
              "        case 3:\n"
              "            y = 3;\n"
              "        }\n"
              "        bar(y);\n"
              "    }\n"
              "}");
        ASSERT_EQUALS("", errout_str());

        check("void foo()\n"
              "{\n"
              "    int y = 1;\n"
              "    while(xyz()) {\n"
              "        switch (x)\n"
              "        {\n"
              "        case 2:\n"
              "            y = 2;\n"
              "            throw e;\n"
              "        case 3:\n"
              "            y = 3;\n"
              "        }\n"
              "        bar(y);\n"
              "    }\n"
              "}");
        ASSERT_EQUALS("", errout_str());

        check("void foo()\n"
              "{\n"
              "    int y = 1;\n"
              "    switch (x)\n"
              "    {\n"
              "    case 2:\n"
              "        y = 2;\n"
              "        printf(\"%d\", y);\n"
              "    case 3:\n"
              "        y = 3;\n"
              "    }\n"
              "    bar(y);\n"
              "}");
        ASSERT_EQUALS("", errout_str());

        check("void foo()\n"
              "{\n"
              "    int y = 1;\n"
              "    switch (x)\n"
              "    {\n"
              "    case 2:\n"
              "        y = 2;\n"
              "        bar();\n"
              "    case 3:\n"
              "        y = 3;\n"
              "    }\n"
              "    bar(y);\n"
              "}");
        ASSERT_EQUALS("[test.cpp:7] -> [test.cpp:10]: (style) Variable 'y' is reassigned a value before the old one has been used. 'break;' missing?\n", errout_str());

        check("void bar() {}\n" // bar isn't noreturn
              "void foo()\n"
              "{\n"
              "    int y = 1;\n"
              "    switch (x)\n"
              "    {\n"
              "    case 2:\n"
              "        y = 2;\n"
              "        bar();\n"
              "    case 3:\n"
              "        y = 3;\n"
              "    }\n"
              "    bar(y);\n"
              "}");
        ASSERT_EQUALS("[test.cpp:8] -> [test.cpp:11]: (style) Variable 'y' is reassigned a value before the old one has been used. 'break;' missing?\n", errout_str());

        check("void foo(int a) {\n"
              "    char str[10];\n"
              "    switch (a)\n"
              "    {\n"
              "    case 2:\n"
              "      strcpy(str, \"a'\");\n"
              "    case 3:\n"
              "      strcpy(str, \"b'\");\n"
              "    }\n"
              "}", true, false, false);
        TODO_ASSERT_EQUALS("[test.cpp:6] -> [test.cpp:8]: (style) Buffer 'str' is being written before its old content has been used. 'break;' missing?\n",
                           "",
                           errout_str());

        check("void foo(int a) {\n"
              "    char str[10];\n"
              "    switch (a)\n"
              "    {\n"
              "    case 2:\n"
              "      strncpy(str, \"a'\");\n"
              "    case 3:\n"
              "      strncpy(str, \"b'\");\n"
              "    }\n"
              "}");
        TODO_ASSERT_EQUALS("[test.cpp:6] -> [test.cpp:8]: (style) Buffer 'str' is being written before its old content has been used. 'break;' missing?\n",
                           "",
                           errout_str());

        check("void foo(int a) {\n"
              "    char str[10];\n"
              "    int z = 0;\n"
              "    switch (a)\n"
              "    {\n"
              "    case 2:\n"
              "      strcpy(str, \"a'\");\n"
              "      z++;\n"
              "    case 3:\n"
              "      strcpy(str, \"b'\");\n"
              "      z++;\n"
              "    }\n"
              "}", true, false, false);
        TODO_ASSERT_EQUALS("[test.cpp:7] -> [test.cpp:10]: (style) Buffer 'str' is being written before its old content has been used. 'break;' missing?\n",
                           "",
                           errout_str());

        check("void foo(int a) {\n"
              "    char str[10];\n"
              "    switch (a)\n"
              "    {\n"
              "    case 2:\n"
              "      strcpy(str, \"a'\");\n"
              "      break;\n"
              "    case 3:\n"
              "      strcpy(str, \"b'\");\n"
              "      break;\n"
              "    }\n"
              "}");
        ASSERT_EQUALS("", errout_str());

        check("void foo(int a) {\n"
              "    char str[10];\n"
              "    switch (a)\n"
              "    {\n"
              "    case 2:\n"
              "      strcpy(str, \"a'\");\n"
              "      printf(str);\n"
              "    case 3:\n"
              "      strcpy(str, \"b'\");\n"
              "    }\n"
              "}", true, false, false);
        ASSERT_EQUALS("", errout_str());

        // Ticket #5158 "segmentation fault (valid code)"
        check("typedef struct ct_data_s {\n"
              "    union {\n"
              "        char freq;\n"
              "    } fc;\n"
              "} ct_data;\n"
              "typedef struct internal_state {\n"
              "    struct ct_data_s dyn_ltree[10];\n"
              "} deflate_state;\n"
              "void f(deflate_state *s) {\n"
              "    s->dyn_ltree[0].fc.freq++;\n"
              "}\n", true, false, false);
        ASSERT_EQUALS("", errout_str());

        // Ticket #6132 "crash: daca: kvirc CheckOther::checkRedundantAssignment()"
        check("void HttpFileTransfer :: transferTerminated ( bool bSuccess ) {\n"
              "if ( m_szCompletionCallback . isNull ( ) ) {\n"
              "KVS_TRIGGER_EVENT ( KviEvent_OnHTTPGetTerminated , out ? out : ( g_pApp . activeConsole ( ) ) , & vParams )\n"
              "} else {\n"
              "KviKvsScript :: run ( m_szCompletionCallback , out ? out : ( g_pApp . activeConsole ( ) ) , & vParams ) ;\n"
              "}\n"
              "}\n", true, false, true);
        ASSERT_EQUALS("", errout_str());

        check("void f() {\n"
              "  int x;\n"
              "  switch (state) {\n"
              "  case 1: x = 3; goto a;\n"
              "  case 1: x = 6; goto a;\n"
              "  }\n"
              "}");
        ASSERT_EQUALS("", errout_str());
    }

    void switchRedundantOperationTest() {
        check("void foo()\n"
              "{\n"
              "    int y = 1;\n"
              "    switch (a)\n"
              "    {\n"
              "    case 2:\n"
              "        ++y;\n"
              "    case 3:\n"
              "        y = 3;\n"
              "    }\n"
              "    bar(y);\n"
              "}");
        ASSERT_EQUALS("[test.cpp:7] -> [test.cpp:9]: (style) Variable 'y' is reassigned a value before the old one has been used. 'break;' missing?\n", errout_str());
        check("void foo()\n"
              "{\n"
              "    int y = 1;\n"
              "    switch (a)\n"
              "    {\n"
              "    case 2:\n"
              "      {\n"
              "        ++y;\n"
              "      }\n"
              "    case 3:\n"
              "        y = 3;\n"
              "    }\n"
              "    bar(y);\n"
              "}");
        ASSERT_EQUALS("[test.cpp:8] -> [test.cpp:11]: (style) Variable 'y' is reassigned a value before the old one has been used. 'break;' missing?\n", errout_str());
        check("void foo()\n"
              "{\n"
              "    int y = 1;\n"
              "    switch (a)\n"
              "    {\n"
              "    case 2:\n"
              "        (void)y;\n"
              "    case 3:\n"
              "        ++y;\n"
              "    }\n"
              "    bar(y);\n"
              "}");
        ASSERT_EQUALS("", errout_str());
        check("void foo()\n"
              "{\n"
              "    int y = 1;\n"
              "    switch (a)\n"
              "    {\n"
              "    case 2:\n"
              "        ++y;\n"
              "    case 3:\n"
              "        ++y;\n"
              "    }\n"
              "    bar(y);\n"
              "}");
        ASSERT_EQUALS("", errout_str());
        check("void foo()\n"
              "{\n"
              "    int y = 1;\n"
              "    switch (a)\n"
              "    {\n"
              "    case 2:\n"
              "        --y;\n"
              "    case 3:\n"
              "        y = 3;\n"
              "    }\n"
              "    bar(y);\n"
              "}");
        ASSERT_EQUALS("[test.cpp:7] -> [test.cpp:9]: (style) Variable 'y' is reassigned a value before the old one has been used. 'break;' missing?\n", errout_str());
        check("void foo()\n"
              "{\n"
              "    int y = 1;\n"
              "    switch (a)\n"
              "    {\n"
              "    case 2:\n"
              "      {\n"
              "        --y;\n"
              "      }\n"
              "    case 3:\n"
              "        y = 3;\n"
              "    }\n"
              "    bar(y);\n"
              "}");
        ASSERT_EQUALS("[test.cpp:8] -> [test.cpp:11]: (style) Variable 'y' is reassigned a value before the old one has been used. 'break;' missing?\n", errout_str());
        check("void foo()\n"
              "{\n"
              "    int y = 1;\n"
              "    switch (a)\n"
              "    {\n"
              "    case 2:\n"
              "        (void)y;\n"
              "    case 3:\n"
              "        --y;\n"
              "    }\n"
              "    bar(y);\n"
              "}");
        ASSERT_EQUALS("", errout_str());
        check("void foo()\n"
              "{\n"
              "    int y = 1;\n"
              "    switch (a)\n"
              "    {\n"
              "    case 2:\n"
              "        --y;\n"
              "    case 3:\n"
              "        --y;\n"
              "    }\n"
              "    bar(y);\n"
              "}");
        ASSERT_EQUALS("", errout_str());
        check("void foo()\n"
              "{\n"
              "    int y = 1;\n"
              "    switch (a)\n"
              "    {\n"
              "    case 2:\n"
              "        y++;\n"
              "    case 3:\n"
              "        y = 3;\n"
              "    }\n"
              "    bar(y);\n"
              "}");
        ASSERT_EQUALS("[test.cpp:7] -> [test.cpp:9]: (style) Variable 'y' is reassigned a value before the old one has been used. 'break;' missing?\n", errout_str());
        check("void foo()\n"
              "{\n"
              "    int y = 1;\n"
              "    switch (a)\n"
              "    {\n"
              "    case 2:\n"
              "      {\n"
              "        y++;\n"
              "      }\n"
              "    case 3:\n"
              "        y = 3;\n"
              "    }\n"
              "    bar(y);\n"
              "}");
        ASSERT_EQUALS("[test.cpp:8] -> [test.cpp:11]: (style) Variable 'y' is reassigned a value before the old one has been used. 'break;' missing?\n", errout_str());
        check("void foo()\n"
              "{\n"
              "    int y = 1;\n"
              "    switch (a)\n"
              "    {\n"
              "    case 2:\n"
              "        y = 2;\n"
              "    case 3:\n"
              "        y++;\n"
              "    }\n"
              "    bar(y);\n"
              "}", true, false, false);
        ASSERT_EQUALS("", errout_str());
        check("void foo()\n"
              "{\n"
              "    int y = 1;\n"
              "    switch (a)\n"
              "    {\n"
              "    case 2:\n"
              "        y++;\n"
              "    case 3:\n"
              "        y++;\n"
              "    }\n"
              "    bar(y);\n"
              "}");
        ASSERT_EQUALS("", errout_str());
        check("void foo()\n"
              "{\n"
              "    int y = 1;\n"
              "    switch (a)\n"
              "    {\n"
              "    case 2:\n"
              "        y--;\n"
              "    case 3:\n"
              "        y = 3;\n"
              "    }\n"
              "    bar(y);\n"
              "}");
        ASSERT_EQUALS("[test.cpp:7] -> [test.cpp:9]: (style) Variable 'y' is reassigned a value before the old one has been used. 'break;' missing?\n", errout_str());
        check("void foo()\n"
              "{\n"
              "    int y = 1;\n"
              "    switch (a)\n"
              "    {\n"
              "    case 2:\n"
              "      {\n"
              "        y--;\n"
              "      }\n"
              "    case 3:\n"
              "        y = 3;\n"
              "    }\n"
              "    bar(y);\n"
              "}");
        ASSERT_EQUALS("[test.cpp:8] -> [test.cpp:11]: (style) Variable 'y' is reassigned a value before the old one has been used. 'break;' missing?\n", errout_str());
        check("void foo()\n"
              "{\n"
              "    int y = 1;\n"
              "    switch (a)\n"
              "    {\n"
              "    case 2:\n"
              "        y = 2;\n"
              "    case 3:\n"
              "        y--;\n"
              "    }\n"
              "    bar(y);\n"
              "}", true, false, false);
        ASSERT_EQUALS("", errout_str());
        check("void foo()\n"
              "{\n"
              "    int y = 1;\n"
              "    switch (a)\n"
              "    {\n"
              "    case 2:\n"
              "        y--;\n"
              "    case 3:\n"
              "        y--;\n"
              "    }\n"
              "    bar(y);\n"
              "}");
        ASSERT_EQUALS("", errout_str());
        check("void foo()\n"
              "{\n"
              "    int y = 1;\n"
              "    switch (a)\n"
              "    {\n"
              "    case 2:\n"
              "        y++;\n"
              "    case 3:\n"
              "        if (x)\n"
              "        {\n"
              "            y = 3;\n"
              "        }\n"
              "    }\n"
              "    bar(y);\n"
              "}");
        ASSERT_EQUALS("", errout_str());
        check("void foo()\n"
              "{\n"
              "    int y = 1;\n"
              "    switch (a)\n"
              "    {\n"
              "    case 2:\n"
              "      {\n"
              "        y++;\n"
              "        if (y)\n"
              "            printf(\"%d\", y);\n"
              "      }\n"
              "    case 3:\n"
              "        y = 3;\n"
              "    }\n"
              "    bar(y);\n"
              "}");
        ASSERT_EQUALS("", errout_str());
        check("void foo()\n"
              "{\n"
              "    int x = a;\n"
              "    int y = 1;\n"
              "    switch (x)\n"
              "    {\n"
              "    case 2:\n"
              "        x++;\n"
              "    case 3:\n"
              "        y++;\n"
              "    }\n"
              "    bar(y);\n"
              "}");
        ASSERT_EQUALS("", errout_str());
        check("void foo()\n"
              "{\n"
              "    int y = 1;\n"
              "    switch (x)\n"
              "    {\n"
              "    case 2:\n"
              "        y++;\n"
              "        break;\n"
              "    case 3:\n"
              "        y = 3;\n"
              "    }\n"
              "    bar(y);\n"
              "}");
        ASSERT_EQUALS("", errout_str());
        check("void foo()\n"
              "{\n"
              "    int y = 1;\n"
              "    while(xyz()) {\n"
              "        switch (x)\n"
              "        {\n"
              "        case 2:\n"
              "            y++;\n"
              "            continue;\n"
              "        case 3:\n"
              "            y = 3;\n"
              "        }\n"
              "        bar(y);\n"
              "    }\n"
              "}");
        ASSERT_EQUALS("", errout_str());
        check("void foo()\n"
              "{\n"
              "    int y = 1;\n"
              "    while(xyz()) {\n"
              "        switch (x)\n"
              "        {\n"
              "        case 2:\n"
              "            y++;\n"
              "            throw e;\n"
              "        case 3:\n"
              "            y = 3;\n"
              "        }\n"
              "        bar(y);\n"
              "    }\n"
              "}");
        ASSERT_EQUALS("", errout_str());
        check("void foo()\n"
              "{\n"
              "    int y = 1;\n"
              "    switch (x)\n"
              "    {\n"
              "    case 2:\n"
              "        y++;\n"
              "        printf(\"%d\", y);\n"
              "    case 3:\n"
              "        y = 3;\n"
              "    }\n"
              "    bar(y);\n"
              "}");
        ASSERT_EQUALS("", errout_str());
        check("void foo()\n"
              "{\n"
              "    int y = 1;\n"
              "    switch (x)\n"
              "    {\n"
              "    case 2:\n"
              "        y++;\n"
              "        bar();\n"
              "    case 3:\n"
              "        y = 3;\n"
              "    }\n"
              "    bar(y);\n"
              "}");
        ASSERT_EQUALS("[test.cpp:7] -> [test.cpp:10]: (style) Variable 'y' is reassigned a value before the old one has been used. 'break;' missing?\n", errout_str());

        check("bool f() {\n"
              "    bool ret = false;\n"
              "    switch (switchCond) {\n"
              "    case 1:\n"
              "        ret = true;\n"
              "        break;\n"
              "    case 31:\n"
              "        ret = true;\n"
              "        break;\n"
              "    case 54:\n"
              "        ret = true;\n"
              "        break;\n"
              "    };\n"
              "    ret = true;\n"
              "    return ret;\n"
              "}");
        ASSERT_EQUALS("[test.cpp:5] -> [test.cpp:14]: (style) Variable 'ret' is reassigned a value before the old one has been used.\n"
                      "[test.cpp:8] -> [test.cpp:14]: (style) Variable 'ret' is reassigned a value before the old one has been used.\n"
                      "[test.cpp:11] -> [test.cpp:14]: (style) Variable 'ret' is reassigned a value before the old one has been used.\n",
                      errout_str());
    }

    void switchRedundantBitwiseOperationTest() {
        check("void foo(int a)\n"
              "{\n"
              "    int y = 1;\n"
              "    switch (a)\n"
              "    {\n"
              "    case 2:\n"
              "        y |= 3;\n"
              "    case 3:\n"
              "        y |= 3;\n"
              "        break;\n"
              "    }\n"
              "}");
        ASSERT_EQUALS("[test.cpp:7]: (style) Redundant bitwise operation on 'y' in 'switch' statement. 'break;' missing?\n", errout_str());

        check("void foo(int a)\n"
              "{\n"
              "    int y = 1;\n"
              "    switch (a)\n"
              "    {\n"
              "    case 2:\n"
              "        y = y | 3;\n"
              "    case 3:\n"
              "        y = y | 3;\n"
              "        break;\n"
              "    }\n"
              "}");
        ASSERT_EQUALS("[test.cpp:7]: (style) Redundant bitwise operation on 'y' in 'switch' statement. 'break;' missing?\n", errout_str());

        check("void foo(int a)\n"
              "{\n"
              "    int y = 1;\n"
              "    switch (a)\n"
              "    {\n"
              "    case 2:\n"
              "        y |= 3;\n"
              "    default:\n"
              "        y |= 3;\n"
              "        break;\n"
              "    }\n"
              "}");
        ASSERT_EQUALS("[test.cpp:7]: (style) Redundant bitwise operation on 'y' in 'switch' statement. 'break;' missing?\n", errout_str());

        check("void foo(int a)\n"
              "{\n"
              "    int y = 1;\n"
              "    switch (a)\n"
              "    {\n"
              "    case 2:\n"
              "        y |= 3;\n"
              "    default:\n"
              "        if (z)\n"
              "            y |= 3;\n"
              "        break;\n"
              "    }\n"
              "}");
        ASSERT_EQUALS("", errout_str());

        check("void foo(int a)\n"
              "{\n"
              "    int y = 1;\n"
              "    switch (a)\n"
              "    {\n"
              "    case 2:\n"
              "        y |= z;\n"
              "        z++\n"
              "    default:\n"
              "        y |= z;\n"
              "        break;\n"
              "    }\n"
              "}");
        ASSERT_EQUALS("", errout_str());

        check("void foo(int a)\n"
              "{\n"
              "    int y = 1;\n"
              "    switch (a)\n"
              "    {\n"
              "    case 2:\n"
              "        y |= 3;\n"
              "        bar(y);\n"
              "    case 3:\n"
              "        y |= 3;\n"
              "        break;\n"
              "    }\n"
              "}");
        ASSERT_EQUALS("", errout_str());

        check("void foo(int a)\n"
              "{\n"
              "    int y = 1;\n"
              "    switch (a)\n"
              "    {\n"
              "    case 2:\n"
              "        y |= 3;\n"
              "        y = 4;\n"
              "    case 3:\n"
              "        y |= 3;\n"
              "        break;\n"
              "    }\n"
              "}");
        ASSERT_EQUALS("[test.cpp:7] -> [test.cpp:8]: (style) Variable 'y' is reassigned a value before the old one has been used.\n", errout_str());

        check("void foo(int a)\n"
              "{\n"
              "    int y = 1;\n"
              "    switch (a)\n"
              "    {\n"
              "    case 2:\n"
              "        y &= 3;\n"
              "    case 3:\n"
              "        y &= 3;\n"
              "        break;\n"
              "    }\n"
              "}");
        ASSERT_EQUALS("[test.cpp:7]: (style) Redundant bitwise operation on 'y' in 'switch' statement. 'break;' missing?\n", errout_str());

        check("void foo(int a)\n"
              "{\n"
              "    int y = 1;\n"
              "    switch (a)\n"
              "    {\n"
              "    case 2:\n"
              "        y |= 3;\n"
              "        break;\n"
              "    case 3:\n"
              "        y |= 3;\n"
              "        break;\n"
              "    }\n"
              "}");
        ASSERT_EQUALS("", errout_str());

        check("void foo(int a)\n"
              "{\n"
              "    int y = 1;\n"
              "    switch (a)\n"
              "    {\n"
              "    case 2:\n"
              "        y ^= 3;\n"
              "    case 3:\n"
              "        y ^= 3;\n"
              "        break;\n"
              "    }\n"
              "}");
        ASSERT_EQUALS("", errout_str());

        check("void foo(int a)\n"
              "{\n"
              "    int y = 1;\n"
              "    switch (a)\n"
              "    {\n"
              "    case 2:\n"
              "        y |= 2;\n"
              "    case 3:\n"
              "        y |= 3;\n"
              "        break;\n"
              "    }\n"
              "}");
        ASSERT_EQUALS("", errout_str());

        check("void foo(int a)\n"
              "{\n"
              "    int y = 1;\n"
              "    switch (a)\n"
              "    {\n"
              "    case 2:\n"
              "        y &= 2;\n"
              "    case 3:\n"
              "        y &= 3;\n"
              "        break;\n"
              "    }\n"
              "}");
        ASSERT_EQUALS("", errout_str());

        check("void foo(int a)\n"
              "{\n"
              "    int y = 1;\n"
              "    switch (a)\n"
              "    {\n"
              "    case 2:\n"
              "        y |= 2;\n"
              "    case 3:\n"
              "        y &= 2;\n"
              "        break;\n"
              "    }\n"
              "}");
        ASSERT_EQUALS("", errout_str());
    }

    void unreachableCode() {
        check("void foo(int a) {\n"
              "    while(1) {\n"
              "        if (a++ >= 100) {\n"
              "            break;\n"
              "            continue;\n"
              "        }\n"
              "    }\n"
              "}", true, false, false);
        ASSERT_EQUALS("[test.cpp:5]: (style) Consecutive return, break, continue, goto or throw statements are unnecessary.\n", errout_str());

        check("int foo(int a) {\n"
              "    return 0;\n"
              "    return(a-1);\n"
              "}", true, false, false);
        ASSERT_EQUALS("[test.cpp:3]: (style) Consecutive return, break, continue, goto or throw statements are unnecessary.\n", errout_str());

        check("int foo(int a) {\n"
              "  A:"
              "    return(0);\n"
              "    goto A;\n"
              "}", true, false, false);
        ASSERT_EQUALS("[test.cpp:3]: (style) Consecutive return, break, continue, goto or throw statements are unnecessary.\n", errout_str());

        constexpr char xmldata[] = "<?xml version=\"1.0\"?>\n"
                                   "<def>\n"
                                   "  <function name=\"exit\">\n"
                                   "    <noreturn>true</noreturn>\n"
                                   "    <arg nr=\"1\"/>\n"
                                   "  </function>\n"
                                   "</def>";
        /*const*/ Settings settings = settingsBuilder().libraryxml(xmldata, sizeof(xmldata)).build();

        check("void foo() {\n"
              "    exit(0);\n"
              "    break;\n"
              "}", true, false, false, false, &settings);
        ASSERT_EQUALS("[test.cpp:3]: (style) Consecutive return, break, continue, goto or throw statements are unnecessary.\n", errout_str());

        check("class NeonSession {\n"
              "    void exit();\n"
              "};\n"
              "void NeonSession::exit()\n"
              "{\n"
              "    SAL_INFO(\"ucb.ucp.webdav\", \"neon commands cannot be aborted\");\n"
              "}", true, false, false, false, &settings);
        ASSERT_EQUALS("", errout_str());

        check("void NeonSession::exit()\n"
              "{\n"
              "    SAL_INFO(\"ucb.ucp.webdav\", \"neon commands cannot be aborted\");\n"
              "}", true, false, false, false, &settings);
        ASSERT_EQUALS("", errout_str());

        check("void foo() { xResAccess->exit(); }", true, false, false, false, &settings);
        ASSERT_EQUALS("", errout_str());

        check("void foo(int a)\n"
              "{\n"
              "        switch(a) {\n"
              "          case 0:\n"
              "            printf(\"case 0\");\n"
              "            break;\n"
              "            break;\n"
              "          case 1:\n"
              "            c++;\n"
              "            break;\n"
              "         }\n"
              "}", true, false, false);
        ASSERT_EQUALS("[test.cpp:7]: (style) Consecutive return, break, continue, goto or throw statements are unnecessary.\n", errout_str());

        check("void foo(int a)\n"
              "{\n"
              "        switch(a) {\n"
              "          case 0:\n"
              "            printf(\"case 0\");\n"
              "            break;\n"
              "          case 1:\n"
              "            c++;\n"
              "            break;\n"
              "         }\n"
              "}");
        ASSERT_EQUALS("", errout_str());

        check("void foo(int a)\n"
              "{\n"
              "        while(true) {\n"
              "          if (a++ >= 100) {\n"
              "            break;\n"
              "            break;\n"
              "          }\n"
              "       }\n"
              "}", true, false, false);
        ASSERT_EQUALS("[test.cpp:6]: (style) Consecutive return, break, continue, goto or throw statements are unnecessary.\n", errout_str());

        check("void foo(int a)\n"
              "{\n"
              "        while(true) {\n"
              "          if (a++ >= 100) {\n"
              "            continue;\n"
              "            continue;\n"
              "          }\n"
              "          a+=2;\n"
              "       }\n"
              "}", true, false, false);
        ASSERT_EQUALS("[test.cpp:6]: (style) Consecutive return, break, continue, goto or throw statements are unnecessary.\n", errout_str());

        check("void foo(int a)\n"
              "{\n"
              "        while(true) {\n"
              "          if (a++ >= 100) {\n"
              "            continue;\n"
              "          }\n"
              "          a+=2;\n"
              "       }\n"
              "}");
        ASSERT_EQUALS("", errout_str());

        check("int foo() {\n"
              "    throw 0;\n"
              "    return 1;\n"
              "}", true, false, false);
        ASSERT_EQUALS("[test.cpp:3]: (style) Consecutive return, break, continue, goto or throw statements are unnecessary.\n", errout_str());

        check("void foo() {\n"
              "    throw 0;\n"
              "    return;\n"
              "}", true, false, false);
        ASSERT_EQUALS("[test.cpp:3]: (style) Consecutive return, break, continue, goto or throw statements are unnecessary.\n", errout_str());

        check("int foo() {\n"
              "    throw = 0;\n"
              "    return 1;\n"
              "}", false, false, false);
        ASSERT_EQUALS("", errout_str());

        check("int foo() {\n"
              "    return 0;\n"
              "    return 1;\n"
              "}", true, false, false, false);
        ASSERT_EQUALS("[test.cpp:3]: (style) Consecutive return, break, continue, goto or throw statements are unnecessary.\n", errout_str());

        check("int foo() {\n"
              "    return 0;\n"
              "    foo();\n"
              "}", true, false, false);
        ASSERT_EQUALS("[test.cpp:3]: (style) Statements following 'return' will never be executed.\n", errout_str());

        check("int foo(int unused) {\n"
              "    return 0;\n"
              "    (void)unused;\n"
              "}", true, false, false);
        ASSERT_EQUALS("", errout_str());

        check("int foo(int unused1, int unused2) {\n"
              "    return 0;\n"
              "    (void)unused1;\n"
              "    (void)unused2;\n"
              "}", true, false, false);
        ASSERT_EQUALS("", errout_str());

        check("int foo(int unused1, int unused2) {\n"
              "    return 0;\n"
              "    (void)unused1;\n"
              "    (void)unused2;\n"
              "    foo();\n"
              "}", true, false, false);
        ASSERT_EQUALS("[test.cpp:5]: (style) Statements following 'return' will never be executed.\n", errout_str());

        check("int foo() {\n"
              "    if(bar)\n"
              "        return 0;\n"
              "    return 124;\n"
              "}");
        ASSERT_EQUALS("", errout_str());

        check("int foo() {\n"
              "    while(bar) {\n"
              "        return 0;\n"
              "        return 0;\n"
              "        return 0;\n"
              "        return 0;\n"
              "    }\n"
              "    return 124;\n"
              "}", true, false, false);
        ASSERT_EQUALS("[test.cpp:4]: (style) Consecutive return, break, continue, goto or throw statements are unnecessary.\n", errout_str());

        check("void foo() {\n"
              "    while(bar) {\n"
              "        return;\n"
              "        break;\n"
              "    }\n"
              "}", true, false, false);
        ASSERT_EQUALS("[test.cpp:4]: (style) Consecutive return, break, continue, goto or throw statements are unnecessary.\n", errout_str());

        // #5707
        check("extern int i,j;\n"
              "int foo() {\n"
              "    switch(i) {\n"
              "        default: j=1; break;\n"
              "    }\n"
              "    return 0;\n"
              "    j=2;\n"
              "}", true, false, false);
        ASSERT_EQUALS("[test.cpp:7]: (style) Statements following 'return' will never be executed.\n", errout_str());

        check("int foo() {\n"
              "    return 0;\n"
              "  label:\n"
              "    throw 0;\n"
              "}", true, false, false);
        ASSERT_EQUALS("[test.cpp:3]: (style) Label 'label' is not used.\n", errout_str());

        check("struct A {\n"
              "    virtual void foo  (P & Val) throw ();\n"
              "    virtual void foo1 (P & Val) throw ();\n"
              "}");
        ASSERT_EQUALS("", errout_str());

        check("int foo() {\n"
              "    goto label;\n"
              "    while (true) {\n"
              "     bar();\n"
              "     label:\n"
              "    }\n"
              "}");
        ASSERT_EQUALS("", errout_str()); // #3457

        check("int foo() {\n"
              "    goto label;\n"
              "    do {\n"
              "     bar();\n"
              "     label:\n"
              "    } while (true);\n"
              "}");
        ASSERT_EQUALS("", errout_str()); // #3457

        check("int foo() {\n"
              "    goto label;\n"
              "    for (;;) {\n"
              "     bar();\n"
              "     label:\n"
              "    }\n"
              "}");
        ASSERT_EQUALS("", errout_str()); // #3457

        // #3383. TODO: Use preprocessor
        check("int foo() {\n"
              "\n" // #ifdef A
              "    return 0;\n"
              "\n" // #endif
              "    return 1;\n"
              "}", true, false, false);
        ASSERT_EQUALS("", errout_str());
        check("int foo() {\n"
              "\n" // #ifdef A
              "    return 0;\n"
              "\n" // #endif
              "    return 1;\n"
              "}", true, true, false);
        ASSERT_EQUALS("[test.cpp:5]: (style, inconclusive) Consecutive return, break, continue, goto or throw statements are unnecessary.\n", errout_str());

        // #4711 lambda functions
        check("int f() {\n"
              "    return g([](int x){(void)x+1; return x;});\n"
              "}",
              true,
              false,
              false);
        ASSERT_EQUALS("", errout_str());

        // #4756
        check("template <>\n"
              "inline uint16_t htobe(uint16_t value) {\n"
              "     return ( __extension__ ({\n"
              "         register unsigned short int __v, __x = (unsigned short int) (value);\n"
              "         if (__builtin_constant_p (__x))\n"
              "             __v = ((unsigned short int) ((((__x) >> 8) & 0xff) | (((__x) & 0xff) << 8)));\n"
              "         else\n"
              "             __asm__ (\"rorw $8, %w0\" : \"=r\" (__v) : \"0\" (__x) : \"cc\");\n"
              "         (void)__v;\n"
              "     }));\n"
              "}", true, false, false);
        ASSERT_EQUALS("", errout_str());

        // #6008
        check("static std::function< int ( int, int ) > GetFunctor() {\n"
              "    return [](int a_, int b_) -> int {\n"
              "        int sum = a_ + b_;\n"
              "        return sum;\n"
              "    };\n"
              "}", true, false, false);
        ASSERT_EQUALS("", errout_str());

        // #5789
        check("struct per_state_info {\n"
              "    uint64_t enter, exit;\n"
              "    uint64_t events;\n"
              "    per_state_info() : enter(0), exit(0), events(0) {}\n"
              "};", true, false, false);
        ASSERT_EQUALS("", errout_str());

        // #6664
        check("void foo() {\n"
              "    (beat < 100) ? (void)0 : exit(0);\n"
              "    bar();\n"
              "}", true, false, false, false, &settings);
        ASSERT_EQUALS("", errout_str());

        check("void foo() {\n"
              "    (beat < 100) ? exit(0) : (void)0;\n"
              "    bar();\n"
              "}", true, false, false, false, &settings);
        ASSERT_EQUALS("", errout_str());

        // #8261
        // TODO Do not throw AST validation exception
        TODO_ASSERT_THROW(check("void foo() {\n"
                                "    (beat < 100) ? (void)0 : throw(0);\n"
                                "    bar();\n"
                                "}", true, false, false, false, &settings), InternalError);
        //ASSERT_EQUALS("", errout_str());

        check("int foo() {\n"
              "    exit(0);\n"
              "    return 1;\n" // <- clarify for tools that function does not continue..
              "}");
        ASSERT_EQUALS("", errout_str());

        check("void f() {\n"
              "    enum : uint8_t { A, B } var = A;\n"
              "}\n");
        ASSERT_EQUALS("", errout_str());

        checkP("#define INB(x) __extension__ ({ u_int tmp = (x); inb(tmp); })\n" // #4739
               "static unsigned char cmos_hal_read(unsigned index) {\n"
               "    unsigned short port_0, port_1;\n"
               "    assert(!verify_cmos_byte_index(index));\n"
               "    if (index < 128) {\n"
               "      port_0 = 0x70;\n"
               "      port_1 = 0x71;\n"
               "    }\n"
               "    else {\n"
               "      port_0 = 0x72;\n"
               "      port_1 = 0x73;\n"
               "    }\n"
               "    OUTB(index, port_0);\n"
               "    return INB(port_1);\n"
               "}\n", "test.c");
        ASSERT_EQUALS("", errout_str());

        check("[[noreturn]] void n();\n"
              "void f() {\n"
              "    n();\n"
              "    g();\n"
              "}\n");
        ASSERT_EQUALS("[test.cpp:4]: (style) Statements following noreturn function 'n()' will never be executed.\n", errout_str());

        check("void f() {\n"
              "    exit(1);\n"
              "    g();\n"
              "}\n");
        ASSERT_EQUALS("[test.cpp:3]: (style) Statements following noreturn function 'exit()' will never be executed.\n", errout_str());

        check("void f() {\n"
              "    do {\n"
              "        break;\n"
              "        g();\n"
              "    } while (0);\n"
              "}\n");
        ASSERT_EQUALS("[test.cpp:4]: (style) Statements following 'break' will never be executed.\n", errout_str());
    }

    void redundantContinue() {
        check("void f() {\n" // #11195
              "    for (int i = 0; i < 10; ++i) {\n"
              "        printf(\"i = %d\\n\", i);\n"
              "        continue;\n"
              "    }\n"
              "}\n");
        ASSERT_EQUALS("[test.cpp:4]: (style) 'continue' is redundant since it is the last statement in a loop.\n", errout_str());

        check("void f() {\n"
              "    int i = 0;"
              "    do {\n"
              "        ++i;\n"
              "        printf(\"i = %d\\n\", i);\n"
              "        continue;\n"
              "    } while (i < 10);\n"
              "}\n");
        ASSERT_EQUALS("[test.cpp:5]: (style) 'continue' is redundant since it is the last statement in a loop.\n", errout_str());
    }


    void suspiciousCase() {
        check("void foo() {\n"
              "    switch(a) {\n"
              "        case A&&B:\n"
              "            foo();\n"
              "        case (A||B):\n"
              "            foo();\n"
              "        case A||B:\n"
              "            foo();\n"
              "    }\n"
              "}");
        ASSERT_EQUALS("[test.cpp:3]: (warning, inconclusive) Found suspicious case label in switch(). Operator '&&' probably doesn't work as intended.\n"
                      "[test.cpp:5]: (warning, inconclusive) Found suspicious case label in switch(). Operator '||' probably doesn't work as intended.\n"
                      "[test.cpp:7]: (warning, inconclusive) Found suspicious case label in switch(). Operator '||' probably doesn't work as intended.\n", errout_str());

        check("void foo() {\n"
              "    switch(a) {\n"
              "        case 1:\n"
              "            a=A&&B;\n"
              "    }\n"
              "}");
        ASSERT_EQUALS("", errout_str());

        // TODO Do not throw AST validation exception
        TODO_ASSERT_THROW(check("void foo() {\n"
                                "    switch(a) {\n"
                                "        case A&&B?B:A:\n"
                                "            foo();\n"
                                "    }\n"
                                "}"), InternalError);
        //ASSERT_EQUALS("", errout_str());
    }

    void suspiciousEqualityComparison() {
        check("void foo(int c) {\n"
              "    if (x) c == 0;\n"
              "}");
        ASSERT_EQUALS("[test.cpp:2]: (warning, inconclusive) Found suspicious equality comparison. Did you intend to assign a value instead?\n", errout_str());

        check("void foo(const int* c) {\n"
              "    if (x) *c == 0;\n"
              "}");
        ASSERT_EQUALS("[test.cpp:2]: (warning, inconclusive) Found suspicious equality comparison. Did you intend to assign a value instead?\n", errout_str());


        check("void foo(int c) {\n"
              "    if (c == 1) {\n"
              "        c = 0;\n"
              "    }\n"
              "}");
        ASSERT_EQUALS("", errout_str());

        check("void foo(int c) {\n"
              "    c == 1;\n"
              "}");
        ASSERT_EQUALS("[test.cpp:2]: (warning, inconclusive) Found suspicious equality comparison. Did you intend to assign a value instead?\n", errout_str());

        check("void foo(int c) {\n"
              "    for (int i = 0; i == 10; i ++) {\n"
              "        a ++;\n"
              "    }\n"
              "}");
        ASSERT_EQUALS("", errout_str());

        check("void foo(int c) {\n"
              "    for (i == 0; i < 10; i ++) {\n"
              "        c ++;\n"
              "    }\n"
              "}");
        ASSERT_EQUALS("[test.cpp:2]: (warning, inconclusive) Found suspicious equality comparison. Did you intend to assign a value instead?\n", errout_str());

        check("void foo(int c) {\n"
              "    for (i == 1; i < 10; i ++) {\n"
              "        c ++;\n"
              "    }\n"
              "}");
        ASSERT_EQUALS("[test.cpp:2]: (warning, inconclusive) Found suspicious equality comparison. Did you intend to assign a value instead?\n", errout_str());

        check("void foo(int c) {\n"
              "    for (i == 2; i < 10; i ++) {\n"
              "        c ++;\n"
              "    }\n"
              "}");
        ASSERT_EQUALS("[test.cpp:2]: (warning, inconclusive) Found suspicious equality comparison. Did you intend to assign a value instead?\n", errout_str());

        check("void foo(int c) {\n"
              "    for (int i = 0; i < 10; i == c) {\n"
              "        c ++;\n"
              "    }\n"
              "}");
        ASSERT_EQUALS("[test.cpp:2]: (warning, inconclusive) Found suspicious equality comparison. Did you intend to assign a value instead?\n", errout_str());

        check("void foo(int c) {\n"
              "    for (; running == 1;) {\n"
              "        c ++;\n"
              "    }\n"
              "}");
        ASSERT_EQUALS("", errout_str());

        check("void foo(int c) {\n"
              "    printf(\"%i\", ({x==0;}));\n"
              "}");
        ASSERT_EQUALS("", errout_str());

        check("void foo(int arg) {\n"
              "    printf(\"%i\", ({int x = do_something(); x == 0;}));\n"
              "}");
        ASSERT_EQUALS("", errout_str());

        check("void foo(int x) {\n"
              "    printf(\"%i\", ({x == 0; x > 0 ? 10 : 20}));\n"
              "}");
        ASSERT_EQUALS("[test.cpp:2]: (warning, inconclusive) Found suspicious equality comparison. Did you intend to assign a value instead?\n", errout_str());

        check("void foo(int x) {\n"
              "    for (const Token* end = tok->link(); tok != end; tok = (tok == end) ? end : tok->next()) {\n"
              "        x++;\n"
              "    }\n"
              "}");
        ASSERT_EQUALS("", errout_str());

        check("void foo(int x) {\n"
              "    for (int i = (x == 0) ? 0 : 5; i < 10; i ++) {\n"
              "        x++;\n"
              "    }\n"
              "}");
        ASSERT_EQUALS("", errout_str());

        check("void foo(int x) {\n"
              "    for (int i = 0; i < 10; i += (x == 5) ? 1 : 2) {\n"
              "        x++;\n"
              "    }\n"
              "}");
        ASSERT_EQUALS("", errout_str());
    }

    void suspiciousUnaryPlusMinus() { // #8004
        check("int g() { return 1; }\n"
              "void f() {\n"
              "    +g();\n"
              "    -g();\n"
              "}\n");
        ASSERT_EQUALS("[test.cpp:3]: (warning, inconclusive) Found suspicious operator '+', result is not used.\n"
                      "[test.cpp:4]: (warning, inconclusive) Found suspicious operator '-', result is not used.\n",
                      errout_str());

        check("void f(int i) {\n"
              "    +i;\n"
              "    -i;\n"
              "}\n");
        ASSERT_EQUALS("[test.cpp:2]: (warning, inconclusive) Found suspicious operator '+', result is not used.\n"
                      "[test.cpp:3]: (warning, inconclusive) Found suspicious operator '-', result is not used.\n",
                      errout_str());
    }

    void selfAssignment() {
        check("void foo()\n"
              "{\n"
              "    int x = 1;\n"
              "    x = x;\n"
              "    return 0;\n"
              "}");
        ASSERT_EQUALS("[test.cpp:4]: (style) Redundant assignment of 'x' to itself.\n", errout_str());

        check("void foo()\n"
              "{\n"
              "    int x = x;\n"
              "}");
        ASSERT_EQUALS("[test.cpp:3]: (style) Redundant assignment of 'x' to itself.\n", errout_str());

        check("struct A { int b; };\n"
              "void foo(A* a1, A* a2) {\n"
              "    a1->b = a1->b;\n"
              "}");
        ASSERT_EQUALS("[test.cpp:3]: (style) Redundant assignment of 'a1->b' to itself.\n", errout_str());

        check("int x;\n"
              "void f()\n"
              "{\n"
              "    x = x = 3;\n"
              "}");
        ASSERT_EQUALS("[test.cpp:4]: (style) Redundant assignment of 'x' to itself.\n", errout_str());

        // #4073 (segmentation fault)
        check("void Foo::myFunc( int a )\n"
              "{\n"
              "    if (a == 42)\n"
              "    a = a;\n"
              "}");

        check("void foo()\n"
              "{\n"
              "    int x = 1;\n"
              "    x = x + 1;\n"
              "    return 0;\n"
              "}");
        ASSERT_EQUALS("", errout_str());

        check("void foo()\n"
              "{\n"
              "        int *x = getx();\n"
              "        *x = x;\n"
              "}");
        ASSERT_EQUALS("", errout_str());

        check("void foo() {\n"
              "    BAR *x = getx();\n"
              "    x = x;\n"
              "}");
        ASSERT_EQUALS("[test.cpp:3]: (style) Redundant assignment of 'x' to itself.\n", errout_str());

        // #2502 - non-primitive type -> there might be some side effects
        check("void foo()\n"
              "{\n"
              "    Fred fred; fred = fred;\n"
              "}");
        ASSERT_EQUALS("", errout_str());

        check("void f(int x) {\n"
              "    x = (x == 0);"
              "    func(x);\n"
              "}");
        ASSERT_EQUALS("", errout_str());

        check("void f(int x) {\n"
              "    x = (x != 0);"
              "    func(x);\n"
              "}");
        ASSERT_EQUALS("", errout_str());

        // ticket #3001 - false positive
        check("void foo(int x) {\n"
              "    x = x ? x : 0;\n"
              "}");
        ASSERT_EQUALS("", errout_str());

        // #3800 - false negative when variable is extern
        check("extern int i;\n"
              "void f() {\n"
              "    i = i;\n"
              "}");
        ASSERT_EQUALS("[test.cpp:3]: (style) Redundant assignment of 'i' to itself.\n", errout_str());

        // #4291 - id for variables accessed through 'this'
        check("class Foo {\n"
              "    int var;\n"
              "    void func();\n"
              "};\n"
              "void Foo::func() {\n"
              "    this->var = var;\n"
              "}");
        ASSERT_EQUALS("[test.cpp:6]: (style) Redundant assignment of 'this->var' to itself.\n", errout_str());

        check("class Foo {\n"
              "    int var;\n"
              "    void func(int var);\n"
              "};\n"
              "void Foo::func(int var) {\n"
              "    this->var = var;\n"
              "}");
        ASSERT_EQUALS("", errout_str());

        // #6406 - designated initializer doing bogus self assignment
        check("struct callbacks {\n"
              "    void (*s)(void);\n"
              "};\n"
              "void something(void) {}\n"
              "void f() {\n"
              "    struct callbacks ops = { .s = ops.s };\n"
              "}");
        TODO_ASSERT_EQUALS("[test.cpp:6]: (style) Redundant assignment of 'something' to itself.\n", "", errout_str());

        check("class V\n"
              "{\n"
              "public:\n"
              "    V()\n"
              "    {\n"
              "        x = y = z = 0.0;\n"
              "    }\n"
              "    V( double x, const double y_, const double &z_)\n"
              "    {\n"
              "        x = x; y = y; z = z;\n"
              "    }\n"
              "    double x, y, z;\n"
              "};");
        ASSERT_EQUALS("[test.cpp:10]: (style) Redundant assignment of 'x' to itself.\n"
                      "[test.cpp:10]: (style) Redundant assignment of 'y' to itself.\n"
                      "[test.cpp:10]: (style) Redundant assignment of 'z' to itself.\n", errout_str());

        check("void f(int i) { i = !!i; }");
        ASSERT_EQUALS("", errout_str());

        check("void foo() {\n"
              "    int x = 1;\n"
              "    int &ref = x;\n"
              "    ref = x;\n"
              "}\n");
        ASSERT_EQUALS("[test.cpp:4]: (style) Redundant assignment of 'ref' to itself.\n", errout_str());

        check("class Foo {\n" // #9850
              "    int i{};\n"
              "    void modify();\n"
              "    void method() {\n"
              "        Foo copy = *this;\n"
              "        modify();\n"
              "        *this = copy;\n"
              "    }\n"
              "};\n");
        ASSERT_EQUALS("", errout_str());

        check("struct S {\n" // #11383
              "    void f() {\n"
              "        int x = 42;"
              "        auto l2 = [i = i, x, y = 0]() { return i + x + y; };\n"
              "    }\n"
              "    int i;\n"
              "};\n");
        ASSERT_EQUALS("", errout_str());

        check("void f() {\n" // #10337
              "    int b[2] = { 1, 2 };\n"
              "    int idx = 0;\n"
              "    int& i = b[idx];\n"
              "    idx++;\n"
              "    i = b[idx];\n"
              "};\n");
        ASSERT_EQUALS("", errout_str());

        check("void g(int*);\n" // #12390
              "void f() {\n"
              "    int o = s.i;\n"
              "    g(&s.i);\n"
              "    s.i = o;\n"
              "}\n");
        ASSERT_EQUALS("", errout_str());
    }

    void trac1132() {
        check("class Lock\n"
              "{\n"
              "public:\n"
              "    Lock(int i)\n"
              "    {\n"
              "        std::cout << \"Lock \" << i << std::endl;\n"
              "    }\n"
              "    ~Lock()\n"
              "    {\n"
              "        std::cout << \"~Lock\" << std::endl;\n"
              "    }\n"
              "};\n"
              "int main()\n"
              "{\n"
              "    Lock(123);\n"
              "    std::cout << \"hello\" << std::endl;\n"
              "    return 0;\n"
              "}");
        ASSERT_EQUALS("[test.cpp:15]: (style) Instance of 'Lock' object is destroyed immediately.\n", errout_str());
    }

    void trac3693() {
        check("struct A{\n"
              "  enum {\n"
              "    b = 300\n"
              "  };\n"
              "};\n"
              "const int DFLT_TIMEOUT = A::b % 1000000 ;\n", true, false, false);
        ASSERT_EQUALS("", errout_str());
    }

    void testMisusedScopeObjectDoesNotPickFunction1() {
        check("int main ( )\n"
              "{\n"
              "    CouldBeFunction ( 123 ) ;\n"
              "    return 0 ;\n"
              "}");
        ASSERT_EQUALS("", errout_str());
    }

    void testMisusedScopeObjectDoesNotPickFunction2() {
        check("struct error {\n"
              "    error() {}\n"
              "};\n"
              "\n"
              "class parser {\n"
              "public:\n"
              "    void error() const {}\n"
              "\n"
              "    void foo() const {\n"
              "        error();\n"
              "        do_something();\n"
              "    }\n"
              "};");
        ASSERT_EQUALS("", errout_str());
    }

    void testMisusedScopeObjectPicksClass() {
        check("class NotAFunction ;\n"
              "int function ( )\n"
              "{\n"
              "    NotAFunction ( 123 );\n"
              "    return 0 ;\n"
              "}");
        ASSERT_EQUALS("[test.cpp:4]: (style) Instance of 'NotAFunction' object is destroyed immediately.\n", errout_str());
    }

    void testMisusedScopeObjectPicksStruct() {
        check("struct NotAClass;\n"
              "bool func ( )\n"
              "{\n"
              "    NotAClass ( 123 ) ;\n"
              "    return true ;\n"
              "}");
        ASSERT_EQUALS("[test.cpp:4]: (style) Instance of 'NotAClass' object is destroyed immediately.\n", errout_str());
    }

    void testMisusedScopeObjectDoesNotPickIf() {
        check("bool func( int a , int b , int c )\n"
              "{\n"
              "    if ( a > b ) return c == a ;\n"
              "    return b == a ;\n"
              "}");
        ASSERT_EQUALS("", errout_str());
    }

    void testMisusedScopeObjectDoesNotPickConstructorDeclaration() {
        check("class Something : public SomethingElse\n"
              "{\n"
              "public:\n"
              "~Something ( ) ;\n"
              "Something ( ) ;\n"
              "}");
        ASSERT_EQUALS("", errout_str());
    }

    void testMisusedScopeObjectDoesNotPickFunctor() {
        check("class IncrementFunctor\n"
              "{\n"
              "public:\n"
              "    void operator()(int &i)\n"
              "    {\n"
              "        ++i;\n"
              "    }\n"
              "};\n"
              "\n"
              "int main()\n"
              "{\n"
              "    int a = 1;\n"
              "    IncrementFunctor()(a);\n"
              "    return a;\n"
              "}");
        ASSERT_EQUALS("", errout_str());
    }

    void testMisusedScopeObjectDoesNotPickLocalClassConstructors() {
        check("void f() {\n"
              "    class Foo {\n"
              "        Foo() { }\n"
              "        Foo(int a) { }\n"
              "        Foo(int a, int b) { }\n"
              "    };\n"
              "    Foo();\n"
              "    do_something();\n"
              "}");
        ASSERT_EQUALS("[test.cpp:7]: (style) Instance of 'Foo' object is destroyed immediately.\n", errout_str());
    }

    void testMisusedScopeObjectDoesNotPickUsedObject() {
        check("struct Foo {\n"
              "    void bar() {\n"
              "    }\n"
              "};\n"
              "\n"
              "void fn() {\n"
              "    Foo().bar();\n"
              "}");
        ASSERT_EQUALS("", errout_str());
    }

    void testMisusedScopeObjectDoesNotPickPureC() {
        // Ticket #2352
        const char code[] = "struct cb_watch_bool {\n"
                            "    int a;\n"
                            "};\n"
                            "\n"
                            "void f()\n"
                            "{\n"
                            "    cb_watch_bool();\n"
                            "    do_something();\n"
                            "}\n";

        check(code, true);
        ASSERT_EQUALS("[test.cpp:7]: (style) Instance of 'cb_watch_bool' object is destroyed immediately.\n", errout_str());

        check(code, false);
        ASSERT_EQUALS("", errout_str());

        // Ticket #2639
        check("struct stat { int a; int b; };\n"
              "void stat(const char *fn, struct stat *);\n"
              "\n"
              "void foo() {\n"
              "    stat(\"file.txt\", &st);\n"
              "    do_something();\n"
              "}");
        ASSERT_EQUALS("",errout_str());

        check("struct AMethodObject {\n" // #4336
              "    AMethodObject(double, double, double);\n"
              "};\n"
              "struct S {\n"
              "    static void A(double, double, double);\n"
              "};\n"
              "void S::A(double const a1, double const a2, double const a3) {\n"
              "    AMethodObject(a1, a2, a3);\n"
              "}\n");
        ASSERT_EQUALS("",errout_str());
    }

    void testMisusedScopeObjectDoesNotPickNestedClass() {
        const char code[] = "class ios_base {\n"
                            "public:\n"
                            "  class Init {\n"
                            "  public:\n"
                            "  };\n"
                            "};\n"
                            "class foo {\n"
                            "public:\n"
                            "  foo();\n"
                            "  void Init(int);\n"
                            "};\n"
                            "foo::foo() {\n"
                            "  Init(0);\n"
                            "  do_something();\n"
                            "}\n";

        check(code, true);
        ASSERT_EQUALS("", errout_str());
    }

    void testMisusedScopeObjectInConstructor() {
        const char code[] = "class Foo {\n"
                            "public:\n"
                            "  Foo(char x) {\n"
                            "    Foo(x, 0);\n"
                            "    do_something();\n"
                            "  }\n"
                            "  Foo(char x, int y) { }\n"
                            "};\n";
        check(code, true);
        ASSERT_EQUALS("[test.cpp:4]: (style) Instance of 'Foo' object is destroyed immediately.\n", errout_str());
    }

    void testMisusedScopeObjectStandardType() {
        check("int g();\n"
              "void f(int i) {\n"
              "    int();\n"
              "    int(0);\n"
              "    int( g() );\n" // don't warn
              "    int{};\n"
              "    int{ 0 };\n"
              "    int{ i };\n"
              "    int{ g() };\n" // don't warn
              "    g();\n"
              "}\n", true);
        ASSERT_EQUALS("[test.cpp:3]: (style) Instance of 'int' object is destroyed immediately.\n"
                      "[test.cpp:4]: (style) Instance of 'int' object is destroyed immediately.\n"
                      "[test.cpp:6]: (style) Instance of 'int' object is destroyed immediately.\n"
                      "[test.cpp:7]: (style) Instance of 'int' object is destroyed immediately.\n"
                      "[test.cpp:8]: (style) Instance of 'int' object is destroyed immediately.\n",
                      errout_str());

        check("void f(int j) {\n"
              "    for (; bool(j); ) {}\n"
              "}\n", true);
        ASSERT_EQUALS("", errout_str());

        check("void g() {\n"
              "    float (f);\n"
              "    float (*p);\n"
              "}\n", true);
        ASSERT_EQUALS("", errout_str());

        check("int f(int i) {\n"
              "    void();\n"
              "    return i;\n"
              "}\n", true);
        ASSERT_EQUALS("", errout_str());
    }

    void testMisusedScopeObjectNamespace() {
        check("namespace M {\n" // #4779
              "    namespace N {\n"
              "        struct S {};\n"
              "    }\n"
              "}\n"
              "int f() {\n"
              "    M::N::S();\n"
              "    return 0;\n"
              "}\n", true);
        ASSERT_EQUALS("[test.cpp:7]: (style) Instance of 'M::N::S' object is destroyed immediately.\n", errout_str());

        check("void f() {\n" // #10057
              "    std::string(\"abc\");\n"
              "    std::string{ \"abc\" };\n"
              "    std::pair<int, int>(1, 2);\n"
              "    (void)0;\n"
              "}\n", true);
        ASSERT_EQUALS("[test.cpp:2]: (style) Instance of 'std::string' object is destroyed immediately.\n"
                      "[test.cpp:3]: (style) Instance of 'std::string' object is destroyed immediately.\n"
                      "[test.cpp:4]: (style) Instance of 'std::pair' object is destroyed immediately.\n",
                      errout_str());

        check("struct S {\n" // #10083
              "    void f() {\n"
              "        std::lock_guard<std::mutex>(m);\n"
              "    }\n"
              "    void g() {\n"
              "        std::scoped_lock<std::mutex>(m);\n"
              "    }\n"
              "    void h() {\n"
              "        std::scoped_lock(m);\n"
              "    }\n"
              "    std::mutex m;\n"
              "}\n", true);
        ASSERT_EQUALS("[test.cpp:3]: (style) Instance of 'std::lock_guard' object is destroyed immediately.\n"
                      "[test.cpp:6]: (style) Instance of 'std::scoped_lock' object is destroyed immediately.\n"
                      "[test.cpp:9]: (style) Instance of 'std::scoped_lock' object is destroyed immediately.\n",
                      errout_str());

        check("struct S { int i; };\n"
              "namespace {\n"
              "    S s() { return ::S{42}; }\n"
              "}\n", true);
        ASSERT_EQUALS("", errout_str());
    }

    void testMisusedScopeObjectAssignment() { // #11371
        check("struct S;\n"
              "S f();\n"
              "S& g();\n"
              "S&& h();\n"
              "S* i();\n"
              "void t0() { f() = {}; }\n"
              "void t1() { g() = {}; }\n"
              "void t2() { h() = {}; }\n"
              "void t3() { *i() = {}; }\n", true);
        ASSERT_EQUALS("[test.cpp:6]: (style) Instance of 'S' object is destroyed immediately, assignment has no effect.\n", errout_str());
    }

    void trac2084() {
        check("void f()\n"
              "{\n"
              "    struct sigaction sa;\n"
              "\n"
              "    { sigaction(SIGHUP, &sa, 0); };\n"
              "    { sigaction(SIGINT, &sa, 0); };\n"
              "}");
        ASSERT_EQUALS("", errout_str());
    }

    void trac2071() {
        check("void f() {\n"
              "    struct AB {\n"
              "        AB(int a) { }\n"
              "    };\n"
              "\n"
              "    const AB ab[3] = { AB(0), AB(1), AB(2) };\n"
              "}");
        ASSERT_EQUALS("", errout_str());
    }

    void clarifyCalculation() {
        check("int f(char c) {\n"
              "    return 10 * (c == 0) ? 1 : 2;\n"
              "}");
        ASSERT_EQUALS("[test.cpp:2]: (style) Clarify calculation precedence for '*' and '?'.\n", errout_str());

        check("void f(char c) {\n"
              "    printf(\"%i\", 10 * (c == 0) ? 1 : 2);\n"
              "}");
        ASSERT_EQUALS("[test.cpp:2]: (style) Clarify calculation precedence for '*' and '?'.\n", errout_str());

        check("void f() {\n"
              "    return (2*a)?b:c;\n"
              "}");
        ASSERT_EQUALS("", errout_str());

        check("void f(char c) {\n"
              "    printf(\"%i\", a + b ? 1 : 2);\n"
              "}",true,false,false);
        ASSERT_EQUALS("[test.cpp:2]: (style) Clarify calculation precedence for '+' and '?'.\n", errout_str());

        check("void f() {\n"
              "    std::cout << x << y ? 2 : 3;\n"
              "}");
        ASSERT_EQUALS("[test.cpp:2]: (style) Clarify calculation precedence for '<<' and '?'.\n", errout_str());

        check("void f() {\n"
              "    int ab = a - b ? 2 : 3;\n"
              "}");
        ASSERT_EQUALS("[test.cpp:2]: (style) Clarify calculation precedence for '-' and '?'.\n", errout_str());

        check("void f() {\n"
              "    int ab = a | b ? 2 : 3;\n"
              "}");
        ASSERT_EQUALS("[test.cpp:2]: (style) Clarify calculation precedence for '|' and '?'.\n", errout_str());

        // ticket #195
        check("int f(int x, int y) {\n"
              "    return x >> ! y ? 8 : 2;\n"
              "}");
        ASSERT_EQUALS("[test.cpp:2]: (style) Clarify calculation precedence for '>>' and '?'.\n", errout_str());

        check("int f() {\n"
              "   return shift < sizeof(int64_t)*8 ? 1 : 2;\n"
              "}");
        ASSERT_EQUALS("", errout_str());

        check("void f() { a = *p ? 1 : 2; }");
        ASSERT_EQUALS("", errout_str());

        check("void f(int x) { const char *p = x & 1 ? \"1\" : \"0\"; }");
        ASSERT_EQUALS("", errout_str());

        check("void foo() { x = a % b ? \"1\" : \"0\"; }");
        ASSERT_EQUALS("", errout_str());

        check("void f(int x) { return x & 1 ? '1' : '0'; }");
        ASSERT_EQUALS("", errout_str());

        check("void f(int x) { return x & 16 ? 1 : 0; }");
        ASSERT_EQUALS("", errout_str());

        check("void f(int x) { return x % 16 ? 1 : 0; }");
        ASSERT_EQUALS("", errout_str());

        check("enum {X,Y}; void f(int x) { return x & Y ? 1 : 0; }");
        ASSERT_EQUALS("", errout_str());
    }

    void clarifyStatement() {
        check("char* f(char* c) {\n"
              "    *c++;\n"
              "    return c;\n"
              "}");
        ASSERT_EQUALS(
            "[test.cpp:2]: (warning, inconclusive) Found suspicious operator '*', result is not used.\n"
            "[test.cpp:2]: (warning) In expression like '*A++' the result of '*' is unused. Did you intend to write '(*A)++;'?\n",
            errout_str());

        check("char* f(char** c) {\n"
              "    *c[5]--;\n"
              "    return *c;\n"
              "}");
        ASSERT_EQUALS(
            "[test.cpp:2]: (warning, inconclusive) Found suspicious operator '*', result is not used.\n"
            "[test.cpp:2]: (warning) In expression like '*A++' the result of '*' is unused. Did you intend to write '(*A)++;'?\n",
            errout_str());

        check("void f(Foo f) {\n"
              "    *f.a++;\n"
              "}");
        ASSERT_EQUALS(
            "[test.cpp:2]: (warning, inconclusive) Found suspicious operator '*', result is not used.\n"
            "[test.cpp:2]: (warning) In expression like '*A++' the result of '*' is unused. Did you intend to write '(*A)++;'?\n",
            errout_str());

        check("void f(Foo f) {\n"
              "    *f.a[5].v[3]++;\n"
              "}");
        ASSERT_EQUALS(
            "[test.cpp:2]: (warning, inconclusive) Found suspicious operator '*', result is not used.\n"
            "[test.cpp:2]: (warning) In expression like '*A++' the result of '*' is unused. Did you intend to write '(*A)++;'?\n",
            errout_str());

        check("void f(Foo f) {\n"
              "    *f.a(1, 5).v[x + y]++;\n"
              "}");
        ASSERT_EQUALS(
            "[test.cpp:2]: (warning, inconclusive) Found suspicious operator '*', result is not used.\n"
            "[test.cpp:2]: (warning) In expression like '*A++' the result of '*' is unused. Did you intend to write '(*A)++;'?\n",
            errout_str());

        check("char* f(char* c) {\n"
              "    (*c)++;\n"
              "    return c;\n"
              "}");
        ASSERT_EQUALS("", errout_str());

        check("void f(char* c) {\n"
              "    bar(*c++);\n"
              "}");
        ASSERT_EQUALS("", errout_str());

        check("char*** f(char*** c) {\n"
              "    ***c++;\n"
              "    return c;\n"
              "}");
        ASSERT_EQUALS(
            "[test.cpp:2]: (warning, inconclusive) Found suspicious operator '*', result is not used.\n"
            "[test.cpp:2]: (warning) In expression like '*A++' the result of '*' is unused. Did you intend to write '(*A)++;'?\n",
            errout_str());

        check("char** f(char*** c) {\n"
              "    **c[5]--;\n"
              "    return **c;\n"
              "}");
        ASSERT_EQUALS(
            "[test.cpp:2]: (warning, inconclusive) Found suspicious operator '*', result is not used.\n"
            "[test.cpp:2]: (warning) In expression like '*A++' the result of '*' is unused. Did you intend to write '(*A)++;'?\n",
            errout_str());

        check("char*** f(char*** c) {\n"
              "    (***c)++;\n"
              "    return c;\n"
              "}");
        ASSERT_EQUALS("", errout_str());

        check("void f(const int*** p) {\n" // #10923
              "    delete[] **p;\n"
              "}\n");
        ASSERT_EQUALS("", errout_str());

        check("void *f(char** c) {\n"
              "    bar(**c++);\n"
              "}");
        ASSERT_EQUALS("", errout_str());

        check("void *f(char* p) {\n"
              "    for (p = path; *p++;) ;\n"
              "}");
        ASSERT_EQUALS("", errout_str());

        check("void f() {\n"
              "    std::array<std::array<double,3>,3> array;\n"
              "}\n");
        ASSERT_EQUALS("", errout_str());

        check("void f(const std::vector<int*>& v) {\n" // #12088
              "    for (auto it = v.begin(); it != v.end(); delete *it++);\n"
              "}\n");
        ASSERT_EQUALS("", errout_str());
    }

    void duplicateBranch() {
        check("void f(int a, int &b) {\n"
              "    if (a)\n"
              "        b = 1;\n"
              "    else\n"
              "        b = 1;\n"
              "}");
        ASSERT_EQUALS("[test.cpp:4] -> [test.cpp:2]: (style, inconclusive) Found duplicate branches for 'if' and 'else'.\n", errout_str());

        check("void f(int a, int &b) {\n"
              "    if (a) {\n"
              "        if (a == 1)\n"
              "            b = 2;\n"
              "        else\n"
              "            b = 2;\n"
              "    } else\n"
              "        b = 1;\n"
              "}");
        ASSERT_EQUALS("[test.cpp:5] -> [test.cpp:3]: (style, inconclusive) Found duplicate branches for 'if' and 'else'.\n", errout_str());

        check("void f(int a, int &b) {\n"
              "    if (a == 1)\n"
              "        b = 1;\n"
              "    else {\n"
              "        if (a)\n"
              "            b = 2;\n"
              "        else\n"
              "            b = 2;\n"
              "    }\n"
              "}");
        ASSERT_EQUALS("[test.cpp:7] -> [test.cpp:5]: (style, inconclusive) Found duplicate branches for 'if' and 'else'.\n", errout_str());

        check("int f(int signed, unsigned char value) {\n"
              "    int ret;\n"
              "    if (signed)\n"
              "        ret = (signed char)value;\n"  // cast must be kept so the simplifications and verification is skipped
              "    else\n"
              "        ret = (unsigned char)value;\n"
              "    return ret;\n"
              "}", true, false, false);
        ASSERT_EQUALS("", errout_str());

        check("void f() {\n"
              "    if (b)\n"
              "        __asm__(\"mov ax, bx\");\n"
              "    else\n"
              "        __asm__(\"mov bx, bx\");\n"
              "}");
        ASSERT_EQUALS("", errout_str()); // #3407

        check("void f() {\n"
              "    if (b)\n"
              "        __asm__(\"mov ax, bx\");\n"
              "    else\n"
              "        __asm__(\"mov ax, bx\");\n"
              "}");
        ASSERT_EQUALS("[test.cpp:4] -> [test.cpp:2]: (style, inconclusive) Found duplicate branches for 'if' and 'else'.\n", errout_str());
    }

    void duplicateBranch1() {

        // tests inspired by http://www.viva64.com/en/b/0149/ ( Comparison between PVS-Studio and cppcheck )
        // Errors detected in Quake 3: Arena by PVS-Studio: Fragment 2
        check("void f()\n"
              "{\n"
              "  if (front < 0)\n"
              "    frac = front/(front-back);\n"
              "  else\n"
              "    frac = front/(front-back);\n"
              "}");
        ASSERT_EQUALS("[test.cpp:5] -> [test.cpp:3]: (style, inconclusive) Found duplicate branches for 'if' and 'else'.\n", errout_str());

        check("void f()\n"
              "{\n"
              "  if (front < 0)\n"
              "  { frac = front/(front-back);}\n"
              "  else\n"
              "    frac = front/((front-back));\n"
              "}");
        ASSERT_EQUALS("[test.cpp:5] -> [test.cpp:3]: (style, inconclusive) Found duplicate branches for 'if' and 'else'.\n", errout_str());

        // No message about empty branches (#5354)
        check("void f()\n"
              "{\n"
              "  if (front < 0)\n"
              "  {}\n"
              "  else\n"
              "  {}\n"
              "}");
        ASSERT_EQUALS("", errout_str());
    }

    void duplicateBranch2() {
        checkP("#define DOSTUFF1 ;\n"
               "#define DOSTUFF2 ;\n"
               "void f(int x) {\n" // #4329
               "  if (x)\n"
               "    DOSTUFF1\n"
               "  else\n"
               "    DOSTUFF2\n"
               "}");
        ASSERT_EQUALS("", errout_str());
    }

    void duplicateBranch3() {
        check("void f(bool b, int i) {\n"
              "    int j = i;\n"
              "    if (b) {\n"
              "        x = i;\n"
              "    } else {\n"
              "        x = j;\n"
              "    }\n"
              "}");
        ASSERT_EQUALS("[test.cpp:2] -> [test.cpp:5] -> [test.cpp:3]: (style, inconclusive) Found duplicate branches for 'if' and 'else'.\n"
                      "[test.cpp:2]: (style) The scope of the variable 'j' can be reduced.\n",
                      errout_str());

        check("void f(bool b, int i) {\n"
              "    int j = i;\n"
              "    i++;\n"
              "    if (b) {\n"
              "        x = i;\n"
              "    } else {\n"
              "        x = j;\n"
              "    }\n"
              "}");
        ASSERT_EQUALS("", errout_str());
    }

    void duplicateBranch4() {
        check("void* f(bool b) {\n"
              "    if (b) {\n"
              "        return new A::Y(true);\n"
              "    } else {\n"
              "        return new A::Z(true);\n"
              "    }\n"
              "}");
        ASSERT_EQUALS("", errout_str());
    }

    void duplicateBranch5() {
        check("void f(bool b) {\n"
              "    int j;\n"
              "    if (b) {\n"
              "        unsigned int i = 0;\n"
              "        j = i;\n"
              "    } else {\n"
              "        unsigned int i = 0;\n"
              "        j = i;\n"
              "    }\n"
              "}");
        ASSERT_EQUALS("[test.cpp:6] -> [test.cpp:3]: (style, inconclusive) Found duplicate branches for 'if' and 'else'.\n", errout_str());

        check("void f(bool b) {\n"
              "    int j;\n"
              "    if (b) {\n"
              "        unsigned int i = 0;\n"
              "        j = i;\n"
              "    } else {\n"
              "        unsigned int i = 0;\n"
              "        j = 1;\n"
              "    }\n"
              "}");
        ASSERT_EQUALS("", errout_str());

        check("void f(bool b) {\n"
              "    int j;\n"
              "    if (b) {\n"
              "        unsigned int i = 0;\n"
              "    } else {\n"
              "        int i = 0;\n"
              "    }\n"
              "}");
        ASSERT_EQUALS("", errout_str());

        check("void f(bool b) {\n"
              "    int j;\n"
              "    if (b) {\n"
              "        unsigned int i = 0;\n"
              "        j = i;\n"
              "    } else {\n"
              "        int i = 0;\n"
              "        j = i;\n"
              "    }\n"
              "}");
        ASSERT_EQUALS("", errout_str());
    }

    void duplicateBranch6() {
        check("void f(bool b) {\n"
              "    if (b) {\n"
              "    } else {\n"
              "        int i = 0;\n"
              "    }\n"
              "}");
        ASSERT_EQUALS("", errout_str());

        check("void f(bool b) {\n"
              "    if (b) {\n"
              "        int i = 0;\n"
              "    } else {\n"
              "    }\n"
              "}");
        ASSERT_EQUALS("", errout_str());
    }

    void duplicateExpression1() {
        check("void foo(int a) {\n"
              "    if (a == a) { }\n"
              "}");
        ASSERT_EQUALS("[test.cpp:2]: (style) Same expression on both sides of '=='.\n", errout_str());

        check("void fun(int b) {\n"
              "    return  a && a ||\n"
              "            b == b &&\n"
              "            d > d &&\n"
              "            e < e &&\n"
              "            f ;\n"
              "}");
        ASSERT_EQUALS("[test.cpp:2]: (style) Same expression on both sides of '&&'.\n"
                      "[test.cpp:3]: (style) Same expression on both sides of '=='.\n"
                      "[test.cpp:4]: (style) Same expression on both sides of '>'.\n"
                      "[test.cpp:5]: (style) Same expression on both sides of '<'.\n", errout_str());

        check("void foo() {\n"
              "    return a && a;\n"
              "}");
        ASSERT_EQUALS("[test.cpp:2]: (style) Same expression on both sides of '&&'.\n", errout_str());

        check("void foo() {\n"
              "    a = b && b;\n"
              "}");
        ASSERT_EQUALS("[test.cpp:2]: (style) Same expression on both sides of '&&'.\n", errout_str());

        check("void foo(int b) {\n"
              "    f(a,b == b);\n"
              "}");
        ASSERT_EQUALS("[test.cpp:2]: (style) Same expression on both sides of '=='.\n", errout_str());

        check("void foo(int b) {\n"
              "    f(b == b, a);\n"
              "}");
        ASSERT_EQUALS("[test.cpp:2]: (style) Same expression on both sides of '=='.\n", errout_str());

        check("void foo() {\n"
              "    if (x!=2 || x!=2) {}\n"
              "}");
        ASSERT_EQUALS("[test.cpp:2]: (style) Same expression on both sides of '||'.\n", errout_str());

        check("void foo(int a, int b) {\n"
              "    if ((a < b) && (b > a)) { }\n"
              "}");
        ASSERT_EQUALS("[test.cpp:2]: (style) Same expression on both sides of '&&' because 'a<b' and 'b>a' represent the same value.\n", errout_str());

        check("void foo(int a, int b) {\n"
              "    if ((a <= b) && (b >= a)) { }\n"
              "}");
        ASSERT_EQUALS("[test.cpp:2]: (style) Same expression on both sides of '&&' because 'a<=b' and 'b>=a' represent the same value.\n", errout_str());

        check("void foo() {\n"
              "    if (x!=2 || y!=3 || x!=2) {}\n"
              "}");
        ASSERT_EQUALS("[test.cpp:2]: (style) Same expression 'x!=2' found multiple times in chain of '||' operators.\n", errout_str());

        check("void foo() {\n"
              "    if (x!=2 && (x=y) && x!=2) {}\n"
              "}");
        ASSERT_EQUALS("", errout_str());

        check("void foo() {\n"
              "    if (a && b || a && b) {}\n"
              "}");
        ASSERT_EQUALS("[test.cpp:2]: (style) Same expression on both sides of '||'.\n", errout_str());

        check("void foo() {\n"
              "    if (a && b || b && c) {}\n"
              "}");
        ASSERT_EQUALS("", errout_str());

        check("void foo() {\n"
              "    if (a && b | b && c) {}\n"
              "}");
        ASSERT_EQUALS("[test.cpp:2]: (style) Same expression on both sides of '|'.\n", errout_str());

        check("void foo() {\n"
              "    if ((a + b) | (a + b)) {}\n"
              "}");
        ASSERT_EQUALS("[test.cpp:2]: (style) Same expression on both sides of '|'.\n", errout_str());

        check("void foo() {\n"
              "    if ((a | b) & (a | b)) {}\n"
              "}");
        ASSERT_EQUALS("[test.cpp:2]: (style) Same expression on both sides of '&'.\n", errout_str());

        check("void foo(int a, int b) {\n"
              "    if ((a | b) == (a | b)) {}\n"
              "}");
        ASSERT_EQUALS("[test.cpp:2]: (style) Same expression on both sides of '=='.\n", errout_str());

        check("void foo() {\n"
              "    if (a1[a2[c & 0xff] & 0xff]) {}\n"
              "}");
        ASSERT_EQUALS("", errout_str());

        check("void d(const char f, int o, int v)\n"
              "{\n"
              "     if (((f=='R') && (o == 1) && ((v < 2) || (v > 99))) ||\n"
              "         ((f=='R') && (o == 2) && ((v < 2) || (v > 99))) ||\n"
              "         ((f=='T') && (o == 2) && ((v < 200) || (v > 9999)))) {}\n"
              "}");
        ASSERT_EQUALS("", errout_str());

        check("int f(int x) { return x+x; }");
        ASSERT_EQUALS("", errout_str());

        check("void f(int x) { while (x+=x) ; }");
        ASSERT_EQUALS("", errout_str());

        check("void foo() {\n"
              "    if (a && b && b) {}\n"
              "}");
        ASSERT_EQUALS("[test.cpp:2]: (style) Same expression on both sides of '&&'.\n", errout_str());

        check("void foo() {\n"
              "    if (a || b || b) {}\n"
              "}");
        ASSERT_EQUALS("[test.cpp:2]: (style) Same expression on both sides of '||'.\n", errout_str());

        check("void foo() {\n"
              "    if (a / 1000 / 1000) {}\n"
              "}");
        ASSERT_EQUALS("", errout_str());

        check("int foo(int i) {\n"
              "    return i/i;\n"
              "}");
        ASSERT_EQUALS("[test.cpp:2]: (style) Same expression on both sides of '/'.\n", errout_str());

        check("void foo() {\n"
              "    if (a << 1 << 1) {}\n"
              "}");
        ASSERT_EQUALS("", errout_str());

        check("int f() { return !!y; }"); // No FP
        ASSERT_EQUALS("", errout_str());

        // make sure there are not "same expression" fp when there are different casts
        check("void f(long x) { if ((int32_t)x == (int64_t)x) {} }",
              true,  // filename
              false, // inconclusive
              false, // runSimpleChecks
              false, // verbose
              nullptr   // settings
              );
        ASSERT_EQUALS("", errout_str());

        // make sure there are not "same expression" fp when there are different ({}) expressions
        check("void f(long x) { if (({ 1+2; }) == ({3+4;})) {} }");
        ASSERT_EQUALS("", errout_str());

        // #5535: Reference named like its type
        check("void foo() { UMSConfig& UMSConfig = GetUMSConfiguration(); }");
        ASSERT_EQUALS("[test.cpp:1]: (style) Variable 'UMSConfig' can be declared as reference to const\n", errout_str());

        // #3868 - false positive (same expression on both sides of |)
        check("void f(int x) {\n"
              "    a = x ? A | B | C\n"
              "          : A | B;\n"
              "}");
        ASSERT_EQUALS("", errout_str());

        check("void f(const Bar &bar) {\n"
              "    bool a = bar.isSet() && bar->isSet();\n"
              "    bool b = bar.isSet() && bar.isSet();\n"
              "}");
        ASSERT_EQUALS("[test.cpp:3]: (style) Same expression on both sides of '&&'.\n", errout_str());


        check("void foo(int a, int b) {\n"
              "    if ((b + a) | (a + b)) {}\n"
              "}");
        ASSERT_EQUALS("[test.cpp:2]: (style) Same expression on both sides of '|' because 'b+a' and 'a+b' represent the same value.\n", errout_str());

        check("void foo(const std::string& a, const std::string& b) {\n"
              "  return a.find(b+\"&\") || a.find(\"&\"+b);\n"
              "}");
        ASSERT_EQUALS("", errout_str());

        check("void foo(int a, int b) {\n"
              "    if ((b > a) | (a > b)) {}\n" // > is not commutative
              "}");
        ASSERT_EQUALS("", errout_str());

        check("void foo(double a, double b) {\n"
              "    if ((b + a) > (a + b)) {}\n"
              "}");
        ASSERT_EQUALS("[test.cpp:2]: (style) The comparison 'b+a > a+b' is always false because 'b+a' and 'a+b' represent the same value.\n", errout_str());

        check("void f(int x) {\n"
              "    if ((x == 1) && (x == 0x00000001))\n"
              "        a++;\n"
              "}");
        ASSERT_EQUALS("[test.cpp:2]: (style) Same expression on both sides of '&&' because 'x==1' and 'x==0x00000001' represent the same value.\n", errout_str());

        check("void f() {\n"
              "    enum { Four = 4 };\n"
              "    if (Four == 4) {}"
              "}", true, true, false);
        ASSERT_EQUALS("[test.cpp:3]: (style) The comparison 'Four == 4' is always true.\n",
                      errout_str());

        check("void f() {\n"
              "    enum { Four = 4 };\n"
              "    static_assert(Four == 4, \"\");\n"
              "}");
        ASSERT_EQUALS("", errout_str());

        check("void f() {\n"
              "    enum { Four = 4 };\n"
              "    static_assert(4 == Four, \"\");\n"
              "}");
        ASSERT_EQUALS("", errout_str());

        check("void f() {\n"
              "    enum { FourInEnumOne = 4 };\n"
              "    enum { FourInEnumTwo = 4 };\n"
              "    if (FourInEnumOne == FourInEnumTwo) {}\n"
              "}", true, true, false);
        ASSERT_EQUALS("[test.cpp:4]: (style) The comparison 'FourInEnumOne == FourInEnumTwo' is always true because 'FourInEnumOne' and 'FourInEnumTwo' represent the same value.\n",
                      errout_str());

        check("void f() {\n"
              "    enum { FourInEnumOne = 4 };\n"
              "    enum { FourInEnumTwo = 4 };\n"
              "    static_assert(FourInEnumOne == FourInEnumTwo, \"\");\n"
              "}");
        ASSERT_EQUALS("", errout_str());

        check("void foo(int a, int b) {\n"
              "    if (sizeof(a) == sizeof(a)) { }\n"
              "    if (sizeof(a) == sizeof(b)) { }\n"
              "}");
        ASSERT_EQUALS("[test.cpp:2]: (style) Same expression on both sides of '=='.\n", errout_str());

        check("float bar(int) __attribute__((pure));\n"
              "char foo(int) __attribute__((pure));\n"
              "int test(int a, int b) {\n"
              "    if (bar(a) == bar(a)) { }\n"
              "    if (unknown(a) == unknown(a)) { }\n"
              "    if (foo(a) == foo(a)) { }\n"
              "}");
        ASSERT_EQUALS("[test.cpp:6]: (style) Same expression on both sides of '=='.\n", errout_str());
    }

    void duplicateExpression2() { // check if float is NaN or Inf
        check("int f(long double ldbl, double dbl, float flt) {\n" // ticket #2730
              "    if (ldbl != ldbl) have_nan = 1;\n"
              "    if (!(dbl == dbl)) have_nan = 1;\n"
              "    if (flt != flt) have_nan = 1;\n"
              "    return have_nan;\n"
              "}");
        ASSERT_EQUALS("", errout_str());

        check("float f(float x) { return x-x; }"); // ticket #4485 (Inf)
        ASSERT_EQUALS("", errout_str());

        check("float f(float x) { return (X double)x == (X double)x; }", true, false, false);
        ASSERT_EQUALS("", errout_str());

        check("struct X { float f; };\n"
              "float f(struct X x) { return x.f == x.f; }");
        ASSERT_EQUALS("", errout_str());

        check("struct X { int i; };\n"
              "int f(struct X x) { return x.i == x.i; }");
        ASSERT_EQUALS("[test.cpp:2]: (style) Same expression on both sides of '=='.\n", errout_str());

        // #5284 - when type is unknown, assume it's float
        check("int f() { return x==x; }");
        ASSERT_EQUALS("", errout_str());
    }

    void duplicateExpression3() {
        constexpr char xmldata[] = "<?xml version=\"1.0\"?>\n"
                                   "<def>\n"
                                   "  <function name=\"mystrcmp\">\n"
                                   "    <pure/>\n"
                                   "    <arg nr=\"1\"/>\n"
                                   "    <arg nr=\"2\"/>\n"
                                   "  </function>\n"
                                   "</def>";
        /*const*/ Settings settings = settingsBuilder().libraryxml(xmldata, sizeof(xmldata)).build();

        check("void foo() {\n"
              "    if (x() || x()) {}\n"
              "}");
        ASSERT_EQUALS("", errout_str());

        check("struct A {\n"
              "  void foo() const;\n"
              "  bool bar() const;\n"
              "};\n"
              "void A::foo() const {\n"
              "    if (bar() && bar()) {}\n"
              "}");
        ASSERT_EQUALS("[test.cpp:6]: (style) Same expression on both sides of '&&'.\n", errout_str());

        check("struct A {\n"
              "  void foo();\n"
              "  bool bar();\n"
              "  bool bar() const;\n"
              "};\n"
              "void A::foo() {\n"
              "    if (bar() && bar()) {}\n"
              "}");
        ASSERT_EQUALS("", errout_str());

        check("class B {\n"
              "    void bar(int i);\n"
              "};\n"
              "class A {\n"
              "    void bar(int i) const;\n"
              "};\n"
              "void foo() {\n"
              "    B b;\n"
              "    A a;\n"
              "    if (b.bar(1) && b.bar(1)) {}\n"
              "    if (a.bar(1) && a.bar(1)) {}\n"
              "}");
        ASSERT_EQUALS("[test.cpp:11]: (style) Same expression on both sides of '&&'.\n", errout_str());

        check("class D { void strcmp(); };\n"
              "void foo() {\n"
              "    D d;\n"
              "    if (d.strcmp() && d.strcmp()) {}\n"
              "}");
        ASSERT_EQUALS("", errout_str());

        check("void foo() {\n"
              "    if ((mystrcmp(a, b) == 0) || (mystrcmp(a, b) == 0)) {}\n"
              "}", true, false, true, false, &settings);
        ASSERT_EQUALS("[test.cpp:2]: (style) Same expression on both sides of '||'.\n", errout_str());

        check("void GetValue() { return rand(); }\n"
              "void foo() {\n"
              "    if ((GetValue() == 0) || (GetValue() == 0)) { dostuff(); }\n"
              "}");
        ASSERT_EQUALS("", errout_str());

        check("void __attribute__((const)) GetValue() { return X; }\n"
              "void foo() {\n"
              "    if ((GetValue() == 0) || (GetValue() == 0)) { dostuff(); }\n"
              "}");
        ASSERT_EQUALS("[test.cpp:3]: (style) Same expression on both sides of '||'.\n", errout_str());

        check("void GetValue() __attribute__((const));\n"
              "void GetValue() { return X; }\n"
              "void foo() {\n"
              "    if ((GetValue() == 0) || (GetValue() == 0)) { dostuff(); }\n"
              "}");
        ASSERT_EQUALS("[test.cpp:4]: (style) Same expression on both sides of '||'.\n", errout_str());

        check("void foo() {\n"
              "    if (str == \"(\" || str == \"(\") {}\n"
              "}");
        ASSERT_EQUALS("[test.cpp:2]: (style) Same expression on both sides of '||'.\n", errout_str());

        check("void foo() {\n"
              "    if (bar(a) && !strcmp(a, b) && bar(a) && !strcmp(a, b)) {}\n"
              "}");
        ASSERT_EQUALS("", errout_str());

        // #5334
        check("void f(C *src) {\n"
              "    if (x<A*>(src) || x<B*>(src))\n"
              "        a++;\n"
              "}");
        ASSERT_EQUALS("", errout_str());

        check("void f(A *src) {\n"
              "    if (dynamic_cast<B*>(src) || dynamic_cast<B*>(src)) {}\n"
              "}\n", true, false, false); // don't run simplifications
        ASSERT_EQUALS("[test.cpp:2]: (style) Same expression on both sides of '||'.\n", errout_str());

        // #5819
        check("Vector func(Vector vec1) {\n"
              "    return fabs(vec1 & vec1 & vec1);\n"
              "}");
        ASSERT_EQUALS("", errout_str());

        check("Vector func(int vec1) {\n"
              "    return fabs(vec1 & vec1 & vec1);\n"
              "}");
        ASSERT_EQUALS(
            "[test.cpp:2]: (style) Same expression on both sides of '&'.\n"
            "[test.cpp:2]: (style) Same expression on both sides of '&'.\n",   // duplicate
            errout_str());

    }

    void duplicateExpression4() {
        check("void foo() {\n"
              "    if (*a++ != b || *a++ != b) {}\n"
              "}");
        ASSERT_EQUALS("", errout_str());

        check("void foo() {\n"
              "    if (*a-- != b || *a-- != b) {}\n"
              "}");
        ASSERT_EQUALS("", errout_str());

        // assignment
        check("void f() {\n"
              "  while (*(a+=2)==*(b+=2) && *(a+=2)==*(b+=2)) {}\n"
              "}");
        ASSERT_EQUALS("", errout_str());
    }

    void duplicateExpression5() {  // #3749 - macros with same values
        check("void f() {\n"
              "    if ($a == $a) { }\n"
              "}");
        ASSERT_EQUALS("", errout_str());
    }

    void duplicateExpression6() {  // #4639
        check("float IsNan(float value) { return !(value == value); }\n"
              "double IsNan(double value) { return !(value == value); }\n"
              "long double IsNan(long double value) { return !(value == value); }");
        ASSERT_EQUALS("", errout_str());
    }

    void duplicateExpression7() {
        check("void f() {\n"
              "    const int i = sizeof(int);\n"
              "    if ( i != sizeof (int)){}\n"
              "}");
        ASSERT_EQUALS("[test.cpp:2] -> [test.cpp:3]: (style) The comparison 'i != sizeof(int)' is always false because 'i' and 'sizeof(int)' represent the same value.\n", errout_str());

        check("void f() {\n"
              "    const int i = sizeof(int);\n"
              "    if ( sizeof (int) != i){}\n"
              "}");
        ASSERT_EQUALS("[test.cpp:2] -> [test.cpp:3]: (style) The comparison 'sizeof(int) != i' is always false because 'sizeof(int)' and 'i' represent the same value.\n", errout_str());

        check("void f(int a = 1) { if ( a != 1){}}");
        ASSERT_EQUALS("", errout_str());

        check("void f() {\n"
              "    int a = 1;\n"
              "    if ( a != 1){}\n"
              "}");
        ASSERT_EQUALS("[test.cpp:2] -> [test.cpp:3]: (style) The comparison 'a != 1' is always false.\n", errout_str());

        check("void f() {\n"
              "    int a = 1;\n"
              "    int b = 1;\n"
              "    if ( a != b){}\n"
              "}");
        ASSERT_EQUALS("[test.cpp:2] -> [test.cpp:3] -> [test.cpp:4]: (style) The comparison 'a != b' is always false because 'a' and 'b' represent the same value.\n", errout_str());

        check("void f() {\n"
              "    int a = 1;\n"
              "    int b = a;\n"
              "    if ( a != b){}\n"
              "}");
        ASSERT_EQUALS("[test.cpp:3] -> [test.cpp:4]: (style) The comparison 'a != b' is always false because 'a' and 'b' represent the same value.\n", errout_str());

        check("void use(int);\n"
              "void f() {\n"
              "    int a = 1;\n"
              "    int b = 1;\n"
              "    use(b);\n"
              "    if ( a != 1){}\n"
              "}");
        ASSERT_EQUALS("[test.cpp:3] -> [test.cpp:6]: (style) The comparison 'a != 1' is always false.\n", errout_str());

        check("void use(int);\n"
              "void f() {\n"
              "    int a = 1;\n"
              "    use(a);\n"
              "    a = 2;\n"
              "    if ( a != 1){}\n"
              "}");
        ASSERT_EQUALS("", errout_str());

        check("void use(int);\n"
              "void f() {\n"
              "    int a = 2;\n"
              "    use(a);\n"
              "    a = 1;\n"
              "    if ( a != 1){}\n"
              "}");
        ASSERT_EQUALS("", errout_str());

        check("const int a = 1;\n"
              "void f() {\n"
              "    if ( a != 1){}\n"
              "}");
        ASSERT_EQUALS("[test.cpp:1] -> [test.cpp:3]: (style) The comparison 'a != 1' is always false.\n", errout_str());

        check("int a = 1;\n"
              "    void f() {\n"
              "    if ( a != 1){}\n"
              "}");
        ASSERT_EQUALS("", errout_str());

        check("void f() {\n"
              "    static const int a = 1;\n"
              "    if ( a != 1){}\n"
              "}");
        ASSERT_EQUALS("[test.cpp:2] -> [test.cpp:3]: (style) The comparison 'a != 1' is always false.\n", errout_str());

        check("void f() {\n"
              "    static int a = 1;\n"
              "    if ( a != 1){}\n"
              "}");
        ASSERT_EQUALS("", errout_str());

        check("void f() {\n"
              "    int a = 1;\n"
              "    if ( a != 1){\n"
              "        a++;\n"
              "    }}");
        ASSERT_EQUALS("[test.cpp:2] -> [test.cpp:3]: (style) The comparison 'a != 1' is always false.\n", errout_str());

        check("void f(int b) {\n"
              "    int a = 1;\n"
              "    while (b) {\n"
              "        if ( a != 1){}\n"
              "        a++;\n"
              "    }\n"
              "}");
        ASSERT_EQUALS("", errout_str());

        check("bool f(bool a, bool b) {\n"
              "    const bool c = a;\n"
              "    return a && b && c;\n"
              "}");
        ASSERT_EQUALS("[test.cpp:2] -> [test.cpp:3]: (style) Same expression 'a' found multiple times in chain of '&&' operators because 'a' and 'c' represent the same value.\n",
                      errout_str());

        // 6906
        check("void f(const bool b) {\n"
              "   const bool b1 = !b;\n"
              "   if(!b && b1){}\n"
              "}");
        ASSERT_EQUALS("[test.cpp:2] -> [test.cpp:3]: (style) Same expression on both sides of '&&' because '!b' and 'b1' represent the same value.\n", errout_str());

        // 7284
        check("void f(void) {\n"
              "   if (a || !!a) {}\n"
              "}");
        ASSERT_EQUALS("[test.cpp:2]: (style) Same expression on both sides of '||' because 'a' and '!!a' represent the same value.\n", errout_str());

        // 8205
        check("void f(int x) {\n"
              "   int Diag = 0;\n"
              "   switch (x) {\n"
              "   case 12:\n"
              "       if (Diag==0) {}\n"
              "       break;\n"
              "   }\n"
              "}");
        ASSERT_EQUALS("[test.cpp:2] -> [test.cpp:5]: (style) The comparison 'Diag == 0' is always true.\n", errout_str());

        // #9744
        check("void f(const std::vector<int>& ints) {\n"
              "    int i = 0;\n"
              "    for (int p = 0; i < ints.size(); ++i) {\n"
              "        if (p == 0) {}\n"
              "    }\n"
              "}\n");
        ASSERT_EQUALS("[test.cpp:3] -> [test.cpp:4]: (style) The comparison 'p == 0' is always true.\n", errout_str());

        // #11820
        check("unsigned f(unsigned x) {\n"
              "    return x - !!x;\n"
              "}\n"
              "unsigned g(unsigned x) {\n"
              "    return !!x - x;\n"
              "}\n");
        ASSERT_EQUALS("", errout_str());
    }

    void duplicateExpression8() {
        check("void f() {\n"
              "    int a = 1;\n"
              "    int b = a;\n"
              "    a = 2;\n"
              "    if ( b != a){}\n"
              "}");
        ASSERT_EQUALS("", errout_str());

        check("void f(int * a, int i) { int b = a[i]; a[i] = 2; if ( b != a[i]){}}");
        ASSERT_EQUALS("", errout_str());

        check("void f(int * a, int i) { int b = *a; *a = 2; if ( b != *a){}}");
        ASSERT_EQUALS("", errout_str());

        check("struct A { int f() const; };\n"
              "A g();\n"
              "void foo() {\n"
              "    for (A x = A();;) {\n"
              "        const int a = x.f();\n"
              "        x = g();\n"
              "        if (x.f() == a) break;\n"
              "    }\n"
              "}");
        ASSERT_EQUALS("", errout_str());

        check("int f(int i);\n"
              "struct A {\n"
              "    enum E { B, C };\n"
              "    bool f(E);\n"
              "};\n"
              "void foo() {\n"
              "    A a;\n"
              "    const bool x = a.f(A::B);\n"
              "    const bool y = a.f(A::C);\n"
              "    if(!x && !y) return;\n"
              "}");
        ASSERT_EQUALS("", errout_str());

        check("void foo() {\n"
              "    const bool x = a.f(A::B);\n"
              "    const bool y = a.f(A::C);\n"
              "    if (!x && !y) return;\n"
              "}");
        ASSERT_EQUALS("", errout_str());

        check("void f(bool * const b);\n"
              "void foo() {\n"
              "    bool x = true;\n"
              "    bool y = true;\n"
              "    f(&x);\n"
              "    if (!x && !y) return;\n"
              "}");
        ASSERT_EQUALS("", errout_str());

        check("void f() {\n"
              "    const int a = {};\n"
              "    if(a == 1) {}\n"
              "}");
        ASSERT_EQUALS("", errout_str());

        check("volatile const int var = 42;\n"
              "void f() { if(var == 42) {} }");
        ASSERT_EQUALS("", errout_str());

        check("void f() {\n"
              "    int a = 0;\n"
              "    struct b c;\n"
              "    c.a = &a;\n"
              "    g(&c);\n"
              "    if (a == 0) {}\n"
              "}");
        ASSERT_EQUALS("", errout_str());
    }

    void duplicateExpression9() {
        // #9320
        check("void f() {\n"
              "  uint16_t x = 1000;\n"
              "  uint8_t y = x;\n"
              "  if (x != y) {}\n"
              "}");
        ASSERT_EQUALS("", errout_str());
    }

    void duplicateExpression10() {
        // #9485
        check("int f() {\n"
              "   const int a = 1;\n"
              "   const int b = a-1;\n"
              "   const int c = a+1;\n"
              "   return c;\n"
              "}");
        ASSERT_EQUALS("", errout_str());
    }

    void duplicateExpression11() {
        check("class Fred {\n"
              "public:\n"
              "    double getScale() const { return m_range * m_zoom; }\n"
              "    void setZoom(double z) { m_zoom = z; }\n"
              "    void dostuff(int);\n"
              "private:\n"
              "    double m_zoom;\n"
              "    double m_range;\n"
              "};\n"
              "\n"
              "void Fred::dostuff(int x) {\n"
              "    if (x == 43) {\n"
              "        double old_scale = getScale();\n"
              "        setZoom(m_zoom + 1);\n"
              "        double scale_ratio = getScale() / old_scale;\n" // <- FP
              "    }\n"
              "}");
        ASSERT_EQUALS("", errout_str());
    }

    void duplicateExpression12() { //#10026
        check("int f(const std::vector<int> &buffer, const uint8_t index)\n"
              "{\n"
              "        int var = buffer[index - 1];\n"
              "        return buffer[index - 1] - var;\n"  // <<
              "}");
        ASSERT_EQUALS("[test.cpp:3] -> [test.cpp:4]: (style) Same expression on both sides of '-' because 'buffer[index-1]' and 'var' represent the same value.\n", errout_str());
    }

    void duplicateExpression13() { //#7899
        check("void f() {\n"
              "    if (sizeof(long) == sizeof(long long)) {}\n"
              "}");
        ASSERT_EQUALS("", errout_str());
    }

    void duplicateExpression14() { //#9871
        check("int f() {\n"
              "    int k = 7;\n"
              "    int* f = &k;\n"
              "    int* g = &k;\n"
              "    return (f + 4 != g + 4);\n"
              "}\n");
        ASSERT_EQUALS("[test.cpp:3] -> [test.cpp:4] -> [test.cpp:5]: (style) The comparison 'f+4 != g+4' is always false because 'f+4' and 'g+4' represent the same value.\n", errout_str());
    }

    void duplicateExpression15() { //#10650
        check("bool f() {\n"
              "    const int i = int(0);\n"
              "    return i == 0;\n"
              "}\n"
              "bool g() {\n"
              "    const int i = int{ 0 };\n"
              "    return i == 0;\n"
              "}\n");
        ASSERT_EQUALS("[test.cpp:2] -> [test.cpp:3]: (style) The comparison 'i == 0' is always true.\n"
                      "[test.cpp:6] -> [test.cpp:7]: (style) The comparison 'i == 0' is always true.\n",
                      errout_str());
    }

    void duplicateExpression16() {
        check("void f(const std::string& a) {\n" //#10569
              "    if ((a == \"x\") ||\n"
              "        (a == \"42\") ||\n"
              "        (a == \"y\") ||\n"
              "        (a == \"42\")) {}\n"
              "}\n"
              "void g(const std::string& a) {\n"
              "    if ((a == \"42\") ||\n"
              "        (a == \"x\") ||\n"
              "        (a == \"42\") ||\n"
              "        (a == \"y\")) {}\n"
              "}\n"
              "void h(const std::string& a) {\n"
              "    if ((a == \"42\") ||\n"
              "        (a == \"x\") ||\n"
              "        (a == \"y\") ||\n"
              "        (a == \"42\")) {}\n"
              "}\n");
        ASSERT_EQUALS("[test.cpp:1] -> [test.cpp:4]: (style) Same expression 'a==\"42\"' found multiple times in chain of '||' operators.\n"
                      "[test.cpp:7] -> [test.cpp:9]: (style) Same expression 'a==\"42\"' found multiple times in chain of '||' operators.\n"
                      "[test.cpp:13] -> [test.cpp:16]: (style) Same expression 'a==\"42\"' found multiple times in chain of '||' operators.\n",
                      errout_str());

        check("void f(const char* s) {\n" // #6371
              "    if (*s == '\x0F') {\n"
              "        if (!s[1] || !s[2] || !s[1])\n"
              "            break;\n"
              "    }\n"
              "}\n");
        ASSERT_EQUALS("[test.cpp:3]: (style) Same expression '!s[1]' found multiple times in chain of '||' operators.\n", errout_str());
    }

    void duplicateExpression17() {
        check("enum { E0 };\n" // #12036
              "void f() {\n"
              "    if (0 > E0) {}\n"
              "    if (E0 > 0) {}\n"
              "    if (E0 == 0) {}\n"
              "}\n");
        ASSERT_EQUALS("[test.cpp:3]: (style) The comparison '0 > E0' is always false.\n"
                      "[test.cpp:4]: (style) The comparison 'E0 > 0' is always false.\n"
                      "[test.cpp:5]: (style) The comparison 'E0 == 0' is always true.\n",
                      errout_str());

        check("struct S {\n" // #12040, #12044
              "    static const int I = 0;\n"
              "    enum { E0 };\n"
              "    enum F { F0 };\n"
              "    void f() {\n"
              "        if (0 > I) {}\n"
              "        if (0 > S::I) {}\n"
              "        if (0 > E0) {}\n"
              "        if (0 > S::E0) {}\n"
              "    }\n"
              "};\n"
              "void g() {\n"
              "    if (0 > S::I) {}\n"
              "    if (0 > S::E0) {}\n"
              "    if (0 > S::F::F0) {}\n"
              "}\n");
        ASSERT_EQUALS("[test.cpp:2] -> [test.cpp:6]: (style) The comparison '0 > I' is always false.\n"
                      "[test.cpp:2] -> [test.cpp:7]: (style) The comparison '0 > S::I' is always false.\n"
                      "[test.cpp:8]: (style) The comparison '0 > E0' is always false.\n"
                      "[test.cpp:9]: (style) The comparison '0 > S::E0' is always false.\n"
                      "[test.cpp:2] -> [test.cpp:13]: (style) The comparison '0 > S::I' is always false.\n"
                      "[test.cpp:14]: (style) The comparison '0 > S::E0' is always false.\n"
                      "[test.cpp:15]: (style) The comparison '0 > S::F::F0' is always false.\n",
                      errout_str());

        check("template<typename T, typename U>\n" // #12122
              "void f() {\n"
              "    static_assert(std::is_same<T, U>::value || std::is_integral<T>::value);\n"
              "}\n");
        ASSERT_EQUALS("", errout_str());
    }

    void duplicateExpressionLoop() {
        check("void f() {\n"
              "    int a = 1;\n"
              "    while ( a != 1){}\n"
              "}");
        ASSERT_EQUALS("[test.cpp:2] -> [test.cpp:3]: (style) The comparison 'a != 1' is always false.\n", errout_str());

        check("void f() { int a = 1; while ( a != 1){ a++; }}");
        ASSERT_EQUALS("", errout_str());

        check("void f() { int a = 1; for ( int i=0; i < 3 && a != 1; i++){ a++; }}");
        ASSERT_EQUALS("", errout_str());

        check("void f(int b) { int a = 1; while (b) { if ( a != 1){} b++; } a++; }");
        ASSERT_EQUALS("", errout_str());

        check("void f() {\n"
              "    for(int i = 0; i < 10;) {\n"
              "        if( i != 0 ) {}\n"
              "    }\n"
              "}");
        ASSERT_EQUALS("[test.cpp:2] -> [test.cpp:3]: (style) The comparison 'i != 0' is always false.\n", errout_str());

        check("void f() {\n"
              "    for(int i = 0; i < 10;) {\n"
              "        if( i != 0 ) {}\n"
              "        i++;\n"
              "    }\n"
              "}");
        ASSERT_EQUALS("", errout_str());

        check("void f() {\n"
              "    for(int i = 0; i < 10;) {\n"
              "        if( i != 0 ) { i++; }\n"
              "        i++;\n"
              "    }\n"
              "}");
        ASSERT_EQUALS("", errout_str());

        check("void f() {\n"
              "    for(int i = 0; i < 10;) {\n"
              "        if( i != 0 ) { i++; }\n"
              "    }\n"
              "}");
        ASSERT_EQUALS("", errout_str());

        check("void f() {\n"
              "    int i = 0;\n"
              "    while(i < 10) {\n"
              "        if( i != 0 ) {}\n"
              "        i++;\n"
              "    }\n"
              "}");
        ASSERT_EQUALS("", errout_str());

        check("void f(int b) {\n"
              "    while (b) {\n"
              "        int a = 1;\n"
              "        if ( a != 1){}\n"
              "        b++;\n"
              "    }\n"
              "}");
        ASSERT_EQUALS("[test.cpp:3] -> [test.cpp:4]: (style) The comparison 'a != 1' is always false.\n", errout_str());

        check("struct T {\n" // #11083
              "    std::string m;\n"
              "    const std::string & str() const { return m; }\n"
              "    T* next();\n"
              "};\n"
              "void f(T* t) {\n"
              "    const std::string& s = t->str();\n"
              "    while (t && t->str() == s)\n"
              "        t = t->next();\n"
              "    do {\n"
              "        t = t->next();\n"
              "    } while (t && t->str() == s);\n"
              "    for (; t && t->str() == s; t = t->next());\n"
              "}\n");
        ASSERT_EQUALS("", errout_str());
    }

    void duplicateExpressionTernary() { // #6391
        check("void f() {\n"
              "    return A ? x : x;\n"
              "}");
        ASSERT_EQUALS("[test.cpp:2]: (style) Same expression in both branches of ternary operator.\n", errout_str());

        check("int f(bool b, int a) {\n"
              "    const int c = a;\n"
              "    return b ? a : c;\n"
              "}");
        ASSERT_EQUALS("[test.cpp:2] -> [test.cpp:3]: (style) Same expression in both branches of ternary operator.\n", errout_str());

        check("void f() {\n"
              "    return A ? x : z;\n"
              "}");
        ASSERT_EQUALS("", errout_str());

        check("void f(unsigned char c) {\n"
              "  x = y ? (signed char)c : (unsigned char)c;\n"
              "}");
        ASSERT_EQUALS("", errout_str());

        check("std::string stringMerge(std::string const& x, std::string const& y) {\n" // #7938
              "    return ((x > y) ? (y + x) : (x + y));\n"
              "}");
        ASSERT_EQUALS("", errout_str());

        // #6426
        {
            const char code[] = "void foo(bool flag) {\n"
                                "  bar( (flag) ? ~0u : ~0ul);\n"
                                "}";
            /*const*/ Settings settings = _settings;
            settings.platform.sizeof_int = 4;
            settings.platform.int_bit = 32;

            settings.platform.sizeof_long = 4;
            settings.platform.long_bit = 32;
            check(code, &settings);
            ASSERT_EQUALS("[test.cpp:2]: (style) Same value in both branches of ternary operator.\n", errout_str());

            settings.platform.sizeof_long = 8;
            settings.platform.long_bit = 64;
            check(code, &settings);
            ASSERT_EQUALS("", errout_str());
        }
    }

    void duplicateValueTernary() {
        check("void f() {\n"
              "    if( a ? (b ? false:false): false ) ;\n"
              "}");
        ASSERT_EQUALS("[test.cpp:2]: (style) Same value in both branches of ternary operator.\n", errout_str());

        check("int f1(int a) {return (a == 1) ? (int)1 : 1; }");
        ASSERT_EQUALS("[test.cpp:1]: (style) Same value in both branches of ternary operator.\n", errout_str());

        check("int f2(int a) {return (a == 1) ? (int)1 : (int)1; }");
        ASSERT_EQUALS("[test.cpp:1]: (style) Same value in both branches of ternary operator.\n", errout_str());

        check("int f3(int a) {return (a == 1) ? 1 : (int)1; }");
        ASSERT_EQUALS("[test.cpp:1]: (style) Same value in both branches of ternary operator.\n", errout_str());

        check("int f4(int a) {return (a == 1) ? 1 : 1; }");
        ASSERT_EQUALS("[test.cpp:1]: (style) Same value in both branches of ternary operator.\n", errout_str());

        check("int f5(int a) {return (a == (int)1) ? (int)1 : 1; }");
        ASSERT_EQUALS("[test.cpp:1]: (style) Same value in both branches of ternary operator.\n", errout_str());

        check("int f6(int a) {return (a == (int)1) ? (int)1 : (int)1; }");
        ASSERT_EQUALS("[test.cpp:1]: (style) Same value in both branches of ternary operator.\n", errout_str());

        check("int f7(int a) {return (a == (int)1) ? 1 : (int)1; }");
        ASSERT_EQUALS("[test.cpp:1]: (style) Same value in both branches of ternary operator.\n", errout_str());

        check("int f8(int a) {return (a == (int)1) ? 1 : 1; }");
        ASSERT_EQUALS("[test.cpp:1]: (style) Same value in both branches of ternary operator.\n", errout_str());

        check("struct Foo {\n"
              "  std::vector<int> bar{1,2,3};\n"
              "  std::vector<int> baz{4,5,6};\n"
              "};\n"
              "void f() {\n"
              "  Foo foo;\n"
              "  it = true ? foo.bar.begin() : foo.baz.begin();\n"
              "}\n");
        ASSERT_EQUALS("", errout_str());

        check("void f(bool b) {\n"
              "  std::vector<int> bar{1,2,3};\n"
              "  std::vector<int> baz{4,5,6};\n"
              "  std::vector<int> v = b ? bar : baz;\n"
              "}\n");
        ASSERT_EQUALS("", errout_str());

        check("void f(bool q) {\n" // #9570
              "    static int a = 0;\n"
              "    static int b = 0;\n"
              "    int& x = q ? a : b;\n"
              "    ++x;\n"
              "}\n");
        ASSERT_EQUALS("", errout_str());

        check("struct S { int a, b; };\n" // #10107
              "S f(bool x, S s) {\n"
              "    (x) ? f.a = 42 : f.b = 42;\n"
              "    return f;\n"
              "}\n");
        ASSERT_EQUALS("", errout_str());

        check("float f(float x) {\n" // # 11368
              "    return (x >= 0.0) ? 0.0 : -0.0;\n"
              "}\n");
        ASSERT_EQUALS("", errout_str());
    }

    void duplicateExpressionTemplate() {
        check("template <int I> void f() {\n" // #6930
              "    if (I >= 0 && I < 3) {}\n"
              "}\n"
              "\n"
              "static auto a = f<0>();");
        ASSERT_EQUALS("", errout_str());

        check("template<typename T>\n" // #7754
              "void f() {\n"
              "    if (std::is_same_v<T, char> || std::is_same_v<T, unsigned char>) {}\n"
              "}\n");
        ASSERT_EQUALS("", errout_str());

        check("typedef long long int64_t;"
              "template<typename T>\n"
              "void f() {\n"
              "    if (std::is_same_v<T, long> || std::is_same_v<T, int64_t>) {}\n"
              "}\n");
        ASSERT_EQUALS("", errout_str());

        checkP("#define int32_t int"
               "template<typename T>\n"
               "void f() {\n"
               "    if (std::is_same_v<T, int> || std::is_same_v<T, int32_t>) {}\n"
               "}\n");
        ASSERT_EQUALS("", errout_str());

        checkP("#define F(v) (v) != 0\n" // #12392
               "template<class T>\n"
               "void f() {\n"
               "    if (F(0)) {}\n"
               "}\n"
               "void g() {\n"
               "    f<int>();\n"
               "}\n");
        ASSERT_EQUALS("", errout_str());
    }

    void duplicateExpressionCompareWithZero() {
        check("void f(const int* x, bool b) {\n"
              "    if ((x && b) || (x != 0 && b)) {}\n"
              "}\n");
        ASSERT_EQUALS("[test.cpp:2]: (style) Same expression on both sides of '||' because 'x&&b' and 'x!=0&&b' represent the same value.\n", errout_str());

        check("void f(const int* x, bool b) {\n"
              "    if ((x != 0 && b) || (x && b)) {}\n"
              "}\n");
        ASSERT_EQUALS("[test.cpp:2]: (style) Same expression on both sides of '||' because 'x!=0&&b' and 'x&&b' represent the same value.\n", errout_str());

        check("void f(const int* x, bool b) {\n"
              "    if ((x && b) || (b && x != 0)) {}\n"
              "}\n");
        ASSERT_EQUALS("[test.cpp:2]: (style) Same expression on both sides of '||' because 'x&&b' and 'b&&x!=0' represent the same value.\n", errout_str());

        check("void f(const int* x, bool b) {\n"
              "    if ((!x && b) || (x == 0 && b)) {}\n"
              "}\n");
        ASSERT_EQUALS("[test.cpp:2]: (style) Same expression on both sides of '||' because '!x&&b' and 'x==0&&b' represent the same value.\n", errout_str());

        check("void f(const int* x, bool b) {\n"
              "    if ((x == 0 && b) || (!x && b)) {}\n"
              "}\n");
        ASSERT_EQUALS("[test.cpp:2]: (style) Same expression on both sides of '||' because 'x==0&&b' and '!x&&b' represent the same value.\n", errout_str());

        check("void f(const int* x, bool b) {\n"
              "    if ((!x && b) || (b && x == 0)) {}\n"
              "}\n");
        ASSERT_EQUALS("[test.cpp:2]: (style) Same expression on both sides of '||' because '!x&&b' and 'b&&x==0' represent the same value.\n", errout_str());

        check("struct A {\n"
              "    int* getX() const;\n"
              "    bool getB() const;\n"
              "    void f() {\n"
              "        if ((getX() && getB()) || (getX() != 0 && getB())) {}\n"
              "    }\n"
              "};\n");
        ASSERT_EQUALS("[test.cpp:5]: (style) Same expression on both sides of '||' because 'getX()&&getB()' and 'getX()!=0&&getB()' represent the same value.\n", errout_str());

        check("void f(const int* x, bool b) {\n"
              "    if ((x && b) || (x == 0 && b)) {}\n"
              "}\n");
        ASSERT_EQUALS("", errout_str());

        check("void f(const int* x, bool b) {\n"
              "    if ((!x && b) || (x != 0 && b)) {}\n"
              "}\n");
        ASSERT_EQUALS("", errout_str());
    }

    void oppositeExpression() {
        check("void f(bool a) { if(a && !a) {} }");
        ASSERT_EQUALS("[test.cpp:1]: (style) Opposite expression on both sides of '&&'.\n", errout_str());

        check("void f(bool a) { if(a != !a) {} }");
        ASSERT_EQUALS("[test.cpp:1]: (style) Opposite expression on both sides of '!='.\n", errout_str());

        check("void f(bool a) { if( a == !(a) ) {}}");
        ASSERT_EQUALS("[test.cpp:1]: (style) Opposite expression on both sides of '=='.\n", errout_str());

        check("void f(bool a) { if( a != !(a) ) {}}");
        ASSERT_EQUALS("[test.cpp:1]: (style) Opposite expression on both sides of '!='.\n", errout_str());

        check("void f(bool a) { if( !(a) == a ) {}}");
        ASSERT_EQUALS("[test.cpp:1]: (style) Opposite expression on both sides of '=='.\n", errout_str());

        check("void f(bool a) { if( !(a) != a ) {}}");
        ASSERT_EQUALS("[test.cpp:1]: (style) Opposite expression on both sides of '!='.\n", errout_str());

        check("void f(bool a) { if( !(!a) == !(a) ) {}}");
        ASSERT_EQUALS("[test.cpp:1]: (style) Opposite expression on both sides of '=='.\n", errout_str());

        check("void f(bool a) { if( !(!a) != !(a) ) {}}");
        ASSERT_EQUALS("[test.cpp:1]: (style) Opposite expression on both sides of '!='.\n", errout_str());

        check("void f1(bool a) {\n"
              "    const bool b = a;\n"
              "    if( a == !(b) ) {}\n"
              "    if( b == !(a) ) {}\n"
              "}");
        ASSERT_EQUALS("[test.cpp:2] -> [test.cpp:3]: (style) Opposite expression on both sides of '=='.\n"
                      "[test.cpp:2] -> [test.cpp:4]: (style) Opposite expression on both sides of '=='.\n", errout_str());

        check("void f2(const bool *a) {\n"
              "    const bool b = *a;\n"
              "    if( *a == !(b) ) {}\n"
              "    if( b == !(*a) ) {}\n"
              "}");
        ASSERT_EQUALS("[test.cpp:2] -> [test.cpp:3]: (style) Opposite expression on both sides of '=='.\n"
                      "[test.cpp:2] -> [test.cpp:4]: (style) Opposite expression on both sides of '=='.\n", errout_str());

        check("void f(bool a) { a = !a; }");
        ASSERT_EQUALS("", errout_str());

        check("void f(int a) { if( a < -a ) {}}");
        ASSERT_EQUALS("[test.cpp:1]: (style) Opposite expression on both sides of '<'.\n", errout_str());

        check("void f(int a) { a -= -a; }");
        ASSERT_EQUALS("", errout_str());

        check("void f(int a) { a = a / (-a); }");
        ASSERT_EQUALS("", errout_str());

        check("bool f(int i){ return !((i - 1) & i); }");
        ASSERT_EQUALS("", errout_str());

        check("bool f(unsigned i){ return (x > 0) && (x & (x-1)) == 0; }");
        ASSERT_EQUALS("", errout_str());

        check("void A::f(bool a, bool c)\n"
              "{\n"
              "    const bool b = a;\n"
              "    if(c) { a = false; }\n"
              "    if(b && !a) { }\n"
              "}");
        ASSERT_EQUALS("", errout_str());

        check("void f(bool c) {\n"
              "    const bool b = a;\n"
              "    if(c) { a = false; }\n"
              "    if(b && !a) { }\n"
              "}");
        ASSERT_EQUALS("", errout_str());

        check("void f() {\n"
              "    bool x = a;\n"
              "    dostuff();\n"
              "    if (x && a) {}\n"
              "}");
        ASSERT_EQUALS("", errout_str());

        check("void f() {\n"
              "  const bool b = g();\n"
              "  if (!b && g()) {}\n"
              "}");
        ASSERT_EQUALS("", errout_str());

        check("void f(const bool *a) {\n"
              "    const bool b = a[42];\n"
              "    if( b == !(a[42]) ) {}\n"
              "}\n");
        ASSERT_EQUALS("[test.cpp:2] -> [test.cpp:3]: (style) Opposite expression on both sides of '=='.\n", errout_str());

        check("void f(const bool *a) {\n"
              "    const bool b = a[42];\n"
              "    if( a[42] == !(b) ) {}\n"
              "}\n");
        ASSERT_EQUALS("[test.cpp:2] -> [test.cpp:3]: (style) Opposite expression on both sides of '=='.\n", errout_str());

        check("void f(const bool *a) {\n"
              "    const bool b = *a;\n"
              "    if( b == !(*a) ) {}\n"
              "}\n");
        ASSERT_EQUALS("[test.cpp:2] -> [test.cpp:3]: (style) Opposite expression on both sides of '=='.\n", errout_str());

        check("void f(const bool *a) {\n"
              "    const bool b = *a;\n"
              "    if( *a == !(b) ) {}\n"
              "}\n");
        ASSERT_EQUALS("[test.cpp:2] -> [test.cpp:3]: (style) Opposite expression on both sides of '=='.\n", errout_str());

        check("void f(uint16_t u) {\n" // #9342
              "    if (u != (u & -u))\n"
              "        return false;\n"
              "    if (u != (-u & u))\n"
              "        return false;\n"
              "    return true;\n"
              "}\n");
        ASSERT_EQUALS("", errout_str());
    }

    void duplicateVarExpression() {
        check("int f() __attribute__((pure));\n"
              "int g() __attribute__((pure));\n"
              "void test() {\n"
              "    int i = f();\n"
              "    int j = f();\n"
              "}");
        ASSERT_EQUALS("[test.cpp:5] -> [test.cpp:4]: (style) Same expression used in consecutive assignments of 'i' and 'j'.\n", errout_str());

        check("struct Foo { int f() const; int g() const; };\n"
              "void test() {\n"
              "    Foo f = Foo{};\n"
              "    int i = f.f();\n"
              "    int j = f.f();\n"
              "}");
        ASSERT_EQUALS("[test.cpp:5] -> [test.cpp:4]: (style) Same expression used in consecutive assignments of 'i' and 'j'.\n", errout_str());

        check("struct Foo { int f() const; int g() const; };\n"
              "void test() {\n"
              "    Foo f = Foo{};\n"
              "    Foo f2 = Foo{};\n"
              "    int i = f.f();\n"
              "    int j = f.f();\n"
              "}");
        ASSERT_EQUALS("[test.cpp:6] -> [test.cpp:5]: (style) Same expression used in consecutive assignments of 'i' and 'j'.\n", errout_str());

        check("int f() __attribute__((pure));\n"
              "int g() __attribute__((pure));\n"
              "void test() {\n"
              "    int i = 1 + f();\n"
              "    int j = 1 + f();\n"
              "}");
        ASSERT_EQUALS("[test.cpp:5] -> [test.cpp:4]: (style) Same expression used in consecutive assignments of 'i' and 'j'.\n", errout_str());

        check("int f() __attribute__((pure));\n"
              "int g() __attribute__((pure));\n"
              "void test() {\n"
              "    int i = f() + 1;\n"
              "    int j = 1 + f();\n"
              "}");
        ASSERT_EQUALS("", errout_str());

        check("int f() __attribute__((pure));\n"
              "int g() __attribute__((pure));\n"
              "void test() {\n"
              "    int x = f();\n"
              "    int i = x + 1;\n"
              "    int j = f() + 1;\n"
              "}");
        ASSERT_EQUALS("", errout_str());

        check("int f() __attribute__((pure));\n"
              "int g() __attribute__((pure));\n"
              "void test() {\n"
              "    int i = f() + f();\n"
              "    int j = f() + f();\n"
              "}");
        ASSERT_EQUALS("[test.cpp:5] -> [test.cpp:4]: (style) Same expression used in consecutive assignments of 'i' and 'j'.\n", errout_str());

        check("int f(int) __attribute__((pure));\n"
              "int g(int) __attribute__((pure));\n"
              "void test() {\n"
              "    int i = f(0);\n"
              "    int j = f(0);\n"
              "}");
        ASSERT_EQUALS("[test.cpp:5] -> [test.cpp:4]: (style) Same expression used in consecutive assignments of 'i' and 'j'.\n", errout_str());

        check("int f(int) __attribute__((pure));\n"
              "int g(int) __attribute__((pure));\n"
              "void test() {\n"
              "    const int x = 0;\n"
              "    int i = f(0);\n"
              "    int j = f(x);\n"
              "}");
        ASSERT_EQUALS("", errout_str());

        check("void test(const int * p, const int * q) {\n"
              "    int i = *p;\n"
              "    int j = *p;\n"
              "}");
        ASSERT_EQUALS("[test.cpp:3] -> [test.cpp:2]: (style) Same expression used in consecutive assignments of 'i' and 'j'.\n", errout_str());

        check("struct A { int x; int y; };"
              "void test(A a) {\n"
              "    int i = a.x;\n"
              "    int j = a.x;\n"
              "}");
        ASSERT_EQUALS("[test.cpp:3] -> [test.cpp:2]: (style) Same expression used in consecutive assignments of 'i' and 'j'.\n", errout_str());

        check("void test() {\n"
              "    int i = 0;\n"
              "    int j = 0;\n"
              "}");
        ASSERT_EQUALS("", errout_str());

        check("void test() {\n"
              "    int i = -1;\n"
              "    int j = -1;\n"
              "}");
        ASSERT_EQUALS("", errout_str());

        check("int f(int);\n"
              "void test() {\n"
              "    int i = f(0);\n"
              "    int j = f(1);\n"
              "}");
        ASSERT_EQUALS("", errout_str());

        check("int f();\n"
              "int g();\n"
              "void test() {\n"
              "    int i = f() || f();\n"
              "    int j = f() && f();\n"
              "}");
        ASSERT_EQUALS("", errout_str());

        check("struct Foo {};\n"
              "void test() {\n"
              "    Foo i = Foo();\n"
              "    Foo j = Foo();\n"
              "}");
        ASSERT_EQUALS("", errout_str());

        check("struct Foo {};\n"
              "void test() {\n"
              "    Foo i = Foo{};\n"
              "    Foo j = Foo{};\n"
              "}");
        ASSERT_EQUALS("", errout_str());

        check("struct Foo { int f() const; float g() const; };\n"
              "void test() {\n"
              "    Foo f = Foo{};\n"
              "    int i = f.f();\n"
              "    int j = f.f();\n"
              "}");
        ASSERT_EQUALS("[test.cpp:5] -> [test.cpp:4]: (style, inconclusive) Same expression used in consecutive assignments of 'i' and 'j'.\n", errout_str());

        check("struct Foo { int f(); int g(); };\n"
              "void test() {\n"
              "    Foo f = Foo{};\n"
              "    int i = f.f();\n"
              "    int j = f.f();\n"
              "}");
        ASSERT_EQUALS("", errout_str());

        check("void test() {\n"
              "    int i = f();\n"
              "    int j = f();\n"
              "}");
        ASSERT_EQUALS("", errout_str());

        check("void test(int x) {\n"
              "    int i = ++x;\n"
              "    int j = ++x;\n"
              "}");
        ASSERT_EQUALS("", errout_str());

        check("void test(int x) {\n"
              "    int i = x++;\n"
              "    int j = x++;\n"
              "}");
        ASSERT_EQUALS("", errout_str());

        check("void test(int x) {\n"
              "    int i = --x;\n"
              "    int j = --x;\n"
              "}");
        ASSERT_EQUALS("", errout_str());

        check("void test(int x) {\n"
              "    int i = x--;\n"
              "    int j = x--;\n"
              "}");
        ASSERT_EQUALS("", errout_str());

        check("void test(int x) {\n"
              "    int i = x + 1;\n"
              "    int j = 1 + x;\n"
              "}");
        ASSERT_EQUALS("", errout_str());
    }

    void duplicateVarExpressionUnique() {
        check("struct SW { int first; };\n"
              "void foo(SW* x) {\n"
              "    int start = x->first;\n"
              "    int end   = x->first;\n"
              "}");
        ASSERT_EQUALS("[test.cpp:4] -> [test.cpp:3]: (style, inconclusive) Same expression used in consecutive assignments of 'start' and 'end'.\n"
                      "[test.cpp:2]: (style) Parameter 'x' can be declared as pointer to const\n",
                      errout_str());

        check("struct SW { int first; };\n"
              "void foo(SW* x, int i, int j) {\n"
              "    int start = x->first;\n"
              "    int end   = x->first;\n"
              "}");
        ASSERT_EQUALS("[test.cpp:4] -> [test.cpp:3]: (style, inconclusive) Same expression used in consecutive assignments of 'start' and 'end'.\n"
                      "[test.cpp:2]: (style) Parameter 'x' can be declared as pointer to const\n",
                      errout_str());

        check("struct Foo { int f() const; };\n"
              "void test() {\n"
              "    Foo f = Foo{};\n"
              "    int i = f.f();\n"
              "    int j = f.f();\n"
              "}");
        ASSERT_EQUALS("[test.cpp:5] -> [test.cpp:4]: (style, inconclusive) Same expression used in consecutive assignments of 'i' and 'j'.\n", errout_str());

        check("void test(const int * p) {\n"
              "    int i = *p;\n"
              "    int j = *p;\n"
              "}");
        ASSERT_EQUALS("[test.cpp:3] -> [test.cpp:2]: (style, inconclusive) Same expression used in consecutive assignments of 'i' and 'j'.\n", errout_str());

        check("struct Foo { int f() const; int g(int) const; };\n"
              "void test() {\n"
              "    Foo f = Foo{};\n"
              "    int i = f.f();\n"
              "    int j = f.f();\n"
              "}");
        ASSERT_EQUALS("[test.cpp:5] -> [test.cpp:4]: (style, inconclusive) Same expression used in consecutive assignments of 'i' and 'j'.\n", errout_str());

        check("struct Foo { int f() const; };\n"
              "void test() {\n"
              "    Foo f = Foo{};\n"
              "    int i = f.f();\n"
              "    int j = f.f();\n"
              "}");
        ASSERT_EQUALS("[test.cpp:5] -> [test.cpp:4]: (style, inconclusive) Same expression used in consecutive assignments of 'i' and 'j'.\n", errout_str());
    }

    void duplicateVarExpressionAssign() {
        check("struct A { int x; int y; };"
              "void use(int);\n"
              "void test(A a) {\n"
              "    int i = a.x;\n"
              "    int j = a.x;\n"
              "    use(i);\n"
              "    i = j;\n"
              "}");
        ASSERT_EQUALS("[test.cpp:4] -> [test.cpp:3]: (style, inconclusive) Same expression used in consecutive assignments of 'i' and 'j'.\n", errout_str());

        check("struct A { int x; int y; };"
              "void use(int);\n"
              "void test(A a) {\n"
              "    int i = a.x;\n"
              "    int j = a.x;\n"
              "    use(j);\n"
              "    j = i;\n"
              "}");
        ASSERT_EQUALS("[test.cpp:4] -> [test.cpp:3]: (style, inconclusive) Same expression used in consecutive assignments of 'i' and 'j'.\n", errout_str());

        check("struct A { int x; int y; };"
              "void use(int);\n"
              "void test(A a) {\n"
              "    int i = a.x;\n"
              "    int j = a.x;\n"
              "    use(j);\n"
              "    if (i == j) {}\n"
              "}");
        ASSERT_EQUALS(
            "[test.cpp:4] -> [test.cpp:3]: (style, inconclusive) Same expression used in consecutive assignments of 'i' and 'j'.\n"
            "[test.cpp:3] -> [test.cpp:4] -> [test.cpp:6]: (style) The comparison 'i == j' is always true because 'i' and 'j' represent the same value.\n",
            errout_str());

        check("struct A { int x; int y; };"
              "void use(int);\n"
              "void test(A a) {\n"
              "    int i = a.x;\n"
              "    int j = a.x;\n"
              "    use(j);\n"
              "    if (i == a.x) {}\n"
              "}");
        ASSERT_EQUALS(
            "[test.cpp:4] -> [test.cpp:3]: (style, inconclusive) Same expression used in consecutive assignments of 'i' and 'j'.\n"
            "[test.cpp:3] -> [test.cpp:6]: (style) The comparison 'i == a.x' is always true because 'i' and 'a.x' represent the same value.\n",
            errout_str());

        check("struct A { int x; int y; };"
              "void use(int);\n"
              "void test(A a) {\n"
              "    int i = a.x;\n"
              "    int j = a.x;\n"
              "    use(i);\n"
              "    if (j == a.x) {}\n"
              "}");
        ASSERT_EQUALS(
            "[test.cpp:4] -> [test.cpp:3]: (style, inconclusive) Same expression used in consecutive assignments of 'i' and 'j'.\n"
            "[test.cpp:4] -> [test.cpp:6]: (style) The comparison 'j == a.x' is always true because 'j' and 'a.x' represent the same value.\n",
            errout_str());

        // Issue #8612
        check("struct P\n"
              "{\n"
              "    void func();\n"
              "    bool operator==(const P&) const;\n"
              "};\n"
              "struct X\n"
              "{\n"
              "    P first;\n"
              "    P second;\n"
              "};\n"
              "bool bar();\n"
              "void baz(const P&);\n"
              "void foo(const X& x)\n"
              "{\n"
              "    P current = x.first;\n"
              "    P previous = x.first;\n"
              "    while (true)\n"
              "    {\n"
              "        baz(current);\n"
              "        if (bar() && previous == current)\n"
              "        {\n"
              "            current.func();\n"
              "        }\n"
              "        previous = current;\n"
              "    }\n"
              "}");
        ASSERT_EQUALS("[test.cpp:16] -> [test.cpp:15]: (style, inconclusive) Same expression used in consecutive assignments of 'current' and 'previous'.\n", errout_str());
    }

    void duplicateVarExpressionCrash() {
        // Issue #8624
        check("struct  X {\n"
              "    X();\n"
              "    int f() const;\n"
              "};\n"
              "void run() {\n"
              "        X x;\n"
              "        int a = x.f();\n"
              "        int b = x.f();\n"
              "        (void)a;\n"
              "        (void)b;\n"
              "}");
        ASSERT_EQUALS("[test.cpp:8] -> [test.cpp:7]: (style, inconclusive) Same expression used in consecutive assignments of 'a' and 'b'.\n", errout_str());

        // Issue #8712
        check("void f() {\n"
              "  unsigned char d;\n"
              "  d = d % 5;\n"
              "}");
        ASSERT_EQUALS("", errout_str());

        check("template <typename T>\n"
              "T f() {\n"
              "  T x = T();\n"
              "}\n"
              "int &a = f<int&>();");
        ASSERT_EQUALS("", errout_str());

        // Issue #8713
        check("class A {\n"
              "  int64_t B = 32768;\n"
              "  P<uint8_t> m = MakeP<uint8_t>(B);\n"
              "};\n"
              "void f() {\n"
              "  uint32_t a = 42;\n"
              "  uint32_t b = uint32_t(A ::B / 1024);\n"
              "  int32_t c = int32_t(a / b);\n"
              "}");
        ASSERT_EQUALS("", errout_str());

        // Issue #8709
        check("a b;\n"
              "void c() {\n"
              "  switch (d) { case b:; }\n"
              "  double e(b);\n"
              "  if(e <= 0) {}\n"
              "}");
        ASSERT_EQUALS("", errout_str());

        // #10718
        // Should probably not be inconclusive
        check("struct a {\n"
              "  int b() const;\n"
              "  auto c() -> decltype(0) {\n"
              "    a d;\n"
              "    int e = d.b(), f = d.b();\n"
              "    return e + f;\n"
              "  }\n"
              "};\n");
        ASSERT_EQUALS("[test.cpp:5] -> [test.cpp:5]: (style, inconclusive) Same expression used in consecutive assignments of 'e' and 'f'.\n", errout_str());
    }

    void multiConditionSameExpression() {
        check("void f() {\n"
              "  int val = 0;\n"
              "  if (val < 0) continue;\n"
              "  if ((val > 0)) {}\n"
              "}");
        ASSERT_EQUALS("[test.cpp:2] -> [test.cpp:3]: (style) The comparison 'val < 0' is always false.\n"
                      "[test.cpp:2] -> [test.cpp:4]: (style) The comparison 'val > 0' is always false.\n", errout_str());

        check("void f() {\n"
              "  int val = 0;\n"
              "  int *p = &val;n"
              "  val = 1;\n"
              "  if (*p < 0) continue;\n"
              "  if ((*p > 0)) {}\n"
              "}\n");
        ASSERT_EQUALS(
            "[test.cpp:3]: (style) Variable 'p' can be declared as pointer to const\n",
            errout_str());

        check("void f() {\n"
              "  int val = 0;\n"
              "  int *p = &val;\n"
              "  if (*p < 0) continue;\n"
              "  if ((*p > 0)) {}\n"
              "}\n");
        TODO_ASSERT_EQUALS("[test.cpp:2] -> [test.cpp:3]: (style) The comparison '*p < 0' is always false.\n"
                           "[test.cpp:2] -> [test.cpp:4]: (style) The comparison '*p > 0' is always false.\n",
                           "[test.cpp:3]: (style) Variable 'p' can be declared as pointer to const\n",
                           errout_str());

        check("void f() {\n"
              "  int val = 0;\n"
              "  if (val < 0) {\n"
              "    if ((val > 0)) {}\n"
              "  }\n"
              "}");
        ASSERT_EQUALS("[test.cpp:2] -> [test.cpp:3]: (style) The comparison 'val < 0' is always false.\n"
                      "[test.cpp:2] -> [test.cpp:4]: (style) The comparison 'val > 0' is always false.\n", errout_str());

        check("void f() {\n"
              "  int val = 0;\n"
              "  if (val < 0) {\n"
              "    if ((val < 0)) {}\n"
              "  }\n"
              "}");
        ASSERT_EQUALS("[test.cpp:2] -> [test.cpp:3]: (style) The comparison 'val < 0' is always false.\n"
                      "[test.cpp:2] -> [test.cpp:4]: (style) The comparison 'val < 0' is always false.\n", errout_str());

        check("void f() {\n"
              "  int activate = 0;\n"
              "  int foo = 0;\n"
              "  if (activate) {}\n"
              "  else if (foo) {}\n"
              "}");
        ASSERT_EQUALS("", errout_str());
    }

    void checkSignOfUnsignedVariable() {
        check("void foo() {\n"
              "  for(unsigned char i = 10; i >= 0; i--) {}\n"
              "}");
        ASSERT_EQUALS("[test.cpp:2]: (style) Unsigned expression 'i' can't be negative so it is unnecessary to test it.\n", errout_str());

        check("void foo(bool b) {\n"
              "  for(unsigned int i = 10; b || i >= 0; i--) {}\n"
              "}");
        ASSERT_EQUALS("[test.cpp:2]: (style) Unsigned expression 'i' can't be negative so it is unnecessary to test it.\n", errout_str());

        {
            const char code[] = "void foo(unsigned int x) {\n"
                                "  if (x < 0) {}\n"
                                "}";
            check(code, true, false, true, false);
            ASSERT_EQUALS("[test.cpp:2]: (style) Checking if unsigned expression 'x' is less than zero.\n", errout_str());
            check(code, true, false, true, true);
            ASSERT_EQUALS("[test.cpp:2]: (style) Checking if unsigned expression 'x' is less than zero.\n", errout_str());
        }

        check("void foo(unsigned int x) {\n"
              "  if (x < 0u) {}\n"
              "}");
        ASSERT_EQUALS("[test.cpp:2]: (style) Checking if unsigned expression 'x' is less than zero.\n", errout_str());

        check("void foo(int x) {\n"
              "  if (x < 0) {}\n"
              "}");
        ASSERT_EQUALS("", errout_str());

        {
            const char code[] = "void foo(unsigned x) {\n"
                                "  int y = 0;\n"
                                "  if (x < y) {}\n"
                                "}";
            check(code, true, false, true, false);
            ASSERT_EQUALS("[test.cpp:3]: (style) Checking if unsigned expression 'x' is less than zero.\n", errout_str());
            check(code, true, false, true, true);
            ASSERT_EQUALS("[test.cpp:2] -> [test.cpp:3]: (style) Checking if unsigned expression 'x' is less than zero.\n", errout_str());
        }
        check("void foo(unsigned x) {\n"
              "  int y = 0;\n"
              "  if (b)\n"
              "    y = 1;\n"
              "  if (x < y) {}\n"
              "}");
        ASSERT_EQUALS("", errout_str());

        check("void foo(unsigned int x) {\n"
              "  if (0 > x) {}\n"
              "}");
        ASSERT_EQUALS("[test.cpp:2]: (style) Checking if unsigned expression 'x' is less than zero.\n", errout_str());

        check("void foo(unsigned int x) {\n"
              "  if (0UL > x) {}\n"
              "}");
        ASSERT_EQUALS("[test.cpp:2]: (style) Checking if unsigned expression 'x' is less than zero.\n", errout_str());

        check("void foo(int x) {\n"
              "  if (0 > x) {}\n"
              "}");
        ASSERT_EQUALS("", errout_str());

        check("void foo(unsigned int x) {\n"
              "  if (x >= 0) {}\n"
              "}");
        ASSERT_EQUALS("[test.cpp:2]: (style) Unsigned expression 'x' can't be negative so it is unnecessary to test it.\n", errout_str());

        check("void foo(unsigned int x, unsigned y) {\n"
              "  if (x - y >= 0) {}\n"
              "}");
        ASSERT_EQUALS("[test.cpp:2]: (style) Unsigned expression 'x-y' can't be negative so it is unnecessary to test it.\n", errout_str());

        check("void foo(unsigned int x) {\n"
              "  if (x >= 0ull) {}\n"
              "}");
        ASSERT_EQUALS("[test.cpp:2]: (style) Unsigned expression 'x' can't be negative so it is unnecessary to test it.\n", errout_str());

        check("void foo(int x) {\n"
              "  if (x >= 0) {}\n"
              "}");
        ASSERT_EQUALS("", errout_str());

        check("void foo(unsigned int x) {\n"
              "  if (0 <= x) {}\n"
              "}");
        ASSERT_EQUALS("[test.cpp:2]: (style) Unsigned expression 'x' can't be negative so it is unnecessary to test it.\n", errout_str());

        check("void foo(unsigned int x) {\n"
              "  if (0ll <= x) {}\n"
              "}");
        ASSERT_EQUALS("[test.cpp:2]: (style) Unsigned expression 'x' can't be negative so it is unnecessary to test it.\n", errout_str());

        check("void foo(int x) {\n"
              "  if (0 <= x) {}\n"
              "}");
        ASSERT_EQUALS("", errout_str());

        check("void foo(unsigned int x, bool y) {\n"
              "  if (x < 0 && y) {}\n"
              "}");
        ASSERT_EQUALS("[test.cpp:2]: (style) Checking if unsigned expression 'x' is less than zero.\n", errout_str());

        check("void foo(int x, bool y) {\n"
              "  if (x < 0 && y) {}\n"
              "}");
        ASSERT_EQUALS("", errout_str());

        check("void foo(unsigned int x, bool y) {\n"
              "  if (0 > x && y) {}\n"
              "}");
        ASSERT_EQUALS("[test.cpp:2]: (style) Checking if unsigned expression 'x' is less than zero.\n", errout_str());

        check("void foo(int x, bool y) {\n"
              "  if (0 > x && y) {}\n"
              "}");
        ASSERT_EQUALS("", errout_str());

        check("void foo(unsigned int x, bool y) {\n"
              "  if (x >= 0 && y) {}\n"
              "}");
        ASSERT_EQUALS("[test.cpp:2]: (style) Unsigned expression 'x' can't be negative so it is unnecessary to test it.\n", errout_str());

        check("void foo(int x, bool y) {\n"
              "  if (x >= 0 && y) {}\n"
              "}");
        ASSERT_EQUALS("", errout_str());


        check("void foo(unsigned int x, bool y) {\n"
              "  if (y && x < 0) {}\n"
              "}");
        ASSERT_EQUALS("[test.cpp:2]: (style) Checking if unsigned expression 'x' is less than zero.\n", errout_str());

        check("void foo(int x, bool y) {\n"
              "  if (y && x < 0) {}\n"
              "}");
        ASSERT_EQUALS("", errout_str());

        check("void foo(unsigned int x, bool y) {\n"
              "  if (y && 0 > x) {}\n"
              "}");
        ASSERT_EQUALS("[test.cpp:2]: (style) Checking if unsigned expression 'x' is less than zero.\n", errout_str());

        check("void foo(int x, bool y) {\n"
              "  if (y && 0 > x) {}\n"
              "}");
        ASSERT_EQUALS("", errout_str());

        check("void foo(unsigned int x, bool y) {\n"
              "  if (y && x >= 0) {}\n"
              "}");
        ASSERT_EQUALS("[test.cpp:2]: (style) Unsigned expression 'x' can't be negative so it is unnecessary to test it.\n", errout_str());

        check("void foo(int x, bool y) {\n"
              "  if (y && x >= 0) {}\n"
              "}");
        ASSERT_EQUALS("", errout_str());


        check("void foo(unsigned int x, bool y) {\n"
              "  if (x < 0 || y) {}\n"
              "}");
        ASSERT_EQUALS("[test.cpp:2]: (style) Checking if unsigned expression 'x' is less than zero.\n", errout_str());

        check("void foo(int x, bool y) {\n"
              "  if (x < 0 || y) {}\n"
              "}");
        ASSERT_EQUALS("", errout_str());

        check("void foo(unsigned int x, bool y) {\n"
              "  if (0 > x || y) {}\n"
              "}");
        ASSERT_EQUALS("[test.cpp:2]: (style) Checking if unsigned expression 'x' is less than zero.\n", errout_str());

        check("void foo(int x, bool y) {\n"
              "  if (0 > x || y) {}\n"
              "}");
        ASSERT_EQUALS("", errout_str());

        check("void foo(unsigned int x, bool y) {\n"
              "  if (x >= 0 || y) {}\n"
              "}");
        ASSERT_EQUALS("[test.cpp:2]: (style) Unsigned expression 'x' can't be negative so it is unnecessary to test it.\n", errout_str());

        check("void foo(int x, bool y) {\n"
              "  if (x >= 0 || y) {}\n"
              "}");
        ASSERT_EQUALS("", errout_str());

        // #3233 - FP when template is used (template parameter is numeric constant)
        {
            const char code[] = "template<int n> void foo(unsigned int x) {\n"
                                "  if (x <= n);\n"
                                "}\n"
                                "foo<0>();";
            check(code, true, false);
            ASSERT_EQUALS("", errout_str());
            check(code, true, true);
            ASSERT_EQUALS("", errout_str());
        }

        {
            check("template<int n> void foo(unsigned int x) {\n"
                  "if (x <= 0);\n"
                  "}");
            ASSERT_EQUALS("[test.cpp:2]: (style) Checking if unsigned expression 'x' is less than zero.\n", errout_str());
        }

        // #8836
        check("uint32_t value = 0xFUL;\n"
              "void f() {\n"
              "  if (value < 0u)\n"
              "  {\n"
              "    value = 0u;\n"
              "  }\n"
              "}");
        ASSERT_EQUALS("[test.cpp:3]: (style) Checking if unsigned expression 'value' is less than zero.\n", errout_str());

        // #9040
        /*const*/ Settings settings1 = settingsBuilder().platform(Platform::Type::Win64).build();
        check("using BOOL = unsigned;\n"
              "int i;\n"
              "bool f() {\n"
              "    return i >= 0;\n"
              "}\n", &settings1);
        ASSERT_EQUALS("", errout_str());

        // #10612
        check("void f(void) {\n"
              "   const uint32_t x = 0;\n"
              "   constexpr const auto y = 0xFFFFU;\n"
              "   if (y < x) {}\n"
              "}");
        ASSERT_EQUALS("[test.cpp:4]: (style) Checking if unsigned expression 'y' is less than zero.\n", errout_str());

        // #12387
        check("template<typename T>\n"
              "void f(T t) {\n"
              "    if constexpr (std::numeric_limits<T>::is_signed) {\n"
              "        if (t < 0) {}\n"
              "    }\n"
              "}\n"
              "void g() {\n"
              "    f<uint32_t>(0);\n"
              "}");
        ASSERT_EQUALS("", errout_str());
    }

    void checkSignOfPointer() {
        check("void foo(const int* x) {\n"
              "  if (x >= 0) {}\n"
              "}");
        ASSERT_EQUALS("[test.cpp:2]: (style) A pointer can not be negative so it is either pointless or an error to check if it is not.\n", errout_str());

        {
            const char code[] = "void foo(const int* x) {\n"
                                "  int y = 0;\n"
                                "  if (x >= y) {}\n"
                                "}";
            check(code, true, false, true, false);
            ASSERT_EQUALS("[test.cpp:3]: (style) A pointer can not be negative so it is either pointless or an error to check if it is not.\n", errout_str());
            check(code, true, false, true, true);
            ASSERT_EQUALS("[test.cpp:2] -> [test.cpp:3]: (style) A pointer can not be negative so it is either pointless or an error to check if it is not.\n", errout_str());
        }
        check("void foo(const int* x) {\n"
              "  if (*x >= 0) {}\n"
              "}");
        ASSERT_EQUALS("", errout_str());

        check("void foo(const int* x) {\n"
              "  if (x < 0) {}\n"
              "}");
        ASSERT_EQUALS("[test.cpp:2]: (style) A pointer can not be negative so it is either pointless or an error to check if it is.\n", errout_str());

        {
            const char code[] = "void foo(const int* x) {\n"
                                "  unsigned y = 0u;\n"
                                "  if (x < y) {}\n"
                                "}";

            check(code, true, false, true, false);
            ASSERT_EQUALS("[test.cpp:3]: (style) A pointer can not be negative so it is either pointless or an error to check if it is.\n", errout_str());
            check(code, true, false, true, true);
            ASSERT_EQUALS("[test.cpp:2] -> [test.cpp:3]: (style) A pointer can not be negative so it is either pointless or an error to check if it is.\n", errout_str());
        }

        check("void foo(const int* x) {\n"
              "  if (*x < 0) {}\n"
              "}");
        ASSERT_EQUALS("", errout_str());

        check("void foo(const int* x, const int* y) {\n"
              "  if (x - y < 0) {}\n"
              "}");
        ASSERT_EQUALS("", errout_str());

        check("void foo(const int* x, const int* y) {\n"
              "  if (x - y <= 0) {}\n"
              "}");
        ASSERT_EQUALS("", errout_str());

        check("void foo(const int* x, const int* y) {\n"
              "  if (x - y > 0) {}\n"
              "}");
        ASSERT_EQUALS("", errout_str());

        check("void foo(const int* x, const int* y) {\n"
              "  if (x - y >= 0) {}\n"
              "}");
        ASSERT_EQUALS("", errout_str());

        check("void foo(const Bar* x) {\n"
              "  if (0 <= x) {}\n"
              "}");
        ASSERT_EQUALS("[test.cpp:2]: (style) A pointer can not be negative so it is either pointless or an error to check if it is not.\n", errout_str());

        check("struct S {\n"
              "  int* ptr;\n"
              "};\n"
              "void foo(S* first) {\n"
              "  if (first.ptr >= 0) {}\n"
              "}");
        ASSERT_EQUALS("[test.cpp:5]: (style) A pointer can not be negative so it is either pointless or an error to check if it is not.\n"
                      "[test.cpp:4]: (style) Parameter 'first' can be declared as pointer to const\n",
                      errout_str());

        check("struct S {\n"
              "  int* ptr;\n"
              "};\n"
              "void foo(S* first, S* second) {\n"
              "  if((first.ptr - second.ptr) >= 0) {}\n"
              "}");
        ASSERT_EQUALS("[test.cpp:4]: (style) Parameter 'first' can be declared as pointer to const\n"
                      "[test.cpp:4]: (style) Parameter 'second' can be declared as pointer to const\n",
                      errout_str());

        check("struct S {\n"
              "  int* ptr;\n"
              "};\n"
              "void foo(S* first) {\n"
              "  if((first.ptr) >= 0) {}\n"
              "}");
        ASSERT_EQUALS("[test.cpp:5]: (style) A pointer can not be negative so it is either pointless or an error to check if it is not.\n"
                      "[test.cpp:4]: (style) Parameter 'first' can be declared as pointer to const\n",
                      errout_str());

        check("struct S {\n"
              "  int* ptr;\n"
              "};\n"
              "void foo(S* first, S* second) {\n"
              "  if(0 <= first.ptr - second.ptr) {}\n"
              "}");
        ASSERT_EQUALS("[test.cpp:4]: (style) Parameter 'first' can be declared as pointer to const\n"
                      "[test.cpp:4]: (style) Parameter 'second' can be declared as pointer to const\n",
                      errout_str());

        check("struct S {\n"
              "  int* ptr;\n"
              "};\n"
              "void foo(S* first, S* second) {\n"
              "  if(0 <= (first.ptr - second.ptr)) {}\n"
              "}");
        ASSERT_EQUALS("[test.cpp:4]: (style) Parameter 'first' can be declared as pointer to const\n"
                      "[test.cpp:4]: (style) Parameter 'second' can be declared as pointer to const\n",
                      errout_str());

        check("struct S {\n"
              "  int* ptr;\n"
              "};\n"
              "void foo(S* first, S* second) {\n"
              "  if(first.ptr - second.ptr < 0) {}\n"
              "}");
        ASSERT_EQUALS("[test.cpp:4]: (style) Parameter 'first' can be declared as pointer to const\n"
                      "[test.cpp:4]: (style) Parameter 'second' can be declared as pointer to const\n",
                      errout_str());

        check("struct S {\n"
              "  int* ptr;\n"
              "};\n"
              "void foo(S* first, S* second) {\n"
              "  if((first.ptr - second.ptr) < 0) {}\n"
              "}");
        ASSERT_EQUALS("[test.cpp:4]: (style) Parameter 'first' can be declared as pointer to const\n"
                      "[test.cpp:4]: (style) Parameter 'second' can be declared as pointer to const\n",
                      errout_str());

        check("struct S {\n"
              "  int* ptr;\n"
              "};\n"
              "void foo(S* first, S* second) {\n"
              "  if(0 > first.ptr - second.ptr) {}\n"
              "}");
        ASSERT_EQUALS("[test.cpp:4]: (style) Parameter 'first' can be declared as pointer to const\n"
                      "[test.cpp:4]: (style) Parameter 'second' can be declared as pointer to const\n",
                      errout_str());

        check("struct S {\n"
              "  int* ptr;\n"
              "};\n"
              "void foo(S* first, S* second) {\n"
              "  if(0 > (first.ptr - second.ptr)) {}\n"
              "}");
        ASSERT_EQUALS("[test.cpp:4]: (style) Parameter 'first' can be declared as pointer to const\n"
                      "[test.cpp:4]: (style) Parameter 'second' can be declared as pointer to const\n",
                      errout_str());

        check("void foo(const int* x) {\n"
              "  if (0 <= x[0]) {}\n"
              "}");
        ASSERT_EQUALS("", errout_str());

        check("void foo(Bar* x) {\n"
              "  if (0 <= x.y) {}\n"
              "}");
        ASSERT_EQUALS("[test.cpp:1]: (style) Parameter 'x' can be declared as pointer to const\n", errout_str());

        check("void foo(Bar* x) {\n"
              "  if (0 <= x->y) {}\n"
              "}");
        ASSERT_EQUALS("[test.cpp:1]: (style) Parameter 'x' can be declared as pointer to const\n", errout_str());

        check("void foo(Bar* x, Bar* y) {\n"
              "  if (0 <= x->y - y->y ) {}\n"
              "}");
        ASSERT_EQUALS("[test.cpp:1]: (style) Parameter 'x' can be declared as pointer to const\n"
                      "[test.cpp:1]: (style) Parameter 'y' can be declared as pointer to const\n",
                      errout_str());

        check("void foo(const Bar* x) {\n"
              "  if (0 > x) {}\n"
              "}");
        ASSERT_EQUALS("[test.cpp:2]: (style) A pointer can not be negative so it is either pointless or an error to check if it is.\n", errout_str());

        check("void foo(const int* x) {\n"
              "  if (0 > x[0]) {}\n"
              "}");
        ASSERT_EQUALS("", errout_str());

        check("void foo(Bar* x) {\n"
              "  if (0 > x.y) {}\n"
              "}");
        ASSERT_EQUALS("[test.cpp:1]: (style) Parameter 'x' can be declared as pointer to const\n", errout_str());

        check("void foo(Bar* x) {\n"
              "  if (0 > x->y) {}\n"
              "}");
        ASSERT_EQUALS("[test.cpp:1]: (style) Parameter 'x' can be declared as pointer to const\n", errout_str());

        check("void foo() {\n"
              "  int (*t)(void *a, void *b);\n"
              "  if (t(a, b) < 0) {}\n"
              "}");
        ASSERT_EQUALS("", errout_str());

        check("void foo() {\n"
              "  int (*t)(void *a, void *b);\n"
              "  if (0 > t(a, b)) {}\n"
              "}");
        ASSERT_EQUALS("", errout_str());

        check("struct object_info { int *typep; };\n"
              "void packed_object_info(struct object_info *oi) {\n"
              "  if (oi->typep < 0);\n"
              "}");
        ASSERT_EQUALS("[test.cpp:3]: (style) A pointer can not be negative so it is either pointless or an error to check if it is.\n"
                      "[test.cpp:2]: (style) Parameter 'oi' can be declared as pointer to const\n",
                      errout_str());

        check("struct object_info { int typep[10]; };\n"
              "void packed_object_info(struct object_info *oi) {\n"
              "  if (oi->typep < 0);\n"
              "}");
        ASSERT_EQUALS("[test.cpp:3]: (style) A pointer can not be negative so it is either pointless or an error to check if it is.\n"
                      "[test.cpp:2]: (style) Parameter 'oi' can be declared as pointer to const\n",
                      errout_str());

        check("struct object_info { int *typep; };\n"
              "void packed_object_info(struct object_info *oi) {\n"
              "  if (*oi->typep < 0);\n"
              "}");
        ASSERT_EQUALS("[test.cpp:2]: (style) Parameter 'oi' can be declared as pointer to const\n", errout_str());
    }

    void checkSuspiciousSemicolon1() {
        check("void foo() {\n"
              "  for(int i = 0; i < 10; ++i);\n"
              "}");
        ASSERT_EQUALS("", errout_str());

        // Empty block
        check("void foo() {\n"
              "  for(int i = 0; i < 10; ++i); {\n"
              "  }\n"
              "}");
        ASSERT_EQUALS("[test.cpp:2]: (warning) Suspicious use of ; at the end of 'for' statement.\n", errout_str());

        check("void foo() {\n"
              "  while (!quit); {\n"
              "    do_something();\n"
              "  }\n"
              "}");
        ASSERT_EQUALS("[test.cpp:2]: (warning) Suspicious use of ; at the end of 'while' statement.\n", errout_str());
    }

    void checkSuspiciousSemicolon2() {
        check("void foo() {\n"
              "  if (i == 1); {\n"
              "    do_something();\n"
              "  }\n"
              "}");
        ASSERT_EQUALS("[test.cpp:2]: (warning) Suspicious use of ; at the end of 'if' statement.\n", errout_str());

        // Seen this in the wild
        check("void foo() {\n"
              "  if (Match());\n"
              "  do_something();\n"
              "}");
        ASSERT_EQUALS("", errout_str());

        check("void foo() {\n"
              "  if (Match());\n"
              "  else\n"
              "    do_something();\n"
              "}");
        ASSERT_EQUALS("", errout_str());

        check("void foo() {\n"
              "  if (i == 1)\n"
              "       ;\n"
              "  {\n"
              "    do_something();\n"
              "  }\n"
              "}");
        ASSERT_EQUALS("", errout_str());

        check("void foo() {\n"
              "  if (i == 1);\n"
              "\n"
              "  {\n"
              "    do_something();\n"
              "  }\n"
              "}");
        ASSERT_EQUALS("", errout_str());
    }

    void checkSuspiciousSemicolon3() {
        checkP("#define REQUIRE(code) {code}\n"
               "void foo() {\n"
               "  if (x == 123);\n"
               "  REQUIRE(y=z);\n"
               "}");
        ASSERT_EQUALS("", errout_str());
    }

    void checkSuspiciousComparison() {
        checkP("void f(int a, int b) {\n"
               "  a > b;\n"
               "}");
        ASSERT_EQUALS("[test.cpp:2]: (warning, inconclusive) Found suspicious operator '>', result is not used.\n", errout_str());

        checkP("void f() {\n" // #10607
               "  for (auto p : m)\n"
               "    std::vector<std::pair<std::string, std::string>> k;\n"
               "}");
        ASSERT_EQUALS("", errout_str());
    }

    void checkInvalidFree() {
        check("void foo(char *p) {\n"
              "  char *a; a = malloc(1024);\n"
              "  free(a + 10);\n"
              "}");
        ASSERT_EQUALS("[test.cpp:3]: (error) Mismatching address is freed. The address you get from malloc() must be freed without offset.\n", errout_str());

        check("void foo(char *p) {\n"
              "  char *a; a = malloc(1024);\n"
              "  free(a - 10);\n"
              "}");
        ASSERT_EQUALS("[test.cpp:3]: (error) Mismatching address is freed. The address you get from malloc() must be freed without offset.\n", errout_str());

        check("void foo(char *p) {\n"
              "  char *a; a = malloc(1024);\n"
              "  free(10 + a);\n"
              "}");
        ASSERT_EQUALS("[test.cpp:3]: (error) Mismatching address is freed. The address you get from malloc() must be freed without offset.\n", errout_str());

        check("void foo(char *p) {\n"
              "  char *a; a = new char[1024];\n"
              "  delete[] (a + 10);\n"
              "}");
        ASSERT_EQUALS("[test.cpp:1]: (style) Parameter 'p' can be declared as pointer to const\n"
                      "[test.cpp:3]: (error) Mismatching address is deleted. The address you get from new must be deleted without offset.\n",
                      errout_str());

        check("void foo(char *p) {\n"
              "  char *a; a = new char;\n"
              "  delete a + 10;\n"
              "}");
        ASSERT_EQUALS("[test.cpp:1]: (style) Parameter 'p' can be declared as pointer to const\n"
                      "[test.cpp:3]: (error) Mismatching address is deleted. The address you get from new must be deleted without offset.\n",
                      errout_str());

        check("void foo(char *p) {\n"
              "  char *a; a = new char;\n"
              "  bar(a);\n"
              "  delete a + 10;\n"
              "}");
        ASSERT_EQUALS("", errout_str());

        check("void foo(char *p) {\n"
              "  char *a; a = new char;\n"
              "  char *b; b = new char;\n"
              "  bar(a);\n"
              "  delete a + 10;\n"
              "  delete b + 10;\n"
              "}");
        ASSERT_EQUALS("[test.cpp:6]: (error) Mismatching address is deleted. The address you get from new must be deleted without offset.\n", errout_str());

        check("void foo(char *p) {\n"
              "  char *a; a = new char;\n"
              "  char *b; b = new char;\n"
              "  bar(a, b);\n"
              "  delete a + 10;\n"
              "  delete b + 10;\n"
              "}");
        ASSERT_EQUALS("", errout_str());

        check("void foo(char *p) {\n"
              "  char *a; a = new char;\n"
              "  bar()\n"
              "  delete a + 10;\n"
              "}");
        ASSERT_EQUALS("[test.cpp:1]: (style) Parameter 'p' can be declared as pointer to const\n"
                      "[test.cpp:4]: (error) Mismatching address is deleted. The address you get from new must be deleted without offset.\n",
                      errout_str());

        check("void foo(size_t xx) {\n"
              "  char *ptr; ptr = malloc(42);\n"
              "  ptr += xx;\n"
              "  free(ptr + 1 - xx);\n"
              "}");
        ASSERT_EQUALS("[test.cpp:4]: (error) Mismatching address is freed. The address you get from malloc() must be freed without offset.\n", errout_str());

        check("void foo(size_t xx) {\n"
              "  char *ptr; ptr = malloc(42);\n"
              "  std::cout << ptr;\n"
              "  ptr = otherPtr;\n"
              "  free(otherPtr - xx - 1);\n"
              "}");
        ASSERT_EQUALS(
            "[test.cpp:2]: (style) Variable 'ptr' can be declared as pointer to const\n",
            errout_str());
    }

    void checkRedundantCopy() {
        check("const std::string& getA(){static std::string a;return a;}\n"
              "void foo() {\n"
              "    const std::string a = getA();\n"
              "}");
        ASSERT_EQUALS("[test.cpp:3]: (performance, inconclusive) Use const reference for 'a' to avoid unnecessary data copying.\n", errout_str());

        check("class A { public: A() {} char x[100]; };\n"
              "const A& getA(){static A a;return a;}\n"
              "int main()\n"
              "{\n"
              "    const A a = getA();\n"
              "    return 0;\n"
              "}");
        ASSERT_EQUALS("[test.cpp:5]: (performance, inconclusive) Use const reference for 'a' to avoid unnecessary data copying.\n", errout_str());

        check("const int& getA(){static int a;return a;}\n"
              "int main()\n"
              "{\n"
              "    const int a = getA();\n"
              "    return 0;\n"
              "}");
        ASSERT_EQUALS("", errout_str());

        check("const int& getA(){static int a;return a;}\n"
              "int main()\n"
              "{\n"
              "    int getA = 0;\n"
              "    const int a = getA + 3;\n"
              "    return 0;\n"
              "}");
        ASSERT_EQUALS("[test.cpp:1] -> [test.cpp:4]: (style) Local variable \'getA\' shadows outer function\n", errout_str());

        check("class A { public: A() {} char x[100]; };\n"
              "const A& getA(){static A a;return a;}\n"
              "int main()\n"
              "{\n"
              "    const A a(getA());\n"
              "    return 0;\n"
              "}");
        ASSERT_EQUALS("[test.cpp:5]: (performance, inconclusive) Use const reference for 'a' to avoid unnecessary data copying.\n", errout_str());

        check("const int& getA(){static int a;return a;}\n"
              "int main()\n"
              "{\n"
              "    const int a(getA());\n"
              "    return 0;\n"
              "}");
        ASSERT_EQUALS("", errout_str());

        check("class A{\n"
              "public:A(int a=0){_a = a;}\n"
              "A operator+(const A & a){return A(_a+a._a);}\n"
              "private:int _a;};\n"
              "const A& getA(){static A a;return a;}\n"
              "int main()\n"
              "{\n"
              "    const A a = getA() + 1;\n"
              "    return 0;\n"
              "}");
        ASSERT_EQUALS("", errout_str());

        check("class A{\n"
              "public:A(int a=0){_a = a;}\n"
              "A operator+(const A & a){return A(_a+a._a);}\n"
              "private:int _a;};\n"
              "const A& getA(){static A a;return a;}\n"
              "int main()\n"
              "{\n"
              "    const A a(getA()+1);\n"
              "    return 0;\n"
              "}");
        ASSERT_EQUALS("", errout_str());

        // #5190 - FP when creating object with constructor that takes a reference
        check("class A {};\n"
              "class B { B(const A &a); };\n"
              "const A &getA();\n"
              "void f() {\n"
              "    const B b(getA());\n"
              "}");
        ASSERT_EQUALS("", errout_str());

        check("class A {};\n"
              "class B { B(const A& a); };\n"
              "const A& getA();\n"
              "void f() {\n"
              "    const B b{ getA() };\n"
              "}");
        ASSERT_EQUALS("", errout_str());

        // #5618
        const char code5618[] = "class Token {\n"
                                "public:\n"
                                "    const std::string& str();\n"
                                "};\n"
                                "void simplifyArrayAccessSyntax() {\n"
                                "    for (Token *tok = list.front(); tok; tok = tok->next()) {\n"
                                "        const std::string temp = tok->str();\n"
                                "        tok->str(tok->strAt(2));\n"
                                "    }\n"
                                "}";
        check(code5618, true, true);
        ASSERT_EQUALS("", errout_str());
        check(code5618, true, false);
        ASSERT_EQUALS("", errout_str());

        // #5890 - crash: wesnoth desktop_util.cpp / unicode.hpp
        check("typedef std::vector<char> X;\n"
              "X f<X>(const X &in) {\n"
              "    const X s = f<X>(in);\n"
              "    return f<X>(s);\n"
              "}");
        ASSERT_EQUALS("", errout_str());

        // #7981 - False positive redundantCopyLocalConst - const ref argument to ctor
        check("class CD {\n"
              "        public:\n"
              "        CD(const CD&);\n"
              "        static const CD& getOne();\n"
              "};\n"
              " \n"
              "void foo() {\n"
              "  const CD cd(CD::getOne());\n"
              "}", true, true);
        ASSERT_EQUALS("", errout_str());

        check("struct S {\n" // #10545
              "    int modify();\n"
              "    const std::string& get() const;\n"
              "};\n"
              "std::string f(S& s) {\n"
              "    const std::string old = s.get();\n"
              "    int i = s.modify();\n"
              "    if (i != 0)\n"
              "        return old;\n"
              "    return {};\n"
              "}", true, /*inconclusive*/ true);
        ASSERT_EQUALS("", errout_str());

        check("struct X { int x; };\n" // #10191
              "struct S {\n"
              "    X _x;\n"
              "    X& get() { return _x; }\n"
              "    void modify() { _x.x += 42; }\n"
              "    int copy() {\n"
              "        const X x = get();\n"
              "        modify();\n"
              "        return x.x;\n"
              "    }\n"
              "    int constref() {\n"
              "        const X& x = get();\n"
              "        modify();\n"
              "        return x.x;\n"
              "    }\n"
              "};\n", true, /*inconclusive*/ true);
        ASSERT_EQUALS("", errout_str());

        // #10704
        check("struct C {\n"
              "    std::string str;\n"
              "    const std::string& get() const { return str; }\n"
              "};\n"
              "struct D {\n"
              "    C c;\n"
              "    bool f() const {\n"
              "        std::string s = c.get();\n"
              "        return s.empty();\n"
              "    }\n"
              "};\n");
        ASSERT_EQUALS("[test.cpp:8]: (performance, inconclusive) Use const reference for 's' to avoid unnecessary data copying.\n", errout_str());

        check("struct C {\n"
              "    const std::string & get() const { return m; }\n"
              "    std::string m;\n"
              "};\n"
              "C getC();\n"
              "void f() {\n"
              "    const std::string s = getC().get();\n"
              "}\n"
              "void g() {\n"
              "    std::string s = getC().get();\n"
              "}\n");
        ASSERT_EQUALS("", errout_str());

        check("struct S {\n" // #12139
              "    int x, y;\n"
              "};\n"
              "struct T {\n"
              "    S s;\n"
              "    const S& get() const { return s; }\n"
              "};\n"
              "void f(const T& t) {\n"
              "    const S a = t.get();\n"
              "    if (a.x > a.y) {}\n"
              "}\n");
        ASSERT_EQUALS("", errout_str());

        check("struct S {\n" // #12740
              "    const std::string & get() const { return m; }\n"
              "    void set(const std::string& v) { m = v; }\n"
              "    std::string m;\n"
              "};\n"
              "struct T {\n"
              "    void f();\n"
              "    S* s;\n"
              "};\n"
              "void T::f() {\n"
              "    const std::string o = s->get();\n"
              "    s->set(\"abc\");\n"
              "    s->set(o);\n"
              "}\n");
        ASSERT_EQUALS("", errout_str());

        check("struct S {\n" // #12196
              "    std::string s;\n"
              "    const std::string& get() const { return s; }\n"
              "};\n"
              "struct T {\n"
              "    S* m;\n"
              "    void f();\n"
              "};\n"
              "struct U {\n"
              "    explicit U(S* p);\n"
              "    void g();\n"
              "    S* n;\n"
              "};\n"
              "void T::f() {\n"
              "    U u(m);\n"
              "    const std::string c = m->get();\n"
              "    u.g();\n"
              "    if (c == m->get()) {}\n"
              "}\n");
        TODO_ASSERT_EQUALS("",
                           "[test.cpp:16] -> [test.cpp:18]: (style) The comparison 'c == m->get()' is always true because 'c' and 'm->get()' represent the same value.\n",
                           errout_str());

<<<<<<< HEAD
        check("struct S {\n" // #12927
              "    const std::string & f() const { return str; }\n"
              "    std::string str;\n"
              "};\n"
              "void f(const S* s) {\n"
              "    const std::string v{ s->f() };\n"
              "    if (v.empty()) {}\n"
              "}\n"
              "void g(const S* s) {\n"
              "    const std::string w(s->f());\n"
              "    if (w.empty()) {}\n"
              "}\n");
        ASSERT_EQUALS("[test.cpp:6]: (performance, inconclusive) Use const reference for 'v' to avoid unnecessary data copying.\n"
                      "[test.cpp:10]: (performance, inconclusive) Use const reference for 'w' to avoid unnecessary data copying.\n",
                      errout_str());
=======
        check("struct T {\n"
              "    std::string s;\n"
              "    const std::string& get() const { return s; }\n"
              "};\n"
              "void f(const T& t) {\n"
              "    const auto s = t.get();\n"
              "    if (s.empty()) {}\n"
              "}\n");
        ASSERT_EQUALS("[test.cpp:6]: (performance, inconclusive) Use const reference for 's' to avoid unnecessary data copying.\n", errout_str());
>>>>>>> ed546094
    }

    void checkNegativeShift() {
        check("void foo()\n"
              "{\n"
              "   int a; a = 123;\n"
              "   (void)(a << -1);\n"
              "}");
        ASSERT_EQUALS("[test.cpp:4]: (error) Shifting by a negative value is undefined behaviour\n", errout_str());
        check("void foo()\n"
              "{\n"
              "   int a; a = 123;\n"
              "   (void)(a >> -1);\n"
              "}");
        ASSERT_EQUALS("[test.cpp:4]: (error) Shifting by a negative value is undefined behaviour\n", errout_str());
        check("void foo()\n"
              "{\n"
              "   int a; a = 123;\n"
              "   a <<= -1;\n"
              "}");
        ASSERT_EQUALS("[test.cpp:4]: (error) Shifting by a negative value is undefined behaviour\n", errout_str());
        check("void foo()\n"
              "{\n"
              "   int a; a = 123;\n"
              "   a >>= -1;\n"
              "}");
        ASSERT_EQUALS("[test.cpp:4]: (error) Shifting by a negative value is undefined behaviour\n", errout_str());
        check("void foo()\n"
              "{\n"
              "   std::cout << -1;\n"
              "}");
        ASSERT_EQUALS("", errout_str());
        check("void foo()\n"
              "{\n"
              "   std::cout << a << -1 ;\n"
              "}");
        ASSERT_EQUALS("", errout_str());
        check("void foo()\n"
              "{\n"
              "   std::cout << 3 << -1 ;\n"
              "}");
        ASSERT_EQUALS("", errout_str());
        check("void foo() {\n"
              "   x = (-10+2) << 3;\n"
              "}");
        ASSERT_EQUALS("[test.cpp:2]: (portability) Shifting a negative value is technically undefined behaviour\n", errout_str());

        check("x = y ? z << $-1 : 0;");
        ASSERT_EQUALS("", errout_str());

        // Negative LHS
        check("const int x = -1 >> 2;");
        ASSERT_EQUALS("[test.cpp:1]: (portability) Shifting a negative value is technically undefined behaviour\n", errout_str());

        // #6383 - unsigned type
        check("const int x = (unsigned int)(-1) >> 2;");
        ASSERT_EQUALS("", errout_str());

        // #7814 - UB happening in valueflowcode when it tried to compute shifts.
        check("int shift1() { return 1 >> -1 ;}\n"
              "int shift2() { return 1 << -1 ;}\n"
              "int shift3() { return -1 >> 1 ;}\n"
              "int shift4() { return -1 << 1 ;}");
        ASSERT_EQUALS("[test.cpp:1]: (error) Shifting by a negative value is undefined behaviour\n"
                      "[test.cpp:2]: (error) Shifting by a negative value is undefined behaviour\n"
                      "[test.cpp:3]: (portability) Shifting a negative value is technically undefined behaviour\n"
                      "[test.cpp:4]: (portability) Shifting a negative value is technically undefined behaviour\n", errout_str());

        check("void f(int i) {\n" // #12916
              "    if (i < 0) {\n"
              "        g(\"abc\" << i);\n"
              "    }\n"
              "}\n");
        ASSERT_EQUALS("", errout_str());
    }

    void incompleteArrayFill() {
        check("void f() {\n"
              "    int a[5];\n"
              "    memset(a, 123, 5);\n"
              "    memcpy(a, b, 5);\n"
              "    memmove(a, b, 5);\n"
              "}");
        ASSERT_EQUALS(// TODO "[test.cpp:4] -> [test.cpp:5]: (performance) Buffer 'a' is being written before its old content has been used.\n"
            "[test.cpp:3]: (warning, inconclusive) Array 'a' is filled incompletely. Did you forget to multiply the size given to 'memset()' with 'sizeof(*a)'?\n"
            "[test.cpp:4]: (warning, inconclusive) Array 'a' is filled incompletely. Did you forget to multiply the size given to 'memcpy()' with 'sizeof(*a)'?\n"
            "[test.cpp:5]: (warning, inconclusive) Array 'a' is filled incompletely. Did you forget to multiply the size given to 'memmove()' with 'sizeof(*a)'?\n", errout_str());

        check("int a[5];\n"
              "namespace Z { struct B { int a[5]; } b; }\n"
              "void f() {\n"
              "    memset(::a, 123, 5);\n"
              "    memset(Z::b.a, 123, 5);\n"
              "}");
        TODO_ASSERT_EQUALS("[test.cpp:4]: (warning, inconclusive) Array '::a' is filled incompletely. Did you forget to multiply the size given to 'memset()' with 'sizeof(*::a)'?\n"
                           "[test.cpp:5]: (warning, inconclusive) Array 'Z::b.a' is filled incompletely. Did you forget to multiply the size given to 'memset()' with 'sizeof(*Z::b.a)'?\n",
                           "[test.cpp:4]: (warning, inconclusive) Array '::a' is filled incompletely. Did you forget to multiply the size given to 'memset()' with 'sizeof(*::a)'?\n", errout_str());

        check("void f() {\n"
              "    Foo* a[5];\n"
              "    memset(a, 'a', 5);\n"
              "}");
        ASSERT_EQUALS("[test.cpp:3]: (warning, inconclusive) Array 'a' is filled incompletely. Did you forget to multiply the size given to 'memset()' with 'sizeof(*a)'?\n", errout_str());

        check("class Foo {int a; int b;};\n"
              "void f() {\n"
              "    Foo a[5];\n"
              "    memset(a, 'a', 5);\n"
              "}");
        ASSERT_EQUALS("[test.cpp:4]: (warning, inconclusive) Array 'a' is filled incompletely. Did you forget to multiply the size given to 'memset()' with 'sizeof(*a)'?\n", errout_str());

        check("void f() {\n"
              "    Foo a[5];\n" // Size of foo is unknown
              "    memset(a, 'a', 5);\n"
              "}");
        ASSERT_EQUALS("", errout_str());

        check("void f() {\n"
              "    char a[5];\n"
              "    memset(a, 'a', 5);\n"
              "}");
        ASSERT_EQUALS("", errout_str());

        check("void f() {\n"
              "    int a[5];\n"
              "    memset(a+15, 'a', 5);\n"
              "}");
        ASSERT_EQUALS("", errout_str());

        check("void f() {\n"
              "    bool a[5];\n"
              "    memset(a, false, 5);\n"
              "}");
        ASSERT_EQUALS("[test.cpp:3]: (portability, inconclusive) Array 'a' might be filled incompletely. Did you forget to multiply the size given to 'memset()' with 'sizeof(*a)'?\n", errout_str());
    }

    void redundantVarAssignment() {
        setMultiline();

        // Simple tests
        check("void f(int i) {\n"
              "    i = 1;\n"
              "    i = 1;\n"
              "}");
        ASSERT_EQUALS("test.cpp:3:style:Variable 'i' is reassigned a value before the old one has been used.\n"
                      "test.cpp:2:note:i is assigned\n"
                      "test.cpp:3:note:i is overwritten\n", errout_str());

        // non-local variable => only show warning when inconclusive is used
        check("int i;\n"
              "void f() {\n"
              "    i = 1;\n"
              "    i = 1;\n"
              "}");
        ASSERT_EQUALS("test.cpp:4:style:Variable 'i' is reassigned a value before the old one has been used.\n"
                      "test.cpp:3:note:i is assigned\n"
                      "test.cpp:4:note:i is overwritten\n", errout_str());

        check("void f() {\n"
              "    int i;\n"
              "    i = 1;\n"
              "    i = 1;\n"
              "}");
        ASSERT_EQUALS("test.cpp:4:style:Variable 'i' is reassigned a value before the old one has been used.\n"
                      "test.cpp:3:note:i is assigned\n"
                      "test.cpp:4:note:i is overwritten\n", errout_str());

        check("void f() {\n"
              "    static int i;\n"
              "    i = 1;\n"
              "    i = 1;\n"
              "}");
        TODO_ASSERT_EQUALS("error", "", errout_str());

        check("void f() {\n"
              "    int i[10];\n"
              "    i[2] = 1;\n"
              "    i[2] = 1;\n"
              "}");
        ASSERT_EQUALS("test.cpp:4:style:Variable 'i[2]' is reassigned a value before the old one has been used.\n"
                      "test.cpp:3:note:i[2] is assigned\n"
                      "test.cpp:4:note:i[2] is overwritten\n", errout_str());

        check("void f(int x) {\n"
              "    int i[10];\n"
              "    i[x] = 1;\n"
              "    x=1;\n"
              "    i[x] = 1;\n"
              "}");
        ASSERT_EQUALS("", errout_str());

        check("void f(const int x) {\n"
              "    int i[10];\n"
              "    i[x] = 1;\n"
              "    i[x] = 1;\n"
              "}");
        ASSERT_EQUALS("test.cpp:4:style:Variable 'i[x]' is reassigned a value before the old one has been used.\n"
                      "test.cpp:3:note:i[x] is assigned\n"
                      "test.cpp:4:note:i[x] is overwritten\n", errout_str());

        // Testing different types
        check("void f() {\n"
              "    Foo& bar = foo();\n"
              "    bar = x;\n"
              "}");
        ASSERT_EQUALS("", errout_str());

        check("void f() {\n"
              "    Foo& bar = foo();\n"
              "    bar = x;\n"
              "    bar = y;\n"
              "}");
        TODO_ASSERT_EQUALS("error", "", errout_str());

        check("void f() {\n"
              "    Foo& bar = foo();\n" // #4425. bar might refer to something global, etc.
              "    bar = y();\n"
              "    foo();\n"
              "    bar = y();\n"
              "}");
        ASSERT_EQUALS("", errout_str());

        // Tests with function call between assignment
        check("void f(int i) {\n"
              "    i = 1;\n"
              "    bar();\n"
              "    i = 1;\n"
              "}");
        ASSERT_EQUALS("test.cpp:4:style:Variable 'i' is reassigned a value before the old one has been used.\n"
                      "test.cpp:2:note:i is assigned\n"
                      "test.cpp:4:note:i is overwritten\n", errout_str());

        check("int i;\n"
              "void f() {\n"
              "    i = 1;\n"
              "    bar();\n" // Global variable might be accessed in bar()
              "    i = 1;\n"
              "}");
        ASSERT_EQUALS("", errout_str());

        check("void f() {\n"
              "    static int i;\n"
              "    i = 1;\n"
              "    bar();\n" // bar() might call f() recursively. This could be a false positive in more complex examples (when value of i is used somewhere. See #4229)
              "    i = 2;\n"
              "}");
        ASSERT_EQUALS("", errout_str());

        check("void f() {\n"
              "    int i;\n"
              "    i = 1;\n"
              "    bar();\n"
              "    i = 1;\n"
              "}");
        ASSERT_EQUALS("test.cpp:5:style:Variable 'i' is reassigned a value before the old one has been used.\n"
                      "test.cpp:3:note:i is assigned\n"
                      "test.cpp:5:note:i is overwritten\n", errout_str());

        check("void bar(int i) {}\n"
              "void f(int i) {\n"
              "    i = 1;\n"
              "    bar(i);\n" // Passed as argument
              "    i = 1;\n"
              "}");
        ASSERT_EQUALS("", errout_str());

        check("void f() {\n"
              "    Foo bar = foo();\n"
              "    bar();\n" // #5568. operator() called
              "    bar = y();\n"
              "}");
        ASSERT_EQUALS("", errout_str());

        // Branch tests
        check("void f(int i) {\n"
              "    i = 1;\n"
              "    if(x)\n"
              "        i = 0;\n"
              "}");
        ASSERT_EQUALS("", errout_str());

        check("void f(int i) {\n"
              "    if(x)\n"
              "        i = 0;\n"
              "    i = 1;\n"
              "    i = 2;\n"
              "}");
        ASSERT_EQUALS("test.cpp:5:style:Variable 'i' is reassigned a value before the old one has been used.\n"
                      "test.cpp:4:note:i is assigned\n"
                      "test.cpp:5:note:i is overwritten\n", errout_str());

        // #4513
        check("int x;\n"
              "int g() {\n"
              "    return x*x;\n"
              "}\n"
              "void f() {\n"
              "    x = 2;\n"
              "    x = g();\n"
              "}");
        ASSERT_EQUALS("", errout_str());

        check("int g() {\n"
              "    return x*x;\n"
              "}\n"
              "void f(int x) {\n"
              "    x = 2;\n"
              "    x = g();\n"
              "}");
        ASSERT_EQUALS("test.cpp:6:style:Variable 'x' is reassigned a value before the old one has been used.\n"
                      "test.cpp:5:note:x is assigned\n"
                      "test.cpp:6:note:x is overwritten\n", errout_str());

        check("void f() {\n"
              "    Foo& bar = foo();\n"
              "    bar = x;\n"
              "    bar = y();\n"
              "}");
        ASSERT_EQUALS("", errout_str());

        check("class C {\n"
              "    int x;\n"
              "    void g() { return x * x; }\n"
              "    void f();\n"
              "};\n"
              "\n"
              "void C::f() {\n"
              "    x = 2;\n"
              "    x = g();\n"
              "}");
        ASSERT_EQUALS("", errout_str());

        check("class C {\n"
              "    int x;\n"
              "    void g() { return x*x; }\n"
              "    void f(Foo z);\n"
              "};\n"
              "\n"
              "void C::f(Foo z) {\n"
              "    x = 2;\n"
              "    x = z.g();\n"
              "}");
        ASSERT_EQUALS("", errout_str());

        // ({ })
        check("void f() {\n"
              "  int x;\n"
              "  x = 321;\n"
              "  x = ({ asm(123); })\n"
              "}");
        ASSERT_EQUALS("", errout_str());

        // from #3103 (avoid a false negative)
        check("int foo(){\n"
              "    int x;\n"
              "    x = 1;\n"
              "    x = 1;\n"
              "    return x + 1;\n"
              "}");
        ASSERT_EQUALS("test.cpp:4:style:Variable 'x' is reassigned a value before the old one has been used.\n"
                      "test.cpp:3:note:x is assigned\n"
                      "test.cpp:4:note:x is overwritten\n", errout_str());

        // from #3103 (avoid a false positive)
        check("int foo(){\n"
              "    int x;\n"
              "    x = 1;\n"
              "    if (y)\n" // <-- cppcheck does not know anything about 'y'
              "        x = 2;\n"
              "    return x + 1;\n"
              "}");
        ASSERT_EQUALS("", errout_str());

        // initialization, assignment with 0
        check("void f() {\n"  // Ticket #4356
              "    int x = 0;\n"  // <- ignore initialization with 0
              "    x = 3;\n"
              "}");
        ASSERT_EQUALS("", errout_str());

        check("void f() {\n"
              "  state_t *x = NULL;\n"
              "  x = dostuff();\n"
              "}");
        ASSERT_EQUALS(
            "test.cpp:2:style:Variable 'x' can be declared as pointer to const\n",
            errout_str());

        check("void f() {\n"
              "  state_t *x;\n"
              "  x = NULL;\n"
              "  x = dostuff();\n"
              "}");
        ASSERT_EQUALS(
            "test.cpp:2:style:Variable 'x' can be declared as pointer to const\n",
            errout_str());

        check("int foo() {\n" // #4420
              "    int x;\n"
              "    bar(++x);\n"
              "    x = 5;\n"
              "    return bar(x);\n"
              "}");
        ASSERT_EQUALS("", errout_str());

        // struct member..
        check("struct AB { int a; int b; };\n"
              "\n"
              "int f() {\n"
              "    struct AB ab;\n"
              "    ab.a = 1;\n"
              "    ab.a = 2;\n"
              "    return ab.a;\n"
              "}");
        ASSERT_EQUALS("test.cpp:6:style:Variable 'ab.a' is reassigned a value before the old one has been used.\n"
                      "test.cpp:5:note:ab.a is assigned\n"
                      "test.cpp:6:note:ab.a is overwritten\n", errout_str());

        check("struct AB { int a; int b; };\n"
              "\n"
              "int f() {\n"
              "    struct AB ab;\n"
              "    ab.a = 1;\n"
              "    ab = do_something();\n"
              "    return ab.a;\n"
              "}");
        TODO_ASSERT_EQUALS("error", "", errout_str());

        check("struct AB { int a; int b; };\n"
              "\n"
              "int f() {\n"
              "    struct AB ab;\n"
              "    ab.a = 1;\n"
              "    do_something(&ab);\n"
              "    ab.a = 2;\n"
              "    return ab.a;\n"
              "}");
        ASSERT_EQUALS("", errout_str());

        check("struct AB { int a; int b; };\n"
              "\n"
              "int f(DO_SOMETHING do_something) {\n"
              "    struct AB ab;\n"
              "    ab.a = 1;\n"
              "    do_something(&ab);\n"
              "    ab.a = 2;\n"
              "    return ab.a;\n"
              "}");
        ASSERT_EQUALS("", errout_str());

        check("struct AB { int a; int b; };\n"
              "\n"
              "int f(struct AB *ab) {\n"
              "    ab->a = 1;\n"
              "    ab->b = 2;\n"
              "    ab++;\n"
              "    ab->a = 1;\n"
              "    ab->b = 2;\n"
              "}");
        ASSERT_EQUALS("", errout_str());

        check("struct AB { int a; int b; };\n"
              "\n"
              "int f(struct AB *ab) {\n"
              "    ab->a = 1;\n"
              "    ab->b = 2;\n"
              "    ab = x;\n"
              "    ab->a = 1;\n"
              "    ab->b = 2;\n"
              "}");
        ASSERT_EQUALS("", errout_str());

        check("void f(struct AB *ab) {\n" // #
              "    ab->data->x = 1;\n"
              "    ab = &ab1;\n"
              "    ab->data->x = 2;\n"
              "}");
        ASSERT_EQUALS("", errout_str());

        // #5964
        check("void func(char *buffer, const char *format, int precision, unsigned value) {\n"
              "    (precision < 0) ? sprintf(buffer, format, value) : sprintf(buffer, format, precision, value);\n"
              "}");
        ASSERT_EQUALS("", errout_str());

        // don't crash
        check("struct data {\n"
              "  struct { int i; } fc;\n"
              "};\n"
              "struct state {\n"
              "  struct data d[123];\n"
              "};\n"
              "void func(struct state *s) {\n"
              "  s->foo[s->x++] = 2;\n"
              "  s->d[1].fc.i++;\n"
              "}");

        // #6525 - inline assembly
        check("void f(int i) {\n"
              "    i = 1;\n"
              "    asm(\"foo\");\n"
              "    i = 1;\n"
              "}");
        ASSERT_EQUALS("", errout_str());

        // #6555
        check("void foo() {\n"
              "    char *p = 0;\n"
              "    try {\n"
              "        p = fred();\n"
              "        p = wilma();\n"
              "    }\n"
              "    catch (...) {\n"
              "        barney(p);\n"
              "    }\n"
              "}");
        ASSERT_EQUALS("", errout_str());

        check("void foo() {\n"
              "    char *p = 0;\n"
              "    try {\n"
              "        p = fred();\n"
              "        p = wilma();\n"
              "    }\n"
              "    catch (...) {\n"
              "        barney(x);\n"
              "    }\n"
              "}");
        ASSERT_EQUALS("test.cpp:2:style:The scope of the variable 'p' can be reduced.\n"
                      "test.cpp:2:style:Variable 'p' can be declared as pointer to const\n",
                      errout_str());

        check("void foo() {\n"
              "    char *p = 0;\n"
              "    try {\n"
              "        if(z) {\n"
              "            p = fred();\n"
              "            p = wilma();\n"
              "        }\n"
              "    }\n"
              "    catch (...) {\n"
              "        barney(p);\n"
              "    }\n"
              "}");
        ASSERT_EQUALS("", errout_str());

        // Member variable pointers
        check("void podMemPtrs() {\n"
              "    int POD::*memptr;\n"
              "    memptr = &POD::a;\n"
              "    memptr = &POD::b;\n"
              "    if (memptr)\n"
              "        memptr = 0;\n"
              "}");
        ASSERT_EQUALS("test.cpp:4:style:Variable 'memptr' is reassigned a value before the old one has been used.\n"
                      "test.cpp:3:note:memptr is assigned\n"
                      "test.cpp:4:note:memptr is overwritten\n", errout_str());

        // Pointer function argument (#3857)
        check("void f(float * var)\n"
              "{\n"
              "  var[0] = 0.2f;\n"
              "  var[0] = 0.2f;\n" // <-- is initialized twice
              "}");
        ASSERT_EQUALS("test.cpp:4:style:Variable 'var[0]' is reassigned a value before the old one has been used.\n"
                      "test.cpp:3:note:var[0] is assigned\n"
                      "test.cpp:4:note:var[0] is overwritten\n", errout_str());

        check("void f(float * var)\n"
              "{\n"
              "  *var = 0.2f;\n"
              "  *var = 0.2f;\n" // <-- is initialized twice
              "}");
        ASSERT_EQUALS("test.cpp:4:style:Variable '*var' is reassigned a value before the old one has been used.\n"
                      "test.cpp:3:note:*var is assigned\n"
                      "test.cpp:4:note:*var is overwritten\n", errout_str());

        // Volatile variables
        check("void f() {\n"
              "  volatile char *reg = (volatile char *)0x12345;\n"
              "  *reg = 12;\n"
              "  *reg = 34;\n"
              "}");
        ASSERT_EQUALS("test.cpp:2:style:C-style pointer casting\n", errout_str());

        check("void f(std::map<int, int>& m, int key, int value) {\n" // #6379
              "    m[key] = value;\n"
              "    m[key] = value;\n"
              "}\n");
        ASSERT_EQUALS("test.cpp:3:style:Variable 'm[key]' is reassigned a value before the old one has been used.\n"
                      "test.cpp:2:note:m[key] is assigned\n"
                      "test.cpp:3:note:m[key] is overwritten\n",
                      errout_str());
    }

    void redundantVarAssignment_trivial() {
        check("void f() {\n"
              "   int a = 0;\n"
              "   a = 4;\n"
              "}");
        ASSERT_EQUALS("", errout_str());

        check("void f() {\n"
              "   int a;\n"
              "   a = 0;\n"
              "   a = 4;\n"
              "}");
        ASSERT_EQUALS("", errout_str());

        check("void f() {\n"
              "   unsigned a;\n"
              "   a = 0u;\n"
              "   a = 2u;\n"
              "}");
        ASSERT_EQUALS("", errout_str());

        check("void f() {\n"
              "   void* a;\n"
              "   a = (void*)0;\n"
              "   a = p;\n"
              "}");
        ASSERT_EQUALS(
            "[test.cpp:2]: (style) Variable 'a' can be declared as pointer to const\n",
            errout_str());

        check("void f() {\n"
              "   void* a;\n"
              "   a = (void*)0U;\n"
              "   a = p;\n"
              "}");
        ASSERT_EQUALS(
            "[test.cpp:2]: (style) Variable 'a' can be declared as pointer to const\n",
            errout_str());
    }

    void redundantVarAssignment_struct() {
        check("struct foo {\n"
              "  int a,b;\n"
              "};\n"
              "\n"
              "int main() {\n"
              "  struct foo x;\n"
              "  x.a = _mm_set1_ps(1.0);\n"
              "  x.a = _mm_set1_ps(2.0);\n"
              "}");
        ASSERT_EQUALS("[test.cpp:7] -> [test.cpp:8]: (style) Variable 'x.a' is reassigned a value before the old one has been used.\n", errout_str());

        check("void f() {\n"
              "  struct AB ab;\n"
              "  ab.x = 23;\n"
              "  ab.y = 41;\n"
              "  ab.x = 1;\n"
              "}");
        ASSERT_EQUALS("[test.cpp:3] -> [test.cpp:5]: (style) Variable 'ab.x' is reassigned a value before the old one has been used.\n", errout_str());

        check("void f() {\n"
              "  struct AB ab = {0};\n"
              "  ab = foo();\n"
              "}");
        ASSERT_EQUALS("", errout_str());
    }

    void redundantVarAssignment_union() {
        // Ticket #5115 "redundantAssignment when using a union"
        check("void main(void)\n"
              "{\n"
              "    short lTotal = 0;\n"
              "    union\n"
              "    {\n"
              "        short l1;\n"
              "        struct\n"
              "        {\n"
              "            unsigned char b1;\n"
              "            unsigned char b2;\n"
              "        } b;\n"
              "    } u;\n"
              "    u.l1 = 1;\n"
              "    lTotal += u.b.b1;\n"
              "    u.l1 = 2;\n" //Should not show RedundantAssignment
              "}", true, false, false);
        ASSERT_EQUALS("", errout_str());

        // Ticket #5115 "redundantAssignment when using a union"
        check("void main(void)\n"
              "{\n"
              "    short lTotal = 0;\n"
              "    union\n"
              "    {\n"
              "        short l1;\n"
              "        struct\n"
              "        {\n"
              "            unsigned char b1;\n"
              "            unsigned char b2;\n"
              "        } b;\n"
              "    } u;\n"
              "    u.l1 = 1;\n"
              "    u.l1 = 2;\n"
              "}", true, false, false);
        ASSERT_EQUALS("[test.cpp:13] -> [test.cpp:14]: (style) Variable 'u.l1' is reassigned a value before the old one has been used.\n", errout_str());

        // Ticket #10093 "redundantAssignment when using a union"
        check("typedef union fixed32_union {\n"
              "    struct {\n"
              "        unsigned32 abcd;\n"
              "    } u32;\n"
              "    struct {\n"
              "        unsigned16 ab;\n"
              "        unsigned16 cd;\n"
              "    } u16;"
              "    struct {\n"
              "        unsigned8 a;\n"
              "        unsigned8 b;\n"
              "        unsigned8 c;\n"
              "        unsigned8 d;\n"
              "        } b;\n"
              "} fixed32;\n"
              "void func1(void) {\n"
              "    fixed32 m;\n"
              "    m.u16.ab = 47;\n"
              "    m.u16.cd = 0;\n"
              "    m.u16.ab = m.u32.abcd / 53;\n"
              "}", true, false, false);
        ASSERT_EQUALS("", errout_str());

        // Ticket #10093 "redundantAssignment when using a union"
        check("typedef union{\n"
              "    char as_char[4];\n"
              "    int as_int;\n"
              "} union_t;\n"
              "void fn(char *data, int len) {\n"
              "    int i;\n"
              "    for (i = 0; i < len; i++)\n"
              "        data[i] = 'a';\n"
              "}\n"
              "int main(int argc, char *argv[]) {\n"
              "    union_t u;\n"
              "    u.as_int = 42;\n"
              "    fn(&u.as_char[0], 4);\n"
              "    u.as_int = 0;\n"
              "}", true, false, false);
        ASSERT_EQUALS("", errout_str());

        // Ticket #5115 "redundantAssignment when using a union"
        check("void foo(char *ptr) {\n"
              "    union {\n"
              "        char * s8;\n"
              "        unsigned long long u64;\n"
              "    } addr;\n"
              "    addr.s8 = ptr;\n"
              "    addr.u64 += 8;\n"
              "}", true, false, false);
        ASSERT_EQUALS("", errout_str());

        check("struct S {\n" // #12895
              "    int x, y;\n"
              "};\n"
              "union U {\n"
              "    S* s;\n"
              "};\n"
              "void f(const U& Src, const U& Dst) {\n"
              "    Dst.s->x = Src.s->x;\n"
              "    Dst.s->y = Src.s->y;\n"
              "}\n");
        ASSERT_EQUALS("", errout_str());
    }

    void redundantVarAssignment_7133() {
        // #7133
        check("sal_Int32 impl_Export() {\n"
              "   try {\n"
              "        try  {\n"
              "          uno::Sequence< uno::Any > aArgs(2);\n"
              "          beans::NamedValue aValue;\n"
              "          aValue.Name = \"DocumentHandler\";\n"
              "          aValue.Value <<= xDocHandler;\n"
              "          aArgs[0] <<= aValue;\n"
              "          aValue.Name = \"Model\";\n"
              "          aValue.Value <<= xDocumentComp;\n"
              "          aArgs[1] <<= aValue;\n"
              "        }\n"
              "        catch (const uno::Exception&) {\n"
              "        }\n"
              "   }\n"
              "   catch (const uno::Exception&)  {\n"
              "   }\n"
              "}", true, true);
        ASSERT_EQUALS("", errout_str());

        check("void ConvertBitmapData(sal_uInt16 nDestBits) {\n"
              "    BitmapBuffer aSrcBuf;\n"
              "    aSrcBuf.mnBitCount = nSrcBits;\n"
              "    BitmapBuffer aDstBuf;\n"
              "    aSrcBuf.mnBitCount = nDestBits;\n"
              "    bConverted = ::ImplFastBitmapConversion( aDstBuf, aSrcBuf, aTwoRects );\n"
              "}", false);
        ASSERT_EQUALS("[test.c:3] -> [test.c:5]: (style) Variable 'aSrcBuf.mnBitCount' is reassigned a value before the old one has been used.\n", errout_str());
        check("void ConvertBitmapData(sal_uInt16 nDestBits) {\n"
              "    BitmapBuffer aSrcBuf;\n"
              "    aSrcBuf.mnBitCount = nSrcBits;\n"
              "    BitmapBuffer aDstBuf;\n"
              "    aSrcBuf.mnBitCount = nDestBits;\n"
              "    bConverted = ::ImplFastBitmapConversion( aDstBuf, aSrcBuf, aTwoRects );\n"
              "}");
        ASSERT_EQUALS("[test.cpp:3] -> [test.cpp:5]: (style) Variable 'aSrcBuf.mnBitCount' is reassigned a value before the old one has been used.\n",
                      errout_str());

        check("class C { void operator=(int x); };\n" // #8368 - assignment operator might have side effects => inconclusive
              "void f() {\n"
              "    C c;\n"
              "    c = x;\n"
              "    c = x;\n"
              "}");
        ASSERT_EQUALS("[test.cpp:4] -> [test.cpp:5]: (style, inconclusive) Variable 'c' is reassigned a value before the old one has been used if variable is no semaphore variable.\n", errout_str());
    }

    void redundantVarAssignment_stackoverflow() {
        check("typedef struct message_node {\n"
              "  char code;\n"
              "  size_t size;\n"
              "  struct message_node *next, *prev;\n"
              "} *message_list;\n"
              "static message_list remove_message_from_list(message_list m) {\n"
              "    m->prev->next = m->next;\n"
              "    m->next->prev = m->prev;\n"
              "    return m->next;\n"
              "}");
        ASSERT_EQUALS("", errout_str());
    }

    void redundantVarAssignment_lambda() {
        // #7152
        check("int foo() {\n"
              "    int x = 0, y = 0;\n"
              "    auto f = [&]() { if (x < 5) ++y; };\n"
              "    x = 2;\n"
              "    f();\n"
              "    x = 6;\n"
              "    f();\n"
              "    return y;\n"
              "}");
        ASSERT_EQUALS("", errout_str());

        // #10228
        check("std::tuple<int, int> g();\n"
              "void h(int);\n"
              "void f() {\n"
              "    auto [a, b] = g();\n"
              "    auto l = [a = a]() { h(i); };\n"
              "}\n");
        ASSERT_EQUALS("", errout_str());
    }

    void redundantVarAssignment_loop() {
        check("void f() {\n"
              "    char buf[10];\n"
              "    int i;\n"
              "    for (i = 0; i < 4; i++)\n"
              "        buf[i] = 131;\n"
              "    buf[i] = 0;\n"
              "}");
        ASSERT_EQUALS("", errout_str());

        check("void bar() {\n" // #9262 do-while with break
              "    int x = 0;\n"
              "    x = 432;\n"
              "    do {\n"
              "        if (foo()) break;\n"
              "        x = 1;\n"
              "     } while (false);\n"
              "}");
        ASSERT_EQUALS("", errout_str());

        check("void foo(int num) {\n" // #9420 FP
              "  int a = num;\n"
              "  for (int b = 0; b < num; a = b++)\n"
              "    dostuff(a);\n"
              "}");
        ASSERT_EQUALS("", errout_str());

        check("void foo(int num) {\n" // #9420 FN
              "  int a = num;\n"
              "  for (int b = 0; b < num; a = b++);\n"
              "}");
        TODO_ASSERT_EQUALS("error", "", errout_str());
    }

    void redundantVarAssignment_after_switch() {
        check("void f(int x) {\n" // #7907
              "    int ret;\n"
              "    switch (x) {\n"
              "    case 123:\n"
              "        ret = 1;\n" // redundant assignment
              "        break;\n"
              "    }\n"
              "    ret = 3;\n"
              "}");
        ASSERT_EQUALS("[test.cpp:5] -> [test.cpp:8]: (style) Variable 'ret' is reassigned a value before the old one has been used.\n", errout_str());
    }

    void redundantVarAssignment_pointer() {
        check("void f(int *ptr) {\n"
              "    int *x = ptr + 1;\n"
              "    *x = 23;\n"
              "    foo(ptr);\n"
              "    *x = 32;\n"
              "}");
        ASSERT_EQUALS("", errout_str());

        // #8997
        check("void f() {\n"
              "  char x[2];\n"
              "  char* p = x;\n"
              "  *p = 1;\n"
              "  p += 1;\n"
              "  *p = 1;\n"
              "}");
        ASSERT_EQUALS("", errout_str());
    }

    void redundantVarAssignment_pointer_parameter() {
        check("void f(int *p) {\n"
              "    *p = 1;\n"
              "    if (condition) return;\n"
              "    *p = 2;\n"
              "}");
        ASSERT_EQUALS("", errout_str());
    }

    void redundantVarAssignment_array() {
        check("void f() {\n"
              "    int arr[10];\n"
              "    int i = 0;\n"
              "    arr[i] = 1;\n"
              "    i += 2;\n"
              "    arr[i] = 3;\n"
              "    dostuff(arr);\n"
              "}");
        ASSERT_EQUALS("", errout_str());
    }

    void redundantVarAssignment_switch_break() {
        // #10058
        check("void f(int a, int b) {\n"
              "    int ret = 0;\n"
              "    switch (a) {\n"
              "    case 1:\n"
              "        ret = 543;\n"
              "        if (b) break;\n"
              "        ret = 1;\n"
              "        break;\n"
              "    }"
              "    return ret;\n"
              "}");
        ASSERT_EQUALS("", errout_str());

        check("void f(int a, int b) {\n"
              "    int ret = 0;\n"
              "    switch (a) {\n"
              "    case 1:\n"
              "        ret = 543;\n"
              "        if (b) break;\n"
              "        ret = 1;\n"
              "        break;\n"
              "    }"
              "}");
        ASSERT_EQUALS("[test.cpp:5] -> [test.cpp:7]: (style) Variable 'ret' is reassigned a value before the old one has been used.\n", errout_str());
    }

    void redundantInitialization() {
        setMultiline();

        check("void f() {\n"
              "    int err = -ENOMEM;\n"
              "    err = dostuff();\n"
              "}");
        ASSERT_EQUALS("test.cpp:3:style:Redundant initialization for 'err'. The initialized value is overwritten before it is read.\n"
                      "test.cpp:2:note:err is initialized\n"
                      "test.cpp:3:note:err is overwritten\n",
                      errout_str());

        check("void f() {\n"
              "    struct S s = {1,2,3};\n"
              "    s = dostuff();\n"
              "}");
        ASSERT_EQUALS("test.cpp:3:style:Redundant initialization for 's'. The initialized value is overwritten before it is read.\n"
                      "test.cpp:2:note:s is initialized\n"
                      "test.cpp:3:note:s is overwritten\n",
                      errout_str());

        check("void f() {\n"
              "    int *p = NULL;\n"
              "    p = dostuff();\n"
              "}");
        ASSERT_EQUALS(
            "test.cpp:2:style:Variable 'p' can be declared as pointer to const\n",
            errout_str());

        // "trivial" initialization => do not warn
        check("void f() {\n"
              "    struct S s = {0};\n"
              "    s = dostuff();\n"
              "}");
        ASSERT_EQUALS("", errout_str());

        check("namespace N { enum E {e0,e1}; }\n"
              "void f() {\n"
              "    N::E e = N::e0;\n" // #9261
              "    e = dostuff();\n"
              "}");
        ASSERT_EQUALS("", errout_str());

        check("void f() {\n" // #10143
              "    std::shared_ptr<int> i = g();\n"
              "    h();\n"
              "    i = nullptr;\n"
              "}\n");
        ASSERT_EQUALS("", errout_str());

        check("int f(const std::vector<int>& v) {\n" // #9815
              "    int i = g();\n"
              "    i = std::distance(v.begin(), std::find_if(v.begin(), v.end(), [=](int j) { return i == j; }));\n"
              "    return i;\n"
              "}\n");
        ASSERT_EQUALS("", errout_str());
    }

    void redundantMemWrite() {
        return; // FIXME: temporary hack

        // Simple tests
        // cppcheck-suppress unreachableCode - remove when code is enabled again
        check("void f() {\n"
              "    char a[10];\n"
              "    memcpy(a, foo, bar);\n"
              "    memset(a, 0, bar);\n"
              "}");
        ASSERT_EQUALS("[test.cpp:3] -> [test.cpp:4]: (performance) Buffer 'a' is being written before its old content has been used.\n", errout_str());

        check("void f() {\n"
              "    char a[10];\n"
              "    strcpy(a, foo);\n"
              "    strncpy(a, 0, bar);\n"
              "}");
        ASSERT_EQUALS("[test.cpp:3] -> [test.cpp:4]: (performance) Buffer 'a' is being written before its old content has been used.\n", errout_str());

        check("void f() {\n"
              "    char a[10];\n"
              "    sprintf(a, \"foo\");\n"
              "    memmove(a, 0, bar);\n"
              "}");
        ASSERT_EQUALS("[test.cpp:3] -> [test.cpp:4]: (performance) Buffer 'a' is being written before its old content has been used.\n", errout_str());

        check("void f(char *filename) {\n"
              "    char *p = strrchr(filename,'.');\n"
              "    strcpy(p, \"foo\");\n"
              "    dostuff(filename);\n"
              "    strcpy(p, \"foo\");\n"
              "}");
        ASSERT_EQUALS("", errout_str());

        // Writing to different parts of a buffer
        check("void f(void* a) {\n"
              "    memcpy(a, foo, bar);\n"
              "    memset(a+5, 0, bar);\n"
              "}");
        ASSERT_EQUALS("", errout_str());

        // Use variable as second argument
        check("void f(void* a, void* b) {\n"
              "    memset(a, 0, 5);\n"
              "    memcpy(b, a, 5);\n"
              "    memset(a, 1, 5);\n"
              "}");
        ASSERT_EQUALS("", errout_str());

        // strcat is special
        check("void f() {\n"
              "    char a[10];\n"
              "    strcpy(a, foo);\n"
              "    strcat(a, bar);\n" // Not redundant
              "    strcpy(a, x);\n" // Redundant
              "}");
        ASSERT_EQUALS("[test.cpp:3] -> [test.cpp:5]: (performance) Buffer 'a' is being written before its old content has been used.\n", errout_str());

        // Tests with function call between copy
        check("void f() {\n"
              "    char a[10];\n"
              "    snprintf(a, foo, bar);\n"
              "    bar();\n"
              "    memset(a, 0, size);\n"
              "}");
        ASSERT_EQUALS("[test.cpp:3] -> [test.cpp:5]: (performance) Buffer 'a' is being written before its old content has been used.\n", errout_str());

        check("void* a;\n"
              "void f() {\n"
              "    memset(a, 0, size);\n"
              "    bar();\n" // Global variable might be accessed in bar()
              "    memset(a, 0, size);\n"
              "}");
        ASSERT_EQUALS("", errout_str());

        check("void f() {\n"
              "    char a[10];\n"
              "    memset(a, 0, size);\n"
              "    bar();\n"
              "    memset(a, 0, size);\n"
              "}");
        TODO_ASSERT_EQUALS("[test.cpp:3] -> [test.cpp:5]: (performance) Buffer 'a' is being written before its old content has been used.\n", "", errout_str());

        check("void bar(void* a) {}\n"
              "void f(void* a) {\n"
              "    memset(a, 0, size);\n"
              "    bar(a);\n" // Passed as argument
              "    memset(a, 0, size);\n"
              "}");
        ASSERT_EQUALS("", errout_str());

        // Branch tests
        check("void f(void* a) {\n"
              "    memset(a, 0, size);\n"
              "    if(x)\n"
              "        memset(a, 0, size);\n"
              "}");
        ASSERT_EQUALS("", errout_str());

        // #4455 - initialization of local buffer
        check("void f(void) {"
              "    char buf[10];\n"
              "    memset(buf, 0, 10);\n"
              "    strcpy(buf, string);\n"
              "}");
        ASSERT_EQUALS("", errout_str());

        check("void f(void) {\n"
              "    char buf[10] = {0};\n"
              "    memset(buf, 0, 10);\n"
              "    strcpy(buf, string);\n"
              "}");
        ASSERT_EQUALS("[test.cpp:3] -> [test.cpp:4]: (performance) Buffer 'buf' is being written before its old content has been used.\n", errout_str());

        // #5689 - use return value of strcpy
        check("int f(void* a) {\n"
              "    int i = atoi(strcpy(a, foo));\n"
              "    strncpy(a, 0, bar);\n"
              "    return i;\n"
              "}");
        ASSERT_EQUALS("", errout_str());

        // #7175 - read+write
        check("void f() {\n"
              "    char buf[100];\n"
              "    strcpy(buf, x);\n"
              "    strcpy(buf, dostuff(buf));\n" // <- read + write
              "    strcpy(buf, x);\n"
              "}");
        ASSERT_EQUALS("", errout_str());

        check("void f() {\n"
              "    char buf[100];\n"
              "    strcpy(buf, x);\n"
              "    strcpy(buf, dostuff(buf));\n"
              "    strcpy(buf, x);\n"
              "}");
        TODO_ASSERT_EQUALS("error", "", errout_str());
    }

    void redundantAssignmentSameValue() {
        check("int main() {\n" // #11642
              "    int a = 0;\n"
              "    int b = a;\n"
              "    int c = 1;\n"
              "    a = b;\n"
              "    return a * b * c;\n"
              "}\n");
        ASSERT_EQUALS("[test.cpp:3] -> [test.cpp:5]: (style) Variable 'a' is assigned an expression that holds the same value.\n", errout_str());

        check("int main() {\n"
              "    int a = 0;\n"
              "    int b = a;\n"
              "    int c = 1;\n"
              "    a = b + 1;\n"
              "    return a * b * c;\n"
              "}\n");
        ASSERT_EQUALS("", errout_str());

        check("int main() {\n"
              "    int a = 0;\n"
              "    int b = a;\n"
              "    int c = 1;\n"
              "    a = b = 5;\n"
              "    return a * b * c;\n"
              "}\n");
        ASSERT_EQUALS("[test.cpp:3] -> [test.cpp:5]: (style) Redundant initialization for 'b'. The initialized value is overwritten before it is read.\n", errout_str());

        check("int f(int i) {\n" // #12874
              "    int j = i + 1;\n"
              "    if (i > 5)\n"
              "        j = i;\n"
              "    return j;\n"
              "}\n");
        ASSERT_EQUALS("", errout_str());
    }

    void varFuncNullUB() { // #4482
        check("void a(...);\n"
              "void b() { a(NULL); }");
        ASSERT_EQUALS("[test.cpp:2]: (portability) Passing NULL after the last typed argument to a variadic function leads to undefined behaviour.\n", errout_str());

        check("void a(char *p, ...);\n"
              "void b() { a(NULL, 2); }");
        ASSERT_EQUALS("", errout_str());
    }

    void checkCastIntToCharAndBack() { // #160

        // check getchar
        check("void f() {\n"
              "unsigned char c; c = getchar();\n"
              "  while( c != EOF)\n"
              "  {\n"
              "    bar(c);\n"
              "    c = getchar();\n"
              "  } ;\n"
              "}");
        ASSERT_EQUALS("[test.cpp:3]: (warning) Storing getchar() return value in char variable and then comparing with EOF.\n", errout_str());

        check("void f() {\n"
              "unsigned char c = getchar();\n"
              "  while( EOF != c)\n"
              "  {\n"
              "    bar(c);\n"
              "  } ;\n"
              "}");
        ASSERT_EQUALS("[test.cpp:3]: (warning) Storing getchar() return value in char variable and then comparing with EOF.\n", errout_str());

        check("void f() {\n"
              "  unsigned char c; c = getchar();\n"
              "  while( EOF != c )\n"
              "  {\n"
              "    bar(c);\n"
              "    c = getchar();\n"
              "  } ;\n"
              "}");
        ASSERT_EQUALS("[test.cpp:3]: (warning) Storing getchar() return value in char variable and then comparing with EOF.\n", errout_str());

        check("void f() {\n"
              "  unsigned char c;\n"
              "  while( EOF != ( c = getchar() ) )\n"
              "  {\n"
              "  }\n"
              "}");
        ASSERT_EQUALS("[test.cpp:3]: (warning) Storing getchar() return value in char variable and then comparing with EOF.\n", errout_str());

        check("void f() {\n"
              "  int i; i = getchar();\n"
              "  while( i != EOF)\n"
              "  {\n"
              "    bar(i);\n"
              "    i = getchar();\n"
              "  } ;\n"
              "}");
        ASSERT_EQUALS("", errout_str());

        check("void f() {\n"
              "  int i; i = getchar();\n"
              "  while( EOF != i )\n"
              "  {\n"
              "    bar(i);\n"
              "    i = getchar();\n"
              "  } ;\n"
              "}");
        ASSERT_EQUALS("", errout_str());


        // check getc
        check("void f (FILE * pFile){\n"
              "unsigned char c;\n"
              "do {\n"
              "  c = getc (pFile);\n"
              "} while (c != EOF)"
              "}");
        ASSERT_EQUALS("[test.cpp:5]: (warning) Storing getc() return value in char variable and then comparing with EOF.\n", errout_str());

        check("void f (FILE * pFile){\n"
              "unsigned char c;\n"
              "do {\n"
              "  c = getc (pFile);\n"
              "} while (EOF != c)"
              "}");
        ASSERT_EQUALS("[test.cpp:5]: (warning) Storing getc() return value in char variable and then comparing with EOF.\n", errout_str());

        check("void f (FILE * pFile){\n"
              "int i;\n"
              "do {\n"
              "  i = getc (pFile);\n"
              "} while (i != EOF)"
              "}");
        ASSERT_EQUALS("", errout_str());

        check("void f (FILE * pFile){\n"
              "int i;\n"
              "do {\n"
              "  i = getc (pFile);\n"
              "} while (EOF != i)"
              "}");
        ASSERT_EQUALS("", errout_str());


        // check fgetc
        check("void f (FILE * pFile){\n"
              "unsigned char c;\n"
              "do {\n"
              "  c = fgetc (pFile);\n"
              "} while (c != EOF)"
              "}");
        ASSERT_EQUALS("[test.cpp:5]: (warning) Storing fgetc() return value in char variable and then comparing with EOF.\n", errout_str());

        check("void f (FILE * pFile){\n"
              "char c;\n"
              "do {\n"
              "  c = fgetc (pFile);\n"
              "} while (EOF != c)"
              "}");
        ASSERT_EQUALS("[test.cpp:5]: (warning) Storing fgetc() return value in char variable and then comparing with EOF.\n", errout_str());

        check("void f (FILE * pFile){\n"
              "signed char c;\n"
              "do {\n"
              "  c = fgetc (pFile);\n"
              "} while (EOF != c)"
              "}");
        ASSERT_EQUALS("", errout_str());

        check("void f (FILE * pFile){\n"
              "int i;\n"
              "do {\n"
              "  i = fgetc (pFile);\n"
              "} while (i != EOF)"
              "}");
        ASSERT_EQUALS("", errout_str());

        check("void f (FILE * pFile){\n"
              "int i;\n"
              "do {\n"
              "  i = fgetc (pFile);\n"
              "} while (EOF != i)"
              "}");
        ASSERT_EQUALS("", errout_str());

        // cin.get()
        check("void f(){\n"
              "   char ch; ch = std::cin.get();\n"
              "   while (EOF != ch) {\n"
              "        std::cout << ch;\n"
              "        ch = std::cin.get();\n"
              "   }\n"
              "}");
        ASSERT_EQUALS("[test.cpp:3]: (warning) Storing cin.get() return value in char variable and then comparing with EOF.\n", errout_str());

        check("void f(){\n"
              "   char ch; ch = std::cin.get();\n"
              "   while (ch != EOF) {\n"
              "        std::cout << ch;\n"
              "        ch = std::cin.get();\n"
              "   }\n"
              "}");
        ASSERT_EQUALS("[test.cpp:3]: (warning) Storing cin.get() return value in char variable and then comparing with EOF.\n", errout_str());

        check("void f(){\n"
              "   int i; i = std::cin.get();\n"
              "   while ( EOF != i ) {\n"
              "        std::cout << i;\n"
              "        i = std::cin.get();\n"
              "   }\n"
              "}");
        ASSERT_EQUALS("", errout_str());

        check("void f(){\n"
              "   int i; i = std::cin.get();\n"
              "   while ( i != EOF ) {\n"
              "        std::cout << i;\n"
              "        i = std::cin.get();\n"
              "   }\n"
              "}");
        ASSERT_EQUALS("", errout_str());
    }

    void checkCommaSeparatedReturn() {
        check("int fun(int a) {\n"
              "  if (a < 0)\n"
              "    return a++,\n"
              "  do_something();\n"
              "}", true, false, false);
        TODO_ASSERT_EQUALS("[test.cpp:3]: (style) Comma is used in return statement. The comma can easily be misread as a ';'.\n", "", errout_str());

        check("int fun(int a) {\n"
              "  if (a < 0)\n"
              "    return a++, do_something();\n"
              "}", true, false, false);
        ASSERT_EQUALS("", errout_str());

        check("int fun(int a) {\n"
              "  if (a < 0)\n"
              "    return a+5,\n"
              "  do_something();\n"
              "}", true, false, false);
        TODO_ASSERT_EQUALS("[test.cpp:3]: (style) Comma is used in return statement. The comma can easily be misread as a ';'.\n", "", errout_str());

        check("int fun(int a) {\n"
              "  if (a < 0)\n"
              "    return a+5, do_something();\n"
              "}", true, false, false);
        ASSERT_EQUALS("", errout_str());

        check("int fun(int a) {\n"
              "  if (a < 0)\n"
              "    return c<int,\nint>::b;\n"
              "}", true, false, false);
        ASSERT_EQUALS("", errout_str());

        // #4943 take care of C++11 initializer lists
        check("std::vector<Foo> Bar() {\n"
              "    return\n"
              "    {\n"
              "        { \"1\" },\n"
              "        { \"2\" },\n"
              "        { \"3\" }\n"
              "    };\n"
              "}", true, false, false);
        ASSERT_EQUALS("", errout_str());
    }

    void checkPassByReference() {
        // #8570 passByValue when std::move is used
        check("struct A\n"
              "{\n"
              "    std::vector<int> x;\n"
              "};\n"
              "\n"
              "struct B\n"
              "{\n"
              "    explicit B(A a) : a(std::move(a)) {}\n"
              "    void Init(A _a) { a = std::move(_a); }\n"
              "    A a;"
              "};", true, false, true);
        ASSERT_EQUALS("", errout_str());

        check("struct A\n"
              "{\n"
              "    std::vector<int> x;\n"
              "};\n"
              "\n"
              "struct B\n"
              "{\n"
              "    explicit B(A a) : a{std::move(a)} {}\n"
              "    void Init(A _a) { a = std::move(_a); }\n"
              "    A a;"
              "};", true, false, true);
        ASSERT_EQUALS("", errout_str());

        check("struct A\n"
              "{\n"
              "    std::vector<int> x;\n"
              "};\n"
              "\n"
              "struct B\n"
              "{\n"
              "    B(A a, A a2) : a{std::move(a)}, a2{std::move(a2)} {}\n"
              "    void Init(A _a) { a = std::move(_a); }\n"
              "    A a;"
              "    A a2;"
              "};", true, false, true);
        ASSERT_EQUALS("", errout_str());

        check("struct A\n"
              "{\n"
              "    std::vector<int> x;\n"
              "};\n"
              "\n"
              "struct B\n"
              "{\n"
              "    B(A a, A a2) : a{std::move(a)}, a2{a2} {}\n"
              "    void Init(A _a) { a = std::move(_a); }\n"
              "    A a;"
              "    A a2;"
              "};", true, false, true);
        ASSERT_EQUALS("[test.cpp:8]: (performance) Function parameter 'a2' should be passed by const reference.\n", errout_str());

        check("struct A\n"
              "{\n"
              "    std::vector<int> x;\n"
              "};\n"
              "\n"
              "struct B\n"
              "{\n"
              "    B(A a, A a2) : a{std::move(a)}, a2(a2) {}\n"
              "    void Init(A _a) { a = std::move(_a); }\n"
              "    A a;"
              "    A a2;"
              "};", true, false, true);
        ASSERT_EQUALS("[test.cpp:8]: (performance) Function parameter 'a2' should be passed by const reference.\n", errout_str());

        check("std::map<int, int> m;\n" // #10817
              "void f(const decltype(m)::const_iterator i) {}");
        ASSERT_EQUALS("", errout_str());

        check("int (*pf) (std::vector<int>) = nullptr;\n" // #12118
              "int f(std::vector<int> v) {\n"
              "    return v.size();\n"
              "}\n"
              "void g() {\n"
              "    pf = f;\n"
              "}\n");
        ASSERT_EQUALS("[test.cpp:6] -> [test.cpp:2]: (performance) Function parameter 'v' should be passed by const reference. However it seems that 'f' is a callback function.\n",
                      errout_str());

        check("template<typename T> struct A;\n" // #12621
              "template<typename T>\n"
              "struct B { A<T> a; };\n"
              "template<typename T>\n"
              "struct A { B<T> b; };\n"
              "template<typename T>\n"
              "struct C : public virtual A<T>, public virtual B<T> {\n"
              "    A<T> x;\n"
              "    B<T> y;\n"
              "    C(A<T> x_, B<T> y_) : x(x_), y(y_) {}\n"
              "};\n");
        ASSERT_EQUALS("", errout_str()); // don't crash
    }

    void checkComparisonFunctionIsAlwaysTrueOrFalse() {
        // positive test
        check("bool f(int x){\n"
              "   return isless(x,x);\n"
              "}");
        ASSERT_EQUALS("[test.cpp:2]: (warning) Comparison of two identical variables with isless(x,x) always evaluates to false.\n", errout_str());

        check("bool f(int x){\n"
              "   return isgreater(x,x);\n"
              "}");
        ASSERT_EQUALS("[test.cpp:2]: (warning) Comparison of two identical variables with isgreater(x,x) always evaluates to false.\n", errout_str());

        check("bool f(int x){\n"
              "   return islessgreater(x,x);\n"
              "}");
        ASSERT_EQUALS("[test.cpp:2]: (warning) Comparison of two identical variables with islessgreater(x,x) always evaluates to false.\n", errout_str());

        check("bool f(int x){\n"
              "   return islessequal(x,x);\n"
              "}");
        ASSERT_EQUALS("[test.cpp:2]: (warning) Comparison of two identical variables with islessequal(x,x) always evaluates to true.\n", errout_str());

        check("bool f(int x){\n"
              "   return isgreaterequal(x,x);\n"
              "}");
        ASSERT_EQUALS("[test.cpp:2]: (warning) Comparison of two identical variables with isgreaterequal(x,x) always evaluates to true.\n", errout_str());

        // no warning should be reported for
        check("bool f(int x, int y){\n"
              "   return isgreaterequal(x,y) && islessequal(x,y) && islessgreater(x,y) && isgreater(x,y) && isless(x,y);\n"
              "}");
        ASSERT_EQUALS("", errout_str());
    }

    void integerOverflow() { // 5895
        // no signed integer overflow should happen
        check("void f(unsigned long long ull) {\n"
              "    if (ull == 0x89504e470d0a1a0a || ull == 0x8a4d4e470d0a1a0a) ;\n"
              "}");
        ASSERT_EQUALS("", errout_str());
    }

    void redundantPointerOp() {
        check("int *f(int *x) {\n"
              "    return &*x;\n"
              "}\n", true, true);
        ASSERT_EQUALS("[test.cpp:2]: (style) Redundant pointer operation on 'x' - it's already a pointer.\n", errout_str());

        check("int *f(int *y) {\n"
              "    return &(*y);\n"
              "}\n", true, true);
        ASSERT_EQUALS("[test.cpp:2]: (style) Redundant pointer operation on 'y' - it's already a pointer.\n", errout_str());

        check("int f() {\n" // #10991
              "    int value = 4;\n"
              "    int result1 = *(&value);\n"
              "    int result2 = *&value;\n"
              "    return result1 + result2;\n"
              "}\n", true, true);
        ASSERT_EQUALS("[test.cpp:3]: (style) Redundant pointer operation on 'value' - it's already a variable.\n"
                      "[test.cpp:4]: (style) Redundant pointer operation on 'value' - it's already a variable.\n",
                      errout_str());

        check("void f(int& a, int b) {\n"
              "    *(&a) = b;\n"
              "}\n", true, true);
        ASSERT_EQUALS("[test.cpp:2]: (style) Redundant pointer operation on 'a' - it's already a variable.\n",
                      errout_str());

        check("void f(int**& p) {}\n", true, true);
        ASSERT_EQUALS("", errout_str());

        checkP("#define	RESTORE(ORIG, COPY) { *ORIG = *COPY; }\n"
               "void f(int* p, int i) {\n"
               "    RESTORE(p, &i);\n"
               "}\n");
        ASSERT_EQUALS("", errout_str());

        // no warning for bitwise AND
        check("void f(const int *b) {\n"
              "    int x = 0x20 & *b;\n"
              "}\n", true, true);
        ASSERT_EQUALS("", errout_str());

        // No message for double pointers to structs
        check("void f(struct foo **my_struct) {\n"
              "    char **pass_to_func = &(*my_struct)->buf;\n"
              "}\n", true, true);
        ASSERT_EQUALS("", errout_str());

        // another double pointer to struct - with an array
        check("void f(struct foo **my_struct) {\n"
              "    char **pass_to_func = &(*my_struct)->buf[10];\n"
              "}\n", true, true);
        ASSERT_EQUALS("", errout_str());

        // double pointer to array
        check("void f(char **ptr) {\n"
              "    int *x = &(*ptr)[10];\n"
              "}\n", true, true);
        ASSERT_EQUALS("[test.cpp:2]: (style) Variable 'x' can be declared as pointer to const\n", errout_str());

        // function calls
        check("void f(Mutex *mut) {\n"
              "    pthread_mutex_lock(&*mut);\n"
              "}\n", true, false);
        ASSERT_EQUALS("[test.cpp:2]: (style) Redundant pointer operation on 'mut' - it's already a pointer.\n", errout_str());

        // make sure we got the AST match for "(" right
        check("void f(char *ptr) {\n"
              "    if (&*ptr == NULL)\n"
              "        return;\n"
              "}\n", true, true);
        ASSERT_EQUALS("[test.cpp:2]: (style) Redundant pointer operation on 'ptr' - it's already a pointer.\n", errout_str());

        // no warning for macros
        checkP("#define MUTEX_LOCK(m) pthread_mutex_lock(&(m))\n"
               "void f(struct mutex *mut) {\n"
               "    MUTEX_LOCK(*mut);\n"
               "}\n");
        ASSERT_EQUALS("", errout_str());

        checkP("#define B(op)        bar(op)\n"
               "#define C(orf)       B(&orf)\n"
               "void foo(const int * pkey) {\n"
               "    C(*pkey);\n"
               "}\n");
        ASSERT_EQUALS("", errout_str());
    }

    void test_isSameExpression() { // see #5738
        check("bool isInUnoIncludeFile(StringRef name) {"
              "   return  name.startswith(SRCDIR \"/com/\") || name.startswith(SRCDIR \"/uno/\");\n"
              "};", true, false);
        ASSERT_EQUALS("", errout_str());
    }

    void raceAfterInterlockedDecrement() {
        checkInterlockedDecrement("void f() {\n"
                                  "    int counter = 0;\n"
                                  "    InterlockedDecrement(&counter);\n"
                                  "    whatever();\n"
                                  "}");
        ASSERT_EQUALS("", errout_str());

        checkInterlockedDecrement("void f() {\n"
                                  "    int counter = 0;\n"
                                  "    InterlockedDecrement(&counter);\n"
                                  "    if (counter)\n"
                                  "        return;\n"
                                  "    destroy();\n"
                                  "}");
        ASSERT_EQUALS("[test.cpp:4]: (error) Race condition: non-interlocked access after InterlockedDecrement(). Use InterlockedDecrement() return value instead.\n", errout_str());

        checkInterlockedDecrement("void f() {\n"
                                  "    int counter = 0;\n"
                                  "    InterlockedDecrement(&counter);\n"
                                  "    if (!counter)\n"
                                  "        destroy();\n"
                                  "}");
        ASSERT_EQUALS("[test.cpp:4]: (error) Race condition: non-interlocked access after InterlockedDecrement(). Use InterlockedDecrement() return value instead.\n", errout_str());

        checkInterlockedDecrement("void f() {\n"
                                  "    int counter = 0;\n"
                                  "    InterlockedDecrement(&counter);\n"
                                  "    if (counter > 0)\n"
                                  "        return;\n"
                                  "    destroy();\n"
                                  "}");
        ASSERT_EQUALS("[test.cpp:4]: (error) Race condition: non-interlocked access after InterlockedDecrement(). Use InterlockedDecrement() return value instead.\n", errout_str());

        checkInterlockedDecrement("void f() {\n"
                                  "    int counter = 0;\n"
                                  "    InterlockedDecrement(&counter);\n"
                                  "    if (0 < counter)\n"
                                  "        return;\n"
                                  "    destroy();\n"
                                  "}");
        ASSERT_EQUALS("[test.cpp:4]: (error) Race condition: non-interlocked access after InterlockedDecrement(). Use InterlockedDecrement() return value instead.\n", errout_str());

        checkInterlockedDecrement("void f() {\n"
                                  "    int counter = 0;\n"
                                  "    InterlockedDecrement(&counter);\n"
                                  "    if (counter == 0)\n"
                                  "        destroy();\n"
                                  "}");
        ASSERT_EQUALS("[test.cpp:4]: (error) Race condition: non-interlocked access after InterlockedDecrement(). Use InterlockedDecrement() return value instead.\n", errout_str());

        checkInterlockedDecrement("void f() {\n"
                                  "    int counter = 0;\n"
                                  "    InterlockedDecrement(&counter);\n"
                                  "    if (0 == counter)\n"
                                  "        destroy();\n"
                                  "}");
        ASSERT_EQUALS("[test.cpp:4]: (error) Race condition: non-interlocked access after InterlockedDecrement(). Use InterlockedDecrement() return value instead.\n", errout_str());

        checkInterlockedDecrement("void f() {\n"
                                  "    int counter = 0;\n"
                                  "    InterlockedDecrement(&counter);\n"
                                  "    if (0 != counter)\n"
                                  "        return;\n"
                                  "    destroy()\n"
                                  "}");
        ASSERT_EQUALS("[test.cpp:4]: (error) Race condition: non-interlocked access after InterlockedDecrement(). Use InterlockedDecrement() return value instead.\n", errout_str());

        checkInterlockedDecrement("void f() {\n"
                                  "    int counter = 0;\n"
                                  "    InterlockedDecrement(&counter);\n"
                                  "    if (counter != 0)\n"
                                  "        return;\n"
                                  "    destroy()\n"
                                  "}");
        ASSERT_EQUALS("[test.cpp:4]: (error) Race condition: non-interlocked access after InterlockedDecrement(). Use InterlockedDecrement() return value instead.\n", errout_str());

        checkInterlockedDecrement("void f() {\n"
                                  "    int counter = 0;\n"
                                  "    InterlockedDecrement(&counter);\n"
                                  "    if (counter <= 0)\n"
                                  "        destroy();\n"
                                  "}");
        ASSERT_EQUALS("[test.cpp:4]: (error) Race condition: non-interlocked access after InterlockedDecrement(). Use InterlockedDecrement() return value instead.\n", errout_str());

        checkInterlockedDecrement("void f() {\n"
                                  "    int counter = 0;\n"
                                  "    InterlockedDecrement(&counter);\n"
                                  "    if (0 >= counter)\n"
                                  "        destroy();\n"
                                  "}");
        ASSERT_EQUALS("[test.cpp:4]: (error) Race condition: non-interlocked access after InterlockedDecrement(). Use InterlockedDecrement() return value instead.\n", errout_str());

        checkInterlockedDecrement("void f() {\n"
                                  "    int counter = 0;\n"
                                  "    int newCount = InterlockedDecrement(&counter);\n"
                                  "    if (newCount)\n"
                                  "        return;\n"
                                  "    destroy();\n"
                                  "}");
        ASSERT_EQUALS("", errout_str());

        checkInterlockedDecrement("void f() {\n"
                                  "    int counter = 0;\n"
                                  "    int newCount = InterlockedDecrement(&counter);\n"
                                  "    if (!newCount)\n"
                                  "        destroy();\n"
                                  "}");
        ASSERT_EQUALS("", errout_str());

        checkInterlockedDecrement("void f() {\n"
                                  "    int counter = 0;\n"
                                  "    int newCount = InterlockedDecrement(&counter);\n"
                                  "    if (newCount > 0)\n"
                                  "        return;\n"
                                  "    destroy();\n"
                                  "}");
        ASSERT_EQUALS("", errout_str());

        checkInterlockedDecrement("void f() {\n"
                                  "    int counter = 0;\n"
                                  "    int newCount = InterlockedDecrement(&counter);\n"
                                  "    if (0 < newCount)\n"
                                  "        return;\n"
                                  "    destroy();\n"
                                  "}");
        ASSERT_EQUALS("", errout_str());

        checkInterlockedDecrement("void f() {\n"
                                  "    int counter = 0;\n"
                                  "    int newCount = InterlockedDecrement(&counter);\n"
                                  "    if (newCount == 0)\n"
                                  "        destroy();\n"
                                  "}");
        ASSERT_EQUALS("", errout_str());

        checkInterlockedDecrement("void f() {\n"
                                  "    int counter = 0;\n"
                                  "    int newCount = InterlockedDecrement(&counter);\n"
                                  "    if (0 == newCount)\n"
                                  "        destroy();\n"
                                  "}");
        ASSERT_EQUALS("", errout_str());

        checkInterlockedDecrement("void f() {\n"
                                  "    int counter = 0;\n"
                                  "    int newCount = InterlockedDecrement(&counter);\n"
                                  "    if (0 != newCount)\n"
                                  "        return;\n"
                                  "    destroy()\n"
                                  "}");
        ASSERT_EQUALS("", errout_str());

        checkInterlockedDecrement("void f() {\n"
                                  "    int counter = 0;\n"
                                  "    int newCount = InterlockedDecrement(&counter);\n"
                                  "    if (newCount != 0)\n"
                                  "        return;\n"
                                  "    destroy()\n"
                                  "}");
        ASSERT_EQUALS("", errout_str());

        checkInterlockedDecrement("void f() {\n"
                                  "    int counter = 0;\n"
                                  "    int newCount = InterlockedDecrement(&counter);\n"
                                  "    if (newCount <= 0)\n"
                                  "        destroy();\n"
                                  "}");
        ASSERT_EQUALS("", errout_str());

        checkInterlockedDecrement("void f() {\n"
                                  "    int counter = 0;\n"
                                  "    int newCount = InterlockedDecrement(&counter);\n"
                                  "    if (0 >= newCount)\n"
                                  "        destroy;\n"
                                  "}");
        ASSERT_EQUALS("", errout_str());

        checkInterlockedDecrement("int f() {\n"
                                  "    int counter = 0;\n"
                                  "    if (InterlockedDecrement(&counter) == 0) {\n"
                                  "        destroy();\n"
                                  "        return 0;\n"
                                  "    } else {\n"
                                  "        return counter;\n"
                                  "    }\n"
                                  "}");
        ASSERT_EQUALS("[test.cpp:7]: (error) Race condition: non-interlocked access after InterlockedDecrement(). Use InterlockedDecrement() return value instead.\n", errout_str());

        checkInterlockedDecrement("int f() {\n"
                                  "    int counter = 0;\n"
                                  "    if (::InterlockedDecrement(&counter) == 0) {\n"
                                  "        destroy();\n"
                                  "        return 0;\n"
                                  "    } else {\n"
                                  "        return counter;\n"
                                  "    }\n"
                                  "}");
        ASSERT_EQUALS("[test.cpp:7]: (error) Race condition: non-interlocked access after InterlockedDecrement(). Use InterlockedDecrement() return value instead.\n", errout_str());


        checkInterlockedDecrement("int f() {\n"
                                  "    int counter = 0;\n"
                                  "    if (InterlockedDecrement(&counter) == 0) {\n"
                                  "        destroy();\n"
                                  "        return 0;\n"
                                  "    }\n"
                                  "    return counter;\n"
                                  "}");
        ASSERT_EQUALS("[test.cpp:7]: (error) Race condition: non-interlocked access after InterlockedDecrement(). Use InterlockedDecrement() return value instead.\n", errout_str());

        checkInterlockedDecrement("int f() {\n"
                                  "    int counter = 0;\n"
                                  "    if (::InterlockedDecrement(&counter) == 0) {\n"
                                  "        destroy();\n"
                                  "        return 0;\n"
                                  "    }\n"
                                  "    return counter;\n"
                                  "}");
        ASSERT_EQUALS("[test.cpp:7]: (error) Race condition: non-interlocked access after InterlockedDecrement(). Use InterlockedDecrement() return value instead.\n", errout_str());

        checkInterlockedDecrement("int f() {\n"
                                  "    int counter = 0;\n"
                                  "    if (InterlockedDecrement(&counter) == 0) {\n"
                                  "        destroy();\n"
                                  "        return 0;\n"
                                  "    } else\n"
                                  "        return counter;\n"
                                  "   \n"
                                  "}");
        ASSERT_EQUALS("[test.cpp:7]: (error) Race condition: non-interlocked access after InterlockedDecrement(). Use InterlockedDecrement() return value instead.\n", errout_str());

        checkInterlockedDecrement("int f() {\n"
                                  "    int counter = 0;\n"
                                  "    if (::InterlockedDecrement(&counter) == 0) {\n"
                                  "        destroy();\n"
                                  "        return 0;\n"
                                  "    } else\n"
                                  "        return counter;\n"
                                  "   \n"
                                  "}");
        ASSERT_EQUALS("[test.cpp:7]: (error) Race condition: non-interlocked access after InterlockedDecrement(). Use InterlockedDecrement() return value instead.\n", errout_str());
    }

    void testUnusedLabel() {
        check("void f() {\n"
              "    label:\n"
              "}");
        ASSERT_EQUALS("[test.cpp:2]: (style) Label 'label' is not used.\n", errout_str());

        check("void f() {\n"
              "    label:\n"
              "    foo();\n"
              "    goto label;\n"
              "}");
        ASSERT_EQUALS("", errout_str());

        check("void f() {\n"
              "    label:\n"
              "    foo();\n"
              "    goto label;\n"
              "}\n"
              "void g() {\n"
              "    label:\n"
              "}");
        ASSERT_EQUALS("[test.cpp:7]: (style) Label 'label' is not used.\n", errout_str());

        check("void f() {\n"
              "    switch(a) {\n"
              "        default:\n"
              "    }\n"
              "}");
        ASSERT_EQUALS("", errout_str());

        check("void f() {\n"
              "    class X {\n"
              "        protected:\n"
              "    };\n"
              "}");
        ASSERT_EQUALS("", errout_str());

        check("void f() {\n"
              "    class X {\n"
              "        my_protected:\n"
              "    };\n"
              "}");
        ASSERT_EQUALS("", errout_str());

        check("int test(char art) {\n"
              "    switch (art) {\n"
              "    caseZERO:\n"
              "        return 0;\n"
              "    case1:\n"
              "        return 1;\n"
              "    case 2:\n"
              "        return 2;\n"
              "    }\n"
              "}");
        ASSERT_EQUALS("[test.cpp:3]: (warning) Label 'caseZERO' is not used. Should this be a 'case' of the enclosing switch()?\n"
                      "[test.cpp:5]: (warning) Label 'case1' is not used. Should this be a 'case' of the enclosing switch()?\n", errout_str());

        check("int test(char art) {\n"
              "    switch (art) {\n"
              "    case 2:\n"
              "        return 2;\n"
              "    }\n"
              "    label:\n"
              "}");
        ASSERT_EQUALS("[test.cpp:6]: (style) Label 'label' is not used.\n", errout_str());
    }

    #define checkCustomSettings(...) checkCustomSettings_(__FILE__, __LINE__, __VA_ARGS__)
    void checkCustomSettings_(const char* file, int line, const char code[], bool cpp = true, bool inconclusive = true, bool runSimpleChecks=true, bool verbose=false, Settings* settings = nullptr) {
        if (!settings) {
            settings = &_settings;
        }
        settings->certainty.setEnabled(Certainty::inconclusive, inconclusive);
        settings->verbose = verbose;

        // Tokenize..
        SimpleTokenizer tokenizer(*settings, *this);
        ASSERT_LOC(tokenizer.tokenize(code, cpp), file, line);

        // Check..
        runChecks<CheckOther>(tokenizer, this);

        (void)runSimpleChecks; // TODO Remove this
    }

    void checkCustomSettings_(const char* file, int line, const char code[], Settings *s) {
        checkCustomSettings_(file, line, code, true, true, true, false, s);
    }

    void testEvaluationOrder() {
        check("void f() {\n"
              "  int x = dostuff();\n"
              "  return x + x++;\n"
              "}", false);
        ASSERT_EQUALS("[test.c:3]: (error) Expression 'x+x++' depends on order of evaluation of side effects\n", errout_str());

        // #7226
        check("long int f1(const char *exp) {\n"
              "  return strtol(++exp, (char **)&exp, 10);\n"
              "}", false);
        ASSERT_EQUALS("", errout_str());

        check("long int f1(const char *exp) {\n"
              "  return dostuff(++exp, exp, 10);\n"
              "}", false);
        ASSERT_EQUALS("[test.c:2]: (error) Expression '++exp,exp' depends on order of evaluation of side effects\n", errout_str());

        check("void f() {\n"
              "  int a;\n"
              "  while (a=x(), a==123) {}\n"
              "}", false);
        ASSERT_EQUALS("", errout_str());

        // # 8717
        check("void f(int argc, char *const argv[]) {\n"
              "    char **local_argv = safe_malloc(sizeof (*local_argv));\n"
              "    int local_argc = 0;\n"
              "    local_argv[local_argc++] = argv[0];\n"
              "}\n", false);
        ASSERT_EQUALS("", errout_str());

        check("void f() {\n"
              "  int x = 0;\n"
              "  return 0 + x++;\n"
              "}\n", false);
        ASSERT_EQUALS("", errout_str());

        check("void f(int x, int y) {\n"
              "  int a[10];\n"
              "  a[x+y] = a[y+x]++;;\n"
              "}\n", false);
        ASSERT_EQUALS("[test.c:3]: (error) Expression 'a[x+y]=a[y+x]++' depends on order of evaluation of side effects\n", errout_str());

        check("void f(int i) {\n"
              "  int n = ++i + i;\n"
              "}");
        ASSERT_EQUALS("[test.cpp:2]: (error) Expression '++i+i' depends on order of evaluation of side effects\n", errout_str());

        check("long int f1(const char *exp) {\n"
              "  return dostuff(++exp, ++exp, 10);\n"
              "}");
        ASSERT_EQUALS("[test.cpp:2]: (portability) Expression '++exp,++exp' depends on order of evaluation of side effects. Behavior is Unspecified according to c++17\n"
                      "[test.cpp:2]: (portability) Expression '++exp,++exp' depends on order of evaluation of side effects. Behavior is Unspecified according to c++17\n", errout_str());

        check("void f(int i) {\n"
              "  int n = (~(-(++i)) + i);\n"
              "}");
        ASSERT_EQUALS("[test.cpp:2]: (error) Expression '~(-(++i))+i' depends on order of evaluation of side effects\n", errout_str());

        /*const*/ Settings settings11 = settingsBuilder(_settings).cpp(Standards::CPP11).build();

        checkCustomSettings("void f(int i) {\n"
                            "  i = i++ + 2;\n"
                            "}", &settings11);
        ASSERT_EQUALS("[test.cpp:2]: (error) Expression 'i+++2' depends on order of evaluation of side effects\n", errout_str());
    }

    void testEvaluationOrderSelfAssignment() {
        // self assignment
        check("void f() {\n"
              "  int x = x = y + 1;\n"
              "}", false);
        ASSERT_EQUALS(
            "[test.c:2]: (style) Redundant assignment of 'x' to itself.\n"
            "[test.c:2]: (style) Redundant assignment of 'x' to itself.\n",   // duplicate
            errout_str());
    }

    void testEvaluationOrderMacro() {
        // macro, don't bailout (#7233)
        checkP("#define X x\n"
               "void f(int x) {\n"
               "  return x + X++;\n"
               "}", "test.c");
        ASSERT_EQUALS("[test.c:3]: (error) Expression 'x+x++' depends on order of evaluation of side effects\n", errout_str());
    }

    void testEvaluationOrderSequencePointsFunctionCall() {
        // FP
        check("void f(int id) {\n"
              "  id = dostuff(id += 42);\n"
              "}", false);
        ASSERT_EQUALS("", errout_str());

        // FN
        check("void f(int id) {\n"
              "  id = id + dostuff(id += 42);\n"
              "}", false);
        TODO_ASSERT_EQUALS("error", "", errout_str());
    }

    void testEvaluationOrderSequencePointsComma() {
        check("int f(void) {\n"
              "  int t;\n"
              "  return (unsigned char)(t=1,t^c);\n"
              "}", false);
        ASSERT_EQUALS("", errout_str());

        check("void f(void) {\n"
              "  int t;\n"
              "  dostuff(t=1,t^c);\n"
              "}", false);
        ASSERT_EQUALS("[test.c:3]: (error) Expression 't=1,t^c' depends on order of evaluation of side effects\n", errout_str());

        check("void f(void) {\n"
              "  int t;\n"
              "  dostuff((t=1,t),2);\n"
              "}", false);
        ASSERT_EQUALS("", errout_str());

        // #8230
        check("void hprf(const char* fp) {\n"
              "    do\n"
              "        ;\n"
              "    while (++fp, (*fp) <= 0177);\n"
              "}\n", false);
        ASSERT_EQUALS("", errout_str());

        check("void hprf(const char* fp) {\n"
              "    do\n"
              "        ;\n"
              "    while (i++, ++fp, (*fp) <= 0177);\n"
              "}\n", false);
        ASSERT_EQUALS("", errout_str());

        check("void f(const char* fp) {\n"
              "    do\n"
              "        ;\n"
              "    while (f(++fp, (*fp) <= 7));\n"
              "}\n", false);
        ASSERT_EQUALS("[test.c:4]: (error) Expression '++fp,(*fp)<=7' depends on order of evaluation of side effects\n", errout_str());
    }

    void testEvaluationOrderSizeof() {
        check("void f(char *buf) {\n"
              "  dostuff(buf++, sizeof(*buf));"
              "}", false);
        ASSERT_EQUALS("", errout_str());
    }

    void testUnsignedLessThanZero() {
        check("struct d {\n"
              "  unsigned n;\n"
              "};\n"
              "void f(void) {\n"
              "  struct d d;\n"
              "  d.n = 3;\n"
              "\n"
              "  if (d.n < 0) {\n"
              "    return;\n"
              "  }\n"
              "\n"
              "  if (0 > d.n) {\n"
              "    return;\n"
              "  }\n"
              "}", false);
        ASSERT_EQUALS("[test.c:8]: (style) Checking if unsigned expression 'd.n' is less than zero.\n"
                      "[test.c:12]: (style) Checking if unsigned expression 'd.n' is less than zero.\n",
                      errout_str());
    }

    void doubleMove1() {
        check("void g(A a);\n"
              "void f() {\n"
              "    A a;\n"
              "    g(std::move(a));\n"
              "    g(std::move(a));\n"
              "}");
        ASSERT_EQUALS("[test.cpp:5]: (warning) Access of moved variable 'a'.\n", errout_str());
    }

    void doubleMoveMemberInitialization1() {
        check("class A\n"
              "{\n"
              "    A(B && b)\n"
              "    :b1(std::move(b))\n"
              "    {\n"
              "        b2 = std::move(b);\n"
              "    }\n"
              "    B b1;\n"
              "    B b2;\n"
              "};");
        ASSERT_EQUALS("[test.cpp:6]: (warning) Access of moved variable 'b'.\n", errout_str());
    }

    void doubleMoveMemberInitialization2() {
        check("class A\n"
              "{\n"
              "    A(B && b)\n"
              "    :b1(std::move(b)),\n"
              "     b2(std::move(b))\n"
              "    {}\n"
              "    B b1;\n"
              "    B b2;\n"
              "};");
        ASSERT_EQUALS("[test.cpp:5]: (warning) Access of moved variable 'b'.\n", errout_str());
    }

    void doubleMoveMemberInitialization3() { // #9974
        check("struct A { int i; };\n"
              "struct B { A a1; A a2; };\n"
              "B f() {\n"
              "    A a1 = { 1 };\n"
              "    A a2 = { 2 };\n"
              "    return { .a1 = std::move(a1), .a2 = std::move(a2) };\n"
              "}\n");
        ASSERT_EQUALS("", errout_str());
    }

    void doubleMoveMemberInitialization4() { // #11440
        check("struct S { void f(int); };\n"
              "struct T {\n"
              "    T(int c, S&& d) : c{ c }, d{ std::move(d) } { d.f(c); }\n"
              "    int c;\n"
              "    S d;\n"
              "};\n");
        ASSERT_EQUALS("[test.cpp:3]: (warning, inconclusive) Access of moved variable 'd'.\n", errout_str());
    }

    void moveAndAssign1() {
        check("A g(A a);\n"
              "void f() {\n"
              "    A a;\n"
              "    a = g(std::move(a));\n"
              "    a = g(std::move(a));\n"
              "}");
        ASSERT_EQUALS("", errout_str());
    }

    void moveAndAssign2() {
        check("A g(A a);\n"
              "void f() {\n"
              "    A a;\n"
              "    B b = g(std::move(a));\n"
              "    C c = g(std::move(a));\n"
              "}");
        ASSERT_EQUALS("[test.cpp:5]: (warning) Access of moved variable 'a'.\n", errout_str());
    }

    void moveAssignMoveAssign() {
        check("void h(A a);\n"
              "void f() {"
              "    A a;\n"
              "    g(std::move(a));\n"
              "    h(a);\n"
              "    a = b;\n"
              "    h(a);\n"
              "    g(std::move(a));\n"
              "    h(a);\n"
              "    a = b;\n"
              "    h(a);\n"
              "}");
        ASSERT_EQUALS("[test.cpp:4]: (warning) Access of moved variable 'a'.\n"
                      "[test.cpp:8]: (warning) Access of moved variable 'a'.\n", errout_str());
    }

    void moveAndReset1() {
        check("A g(A a);\n"
              "void f() {\n"
              "    A a;\n"
              "    a.reset(g(std::move(a)));\n"
              "    a.reset(g(std::move(a)));\n"
              "}");
        ASSERT_EQUALS("", errout_str());
    }

    void moveAndReset2() {
        check("A g(A a);\n"
              "void f() {\n"
              "    A a;\n"
              "    A b;\n"
              "    A c;\n"
              "    b.reset(g(std::move(a)));\n"
              "    c.reset(g(std::move(a)));\n"
              "}");
        ASSERT_EQUALS("[test.cpp:7]: (warning) Access of moved variable 'a'.\n", errout_str());
    }

    void moveResetMoveReset() {
        check("void h(A a);\n"
              "void f() {"
              "    A a;\n"
              "    g(std::move(a));\n"
              "    h(a);\n"
              "    a.reset(b);\n"
              "    h(a);\n"
              "    g(std::move(a));\n"
              "    h(a);\n"
              "    a.reset(b);\n"
              "    h(a);\n"
              "}");
        ASSERT_EQUALS("[test.cpp:4]: (warning) Access of moved variable 'a'.\n"
                      "[test.cpp:8]: (warning) Access of moved variable 'a'.\n", errout_str());
    }

    void moveAndFunctionParameter() {
        check("void g(A a);\n"
              "void f() {\n"
              "    A a;\n"
              "    A b = std::move(a);\n"
              "    g(a);\n"
              "    A c = a;\n"
              "}");
        ASSERT_EQUALS("[test.cpp:5]: (warning) Access of moved variable 'a'.\n"
                      "[test.cpp:6]: (warning) Access of moved variable 'a'.\n", errout_str());
    }

    void moveAndFunctionParameterReference() {
        check("void g(A & a);\n"
              "void f() {\n"
              "    A a;\n"
              "    A b = std::move(a);\n"
              "    g(a);\n"
              "    A c = a;\n"
              "}");
        ASSERT_EQUALS("", errout_str());
    }

    void moveAndFunctionParameterConstReference() {
        check("void g(A const & a);\n"
              "void f() {\n"
              "    A a;\n"
              "    A b = std::move(a);\n"
              "    g(a);\n"
              "    A c = a;\n"
              "}");
        ASSERT_EQUALS("[test.cpp:5]: (warning) Access of moved variable 'a'.\n"
                      "[test.cpp:6]: (warning) Access of moved variable 'a'.\n", errout_str());
    }

    void moveAndFunctionParameterUnknown() {
        check("void f() {\n"
              "    A a;\n"
              "    A b = std::move(a);\n"
              "    g(a);\n"
              "    A c = a;\n"
              "}");
        ASSERT_EQUALS("[test.cpp:4]: (warning, inconclusive) Access of moved variable 'a'.\n"
                      "[test.cpp:5]: (warning, inconclusive) Access of moved variable 'a'.\n", errout_str());
    }

    void moveAndReturn() {
        check("int f(int i) {\n"
              "    A a;\n"
              "    A b;\n"
              "    g(std::move(a));\n"
              "    if (i)\n"
              "        return g(std::move(b));\n"
              "    return h(std::move(a),std::move(b));\n"
              "}");
        ASSERT_EQUALS("[test.cpp:7]: (warning) Access of moved variable 'a'.\n", errout_str());
    }

    void moveAndClear() {
        check("void f() {\n"
              "    V v;\n"
              "    g(std::move(v));\n"
              "    v.clear();\n"
              "    if (v.empty()) {}\n"
              "}");
        ASSERT_EQUALS("", errout_str());
    }

    void movedPointer() {
        check("void f() {\n"
              "    P p;\n"
              "    g(std::move(p));\n"
              "    x = p->x;\n"
              "    y = p->y;\n"
              "}");
        ASSERT_EQUALS("[test.cpp:4]: (warning) Access of moved variable 'p'.\n"
                      "[test.cpp:5]: (warning) Access of moved variable 'p'.\n", errout_str());
    }

    void moveAndAddressOf() {
        check("void f() {\n"
              "    std::string s1 = x;\n"
              "    std::string s2 = std::move(s1);\n"
              "    p = &s1;\n"
              "}");
        ASSERT_EQUALS("", errout_str());
    }

    void partiallyMoved() {
        check("void f() {\n"
              "    A a;\n"
              "    gx(std::move(a).x());\n"
              "    gy(std::move(a).y());\n"
              "}");
        ASSERT_EQUALS("", errout_str());
    }

    void moveAndLambda() {
        check("void f() {\n"
              "    A a;\n"
              "    auto h = [a=std::move(a)](){return g(std::move(a));};"
              "    b = a;\n"
              "}");
        ASSERT_EQUALS("", errout_str());
    }

    void moveInLoop()
    {
        check("void g(std::string&& s);\n"
              "void f() {\n"
              "    std::string p;\n"
              "    while(true)\n"
              "        g(std::move(p));\n"
              "}\n");
        ASSERT_EQUALS("[test.cpp:5]: (warning) Access of moved variable 'p'.\n", errout_str());

        check("std::list<int> g(std::list<int>&&);\n"
              "void f(std::list<int>l) {\n"
              "    for(int i = 0; i < 10; ++i) {\n"
              "        for (auto &j : g(std::move(l))) { (void)j; }\n"
              "    }\n"
              "}\n");
        ASSERT_EQUALS("[test.cpp:4]: (style) Variable 'j' can be declared as reference to const\n"
                      "[test.cpp:4]: (warning) Access of moved variable 'l'.\n",
                      errout_str());
    }

    void moveCallback()
    {
        check("bool f(std::function<void()>&& callback);\n"
              "void func(std::function<void()> callback) {\n"
              "    if(!f(std::move(callback)))\n"
              "        callback();\n"
              "}\n");
        ASSERT_EQUALS("[test.cpp:4]: (warning) Access of moved variable 'callback'.\n", errout_str());
    }

    void moveClassVariable()
    {
        check("struct B {\n"
              "    virtual void f();\n"
              "};\n"
              "struct D : B {\n"
              "    void f() override {\n"
              "        auto p = std::unique_ptr<D>(new D(std::move(m)));\n"
              "    }\n"
              "    D(std::unique_ptr<int> c) : m(std::move(c)) {}\n"
              "    std::unique_ptr<int> m;\n"
              "};\n");
        ASSERT_EQUALS("", errout_str());
    }

    void forwardAndUsed() {
        check("template<typename T>\n"
              "void f(T && t) {\n"
              "    g(std::forward<T>(t));\n"
              "    T s = t;\n"
              "}");
        ASSERT_EQUALS("[test.cpp:4]: (warning) Access of forwarded variable 't'.\n", errout_str());
    }

    void moveAndReference() { // #9791
        check("void g(std::string&&);\n"
              "void h(const std::string&);\n"
              "void f() {\n"
              "    std::string s;\n"
              "    const std::string& r = s;\n"
              "    g(std::move(s));\n"
              "    h(r);\n"
              "}\n");
        ASSERT_EQUALS("[test.cpp:7]: (warning) Access of moved variable 'r'.\n", errout_str());
    }

    void moveForRange()
    {
        check("struct C {\n"
              "    void f() {\n"
              "        for (auto r : mCategory.find(std::move(mWhere))) {}\n"
              "    }\n"
              "    cif::category mCategory;\n"
              "    cif::condition mWhere;\n"
              "};\n");
        ASSERT_EQUALS("", errout_str());
    }

    void moveTernary()
    {
        check("void gA(std::string);\n" // #12174
              "void gB(std::string);\n"
              "void f(bool b) {\n"
              "    std::string s = \"abc\";\n"
              "    b ? gA(std::move(s)) : gB(std::move(s));\n"
              "}\n");
        ASSERT_EQUALS("", errout_str());

        check("int gA(std::string);\n"
              "int gB(std::string);\n"
              "void h(int);\n"
              "void f(bool b) {\n"
              "    std::string s = \"abc\";\n"
              "    h(b ? gA(std::move(s)) : gB(std::move(s)));\n"
              "}\n");
        ASSERT_EQUALS("", errout_str());

        check("int gA(int, std::string);\n"
              "int gB(int, std::string);\n"
              "int h(int);\n"
              "void f(bool b) {\n"
              "    std::string s = \"abc\";\n"
              "    h(b ? h(gA(5, std::move(s))) : h(gB(7, std::move(s))));\n"
              "}\n");
        ASSERT_EQUALS("", errout_str());
    }

    void funcArgNamesDifferent() {
        check("void func1(int a, int b, int c);\n"
              "void func1(int a, int b, int c) { }\n"
              "void func2(int a, int b, int c);\n"
              "void func2(int A, int B, int C) { }\n"
              "class Fred {\n"
              "    void func1(int a, int b, int c);\n"
              "    void func2(int a, int b, int c);\n"
              "    void func3(int a = 0, int b = 0, int c = 0);\n"
              "    void func4(int a = 0, int b = 0, int c = 0);\n"
              "};\n"
              "void Fred::func1(int a, int b, int c) { }\n"
              "void Fred::func2(int A, int B, int C) { }\n"
              "void Fred::func3(int a, int b, int c) { }\n"
              "void Fred::func4(int A, int B, int C) { }");
        ASSERT_EQUALS("[test.cpp:3] -> [test.cpp:4]: (style, inconclusive) Function 'func2' argument 1 names different: declaration 'a' definition 'A'.\n"
                      "[test.cpp:3] -> [test.cpp:4]: (style, inconclusive) Function 'func2' argument 2 names different: declaration 'b' definition 'B'.\n"
                      "[test.cpp:3] -> [test.cpp:4]: (style, inconclusive) Function 'func2' argument 3 names different: declaration 'c' definition 'C'.\n"
                      "[test.cpp:7] -> [test.cpp:12]: (style, inconclusive) Function 'func2' argument 1 names different: declaration 'a' definition 'A'.\n"
                      "[test.cpp:7] -> [test.cpp:12]: (style, inconclusive) Function 'func2' argument 2 names different: declaration 'b' definition 'B'.\n"
                      "[test.cpp:7] -> [test.cpp:12]: (style, inconclusive) Function 'func2' argument 3 names different: declaration 'c' definition 'C'.\n"
                      "[test.cpp:9] -> [test.cpp:14]: (style, inconclusive) Function 'func4' argument 1 names different: declaration 'a' definition 'A'.\n"
                      "[test.cpp:9] -> [test.cpp:14]: (style, inconclusive) Function 'func4' argument 2 names different: declaration 'b' definition 'B'.\n"
                      "[test.cpp:9] -> [test.cpp:14]: (style, inconclusive) Function 'func4' argument 3 names different: declaration 'c' definition 'C'.\n", errout_str());
    }

    void funcArgOrderDifferent() {
        check("void func1(int a, int b, int c);\n"
              "void func1(int a, int b, int c) { }\n"
              "void func2(int a, int b, int c);\n"
              "void func2(int c, int b, int a) { }\n"
              "void func3(int, int b, int c);\n"
              "void func3(int c, int b, int a) { }\n"
              "class Fred {\n"
              "    void func1(int a, int b, int c);\n"
              "    void func2(int a, int b, int c);\n"
              "    void func3(int a = 0, int b = 0, int c = 0);\n"
              "    void func4(int, int b = 0, int c = 0);\n"
              "};\n"
              "void Fred::func1(int a, int b, int c) { }\n"
              "void Fred::func2(int c, int b, int a) { }\n"
              "void Fred::func3(int c, int b, int a) { }\n"
              "void Fred::func4(int c, int b, int a) { }\n",
              true, false);
        ASSERT_EQUALS("[test.cpp:3] -> [test.cpp:4]: (warning) Function 'func2' argument order different: declaration 'a, b, c' definition 'c, b, a'\n"
                      "[test.cpp:5] -> [test.cpp:6]: (warning) Function 'func3' argument order different: declaration ', b, c' definition 'c, b, a'\n"
                      "[test.cpp:9] -> [test.cpp:14]: (warning) Function 'func2' argument order different: declaration 'a, b, c' definition 'c, b, a'\n"
                      "[test.cpp:10] -> [test.cpp:15]: (warning) Function 'func3' argument order different: declaration 'a, b, c' definition 'c, b, a'\n"
                      "[test.cpp:11] -> [test.cpp:16]: (warning) Function 'func4' argument order different: declaration ', b, c' definition 'c, b, a'\n", errout_str());
    }

    // #7846 - Syntax error when using C++11 braced-initializer in default argument
    void cpp11FunctionArgInit() {
        // syntax error is not expected
        ASSERT_NO_THROW(check("\n void foo(int declaration = {}) {"
                              "\n   for (int i = 0; i < 10; i++) {}\n"
                              "\n }"
                              "\n  "));
        ASSERT_EQUALS("", errout_str());
    }

    void shadowVariables() {
        check("int x;\n"
              "void f() { int x; }");
        ASSERT_EQUALS("[test.cpp:1] -> [test.cpp:2]: (style) Local variable \'x\' shadows outer variable\n", errout_str());

        check("int x();\n"
              "void f() { int x; }");
        ASSERT_EQUALS("[test.cpp:1] -> [test.cpp:2]: (style) Local variable \'x\' shadows outer function\n", errout_str());

        check("struct C {\n"
              "    C(int x) : x(x) {}\n" // <- we do not want a FP here
              "    int x;\n"
              "};");
        ASSERT_EQUALS("", errout_str());

        check("void f() {\n"
              "  if (cond) {int x;}\n" // <- not a shadow variable
              "  int x;\n"
              "}");
        ASSERT_EQUALS("", errout_str());

        check("int size() {\n"
              "  int size;\n" // <- not a shadow variable
              "}");
        ASSERT_EQUALS("", errout_str());

        check("void f() {\n" // #8954 - lambda
              "  int x;\n"
              "  auto f = [](){ int x; }"
              "}");
        ASSERT_EQUALS("", errout_str());

        check("void f(int x) { int x; }");
        ASSERT_EQUALS("[test.cpp:1] -> [test.cpp:1]: (style) Local variable 'x' shadows outer argument\n", errout_str());

        check("class C { C(); void foo() { static int C = 0; } }"); // #9195 - shadow constructor
        ASSERT_EQUALS("", errout_str());

        check("struct C {\n" // #10091 - shadow destructor
              "    ~C();\n"
              "    void f() {\n"
              "        bool C{};\n"
              "    }\n"
              "};\n"
              "C::~C() = default;");
        ASSERT_EQUALS("", errout_str());

        // 10752 - no
        check("struct S {\n"
              "    int i;\n"
              "\n"
              "    static int foo() {\n"
              "        int i = 0;\n"
              "        return i;\n"
              "    }\n"
              "};");
        ASSERT_EQUALS("", errout_str());

        check("struct S {\n"
              "    int i{};\n"
              "    void f() { int i; }\n"
              "};\n");
        ASSERT_EQUALS("[test.cpp:2] -> [test.cpp:3]: (style) Local variable 'i' shadows outer variable\n", errout_str());

        check("struct S {\n"
              "    int i{};\n"
              "    std::vector<int> v;\n"
              "    void f() const { for (const int& i : v) {} }\n"
              "};\n");
        ASSERT_EQUALS("[test.cpp:2] -> [test.cpp:4]: (style) Local variable 'i' shadows outer variable\n", errout_str());

        check("struct S {\n" // #10405
              "    F* f{};\n"
              "    std::list<F> fl;\n"
              "    void S::f() const;\n"
              "};\n"
              "void S::f() const {\n"
              "    for (const F& f : fl) {}\n"
              "};\n");
        ASSERT_EQUALS("[test.cpp:2] -> [test.cpp:7]: (style) Local variable 'f' shadows outer variable\n", errout_str());

        check("extern int a;\n"
              "int a;\n"
              "static int f(void) {\n"
              "    int a;\n"
              "    return 0;\n"
              "}\n", false);
        ASSERT_EQUALS("[test.c:1] -> [test.c:4]: (style) Local variable 'a' shadows outer variable\n", errout_str());

        check("int f() {\n" // #12591
              "    int g = 0;\n"
              "    return g;\n"
              "}\n"
              "int g() { return 1; }\n");
        ASSERT_EQUALS("", errout_str());
    }

    void knownArgument() {
        check("void g(int);\n"
              "void f(int x) {\n"
              "   g((x & 0x01) >> 7);\n"
              "}");
        ASSERT_EQUALS("[test.cpp:3]: (style) Argument '(x&0x01)>>7' to function g is always 0. It does not matter what value 'x' has.\n", errout_str());

        check("void g(int);\n"
              "void f(int x) {\n"
              "   g((int)((x & 0x01) >> 7));\n"
              "}");
        ASSERT_EQUALS("[test.cpp:3]: (style) Argument '(int)((x&0x01)>>7)' to function g is always 0. It does not matter what value 'x' has.\n", errout_str());

        check("void g(int, int);\n"
              "void f(int x) {\n"
              "   g(x, (x & 0x01) >> 7);\n"
              "}");
        ASSERT_EQUALS(
            "[test.cpp:3]: (style) Argument '(x&0x01)>>7' to function g is always 0. It does not matter what value 'x' has.\n",
            errout_str());

        check("void g(int);\n"
              "void f(int x) {\n"
              "    g(0);\n"
              "}");
        ASSERT_EQUALS("", errout_str());

        check("void g(int);\n"
              "void h() { return 1; }\n"
              "void f(int x) {\n"
              "    g(h());\n"
              "}");
        ASSERT_EQUALS("", errout_str());

        check("void g(int);\n"
              "void f(int x) {\n"
              "    g(std::strlen(\"a\"));\n"
              "}");
        ASSERT_EQUALS("", errout_str());

        check("void g(int);\n"
              "void f(int x) {\n"
              "    g((int)0);\n"
              "}");
        ASSERT_EQUALS("", errout_str());

        check("void g(Foo *);\n"
              "void f() {\n"
              "    g(reinterpret_cast<Foo*>(0));\n"
              "}");
        ASSERT_EQUALS("", errout_str());

        check("void g(int);\n"
              "void f(int x) {\n"
              "    x = 0;\n"
              "    g(x);\n"
              "}");
        ASSERT_EQUALS("", errout_str());

        check("void g(int);\n"
              "void f() {\n"
              "    const int x = 0;\n"
              "    g(x + 1);\n"
              "}");
        ASSERT_EQUALS("", errout_str());

        check("void g(int);\n"
              "void f() {\n"
              "    char i = 1;\n"
              "    g(static_cast<int>(i));\n"
              "}");
        ASSERT_EQUALS("", errout_str());

        check("char *yytext;\n"
              "void re_init_scanner() {\n"
              "  int size = 256;\n"
              "  yytext = xmalloc(size * sizeof *yytext);\n"
              "}");
        ASSERT_EQUALS("", errout_str());

        check("void foo(const char *c) {\n"
              "    if (*c == '+' && (operand || !isalnum(*c))) {}\n"
              "}");
        ASSERT_EQUALS("", errout_str());

        // #8986
        check("void f(int);\n"
              "void g() {\n"
              "    const int x[] = { 10, 10 };\n"
              "    f(x[0]);\n"
              "}");
        ASSERT_EQUALS("", errout_str());

        check("void f(int);\n"
              "void g() {\n"
              "    int x[] = { 10, 10 };\n"
              "    f(x[0]);\n"
              "}");
        ASSERT_EQUALS("[test.cpp:3]: (style) Variable 'x' can be declared as const array\n", errout_str());

        check("struct A { int x; };"
              "void g(int);\n"
              "void f(int x) {\n"
              "    A y;\n"
              "    y.x = 1;\n"
              "    g(y.x);\n"
              "}");
        ASSERT_EQUALS("", errout_str());

        // allow known argument value in assert call
        check("void g(int);\n"
              "void f(int x) {\n"
              "   ASSERT((int)((x & 0x01) >> 7));\n"
              "}");
        ASSERT_EQUALS("", errout_str());

        // #9905 - expression that does not use integer calculation at all
        check("void foo() {\n"
              "    const std::string heading = \"Interval\";\n"
              "    std::cout << std::setw(heading.length());\n"
              "}");
        ASSERT_EQUALS("", errout_str());

        // #9909 - struct member with known value
        check("struct LongStack {\n"
              "    int maxsize;\n"
              "};\n"
              "\n"
              "void growLongStack(LongStack* self) {\n"
              "    self->maxsize = 32;\n"
              "    dostuff(self->maxsize * sizeof(intptr_t));\n"
              "}");
        ASSERT_EQUALS("", errout_str());

        // #11894
        check("struct S {\n"
              "    int *p, n;\n"
              "};\n"
              "S* g() {\n"
              "    S* s = static_cast<S*>(calloc(1, sizeof(S)));\n"
              "    s->n = 100;\n"
              "    s->p = static_cast<int*>(malloc(s->n * sizeof(int)));\n"
              "    return s;\n"
              "}\n");
        ASSERT_EQUALS("", errout_str());

        // #11679
        check("bool g(int);\n"
              "void h(int);\n"
              "int k(int a) { h(a); return 0; }\n"
              "void f(int i) {\n"
              "    if (g(k(i))) {}\n"
              "}\n");
        ASSERT_EQUALS("", errout_str());

        // #11889
        check("struct S {\n"
              "    int a[5];\n"
              "    void f(int i);\n"
              "}\n"
              "void g(int);\n"
              "void S::f(int i) {\n"
              "    if (a[i] == 1) {\n"
              "        a[i] = 0;\n"
              "        g(a[i]);\n"
              "    }\n"
              "}\n");
        ASSERT_EQUALS("", errout_str());

        // #11927
        check("void f(func_t func, int i) {\n"
              "    (func)(i, 0);\n"
              "}\n");
        ASSERT_EQUALS("", errout_str());

        check("struct S { void operator()(int, int); };\n"
              "void f(int i) {\n"
              "    S()(i, 1);\n"
              "}\n");
        ASSERT_EQUALS("", errout_str());

        check("void f(int& r) {\n"
              "    g(static_cast<char>(r = 42));\n"
              "}\n");
        ASSERT_EQUALS("", errout_str());

        check("struct S { int i; };\n"
              "void f(int i) {\n"
              "    const int a[] = { i - 1 * i, 0 };\n"
              "    auto s = S{ i - 1 * i };\n"
              "}\n");
        ASSERT_EQUALS("[test.cpp:3]: (style) Argument 'i-1*i' to init list { is always 0. It does not matter what value 'i' has.\n"
                      "[test.cpp:4]: (style) Argument 'i-1*i' to constructor S is always 0. It does not matter what value 'i' has.\n",
                      errout_str());
    }

    void knownArgumentHiddenVariableExpression() {
        // #9914 - variable expression is explicitly hidden
        check("void f(int x) {\n"
              "    dostuff(x && false);\n"
              "    dostuff(false && x);\n"
              "    dostuff(x || true);\n"
              "    dostuff(true || x);\n"
              "    dostuff(x * 0);\n"
              "    dostuff(0 * x);\n"
              "}\n");
        ASSERT_EQUALS("[test.cpp:3]: (style) Argument 'false&&x' to function dostuff is always 0. Constant literal calculation disable/hide variable expression 'x'.\n"
                      "[test.cpp:5]: (style) Argument 'true||x' to function dostuff is always 1. Constant literal calculation disable/hide variable expression 'x'.\n"
                      "[test.cpp:6]: (style) Argument 'x*0' to function dostuff is always 0. Constant literal calculation disable/hide variable expression 'x'.\n"
                      "[test.cpp:7]: (style) Argument '0*x' to function dostuff is always 0. Constant literal calculation disable/hide variable expression 'x'.\n", errout_str());
    }

    void knownArgumentTernaryOperator() { // #10374
        check("void f(bool a, bool b) {\n"
              "    const T* P = nullptr; \n"
              "    long N = 0; \n"
              "    const bool c = foo(); \n"
              "    bar(P, N); \n"
              "    if (c ? a : b)\n"
              "      baz(P, N); \n"
              "}");
        ASSERT_EQUALS("", errout_str());
    }

    void checkComparePointers() {
        check("int f() {\n"
              "    const int foo[1] = {0};\n"
              "    const int bar[1] = {0};\n"
              "    int diff = 0;\n"
              "    if(foo > bar) {\n"
              "       diff = 1;\n"
              "    }\n"
              "    return diff;\n"
              "}");
        ASSERT_EQUALS(
            "[test.cpp:2] -> [test.cpp:5] -> [test.cpp:3] -> [test.cpp:5] -> [test.cpp:5]: (error) Comparing pointers that point to different objects\n",
            errout_str());

        check("bool f() {\n"
              "    int x = 0;\n"
              "    int y = 0;\n"
              "    int* xp = &x;\n"
              "    int* yp = &y;\n"
              "    return xp > yp;\n"
              "}");
        ASSERT_EQUALS(
            "[test.cpp:2] -> [test.cpp:4] -> [test.cpp:3] -> [test.cpp:5] -> [test.cpp:6]: (error) Comparing pointers that point to different objects\n"
            "[test.cpp:4]: (style) Variable 'xp' can be declared as pointer to const\n"
            "[test.cpp:5]: (style) Variable 'yp' can be declared as pointer to const\n",
            errout_str());

        check("bool f() {\n"
              "    int x = 0;\n"
              "    int y = 1;\n"
              "    return &x > &y;\n"
              "}");
        ASSERT_EQUALS(
            "[test.cpp:2] -> [test.cpp:4] -> [test.cpp:3] -> [test.cpp:4] -> [test.cpp:4]: (error) Comparing pointers that point to different objects\n",
            errout_str());

        check("struct A {int data;};\n"
              "bool f() {\n"
              "    A x;\n"
              "    A y;\n"
              "    int* xp = &x.data;\n"
              "    int* yp = &y.data;\n"
              "    return xp > yp;\n"
              "}");
        ASSERT_EQUALS(
            "[test.cpp:3] -> [test.cpp:5] -> [test.cpp:4] -> [test.cpp:6] -> [test.cpp:7]: (error) Comparing pointers that point to different objects\n"
            "[test.cpp:5]: (style) Variable 'xp' can be declared as pointer to const\n"
            "[test.cpp:6]: (style) Variable 'yp' can be declared as pointer to const\n",
            errout_str());

        check("struct A {int data;};\n"
              "bool f(A ix, A iy) {\n"
              "    A* x = &ix;\n"
              "    A* y = &iy;\n"
              "    int* xp = &x->data;\n"
              "    int* yp = &y->data;\n"
              "    return xp > yp;\n"
              "}");
        ASSERT_EQUALS(
            "[test.cpp:2] -> [test.cpp:3] -> [test.cpp:5] -> [test.cpp:2] -> [test.cpp:4] -> [test.cpp:6] -> [test.cpp:7]: (error) Comparing pointers that point to different objects\n"
            "[test.cpp:5]: (style) Variable 'xp' can be declared as pointer to const\n"
            "[test.cpp:6]: (style) Variable 'yp' can be declared as pointer to const\n",
            errout_str());

        check("bool f(int * xp, int* yp) {\n"
              "    return &xp > &yp;\n"
              "}");
        ASSERT_EQUALS(
            "[test.cpp:1] -> [test.cpp:2] -> [test.cpp:1] -> [test.cpp:2] -> [test.cpp:2]: (error) Comparing pointers that point to different objects\n",
            errout_str());

        check("int f() {\n"
              "    int x = 0;\n"
              "    int y = 1;\n"
              "    return &x - &y;\n"
              "}");
        ASSERT_EQUALS(
            "[test.cpp:2] -> [test.cpp:4] -> [test.cpp:3] -> [test.cpp:4] -> [test.cpp:4]: (error) Subtracting pointers that point to different objects\n",
            errout_str());

        check("bool f() {\n"
              "    int x[2] = {1, 2}m;\n"
              "    int* xp = &x[0];\n"
              "    int* yp = &x[1];\n"
              "    return xp > yp;\n"
              "}");
        ASSERT_EQUALS("[test.cpp:3]: (style) Variable 'xp' can be declared as pointer to const\n"
                      "[test.cpp:4]: (style) Variable 'yp' can be declared as pointer to const\n",
                      errout_str());

        check("bool f(const int * xp, const int* yp) {\n"
              "    return xp > yp;\n"
              "}");
        ASSERT_EQUALS("", errout_str());

        check("bool f(const int & x, const int& y) {\n"
              "    return &x > &y;\n"
              "}");
        ASSERT_EQUALS("", errout_str());

        check("int& g();\n"
              "bool f() {\n"
              "    const int& x = g();\n"
              "    const int& y = g();\n"
              "    const int* xp = &x;\n"
              "    const int* yp = &y;\n"
              "    return xp > yp;\n"
              "}");
        ASSERT_EQUALS("", errout_str());

        check("struct A {int data;};\n"
              "bool f(A ix) {\n"
              "    A* x = &ix;\n"
              "    A* y = x;\n"
              "    int* xp = &x->data;\n"
              "    int* yp = &y->data;\n"
              "    return xp > yp;\n"
              "}");
        ASSERT_EQUALS("[test.cpp:5]: (style) Variable 'xp' can be declared as pointer to const\n"
                      "[test.cpp:6]: (style) Variable 'yp' can be declared as pointer to const\n",
                      errout_str());

        check("struct S { int i; };\n" // #11576
              "int f(S s) {\n"
              "    return &s.i - (int*)&s;\n"
              "}\n");
        ASSERT_EQUALS("[test.cpp:3]: (style) C-style pointer casting\n", errout_str());

        check("struct S { int i; };\n"
              "int f(S s1, S s2) {\n"
              "    return &s1.i - reinterpret_cast<int*>(&s2);\n"
              "}\n");
        ASSERT_EQUALS("[test.cpp:2] -> [test.cpp:3] -> [test.cpp:2] -> [test.cpp:3] -> [test.cpp:3]: (error) Subtracting pointers that point to different objects\n",
                      errout_str());

        check("struct S { int a; int b; };\n" // #12422
              "int f() {\n"
              "    S s;\n"
              "    return &s.b - &s.a;\n"
              "}\n");
        ASSERT_EQUALS("", errout_str());
    }

    void unusedVariableValueTemplate() {
        check("#include <functional>\n"
              "class A\n"
              "{\n"
              "public:\n"
              "    class Hash\n"
              "    {\n"
              "    public:\n"
              "        std::size_t operator()(const A& a) const\n"
              "        {\n"
              "            (void)a;\n"
              "            return 0;\n"
              "        }\n"
              "    };\n"
              "};\n"
              "namespace std\n"
              "{\n"
              "    template <>\n"
              "    struct hash<A>\n"
              "    {\n"
              "        std::size_t operator()(const A& a) const noexcept\n"
              "        {\n"
              "            return A::Hash{}(a);\n"
              "        }\n"
              "    };\n"
              "}");
        ASSERT_EQUALS("", errout_str());
    }

    void moduloOfOne() {
        check("void f(unsigned int x) {\n"
              "  int y = x % 1;\n"
              "}");
        ASSERT_EQUALS("[test.cpp:2]: (style) Modulo of one is always equal to zero\n", errout_str());

        check("void f() {\n"
              "  for (int x = 1; x < 10; x++) {\n"
              "    int y = 100 % x;\n"
              "  }\n"
              "}");
        ASSERT_EQUALS("", errout_str());

        check("void f(int i, int j) {\n" // #11191
              "    const int c = pow(2, i);\n"
              "    if (j % c) {}\n"
              "}\n");
        ASSERT_EQUALS("", errout_str());
    }

    void sameExpressionPointers() {
        check("int f(int *i);\n"
              "void g(int *a, const int *b) {\n"
              "    int c = *a;\n"
              "    f(a);\n"
              "    if (b && c != *a) {}\n"
              "}\n");
        ASSERT_EQUALS("", errout_str());
    }

    void checkOverlappingWrite() {
        // union
        check("void foo() {\n"
              "    union { int i; float f; } u;\n"
              "    u.i = 0;\n"
              "    u.i = u.f;\n" // <- error
              "}");
        ASSERT_EQUALS("[test.cpp:4]: (error) Overlapping read/write of union is undefined behavior\n", errout_str());

        check("void foo() {\n" // #11013
              "    union { struct { uint8_t a; uint8_t b; }; uint16_t c; } u;\n"
              "    u.a = u.b = 0;\n"
              "}");
        ASSERT_EQUALS("", errout_str());

        // memcpy
        check("void foo() {\n"
              "    char a[10];\n"
              "    memcpy(&a[5], &a[4], 2u);\n"
              "}");
        ASSERT_EQUALS("[test.cpp:3]: (error) Overlapping read/write in memcpy() is undefined behavior\n", errout_str());

        check("void foo() {\n"
              "    char a[10];\n"
              "    memcpy(a+5, a+4, 2u);\n"
              "}");
        ASSERT_EQUALS("[test.cpp:3]: (error) Overlapping read/write in memcpy() is undefined behavior\n", errout_str());

        check("void foo() {\n"
              "    char a[10];\n"
              "    memcpy(a, a+1, 2u);\n"
              "}");
        ASSERT_EQUALS("[test.cpp:3]: (error) Overlapping read/write in memcpy() is undefined behavior\n", errout_str());

        check("void foo() {\n"
              "    char a[8];\n"
              "    memcpy(&a[0], &a[4], 4u);\n"
              "}");
        ASSERT_EQUALS("", errout_str());

        check("_Bool a[10];\n" // #10350
              "void foo() {\n"
              "    memcpy(&a[5], &a[4], 2u * sizeof(a[0]));\n"
              "}");
        ASSERT_EQUALS("[test.cpp:3]: (error) Overlapping read/write in memcpy() is undefined behavior\n", errout_str());

        check("int K[2];\n" // #12638
              "void f(int* p) {\n"
              "    memcpy(&K[0], &K[1], sizeof(K[0]));\n"
              "    memcpy(&K[1], &K[0], sizeof(K[0]));\n"
              "    memcpy(p, p + 1, sizeof(*p));\n"
              "    memcpy(p + 1, p, sizeof(*p));\n"
              "}");
        ASSERT_EQUALS("", errout_str());

        check("int K[2];\n"
              "void f(int* p) {\n"
              "    memcpy(&K[0], &K[1], 2 * sizeof(K[0]));\n"
              "    memcpy(&K[1], &K[0], 2 *sizeof(K[0]));\n"
              "    memcpy(p, p + 1, 2 * sizeof(*p));\n"
              "    memcpy(p + 1, p, 2 * sizeof(*p));\n"
              "}");
        ASSERT_EQUALS("[test.cpp:3]: (error) Overlapping read/write in memcpy() is undefined behavior\n"
                      "[test.cpp:4]: (error) Overlapping read/write in memcpy() is undefined behavior\n"
                      "[test.cpp:5]: (error) Overlapping read/write in memcpy() is undefined behavior\n"
                      "[test.cpp:6]: (error) Overlapping read/write in memcpy() is undefined behavior\n",
                      errout_str());

        // wmemcpy
        check("void foo() {\n"
              "    wchar_t a[10];\n"
              "    wmemcpy(&a[5], &a[4], 2u);\n"
              "}");
        ASSERT_EQUALS("[test.cpp:3]: (error) Overlapping read/write in wmemcpy() is undefined behavior\n", errout_str());

        check("void foo() {\n"
              "    wchar_t a[10];\n"
              "    wmemcpy(a+5, a+4, 2u);\n"
              "}");
        ASSERT_EQUALS("[test.cpp:3]: (error) Overlapping read/write in wmemcpy() is undefined behavior\n", errout_str());

        check("void foo() {\n"
              "    wchar_t a[10];\n"
              "    wmemcpy(a, a+1, 2u);\n"
              "}");
        ASSERT_EQUALS("[test.cpp:3]: (error) Overlapping read/write in wmemcpy() is undefined behavior\n", errout_str());

        // strcpy
        check("void foo(char *ptr) {\n"
              "    strcpy(ptr, ptr);\n"
              "}");
        ASSERT_EQUALS("[test.cpp:2]: (error) Overlapping read/write in strcpy() is undefined behavior\n", errout_str());
    }

    void constVariableArrayMember() { // #10371
        check("class Foo {\n"
              "public:\n"
              "    Foo();\n"
              "    int GetVal() const { return m_Arr[0]; }\n"
              "    int m_Arr[1];\n"
              "};\n");
        ASSERT_EQUALS("", errout_str());
    }

    void knownPointerToBool()
    {
        check("void g(bool);\n"
              "void f() {\n"
              "    int i = 5;\n"
              "    int* p = &i;\n"
              "    g(p);\n"
              "    g(&i);\n"
              "}\n");
        ASSERT_EQUALS("[test.cpp:5]: (style) Pointer expression 'p' converted to bool is always true.\n"
                      "[test.cpp:6]: (style) Pointer expression '&i' converted to bool is always true.\n",
                      errout_str());

        check("void f() {\n"
              "    const int* x = nullptr;\n"
              "    std::empty(x);\n"
              "}\n");
        ASSERT_EQUALS("", errout_str());

        check("void f() {\n"
              "    const int* x = nullptr;\n"
              "    std::empty(const_cast<int*>(x));\n"
              "}\n");
        ASSERT_EQUALS("", errout_str());

        check("struct A { bool x; };\n"
              "bool f(A* a) {\n"
              "    if (a) {\n"
              "        return a->x;\n"
              "    }\n"
              "    return false;\n"
              "}\n");
        ASSERT_EQUALS("", errout_str());

        check("struct A { int* x; };\n"
              "bool f(A a) {\n"
              "    if (a.x) {\n"
              "        return a.x;\n"
              "    }\n"
              "    return false;\n"
              "}\n");
        ASSERT_EQUALS("[test.cpp:4]: (style) Pointer expression 'a.x' converted to bool is always true.\n", errout_str());

        check("void f(bool* b) { if (b) *b = true; }");
        ASSERT_EQUALS("", errout_str());

        check("bool f() {\n"
              "    int* x = nullptr;\n"
              "    return bool(x);\n"
              "}\n");
        ASSERT_EQUALS("[test.cpp:3]: (style) Pointer expression 'x' converted to bool is always false.\n", errout_str());

        check("bool f() {\n"
              "    int* x = nullptr;\n"
              "    return bool{x};\n"
              "}\n");
        ASSERT_EQUALS("[test.cpp:3]: (style) Pointer expression 'x' converted to bool is always false.\n", errout_str());

        check("struct A { A(bool); };\n"
              "A f() {\n"
              "    int* x = nullptr;\n"
              "    return A(x);\n"
              "}\n");
        ASSERT_EQUALS("[test.cpp:4]: (style) Pointer expression 'x' converted to bool is always false.\n", errout_str());

        check("struct A { A(bool); };\n"
              "A f() {\n"
              "    int* x = nullptr;\n"
              "    return A{x};\n"
              "}\n");
        ASSERT_EQUALS("[test.cpp:4]: (style) Pointer expression 'x' converted to bool is always false.\n", errout_str());

        check("struct B { virtual void f() {} };\n" // #11929
              "struct D : B {};\n"
              "void g(B* b) {\n"
              "    if (!b)\n"
              "        return;\n"
              "    if (dynamic_cast<D*>(b)) {}\n"
              "}\n");
        ASSERT_EQUALS("", errout_str());

        check("bool (*ptr)();\n" // #12170
              "void f() {\n"
              "    if (!ptr || !ptr()) {}\n"
              "}\n");
        ASSERT_EQUALS("", errout_str());
    }

    void iterateByValue() {
        check("void f() {\n" // #9684
              "    const std::set<std::string> ss = { \"a\", \"b\", \"c\" };\n"
              "    for (auto s : ss)\n"
              "        (void)s.size();\n"
              "}\n");
        ASSERT_EQUALS("[test.cpp:3]: (performance) Range variable 's' should be declared as const reference.\n",
                      errout_str());
    }
};

REGISTER_TEST(TestOther)<|MERGE_RESOLUTION|>--- conflicted
+++ resolved
@@ -9047,8 +9047,7 @@
                            "[test.cpp:16] -> [test.cpp:18]: (style) The comparison 'c == m->get()' is always true because 'c' and 'm->get()' represent the same value.\n",
                            errout_str());
 
-<<<<<<< HEAD
-        check("struct S {\n" // #12927
+        check("struct S {\n" // #12925
               "    const std::string & f() const { return str; }\n"
               "    std::string str;\n"
               "};\n"
@@ -9063,7 +9062,7 @@
         ASSERT_EQUALS("[test.cpp:6]: (performance, inconclusive) Use const reference for 'v' to avoid unnecessary data copying.\n"
                       "[test.cpp:10]: (performance, inconclusive) Use const reference for 'w' to avoid unnecessary data copying.\n",
                       errout_str());
-=======
+
         check("struct T {\n"
               "    std::string s;\n"
               "    const std::string& get() const { return s; }\n"
@@ -9073,7 +9072,6 @@
               "    if (s.empty()) {}\n"
               "}\n");
         ASSERT_EQUALS("[test.cpp:6]: (performance, inconclusive) Use const reference for 's' to avoid unnecessary data copying.\n", errout_str());
->>>>>>> ed546094
     }
 
     void checkNegativeShift() {
