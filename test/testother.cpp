/*
 * Cppcheck - A tool for static C/C++ code analysis
 * Copyright (C) 2007-2023 Cppcheck team.
 *
 * This program is free software: you can redistribute it and/or modify
 * it under the terms of the GNU General Public License as published by
 * the Free Software Foundation, either version 3 of the License, or
 * (at your option) any later version.
 *
 * This program is distributed in the hope that it will be useful,
 * but WITHOUT ANY WARRANTY; without even the implied warranty of
 * MERCHANTABILITY or FITNESS FOR A PARTICULAR PURPOSE.  See the
 * GNU General Public License for more details.
 *
 * You should have received a copy of the GNU General Public License
 * along with this program.  If not, see <http://www.gnu.org/licenses/>.
 */

#include "checkother.h"
#include "errortypes.h"
#include "library.h"
#include "platform.h"
#include "preprocessor.h"
#include "settings.h"
#include "standards.h"
#include "fixture.h"
#include "tokenize.h"

#include <map>
#include <sstream> // IWYU pragma: keep
#include <string>
#include <unordered_map>
#include <utility>
#include <vector>

#include <simplecpp.h>


class TestOther : public TestFixture {
public:
    TestOther() : TestFixture("TestOther") {}

private:
    Settings _settings;

    void run() override {
        LOAD_LIB_2(_settings.library, "std.cfg");


        TEST_CASE(emptyBrackets);

        TEST_CASE(zeroDiv1);
        TEST_CASE(zeroDiv2);
        TEST_CASE(zeroDiv3);
        TEST_CASE(zeroDiv4);
        TEST_CASE(zeroDiv5);
        TEST_CASE(zeroDiv6);
        TEST_CASE(zeroDiv7);  // #4930
        TEST_CASE(zeroDiv8);
        TEST_CASE(zeroDiv9);
        TEST_CASE(zeroDiv10);
        TEST_CASE(zeroDiv11);
        TEST_CASE(zeroDiv12);
        TEST_CASE(zeroDiv13);
        TEST_CASE(zeroDiv14); // #1169
        TEST_CASE(zeroDiv15); // #8319
        TEST_CASE(zeroDiv16); // #11158
        TEST_CASE(zeroDiv17); // #9931
        TEST_CASE(zeroDiv18);

        TEST_CASE(zeroDivCond); // division by zero / useless condition

        TEST_CASE(nanInArithmeticExpression);

        TEST_CASE(varScope1);
        TEST_CASE(varScope2);
        TEST_CASE(varScope3);
        TEST_CASE(varScope4);
        TEST_CASE(varScope5);
        TEST_CASE(varScope6);
        TEST_CASE(varScope7);
        TEST_CASE(varScope8);
        TEST_CASE(varScope9);       // classes may have extra side-effects
        TEST_CASE(varScope10);      // Undefined macro FOR
        TEST_CASE(varScope11);      // #2475 - struct initialization is not inner scope
        TEST_CASE(varScope12);
        TEST_CASE(varScope13);      // variable usage in inner loop
        TEST_CASE(varScope14);
        TEST_CASE(varScope15);      // #4573 if-else-if
        TEST_CASE(varScope16);
        TEST_CASE(varScope17);
        TEST_CASE(varScope18);
        TEST_CASE(varScope20);      // Ticket #5103
        TEST_CASE(varScope21);      // Ticket #5382
        TEST_CASE(varScope22);      // Ticket #5684
        TEST_CASE(varScope23);      // Ticket #6154
        TEST_CASE(varScope24);      // pointer / reference
        TEST_CASE(varScope25);      // time_t
        TEST_CASE(varScope26);      // range for loop, map
        TEST_CASE(varScope27);      // #7733 - #if
        TEST_CASE(varScope28);      // #10527
        TEST_CASE(varScope29);      // #10888
        TEST_CASE(varScope30);      // #8541
        TEST_CASE(varScope31);      // #11099
        TEST_CASE(varScope32);      // #11441
        TEST_CASE(varScope33);
        TEST_CASE(varScope34);
        TEST_CASE(varScope35);

        TEST_CASE(oldStylePointerCast);
        TEST_CASE(invalidPointerCast);

        TEST_CASE(passedByValue);
        TEST_CASE(passedByValue_nonConst);
        TEST_CASE(passedByValue_externC);

        TEST_CASE(constVariable);
        TEST_CASE(constParameterCallback);
        TEST_CASE(constPointer);

        TEST_CASE(switchRedundantAssignmentTest);
        TEST_CASE(switchRedundantOperationTest);
        TEST_CASE(switchRedundantBitwiseOperationTest);
        TEST_CASE(unreachableCode);
        TEST_CASE(redundantContinue);

        TEST_CASE(suspiciousCase);
        TEST_CASE(suspiciousEqualityComparison);
        TEST_CASE(suspiciousUnaryPlusMinus); // #8004

        TEST_CASE(selfAssignment);
        TEST_CASE(trac1132);
        TEST_CASE(testMisusedScopeObjectDoesNotPickFunction1);
        TEST_CASE(testMisusedScopeObjectDoesNotPickFunction2);
        TEST_CASE(testMisusedScopeObjectPicksClass);
        TEST_CASE(testMisusedScopeObjectPicksStruct);
        TEST_CASE(testMisusedScopeObjectDoesNotPickIf);
        TEST_CASE(testMisusedScopeObjectDoesNotPickConstructorDeclaration);
        TEST_CASE(testMisusedScopeObjectDoesNotPickFunctor);
        TEST_CASE(testMisusedScopeObjectDoesNotPickLocalClassConstructors);
        TEST_CASE(testMisusedScopeObjectDoesNotPickUsedObject);
        TEST_CASE(testMisusedScopeObjectDoesNotPickPureC);
        TEST_CASE(testMisusedScopeObjectDoesNotPickNestedClass);
        TEST_CASE(testMisusedScopeObjectInConstructor);
        TEST_CASE(testMisusedScopeObjectStandardType);
        TEST_CASE(testMisusedScopeObjectNamespace);
        TEST_CASE(testMisusedScopeObjectAssignment); // #11371
        TEST_CASE(trac2071);
        TEST_CASE(trac2084);
        TEST_CASE(trac3693);

        TEST_CASE(clarifyCalculation);
        TEST_CASE(clarifyStatement);

        TEST_CASE(duplicateBranch);
        TEST_CASE(duplicateBranch1); // tests extracted by http://www.viva64.com/en/b/0149/ ( Comparison between PVS-Studio and cppcheck ): Errors detected in Quake 3: Arena by PVS-Studio: Fragment 2
        TEST_CASE(duplicateBranch2); // empty macro
        TEST_CASE(duplicateBranch3);
        TEST_CASE(duplicateBranch4);
        TEST_CASE(duplicateBranch5); // make sure the Token attributes are compared
        TEST_CASE(duplicateBranch6);
        TEST_CASE(duplicateExpression1);
        TEST_CASE(duplicateExpression2); // ticket #2730
        TEST_CASE(duplicateExpression3); // ticket #3317
        TEST_CASE(duplicateExpression4); // ticket #3354 (++)
        TEST_CASE(duplicateExpression5); // ticket #3749 (macros with same values)
        TEST_CASE(duplicateExpression6); // ticket #4639
        TEST_CASE(duplicateExpression7);
        TEST_CASE(duplicateExpression8);
        TEST_CASE(duplicateExpression9); // #9320
        TEST_CASE(duplicateExpression10); // #9485
        TEST_CASE(duplicateExpression11); // #8916 (function call)
        TEST_CASE(duplicateExpression12); // #10026
        TEST_CASE(duplicateExpression13); // #7899
        TEST_CASE(duplicateExpression14); // #9871
        TEST_CASE(duplicateExpression15); // #10650
        TEST_CASE(duplicateExpression16); // #10569
        TEST_CASE(duplicateExpressionLoop);
        TEST_CASE(duplicateValueTernary);
        TEST_CASE(duplicateExpressionTernary); // #6391
        TEST_CASE(duplicateExpressionTemplate); // #6930
        TEST_CASE(duplicateExpressionCompareWithZero);
        TEST_CASE(oppositeExpression);
        TEST_CASE(duplicateVarExpression);
        TEST_CASE(duplicateVarExpressionUnique);
        TEST_CASE(duplicateVarExpressionAssign);
        TEST_CASE(duplicateVarExpressionCrash);
        TEST_CASE(multiConditionSameExpression);

        TEST_CASE(checkSignOfUnsignedVariable);
        TEST_CASE(checkSignOfPointer);

        TEST_CASE(checkSuspiciousSemicolon1);
        TEST_CASE(checkSuspiciousSemicolon2);
        TEST_CASE(checkSuspiciousSemicolon3);
        TEST_CASE(checkSuspiciousComparison);

        TEST_CASE(checkInvalidFree);

        TEST_CASE(checkRedundantCopy);

        TEST_CASE(checkNegativeShift);

        TEST_CASE(incompleteArrayFill);

        TEST_CASE(redundantVarAssignment);
        TEST_CASE(redundantVarAssignment_trivial);
        TEST_CASE(redundantVarAssignment_struct);
        TEST_CASE(redundantVarAssignment_7133);
        TEST_CASE(redundantVarAssignment_stackoverflow);
        TEST_CASE(redundantVarAssignment_lambda);
        TEST_CASE(redundantVarAssignment_loop);
        TEST_CASE(redundantVarAssignment_after_switch);
        TEST_CASE(redundantVarAssignment_pointer);
        TEST_CASE(redundantVarAssignment_pointer_parameter);
        TEST_CASE(redundantVarAssignment_array);
        TEST_CASE(redundantVarAssignment_switch_break);
        TEST_CASE(redundantInitialization);
        TEST_CASE(redundantMemWrite);

        TEST_CASE(varFuncNullUB);

        TEST_CASE(checkCastIntToCharAndBack); // ticket #160

        TEST_CASE(checkCommaSeparatedReturn);
        TEST_CASE(checkPassByReference);

        TEST_CASE(checkComparisonFunctionIsAlwaysTrueOrFalse);

        TEST_CASE(integerOverflow); // #5895

        TEST_CASE(redundantPointerOp);
        TEST_CASE(test_isSameExpression);
        TEST_CASE(raceAfterInterlockedDecrement);

        TEST_CASE(testUnusedLabel);

        TEST_CASE(testEvaluationOrder);
        TEST_CASE(testEvaluationOrderSelfAssignment);
        TEST_CASE(testEvaluationOrderMacro);
        TEST_CASE(testEvaluationOrderSequencePointsFunctionCall);
        TEST_CASE(testEvaluationOrderSequencePointsComma);
        TEST_CASE(testEvaluationOrderSizeof);

        TEST_CASE(testUnsignedLessThanZero);

        TEST_CASE(doubleMove1);
        TEST_CASE(doubleMoveMemberInitialization1);
        TEST_CASE(doubleMoveMemberInitialization2);
        TEST_CASE(doubleMoveMemberInitialization3); // #9974
        TEST_CASE(moveAndAssign1);
        TEST_CASE(moveAndAssign2);
        TEST_CASE(moveAssignMoveAssign);
        TEST_CASE(moveAndReset1);
        TEST_CASE(moveAndReset2);
        TEST_CASE(moveResetMoveReset);
        TEST_CASE(moveAndFunctionParameter);
        TEST_CASE(moveAndFunctionParameterReference);
        TEST_CASE(moveAndFunctionParameterConstReference);
        TEST_CASE(moveAndFunctionParameterUnknown);
        TEST_CASE(moveAndReturn);
        TEST_CASE(moveAndClear);
        TEST_CASE(movedPointer);
        TEST_CASE(moveAndAddressOf);
        TEST_CASE(partiallyMoved);
        TEST_CASE(moveAndLambda);
        TEST_CASE(moveInLoop);
        TEST_CASE(moveCallback);
        TEST_CASE(moveClassVariable);
        TEST_CASE(forwardAndUsed);
        TEST_CASE(moveAndReference);
        TEST_CASE(moveForRange);

        TEST_CASE(funcArgNamesDifferent);
        TEST_CASE(funcArgOrderDifferent);
        TEST_CASE(cpp11FunctionArgInit); // #7846 - "void foo(int declaration = {}) {"

        TEST_CASE(shadowVariables);
        TEST_CASE(knownArgument);
        TEST_CASE(knownArgumentHiddenVariableExpression);
        TEST_CASE(knownArgumentTernaryOperator);
        TEST_CASE(checkComparePointers);

        TEST_CASE(unusedVariableValueTemplate); // #8994

        TEST_CASE(moduloOfOne);

        TEST_CASE(sameExpressionPointers);

        TEST_CASE(checkOverlappingWrite);

        TEST_CASE(constVariableArrayMember); // #10371
    }

#define check(...) check_(__FILE__, __LINE__, __VA_ARGS__)
    void check_(const char* file, int line, const char code[], const char *filename = nullptr, bool inconclusive = true, bool runSimpleChecks=true, bool verbose=false, Settings* settings = nullptr) {
        // Clear the error buffer..
        errout.str("");

        if (!settings) {
            settings = &_settings;
        }
        settings->severity.enable(Severity::style);
        settings->severity.enable(Severity::warning);
        settings->severity.enable(Severity::portability);
        settings->severity.enable(Severity::performance);
        settings->standards.c = Standards::CLatest;
        settings->standards.cpp = Standards::CPPLatest;
        settings->certainty.setEnabled(Certainty::inconclusive, inconclusive);
        settings->verbose = verbose;

        Preprocessor preprocessor(*settings);

        // Tokenize..
        Tokenizer tokenizer(settings, this, &preprocessor);
        std::istringstream istr(code);
        ASSERT_LOC(tokenizer.tokenize(istr, filename ? filename : "test.cpp"), file, line);

        // Check..
        runChecks<CheckOther>(&tokenizer, settings, this);

        (void)runSimpleChecks; // TODO Remove this
    }

    void check_(const char* file, int line, const char code[], Settings *s) {
        check_(file, line, code, "test.cpp", true, true, false, s);
    }

    void checkP(const char code[], const char *filename = "test.cpp") {
        // Clear the error buffer..
        errout.str("");

        Settings* settings = &_settings;
        settings->severity.enable(Severity::style);
        settings->severity.enable(Severity::warning);
        settings->severity.enable(Severity::portability);
        settings->severity.enable(Severity::performance);
        settings->standards.c = Standards::CLatest;
        settings->standards.cpp = Standards::CPPLatest;
        settings->certainty.enable(Certainty::inconclusive);

        // Raw tokens..
        std::vector<std::string> files(1, filename);
        std::istringstream istr(code);
        const simplecpp::TokenList tokens1(istr, files, files[0]);

        // Preprocess..
        simplecpp::TokenList tokens2(files);
        std::map<std::string, simplecpp::TokenList*> filedata;
        simplecpp::preprocess(tokens2, tokens1, files, filedata, simplecpp::DUI());

        Preprocessor preprocessor(*settings);
        preprocessor.setDirectives(tokens1);

        // Tokenizer..
        Tokenizer tokenizer(settings, this, &preprocessor);
        tokenizer.createTokens(std::move(tokens2));
        tokenizer.simplifyTokens1("");

        // Check..
        runChecks<CheckOther>(&tokenizer, settings, this);
    }

    void checkInterlockedDecrement(const char code[]) {
        Settings settings;
        settings.platform.type = cppcheck::Platform::Type::Win32A;

        check(code, nullptr, false, true, false, &settings);
    }

    void emptyBrackets() {
        check("{\n"
              "}");
        ASSERT_EQUALS("", errout.str());
    }


    void zeroDiv1() { // floating point division by zero => no error
        check("void foo() {\n"
              "    cout << 1. / 0;\n"
              "}");
        ASSERT_EQUALS("", errout.str());

        check("void foo() {\n"
              "    cout << 42 / (double)0;\n"
              "}");
        ASSERT_EQUALS("", errout.str());

        check("void foo() {\n"
              "    cout << 42 / (float)0;\n"
              "}");
        ASSERT_EQUALS("", errout.str());

        check("void foo() {\n"
              "    cout << 42 / (int)0;\n"
              "}");
        ASSERT_EQUALS("[test.cpp:2]: (error) Division by zero.\n", errout.str());
    }

    void zeroDiv2() {
        check("void foo()\n"
              "{\n"
              "    int sum = 0;\n"
              "    for(int i = 0; i < n; i ++)\n"
              "    {\n"
              "        sum += i;\n"
              "    }\n"
              "    cout<<b/sum;\n"
              "}");
        ASSERT_EQUALS("", errout.str());
    }

    void zeroDiv3() {
        check("int foo(int i) {\n"
              "    return i / 0;\n"
              "}");
        ASSERT_EQUALS("[test.cpp:2]: (error) Division by zero.\n", errout.str());

        check("int foo(int i) {\n"
              "    return i % 0;\n"
              "}");
        ASSERT_EQUALS("[test.cpp:2]: (error) Division by zero.\n", errout.str());

        check("void foo(int& i) {\n"
              "    i /= 0;\n"
              "}");
        ASSERT_EQUALS("[test.cpp:2]: (error) Division by zero.\n", errout.str());

        check("void foo(int& i) {\n"
              "    i %= 0;\n"
              "}");
        ASSERT_EQUALS("[test.cpp:2]: (error) Division by zero.\n", errout.str());

        check("uint8_t foo(uint8_t i) {\n"
              "    return i / 0;\n"
              "}");
        ASSERT_EQUALS("[test.cpp:2]: (error) Division by zero.\n", errout.str());
    }

    void zeroDiv4() {
        check("void f()\n"
              "{\n"
              "   long a = b / 0x6;\n"
              "}");
        ASSERT_EQUALS("", errout.str());

        check("void f()\n"
              "{\n"
              "   long a = b / 0x0;\n"
              "}");
        ASSERT_EQUALS("", errout.str());
        check("void f(long b)\n"
              "{\n"
              "   long a = b / 0x0;\n"
              "}");
        ASSERT_EQUALS("[test.cpp:3]: (error) Division by zero.\n", errout.str());

        check("void f()\n"
              "{\n"
              "   long a = b / 0L;\n"
              "}");
        ASSERT_EQUALS("", errout.str());
        check("void f(long b)\n"
              "{\n"
              "   long a = b / 0L;\n"
              "}");
        ASSERT_EQUALS("[test.cpp:3]: (error) Division by zero.\n", errout.str());

        check("void f()\n"
              "{\n"
              "   long a = b / 0ul;\n"
              "}");
        ASSERT_EQUALS("", errout.str());
        check("void f(long b)\n"
              "{\n"
              "   long a = b / 0ul;\n"
              "}");
        ASSERT_EQUALS("[test.cpp:3]: (error) Division by zero.\n", errout.str());

        // Don't warn about floating points (gcc doesn't warn either)
        // and floating points are handled differently than integers.
        check("void f()\n"
              "{\n"
              "   long a = b / 0.0;\n"
              "}");
        ASSERT_EQUALS("", errout.str());

        check("void f()\n"
              "{\n"
              "   long a = b / 0.5;\n"
              "}");
        ASSERT_EQUALS("", errout.str());
    }

    void zeroDiv5() {
        check("void f()\n"
              "{ { {\n"
              "   long a = b / 0;\n"
              "} } }");
        ASSERT_EQUALS("", errout.str());
        check("void f(long b)\n"
              "{ { {\n"
              "   long a = b / 0;\n"
              "} } }");
        ASSERT_EQUALS("[test.cpp:3]: (error) Division by zero.\n", errout.str());
    }

    void zeroDiv6() {
        check("void f()\n"
              "{ { {\n"
              "   int a = b % 0;\n"
              "} } }");
        ASSERT_EQUALS("", errout.str());
        check("void f(int b)\n"
              "{ { {\n"
              "   int a = b % 0;\n"
              "} } }");
        ASSERT_EQUALS("[test.cpp:3]: (error) Division by zero.\n", errout.str());
    }

    void zeroDiv7() {
        // unknown types for x and y --> do not warn
        check("void f() {\n"
              "  int a = x/2*3/0;\n"
              "  int b = y/2*3%0;\n"
              "}");
        ASSERT_EQUALS("", errout.str());
        check("void f(int x, int y) {\n"
              "  int a = x/2*3/0;\n"
              "  int b = y/2*3%0;\n"
              "}");
        ASSERT_EQUALS("[test.cpp:2]: (error) Division by zero.\n"
                      "[test.cpp:3]: (error) Division by zero.\n", errout.str());
    }

    void zeroDiv8() {
        // #5584 - FP when function is unknown
        check("void f() {\n"
              "  int a = 0;\n"
              "  do_something(a);\n"
              "  return 4 / a;\n"
              "}");
        ASSERT_EQUALS("[test.cpp:4]: (error, inconclusive) Division by zero.\n", errout.str());
    }

    void zeroDiv9() {
        // #6403 FP zerodiv - inside protecting if-clause
        check("void foo() {\n"
              "  double fStepHelp = 0;\n"
              "   if( (rOuterValue >>= fStepHelp) ) {\n"
              "     if( fStepHelp != 0.0) {\n"
              "       double fStepMain = 1;\n"
              "       sal_Int32 nIntervalCount = static_cast< sal_Int32 >(fStepMain / fStepHelp);\n"
              "    }\n"
              "  }\n"
              "}");
        ASSERT_EQUALS("", errout.str());
    }

    void zeroDiv10() {
        // #5402 false positive: (error) Division by zero -- with boost::format
        check("int main() {\n"
              "  std::cout\n"
              "    << boost::format(\" %d :: %s <> %s\") % 0 % \"a\" % \"b\"\n"
              "    << std::endl;\n"
              "  return 0;\n"
              "}");
        ASSERT_EQUALS("", errout.str());
    }

    void zeroDiv11() {
        check("void f(int a) {\n"
              "  int res = (a+2)/0;\n"
              "  int res = (a*2)/0;\n"
              "}");
        ASSERT_EQUALS("[test.cpp:2]: (error) Division by zero.\n"
                      "[test.cpp:3]: (error) Division by zero.\n", errout.str());
        check("void f() {\n"
              "  int res = (a+2)/0;\n"
              "  int res = (a*2)/0;\n"
              "}");
        ASSERT_EQUALS("", errout.str());
    }

    void zeroDiv12() {
        // #8141
        check("intmax_t f() {\n"
              "  return 1 / imaxabs(0);\n"
              "}");
        ASSERT_EQUALS("[test.cpp:2]: (error) Division by zero.\n", errout.str());
    }
    void zeroDiv13() {
        // #7324
        check("int f () {\n"
              "    int dividend = 10;\n"
              "        int divisor = 1;\n"
              "    dividend = dividend / (--divisor);\n"
              "    return dividend;\n"
              "}\n");
        ASSERT_EQUALS("[test.cpp:4]: (error) Division by zero.\n", errout.str());
    }

    void zeroDiv14() {
        check("void f() {\n" // #1169
              "    double dx = 1.;\n"
              "    int ix = 1;\n"
              "    int i = 1;\n"
              "    std::cout << ix / (i >> 1) << std::endl;\n"
              "    std::cout << dx / (i >> 1) << std::endl;\n"
              "}\n");
        ASSERT_EQUALS("[test.cpp:5]: (error) Division by zero.\n", errout.str());
    }

    void zeroDiv15() { // #8319
        check("int f(int i) { return i - 1; }\n"
              "int f() {\n"
              "    const int d = 1;\n"
              "    const int r = 1 / f(d);\n"
              "    return r;\n"
              "}\n");
        ASSERT_EQUALS("[test.cpp:4]: (error) Division by zero.\n", errout.str());
    }

    // #11158
    void zeroDiv16()
    {
        check("int f(int i) {\n"
              "    int number = 10, a = 0;\n"
              "    for (int count = 0; count < 2; count++) {\n"
              "        a += (i / number) % 10;\n"
              "        number = number / 10;\n"
              "    }\n"
              "    return a;\n"
              "}\n");
        ASSERT_EQUALS("", errout.str());

        check("int f(int i) {\n"
              "    int number = 10, a = 0;\n"
              "    for (int count = 0; count < 2; count++) {\n"
              "        int x = number / 10;\n"
              "        a += (i / number) % 10;\n"
              "        number = x;\n"
              "    }\n"
              "    return a;\n"
              "}\n");
        ASSERT_EQUALS("", errout.str());
    }

    void zeroDiv17() { // #9931
        check("int f(int len) {\n"
              "    int sz = sizeof(void*[255]) / 255;\n"
              "    int x = len % sz;\n"
              "    return x;\n"
              "}\n");
        ASSERT_EQUALS("", errout.str());
    }

    void zeroDiv18()
    {
        check("int f(int x, int y) {\n"
              "    if (x == y) {}\n"
              "    return 1 / (x-y);\n"
              "}\n");
        ASSERT_EQUALS(
            "[test.cpp:2] -> [test.cpp:3]: (warning) Either the condition 'x==y' is redundant or there is division by zero at line 3.\n",
            errout.str());
    }

    void zeroDivCond() {
        check("void f(unsigned int x) {\n"
              "  int y = 17 / x;\n"
              "  if (x > 0) {}\n"
              "}");
        ASSERT_EQUALS("[test.cpp:3] -> [test.cpp:2]: (warning) Either the condition 'x>0' is redundant or there is division by zero at line 2.\n", errout.str());

        check("void f(unsigned int x) {\n"
              "  int y = 17 / x;\n"
              "  if (x >= 1) {}\n"
              "}");
        ASSERT_EQUALS("[test.cpp:3] -> [test.cpp:2]: (warning) Either the condition 'x>=1' is redundant or there is division by zero at line 2.\n", errout.str());

        check("void f(int x) {\n"
              "  int y = 17 / x;\n"
              "  if (x == 0) {}\n"
              "}");
        ASSERT_EQUALS("[test.cpp:3] -> [test.cpp:2]: (warning) Either the condition 'x==0' is redundant or there is division by zero at line 2.\n", errout.str());

        check("void f(unsigned int x) {\n"
              "  int y = 17 / x;\n"
              "  if (x != 0) {}\n"
              "}");
        ASSERT_EQUALS("[test.cpp:3] -> [test.cpp:2]: (warning) Either the condition 'x!=0' is redundant or there is division by zero at line 2.\n", errout.str());

        // function call
        check("void f1(int x, int y) { c=x/y; }\n"
              "void f2(unsigned int y) {\n"
              "    f1(123,y);\n"
              "    if (y>0){}\n"
              "}");
        ASSERT_EQUALS(
            "[test.cpp:4] -> [test.cpp:1]: (warning) Either the condition 'y>0' is redundant or there is division by zero at line 1.\n",
            errout.str());

        // avoid false positives when variable is changed after division
        check("void f() {\n"
              "  unsigned int x = do_something();\n"
              "  int y = 17 / x;\n"
              "  x = some+calculation;\n"
              "  if (x != 0) {}\n"
              "}");
        ASSERT_EQUALS("", errout.str());

        {
            // function is called that might modify global variable
            check("void do_something();\n"
                  "int x;\n"
                  "void f() {\n"
                  "  int y = 17 / x;\n"
                  "  do_something();\n"
                  "  if (x != 0) {}\n"
                  "}");
            ASSERT_EQUALS("", errout.str());

            // function is called. but don't care, variable is local
            check("void do_something();\n"
                  "void f() {\n"
                  "  int x = some + calculation;\n"
                  "  int y = 17 / x;\n"
                  "  do_something();\n"
                  "  if (x != 0) {}\n"
                  "}");
            ASSERT_EQUALS("[test.cpp:6] -> [test.cpp:4]: (warning) Either the condition 'x!=0' is redundant or there is division by zero at line 4.\n", errout.str());
        }

        check("void do_something(int value);\n"
              "void f(int x) {\n"
              "  int y = 17 / x;\n"
              "  do_something(x);\n"
              "}");
        ASSERT_EQUALS("", errout.str());

        check("int x;\n"
              "void f() {\n"
              "  int y = 17 / x;\n"
              "  while (y || x == 0) { x--; }\n"
              "}");
        ASSERT_EQUALS("", errout.str());

        // ticket 5033 segmentation fault (valid code) in CheckOther::checkZeroDivisionOrUselessCondition
        check("void f() {\n"
              "double* p1= new double[1];\n"
              "double* p2= new double[1];\n"
              "double* p3= new double[1];\n"
              "double* pp[3] = {p1,p2,p3};\n"
              "}");
        ASSERT_EQUALS("", errout.str());

        // #5105 - FP
        check("int f(int a, int b) {\n"
              "  int r = a / b;\n"
              "  if (func(b)) {}\n"
              "}");
        ASSERT_EQUALS("", errout.str());

        // Unknown types for b and c --> do not warn
        check("int f(int d) {\n"
              "  int r = (a?b:c) / d;\n"
              "  if (d == 0) {}\n"
              "}");
        ASSERT_EQUALS("", errout.str());

        check("int f(int a) {\n"
              "  int r = a ? 1 / a : 0;\n"
              "  if (a == 0) {}\n"
              "}");
        ASSERT_EQUALS("", errout.str());

        check("int f(int a) {\n"
              "  int r = (a == 0) ? 0 : 1 / a;\n"
              "  if (a == 0) {}\n"
              "}");
        ASSERT_EQUALS("", errout.str());

        check("int g();\n"
              "void f(int b) {\n"
              "  int x = g();\n"
              "  if (x == 0) {}\n"
              "  else if (x > 0) {}\n"
              "  else\n"
              "    a = b / -x;\n"
              "}");
        ASSERT_EQUALS("", errout.str());

        check("struct A {\n"
              "    int x;\n"
              "};\n"
              "int f(A* a) {\n"
              "    if (a->x == 0) \n"
              "        a->x = 1;\n"
              "    return 1/a->x;\n"
              "}\n");
        ASSERT_EQUALS("", errout.str());

        // #10049
        check("int f(int argc) {\n"
              "    int quotient, remainder;\n"
              "    remainder = argc % 2;\n"
              "    argc = 2;\n"
              "    quotient = argc;\n"
              "    if (quotient != 0) \n"
              "        return quotient;\n"
              "    return remainder;\n"
              "}\n");
        ASSERT_EQUALS("", errout.str());

        // #11315
        checkP("#define STATIC_ASSERT(c) \\\n"
               "do { enum { sa = 1/(int)(!!(c)) }; } while (0)\n"
               "void f() {\n"
               "    STATIC_ASSERT(sizeof(int) == sizeof(FOO));\n"
               "}\n");
        ASSERT_EQUALS("", errout.str());

        // #11505
        check("void f(uint16_t num, uint8_t radix) {\n"
              "    int c = num % radix;\n"
              "    num /= radix;\n"
              "    if (!num) {}\n"
              "}\n");
        ASSERT_EQUALS("", errout.str());
    }

    void nanInArithmeticExpression() {
        check("void f()\n"
              "{\n"
              "   double x = 3.0 / 0.0 + 1.0;\n"
              "   printf(\"%f\", x);\n"
              "}");
        ASSERT_EQUALS("[test.cpp:3]: (style) Using NaN/Inf in a computation.\n", errout.str());

        check("void f()\n"
              "{\n"
              "   double x = 3.0 / 0.0 - 1.0;\n"
              "   printf(\"%f\", x);\n"
              "}");
        ASSERT_EQUALS("[test.cpp:3]: (style) Using NaN/Inf in a computation.\n", errout.str());

        check("void f()\n"
              "{\n"
              "   double x = 1.0 + 3.0 / 0.0;\n"
              "   printf(\"%f\", x);\n"
              "}");
        ASSERT_EQUALS("[test.cpp:3]: (style) Using NaN/Inf in a computation.\n", errout.str());

        check("void f()\n"
              "{\n"
              "   double x = 1.0 - 3.0 / 0.0;\n"
              "   printf(\"%f\", x);\n"
              "}");
        ASSERT_EQUALS("[test.cpp:3]: (style) Using NaN/Inf in a computation.\n", errout.str());

        check("void f()\n"
              "{\n"
              "   double x = 3.0 / 0.0;\n"
              "   printf(\"%f\", x);\n"
              "}");
        ASSERT_EQUALS("", errout.str());

    }

    void varScope1() {
        check("unsigned short foo()\n"
              "{\n"
              "    test_client CClient;\n"
              "    try\n"
              "    {\n"
              "        if (CClient.Open())\n"
              "        {\n"
              "            return 0;\n"
              "        }\n"
              "    }\n"
              "    catch (...)\n"
              "    {\n"
              "        return 2;\n"
              "    }\n"
              "\n"
              "    try\n"
              "    {\n"
              "        CClient.Close();\n"
              "    }\n"
              "    catch (...)\n"
              "    {\n"
              "        return 2;\n"
              "    }\n"
              "\n"
              "    return 1;\n"
              "}");
        ASSERT_EQUALS("", errout.str());
    }

    void varScope2() {
        check("int foo()\n"
              "{\n"
              "    Error e;\n"
              "    e.SetValue(12);\n"
              "    throw e;\n"
              "}");
        ASSERT_EQUALS("", errout.str());
    }

    void varScope3() {
        check("void foo()\n"
              "{\n"
              "    int i;\n"
              "    int *p = 0;\n"
              "    if (abc)\n"
              "    {\n"
              "        p = &i;\n"
              "    }\n"
              "    *p = 1;\n"
              "}");
        ASSERT_EQUALS("", errout.str());
    }

    void varScope4() {
        check("void foo()\n"
              "{\n"
              "    int i;\n"
              "}");
        ASSERT_EQUALS("", errout.str());
    }

    void varScope5() {
        check("void f(int x)\n"
              "{\n"
              "    int i = 0;\n"
              "    if (x) {\n"
              "        for ( ; i < 10; ++i) ;\n"
              "    }\n"
              "}");
        ASSERT_EQUALS("[test.cpp:3]: (style) The scope of the variable 'i' can be reduced.\n", errout.str());

        check("void f(int x) {\n"
              "    const unsigned char i = 0;\n"
              "    if (x) {\n"
              "        for ( ; i < 10; ++i) ;\n"
              "    }\n"
              "}");
        ASSERT_EQUALS("", errout.str());

        check("void f(int x)\n"
              "{\n"
              "    int i = 0;\n"
              "    if (x) {b()}\n"
              "    else {\n"
              "        for ( ; i < 10; ++i) ;\n"
              "    }\n"
              "}");
        ASSERT_EQUALS("[test.cpp:3]: (style) The scope of the variable 'i' can be reduced.\n", errout.str());
    }

    void varScope6() {
        check("void f(int x)\n"
              "{\n"
              "    int i = x;\n"
              "    if (a) {\n"
              "        x++;\n"
              "    }\n"
              "    if (b) {\n"
              "        c(i);\n"
              "    }\n"
              "}");
        ASSERT_EQUALS("", errout.str());

        check("void f() {\n" // #5398
              "    bool success = false;\n"
              "    int notReducable(someClass.getX(&success));\n"
              "    if (success) {\n"
              "        foo(notReducable);\n"
              "    }\n"
              "}");
        ASSERT_EQUALS("", errout.str());

        check("void foo(Test &test) {\n"
              "  int& x = test.getData();\n"
              "  if (test.process())\n"
              "    x = 0;\n"
              "}");
        ASSERT_EQUALS("", errout.str());

        check("void f()\n"
              "{\n"
              "int foo = 0;\n"
              "std::vector<int> vec(10);\n"
              "BOOST_FOREACH(int& i, vec)\n"
              "{\n"
              " foo += 1;\n"
              " if(foo == 10)\n"
              " {\n"
              "  return 0;\n"
              " }\n"
              "}\n"
              "}");
        ASSERT_EQUALS("", errout.str());

        check("void f(int &x)\n"
              "{\n"
              "  int n = 1;\n"
              "  do\n"
              "  {\n"
              "    ++n;\n"
              "    ++x;\n"
              "  } while (x);\n"
              "}");
        ASSERT_EQUALS("", errout.str());
    }

    void varScope7() {
        check("void f(int x)\n"
              "{\n"
              "    int y = 0;\n"
              "    b(y);\n"
              "    if (x) {\n"
              "        y++;\n"
              "    }\n"
              "}");
        ASSERT_EQUALS("", errout.str());
    }

    void varScope8() {
        check("void test() {\n"
              "    float edgeResistance=1;\n"
              "    std::vector<int> edges;\n"
              "    BOOST_FOREACH(int edge, edges) {\n"
              "        edgeResistance = (edge+1) / 2.0;\n"
              "    }\n"
              "}");
        ASSERT_EQUALS("[test.cpp:2]: (style) The scope of the variable 'edgeResistance' can be reduced.\n", errout.str());
    }

    void varScope9() {
        // classes may have extra side effects
        check("class fred {\n"
              "public:\n"
              "    void x();\n"
              "};\n"
              "void test(int a) {\n"
              "    fred f;\n"
              "    if (a == 2) {\n"
              "        f.x();\n"
              "    }\n"
              "}");
        ASSERT_EQUALS("", errout.str());
    }

    void varScope10() {
        check("int f()\n"
              "{\n"
              "    int x = 0;\n"
              "    FOR {\n"
              "        foo(x++);\n"
              "    }\n"
              "}");
        ASSERT_EQUALS("", errout.str());
    }

    void varScope11() {
        check("int f() {\n"
              "    int x = 0;\n"
              "    AB ab = { x, 0 };\n"
              "}");
        ASSERT_EQUALS("", errout.str());

        check("int f() {\n"
              "    int x = 0;\n"
              "    if (a == 0) { ++x; }\n"
              "    AB ab = { x, 0 };\n"
              "}");
        ASSERT_EQUALS("", errout.str());

        check("int f() {\n"
              "    int x = 0;\n"
              "    if (a == 0) { ++x; }\n"
              "    if (a == 1) { AB ab = { x, 0 }; }\n"
              "}");
        ASSERT_EQUALS("", errout.str());
    }

    void varScope12() {
        check("void f(int x) {\n"
              "    int i[5];\n"
              "    int* j = y;\n"
              "    if (x)\n"
              "        foo(i);\n"
              "    foo(j);\n"
              "}");
        ASSERT_EQUALS("[test.cpp:2]: (style) The scope of the variable 'i' can be reduced.\n", errout.str());

        check("void f(int x) {\n"
              "    int i[5];\n"
              "    int* j;\n"
              "    if (x)\n"
              "        j = i;\n"
              "    foo(j);\n"
              "}");
        ASSERT_EQUALS("", errout.str());

        check("void f(int x) {\n"
              "    const bool b = true;\n"
              "    x++;\n"
              "    if (x == 5)\n"
              "        foo(b);\n"
              "}");
        ASSERT_EQUALS("", errout.str());

        check("void f(int x) {\n"
              "    const bool b = x;\n"
              "    x++;\n"
              "    if (x == 5)\n"
              "        foo(b);\n"
              "}");
        ASSERT_EQUALS("", errout.str());
    }

    void varScope13() {
        // #2770
        check("void f() {\n"
              "    int i = 0;\n"
              "    forever {\n"
              "        if (i++ == 42) { break; }\n"
              "    }\n"
              "}");
        ASSERT_EQUALS("", errout.str());
    }

    void varScope14() {
        // #3941
        check("void f() {\n"
              "    const int i( foo());\n"
              "    if(a) {\n"
              "        for ( ; i < 10; ++i) ;\n"
              "    }\n"
              "}");
        ASSERT_EQUALS("", errout.str());
    }

    void varScope15() {
        // #4573
        check("void f() {\n"
              "    int a,b,c;\n"
              "    if (a);\n"
              "    else if(b);\n"
              "    else if(c);\n"
              "    else;\n"
              "}", nullptr, false);
        ASSERT_EQUALS("", errout.str());
    }

    void varScope16() {
        check("void f() {\n"
              "    int a = 0;\n"
              "    while((++a) < 56) {\n"
              "        foo();\n"
              "    }\n"
              "}");
        ASSERT_EQUALS("", errout.str());

        check("void f() {\n"
              "    int a = 0;\n"
              "    do {\n"
              "        foo();\n"
              "    } while((++a) < 56);\n"
              "}");
        ASSERT_EQUALS("", errout.str());

        check("void f() {\n"
              "    int a = 0;\n"
              "    do {\n"
              "        a = 64;\n"
              "        foo(a);\n"
              "    } while((++a) < 56);\n"
              "}");
        ASSERT_EQUALS("", errout.str());

        check("void f() {\n"
              "    int a = 0;\n"
              "    do {\n"
              "        a = 64;\n"
              "        foo(a);\n"
              "    } while(z());\n"
              "}");
        ASSERT_EQUALS("[test.cpp:2]: (style) The scope of the variable 'a' can be reduced.\n", errout.str());
    }

    void varScope17() {
        check("void f() {\n"
              "    int x;\n"
              "    if (a) {\n"
              "        x = stuff(x);\n"
              "        morestuff(x);\n"
              "    }\n"
              "}");
        ASSERT_EQUALS("[test.cpp:2]: (style) The scope of the variable 'x' can be reduced.\n", errout.str());

        check("void f() {\n"
              "    int x;\n"
              "    if (a) {\n"
              "        x = stuff(x);\n"
              "        morestuff(x);\n"
              "    }\n"
              "    if (b) {}\n"
              "}");
        ASSERT_EQUALS("[test.cpp:2]: (style) The scope of the variable 'x' can be reduced.\n", errout.str());
    }

    void varScope18() {
        check("void f() {\n"
              "    short x;\n"
              "\n"
              "    switch (ab) {\n"
              "        case A:\n"
              "            break;\n"
              "        case B:\n"
              "        default:\n"
              "            break;\n"
              "    }\n"
              "\n"
              "    if (c) {\n"
              "        x = foo();\n"
              "        do_something(x);\n"
              "    }\n"
              "}");
        ASSERT_EQUALS("[test.cpp:2]: (style) The scope of the variable 'x' can be reduced.\n", errout.str());

        check("void f() {\n"
              "    short x;\n"
              "\n"
              "    switch (ab) {\n"
              "        case A:\n"
              "            x = 10;\n"
              "            break;\n"
              "        case B:\n"
              "        default:\n"
              "            break;\n"
              "    }\n"
              "\n"
              "    if (c) {\n"
              "        x = foo();\n"
              "        do_something(x);\n"
              "    }\n"
              "}");
        ASSERT_EQUALS("", errout.str());

        check("void f() {\n"
              "    short x;\n"
              "\n"
              "    switch (ab) {\n"
              "        case A:\n"
              "            if(c)\n"
              "                do_something(x);\n"
              "            break;\n"
              "        case B:\n"
              "        default:\n"
              "            break;\n"
              "    }\n"
              "}");
        ASSERT_EQUALS("[test.cpp:2]: (style) The scope of the variable 'x' can be reduced.\n", errout.str());

        check("void f() {\n"
              "    short x;\n"
              "\n"
              "    switch (ab) {\n"
              "        case A:\n"
              "            if(c)\n"
              "                do_something(x);\n"
              "            break;\n"
              "        case B:\n"
              "        default:\n"
              "            if(d)\n"
              "                do_something(x);\n"
              "            break;\n"
              "    }\n"
              "}");
        ASSERT_EQUALS("", errout.str());
    }

    void varScope20() { // Ticket #5103 - constant variable only used in inner scope
        check("int f(int a) {\n"
              "  const int x = 234;\n"
              "  int b = a;\n"
              "  if (b > 32) b = x;\n"
              "  return b;\n"
              "}");
        ASSERT_EQUALS("", errout.str());
    }

    void varScope21() { // Ticket #5382 - initializing two-dimensional array
        check("int test() {\n"
              "    int test_value = 3;\n"
              "    int test_array[1][1] = { { test_value } };\n"
              "    return sizeof(test_array);\n"
              "}");
        ASSERT_EQUALS("", errout.str());
    }

    void varScope22() { // Ticket #5684 - "The scope of the variable 'p' can be reduced" - But it can not.
        check("void foo() {\n"
              "   int* p( 42 );\n"
              "   int i = 0;\n"
              "   while ( i != 100 ) {\n"
              "      *p = i;\n"
              "      ++p;\n"
              "      ++i;\n"
              "   }\n"
              "}");
        ASSERT_EQUALS("", errout.str());
        // try to avoid an obvious false negative after applying the fix for the example above:
        check("void foo() {\n"
              "   int* p( 42 );\n"
              "   int i = 0;\n"
              "   int dummy = 0;\n"
              "   while ( i != 100 ) {\n"
              "      p = & dummy;\n"
              "      *p = i;\n"
              "      ++p;\n"
              "      ++i;\n"
              "   }\n"
              "}");
        ASSERT_EQUALS("[test.cpp:2]: (style) The scope of the variable 'p' can be reduced.\n", errout.str());
    }

    void varScope23() { // #6154: Don't suggest to reduce scope if inner scope is a lambda
        check("int main() {\n"
              "   size_t myCounter = 0;\n"
              "   Test myTest([&](size_t aX){\n"
              "       std::cout << myCounter += aX << std::endl;\n"
              "   });\n"
              "}");
        ASSERT_EQUALS("", errout.str());
    }

    void varScope24() {
        check("void f(Foo x) {\n"
              "   Foo &r = x;\n"
              "   if (cond) {\n"
              "       r.dostuff();\n"
              "   }\n"
              "}");
        ASSERT_EQUALS("[test.cpp:2]: (style) The scope of the variable 'r' can be reduced.\n", errout.str());

        check("void f(Foo x) {\n"
              "   Foo foo = x;\n"
              "   if (cond) {\n"
              "       foo.dostuff();\n"
              "   }\n"
              "}");
        ASSERT_EQUALS("", errout.str());
    }

    void varScope25() {
        check("void f() {\n"
              "    time_t currtime;\n"
              "    if (a) {\n"
              "        currtime = time(&dummy);\n"
              "        if (currtime > t) {}\n"
              "    }\n"
              "}", "test.c");
        ASSERT_EQUALS("[test.c:2]: (style) The scope of the variable 'currtime' can be reduced.\n", errout.str());
    }

    void varScope26() {
        check("void f(const std::map<int,int> &m) {\n"
              "  for (auto it : m) {\n"
              "     if (cond1) {\n"
              "       int& key = it.first;\n"
              "       if (cond2) { dostuff(key); }\n"
              "     }\n"
              "  }\n"
              "}");
        ASSERT_EQUALS("", errout.str());
    }

    void varScope27() {
        checkP("void f() {\n"
               "  int x = 0;\n"
               "#ifdef X\n"
               "#endif\n"
               "  if (id == ABC) { return x; }\n"
               "}");
        ASSERT_EQUALS("", errout.str());

        checkP("void f() {\n"
               "#ifdef X\n"
               "#endif\n"
               "  int x = 0;\n"
               "  if (id == ABC) { return x; }\n"
               "}");
        ASSERT_EQUALS("[test.cpp:4]: (style) The scope of the variable 'x' can be reduced.\n", errout.str());
    }

    void varScope28() {
        check("void f() {\n" // #10527
              "    int i{};\n"
              "    if (double d = g(i); d == 1.0) {}\n"
              "}\n");
        ASSERT_EQUALS("", errout.str());
    }

    void varScope29() { // #10888
        check("enum E { E0 };\n"
              "struct S { int i; };\n"
              "void f(int b) {\n"
              "    enum E e;\n"
              "    struct S s;\n"
              "    if (b) {\n"
              "        e = E0;\n"
              "        s.i = 0;\n"
              "        g(e, s);\n"
              "    }\n"
              "}\n", "test.c");
        ASSERT_EQUALS("[test.c:4]: (style) The scope of the variable 'e' can be reduced.\n"
                      "[test.c:5]: (style) The scope of the variable 's' can be reduced.\n",
                      errout.str());

        check("void f(bool b) {\n"
              "    std::string s;\n"
              "    if (b) {\n"
              "        s = \"abc\";\n"
              "        g(s);\n"
              "    }\n"
              "}");
        ASSERT_EQUALS("[test.cpp:2]: (style) The scope of the variable 's' can be reduced.\n", errout.str());

        check("auto foo(std::vector<int>& vec, bool flag) {\n"
              "    std::vector<int> dummy;\n"
              "    std::vector<int>::iterator iter;\n"
              "    if (flag)\n"
              "        iter = vec.begin();\n"
              "    else {\n"
              "        dummy.push_back(42);\n"
              "        iter = dummy.begin();\n"
              "    }\n"
              "    return *iter;\n"
              "}");
        ASSERT_EQUALS("[test.cpp:1]: (style) Parameter 'vec' can be declared as reference to const\n", errout.str());

        check("auto& foo(std::vector<int>& vec, bool flag) {\n"
              "    std::vector<int> dummy;\n"
              "    std::vector<int>::iterator iter;\n"
              "    if (flag)\n"
              "        iter = vec.begin();\n"
              "    else {\n"
              "        dummy.push_back(42);\n"
              "        iter = dummy.begin();\n"
              "    }\n"
              "    return *iter;\n"
              "}");
        ASSERT_EQUALS("", errout.str());
    }

    void varScope30() { // #8541
        check("bool f(std::vector<int>& v, int i) {\n"
              "    int n = 0;\n"
              "    bool b = false;\n"
              "    std::for_each(v.begin(), v.end(), [&](int j) {\n"
              "        if (j == i) {\n"
              "            ++n;\n"
              "            if (n > 5)\n"
              "                b = true;\n"
              "        }\n"
              "    });\n"
              "    return b;\n"
              "}\n");
        ASSERT_EQUALS("", errout.str());
    }

    void varScope31() { // #11099
        check("bool g(std::vector<int>&);\n"
              "void h(std::vector<int>);\n"
              "void f0(std::vector<int> v) {\n"
              "    std::vector<int> w{ v };\n"
              "    bool b = g(v);\n"
              "    if (b)\n"
              "        h(w);\n"
              "    h(v);\n"
              "}\n"
              "void f1(std::vector<int> v) {\n"
              "    std::vector<int> w{ v.begin(), v.end() };\n"
              "    bool b = g(v);\n"
              "    if (b)\n"
              "        h(w);\n"
              "    h(v);\n"
              "}\n"
              "void f2(std::vector<int> v) {\n"
              "    std::vector<int> w{ 10, 0, std::allocator<int>() };\n" // FN
              "    bool b = g(v);\n"
              "    if (b)\n"
              "        h(w);\n"
              "    h(v);\n"
              "}\n"
              "void f3(std::vector<int> v) {\n"
              "    std::vector<int> w{ 10, 0 };\n" // warn
              "    bool b = g(v);\n"
              "    if (b)\n"
              "        h(w);\n"
              "    h(v);\n"
              "}\n"
              "void f4(std::vector<int> v) {\n"
              "    std::vector<int> w{ 10 };\n" // warn
              "    bool b = g(v);\n"
              "    if (b)\n"
              "        h(w);\n"
              "    h(v);\n"
              "}\n"
              "void f5(std::vector<int> v) {\n"
              "    std::vector<int> w(v);\n"
              "    bool b = g(v);\n"
              "    if (b)\n"
              "        h(w);\n"
              "    h(v);\n"
              "}\n"
              "void f6(std::vector<int> v) {\n"
              "    std::vector<int> w(v.begin(), v.end());\n"
              "    bool b = g(v);\n"
              "    if (b)\n"
              "        h(w);\n"
              "    h(v);\n"
              "}\n"
              "void f7(std::vector<int> v) {\n"
              "    std::vector<int> w(10, 0, std::allocator<int>);\n" // FN
              "    bool b = g(v);\n"
              "    if (b)\n"
              "        h(w);\n"
              "    h(v);\n"
              "}\n"
              "void f8(std::vector<int> v) {\n"
              "    std::vector<int> w(10, 0);\n" // warn
              "    bool b = g(v);\n"
              "    if (b)\n"
              "        h(w);\n"
              "    h(v);\n"
              "}\n"
              "void f9(std::vector<int> v) {\n"
              "    std::vector<int> w(10);\n" // warn
              "    bool b = g(v);\n"
              "    if (b)\n"
              "        h(w);\n"
              "    h(v);\n"
              "}\n"
              "void f10(std::vector<int> v) {\n"
              "    std::vector<int> w{};\n" // warn
              "    bool b = g(v);\n"
              "    if (b)\n"
              "        h(w);\n"
              "    h(v);\n"
              "}\n");
        ASSERT_EQUALS("[test.cpp:25]: (style) The scope of the variable 'w' can be reduced.\n"
                      "[test.cpp:32]: (style) The scope of the variable 'w' can be reduced.\n"
                      "[test.cpp:60]: (style) The scope of the variable 'w' can be reduced.\n"
                      "[test.cpp:67]: (style) The scope of the variable 'w' can be reduced.\n"
                      "[test.cpp:74]: (style) The scope of the variable 'w' can be reduced.\n",
                      errout.str());
    }

    void varScope32() { // #11441
        check("template <class F>\n"
              "std::vector<int> g(F, const std::vector<int>&);\n"
              "void f(const std::vector<int>&v) {\n"
              "    std::vector<int> w;\n"
              "    for (auto x : v)\n"
              "        w = g([&]() { x; }, w);\n"
              "}\n");
        ASSERT_EQUALS("[test.cpp:6]: (warning) Unused variable value 'x'\n", errout.str());
    }

    void varScope33() { // #11131
        check("struct S {\n"
              "    const std::string& getStr() const;\n"
              "    void mutate();\n"
              "    bool getB() const;\n"
              "};\n"
              "void g(S& s) {\n"
              "    std::string str = s.getStr();\n"
              "    s.mutate();\n"
              "    if (s.getB()) {\n"
              "        if (str == \"abc\") {}\n"
              "    }\n"
              "}\n"
              "void g(char* s, bool b) {\n"
              "    int i = strlen(s);\n"
              "    s[0] = '\\0';\n"
              "    if (b) {\n"
              "        if (i == 5) {}\n"
              "    }\n"
              "}\n"
              "void f(const S& s) {\n"
              "    std::string str = s.getStr();\n"
              "    std::string str2{ s.getStr() };\n"
              "    std::string str3(s.getStr());\n"
              "    if (s.getB()) {\n"
              "        if (str == \"abc\") {}\n"
              "        if (str2 == \"abc\") {}\n"
              "        if (str3 == \"abc\") {}\n"
              "    }\n"
              "}\n"
              "void f(const char* s, bool b) {\n"
              "    int i = strlen(s);\n"
              "    if (b) {\n"
              "        if (i == 5) {}\n"
              "    }\n"
              "}\n"
              "void f(int j, bool b) {\n"
              "    int k = j;\n"
              "    if (b) {\n"
              "        if (k == 5) {}\n"
              "    }\n"
              "}\n");
        ASSERT_EQUALS("[test.cpp:21]: (style) The scope of the variable 'str' can be reduced.\n"
                      "[test.cpp:22]: (style) The scope of the variable 'str2' can be reduced.\n"
                      "[test.cpp:23]: (style) The scope of the variable 'str3' can be reduced.\n"
                      "[test.cpp:31]: (style) The scope of the variable 'i' can be reduced.\n"
                      "[test.cpp:37]: (style) The scope of the variable 'k' can be reduced.\n",
                      errout.str());
    }

    void varScope34() { // #11742
        check("void f() {\n"
              "    bool b = false;\n"
              "    int i = 1;\n"
              "    for (int k = 0; k < 20; ++k) {\n"
              "        b = !b;\n"
              "        if (b)\n"
              "            i++;\n"
              "    }\n"
              "}\n");
        ASSERT_EQUALS("", errout.str());
    }

    void varScope35() { // #11845
        check("void f(int err, const char* src) {\n"
              "    const char* msg = \"Success\";\n"
              "    char buf[42];\n"
              "    if (err != 0)\n"
              "        msg = strcpy(buf, src);\n"
              "    printf(\"%d: %s\\n\", err, msg);\n"
              "}\n");
        ASSERT_EQUALS("", errout.str());

        check("char* g(char* dst, const char* src);\n"
              "void f(int err, const char* src) {\n"
              "    const char* msg = \"Success\";\n"
              "    char buf[42];\n"
              "    if (err != 0)\n"
              "        msg = g(buf, src);\n"
              "    printf(\"%d: %s\\n\", err, msg);\n"
              "}\n");
        ASSERT_EQUALS("", errout.str());

        check("char* g(char* dst, const char* src);\n"
              "void f(int err, const char* src) {\n"
              "    const char* msg = \"Success\";\n"
              "    char buf[42];\n"
              "    if (err != 0)\n"
              "        g(buf, src);\n"
              "    printf(\"%d: %s\\n\", err, msg);\n"
              "}\n");
        ASSERT_EQUALS("[test.cpp:4]: (style) The scope of the variable 'buf' can be reduced.\n", errout.str());
    }

#define checkOldStylePointerCast(code) checkOldStylePointerCast_(code, __FILE__, __LINE__)
    void checkOldStylePointerCast_(const char code[], const char* file, int line) {
        // Clear the error buffer..
        errout.str("");

        // #5560 - set c++03
        const Settings settings = settingsBuilder().severity(Severity::style).cpp(Standards::CPP03).build();

        Preprocessor preprocessor(settings);

        // Tokenize..
        Tokenizer tokenizerCpp(&settings, this, &preprocessor);
        std::istringstream istr(code);
        ASSERT_LOC(tokenizerCpp.tokenize(istr, "test.cpp"), file, line);

        CheckOther checkOtherCpp(&tokenizerCpp, &settings, this);
        checkOtherCpp.warningOldStylePointerCast();
    }

    void oldStylePointerCast() {
        checkOldStylePointerCast("class Base;\n"
                                 "void foo()\n"
                                 "{\n"
                                 "    Base * b = (Base *) derived;\n"
                                 "}");
        ASSERT_EQUALS("[test.cpp:4]: (style) C-style pointer casting\n", errout.str());

        checkOldStylePointerCast("class Base;\n"
                                 "void foo()\n"
                                 "{\n"
                                 "    Base * b = (const Base *) derived;\n"
                                 "}");
        ASSERT_EQUALS("[test.cpp:4]: (style) C-style pointer casting\n", errout.str());

        checkOldStylePointerCast("class Base;\n"
                                 "void foo()\n"
                                 "{\n"
                                 "    Base * b = (const Base * const) derived;\n"
                                 "}");
        ASSERT_EQUALS("[test.cpp:4]: (style) C-style pointer casting\n", errout.str());

        checkOldStylePointerCast("class Base;\n"
                                 "void foo()\n"
                                 "{\n"
                                 "    Base * b = (volatile Base *) derived;\n"
                                 "}");
        ASSERT_EQUALS("[test.cpp:4]: (style) C-style pointer casting\n", errout.str());

        checkOldStylePointerCast("class Base;\n"
                                 "void foo()\n"
                                 "{\n"
                                 "    Base * b = (volatile Base * const) derived;\n"
                                 "}");
        ASSERT_EQUALS("[test.cpp:4]: (style) C-style pointer casting\n", errout.str());

        checkOldStylePointerCast("class Base;\n"
                                 "void foo()\n"
                                 "{\n"
                                 "    Base * b = (const volatile Base *) derived;\n"
                                 "}");
        ASSERT_EQUALS("[test.cpp:4]: (style) C-style pointer casting\n", errout.str());

        checkOldStylePointerCast("class Base;\n"
                                 "void foo()\n"
                                 "{\n"
                                 "    Base * b = (const volatile Base * const) derived;\n"
                                 "}");
        ASSERT_EQUALS("[test.cpp:4]: (style) C-style pointer casting\n", errout.str());

        checkOldStylePointerCast("class Base;\n"
                                 "void foo()\n"
                                 "{\n"
                                 "    Base * b = (const Base *) ( new Derived() );\n"
                                 "}");
        ASSERT_EQUALS("[test.cpp:4]: (style) C-style pointer casting\n", errout.str());

        checkOldStylePointerCast("class Base;\n"
                                 "void foo()\n"
                                 "{\n"
                                 "    Base * b = (const Base *) new Derived();\n"
                                 "}");
        ASSERT_EQUALS("[test.cpp:4]: (style) C-style pointer casting\n", errout.str());

        checkOldStylePointerCast("class Base;\n"
                                 "void foo()\n"
                                 "{\n"
                                 "    Base * b = (const Base *) new short[10];\n"
                                 "}");
        ASSERT_EQUALS("[test.cpp:4]: (style) C-style pointer casting\n", errout.str());

        checkOldStylePointerCast("class B;\n"
                                 "class A\n"
                                 "{\n"
                                 "  virtual void abc(B *) const = 0;\n"
                                 "}");
        ASSERT_EQUALS("", errout.str());

        checkOldStylePointerCast("class B;\n"
                                 "class A\n"
                                 "{\n"
                                 "  virtual void abc(const B *) const = 0;\n"
                                 "}");
        ASSERT_EQUALS("", errout.str());

        // #3630
        checkOldStylePointerCast("class SomeType;\n"
                                 "class X : public Base {\n"
                                 "    X() : Base((SomeType*)7) {}\n"
                                 "};");
        ASSERT_EQUALS("[test.cpp:3]: (style) C-style pointer casting\n", errout.str());

        checkOldStylePointerCast("class SomeType;\n"
                                 "class X : public Base {\n"
                                 "    X() : Base((SomeType*)var) {}\n"
                                 "};");
        ASSERT_EQUALS("[test.cpp:3]: (style) C-style pointer casting\n", errout.str());

        checkOldStylePointerCast("class SomeType;\n"
                                 "class X : public Base {\n"
                                 "    X() : Base((SomeType*)0) {}\n"
                                 "};");
        ASSERT_EQUALS("", errout.str());

        // #5560
        checkOldStylePointerCast("class C;\n"
                                 "\n"
                                 "class B\n"
                                 "{ virtual G* createGui(S*, C*) const = 0; };\n"
                                 "\n"
                                 "class MS : public M\n"
                                 "{ virtual void addController(C*) override {} };");
        ASSERT_EQUALS("", errout.str());

        // #6164
        checkOldStylePointerCast("class Base {};\n"
                                 "class Derived: public Base {};\n"
                                 "void testCC() {\n"
                                 "  std::vector<Base*> v;\n"
                                 "  v.push_back((Base*)new Derived);\n"
                                 "}");
        ASSERT_EQUALS("[test.cpp:5]: (style) C-style pointer casting\n", errout.str());

        // #7709
        checkOldStylePointerCast("typedef struct S S;\n"
                                 "typedef struct S SS;\n"
                                 "typedef class C C;\n"
                                 "typedef long LONG;\n"
                                 "typedef long* LONGP;\n"
                                 "struct T {};\n"
                                 "typedef struct T TT;\n"
                                 "typedef struct T2 {} TT2;\n"
                                 "void f(int* i) {\n"
                                 "    S* s = (S*)i;\n"
                                 "    SS* ss = (SS*)i;\n"
                                 "    struct S2* s2 = (struct S2*)i;\n"
                                 "    C* c = (C*)i;\n"
                                 "    class C2* c2 = (class C2*)i;\n"
                                 "    long* l = (long*)i;\n"
                                 "    LONG* l2 = (LONG*)i;\n"
                                 "    LONGP l3 = (LONGP)i;\n"
                                 "    TT* tt = (TT*)i;\n"
                                 "    TT2* tt2 = (TT2*)i;\n"
                                 "}\n");
        ASSERT_EQUALS("[test.cpp:10]: (style) C-style pointer casting\n"
                      "[test.cpp:11]: (style) C-style pointer casting\n"
                      "[test.cpp:12]: (style) C-style pointer casting\n"
                      "[test.cpp:13]: (style) C-style pointer casting\n"
                      "[test.cpp:14]: (style) C-style pointer casting\n"
                      "[test.cpp:15]: (style) C-style pointer casting\n"
                      "[test.cpp:16]: (style) C-style pointer casting\n"
                      "[test.cpp:17]: (style) C-style pointer casting\n"
                      "[test.cpp:18]: (style) C-style pointer casting\n"
                      "[test.cpp:19]: (style) C-style pointer casting\n",
                      errout.str());

        // #8649
        checkOldStylePointerCast("struct S {};\n"
                                 "void g(S*& s);\n"
                                 "void f(int i) {\n"
                                 "    g((S*&)i);\n"
                                 "    S*& r = (S*&)i;\n"
                                 "}\n");
        ASSERT_EQUALS("[test.cpp:4]: (style) C-style pointer casting\n"
                      "[test.cpp:5]: (style) C-style pointer casting\n",
                      errout.str());

        // #10823
        checkOldStylePointerCast("void f(void* p) {\n"
                                 "    auto h = reinterpret_cast<void (STDAPICALLTYPE*)(int)>(p);\n"
                                 "}\n");
        ASSERT_EQUALS("", errout.str());

        // #5210
        checkOldStylePointerCast("void f(void* v1, void* v2) {\n"
                                 "    T** p1 = (T**)v1;\n"
                                 "    T*** p2 = (T***)v2;\n"
                                 "}\n");
        ASSERT_EQUALS("[test.cpp:2]: (style) C-style pointer casting\n"
                      "[test.cpp:3]: (style) C-style pointer casting\n",
                      errout.str());
    }

#define checkInvalidPointerCast(...) checkInvalidPointerCast_(__FILE__, __LINE__, __VA_ARGS__)
    void checkInvalidPointerCast_(const char* file, int line, const char code[], bool portability = true, bool inconclusive = false) {
        // Clear the error buffer..
        errout.str("");

        Settings settings = settingsBuilder().severity(Severity::warning).severity(Severity::portability, portability).certainty(Certainty::inconclusive, inconclusive).build();
        settings.platform.defaultSign = 's';

        Preprocessor preprocessor(settings);

        // Tokenize..
        Tokenizer tokenizer(&settings, this, &preprocessor);
        std::istringstream istr(code);
        ASSERT_LOC(tokenizer.tokenize(istr, "test.cpp"), file, line);

        CheckOther checkOtherCpp(&tokenizer, &settings, this);
        checkOtherCpp.invalidPointerCast();
    }


    void invalidPointerCast() {
        checkInvalidPointerCast("void test() {\n"
                                "    float *f = new float[10];\n"
                                "    delete [] (double*)f;\n"
                                "    delete [] (long double const*)(new float[10]);\n"
                                "}");
        ASSERT_EQUALS("[test.cpp:3]: (portability) Casting between float * and double * which have an incompatible binary data representation.\n"
                      "[test.cpp:4]: (portability) Casting between float * and const long double * which have an incompatible binary data representation.\n", errout.str());

        checkInvalidPointerCast("void test(const float* f) {\n"
                                "    double *d = (double*)f;\n"
                                "}");
        ASSERT_EQUALS("[test.cpp:2]: (portability) Casting between const float * and double * which have an incompatible binary data representation.\n", errout.str());

        checkInvalidPointerCast("void test(double* d1) {\n"
                                "    long double *ld = (long double*)d1;\n"
                                "    double *d2 = (double*)ld;\n"
                                "}");
        ASSERT_EQUALS("[test.cpp:2]: (portability) Casting between double * and long double * which have an incompatible binary data representation.\n"
                      "[test.cpp:3]: (portability) Casting between long double * and double * which have an incompatible binary data representation.\n", errout.str());

        checkInvalidPointerCast("char* test(int* i) {\n"
                                "    long double *d = (long double*)(i);\n"
                                "    double *d = (double*)(i);\n"
                                "    float *f = reinterpret_cast<float*>(i);\n"
                                "}");
        ASSERT_EQUALS("[test.cpp:2]: (portability) Casting between signed int * and long double * which have an incompatible binary data representation.\n"
                      "[test.cpp:3]: (portability) Casting between signed int * and double * which have an incompatible binary data representation.\n"
                      "[test.cpp:4]: (portability) Casting between signed int * and float * which have an incompatible binary data representation.\n", errout.str());

        checkInvalidPointerCast("float* test(unsigned int* i) {\n"
                                "    return (float*)i;\n"
                                "}");
        ASSERT_EQUALS("[test.cpp:2]: (portability) Casting between unsigned int * and float * which have an incompatible binary data representation.\n", errout.str());

        checkInvalidPointerCast("float* test(unsigned int* i) {\n"
                                "    return (float*)i[0];\n"
                                "}");
        ASSERT_EQUALS("", errout.str());

        checkInvalidPointerCast("float* test(double& d) {\n"
                                "    return (float*)&d;\n"
                                "}");
        ASSERT_EQUALS("[test.cpp:2]: (portability) Casting between double * and float * which have an incompatible binary data representation.\n", errout.str());

        checkInvalidPointerCast("void test(float* data) {\n"
                                "    f.write((char*)data,sizeof(float));\n"
                                "}", true, false);
        ASSERT_EQUALS("", errout.str());

        checkInvalidPointerCast("void test(float* data) {\n"
                                "    f.write((char*)data,sizeof(float));\n"
                                "}", true, true); // #3639
        ASSERT_EQUALS("[test.cpp:2]: (portability, inconclusive) Casting from float * to signed char * is not portable due to different binary data representations on different platforms.\n", errout.str());


        checkInvalidPointerCast("long long* test(float* f) {\n"
                                "    return (long long*)f;\n"
                                "}", false);
        ASSERT_EQUALS("", errout.str());

        checkInvalidPointerCast("long long* test(float* f, char* c) {\n"
                                "    foo((long long*)f);\n"
                                "    return reinterpret_cast<long long*>(c);\n"
                                "}", true);
        ASSERT_EQUALS("[test.cpp:2]: (portability) Casting from float * to signed long long * is not portable due to different binary data representations on different platforms.\n", errout.str());

        checkInvalidPointerCast("Q_DECLARE_METATYPE(int*)"); // #4135 - don't crash
    }


    void passedByValue() {
        check("void f(const std::string str) {}");
        ASSERT_EQUALS("[test.cpp:1]: (performance) Function parameter 'str' should be passed by const reference.\n", errout.str());

        check("void f(std::unique_ptr<std::string> ptr) {}");
        ASSERT_EQUALS("", errout.str());

        check("void f(const std::shared_ptr<std::string> ptr) {}");
        ASSERT_EQUALS("", errout.str());

        check("void f(const std::function<F> ptr) {}");
        ASSERT_EQUALS("", errout.str());

        {
            check("void f(const std::pair<int,int> x) {}");
            ASSERT_EQUALS("", errout.str());

            check("void f(const std::pair<std::string,std::string> x) {}");
            TODO_ASSERT_EQUALS("error", "", errout.str());
        }

        check("void f(const std::string::size_type x) {}");
        ASSERT_EQUALS("", errout.str());

        check("class Foo;\nvoid f(const Foo foo) {}"); // Unknown class
        ASSERT_EQUALS("[test.cpp:2]: (performance, inconclusive) Function parameter 'foo' should be passed by const reference.\n", errout.str());

        check("class Foo { std::vector<int> v; };\nvoid f(const Foo foo) {}"); // Large class (STL member)
        ASSERT_EQUALS("[test.cpp:2]: (performance) Function parameter 'foo' should be passed by const reference.\n", errout.str());

        check("class Foo { int i; };\nvoid f(const Foo foo) {}"); // Small class
        ASSERT_EQUALS("", errout.str());

        check("class Foo { int i[6]; };\nvoid f(const Foo foo) {}"); // Large class (array)
        ASSERT_EQUALS("[test.cpp:2]: (performance) Function parameter 'foo' should be passed by const reference.\n", errout.str());

        check("class Foo { std::string* s; };\nvoid f(const Foo foo) {}"); // Small class (pointer)
        ASSERT_EQUALS("", errout.str());

        check("class Foo { static std::string s; };\nvoid f(const Foo foo) {}"); // Small class (static member)
        ASSERT_EQUALS("", errout.str());

        check("class X { std::string s; }; class Foo : X { };\nvoid f(const Foo foo) {}"); // Large class (inherited)
        ASSERT_EQUALS("[test.cpp:2]: (performance) Function parameter 'foo' should be passed by const reference.\n", errout.str());

        check("class X { std::string s; }; class Foo { X x; };\nvoid f(const Foo foo) {}"); // Large class (inherited)
        ASSERT_EQUALS("[test.cpp:2]: (performance) Function parameter 'foo' should be passed by const reference.\n", errout.str());

        check("void f(const std::string &str) {}");
        ASSERT_EQUALS("", errout.str());

        // The idiomatic way of passing a std::string_view is by value
        check("void f(const std::string_view str) {}");
        ASSERT_EQUALS("", errout.str());

        check("void f(std::string_view str) {}");
        ASSERT_EQUALS("", errout.str());

        check("void f(const std::string_view &str) {}");
        ASSERT_EQUALS("", errout.str());

        check("void f(const std::vector<int> v) {}");
        ASSERT_EQUALS("[test.cpp:1]: (performance) Function parameter 'v' should be passed by const reference.\n", errout.str());

        check("void f(const std::vector<std::string> v) {}");
        ASSERT_EQUALS("[test.cpp:1]: (performance) Function parameter 'v' should be passed by const reference.\n", errout.str());

        check("void f(const std::vector<std::string>::size_type s) {}");
        ASSERT_EQUALS("", errout.str());

        check("void f(const std::vector<int> &v) {}");
        ASSERT_EQUALS("", errout.str());

        check("void f(const std::map<int,int> &v) {}");
        ASSERT_EQUALS("", errout.str());

        check("void f(const std::map<int,int> v) {}");
        ASSERT_EQUALS("[test.cpp:1]: (performance) Function parameter 'v' should be passed by const reference.\n", errout.str());

        check("void f(const std::map<std::string,std::string> v) {}");
        ASSERT_EQUALS("[test.cpp:1]: (performance) Function parameter 'v' should be passed by const reference.\n", errout.str());

        check("void f(const std::map<int,std::string> v) {}");
        ASSERT_EQUALS("[test.cpp:1]: (performance) Function parameter 'v' should be passed by const reference.\n", errout.str());

        check("void f(const std::map<std::string,int> v) {}");
        ASSERT_EQUALS("[test.cpp:1]: (performance) Function parameter 'v' should be passed by const reference.\n", errout.str());

        check("void f(const std::streamoff pos) {}");
        ASSERT_EQUALS("", errout.str());

        check("void f(std::initializer_list<int> i) {}");
        ASSERT_EQUALS("", errout.str());

        // #5824
        check("void log(const std::string& file, int line, const std::string& function, const std::string str, ...) {}");
        ASSERT_EQUALS("", errout.str());

        // #5534
        check("struct float3 { };\n"
              "typedef float3 vec;\n"
              "class Plane {\n"
              "    vec Refract(vec &vec) const;\n"
              "    bool IntersectLinePlane(const vec &planeNormal);\n"
              "};");
        ASSERT_EQUALS("", errout.str());

        check("class X {\n"
              "    virtual void func(const std::string str) {}\n"
              "};");
        ASSERT_EQUALS("[test.cpp:2]: (performance) Function parameter 'str' should be passed by const reference.\n", errout.str());

        check("enum X;\n"
              "void foo(X x1){}\n");
        ASSERT_EQUALS("", errout.str());

        check("enum X { a, b, c };\n"
              "void foo(X x2){}\n");
        ASSERT_EQUALS("", errout.str());

        check("enum X { a, b, c };\n"
              "enum X;"
              "void foo(X x3){}\n");
        ASSERT_EQUALS("", errout.str());

        check("enum X;\n"
              "enum X { a, b, c };"
              "void foo(X x4){}\n");
        ASSERT_EQUALS("", errout.str());

        check("union U {\n"
              "    char* pc;\n"
              "    short* ps;\n"
              "    int* pi;\n"
              "};\n"
              "void f(U u) {}\n");
        ASSERT_EQUALS("", errout.str());

        check("struct S { char A[8][8]; };\n"
              "void f(S s) {}\n");
        ASSERT_EQUALS("[test.cpp:2]: (performance) Function parameter 's' should be passed by const reference.\n", errout.str());

        check("union U {\n" // don't crash
              "    int a;\n"
              "    decltype(nullptr) b;\n"
              "};\n"
              "int* f(U u) { return u.b; }\n");
        ASSERT_EQUALS("", errout.str());

        check("struct B { virtual int f(std::string s) = 0; };\n" // #11432
              "struct D1 : B {\n"
              "  int f(std::string s) override { s += 'a'; return s.size(); }\n"
              "}\n"
              "struct D2 : B {\n"
              "  int f(std::string s) override { return s.size(); }\n"
              "}\n");
        ASSERT_EQUALS("", errout.str());

        check("int x(int);\n"
              "void f(std::vector<int> v, int& j) {\n"
              "    for (int i : v)\n"
              "        j = i;\n"
              "}\n"
              "void fn(std::vector<int> v) {\n"
              "    for (int& i : v)\n"
              "        i = x(i);\n"
              "}\n"
              "void g(std::vector<int> v, int& j) {\n"
              "    for (int i = 0; i < v.size(); ++i)\n"
              "        j = v[i];\n"
              "}\n"
              "void gn(std::vector<int> v) {\n"
              "    for (int i = 0; i < v.size(); ++i)\n"
              "        v[i] = x(i);\n"
              "}\n"
              "void h(std::vector<std::vector<int>> v, int& j) {\n"
              "    for (int i = 0; i < v.size(); ++i)\n"
              "        j = v[i][0];\n"
              "}\n"
              "void hn(std::vector<std::vector<int>> v) {\n"
              "    for (int i = 0; i < v.size(); ++i)\n"
              "        v[i][0] = x(i);\n"
              "}\n");
        ASSERT_EQUALS("[test.cpp:2]: (performance) Function parameter 'v' should be passed by const reference.\n"
                      "[test.cpp:10]: (performance) Function parameter 'v' should be passed by const reference.\n"
                      "[test.cpp:18]: (performance) Function parameter 'v' should be passed by const reference.\n",
                      errout.str());

        Settings settings1 = settingsBuilder().platform(cppcheck::Platform::Type::Win64).build();
        check("using ui64 = unsigned __int64;\n"
              "ui64 Test(ui64 one, ui64 two) { return one + two; }\n",
              /*filename*/ nullptr, /*inconclusive*/ true, /*runSimpleChecks*/ true, /*verbose*/ false, &settings1);
        ASSERT_EQUALS("", errout.str());
    }

    void passedByValue_nonConst() {
        check("void f(std::string str) {}");
        ASSERT_EQUALS("[test.cpp:1]: (performance) Function parameter 'str' should be passed by const reference.\n", errout.str());

        check("void f(std::string str) {\n"
              "    return str + x;\n"
              "}");
        ASSERT_EQUALS("[test.cpp:1]: (performance) Function parameter 'str' should be passed by const reference.\n", errout.str());

        check("void f(std::string str) {\n"
              "    std::cout << str;\n"
              "}");
        ASSERT_EQUALS("[test.cpp:1]: (performance) Function parameter 'str' should be passed by const reference.\n", errout.str());

        check("void f(std::string str) {\n"
              "    std::cin >> str;\n"
              "}");
        ASSERT_EQUALS("", errout.str());

        check("void f(std::string str) {\n"
              "    std::string s2 = str;\n"
              "}");
        ASSERT_EQUALS("[test.cpp:1]: (performance) Function parameter 'str' should be passed by const reference.\n", errout.str());

        check("void f(std::string str) {\n"
              "    std::string& s2 = str;\n"
              "}");
        ASSERT_EQUALS("[test.cpp:2]: (style) Variable 's2' can be declared as reference to const\n", errout.str());

        check("void f(std::string str) {\n"
              "    const std::string& s2 = str;\n"
              "}");
        ASSERT_EQUALS("[test.cpp:1]: (performance) Function parameter 'str' should be passed by const reference.\n", errout.str());

        check("void f(std::string str) {\n"
              "    str = \"\";\n"
              "}");
        ASSERT_EQUALS("", errout.str());

        check("void f(std::string str) {\n"
              "    foo(str);\n" // It could be that foo takes str as non-const-reference
              "}");
        ASSERT_EQUALS("", errout.str());

        check("void foo(const std::string& str);\n"
              "void f(std::string str) {\n"
              "    foo(str);\n"
              "}");
        ASSERT_EQUALS("[test.cpp:2]: (performance) Function parameter 'str' should be passed by const reference.\n", errout.str());

        check("void foo(std::string str);\n"
              "void f(std::string str) {\n"
              "    foo(str);\n"
              "}");
        ASSERT_EQUALS("[test.cpp:2]: (performance) Function parameter 'str' should be passed by const reference.\n", errout.str());

        check("void foo(std::string& str);\n"
              "void f(std::string str) {\n"
              "    foo(str);\n"
              "}");
        ASSERT_EQUALS("", errout.str());

        check("void foo(std::string* str);\n"
              "void f(std::string str) {\n"
              "    foo(&str);\n"
              "}");
        ASSERT_EQUALS("", errout.str());

        check("void foo(int& i1, const std::string& str, int& i2);\n"
              "void f(std::string str) {\n"
              "    foo((a+b)*c, str, x);\n"
              "}");
        ASSERT_EQUALS("[test.cpp:2]: (performance) Function parameter 'str' should be passed by const reference.\n", errout.str());

        check("std::string f(std::string str) {\n"
              "    str += x;\n"
              "    return str;\n"
              "}");
        ASSERT_EQUALS("", errout.str());

        check("class X {\n"
              "    std::string s;\n"
              "    void func() const;\n"
              "};\n"
              "Y f(X x) {\n"
              "    x.func();\n"
              "}");
        ASSERT_EQUALS("[test.cpp:5]: (performance) Function parameter 'x' should be passed by const reference.\n", errout.str());

        check("class X {\n"
              "    void func();\n"
              "};\n"
              "Y f(X x) {\n"
              "    x.func();\n"
              "}");
        ASSERT_EQUALS("", errout.str());

        check("class X {\n"
              "    void func(std::string str) {}\n"
              "};");
        ASSERT_EQUALS("[test.cpp:2]: (performance) Function parameter 'str' should be passed by const reference.\n", errout.str());

        check("class X {\n"
              "    virtual void func(std::string str) {}\n" // Do not warn about virtual functions, if 'str' is not declared as const
              "};");
        ASSERT_EQUALS("", errout.str());

        check("class X {\n"
              "    char a[1024];\n"
              "};\n"
              "class Y : X {\n"
              "    char b;\n"
              "};\n"
              "void f(Y y) {\n"
              "}");
        ASSERT_EQUALS("[test.cpp:7]: (performance) Function parameter 'y' should be passed by const reference.\n", errout.str());

        check("class X {\n"
              "    void* a;\n"
              "    void* b;\n"
              "};\n"
              "class Y {\n"
              "    void* a;\n"
              "    void* b;\n"
              "    char c;\n"
              "};\n"
              "void f(X x, Y y) {\n"
              "}");
        ASSERT_EQUALS("[test.cpp:10]: (performance) Function parameter 'y' should be passed by const reference.\n", errout.str());

        {
            // 8-byte data should be passed by const reference on 32-bit platform but not on 64-bit platform
            const char code[] = "class X {\n"
                                "    uint64_t a;\n"
                                "    uint64_t b;\n"
                                "};\n"
                                "void f(X x) {}";

            Settings s32 = settingsBuilder(_settings).platform(cppcheck::Platform::Type::Unix32).build();
            check(code, &s32);
            ASSERT_EQUALS("[test.cpp:5]: (performance) Function parameter 'x' should be passed by const reference.\n", errout.str());

            Settings s64 = settingsBuilder(_settings).platform(cppcheck::Platform::Type::Unix64).build();
            check(code, &s64);
            ASSERT_EQUALS("", errout.str());
        }

        check("Writer* getWriter();\n"
              "\n"
              "void foo(Buffer& buffer) {\n"
              "    getWriter()->operator<<(buffer);\n"
              "}");
        ASSERT_EQUALS("", errout.str());
    }

    void passedByValue_externC() {
        check("struct X { int a[5]; }; void f(X v) { }");
        ASSERT_EQUALS("[test.cpp:1]: (performance) Function parameter 'v' should be passed by const reference.\n", errout.str());

        check("extern \"C\" { struct X { int a[5]; }; void f(X v) { } }");
        ASSERT_EQUALS("", errout.str());

        check("struct X { int a[5]; }; extern \"C\" void f(X v) { }");
        ASSERT_EQUALS("", errout.str());

        check("struct X { int a[5]; }; void f(const X v);");
        ASSERT_EQUALS("[test.cpp:1]: (performance) Function parameter 'v' should be passed by const reference.\n", errout.str());

        check("extern \"C\" { struct X { int a[5]; }; void f(const X v); }");
        ASSERT_EQUALS("", errout.str());

        check("struct X { int a[5]; }; extern \"C\" void f(const X v) { }");
        ASSERT_EQUALS("", errout.str());
    }

    void constVariable() {
        check("int f(std::vector<int> x) {\n"
              "    int& i = x[0];\n"
              "    return i;\n"
              "}");
        ASSERT_EQUALS("[test.cpp:2]: (style) Variable 'i' can be declared as reference to const\n", errout.str());

        check("int f(std::vector<int>& x) {\n"
              "    return x[0];\n"
              "}");
        ASSERT_EQUALS("[test.cpp:1]: (style) Parameter 'x' can be declared as reference to const\n", errout.str());

        check("int f(std::vector<int> x) {\n"
              "    const int& i = x[0];\n"
              "    return i;\n"
              "}");
        ASSERT_EQUALS("[test.cpp:1]: (performance) Function parameter 'x' should be passed by const reference.\n", errout.str());

        check("int f(std::vector<int> x) {\n"
              "    static int& i = x[0];\n"
              "    return i;\n"
              "}");
        ASSERT_EQUALS("", errout.str());

        check("int f(std::vector<int> x) {\n"
              "    int& i = x[0];\n"
              "    i++;\n"
              "    return i;\n"
              "}");
        ASSERT_EQUALS("", errout.str());

        check("int& f(std::vector<int>& x) {\n"
              "    x.push_back(1);\n"
              "    int& i = x[0];\n"
              "    return i;\n"
              "}");
        ASSERT_EQUALS("", errout.str());

        check("int f(const std::vector<int>& x) {\n"
              "    return x[0];\n"
              "}");
        ASSERT_EQUALS("", errout.str());

        check("int& f(std::vector<int>& x) {\n"
              "    return x[0];\n"
              "}");
        ASSERT_EQUALS("", errout.str());

        check("const int& f(std::vector<int>& x) {\n"
              "    return x[0];\n"
              "}");
        ASSERT_EQUALS("[test.cpp:1]: (style) Parameter 'x' can be declared as reference to const\n", errout.str());

        check("int f(std::vector<int>& x) {\n"
              "    x[0]++;\n"
              "    return x[0];\n"
              "}");
        ASSERT_EQUALS("", errout.str());

        check("struct A { int a; };\n"
              "A f(std::vector<A>& x) {\n"
              "    x[0].a = 1;\n"
              "    return x[0];\n"
              "}");
        ASSERT_EQUALS("", errout.str());

        check("struct A { int a(); };\n"
              "A f(std::vector<A>& x) {\n"
              "    x[0].a();\n"
              "    return x[0];\n"
              "}");
        ASSERT_EQUALS("", errout.str());

        check("int g(int& x);\n"
              "int f(std::vector<int>& x) {\n"
              "    g(x[0]);\n"
              "    return x[0];\n"
              "}");
        ASSERT_EQUALS("", errout.str());

        check("template<class T>\n"
              "T f(T& x) {\n"
              "    return x[0];\n"
              "}");
        ASSERT_EQUALS("", errout.str());

        check("template<class T>\n"
              "T f(T&& x) {\n"
              "    return x[0];\n"
              "}");
        ASSERT_EQUALS("", errout.str());

        check("template<class T>\n"
              "T f(T& x) {\n"
              "    return x[0];\n"
              "}\n"
              "void h() { std::vector<int> v; h(v); }");
        ASSERT_EQUALS("", errout.str());

        check("int f(int& x) {\n"
              "    return std::move(x);\n"
              "}");
        ASSERT_EQUALS("", errout.str());

        check("void f(std::ostream& os) {\n"
              "    os << \"Hello\";\n"
              "}");
        ASSERT_EQUALS("", errout.str());

        check("void g(int*);\n"
              "void f(int& x) {\n"
              "    g(&x);\n"
              "}");
        ASSERT_EQUALS("", errout.str());

        check("struct A { A(int*); };\n"
              "A f(int& x) {\n"
              "    return A(&x);\n"
              "}");
        ASSERT_EQUALS("", errout.str());

        check("struct A { A(int*); };\n"
              "A f(int& x) {\n"
              "    return A{&x};\n"
              "}");
        ASSERT_EQUALS("", errout.str());

        // Perhaps unused variable should be checked as well.
        check("void f(int& x, int& y) {\n"
              "    y++;\n"
              "}");
        ASSERT_EQUALS("", errout.str());

        check("struct A {\n"
              "    explicit A(int& y) : x(&y) {}\n"
              "    int * x = nullptr;\n"
              "};");
        ASSERT_EQUALS("", errout.str());

        check("struct A {\n"
              "    std::vector<int> v;\n"
              "    void swap(A& a) {\n"
              "        v.swap(a.v);\n"
              "    }\n"
              "};");
        ASSERT_EQUALS("", errout.str());

        check("struct A {\n"
              "    template<class T>\n"
              "    void f();\n"
              "    template<class T>\n"
              "    void f() const;\n"
              "};\n"
              "void g(A& a) {\n"
              "    a.f<int>();\n"
              "}");
        ASSERT_EQUALS("", errout.str());

        check("void f(std::vector<int>& v) {\n"
              "    for(auto&& x:v)\n"
              "        x = 1;\n"
              "}");
        ASSERT_EQUALS("", errout.str());

        check("void f(std::vector<int>& v) {\n"
              "    for(auto x:v)\n"
              "        x = 1;\n"
              "}");
        ASSERT_EQUALS("[test.cpp:1]: (style) Parameter 'v' can be declared as reference to const\n", errout.str());

        check("void f(std::vector<int>& v) {\n"
              "    for(auto& x:v) {}\n"
              "}");
        ASSERT_EQUALS("[test.cpp:2]: (style) Variable 'x' can be declared as reference to const\n",
                      errout.str());

        check("void f(std::vector<int>& v) {\n" // #10980
              "    for (int& i : v)\n"
              "        if (i == 0) {}\n"
              "    for (const int& i : v)\n"
              "        if (i == 0) {}\n"
              "    for (auto& i : v)\n"
              "        if (i == 0) {}\n"
              "    for (const auto& i : v)\n"
              "        if (i == 0) {}\n"
              "    v.clear();\n"
              "}\n");
        ASSERT_EQUALS("[test.cpp:2]: (style) Variable 'i' can be declared as reference to const\n"
                      "[test.cpp:6]: (style) Variable 'i' can be declared as reference to const\n",
                      errout.str());

        check("void f(std::vector<int>& v) {\n"
              "    for(const auto& x:v) {}\n"
              "}");
        ASSERT_EQUALS("[test.cpp:1]: (style) Parameter 'v' can be declared as reference to const\n", errout.str());

        check("void f(int& i) {\n"
              "    int& j = i;\n"
              "    j++;\n"
              "}");
        ASSERT_EQUALS("", errout.str());

        check("void f(std::vector<int>& v) {\n"
              "    int& i = v[0];\n"
              "    i++;\n"
              "}");
        ASSERT_EQUALS("", errout.str());

        check("void f(std::map<unsigned int, std::map<std::string, unsigned int> >& m, unsigned int i) {\n"
              "    std::map<std::string, unsigned int>& members = m[i];\n"
              "    members.clear();\n"
              "}");
        ASSERT_EQUALS("", errout.str());

        check("struct A {\n"
              "    int& x;\n"
              "    A(int& y) : x(y)\n"
              "    {}\n"
              "};");
        ASSERT_EQUALS("", errout.str());

        check("struct A {\n"
              "    A(int& x);\n"
              "};\n"
              "struct B : A {\n"
              "    B(int& x) : A(x)\n"
              "    {}\n"
              "};");
        ASSERT_EQUALS("", errout.str());

        check("void f(bool b, int& x, int& y) {\n"
              "  auto& z = x;\n"
              "  auto& w = b ? y : z;\n"
              "  w = 1;\n"
              "}");
        ASSERT_EQUALS("", errout.str());

        check("struct S {\n"
              "  int i;\n"
              "};\n"
              "int& f(S& s) {\n"
              "  return s.i;\n"
              "}");
        ASSERT_EQUALS("", errout.str());

        check("int* f(std::list<int>& x, unsigned int y) {\n"
              "    for (int& m : x) {\n"
              "        if (m == y)\n"
              "            return &m;\n"
              "    }\n"
              "    return nullptr;\n"
              "}");
        ASSERT_EQUALS("", errout.str());

        check("int& f(std::list<int>& x, int& y) {\n"
              "    for (int& m : x) {\n"
              "        if (m == y)\n"
              "            return m;\n"
              "    }\n"
              "    return y;\n"
              "}");
        ASSERT_EQUALS("", errout.str());

        check("bool from_string(int& t, const std::string& s) {\n"
              "    std::istringstream iss(s);\n"
              "    return !(iss >> t).fail();\n"
              "}\n");
        ASSERT_EQUALS("", errout.str());

        // #9710
        check("class a {\n"
              "    void operator()(int& i) const {\n"
              "        i++;\n"
              "    }\n"
              "};\n"
              "void f(int& i) {\n"
              "    a()(i);\n"
              "}\n");
        ASSERT_EQUALS("", errout.str());

        check("class a {\n"
              "    void operator()(int& i) const {\n"
              "        i++;\n"
              "    }\n"
              "};\n"
              "void f(int& i) {\n"
              "    a x;\n"
              "    x(i);\n"
              "}\n");
        ASSERT_EQUALS("", errout.str());

        check("class a {\n"
              "    void operator()(const int& i) const;\n"
              "};\n"
              "void f(int& i) {\n"
              "    a x;\n"
              "    x(i);\n"
              "}\n");
        ASSERT_EQUALS("[test.cpp:4]: (style) Parameter 'i' can be declared as reference to const\n", errout.str());

        //cast or assignment to a non-const reference should prevent the warning
        check("struct T { void dostuff() const {}};\n"
              "void a(T& x) {\n"
              "    x.dostuff();\n"
              "}");
        ASSERT_EQUALS("[test.cpp:2]: (style) Parameter 'x' can be declared as reference to const\n", errout.str());
        check("struct T : public U  { void dostuff() const {}};\n"
              "void a(T& x) {\n"
              "    x.dostuff();\n"
              "    const T& z = x;\n" //Make sure we find all assignments
              "    T& y = x\n"
              "    y.mutate();\n" //to avoid warnings that y can be const
              "}");
        ASSERT_EQUALS("", errout.str());
        check("struct T : public U  { void dostuff() const {}};\n"
              "void a(T& x) {\n"
              "    x.dostuff();\n"
              "    const U& y = x\n"
              "}");
        ASSERT_EQUALS("[test.cpp:2]: (style) Parameter 'x' can be declared as reference to const\n", errout.str());
        check("struct T : public U  { void dostuff() const {}};\n"
              "void a(T& x) {\n"
              "    x.dostuff();\n"
              "    U& y = x\n"
              "    y.mutate();\n" //to avoid warnings that y can be const
              "}");
        ASSERT_EQUALS("", errout.str());
        check("struct T : public U  { void dostuff() const {}};\n"
              "void a(T& x) {\n"
              "    x.dostuff();\n"
              "    my<fancy>::type& y = x\n" //we don't know if y is const or not
              "    y.mutate();\n" //to avoid warnings that y can be const
              "}");
        ASSERT_EQUALS("", errout.str());
        check("struct T : public U  { void dostuff() const {}};\n"
              "void a(T& x) {\n"
              "    x.dostuff();\n"
              "    const U& y = static_cast<const U&>(x)\n"
              "    y.mutate();\n" //to avoid warnings that y can be const
              "}");
        ASSERT_EQUALS("[test.cpp:2]: (style) Parameter 'x' can be declared as reference to const\n", errout.str());
        check("struct T : public U  { void dostuff() const {}};\n"
              "void a(T& x) {\n"
              "    x.dostuff();\n"
              "    U& y = static_cast<U&>(x)\n"
              "    y.mutate();\n" //to avoid warnings that y can be const
              "}");
        ASSERT_EQUALS("", errout.str());
        check("struct T : public U { void dostuff() const {}};\n"
              "void a(T& x) {\n"
              "    x.dostuff();\n"
              "    const U& y = dynamic_cast<const U&>(x)\n"
              "}");
        ASSERT_EQUALS("[test.cpp:2]: (style) Parameter 'x' can be declared as reference to const\n", errout.str());
        check(
            "struct T : public U { void dostuff() const {}};\n"
            "void a(T& x) {\n"
            "    x.dostuff();\n"
            "    const U& y = dynamic_cast<U const &>(x)\n"
            "}"
            );
        ASSERT_EQUALS("[test.cpp:2]: (style) Parameter 'x' can be declared as reference to const\n", errout.str());
        check("struct T : public U { void dostuff() const {}};\n"
              "void a(T& x) {\n"
              "    x.dostuff();\n"
              "    const U& y = dynamic_cast<U & const>(x)\n"
              "}");
        ASSERT_EQUALS("[test.cpp:2]: (style) Parameter 'x' can be declared as reference to const\n", errout.str());
        check("struct T : public U { void dostuff() const {}};\n"
              "void a(T& x) {\n"
              "    x.dostuff();\n"
              "    U& y = dynamic_cast<U&>(x)\n"
              "    y.mutate();\n" //to avoid warnings that y can be const
              "}");
        ASSERT_EQUALS("", errout.str());
        check("struct T : public U { void dostuff() const {}};\n"
              "void a(T& x) {\n"
              "    x.dostuff();\n"
              "    const U& y = dynamic_cast<typename const U&>(x)\n"
              "}");
        ASSERT_EQUALS("[test.cpp:2]: (style) Parameter 'x' can be declared as reference to const\n", errout.str());
        check("struct T : public U { void dostuff() const {}};\n"
              "void a(T& x) {\n"
              "    x.dostuff();\n"
              "    U& y = dynamic_cast<typename U&>(x)\n"
              "    y.mutate();\n" //to avoid warnings that y can be const
              "}");
        ASSERT_EQUALS("", errout.str());
        check("struct T : public U { void dostuff() const {}};\n"
              "void a(T& x) {\n"
              "    x.dostuff();\n"
              "    U* y = dynamic_cast<U*>(&x)\n"
              "    y->mutate();\n" //to avoid warnings that y can be const
              "}");
        ASSERT_EQUALS("", errout.str());

        check("struct T : public U { void dostuff() const {}};\n"
              "void a(T& x) {\n"
              "    x.dostuff();\n"
              "    const U * y = dynamic_cast<const U *>(&x)\n"
              "    y->mutate();\n" //to avoid warnings that y can be const
              "}");
        TODO_ASSERT_EQUALS("can be const", errout.str(), ""); //Currently taking the address is treated as a non-const operation when it should depend on what we do with it
        check("struct T : public U { void dostuff() const {}};\n"
              "void a(T& x) {\n"
              "    x.dostuff();\n"
              "    U const * y = dynamic_cast<U const *>(&x)\n"
              "    y->mutate();\n" //to avoid warnings that y can be const
              "}");
        TODO_ASSERT_EQUALS("can be const", errout.str(), ""); //Currently taking the address is treated as a non-const operation when it should depend on what we do with it
        check("struct T : public U { void dostuff() const {}};\n"
              "void a(T& x) {\n"
              "    x.dostuff();\n"
              "    U * const y = dynamic_cast<U * const>(&x)\n"
              "    y->mutate();\n" //to avoid warnings that y can be const
              "}");
        ASSERT_EQUALS("", errout.str());
        check("struct T : public U { void dostuff() const {}};\n"
              "void a(T& x) {\n"
              "    x.dostuff();\n"
              "    const U const * const * const * const y = dynamic_cast<const U const * const * const * const>(&x)\n"
              "    y->mutate();\n" //to avoid warnings that y can be const
              "}");
        TODO_ASSERT_EQUALS("can be const", errout.str(), ""); //Currently taking the address is treated as a non-const operation when it should depend on what we do with it
        check("struct T : public U { void dostuff() const {}};\n"
              "void a(T& x) {\n"
              "    x.dostuff();\n"
              "    const U const * const *  * const y = dynamic_cast<const U const * const *  * const>(&x)\n"
              "    y->mutate();\n" //to avoid warnings that y can be const
              "}");
        ASSERT_EQUALS("", errout.str());
        check("struct T : public U { void dostuff() const {}};\n"
              "void a(T& x) {\n"
              "    x.dostuff();\n"
              "    my::fancy<typename type const *> const * * const y = dynamic_cast<my::fancy<typename type const *> const * * const>(&x)\n"
              "    y->mutate();\n" //to avoid warnings that y can be const
              "}");
        ASSERT_EQUALS("", errout.str());
        check("struct T : public U { void dostuff() const {}};\n"
              "void a(T& x) {\n"
              "    x.dostuff();\n"
              "    my::fancy<typename type const *> const * const  * const y = dynamic_cast<my::fancy<typename type const *> const * const  * const>(&x)\n"
              "    y->mutate();\n" //to avoid warnings that y can be const
              "}");
        ASSERT_EQUALS("", errout.str());

        check("struct T : public U { void dostuff() const {}};\n"
              "void a(T& x) {\n"
              "    x.dostuff();\n"
              "    const U& y = (const U&)(x)\n"
              "}");
        ASSERT_EQUALS("[test.cpp:2]: (style) Parameter 'x' can be declared as reference to const\n", errout.str());
        check("struct T : public U { void dostuff() const {}};\n"
              "void a(T& x) {\n"
              "    x.dostuff();\n"
              "    U& y = (U&)(x)\n"
              "    y.mutate();\n" //to avoid warnings that y can be const
              "}");
        ASSERT_EQUALS("", errout.str());
        check("struct T : public U { void dostuff() const {}};\n"
              "void a(T& x) {\n"
              "    x.dostuff();\n"
              "    const U& y = (typename const U&)(x)\n"
              "}");
        ASSERT_EQUALS("[test.cpp:2]: (style) Parameter 'x' can be declared as reference to const\n", errout.str());
        check("struct T : public U { void dostuff() const {}};\n"
              "void a(T& x) {\n"
              "    x.dostuff();\n"
              "    U& y = (typename U&)(x)\n"
              "    y.mutate();\n" //to avoid warnings that y can be const
              "}");
        ASSERT_EQUALS("", errout.str());
        check("struct T : public U { void dostuff() const {}};\n"
              "void a(T& x) {\n"
              "    x.dostuff();\n"
              "    U* y = (U*)(&x)\n"
              "    y->mutate();\n" //to avoid warnings that y can be const
              "}");
        ASSERT_EQUALS("[test.cpp:4]: (style) C-style pointer casting\n", errout.str());

        check("struct C { void f() const; };\n" // #9875 - crash
              "\n"
              "void foo(C& x) {\n"
              "   x.f();\n"
              "   foo( static_cast<U2>(0) );\n"
              "}");
        ASSERT_EQUALS("", errout.str());

        check("class a {\n"
              "    void foo(const int& i) const;\n"
              "    void operator()(int& i) const;\n"
              "};\n"
              "void f(int& i) {\n"
              "    a()(i);\n"
              "}\n");
        ASSERT_EQUALS("", errout.str());

        check("class a {\n"
              "    void operator()(const int& i) const;\n"
              "};\n"
              "void f(int& i) {\n"
              "    a()(i);\n"
              "}\n");
        ASSERT_EQUALS("[test.cpp:4]: (style) Parameter 'i' can be declared as reference to const\n", errout.str());

        // #9767
        check("void fct1(MyClass& object) {\n"
              "   fct2([&](void){}, object);\n"
              "}\n"
              "bool fct2(std::function<void()> lambdaExpression, MyClass& object) {\n"
              "   object.modify();\n"
              "}\n");
        ASSERT_EQUALS("", errout.str());

        // #9778
        check("struct A {};\n"
              "struct B : A {};\n"
              "B& f(A& x) {\n"
              "    return static_cast<B&>(x);\n"
              "}\n");
        ASSERT_EQUALS("", errout.str());

        // #10002
        check("using A = int*;\n"
              "void f(const A& x) {\n"
              "    ++(*x);\n"
              "}\n");
        ASSERT_EQUALS("", errout.str());

        // #10086
        check("struct V {\n"
              "    V& get(typename std::vector<V>::size_type i) {\n"
              "        std::vector<V>& arr = v;\n"
              "        return arr[i];\n"
              "    }\n"
              "    std::vector<V> v;\n"
              "};\n");
        ASSERT_EQUALS("", errout.str());

        check("void e();\n"
              "void g(void);\n"
              "void h(void);\n"
              "void ah(void);\n"
              "void ai(void);\n"
              "void j(void);\n"
              "void e(void);\n"
              "void k(void);\n"
              "void l(void);\n"
              "void m(void);\n"
              "void n(void);\n"
              "void o(void);\n"
              "void q(void);\n"
              "void r(void);\n"
              "void t(void);\n"
              "void u(void);\n"
              "void v(void);\n"
              "void w(void);\n"
              "void z(void);\n"
              "void aj(void);\n"
              "void am(void);\n"
              "void g(void);\n"
              "void h(void);\n"
              "void ah(void);\n"
              "void an(void);\n"
              "void e(void);\n"
              "void k(void);\n"
              "void ao(wchar_t *d);\n"
              "void ah(void);\n"
              "void e(void);\n"
              "void an(void);\n"
              "void e(void);\n"
              "void k(void);\n"
              "void g(void);\n"
              "void ah(void);\n"
              "void an(void);\n"
              "void e(void);\n"
              "void e(void);\n"
              "void e(void);\n"
              "void k(void);\n"
              "void g(void);\n"
              "void ah(void);\n"
              "void an(void);\n"
              "void e(void);\n"
              "void e(void);\n"
              "void k(void);\n"
              "void g(void);\n"
              "void h(void);\n"
              "void ah(void);\n"
              "void an(void);\n"
              "void e(void);\n"
              "void k(void);\n"
              "void e(void);\n"
              "void g(void);\n"
              "void ah(void);\n"
              "void k(void);\n"
              "void an(void);\n"
              "void e(void);\n"
              "void e(void);\n"
              "void e(void);\n"
              "void k(void);\n"
              "void g(void);\n"
              "void h(void);\n"
              "void ah(void);\n"
              "void k(void);\n"
              "void an(void);\n"
              "void k(void);\n"
              "void e(void);\n"
              "void g(void);\n"
              "void ah(void);\n"
              "void e(void);\n"
              "void k(void);\n"
              "void g(void);\n"
              "void h(void);\n"
              "void ah(void);\n"
              "void an(void);\n"
              "void an(void);\n"
              "void k(void);\n"
              "void e(void);\n"
              "void e(void);\n"
              "void e(void);\n"
              "void g(void);\n"
              "void k(void);\n"
              "void g(void);\n"
              "void h(void);\n"
              "void ah(void);\n"
              "void an(void);\n"
              "void k(void);\n"
              "void k(void);\n"
              "void e(void);\n"
              "void g(void);\n"
              "void g(void);\n"
              "void ah(void);\n"
              "void an(void);\n"
              "void e(void);\n"
              "void k(void);\n"
              "void e(void);\n"
              "void ap(wchar_t *c, int d);\n"
              "void ah(void);\n"
              "void an(void);\n"
              "void g(void);\n"
              "void h(void);\n"
              "void ah(void);\n"
              "void aq(char *b, size_t d, char *c, int a);\n"
              "void ar(char *b, size_t d, char *c, va_list a);\n"
              "void k(void);\n"
              "void g(void);\n"
              "void g(void);\n"
              "void h(void);\n"
              "void ah(void);\n"
              "void an(void);\n"
              "void k(void);\n"
              "void k(void);\n"
              "void e(void);\n"
              "void g(void);\n"
              "void g(void);\n"
              "void as(std::string s);\n"
              "void at(std::ifstream &f);\n"
              "void au(std::istream &f);\n"
              "void av(std::string &aa, std::wstring &ab);\n"
              "void aw(bool b, double x, double y);\n"
              "void ax(int i);\n"
              "void ay(std::string c, std::wstring a);\n"
              "void az(const std::locale &ac);\n"
              "void an();\n"
              "void ba(std::ifstream &f);\n"
              "void bb(std::istream &f) {\n"
              "f.read(NULL, 0);\n"
              "}\n"
              "void h(void) {\n"
              "struct tm *tm = 0;\n"
              "(void)std::asctime(tm);\n"
              "(void)std::asctime(0);\n"
              "}\n"
              "void bc(size_t ae) {\n"
              "wchar_t *ad = 0, *af = 0;\n"
              "struct tm *ag = 0;\n"
              "(void)std::wcsftime(ad, ae, af, ag);\n"
              "(void)std::wcsftime(0, ae, 0, 0);\n"
              "}\n"
              "void k(void) {}\n"
              "void bd(void);\n"
              "void be(void);\n"
              "void bf(int b);\n"
              "void e(void);\n"
              "void e(void);\n"
              "void bg(wchar_t *p);\n"
              "void bh(const std::list<int> &ak, const std::list<int> &al);\n"
              "void ah();\n"
              "void an();\n"
              "void h();");
        ASSERT_EQUALS("[test.cpp:131]: (style) Variable 'tm' can be declared as pointer to const\n"
                      "[test.cpp:136]: (style) Variable 'af' can be declared as pointer to const\n"
                      "[test.cpp:137]: (style) Variable 'ag' can be declared as pointer to const\n",
                      errout.str());

        check("class C\n"
              "{\n"
              "public:\n"
              "  explicit C(int&);\n"
              "};\n"
              "\n"
              "class D\n"
              "{\n"
              "public:\n"
              "  explicit D(int&);\n"
              "\n"
              "private:\n"
              "  C c;\n"
              "};\n"
              "\n"
              "D::D(int& i)\n"
              "  : c(i)\n"
              "{\n"
              "}");
        ASSERT_EQUALS("", errout.str());

        check("class C\n"
              "{\n"
              "public:\n"
              "  explicit C(int&);\n"
              "};\n"
              "\n"
              "class D\n"
              "{\n"
              "public:\n"
              "  explicit D(int&) noexcept;\n"
              "\n"
              "private:\n"
              "  C c;\n"
              "};\n"
              "\n"
              "D::D(int& i) noexcept\n"
              "  : c(i)\n"
              "{}");
        ASSERT_EQUALS("", errout.str());

        check("class C\n"
              "{\n"
              "public:\n"
              "  explicit C(const int&);\n"
              "};\n"
              "\n"
              "class D\n"
              "{\n"
              "public:\n"
              "  explicit D(int&);\n"
              "\n"
              "private:\n"
              "  C c;\n"
              "};\n"
              "\n"
              "D::D(int& i)\n"
              "  : c(i)\n"
              "{\n"
              "}");
        TODO_ASSERT_EQUALS("[test.cpp:16]: (style) Parameter 'i' can be declared as reference to const\n", "", errout.str());

        check("class C\n"
              "{\n"
              "public:\n"
              "  explicit C(int);\n"
              "};\n"
              "\n"
              "class D\n"
              "{\n"
              "public:\n"
              "  explicit D(int&);\n"
              "\n"
              "private:\n"
              "  C c;\n"
              "};\n"
              "\n"
              "D::D(int& i)\n"
              "  : c(i)\n"
              "{\n"
              "}");
        TODO_ASSERT_EQUALS("[test.cpp:16]: (style) Parameter 'i' can be declared as reference to const\n", "", errout.str());

        check("class C\n"
              "{\n"
              "public:\n"
              "  explicit C(int, int);\n"
              "};\n"
              "\n"
              "class D\n"
              "{\n"
              "public:\n"
              "  explicit D(int&);\n"
              "\n"
              "private:\n"
              "  C c;\n"
              "};\n"
              "\n"
              "D::D(int& i)\n"
              "  : c(0, i)\n"
              "{\n"
              "}");
        TODO_ASSERT_EQUALS("[test.cpp:16]: (style) Parameter 'i' can be declared as reference to const\n", "", errout.str());

        check("void f(std::map<int, std::vector<int>> &map) {\n" // #10266
              "  for (auto &[slave, panels] : map)\n"
              "    panels.erase(it);\n"
              "}");
        ASSERT_EQUALS("", errout.str());

        check("struct S { void f(); int i; };\n"
              "void call_f(S& s) { (s.*(&S::f))(); }\n");
        ASSERT_EQUALS("", errout.str());

        check("struct S { int a[1]; };\n"
              "void f(S& s) { int* p = s.a; *p = 0; }\n");
        ASSERT_EQUALS("", errout.str());

        check("struct Foo {\n" // #9910
              "    int* p{};\n"
              "    int* get() { return p; }\n"
              "    const int* get() const { return p; }\n"
              "};\n"
              "struct Bar {\n"
              "    int j{};\n"
              "    void f(Foo& foo) const { int* q = foo.get(); *q = j; }\n"
              "};\n");
        ASSERT_EQUALS("", errout.str());

        check("struct S {\n" // #10679
              "    void g(long L, const C*& PC) const;\n"
              "    void g(long L, C*& PC);\n"
              "};\n"
              "void f(S& s) {\n"
              "    C* PC{};\n"
              "    s.g(0, PC);\n"
              "};\n");
        ASSERT_EQUALS("", errout.str());

        // #10785
        check("template <class T, class C>\n"
              "struct d {\n"
              "    T& g(C& c, T C::*f) { return c.*f; }\n"
              "};\n");
        ASSERT_EQUALS("", errout.str());

        check("void f(std::map<int, int>& m) {\n"
              "    std::cout << m[0] << std::endl;\n"
              "};\n");
        ASSERT_EQUALS("", errout.str());

        check("void f(std::vector<std::map<int, int>>& v) {\n" // #11607
              "    for (auto& m : v)\n"
              "        std::cout << m[0];\n"
              "}\n");
        ASSERT_EQUALS("", errout.str());

        check("struct S { int i; };\n" // #11473
              "void f(std::vector<std::vector<S>>&m, int*& p) {\n"
              "    auto& a = m[0];\n"
              "    for (auto& s : a) {\n"
              "        p = &s.i;\n"
              "        return;\n"
              "    }\n"
              "}\n");
        ASSERT_EQUALS("", errout.str());

        check("int& g(int* p, int& r) {\n" // #11625
              "    if (p)\n"
              "        return *p;\n"
              "    return r;\n"
              "}\n");
        ASSERT_EQUALS("", errout.str());

        check("template <typename T> void f(std::vector<T*>& d, const std::vector<T*>& s) {\n" // #11632
              "    for (const auto& e : s) {\n"
              "        T* newE = new T(*e);\n"
              "        d.push_back(newE);\n"
              "    }\n"
              "}\n");
        ASSERT_EQUALS("", errout.str());

        check("void f(std::array<int, 2>& a) {\n"
              "    if (a[0]) {}\n"
              "}\n"
              "void g(std::array<int, 2>& a) {\n"
              "    a.fill(0);\n"
              "}\n");
        ASSERT_EQUALS("[test.cpp:1]: (style) Parameter 'a' can be declared as const array\n", errout.str());

        // #11682
        check("struct b {\n"
              "    void mutate();\n"
              "};\n"
              "struct c {\n"
              "    const b& get() const;\n"
              "    b get();\n"
              "};\n"
              "struct d {\n"
              "    void f(c& e) const {\n"
              "        e.get().mutate();\n"
              "    }\n"
              "};\n");
        ASSERT_EQUALS("", errout.str());

        check("struct B { virtual void f() const {} };\n" // #11528
              "struct D : B {};\n"
              "void g(B* b) {\n"
              "    D* d = dynamic_cast<D*>(b);\n"
              "    if (d)\n"
              "        d->f();\n"
              "}\n");
        ASSERT_EQUALS("[test.cpp:4]: (style) Variable 'd' can be declared as pointer to const\n", errout.str());

        check("void g(const int*);\n"
              "void f(const std::vector<int*>&v) {\n"
              "    for (int* i : v)\n"
              "        g(i);\n"
              "}\n");
        ASSERT_EQUALS("[test.cpp:3]: (style) Variable 'i' can be declared as pointer to const\n", errout.str());

        check("struct A {\n" // #11225
              "    A();\n"
              "    virtual ~A();\n"
              "};\n"
              "struct B : A {};\n"
              "void f(A* a) {\n"
              "    const B* b = dynamic_cast<const B*>(a);\n"
              "}\n"
              "void g(A* a) {\n"
              "    const B* b = (const B*)a;\n"
              "}\n");
        ASSERT_EQUALS("[test.cpp:10]: (style) C-style pointer casting\n"
                      "[test.cpp:6]: (style) Parameter 'a' can be declared as pointer to const\n"
                      "[test.cpp:9]: (style) Parameter 'a' can be declared as pointer to const\n",
                      errout.str());

        check("void g(int*);\n"
              "void f(std::vector<int>& v) {\n"
              "    g(v.data());\n"
              "}\n");
        ASSERT_EQUALS("", errout.str());

        check("void g(const int*);\n"
              "void f(std::vector<int>& v) {\n"
              "    g(v.data());\n"
              "}\n");
        ASSERT_EQUALS("[test.cpp:2]: (style) Parameter 'v' can be declared as reference to const\n", errout.str());

        check("struct a {\n"
              "    template <class T>\n"
              "    void mutate();\n"
              "};\n"
              "struct b {};\n"
              "template <class T>\n"
              "void f(a& x) {\n"
              "    x.mutate<T>();\n"
              "}\n"
              "template <class T>\n"
              "void f(const b&)\n"
              "{}\n"
              "void g(a& c) { f<int>(c); }\n");
        ASSERT_EQUALS("", errout.str());

        check("struct S {\n"
              "    template <typename T>\n"
              "    T* g() {\n"
              "        return reinterpret_cast<T*>(m);\n"
              "    }\n"
              "    template <typename T>\n"
              "    const T* g() const {\n"
              "        return reinterpret_cast<const T*>(m);\n"
              "    }\n"
              "    char* m;\n"
              "};\n"
              "void f(S& s) {\n"
              "    const int* p = s.g<int>();\n"
              "}\n");
        ASSERT_EQUALS("", errout.str());

        check("struct S { int x; };\n" // #11818
              "std::istream& f(std::istream& is, S& s) {\n"
              "    return is >> s.x;\n"
              "}\n");
        ASSERT_EQUALS("", errout.str());
    }

    void constParameterCallback() {
        check("int callback(std::vector<int>& x) { return x[0]; }\n"
              "void f() { dostuff(callback); }");
        ASSERT_EQUALS("[test.cpp:2] -> [test.cpp:1]: (style) Parameter 'x' can be declared as reference to const. However it seems that 'callback' is a callback function, if 'x' is declared with const you might also need to cast function pointer(s).\n", errout.str());

        // #9906
        check("class EventEngine : public IEventEngine {\n"
              "public:\n"
              "    EventEngine();\n"
              "\n"
              "private:\n"
              "    void signalEvent(ev::sig& signal, int revents);\n"
              "};\n"
              "\n"
              "EventEngine::EventEngine() {\n"
              "    mSigWatcher.set<EventEngine, &EventEngine::signalEvent>(this);\n"
              "}\n"
              "\n"
              "void EventEngine::signalEvent(ev::sig& signal, int revents) {\n"
              "    switch (signal.signum) {}\n"
              "}");
        ASSERT_EQUALS("[test.cpp:10] -> [test.cpp:13]: (style) Parameter 'signal' can be declared as reference to const. However it seems that 'signalEvent' is a callback function, if 'signal' is declared with const you might also need to cast function pointer(s).\n", errout.str());
    }

    void constPointer() {
        check("void foo(int *p) { return *p; }");
        ASSERT_EQUALS("[test.cpp:1]: (style) Parameter 'p' can be declared as pointer to const\n", errout.str());

        check("void foo(int *p) { x = *p; }");
        ASSERT_EQUALS("[test.cpp:1]: (style) Parameter 'p' can be declared as pointer to const\n", errout.str());

        check("void foo(int *p) { int &ref = *p; ref = 12; }");
        ASSERT_EQUALS("", errout.str());

        check("void foo(int *p) { x = *p + 10; }");
        ASSERT_EQUALS("[test.cpp:1]: (style) Parameter 'p' can be declared as pointer to const\n", errout.str());

        check("void foo(int *p) { return p[10]; }");
        ASSERT_EQUALS("[test.cpp:1]: (style) Parameter 'p' can be declared as pointer to const\n", errout.str());

        check("void foo(int *p) { int &ref = p[0]; ref = 12; }");
        ASSERT_EQUALS("", errout.str());

        check("void foo(int *p) { x[*p] = 12; }");
        ASSERT_EQUALS("[test.cpp:1]: (style) Parameter 'p' can be declared as pointer to const\n", errout.str());

        check("void foo(int *p) { if (p) {} }");
        ASSERT_EQUALS("[test.cpp:1]: (style) Parameter 'p' can be declared as pointer to const\n", errout.str());

        check("void foo(int *p) { if (p || x) {} }");
        ASSERT_EQUALS("[test.cpp:1]: (style) Parameter 'p' can be declared as pointer to const\n", errout.str());

        check("void foo(int *p) { if (p == 0) {} }");
        ASSERT_EQUALS("[test.cpp:1]: (style) Parameter 'p' can be declared as pointer to const\n", errout.str());

        check("void foo(int *p) { if (!p) {} }");
        ASSERT_EQUALS("[test.cpp:1]: (style) Parameter 'p' can be declared as pointer to const\n", errout.str());

        check("void foo(int *p) { if (*p > 123) {} }");
        ASSERT_EQUALS("[test.cpp:1]: (style) Parameter 'p' can be declared as pointer to const\n", errout.str());

        check("void foo(int *p) { return *p + 1; }");
        ASSERT_EQUALS("[test.cpp:1]: (style) Parameter 'p' can be declared as pointer to const\n", errout.str());

        check("void foo(int *p) { return *p > 1; }");
        ASSERT_EQUALS("[test.cpp:1]: (style) Parameter 'p' can be declared as pointer to const\n", errout.str());

        check("void foo(const int* c) { if (c == 0) {}; }");
        ASSERT_EQUALS("", errout.str());

        check("struct a { void b(); };\n"
              "struct c {\n"
              "    a* d;\n"
              "    a& g() { return *d; }\n"
              "};\n");
        ASSERT_EQUALS("", errout.str());

        check("struct a { void b(); };\n"
              "struct c { a* d; };\n"
              "void e(c);\n");
        ASSERT_EQUALS("", errout.str());

        check("struct V {\n"
              "    V& get(typename std::vector<V>::size_type i, std::vector<V>* arr) {\n"
              "        return arr->at(i);\n"
              "    }\n"
              "};\n");
        ASSERT_EQUALS("", errout.str());

        check("struct A {};\n"
              "struct B : A {};\n"
              "B* f(A* x) {\n"
              "    return static_cast<B*>(x);\n"
              "}\n");
        ASSERT_EQUALS("", errout.str());

        check("int f(std::vector<int>* x) {\n"
              "    int& i = (*x)[0];\n"
              "    i++;\n"
              "    return i;\n"
              "}");
        ASSERT_EQUALS("", errout.str());

        check("struct A { int a; };\n"
              "A f(std::vector<A>* x) {\n"
              "    x->front().a = 1;\n"
              "    return x->front();\n"
              "}");
        ASSERT_EQUALS("", errout.str());

        check("void f(std::vector<int>* v) {\n"
              "    for(auto&& x:*v)\n"
              "        x = 1;\n"
              "}");
        ASSERT_EQUALS("", errout.str());

        check("struct A {\n"
              "    int* x;\n"
              "    A(int* y) : x(y)\n"
              "    {}\n"
              "};");
        ASSERT_EQUALS("", errout.str());

        check("void f(bool b, int* x, int* y) {\n"
              "  int* z = x;\n"
              "  int* w = b ? y : z;\n"
              "  *w = 1;\n"
              "}");
        ASSERT_EQUALS("", errout.str());

        check("void f(bool b, int* x, int* y) {\n"
              "  int& z = *x;\n"
              "  int& w = b ? *y : z;\n"
              "  w = 1;\n"
              "}");
        ASSERT_EQUALS("", errout.str());

        check("class Base { virtual void dostuff(int *p) = 0; };\n" // #10397
              "class Derived: public Base { int x; void dostuff(int *p) override { x = *p; } };");
        ASSERT_EQUALS("", errout.str());

        check("struct Data { char buf[128]; };\n" // #10483
              "void encrypt(Data& data) {\n"
              "    const char a[] = \"asfasd\";\n"
              "    memcpy(data.buf, &a, sizeof(a));\n"
              "}");
        ASSERT_EQUALS("", errout.str());

        // #10547
        check("void foo(std::istream &istr) {\n"
              "  unsigned char x[2];\n"
              "  istr >> x[0];\n"
              "}");
        ASSERT_EQUALS("", errout.str());

        // #10744
        check("S& f() {\n"
              "    static S* p = new S();\n"
              "    return *p;\n"
              "}\n");
        ASSERT_EQUALS("", errout.str());

        check("int f() {\n"
              "    static int i[1] = {};\n"
              "    return i[0];\n"
              "}\n");
        ASSERT_EQUALS("[test.cpp:2]: (style) Variable 'i' can be declared as const array\n", errout.str());

        check("int f() {\n"
              "    static int i[] = { 0 };\n"
              "    int j = i[0] + 1;\n"
              "    return j;\n"
              "}\n");
        ASSERT_EQUALS("[test.cpp:2]: (style) Variable 'i' can be declared as const array\n", errout.str());

        // #10471
        check("void f(std::array<int, 1> const& i) {\n"
              "    if (i[0] == 0) {}\n"
              "}\n");
        ASSERT_EQUALS("", errout.str());

        // #10466
        check("typedef void* HWND;\n"
              "void f(const std::vector<HWND>&v) {\n"
              "    for (const auto* h : v)\n"
              "        if (h) {}\n"
              "    for (const auto& h : v)\n"
              "        if (h) {}\n"
              "}\n");
        ASSERT_EQUALS("[test.cpp:5]: (style) Variable 'h' can be declared as pointer to const\n", errout.str());

        check("void f(const std::vector<int*>& v) {\n"
              "    for (const auto& p : v)\n"
              "        if (p == nullptr) {}\n"
              "    for (const auto* p : v)\n"
              "        if (p == nullptr) {}\n"
              "}\n");
        ASSERT_EQUALS("[test.cpp:2]: (style) Variable 'p' can be declared as pointer to const\n", errout.str());

        check("void f(std::vector<int*>& v) {\n"
              "    for (const auto& p : v)\n"
              "        if (p == nullptr) {}\n"
              "    for (const auto* p : v)\n"
              "        if (p == nullptr) {}\n"
              "    for (const int* const& p : v)\n"
              "        if (p == nullptr) {}\n"
              "    for (const int* p : v)\n"
              "        if (p == nullptr) {}\n"
              "}\n");
        ASSERT_EQUALS("[test.cpp:1]: (style) Parameter 'v' can be declared as reference to const\n"
                      "[test.cpp:2]: (style) Variable 'p' can be declared as pointer to const\n",
                      errout.str());

        check("void f(std::vector<const int*>& v) {\n"
              "    for (const auto& p : v)\n"
              "        if (p == nullptr) {}\n"
              "    for (const auto* p : v)\n"
              "        if (p == nullptr) {}\n"
              "}\n");
        ASSERT_EQUALS("[test.cpp:1]: (style) Parameter 'v' can be declared as reference to const\n", errout.str());

        check("void f(const std::vector<const int*>& v) {\n"
              "    for (const auto& p : v)\n"
              "        if (p == nullptr) {}\n"
              "    for (const auto* p : v)\n"
              "        if (p == nullptr) {}\n"
              "}\n");
        ASSERT_EQUALS("", errout.str());

        check("void f(const int* const p) {\n"
              "    if (p == nullptr) {}\n"
              "}\n");
        ASSERT_EQUALS("", errout.str());

        check("void g(int*);\n"
              "void f(int* const* pp) {\n"
              "    int* p = pp[0];\n"
              "    g(p);\n"
              "}\n");
        ASSERT_EQUALS("", errout.str());

        check("template <typename T>\n"
              "struct S {\n"
              "    static bool f(const T& t) { return t != nullptr; }\n"
              "};\n"
              "S<int*> s;\n");
        ASSERT_EQUALS("", errout.str());

        check("void f(int i) {\n"
              "    const char *tmp;\n"
              "    char* a[] = { \"a\", \"aa\" };\n"
              "    static char* b[] = { \"b\", \"bb\" };\n"
              "    tmp = a[i];\n"
              "    printf(\"%s\", tmp);\n"
              "    tmp = b[i];\n"
              "    printf(\"%s\", tmp);\n"
              "}\n");
        ASSERT_EQUALS("[test.cpp:3]: (style) Variable 'a' can be declared as const array\n"
                      "[test.cpp:4]: (style) Variable 'b' can be declared as const array\n",
                      errout.str());

        check("typedef void* HWND;\n" // #11084
              "void f(const HWND h) {\n"
              "    if (h == nullptr) {}\n"
              "}\n");
        ASSERT_EQUALS("", errout.str());

        check("using HWND = void*;\n"
              "void f(const HWND h) {\n"
              "    if (h == nullptr) {}\n"
              "}\n");
        ASSERT_EQUALS("", errout.str());

        check("typedef int A;\n"
              "void f(A* x) {\n"
              "    if (x == nullptr) {}\n"
              "}\n");
        ASSERT_EQUALS("[test.cpp:2]: (style) Parameter 'x' can be declared as pointer to const\n", errout.str());

        check("using A = int;\n"
              "void f(A* x) {\n"
              "    if (x == nullptr) {}\n"
              "}\n");
        ASSERT_EQUALS("[test.cpp:2]: (style) Parameter 'x' can be declared as pointer to const\n", errout.str());

        check("struct S { void v(); };\n" // #11095
              "void f(S* s) {\n"
              "    (s - 1)->v();\n"
              "}\n");
        ASSERT_EQUALS("", errout.str());

        check("void f(std::vector<int*>& v) {\n" // #11085
              "    for (int* p : v) {\n"
              "        if (p) {}\n"
              "    }\n"
              "    for (auto* p : v) {\n"
              "        if (p) {}\n"
              "    }\n"
              "    v.clear();\n"
              "}\n");
        ASSERT_EQUALS("[test.cpp:2]: (style) Variable 'p' can be declared as pointer to const\n"
                      "[test.cpp:5]: (style) Variable 'p' can be declared as pointer to const\n",
                      errout.str());

        check("void f() {\n"
              "    char a[1][1];\n"
              "    char* b[1];\n"
              "    b[0] = a[0];\n"
              "    **b = 0;\n"
              "}\n");
        ASSERT_EQUALS("", errout.str());

        check("ptrdiff_t f(int *p0, int *p1) {\n" // #11148
              "    return p0 - p1;\n"
              "}\n");
        ASSERT_EQUALS("[test.cpp:1]: (style) Parameter 'p0' can be declared as pointer to const\n"
                      "[test.cpp:1]: (style) Parameter 'p1' can be declared as pointer to const\n",
                      errout.str());

        check("void f() {\n"
              "    std::array<int, 1> a{}, b{};\n"
              "    const std::array<int, 1>& r = a;\n"
              "    if (r == b) {}\n"
              "}\n");
        ASSERT_EQUALS("", errout.str());

        check("struct S {};\n" // #11599
              "void g(S);\n"
              "void h(const S&);\n"
              "void h(int, int, const S&);\n"
              "void i(S&);\n"
              "void j(const S*);\n"
              "void j(int, int, const S*);\n"
              "void f1(S* s) {\n"
              "    g(*s);\n"
              "}\n"
              "void f2(S* s) {\n"
              "    h(*s);\n"
              "}\n"
              "void f3(S* s) {\n"
              "    h(1, 2, *s);\n"
              "}\n"
              "void f4(S* s) {\n"
              "    i(*s);\n"
              "}\n"
              "void f5(S& s) {\n"
              "    j(&s);\n"
              "}\n"
              "void f6(S& s) {\n"
              "    j(1, 2, &s);\n"
              "}\n");
        ASSERT_EQUALS("[test.cpp:20]: (style) Parameter 's' can be declared as reference to const\n"
                      "[test.cpp:23]: (style) Parameter 's' can be declared as reference to const\n"
                      "[test.cpp:8]: (style) Parameter 's' can be declared as pointer to const\n"
                      "[test.cpp:11]: (style) Parameter 's' can be declared as pointer to const\n"
                      "[test.cpp:14]: (style) Parameter 's' can be declared as pointer to const\n",
                      errout.str());

        check("void g(int, const int*);\n"
              "void h(const int*);\n"
              "void f(int* p) {\n"
              "    g(1, p);\n"
              "    h(p);\n"
              "}\n");
        ASSERT_EQUALS("[test.cpp:3]: (style) Parameter 'p' can be declared as pointer to const\n",
                      errout.str());

        check("void f(int, const int*);\n"
              "void f(int i, int* p) {\n"
              "    f(i, const_cast<const int*>(p));\n"
              "}\n");
        ASSERT_EQUALS("", errout.str());

        check("struct S { int a; };\n"
              "void f(std::vector<S>& v, int b) {\n"
              "    size_t n = v.size();\n"
              "    for (size_t i = 0; i < n; i++) {\n"
              "        S& s = v[i];\n"
              "        if (!(b & s.a))\n"
              "            continue;\n"
              "    }\n"
              "}\n");
        ASSERT_EQUALS("[test.cpp:5]: (style) Variable 's' can be declared as reference to const\n", errout.str()); // don't crash

        check("void f(int& i) {\n"
              "    new (&i) int();\n"
              "}\n");
        ASSERT_EQUALS("", errout.str()); // don't crash

        check("void f(int& i) {\n"
              "    int& r = i;\n"
              "    if (!&r) {}\n"
              "}\n");
        ASSERT_EQUALS("[test.cpp:2]: (style) Variable 'r' can be declared as reference to const\n", errout.str()); // don't crash

        check("class C;\n" // #11646
              "void g(const C* const p);\n"
              "void f(C* c) {\n"
              "    g(c);\n"
              "}\n");
        ASSERT_EQUALS("[test.cpp:3]: (style) Parameter 'c' can be declared as pointer to const\n", errout.str());

        check("typedef void (*cb_t)(int*);\n" // #11674
              "void cb(int* p) {\n"
              "    if (*p) {}\n"
              "}\n"
              "void g(cb_t);\n"
              "void f() {\n"
              "    g(cb);\n"
              "}\n");
        ASSERT_EQUALS("[test.cpp:7] -> [test.cpp:2]: (style) Parameter 'p' can be declared as pointer to const. "
                      "However it seems that 'cb' is a callback function, if 'p' is declared with const you might also need to cast function pointer(s).\n",
                      errout.str());

        check("typedef void (*cb_t)(int*);\n"
              "void cb(int* p) {\n"
              "    if (*p) {}\n"
              "}\n"
              "void g(cb_t);\n"
              "void f() {\n"
              "    g(::cb);\n"
              "}\n");
        ASSERT_EQUALS("[test.cpp:7] -> [test.cpp:2]: (style) Parameter 'p' can be declared as pointer to const. "
                      "However it seems that 'cb' is a callback function, if 'p' is declared with const you might also need to cast function pointer(s).\n",
                      errout.str());

        check("void f1(std::vector<int>* p) {\n" // #11681
              "    if (p->empty()) {}\n" // warn
              "}\n"
              "void f2(std::vector<int>* p) {\n"
              "    p->resize(0);\n"
              "}\n"
              "struct S {\n"
              "    void h1() const;\n"
              "    void h2();\n"
              "    int i;\n"
              "};\n"
              "void k(int&);\n"
              "void g1(S* s) {\n"
              "    s->h1();\n" // warn
              "}\n"
              "void g1(S* s) {\n"
              "    s->h2();\n"
              "}\n"
              "void g1(S* s) {\n"
              "    if (s->i) {}\n" // warn
              "}\n"
              "void g2(S* s) {\n"
              "    s->i = 0;\n"
              "}\n"
              "void g3(S* s) {\n"
              "    k(s->i);\n"
              "}\n");
        ASSERT_EQUALS("[test.cpp:1]: (style) Parameter 'p' can be declared as pointer to const\n"
                      "[test.cpp:13]: (style) Parameter 's' can be declared as pointer to const\n"
                      "[test.cpp:19]: (style) Parameter 's' can be declared as pointer to const\n",
                      errout.str());

        check("struct S {\n" // #11573
              "    const char* g() const {\n"
              "        return m;\n"
              "    }\n"
              "    const char* m;\n"
              "};\n"
              "struct T { std::vector<S*> v; };\n"
              "void f(T* t, const char* n) {\n"
              "    for (const auto* p : t->v)\n"
              "        if (strcmp(p->g(), n) == 0) {}\n"
              "}\n");
        ASSERT_EQUALS("[test.cpp:8]: (style) Parameter 't' can be declared as pointer to const\n",
                      errout.str());

        check("void f(int*& p, int* q) {\n"
              "    p = q;\n"
              "}\n");
        ASSERT_EQUALS("", errout.str());

        check("struct S { int a[1]; };\n"
              "void f(S* s) {\n"
              "    if (s->a[0]) {}\n"
              "}\n");
        ASSERT_EQUALS("[test.cpp:2]: (style) Parameter 's' can be declared as pointer to const\n",
                      errout.str());

<<<<<<< HEAD
        check("void f(int* p) {\n" // #11862
              "    long long j = *(p++);\n"
              "}\n");
        ASSERT_EQUALS("[test.cpp:1]: (style) Parameter 'p' can be declared as pointer to const\n",
                      errout.str());
=======
        check("size_t f(char* p) {\n" // #11842
              "    return strlen(p);\n"
              "}\n");
        ASSERT_EQUALS("[test.cpp:1]: (style) Parameter 'p' can be declared as pointer to const\n", errout.str());
>>>>>>> de8b4150
    }

    void switchRedundantAssignmentTest() {
        check("void foo()\n"
              "{\n"
              "    int y = 1;\n"
              "    switch (a)\n"
              "    {\n"
              "    case 2:\n"
              "        y = 2;\n"
              "    case 3:\n"
              "        y = 3;\n"
              "    }\n"
              "    bar(y);\n"
              "}");
        ASSERT_EQUALS("[test.cpp:7] -> [test.cpp:9]: (style) Variable 'y' is reassigned a value before the old one has been used. 'break;' missing?\n", errout.str());

        check("void foo()\n"
              "{\n"
              "    int y = 1;\n"
              "    switch (a)\n"
              "    {\n"
              "    case 2:\n"
              "      {\n"
              "        y = 2;\n"
              "      }\n"
              "    case 3:\n"
              "        y = 3;\n"
              "    }\n"
              "    bar(y);\n"
              "}");
        ASSERT_EQUALS("[test.cpp:8] -> [test.cpp:11]: (style) Variable 'y' is reassigned a value before the old one has been used. 'break;' missing?\n", errout.str());

        check("void foo()\n"
              "{\n"
              "    int y = 1;\n"
              "    switch (a)\n"
              "    {\n"
              "    case 2:\n"
              "        y = 2;\n"
              "    case 3:\n"
              "        if (x)\n"
              "        {\n"
              "            y = 3;\n"
              "        }\n"
              "    }\n"
              "    bar(y);\n"
              "}");
        ASSERT_EQUALS("", errout.str());

        check("void foo()\n"
              "{\n"
              "    int y = 1;\n"
              "    switch (a)\n"
              "    {\n"
              "    case 2:\n"
              "      {\n"
              "        y = 2;\n"
              "        if (z)\n"
              "            printf(\"%d\", y);\n"
              "      }\n"
              "    case 3:\n"
              "        y = 3;\n"
              "    }\n"
              "    bar(y);\n"
              "}");
        ASSERT_EQUALS("", errout.str());

        check("void foo()\n"
              "{\n"
              "    int x = a;\n"
              "    int y = 1;\n"
              "    switch (x)\n"
              "    {\n"
              "    case 2:\n"
              "        x = 2;\n"
              "    case 3:\n"
              "        y = 3;\n"
              "    }\n"
              "    bar(y);\n"
              "}");
        ASSERT_EQUALS("", errout.str());

        check("void foo()\n"
              "{\n"
              "    int y = 1;\n"
              "    switch (x)\n"
              "    {\n"
              "    case 2:\n"
              "        y = 2;\n"
              "        break;\n"
              "    case 3:\n"
              "        y = 3;\n"
              "    }\n"
              "    bar(y);\n"
              "}");
        ASSERT_EQUALS("", errout.str());

        check("void foo()\n"
              "{\n"
              "    int y = 1;\n"
              "    while(xyz()) {\n"
              "        switch (x)\n"
              "        {\n"
              "        case 2:\n"
              "            y = 2;\n"
              "            continue;\n"
              "        case 3:\n"
              "            y = 3;\n"
              "        }\n"
              "        bar(y);\n"
              "    }\n"
              "}");
        ASSERT_EQUALS("", errout.str());

        check("void foo()\n"
              "{\n"
              "    int y = 1;\n"
              "    while(xyz()) {\n"
              "        switch (x)\n"
              "        {\n"
              "        case 2:\n"
              "            y = 2;\n"
              "            throw e;\n"
              "        case 3:\n"
              "            y = 3;\n"
              "        }\n"
              "        bar(y);\n"
              "    }\n"
              "}");
        ASSERT_EQUALS("", errout.str());

        check("void foo()\n"
              "{\n"
              "    int y = 1;\n"
              "    switch (x)\n"
              "    {\n"
              "    case 2:\n"
              "        y = 2;\n"
              "        printf(\"%d\", y);\n"
              "    case 3:\n"
              "        y = 3;\n"
              "    }\n"
              "    bar(y);\n"
              "}");
        ASSERT_EQUALS("", errout.str());

        check("void foo()\n"
              "{\n"
              "    int y = 1;\n"
              "    switch (x)\n"
              "    {\n"
              "    case 2:\n"
              "        y = 2;\n"
              "        bar();\n"
              "    case 3:\n"
              "        y = 3;\n"
              "    }\n"
              "    bar(y);\n"
              "}");
        ASSERT_EQUALS("[test.cpp:7] -> [test.cpp:10]: (style) Variable 'y' is reassigned a value before the old one has been used. 'break;' missing?\n", errout.str());

        check("void bar() {}\n" // bar isn't noreturn
              "void foo()\n"
              "{\n"
              "    int y = 1;\n"
              "    switch (x)\n"
              "    {\n"
              "    case 2:\n"
              "        y = 2;\n"
              "        bar();\n"
              "    case 3:\n"
              "        y = 3;\n"
              "    }\n"
              "    bar(y);\n"
              "}");
        ASSERT_EQUALS("[test.cpp:8] -> [test.cpp:11]: (style) Variable 'y' is reassigned a value before the old one has been used. 'break;' missing?\n", errout.str());

        check("void foo(int a) {\n"
              "    char str[10];\n"
              "    switch (a)\n"
              "    {\n"
              "    case 2:\n"
              "      strcpy(str, \"a'\");\n"
              "    case 3:\n"
              "      strcpy(str, \"b'\");\n"
              "    }\n"
              "}", nullptr, false, false);
        TODO_ASSERT_EQUALS("[test.cpp:6] -> [test.cpp:8]: (style) Buffer 'str' is being written before its old content has been used. 'break;' missing?\n",
                           "",
                           errout.str());

        check("void foo(int a) {\n"
              "    char str[10];\n"
              "    switch (a)\n"
              "    {\n"
              "    case 2:\n"
              "      strncpy(str, \"a'\");\n"
              "    case 3:\n"
              "      strncpy(str, \"b'\");\n"
              "    }\n"
              "}");
        TODO_ASSERT_EQUALS("[test.cpp:6] -> [test.cpp:8]: (style) Buffer 'str' is being written before its old content has been used. 'break;' missing?\n",
                           "",
                           errout.str());

        check("void foo(int a) {\n"
              "    char str[10];\n"
              "    int z = 0;\n"
              "    switch (a)\n"
              "    {\n"
              "    case 2:\n"
              "      strcpy(str, \"a'\");\n"
              "      z++;\n"
              "    case 3:\n"
              "      strcpy(str, \"b'\");\n"
              "      z++;\n"
              "    }\n"
              "}", nullptr, false, false);
        TODO_ASSERT_EQUALS("[test.cpp:7] -> [test.cpp:10]: (style) Buffer 'str' is being written before its old content has been used. 'break;' missing?\n",
                           "",
                           errout.str());

        check("void foo(int a) {\n"
              "    char str[10];\n"
              "    switch (a)\n"
              "    {\n"
              "    case 2:\n"
              "      strcpy(str, \"a'\");\n"
              "      break;\n"
              "    case 3:\n"
              "      strcpy(str, \"b'\");\n"
              "      break;\n"
              "    }\n"
              "}");
        ASSERT_EQUALS("", errout.str());

        check("void foo(int a) {\n"
              "    char str[10];\n"
              "    switch (a)\n"
              "    {\n"
              "    case 2:\n"
              "      strcpy(str, \"a'\");\n"
              "      printf(str);\n"
              "    case 3:\n"
              "      strcpy(str, \"b'\");\n"
              "    }\n"
              "}", nullptr, false, false);
        ASSERT_EQUALS("", errout.str());

        // Ticket #5158 "segmentation fault (valid code)"
        check("typedef struct ct_data_s {\n"
              "    union {\n"
              "        char freq;\n"
              "    } fc;\n"
              "} ct_data;\n"
              "typedef struct internal_state {\n"
              "    struct ct_data_s dyn_ltree[10];\n"
              "} deflate_state;\n"
              "void f(deflate_state *s) {\n"
              "    s->dyn_ltree[0].fc.freq++;\n"
              "}\n", nullptr, false, false);
        ASSERT_EQUALS("", errout.str());

        // Ticket #6132 "crash: daca: kvirc CheckOther::checkRedundantAssignment()"
        check("void HttpFileTransfer :: transferTerminated ( bool bSuccess@1 ) {\n"
              "if ( m_szCompletionCallback . isNull ( ) ) {\n"
              "KVS_TRIGGER_EVENT ( KviEvent_OnHTTPGetTerminated , out ? out : ( g_pApp . activeConsole ( ) ) , & vParams )\n"
              "} else {\n"
              "KviKvsScript :: run ( m_szCompletionCallback , out ? out : ( g_pApp . activeConsole ( ) ) , & vParams ) ;\n"
              "}\n"
              "}\n", nullptr, false, true);
        ASSERT_EQUALS("", errout.str());

        check("void f() {\n"
              "  int x;\n"
              "  switch (state) {\n"
              "  case 1: x = 3; goto a;\n"
              "  case 1: x = 6; goto a;\n"
              "  }\n"
              "}");
        ASSERT_EQUALS("", errout.str());
    }

    void switchRedundantOperationTest() {
        check("void foo()\n"
              "{\n"
              "    int y = 1;\n"
              "    switch (a)\n"
              "    {\n"
              "    case 2:\n"
              "        ++y;\n"
              "    case 3:\n"
              "        y = 3;\n"
              "    }\n"
              "    bar(y);\n"
              "}");
        ASSERT_EQUALS("[test.cpp:7] -> [test.cpp:9]: (style) Variable 'y' is reassigned a value before the old one has been used. 'break;' missing?\n", errout.str());
        check("void foo()\n"
              "{\n"
              "    int y = 1;\n"
              "    switch (a)\n"
              "    {\n"
              "    case 2:\n"
              "      {\n"
              "        ++y;\n"
              "      }\n"
              "    case 3:\n"
              "        y = 3;\n"
              "    }\n"
              "    bar(y);\n"
              "}");
        ASSERT_EQUALS("[test.cpp:8] -> [test.cpp:11]: (style) Variable 'y' is reassigned a value before the old one has been used. 'break;' missing?\n", errout.str());
        check("void foo()\n"
              "{\n"
              "    int y = 1;\n"
              "    switch (a)\n"
              "    {\n"
              "    case 2:\n"
              "        (void)y;\n"
              "    case 3:\n"
              "        ++y;\n"
              "    }\n"
              "    bar(y);\n"
              "}");
        ASSERT_EQUALS("", errout.str());
        check("void foo()\n"
              "{\n"
              "    int y = 1;\n"
              "    switch (a)\n"
              "    {\n"
              "    case 2:\n"
              "        ++y;\n"
              "    case 3:\n"
              "        ++y;\n"
              "    }\n"
              "    bar(y);\n"
              "}");
        ASSERT_EQUALS("", errout.str());
        check("void foo()\n"
              "{\n"
              "    int y = 1;\n"
              "    switch (a)\n"
              "    {\n"
              "    case 2:\n"
              "        --y;\n"
              "    case 3:\n"
              "        y = 3;\n"
              "    }\n"
              "    bar(y);\n"
              "}");
        ASSERT_EQUALS("[test.cpp:7] -> [test.cpp:9]: (style) Variable 'y' is reassigned a value before the old one has been used. 'break;' missing?\n", errout.str());
        check("void foo()\n"
              "{\n"
              "    int y = 1;\n"
              "    switch (a)\n"
              "    {\n"
              "    case 2:\n"
              "      {\n"
              "        --y;\n"
              "      }\n"
              "    case 3:\n"
              "        y = 3;\n"
              "    }\n"
              "    bar(y);\n"
              "}");
        ASSERT_EQUALS("[test.cpp:8] -> [test.cpp:11]: (style) Variable 'y' is reassigned a value before the old one has been used. 'break;' missing?\n", errout.str());
        check("void foo()\n"
              "{\n"
              "    int y = 1;\n"
              "    switch (a)\n"
              "    {\n"
              "    case 2:\n"
              "        (void)y;\n"
              "    case 3:\n"
              "        --y;\n"
              "    }\n"
              "    bar(y);\n"
              "}");
        ASSERT_EQUALS("", errout.str());
        check("void foo()\n"
              "{\n"
              "    int y = 1;\n"
              "    switch (a)\n"
              "    {\n"
              "    case 2:\n"
              "        --y;\n"
              "    case 3:\n"
              "        --y;\n"
              "    }\n"
              "    bar(y);\n"
              "}");
        ASSERT_EQUALS("", errout.str());
        check("void foo()\n"
              "{\n"
              "    int y = 1;\n"
              "    switch (a)\n"
              "    {\n"
              "    case 2:\n"
              "        y++;\n"
              "    case 3:\n"
              "        y = 3;\n"
              "    }\n"
              "    bar(y);\n"
              "}");
        ASSERT_EQUALS("[test.cpp:7] -> [test.cpp:9]: (style) Variable 'y' is reassigned a value before the old one has been used. 'break;' missing?\n", errout.str());
        check("void foo()\n"
              "{\n"
              "    int y = 1;\n"
              "    switch (a)\n"
              "    {\n"
              "    case 2:\n"
              "      {\n"
              "        y++;\n"
              "      }\n"
              "    case 3:\n"
              "        y = 3;\n"
              "    }\n"
              "    bar(y);\n"
              "}");
        ASSERT_EQUALS("[test.cpp:8] -> [test.cpp:11]: (style) Variable 'y' is reassigned a value before the old one has been used. 'break;' missing?\n", errout.str());
        check("void foo()\n"
              "{\n"
              "    int y = 1;\n"
              "    switch (a)\n"
              "    {\n"
              "    case 2:\n"
              "        y = 2;\n"
              "    case 3:\n"
              "        y++;\n"
              "    }\n"
              "    bar(y);\n"
              "}", nullptr, false, false);
        ASSERT_EQUALS("", errout.str());
        check("void foo()\n"
              "{\n"
              "    int y = 1;\n"
              "    switch (a)\n"
              "    {\n"
              "    case 2:\n"
              "        y++;\n"
              "    case 3:\n"
              "        y++;\n"
              "    }\n"
              "    bar(y);\n"
              "}");
        ASSERT_EQUALS("", errout.str());
        check("void foo()\n"
              "{\n"
              "    int y = 1;\n"
              "    switch (a)\n"
              "    {\n"
              "    case 2:\n"
              "        y--;\n"
              "    case 3:\n"
              "        y = 3;\n"
              "    }\n"
              "    bar(y);\n"
              "}");
        ASSERT_EQUALS("[test.cpp:7] -> [test.cpp:9]: (style) Variable 'y' is reassigned a value before the old one has been used. 'break;' missing?\n", errout.str());
        check("void foo()\n"
              "{\n"
              "    int y = 1;\n"
              "    switch (a)\n"
              "    {\n"
              "    case 2:\n"
              "      {\n"
              "        y--;\n"
              "      }\n"
              "    case 3:\n"
              "        y = 3;\n"
              "    }\n"
              "    bar(y);\n"
              "}");
        ASSERT_EQUALS("[test.cpp:8] -> [test.cpp:11]: (style) Variable 'y' is reassigned a value before the old one has been used. 'break;' missing?\n", errout.str());
        check("void foo()\n"
              "{\n"
              "    int y = 1;\n"
              "    switch (a)\n"
              "    {\n"
              "    case 2:\n"
              "        y = 2;\n"
              "    case 3:\n"
              "        y--;\n"
              "    }\n"
              "    bar(y);\n"
              "}", nullptr, false, false);
        ASSERT_EQUALS("", errout.str());
        check("void foo()\n"
              "{\n"
              "    int y = 1;\n"
              "    switch (a)\n"
              "    {\n"
              "    case 2:\n"
              "        y--;\n"
              "    case 3:\n"
              "        y--;\n"
              "    }\n"
              "    bar(y);\n"
              "}");
        ASSERT_EQUALS("", errout.str());
        check("void foo()\n"
              "{\n"
              "    int y = 1;\n"
              "    switch (a)\n"
              "    {\n"
              "    case 2:\n"
              "        y++;\n"
              "    case 3:\n"
              "        if (x)\n"
              "        {\n"
              "            y = 3;\n"
              "        }\n"
              "    }\n"
              "    bar(y);\n"
              "}");
        ASSERT_EQUALS("", errout.str());
        check("void foo()\n"
              "{\n"
              "    int y = 1;\n"
              "    switch (a)\n"
              "    {\n"
              "    case 2:\n"
              "      {\n"
              "        y++;\n"
              "        if (y)\n"
              "            printf(\"%d\", y);\n"
              "      }\n"
              "    case 3:\n"
              "        y = 3;\n"
              "    }\n"
              "    bar(y);\n"
              "}");
        ASSERT_EQUALS("", errout.str());
        check("void foo()\n"
              "{\n"
              "    int x = a;\n"
              "    int y = 1;\n"
              "    switch (x)\n"
              "    {\n"
              "    case 2:\n"
              "        x++;\n"
              "    case 3:\n"
              "        y++;\n"
              "    }\n"
              "    bar(y);\n"
              "}");
        ASSERT_EQUALS("", errout.str());
        check("void foo()\n"
              "{\n"
              "    int y = 1;\n"
              "    switch (x)\n"
              "    {\n"
              "    case 2:\n"
              "        y++;\n"
              "        break;\n"
              "    case 3:\n"
              "        y = 3;\n"
              "    }\n"
              "    bar(y);\n"
              "}");
        ASSERT_EQUALS("", errout.str());
        check("void foo()\n"
              "{\n"
              "    int y = 1;\n"
              "    while(xyz()) {\n"
              "        switch (x)\n"
              "        {\n"
              "        case 2:\n"
              "            y++;\n"
              "            continue;\n"
              "        case 3:\n"
              "            y = 3;\n"
              "        }\n"
              "        bar(y);\n"
              "    }\n"
              "}");
        ASSERT_EQUALS("", errout.str());
        check("void foo()\n"
              "{\n"
              "    int y = 1;\n"
              "    while(xyz()) {\n"
              "        switch (x)\n"
              "        {\n"
              "        case 2:\n"
              "            y++;\n"
              "            throw e;\n"
              "        case 3:\n"
              "            y = 3;\n"
              "        }\n"
              "        bar(y);\n"
              "    }\n"
              "}");
        ASSERT_EQUALS("", errout.str());
        check("void foo()\n"
              "{\n"
              "    int y = 1;\n"
              "    switch (x)\n"
              "    {\n"
              "    case 2:\n"
              "        y++;\n"
              "        printf(\"%d\", y);\n"
              "    case 3:\n"
              "        y = 3;\n"
              "    }\n"
              "    bar(y);\n"
              "}");
        ASSERT_EQUALS("", errout.str());
        check("void foo()\n"
              "{\n"
              "    int y = 1;\n"
              "    switch (x)\n"
              "    {\n"
              "    case 2:\n"
              "        y++;\n"
              "        bar();\n"
              "    case 3:\n"
              "        y = 3;\n"
              "    }\n"
              "    bar(y);\n"
              "}");
        ASSERT_EQUALS("[test.cpp:7] -> [test.cpp:10]: (style) Variable 'y' is reassigned a value before the old one has been used. 'break;' missing?\n", errout.str());

        check("bool f() {\n"
              "    bool ret = false;\n"
              "    switch (switchCond) {\n"
              "    case 1:\n"
              "        ret = true;\n"
              "        break;\n"
              "    case 31:\n"
              "        ret = true;\n"
              "        break;\n"
              "    case 54:\n"
              "        ret = true;\n"
              "        break;\n"
              "    };\n"
              "    ret = true;\n"
              "    return ret;\n"
              "}");
        ASSERT_EQUALS("[test.cpp:5] -> [test.cpp:14]: (style) Variable 'ret' is reassigned a value before the old one has been used.\n"
                      "[test.cpp:8] -> [test.cpp:14]: (style) Variable 'ret' is reassigned a value before the old one has been used.\n"
                      "[test.cpp:11] -> [test.cpp:14]: (style) Variable 'ret' is reassigned a value before the old one has been used.\n",
                      errout.str());
    }

    void switchRedundantBitwiseOperationTest() {
        check("void foo(int a)\n"
              "{\n"
              "    int y = 1;\n"
              "    switch (a)\n"
              "    {\n"
              "    case 2:\n"
              "        y |= 3;\n"
              "    case 3:\n"
              "        y |= 3;\n"
              "        break;\n"
              "    }\n"
              "}");
        ASSERT_EQUALS("[test.cpp:7]: (style) Redundant bitwise operation on 'y' in 'switch' statement. 'break;' missing?\n", errout.str());

        check("void foo(int a)\n"
              "{\n"
              "    int y = 1;\n"
              "    switch (a)\n"
              "    {\n"
              "    case 2:\n"
              "        y = y | 3;\n"
              "    case 3:\n"
              "        y = y | 3;\n"
              "        break;\n"
              "    }\n"
              "}");
        ASSERT_EQUALS("[test.cpp:7]: (style) Redundant bitwise operation on 'y' in 'switch' statement. 'break;' missing?\n", errout.str());

        check("void foo(int a)\n"
              "{\n"
              "    int y = 1;\n"
              "    switch (a)\n"
              "    {\n"
              "    case 2:\n"
              "        y |= 3;\n"
              "    default:\n"
              "        y |= 3;\n"
              "        break;\n"
              "    }\n"
              "}");
        ASSERT_EQUALS("[test.cpp:7]: (style) Redundant bitwise operation on 'y' in 'switch' statement. 'break;' missing?\n", errout.str());

        check("void foo(int a)\n"
              "{\n"
              "    int y = 1;\n"
              "    switch (a)\n"
              "    {\n"
              "    case 2:\n"
              "        y |= 3;\n"
              "    default:\n"
              "        if (z)\n"
              "            y |= 3;\n"
              "        break;\n"
              "    }\n"
              "}");
        ASSERT_EQUALS("", errout.str());

        check("void foo(int a)\n"
              "{\n"
              "    int y = 1;\n"
              "    switch (a)\n"
              "    {\n"
              "    case 2:\n"
              "        y |= z;\n"
              "        z++\n"
              "    default:\n"
              "        y |= z;\n"
              "        break;\n"
              "    }\n"
              "}");
        ASSERT_EQUALS("", errout.str());

        check("void foo(int a)\n"
              "{\n"
              "    int y = 1;\n"
              "    switch (a)\n"
              "    {\n"
              "    case 2:\n"
              "        y |= 3;\n"
              "        bar(y);\n"
              "    case 3:\n"
              "        y |= 3;\n"
              "        break;\n"
              "    }\n"
              "}");
        ASSERT_EQUALS("", errout.str());

        check("void foo(int a)\n"
              "{\n"
              "    int y = 1;\n"
              "    switch (a)\n"
              "    {\n"
              "    case 2:\n"
              "        y |= 3;\n"
              "        y = 4;\n"
              "    case 3:\n"
              "        y |= 3;\n"
              "        break;\n"
              "    }\n"
              "}");
        ASSERT_EQUALS("[test.cpp:7] -> [test.cpp:8]: (style) Variable 'y' is reassigned a value before the old one has been used.\n", errout.str());

        check("void foo(int a)\n"
              "{\n"
              "    int y = 1;\n"
              "    switch (a)\n"
              "    {\n"
              "    case 2:\n"
              "        y &= 3;\n"
              "    case 3:\n"
              "        y &= 3;\n"
              "        break;\n"
              "    }\n"
              "}");
        ASSERT_EQUALS("[test.cpp:7]: (style) Redundant bitwise operation on 'y' in 'switch' statement. 'break;' missing?\n", errout.str());

        check("void foo(int a)\n"
              "{\n"
              "    int y = 1;\n"
              "    switch (a)\n"
              "    {\n"
              "    case 2:\n"
              "        y |= 3;\n"
              "        break;\n"
              "    case 3:\n"
              "        y |= 3;\n"
              "        break;\n"
              "    }\n"
              "}");
        ASSERT_EQUALS("", errout.str());

        check("void foo(int a)\n"
              "{\n"
              "    int y = 1;\n"
              "    switch (a)\n"
              "    {\n"
              "    case 2:\n"
              "        y ^= 3;\n"
              "    case 3:\n"
              "        y ^= 3;\n"
              "        break;\n"
              "    }\n"
              "}");
        ASSERT_EQUALS("", errout.str());

        check("void foo(int a)\n"
              "{\n"
              "    int y = 1;\n"
              "    switch (a)\n"
              "    {\n"
              "    case 2:\n"
              "        y |= 2;\n"
              "    case 3:\n"
              "        y |= 3;\n"
              "        break;\n"
              "    }\n"
              "}");
        ASSERT_EQUALS("", errout.str());

        check("void foo(int a)\n"
              "{\n"
              "    int y = 1;\n"
              "    switch (a)\n"
              "    {\n"
              "    case 2:\n"
              "        y &= 2;\n"
              "    case 3:\n"
              "        y &= 3;\n"
              "        break;\n"
              "    }\n"
              "}");
        ASSERT_EQUALS("", errout.str());

        check("void foo(int a)\n"
              "{\n"
              "    int y = 1;\n"
              "    switch (a)\n"
              "    {\n"
              "    case 2:\n"
              "        y |= 2;\n"
              "    case 3:\n"
              "        y &= 2;\n"
              "        break;\n"
              "    }\n"
              "}");
        ASSERT_EQUALS("", errout.str());
    }

    void unreachableCode() {
        check("void foo(int a) {\n"
              "    while(1) {\n"
              "        if (a++ >= 100) {\n"
              "            break;\n"
              "            continue;\n"
              "        }\n"
              "    }\n"
              "}", nullptr, false, false);
        ASSERT_EQUALS("[test.cpp:5]: (style) Consecutive return, break, continue, goto or throw statements are unnecessary.\n", errout.str());

        check("int foo(int a) {\n"
              "    return 0;\n"
              "    return(a-1);\n"
              "}", nullptr, false, false);
        ASSERT_EQUALS("[test.cpp:3]: (style) Consecutive return, break, continue, goto or throw statements are unnecessary.\n", errout.str());

        check("int foo(int a) {\n"
              "  A:"
              "    return(0);\n"
              "    goto A;\n"
              "}", nullptr, false, false);
        ASSERT_EQUALS("[test.cpp:3]: (style) Consecutive return, break, continue, goto or throw statements are unnecessary.\n", errout.str());

        Settings settings;
        settings.library.setnoreturn("exit", true);
        settings.library.functions["exit"].argumentChecks[1] = Library::ArgumentChecks();
        check("void foo() {\n"
              "    exit(0);\n"
              "    break;\n"
              "}", nullptr, false, false, false, &settings);
        ASSERT_EQUALS("[test.cpp:3]: (style) Consecutive return, break, continue, goto or throw statements are unnecessary.\n", errout.str());

        check("class NeonSession {\n"
              "    void exit();\n"
              "};\n"
              "void NeonSession::exit()\n"
              "{\n"
              "    SAL_INFO(\"ucb.ucp.webdav\", \"neon commands cannot be aborted\");\n"
              "}", nullptr, false, false, false, &settings);
        ASSERT_EQUALS("", errout.str());

        check("void NeonSession::exit()\n"
              "{\n"
              "    SAL_INFO(\"ucb.ucp.webdav\", \"neon commands cannot be aborted\");\n"
              "}", nullptr, false, false, false, &settings);
        ASSERT_EQUALS("", errout.str());

        check("void foo() { xResAccess->exit(); }", nullptr, false, false, false, &settings);
        ASSERT_EQUALS("", errout.str());

        check("void foo(int a)\n"
              "{\n"
              "        switch(a) {\n"
              "          case 0:\n"
              "            printf(\"case 0\");\n"
              "            break;\n"
              "            break;\n"
              "          case 1:\n"
              "            c++;\n"
              "            break;\n"
              "         }\n"
              "}", nullptr, false, false);
        ASSERT_EQUALS("[test.cpp:7]: (style) Consecutive return, break, continue, goto or throw statements are unnecessary.\n", errout.str());

        check("void foo(int a)\n"
              "{\n"
              "        switch(a) {\n"
              "          case 0:\n"
              "            printf(\"case 0\");\n"
              "            break;\n"
              "          case 1:\n"
              "            c++;\n"
              "            break;\n"
              "         }\n"
              "}");
        ASSERT_EQUALS("", errout.str());

        check("void foo(int a)\n"
              "{\n"
              "        while(true) {\n"
              "          if (a++ >= 100) {\n"
              "            break;\n"
              "            break;\n"
              "          }\n"
              "       }\n"
              "}", nullptr, false, false);
        ASSERT_EQUALS("[test.cpp:6]: (style) Consecutive return, break, continue, goto or throw statements are unnecessary.\n", errout.str());

        check("void foo(int a)\n"
              "{\n"
              "        while(true) {\n"
              "          if (a++ >= 100) {\n"
              "            continue;\n"
              "            continue;\n"
              "          }\n"
              "          a+=2;\n"
              "       }\n"
              "}", nullptr, false, false);
        ASSERT_EQUALS("[test.cpp:6]: (style) Consecutive return, break, continue, goto or throw statements are unnecessary.\n", errout.str());

        check("void foo(int a)\n"
              "{\n"
              "        while(true) {\n"
              "          if (a++ >= 100) {\n"
              "            continue;\n"
              "          }\n"
              "          a+=2;\n"
              "       }\n"
              "}");
        ASSERT_EQUALS("", errout.str());

        check("int foo() {\n"
              "    throw 0;\n"
              "    return 1;\n"
              "}", nullptr, false, false);
        ASSERT_EQUALS("[test.cpp:3]: (style) Consecutive return, break, continue, goto or throw statements are unnecessary.\n", errout.str());

        check("void foo() {\n"
              "    throw 0;\n"
              "    return;\n"
              "}", nullptr, false, false);
        ASSERT_EQUALS("[test.cpp:3]: (style) Consecutive return, break, continue, goto or throw statements are unnecessary.\n", errout.str());

        check("int foo() {\n"
              "    throw = 0;\n"
              "    return 1;\n"
              "}", "test.c", false, false);
        ASSERT_EQUALS("", errout.str());

        check("int foo() {\n"
              "    return 0;\n"
              "    return 1;\n"
              "}", nullptr, false, false, false);
        ASSERT_EQUALS("[test.cpp:3]: (style) Consecutive return, break, continue, goto or throw statements are unnecessary.\n", errout.str());

        check("int foo() {\n"
              "    return 0;\n"
              "    foo();\n"
              "}", nullptr, false, false);
        ASSERT_EQUALS("[test.cpp:3]: (style) Statements following 'return' will never be executed.\n", errout.str());

        check("int foo(int unused) {\n"
              "    return 0;\n"
              "    (void)unused;\n"
              "}", nullptr, false, false);
        ASSERT_EQUALS("", errout.str());

        check("int foo(int unused1, int unused2) {\n"
              "    return 0;\n"
              "    (void)unused1;\n"
              "    (void)unused2;\n"
              "}", nullptr, false, false);
        ASSERT_EQUALS("", errout.str());

        check("int foo(int unused1, int unused2) {\n"
              "    return 0;\n"
              "    (void)unused1;\n"
              "    (void)unused2;\n"
              "    foo();\n"
              "}", nullptr, false, false);
        ASSERT_EQUALS("[test.cpp:5]: (style) Statements following 'return' will never be executed.\n", errout.str());

        check("int foo() {\n"
              "    if(bar)\n"
              "        return 0;\n"
              "    return 124;\n"
              "}");
        ASSERT_EQUALS("", errout.str());

        check("int foo() {\n"
              "    while(bar) {\n"
              "        return 0;\n"
              "        return 0;\n"
              "        return 0;\n"
              "        return 0;\n"
              "    }\n"
              "    return 124;\n"
              "}", nullptr, false, false);
        ASSERT_EQUALS("[test.cpp:4]: (style) Consecutive return, break, continue, goto or throw statements are unnecessary.\n", errout.str());

        check("void foo() {\n"
              "    while(bar) {\n"
              "        return;\n"
              "        break;\n"
              "    }\n"
              "}", nullptr, false, false);
        ASSERT_EQUALS("[test.cpp:4]: (style) Consecutive return, break, continue, goto or throw statements are unnecessary.\n", errout.str());

        // #5707
        check("extern int i,j;\n"
              "int foo() {\n"
              "    switch(i) {\n"
              "        default: j=1; break;\n"
              "    }\n"
              "    return 0;\n"
              "    j=2;\n"
              "}", nullptr, false, false);
        ASSERT_EQUALS("[test.cpp:7]: (style) Statements following 'return' will never be executed.\n", errout.str());

        check("int foo() {\n"
              "    return 0;\n"
              "  label:\n"
              "    throw 0;\n"
              "}", nullptr, false, false);
        ASSERT_EQUALS("[test.cpp:3]: (style) Label 'label' is not used.\n", errout.str());

        check("struct A {\n"
              "    virtual void foo  (P & Val) throw ();\n"
              "    virtual void foo1 (P & Val) throw ();\n"
              "}");
        ASSERT_EQUALS("", errout.str());

        check("int foo() {\n"
              "    goto label;\n"
              "    while (true) {\n"
              "     bar();\n"
              "     label:\n"
              "    }\n"
              "}");
        ASSERT_EQUALS("", errout.str()); // #3457

        check("int foo() {\n"
              "    goto label;\n"
              "    do {\n"
              "     bar();\n"
              "     label:\n"
              "    } while (true);\n"
              "}");
        ASSERT_EQUALS("", errout.str()); // #3457

        check("int foo() {\n"
              "    goto label;\n"
              "    for (;;) {\n"
              "     bar();\n"
              "     label:\n"
              "    }\n"
              "}");
        ASSERT_EQUALS("", errout.str()); // #3457

        // #3383. TODO: Use preprocessor
        check("int foo() {\n"
              "\n" // #ifdef A
              "    return 0;\n"
              "\n" // #endif
              "    return 1;\n"
              "}", nullptr, false, false);
        ASSERT_EQUALS("", errout.str());
        check("int foo() {\n"
              "\n" // #ifdef A
              "    return 0;\n"
              "\n" // #endif
              "    return 1;\n"
              "}", nullptr, true, false);
        ASSERT_EQUALS("[test.cpp:5]: (style, inconclusive) Consecutive return, break, continue, goto or throw statements are unnecessary.\n", errout.str());

        // #4711 lambda functions
        check("int f() {\n"
              "    return g([](int x){(void)x+1; return x;});\n"
              "}",
              nullptr,
              false,
              false);
        ASSERT_EQUALS("", errout.str());

        // #4756
        check("template <>\n"
              "inline uint16_t htobe(uint16_t value) {\n"
              "     return ( __extension__ ({\n"
              "         register unsigned short int __v, __x = (unsigned short int) (value);\n"
              "         if (__builtin_constant_p (__x))\n"
              "             __v = ((unsigned short int) ((((__x) >> 8) & 0xff) | (((__x) & 0xff) << 8)));\n"
              "         else\n"
              "             __asm__ (\"rorw $8, %w0\" : \"=r\" (__v) : \"0\" (__x) : \"cc\");\n"
              "         (void)__v;\n"
              "     }));\n"
              "}", nullptr, false, false);
        ASSERT_EQUALS("", errout.str());

        // #6008
        check("static std::function< int ( int, int ) > GetFunctor() {\n"
              "    return [](int a_, int b_) -> int {\n"
              "        int sum = a_ + b_;\n"
              "        return sum;\n"
              "    };\n"
              "}", nullptr, false, false);
        ASSERT_EQUALS("", errout.str());

        // #5789
        check("struct per_state_info {\n"
              "    uint64_t enter, exit;\n"
              "    uint64_t events;\n"
              "    per_state_info() : enter(0), exit(0), events(0) {}\n"
              "};", nullptr, false, false);
        ASSERT_EQUALS("", errout.str());

        // #6664
        check("void foo() {\n"
              "    (beat < 100) ? (void)0 : exit(0);\n"
              "    bar();\n"
              "}", nullptr, false, false, false, &settings);
        ASSERT_EQUALS("", errout.str());

        check("void foo() {\n"
              "    (beat < 100) ? exit(0) : (void)0;\n"
              "    bar();\n"
              "}", nullptr, false, false, false, &settings);
        ASSERT_EQUALS("", errout.str());

        // #8261
        // TODO Do not throw AST validation exception
        TODO_ASSERT_THROW(check("void foo() {\n"
                                "    (beat < 100) ? (void)0 : throw(0);\n"
                                "    bar();\n"
                                "}", nullptr, false, false, false, &settings), InternalError);
        //ASSERT_EQUALS("", errout.str());

        check("int foo() {\n"
              "    exit(0);\n"
              "    return 1;\n" // <- clarify for tools that function does not continue..
              "}");
        ASSERT_EQUALS("", errout.str());

        check("void f() {\n"
              "    enum : uint8_t { A, B } var = A;\n"
              "}\n");
        ASSERT_EQUALS("", errout.str());

        checkP("#define INB(x) __extension__ ({ u_int tmp = (x); inb(tmp); })\n" // #4739
               "static unsigned char cmos_hal_read(unsigned index) {\n"
               "    unsigned short port_0, port_1;\n"
               "    assert(!verify_cmos_byte_index(index));\n"
               "    if (index < 128) {\n"
               "      port_0 = 0x70;\n"
               "      port_1 = 0x71;\n"
               "    }\n"
               "    else {\n"
               "      port_0 = 0x72;\n"
               "      port_1 = 0x73;\n"
               "    }\n"
               "    OUTB(index, port_0);\n"
               "    return INB(port_1);\n"
               "}\n", "test.c");
        ASSERT_EQUALS("", errout.str());

        check("[[noreturn]] void n();\n"
              "void f() {\n"
              "    n();\n"
              "    g();\n"
              "}\n");
        ASSERT_EQUALS("[test.cpp:4]: (style) Statements following noreturn function 'n()' will never be executed.\n", errout.str());

        check("void f() {\n"
              "    exit(1);\n"
              "    g();\n"
              "}\n");
        ASSERT_EQUALS("[test.cpp:3]: (style) Statements following noreturn function 'exit()' will never be executed.\n", errout.str());

        check("void f() {\n"
              "    do {\n"
              "        break;\n"
              "        g();\n"
              "    } while (0);\n"
              "}\n");
        ASSERT_EQUALS("[test.cpp:4]: (style) Statements following 'break' will never be executed.\n", errout.str());
    }

    void redundantContinue() {
        check("void f() {\n" // #11195
              "    for (int i = 0; i < 10; ++i) {\n"
              "        printf(\"i = %d\\n\", i);\n"
              "        continue;\n"
              "    }\n"
              "}\n");
        ASSERT_EQUALS("[test.cpp:4]: (style) 'continue' is redundant since it is the last statement in a loop.\n", errout.str());

        check("void f() {\n"
              "    int i = 0;"
              "    do {\n"
              "        ++i;\n"
              "        printf(\"i = %d\\n\", i);\n"
              "        continue;\n"
              "    } while (i < 10);\n"
              "}\n");
        ASSERT_EQUALS("[test.cpp:5]: (style) 'continue' is redundant since it is the last statement in a loop.\n", errout.str());
    }


    void suspiciousCase() {
        check("void foo() {\n"
              "    switch(a) {\n"
              "        case A&&B:\n"
              "            foo();\n"
              "        case (A||B):\n"
              "            foo();\n"
              "        case A||B:\n"
              "            foo();\n"
              "    }\n"
              "}");
        ASSERT_EQUALS("[test.cpp:3]: (warning, inconclusive) Found suspicious case label in switch(). Operator '&&' probably doesn't work as intended.\n"
                      "[test.cpp:5]: (warning, inconclusive) Found suspicious case label in switch(). Operator '||' probably doesn't work as intended.\n"
                      "[test.cpp:7]: (warning, inconclusive) Found suspicious case label in switch(). Operator '||' probably doesn't work as intended.\n", errout.str());

        check("void foo() {\n"
              "    switch(a) {\n"
              "        case 1:\n"
              "            a=A&&B;\n"
              "    }\n"
              "}");
        ASSERT_EQUALS("", errout.str());

        // TODO Do not throw AST validation exception
        TODO_ASSERT_THROW(check("void foo() {\n"
                                "    switch(a) {\n"
                                "        case A&&B?B:A:\n"
                                "            foo();\n"
                                "    }\n"
                                "}"), InternalError);
        //ASSERT_EQUALS("", errout.str());
    }

    void suspiciousEqualityComparison() {
        check("void foo(int c) {\n"
              "    if (x) c == 0;\n"
              "}");
        ASSERT_EQUALS("[test.cpp:2]: (warning, inconclusive) Found suspicious equality comparison. Did you intend to assign a value instead?\n", errout.str());

        check("void foo(const int* c) {\n"
              "    if (x) *c == 0;\n"
              "}");
        ASSERT_EQUALS("[test.cpp:2]: (warning, inconclusive) Found suspicious equality comparison. Did you intend to assign a value instead?\n", errout.str());


        check("void foo(int c) {\n"
              "    if (c == 1) {\n"
              "        c = 0;\n"
              "    }\n"
              "}");
        ASSERT_EQUALS("", errout.str());

        check("void foo(int c) {\n"
              "    c == 1;\n"
              "}");
        ASSERT_EQUALS("[test.cpp:2]: (warning, inconclusive) Found suspicious equality comparison. Did you intend to assign a value instead?\n", errout.str());

        check("void foo(int c) {\n"
              "    for (int i = 0; i == 10; i ++) {\n"
              "        a ++;\n"
              "    }\n"
              "}");
        ASSERT_EQUALS("", errout.str());

        check("void foo(int c) {\n"
              "    for (i == 0; i < 10; i ++) {\n"
              "        c ++;\n"
              "    }\n"
              "}");
        ASSERT_EQUALS("[test.cpp:2]: (warning, inconclusive) Found suspicious equality comparison. Did you intend to assign a value instead?\n", errout.str());

        check("void foo(int c) {\n"
              "    for (i == 1; i < 10; i ++) {\n"
              "        c ++;\n"
              "    }\n"
              "}");
        ASSERT_EQUALS("[test.cpp:2]: (warning, inconclusive) Found suspicious equality comparison. Did you intend to assign a value instead?\n", errout.str());

        check("void foo(int c) {\n"
              "    for (i == 2; i < 10; i ++) {\n"
              "        c ++;\n"
              "    }\n"
              "}");
        ASSERT_EQUALS("[test.cpp:2]: (warning, inconclusive) Found suspicious equality comparison. Did you intend to assign a value instead?\n", errout.str());

        check("void foo(int c) {\n"
              "    for (int i = 0; i < 10; i == c) {\n"
              "        c ++;\n"
              "    }\n"
              "}");
        ASSERT_EQUALS("[test.cpp:2]: (warning, inconclusive) Found suspicious equality comparison. Did you intend to assign a value instead?\n", errout.str());

        check("void foo(int c) {\n"
              "    for (; running == 1;) {\n"
              "        c ++;\n"
              "    }\n"
              "}");
        ASSERT_EQUALS("", errout.str());

        check("void foo(int c) {\n"
              "    printf(\"%i\", ({x==0;}));\n"
              "}");
        ASSERT_EQUALS("", errout.str());

        check("void foo(int arg) {\n"
              "    printf(\"%i\", ({int x = do_something(); x == 0;}));\n"
              "}");
        ASSERT_EQUALS("", errout.str());

        check("void foo(int x) {\n"
              "    printf(\"%i\", ({x == 0; x > 0 ? 10 : 20}));\n"
              "}");
        ASSERT_EQUALS("[test.cpp:2]: (warning, inconclusive) Found suspicious equality comparison. Did you intend to assign a value instead?\n", errout.str());

        check("void foo(int x) {\n"
              "    for (const Token* end = tok->link(); tok != end; tok = (tok == end) ? end : tok->next()) {\n"
              "        x++;\n"
              "    }\n"
              "}");
        ASSERT_EQUALS("", errout.str());

        check("void foo(int x) {\n"
              "    for (int i = (x == 0) ? 0 : 5; i < 10; i ++) {\n"
              "        x++;\n"
              "    }\n"
              "}");
        ASSERT_EQUALS("", errout.str());

        check("void foo(int x) {\n"
              "    for (int i = 0; i < 10; i += (x == 5) ? 1 : 2) {\n"
              "        x++;\n"
              "    }\n"
              "}");
        ASSERT_EQUALS("", errout.str());
    }

    void suspiciousUnaryPlusMinus() { // #8004
        check("int g() { return 1; }\n"
              "void f() {\n"
              "    +g();\n"
              "    -g();\n"
              "}\n");
        ASSERT_EQUALS("[test.cpp:3]: (warning, inconclusive) Found suspicious operator '+', result is not used.\n"
                      "[test.cpp:4]: (warning, inconclusive) Found suspicious operator '-', result is not used.\n",
                      errout.str());

        check("void f(int i) {\n"
              "    +i;\n"
              "    -i;\n"
              "}\n");
        ASSERT_EQUALS("[test.cpp:2]: (warning, inconclusive) Found suspicious operator '+', result is not used.\n"
                      "[test.cpp:3]: (warning, inconclusive) Found suspicious operator '-', result is not used.\n",
                      errout.str());
    }

    void selfAssignment() {
        check("void foo()\n"
              "{\n"
              "    int x = 1;\n"
              "    x = x;\n"
              "    return 0;\n"
              "}");
        ASSERT_EQUALS("[test.cpp:4]: (warning) Redundant assignment of 'x' to itself.\n", errout.str());

        check("void foo()\n"
              "{\n"
              "    int x = x;\n"
              "}");
        ASSERT_EQUALS("[test.cpp:3]: (warning) Redundant assignment of 'x' to itself.\n", errout.str());

        check("struct A { int b; };\n"
              "void foo(A* a1, A* a2) {\n"
              "    a1->b = a1->b;\n"
              "}");
        ASSERT_EQUALS("[test.cpp:3]: (warning) Redundant assignment of 'a1->b' to itself.\n", errout.str());

        check("int x;\n"
              "void f()\n"
              "{\n"
              "    x = x = 3;\n"
              "}");
        ASSERT_EQUALS("[test.cpp:4]: (warning) Redundant assignment of 'x' to itself.\n", errout.str());

        // #4073 (segmentation fault)
        check("void Foo::myFunc( int a )\n"
              "{\n"
              "    if (a == 42)\n"
              "    a = a;\n"
              "}");

        check("void foo()\n"
              "{\n"
              "    int x = 1;\n"
              "    x = x + 1;\n"
              "    return 0;\n"
              "}");
        ASSERT_EQUALS("", errout.str());

        check("void foo()\n"
              "{\n"
              "        int *x = getx();\n"
              "        *x = x;\n"
              "}");
        ASSERT_EQUALS("", errout.str());

        check("void foo() {\n"
              "    BAR *x = getx();\n"
              "    x = x;\n"
              "}");
        ASSERT_EQUALS("[test.cpp:3]: (warning) Redundant assignment of 'x' to itself.\n", errout.str());

        // #2502 - non-primitive type -> there might be some side effects
        check("void foo()\n"
              "{\n"
              "    Fred fred; fred = fred;\n"
              "}");
        ASSERT_EQUALS("", errout.str());

        check("void f(int x) {\n"
              "    x = (x == 0);"
              "    func(x);\n"
              "}");
        ASSERT_EQUALS("", errout.str());

        check("void f(int x) {\n"
              "    x = (x != 0);"
              "    func(x);\n"
              "}");
        ASSERT_EQUALS("", errout.str());

        // ticket #3001 - false positive
        check("void foo(int x) {\n"
              "    x = x ? x : 0;\n"
              "}");
        ASSERT_EQUALS("", errout.str());

        // #3800 - false negative when variable is extern
        check("extern int i;\n"
              "void f() {\n"
              "    i = i;\n"
              "}");
        ASSERT_EQUALS("[test.cpp:3]: (warning) Redundant assignment of 'i' to itself.\n", errout.str());

        // #4291 - id for variables accessed through 'this'
        check("class Foo {\n"
              "    int var;\n"
              "    void func();\n"
              "};\n"
              "void Foo::func() {\n"
              "    this->var = var;\n"
              "}");
        ASSERT_EQUALS("[test.cpp:6]: (warning) Redundant assignment of 'this->var' to itself.\n", errout.str());

        check("class Foo {\n"
              "    int var;\n"
              "    void func(int var);\n"
              "};\n"
              "void Foo::func(int var) {\n"
              "    this->var = var;\n"
              "}");
        ASSERT_EQUALS("", errout.str());

        // #6406 - designated initializer doing bogus self assignment
        check("struct callbacks {\n"
              "    void (*s)(void);\n"
              "};\n"
              "void something(void) {}\n"
              "void f() {\n"
              "    struct callbacks ops = { .s = ops.s };\n"
              "}");
        TODO_ASSERT_EQUALS("[test.cpp:6]: (warning) Redundant assignment of 'something' to itself.\n", "", errout.str());

        check("class V\n"
              "{\n"
              "public:\n"
              "    V()\n"
              "    {\n"
              "        x = y = z = 0.0;\n"
              "    }\n"
              "    V( double x, const double y_, const double &z_)\n"
              "    {\n"
              "        x = x; y = y; z = z;\n"
              "    }\n"
              "    double x, y, z;\n"
              "};");
        ASSERT_EQUALS("[test.cpp:10]: (warning) Redundant assignment of 'x' to itself.\n"
                      "[test.cpp:10]: (warning) Redundant assignment of 'y' to itself.\n"
                      "[test.cpp:10]: (warning) Redundant assignment of 'z' to itself.\n", errout.str());

        check("void f(int i) { i = !!i; }");
        ASSERT_EQUALS("", errout.str());

        check("void foo() {\n"
              "    int x = 1;\n"
              "    int &ref = x;\n"
              "    ref = x;\n"
              "}\n");
        ASSERT_EQUALS("[test.cpp:4]: (warning) Redundant assignment of 'ref' to itself.\n", errout.str());

        check("class Foo {\n" // #9850
              "    int i{};\n"
              "    void modify();\n"
              "    void method() {\n"
              "        Foo copy = *this;\n"
              "        modify();\n"
              "        *this = copy;\n"
              "    }\n"
              "};\n");
        ASSERT_EQUALS("", errout.str());

        check("struct S {\n" // #11383
              "    void f() {\n"
              "        int x = 42;"
              "        auto l2 = [i = i, x, y = 0]() { return i + x + y; };\n"
              "    }\n"
              "    int i;\n"
              "};\n");
        ASSERT_EQUALS("", errout.str());

        check("void f() {\n" // #10337
              "    int b[2] = { 1, 2 };\n"
              "    int idx = 0;\n"
              "    int& i = b[idx];\n"
              "    idx++;\n"
              "    i = b[idx];\n"
              "};\n");
        ASSERT_EQUALS("", errout.str());
    }

    void trac1132() {
        check("class Lock\n"
              "{\n"
              "public:\n"
              "    Lock(int i)\n"
              "    {\n"
              "        std::cout << \"Lock \" << i << std::endl;\n"
              "    }\n"
              "    ~Lock()\n"
              "    {\n"
              "        std::cout << \"~Lock\" << std::endl;\n"
              "    }\n"
              "};\n"
              "int main()\n"
              "{\n"
              "    Lock(123);\n"
              "    std::cout << \"hello\" << std::endl;\n"
              "    return 0;\n"
              "}");
        ASSERT_EQUALS("[test.cpp:15]: (style) Instance of 'Lock' object is destroyed immediately.\n", errout.str());
    }

    void trac3693() {
        check("struct A{\n"
              "  enum {\n"
              "    b = 300\n"
              "  };\n"
              "};\n"
              "const int DFLT_TIMEOUT = A::b % 1000000 ;\n", nullptr, false, false);
        ASSERT_EQUALS("", errout.str());
    }

    void testMisusedScopeObjectDoesNotPickFunction1() {
        check("int main ( )\n"
              "{\n"
              "    CouldBeFunction ( 123 ) ;\n"
              "    return 0 ;\n"
              "}");
        ASSERT_EQUALS("", errout.str());
    }

    void testMisusedScopeObjectDoesNotPickFunction2() {
        check("struct error {\n"
              "    error() {}\n"
              "};\n"
              "\n"
              "class parser {\n"
              "public:\n"
              "    void error() const {}\n"
              "\n"
              "    void foo() const {\n"
              "        error();\n"
              "        do_something();\n"
              "    }\n"
              "};");
        ASSERT_EQUALS("", errout.str());
    }

    void testMisusedScopeObjectPicksClass() {
        check("class NotAFunction ;\n"
              "int function ( )\n"
              "{\n"
              "    NotAFunction ( 123 );\n"
              "    return 0 ;\n"
              "}");
        ASSERT_EQUALS("[test.cpp:4]: (style) Instance of 'NotAFunction' object is destroyed immediately.\n", errout.str());
    }

    void testMisusedScopeObjectPicksStruct() {
        check("struct NotAClass;\n"
              "bool func ( )\n"
              "{\n"
              "    NotAClass ( 123 ) ;\n"
              "    return true ;\n"
              "}");
        ASSERT_EQUALS("[test.cpp:4]: (style) Instance of 'NotAClass' object is destroyed immediately.\n", errout.str());
    }

    void testMisusedScopeObjectDoesNotPickIf() {
        check("bool func( int a , int b , int c )\n"
              "{\n"
              "    if ( a > b ) return c == a ;\n"
              "    return b == a ;\n"
              "}");
        ASSERT_EQUALS("", errout.str());
    }

    void testMisusedScopeObjectDoesNotPickConstructorDeclaration() {
        check("class Something : public SomethingElse\n"
              "{\n"
              "public:\n"
              "~Something ( ) ;\n"
              "Something ( ) ;\n"
              "}");
        ASSERT_EQUALS("", errout.str());
    }

    void testMisusedScopeObjectDoesNotPickFunctor() {
        check("class IncrementFunctor\n"
              "{\n"
              "public:\n"
              "    void operator()(int &i)\n"
              "    {\n"
              "        ++i;\n"
              "    }\n"
              "};\n"
              "\n"
              "int main()\n"
              "{\n"
              "    int a = 1;\n"
              "    IncrementFunctor()(a);\n"
              "    return a;\n"
              "}");
        ASSERT_EQUALS("", errout.str());
    }

    void testMisusedScopeObjectDoesNotPickLocalClassConstructors() {
        check("void f() {\n"
              "    class Foo {\n"
              "        Foo() { }\n"
              "        Foo(int a) { }\n"
              "        Foo(int a, int b) { }\n"
              "    };\n"
              "    Foo();\n"
              "    do_something();\n"
              "}");
        ASSERT_EQUALS("[test.cpp:7]: (style) Instance of 'Foo' object is destroyed immediately.\n", errout.str());
    }

    void testMisusedScopeObjectDoesNotPickUsedObject() {
        check("struct Foo {\n"
              "    void bar() {\n"
              "    }\n"
              "};\n"
              "\n"
              "void fn() {\n"
              "    Foo().bar();\n"
              "}");
        ASSERT_EQUALS("", errout.str());
    }

    void testMisusedScopeObjectDoesNotPickPureC() {
        // Ticket #2352
        const char code[] = "struct cb_watch_bool {\n"
                            "    int a;\n"
                            "};\n"
                            "\n"
                            "void f()\n"
                            "{\n"
                            "    cb_watch_bool();\n"
                            "    do_something();\n"
                            "}\n";

        check(code, "test.cpp");
        ASSERT_EQUALS("[test.cpp:7]: (style) Instance of 'cb_watch_bool' object is destroyed immediately.\n", errout.str());

        check(code, "test.c");
        ASSERT_EQUALS("", errout.str());

        // Ticket #2639
        check("struct stat { int a; int b; };\n"
              "void stat(const char *fn, struct stat *);\n"
              "\n"
              "void foo() {\n"
              "    stat(\"file.txt\", &st);\n"
              "    do_something();\n"
              "}");
        ASSERT_EQUALS("",errout.str());

        check("struct AMethodObject {\n" // #4336
              "    AMethodObject(double, double, double);\n"
              "};\n"
              "struct S {\n"
              "    static void A(double, double, double);\n"
              "};\n"
              "void S::A(double const a1, double const a2, double const a3) {\n"
              "    AMethodObject(a1, a2, a3);\n"
              "}\n");
        ASSERT_EQUALS("",errout.str());
    }

    void testMisusedScopeObjectDoesNotPickNestedClass() {
        const char code[] = "class ios_base {\n"
                            "public:\n"
                            "  class Init {\n"
                            "  public:\n"
                            "  };\n"
                            "};\n"
                            "class foo {\n"
                            "public:\n"
                            "  foo();\n"
                            "  void Init(int);\n"
                            "};\n"
                            "foo::foo() {\n"
                            "  Init(0);\n"
                            "  do_something();\n"
                            "}\n";

        check(code, "test.cpp");
        ASSERT_EQUALS("", errout.str());
    }

    void testMisusedScopeObjectInConstructor() {
        const char code[] = "class Foo {\n"
                            "public:\n"
                            "  Foo(char x) {\n"
                            "    Foo(x, 0);\n"
                            "    do_something();\n"
                            "  }\n"
                            "  Foo(char x, int y) { }\n"
                            "};\n";
        check(code, "test.cpp");
        ASSERT_EQUALS("[test.cpp:4]: (style) Instance of 'Foo' object is destroyed immediately.\n", errout.str());
    }

    void testMisusedScopeObjectStandardType() {
        check("int g();\n"
              "void f(int i) {\n"
              "    int();\n"
              "    int(0);\n"
              "    int( g() );\n" // don't warn
              "    int{};\n"
              "    int{ 0 };\n"
              "    int{ i };\n"
              "    int{ g() };\n" // don't warn
              "    g();\n"
              "}\n", "test.cpp");
        ASSERT_EQUALS("[test.cpp:3]: (style) Instance of 'int' object is destroyed immediately.\n"
                      "[test.cpp:4]: (style) Instance of 'int' object is destroyed immediately.\n"
                      "[test.cpp:6]: (style) Instance of 'int' object is destroyed immediately.\n"
                      "[test.cpp:7]: (style) Instance of 'int' object is destroyed immediately.\n"
                      "[test.cpp:8]: (style) Instance of 'int' object is destroyed immediately.\n",
                      errout.str());

        check("void f(int j) {\n"
              "    for (; bool(j); ) {}\n"
              "}\n", "test.cpp");
        ASSERT_EQUALS("", errout.str());

        check("void g() {\n"
              "    float (f);\n"
              "    float (*p);\n"
              "}\n", "test.cpp");
        ASSERT_EQUALS("", errout.str());

        check("int f(int i) {\n"
              "    void();\n"
              "    return i;\n"
              "}\n", "test.cpp");
        ASSERT_EQUALS("", errout.str());
    }

    void testMisusedScopeObjectNamespace() {
        check("namespace M {\n" // #4779
              "    namespace N {\n"
              "        struct S {};\n"
              "    }\n"
              "}\n"
              "int f() {\n"
              "    M::N::S();\n"
              "    return 0;\n"
              "}\n", "test.cpp");
        ASSERT_EQUALS("[test.cpp:7]: (style) Instance of 'M::N::S' object is destroyed immediately.\n", errout.str());

        check("void f() {\n" // #10057
              "    std::string(\"abc\");\n"
              "    std::string{ \"abc\" };\n"
              "    std::pair<int, int>(1, 2);\n"
              "    (void)0;\n"
              "}\n", "test.cpp");
        ASSERT_EQUALS("[test.cpp:2]: (style) Instance of 'std::string' object is destroyed immediately.\n"
                      "[test.cpp:3]: (style) Instance of 'std::string' object is destroyed immediately.\n"
                      "[test.cpp:4]: (style) Instance of 'std::pair' object is destroyed immediately.\n",
                      errout.str());

        check("struct S {\n" // #10083
              "    void f() {\n"
              "        std::lock_guard<std::mutex>(m);\n"
              "    }\n"
              "    void g() {\n"
              "        std::scoped_lock<std::mutex>(m);\n"
              "    }\n"
              "    void h() {\n"
              "        std::scoped_lock(m);\n"
              "    }\n"
              "    std::mutex m;\n"
              "}\n", "test.cpp");
        ASSERT_EQUALS("[test.cpp:3]: (style) Instance of 'std::lock_guard' object is destroyed immediately.\n"
                      "[test.cpp:6]: (style) Instance of 'std::scoped_lock' object is destroyed immediately.\n"
                      "[test.cpp:9]: (style) Instance of 'std::scoped_lock' object is destroyed immediately.\n",
                      errout.str());
    }

    void testMisusedScopeObjectAssignment() { // #11371
        check("struct S;\n"
              "S f();\n"
              "S& g();\n"
              "S&& h();\n"
              "S* i();\n"
              "void t0() { f() = {}; }\n"
              "void t1() { g() = {}; }\n"
              "void t2() { h() = {}; }\n"
              "void t3() { *i() = {}; }\n", "test.cpp");
        ASSERT_EQUALS("[test.cpp:6]: (style) Instance of 'S' object is destroyed immediately, assignment has no effect.\n", errout.str());
    }

    void trac2084() {
        check("void f()\n"
              "{\n"
              "    struct sigaction sa;\n"
              "\n"
              "    { sigaction(SIGHUP, &sa, 0); };\n"
              "    { sigaction(SIGINT, &sa, 0); };\n"
              "}");
        ASSERT_EQUALS("", errout.str());
    }

    void trac2071() {
        check("void f() {\n"
              "    struct AB {\n"
              "        AB(int a) { }\n"
              "    };\n"
              "\n"
              "    const AB ab[3] = { AB(0), AB(1), AB(2) };\n"
              "}");
        ASSERT_EQUALS("", errout.str());
    }

    void clarifyCalculation() {
        check("int f(char c) {\n"
              "    return 10 * (c == 0) ? 1 : 2;\n"
              "}");
        ASSERT_EQUALS("[test.cpp:2]: (style) Clarify calculation precedence for '*' and '?'.\n", errout.str());

        check("void f(char c) {\n"
              "    printf(\"%i\", 10 * (c == 0) ? 1 : 2);\n"
              "}");
        ASSERT_EQUALS("[test.cpp:2]: (style) Clarify calculation precedence for '*' and '?'.\n", errout.str());

        check("void f() {\n"
              "    return (2*a)?b:c;\n"
              "}");
        ASSERT_EQUALS("", errout.str());

        check("void f(char c) {\n"
              "    printf(\"%i\", a + b ? 1 : 2);\n"
              "}",nullptr,false,false);
        ASSERT_EQUALS("[test.cpp:2]: (style) Clarify calculation precedence for '+' and '?'.\n", errout.str());

        check("void f() {\n"
              "    std::cout << x << y ? 2 : 3;\n"
              "}");
        ASSERT_EQUALS("[test.cpp:2]: (style) Clarify calculation precedence for '<<' and '?'.\n", errout.str());

        check("void f() {\n"
              "    int ab = a - b ? 2 : 3;\n"
              "}");
        ASSERT_EQUALS("[test.cpp:2]: (style) Clarify calculation precedence for '-' and '?'.\n", errout.str());

        check("void f() {\n"
              "    int ab = a | b ? 2 : 3;\n"
              "}");
        ASSERT_EQUALS("[test.cpp:2]: (style) Clarify calculation precedence for '|' and '?'.\n", errout.str());

        // ticket #195
        check("int f(int x, int y) {\n"
              "    return x >> ! y ? 8 : 2;\n"
              "}");
        ASSERT_EQUALS("[test.cpp:2]: (style) Clarify calculation precedence for '>>' and '?'.\n", errout.str());

        check("int f() {\n"
              "   return shift < sizeof(int64_t)*8 ? 1 : 2;\n"
              "}");
        ASSERT_EQUALS("", errout.str());

        check("void f() { a = *p ? 1 : 2; }");
        ASSERT_EQUALS("", errout.str());

        check("void f(int x) { const char *p = x & 1 ? \"1\" : \"0\"; }");
        ASSERT_EQUALS("", errout.str());

        check("void foo() { x = a % b ? \"1\" : \"0\"; }");
        ASSERT_EQUALS("", errout.str());

        check("void f(int x) { return x & 1 ? '1' : '0'; }");
        ASSERT_EQUALS("", errout.str());

        check("void f(int x) { return x & 16 ? 1 : 0; }");
        ASSERT_EQUALS("", errout.str());

        check("void f(int x) { return x % 16 ? 1 : 0; }");
        ASSERT_EQUALS("", errout.str());

        check("enum {X,Y}; void f(int x) { return x & Y ? 1 : 0; }");
        ASSERT_EQUALS("", errout.str());
    }

    void clarifyStatement() {
        check("char* f(char* c) {\n"
              "    *c++;\n"
              "    return c;\n"
              "}");
        ASSERT_EQUALS(
            "[test.cpp:2]: (warning, inconclusive) Found suspicious operator '*', result is not used.\n"
            "[test.cpp:2]: (warning) In expression like '*A++' the result of '*' is unused. Did you intend to write '(*A)++;'?\n",
            errout.str());

        check("char* f(char** c) {\n"
              "    *c[5]--;\n"
              "    return *c;\n"
              "}");
        ASSERT_EQUALS(
            "[test.cpp:2]: (warning, inconclusive) Found suspicious operator '*', result is not used.\n"
            "[test.cpp:2]: (warning) In expression like '*A++' the result of '*' is unused. Did you intend to write '(*A)++;'?\n",
            errout.str());

        check("void f(Foo f) {\n"
              "    *f.a++;\n"
              "}");
        ASSERT_EQUALS(
            "[test.cpp:2]: (warning, inconclusive) Found suspicious operator '*', result is not used.\n"
            "[test.cpp:2]: (warning) In expression like '*A++' the result of '*' is unused. Did you intend to write '(*A)++;'?\n",
            errout.str());

        check("void f(Foo f) {\n"
              "    *f.a[5].v[3]++;\n"
              "}");
        ASSERT_EQUALS(
            "[test.cpp:2]: (warning, inconclusive) Found suspicious operator '*', result is not used.\n"
            "[test.cpp:2]: (warning) In expression like '*A++' the result of '*' is unused. Did you intend to write '(*A)++;'?\n",
            errout.str());

        check("void f(Foo f) {\n"
              "    *f.a(1, 5).v[x + y]++;\n"
              "}");
        ASSERT_EQUALS(
            "[test.cpp:2]: (warning, inconclusive) Found suspicious operator '*', result is not used.\n"
            "[test.cpp:2]: (warning) In expression like '*A++' the result of '*' is unused. Did you intend to write '(*A)++;'?\n",
            errout.str());

        check("char* f(char* c) {\n"
              "    (*c)++;\n"
              "    return c;\n"
              "}");
        ASSERT_EQUALS("", errout.str());

        check("void f(char* c) {\n"
              "    bar(*c++);\n"
              "}");
        ASSERT_EQUALS("", errout.str());

        check("char*** f(char*** c) {\n"
              "    ***c++;\n"
              "    return c;\n"
              "}");
        ASSERT_EQUALS(
            "[test.cpp:2]: (warning, inconclusive) Found suspicious operator '*', result is not used.\n"
            "[test.cpp:2]: (warning) In expression like '*A++' the result of '*' is unused. Did you intend to write '(*A)++;'?\n",
            errout.str());

        check("char** f(char*** c) {\n"
              "    **c[5]--;\n"
              "    return **c;\n"
              "}");
        ASSERT_EQUALS(
            "[test.cpp:2]: (warning, inconclusive) Found suspicious operator '*', result is not used.\n"
            "[test.cpp:2]: (warning) In expression like '*A++' the result of '*' is unused. Did you intend to write '(*A)++;'?\n",
            errout.str());

        check("char*** f(char*** c) {\n"
              "    (***c)++;\n"
              "    return c;\n"
              "}");
        ASSERT_EQUALS("", errout.str());

        check("void f(const int*** p) {\n" // #10923
              "    delete[] **p;\n"
              "}\n");
        ASSERT_EQUALS("", errout.str());

        check("void *f(char** c) {\n"
              "    bar(**c++);\n"
              "}");
        ASSERT_EQUALS("", errout.str());

        check("void *f(char* p) {\n"
              "    for (p = path; *p++;) ;\n"
              "}");
        ASSERT_EQUALS("", errout.str());

        check("void f() {\n"
              "    std::array<std::array<double,3>,3> array;\n"
              "}\n");
        ASSERT_EQUALS("", errout.str());
    }

    void duplicateBranch() {
        check("void f(int a, int &b) {\n"
              "    if (a)\n"
              "        b = 1;\n"
              "    else\n"
              "        b = 1;\n"
              "}");
        ASSERT_EQUALS("[test.cpp:4] -> [test.cpp:2]: (style, inconclusive) Found duplicate branches for 'if' and 'else'.\n", errout.str());

        check("void f(int a, int &b) {\n"
              "    if (a) {\n"
              "        if (a == 1)\n"
              "            b = 2;\n"
              "        else\n"
              "            b = 2;\n"
              "    } else\n"
              "        b = 1;\n"
              "}");
        ASSERT_EQUALS("[test.cpp:5] -> [test.cpp:3]: (style, inconclusive) Found duplicate branches for 'if' and 'else'.\n", errout.str());

        check("void f(int a, int &b) {\n"
              "    if (a == 1)\n"
              "        b = 1;\n"
              "    else {\n"
              "        if (a)\n"
              "            b = 2;\n"
              "        else\n"
              "            b = 2;\n"
              "    }\n"
              "}");
        ASSERT_EQUALS("[test.cpp:7] -> [test.cpp:5]: (style, inconclusive) Found duplicate branches for 'if' and 'else'.\n", errout.str());

        check("int f(int signed, unsigned char value) {\n"
              "    int ret;\n"
              "    if (signed)\n"
              "        ret = (signed char)value;\n"  // cast must be kept so the simplifications and verification is skipped
              "    else\n"
              "        ret = (unsigned char)value;\n"
              "    return ret;\n"
              "}", nullptr, false, false);
        ASSERT_EQUALS("", errout.str());

        check("void f() {\n"
              "    if (b)\n"
              "        __asm__(\"mov ax, bx\");\n"
              "    else\n"
              "        __asm__(\"mov bx, bx\");\n"
              "}");
        ASSERT_EQUALS("", errout.str()); // #3407

        check("void f() {\n"
              "    if (b)\n"
              "        __asm__(\"mov ax, bx\");\n"
              "    else\n"
              "        __asm__(\"mov ax, bx\");\n"
              "}");
        ASSERT_EQUALS("[test.cpp:4] -> [test.cpp:2]: (style, inconclusive) Found duplicate branches for 'if' and 'else'.\n", errout.str());
    }

    void duplicateBranch1() {

        // tests inspired by http://www.viva64.com/en/b/0149/ ( Comparison between PVS-Studio and cppcheck )
        // Errors detected in Quake 3: Arena by PVS-Studio: Fragment 2
        check("void f()\n"
              "{\n"
              "  if (front < 0)\n"
              "    frac = front/(front-back);\n"
              "  else\n"
              "    frac = front/(front-back);\n"
              "}");
        ASSERT_EQUALS("[test.cpp:5] -> [test.cpp:3]: (style, inconclusive) Found duplicate branches for 'if' and 'else'.\n", errout.str());

        check("void f()\n"
              "{\n"
              "  if (front < 0)\n"
              "  { frac = front/(front-back);}\n"
              "  else\n"
              "    frac = front/((front-back));\n"
              "}");
        ASSERT_EQUALS("[test.cpp:5] -> [test.cpp:3]: (style, inconclusive) Found duplicate branches for 'if' and 'else'.\n", errout.str());

        // No message about empty branches (#5354)
        check("void f()\n"
              "{\n"
              "  if (front < 0)\n"
              "  {}\n"
              "  else\n"
              "  {}\n"
              "}");
        ASSERT_EQUALS("", errout.str());
    }

    void duplicateBranch2() {
        checkP("#define DOSTUFF1 ;\n"
               "#define DOSTUFF2 ;\n"
               "void f(int x) {\n" // #4329
               "  if (x)\n"
               "    DOSTUFF1\n"
               "  else\n"
               "    DOSTUFF2\n"
               "}");
        ASSERT_EQUALS("", errout.str());
    }

    void duplicateBranch3() {
        check("void f(bool b, int i) {\n"
              "    int j = i;\n"
              "    if (b) {\n"
              "        x = i;\n"
              "    } else {\n"
              "        x = j;\n"
              "    }\n"
              "}");
        ASSERT_EQUALS("[test.cpp:2] -> [test.cpp:5] -> [test.cpp:3]: (style, inconclusive) Found duplicate branches for 'if' and 'else'.\n"
                      "[test.cpp:2]: (style) The scope of the variable 'j' can be reduced.\n",
                      errout.str());

        check("void f(bool b, int i) {\n"
              "    int j = i;\n"
              "    i++;\n"
              "    if (b) {\n"
              "        x = i;\n"
              "    } else {\n"
              "        x = j;\n"
              "    }\n"
              "}");
        ASSERT_EQUALS("", errout.str());
    }

    void duplicateBranch4() {
        check("void* f(bool b) {\n"
              "    if (b) {\n"
              "        return new A::Y(true);\n"
              "    } else {\n"
              "        return new A::Z(true);\n"
              "    }\n"
              "}");
        ASSERT_EQUALS("", errout.str());
    }

    void duplicateBranch5() {
        check("void f(bool b) {\n"
              "    int j;\n"
              "    if (b) {\n"
              "        unsigned int i = 0;\n"
              "        j = i;\n"
              "    } else {\n"
              "        unsigned int i = 0;\n"
              "        j = i;\n"
              "    }\n"
              "}");
        ASSERT_EQUALS("[test.cpp:6] -> [test.cpp:3]: (style, inconclusive) Found duplicate branches for 'if' and 'else'.\n", errout.str());

        check("void f(bool b) {\n"
              "    int j;\n"
              "    if (b) {\n"
              "        unsigned int i = 0;\n"
              "        j = i;\n"
              "    } else {\n"
              "        unsigned int i = 0;\n"
              "        j = 1;\n"
              "    }\n"
              "}");
        ASSERT_EQUALS("", errout.str());

        check("void f(bool b) {\n"
              "    int j;\n"
              "    if (b) {\n"
              "        unsigned int i = 0;\n"
              "    } else {\n"
              "        int i = 0;\n"
              "    }\n"
              "}");
        ASSERT_EQUALS("", errout.str());

        check("void f(bool b) {\n"
              "    int j;\n"
              "    if (b) {\n"
              "        unsigned int i = 0;\n"
              "        j = i;\n"
              "    } else {\n"
              "        int i = 0;\n"
              "        j = i;\n"
              "    }\n"
              "}");
        ASSERT_EQUALS("", errout.str());
    }

    void duplicateBranch6() {
        check("void f(bool b) {\n"
              "    if (b) {\n"
              "    } else {\n"
              "        int i = 0;\n"
              "    }\n"
              "}");
        ASSERT_EQUALS("", errout.str());

        check("void f(bool b) {\n"
              "    if (b) {\n"
              "        int i = 0;\n"
              "    } else {\n"
              "    }\n"
              "}");
        ASSERT_EQUALS("", errout.str());
    }

    void duplicateExpression1() {
        check("void foo(int a) {\n"
              "    if (a == a) { }\n"
              "}");
        ASSERT_EQUALS("[test.cpp:2]: (style) Same expression on both sides of '=='.\n", errout.str());

        check("void fun(int b) {\n"
              "    return  a && a ||\n"
              "            b == b &&\n"
              "            d > d &&\n"
              "            e < e &&\n"
              "            f ;\n"
              "}");
        ASSERT_EQUALS("[test.cpp:2]: (style) Same expression on both sides of '&&'.\n"
                      "[test.cpp:3]: (style) Same expression on both sides of '=='.\n"
                      "[test.cpp:4]: (style) Same expression on both sides of '>'.\n"
                      "[test.cpp:5]: (style) Same expression on both sides of '<'.\n", errout.str());

        check("void foo() {\n"
              "    return a && a;\n"
              "}");
        ASSERT_EQUALS("[test.cpp:2]: (style) Same expression on both sides of '&&'.\n", errout.str());

        check("void foo() {\n"
              "    a = b && b;\n"
              "}");
        ASSERT_EQUALS("[test.cpp:2]: (style) Same expression on both sides of '&&'.\n", errout.str());

        check("void foo(int b) {\n"
              "    f(a,b == b);\n"
              "}");
        ASSERT_EQUALS("[test.cpp:2]: (style) Same expression on both sides of '=='.\n", errout.str());

        check("void foo(int b) {\n"
              "    f(b == b, a);\n"
              "}");
        ASSERT_EQUALS("[test.cpp:2]: (style) Same expression on both sides of '=='.\n", errout.str());

        check("void foo() {\n"
              "    if (x!=2 || x!=2) {}\n"
              "}");
        ASSERT_EQUALS("[test.cpp:2]: (style) Same expression on both sides of '||'.\n", errout.str());

        check("void foo(int a, int b) {\n"
              "    if ((a < b) && (b > a)) { }\n"
              "}");
        ASSERT_EQUALS("[test.cpp:2]: (style) Same expression on both sides of '&&' because 'a<b' and 'b>a' represent the same value.\n", errout.str());

        check("void foo(int a, int b) {\n"
              "    if ((a <= b) && (b >= a)) { }\n"
              "}");
        ASSERT_EQUALS("[test.cpp:2]: (style) Same expression on both sides of '&&' because 'a<=b' and 'b>=a' represent the same value.\n", errout.str());

        check("void foo() {\n"
              "    if (x!=2 || y!=3 || x!=2) {}\n"
              "}");
        ASSERT_EQUALS("[test.cpp:2]: (style) Same expression 'x!=2' found multiple times in chain of '||' operators.\n", errout.str());

        check("void foo() {\n"
              "    if (x!=2 && (x=y) && x!=2) {}\n"
              "}");
        ASSERT_EQUALS("", errout.str());

        check("void foo() {\n"
              "    if (a && b || a && b) {}\n"
              "}");
        ASSERT_EQUALS("[test.cpp:2]: (style) Same expression on both sides of '||'.\n", errout.str());

        check("void foo() {\n"
              "    if (a && b || b && c) {}\n"
              "}");
        ASSERT_EQUALS("", errout.str());

        check("void foo() {\n"
              "    if (a && b | b && c) {}\n"
              "}");
        ASSERT_EQUALS("[test.cpp:2]: (style) Same expression on both sides of '|'.\n", errout.str());

        check("void foo() {\n"
              "    if ((a + b) | (a + b)) {}\n"
              "}");
        ASSERT_EQUALS("[test.cpp:2]: (style) Same expression on both sides of '|'.\n", errout.str());

        check("void foo() {\n"
              "    if ((a | b) & (a | b)) {}\n"
              "}");
        ASSERT_EQUALS("[test.cpp:2]: (style) Same expression on both sides of '&'.\n", errout.str());

        check("void foo(int a, int b) {\n"
              "    if ((a | b) == (a | b)) {}\n"
              "}");
        ASSERT_EQUALS("[test.cpp:2]: (style) Same expression on both sides of '=='.\n", errout.str());

        check("void foo() {\n"
              "    if (a1[a2[c & 0xff] & 0xff]) {}\n"
              "}");
        ASSERT_EQUALS("", errout.str());

        check("void d(const char f, int o, int v)\n"
              "{\n"
              "     if (((f=='R') && (o == 1) && ((v < 2) || (v > 99))) ||\n"
              "         ((f=='R') && (o == 2) && ((v < 2) || (v > 99))) ||\n"
              "         ((f=='T') && (o == 2) && ((v < 200) || (v > 9999)))) {}\n"
              "}");
        ASSERT_EQUALS("", errout.str());

        check("int f(int x) { return x+x; }");
        ASSERT_EQUALS("", errout.str());

        check("void f(int x) { while (x+=x) ; }");
        ASSERT_EQUALS("", errout.str());

        check("void foo() {\n"
              "    if (a && b && b) {}\n"
              "}");
        ASSERT_EQUALS("[test.cpp:2]: (style) Same expression on both sides of '&&'.\n", errout.str());

        check("void foo() {\n"
              "    if (a || b || b) {}\n"
              "}");
        ASSERT_EQUALS("[test.cpp:2]: (style) Same expression on both sides of '||'.\n", errout.str());

        check("void foo() {\n"
              "    if (a / 1000 / 1000) {}\n"
              "}");
        ASSERT_EQUALS("", errout.str());

        check("int foo(int i) {\n"
              "    return i/i;\n"
              "}");
        ASSERT_EQUALS("[test.cpp:2]: (style) Same expression on both sides of '/'.\n", errout.str());

        check("void foo() {\n"
              "    if (a << 1 << 1) {}\n"
              "}");
        ASSERT_EQUALS("", errout.str());

        check("int f() { return !!y; }"); // No FP
        ASSERT_EQUALS("", errout.str());

        // make sure there are not "same expression" fp when there are different casts
        check("void f(long x) { if ((int32_t)x == (int64_t)x) {} }",
              nullptr,  // filename
              false, // inconclusive
              false, // runSimpleChecks
              false, // verbose
              nullptr   // settings
              );
        ASSERT_EQUALS("", errout.str());

        // make sure there are not "same expression" fp when there are different ({}) expressions
        check("void f(long x) { if (({ 1+2; }) == ({3+4;})) {} }");
        ASSERT_EQUALS("", errout.str());

        // #5535: Reference named like its type
        check("void foo() { UMSConfig& UMSConfig = GetUMSConfiguration(); }");
        ASSERT_EQUALS("[test.cpp:1]: (style) Variable 'UMSConfig' can be declared as reference to const\n", errout.str());

        // #3868 - false positive (same expression on both sides of |)
        check("void f(int x) {\n"
              "    a = x ? A | B | C\n"
              "          : A | B;\n"
              "}");
        ASSERT_EQUALS("", errout.str());

        check("void f(const Bar &bar) {\n"
              "    bool a = bar.isSet() && bar->isSet();\n"
              "    bool b = bar.isSet() && bar.isSet();\n"
              "}");
        ASSERT_EQUALS("[test.cpp:3]: (style) Same expression on both sides of '&&'.\n", errout.str());


        check("void foo(int a, int b) {\n"
              "    if ((b + a) | (a + b)) {}\n"
              "}");
        ASSERT_EQUALS("[test.cpp:2]: (style) Same expression on both sides of '|' because 'b+a' and 'a+b' represent the same value.\n", errout.str());

        check("void foo(const std::string& a, const std::string& b) {\n"
              "  return a.find(b+\"&\") || a.find(\"&\"+b);\n"
              "}");
        ASSERT_EQUALS("", errout.str());

        check("void foo(int a, int b) {\n"
              "    if ((b > a) | (a > b)) {}\n" // > is not commutative
              "}");
        ASSERT_EQUALS("", errout.str());

        check("void foo(double a, double b) {\n"
              "    if ((b + a) > (a + b)) {}\n"
              "}");
        ASSERT_EQUALS("[test.cpp:2]: (style) The comparison 'b+a > a+b' is always false because 'b+a' and 'a+b' represent the same value.\n", errout.str());

        check("void f(int x) {\n"
              "    if ((x == 1) && (x == 0x00000001))\n"
              "        a++;\n"
              "}");
        ASSERT_EQUALS("[test.cpp:2]: (style) Same expression on both sides of '&&' because 'x==1' and 'x==0x00000001' represent the same value.\n", errout.str());

        check("void f() {\n"
              "    enum { Four = 4 };\n"
              "    if (Four == 4) {}"
              "}", nullptr, true, false);
        ASSERT_EQUALS("", errout.str());

        check("void f() {\n"
              "    enum { Four = 4 };\n"
              "    static_assert(Four == 4, \"\");\n"
              "}");
        ASSERT_EQUALS("", errout.str());

        check("void f() {\n"
              "    enum { Four = 4 };\n"
              "    static_assert(4 == Four, \"\");\n"
              "}");
        ASSERT_EQUALS("", errout.str());

        check("void f() {\n"
              "    enum { FourInEnumOne = 4 };\n"
              "    enum { FourInEnumTwo = 4 };\n"
              "    if (FourInEnumOne == FourInEnumTwo) {}\n"
              "}", nullptr, true, false);
        ASSERT_EQUALS("", errout.str());

        check("void f() {\n"
              "    enum { FourInEnumOne = 4 };\n"
              "    enum { FourInEnumTwo = 4 };\n"
              "    static_assert(FourInEnumOne == FourInEnumTwo, \"\");\n"
              "}");
        ASSERT_EQUALS("", errout.str());

        check("void foo(int a, int b) {\n"
              "    if (sizeof(a) == sizeof(a)) { }\n"
              "    if (sizeof(a) == sizeof(b)) { }\n"
              "}");
        ASSERT_EQUALS("[test.cpp:2]: (style) Same expression on both sides of '=='.\n", errout.str());

        check("float bar(int) __attribute__((pure));\n"
              "char foo(int) __attribute__((pure));\n"
              "int test(int a, int b) {\n"
              "    if (bar(a) == bar(a)) { }\n"
              "    if (unknown(a) == unknown(a)) { }\n"
              "    if (foo(a) == foo(a)) { }\n"
              "}");
        ASSERT_EQUALS("[test.cpp:6]: (style) Same expression on both sides of '=='.\n", errout.str());
    }

    void duplicateExpression2() { // check if float is NaN or Inf
        check("int f(long double ldbl, double dbl, float flt) {\n" // ticket #2730
              "    if (ldbl != ldbl) have_nan = 1;\n"
              "    if (!(dbl == dbl)) have_nan = 1;\n"
              "    if (flt != flt) have_nan = 1;\n"
              "    return have_nan;\n"
              "}");
        ASSERT_EQUALS("", errout.str());

        check("float f(float x) { return x-x; }"); // ticket #4485 (Inf)
        ASSERT_EQUALS("", errout.str());

        check("float f(float x) { return (X double)x == (X double)x; }", nullptr, false, false);
        ASSERT_EQUALS("", errout.str());

        check("struct X { float f; };\n"
              "float f(struct X x) { return x.f == x.f; }");
        ASSERT_EQUALS("", errout.str());

        check("struct X { int i; };\n"
              "int f(struct X x) { return x.i == x.i; }");
        ASSERT_EQUALS("[test.cpp:2]: (style) Same expression on both sides of '=='.\n", errout.str());

        // #5284 - when type is unknown, assume it's float
        check("int f() { return x==x; }");
        ASSERT_EQUALS("", errout.str());
    }

    void duplicateExpression3() {
        const char xmldata[] = "<?xml version=\"1.0\"?>\n"
                               "<def>\n"
                               "  <function name=\"mystrcmp\">\n"
                               "    <pure/>\n"
                               "    <arg nr=\"1\"/>\n"
                               "    <arg nr=\"2\"/>\n"
                               "  </function>\n"
                               "</def>";
        Settings settings = settingsBuilder().libraryxml(xmldata, sizeof(xmldata)).build();

        check("void foo() {\n"
              "    if (x() || x()) {}\n"
              "}");
        ASSERT_EQUALS("", errout.str());

        check("struct A {\n"
              "  void foo() const;\n"
              "  bool bar() const;\n"
              "};\n"
              "void A::foo() const {\n"
              "    if (bar() && bar()) {}\n"
              "}");
        ASSERT_EQUALS("[test.cpp:6]: (style) Same expression on both sides of '&&'.\n", errout.str());

        check("struct A {\n"
              "  void foo();\n"
              "  bool bar();\n"
              "  bool bar() const;\n"
              "};\n"
              "void A::foo() {\n"
              "    if (bar() && bar()) {}\n"
              "}");
        ASSERT_EQUALS("", errout.str());

        check("class B {\n"
              "    void bar(int i);\n"
              "};\n"
              "class A {\n"
              "    void bar(int i) const;\n"
              "};\n"
              "void foo() {\n"
              "    B b;\n"
              "    A a;\n"
              "    if (b.bar(1) && b.bar(1)) {}\n"
              "    if (a.bar(1) && a.bar(1)) {}\n"
              "}");
        ASSERT_EQUALS("[test.cpp:11]: (style) Same expression on both sides of '&&'.\n", errout.str());

        check("class D { void strcmp(); };\n"
              "void foo() {\n"
              "    D d;\n"
              "    if (d.strcmp() && d.strcmp()) {}\n"
              "}");
        ASSERT_EQUALS("", errout.str());

        check("void foo() {\n"
              "    if ((mystrcmp(a, b) == 0) || (mystrcmp(a, b) == 0)) {}\n"
              "}", "test.cpp", false, true, false, &settings);
        ASSERT_EQUALS("[test.cpp:2]: (style) Same expression on both sides of '||'.\n", errout.str());

        check("void GetValue() { return rand(); }\n"
              "void foo() {\n"
              "    if ((GetValue() == 0) || (GetValue() == 0)) { dostuff(); }\n"
              "}");
        ASSERT_EQUALS("", errout.str());

        check("void __attribute__((const)) GetValue() { return X; }\n"
              "void foo() {\n"
              "    if ((GetValue() == 0) || (GetValue() == 0)) { dostuff(); }\n"
              "}");
        ASSERT_EQUALS("[test.cpp:3]: (style) Same expression on both sides of '||'.\n", errout.str());

        check("void GetValue() __attribute__((const));\n"
              "void GetValue() { return X; }\n"
              "void foo() {\n"
              "    if ((GetValue() == 0) || (GetValue() == 0)) { dostuff(); }\n"
              "}");
        ASSERT_EQUALS("[test.cpp:4]: (style) Same expression on both sides of '||'.\n", errout.str());

        check("void foo() {\n"
              "    if (str == \"(\" || str == \"(\") {}\n"
              "}");
        ASSERT_EQUALS("[test.cpp:2]: (style) Same expression on both sides of '||'.\n", errout.str());

        check("void foo() {\n"
              "    if (bar(a) && !strcmp(a, b) && bar(a) && !strcmp(a, b)) {}\n"
              "}");
        ASSERT_EQUALS("", errout.str());

        // #5334
        check("void f(C *src) {\n"
              "    if (x<A*>(src) || x<B*>(src))\n"
              "        a++;\n"
              "}");
        ASSERT_EQUALS("", errout.str());

        check("void f(A *src) {\n"
              "    if (dynamic_cast<B*>(src) || dynamic_cast<B*>(src)) {}\n"
              "}\n", "test.cpp", false, false); // don't run simplifications
        ASSERT_EQUALS("[test.cpp:2]: (style) Same expression on both sides of '||'.\n", errout.str());

        // #5819
        check("Vector func(Vector vec1) {\n"
              "    return fabs(vec1 & vec1 & vec1);\n"
              "}");
        ASSERT_EQUALS("", errout.str());

        check("Vector func(int vec1) {\n"
              "    return fabs(vec1 & vec1 & vec1);\n"
              "}");
        ASSERT_EQUALS("[test.cpp:2]: (style) Same expression on both sides of '&'.\n", errout.str());

    }

    void duplicateExpression4() {
        check("void foo() {\n"
              "    if (*a++ != b || *a++ != b) {}\n"
              "}");
        ASSERT_EQUALS("", errout.str());

        check("void foo() {\n"
              "    if (*a-- != b || *a-- != b) {}\n"
              "}");
        ASSERT_EQUALS("", errout.str());

        // assignment
        check("void f() {\n"
              "  while (*(a+=2)==*(b+=2) && *(a+=2)==*(b+=2)) {}\n"
              "}");
        ASSERT_EQUALS("", errout.str());
    }

    void duplicateExpression5() {  // #3749 - macros with same values
        check("void f() {\n"
              "    if ($a == $a) { }\n"
              "}");
        ASSERT_EQUALS("", errout.str());
    }

    void duplicateExpression6() {  // #4639
        check("float IsNan(float value) { return !(value == value); }\n"
              "double IsNan(double value) { return !(value == value); }\n"
              "long double IsNan(long double value) { return !(value == value); }");
        ASSERT_EQUALS("", errout.str());
    }

    void duplicateExpression7() {
        check("void f() {\n"
              "    const int i = sizeof(int);\n"
              "    if ( i != sizeof (int)){}\n"
              "}");
        ASSERT_EQUALS("[test.cpp:2] -> [test.cpp:3]: (style) The comparison 'i != sizeof(int)' is always false because 'i' and 'sizeof(int)' represent the same value.\n", errout.str());

        check("void f() {\n"
              "    const int i = sizeof(int);\n"
              "    if ( sizeof (int) != i){}\n"
              "}");
        ASSERT_EQUALS("[test.cpp:2] -> [test.cpp:3]: (style) The comparison 'sizeof(int) != i' is always false because 'sizeof(int)' and 'i' represent the same value.\n", errout.str());

        check("void f(int a = 1) { if ( a != 1){}}");
        ASSERT_EQUALS("", errout.str());

        check("void f() {\n"
              "    int a = 1;\n"
              "    if ( a != 1){}\n"
              "}");
        ASSERT_EQUALS("[test.cpp:2] -> [test.cpp:3]: (style) The comparison 'a != 1' is always false.\n", errout.str());

        check("void f() {\n"
              "    int a = 1;\n"
              "    int b = 1;\n"
              "    if ( a != b){}\n"
              "}");
        ASSERT_EQUALS("[test.cpp:2] -> [test.cpp:3] -> [test.cpp:4]: (style) The comparison 'a != b' is always false because 'a' and 'b' represent the same value.\n", errout.str());

        check("void f() {\n"
              "    int a = 1;\n"
              "    int b = a;\n"
              "    if ( a != b){}\n"
              "}");
        ASSERT_EQUALS("[test.cpp:3] -> [test.cpp:4]: (style) The comparison 'a != b' is always false because 'a' and 'b' represent the same value.\n", errout.str());

        check("void use(int);\n"
              "void f() {\n"
              "    int a = 1;\n"
              "    int b = 1;\n"
              "    use(b);\n"
              "    if ( a != 1){}\n"
              "}");
        ASSERT_EQUALS("[test.cpp:3] -> [test.cpp:6]: (style) The comparison 'a != 1' is always false.\n", errout.str());

        check("void use(int);\n"
              "void f() {\n"
              "    int a = 1;\n"
              "    use(a);\n"
              "    a = 2;\n"
              "    if ( a != 1){}\n"
              "}");
        ASSERT_EQUALS("", errout.str());

        check("void use(int);\n"
              "void f() {\n"
              "    int a = 2;\n"
              "    use(a);\n"
              "    a = 1;\n"
              "    if ( a != 1){}\n"
              "}");
        ASSERT_EQUALS("", errout.str());

        check("const int a = 1;\n"
              "void f() {\n"
              "    if ( a != 1){}\n"
              "}");
        ASSERT_EQUALS("[test.cpp:1] -> [test.cpp:3]: (style) The comparison 'a != 1' is always false.\n", errout.str());

        check("int a = 1;\n"
              "    void f() {\n"
              "    if ( a != 1){}\n"
              "}");
        ASSERT_EQUALS("", errout.str());

        check("void f() {\n"
              "    static const int a = 1;\n"
              "    if ( a != 1){}\n"
              "}");
        ASSERT_EQUALS("[test.cpp:2] -> [test.cpp:3]: (style) The comparison 'a != 1' is always false.\n", errout.str());

        check("void f() {\n"
              "    static int a = 1;\n"
              "    if ( a != 1){}\n"
              "}");
        ASSERT_EQUALS("", errout.str());

        check("void f() {\n"
              "    int a = 1;\n"
              "    if ( a != 1){\n"
              "        a++;\n"
              "    }}");
        ASSERT_EQUALS("[test.cpp:2] -> [test.cpp:3]: (style) The comparison 'a != 1' is always false.\n", errout.str());

        check("void f(int b) {\n"
              "    int a = 1;\n"
              "    while (b) {\n"
              "        if ( a != 1){}\n"
              "        a++;\n"
              "    }\n"
              "}");
        ASSERT_EQUALS("", errout.str());

        check("bool f(bool a, bool b) {\n"
              "    const bool c = a;\n"
              "    return a && b && c;\n"
              "}");
        ASSERT_EQUALS("[test.cpp:2] -> [test.cpp:3]: (style) Same expression 'a' found multiple times in chain of '&&' operators because 'a' and 'c' represent the same value.\n",
                      errout.str());

        // 6906
        check("void f(const bool b) {\n"
              "   const bool b1 = !b;\n"
              "   if(!b && b1){}\n"
              "}");
        ASSERT_EQUALS("[test.cpp:2] -> [test.cpp:3]: (style) Same expression on both sides of '&&' because '!b' and 'b1' represent the same value.\n", errout.str());

        // 7284
        check("void f(void) {\n"
              "   if (a || !!a) {}\n"
              "}");
        ASSERT_EQUALS("[test.cpp:2]: (style) Same expression on both sides of '||' because 'a' and '!!a' represent the same value.\n", errout.str());

        // 8205
        check("void f(int x) {\n"
              "   int Diag = 0;\n"
              "   switch (x) {\n"
              "   case 12:\n"
              "       if (Diag==0) {}\n"
              "       break;\n"
              "   }\n"
              "}");
        ASSERT_EQUALS("[test.cpp:2] -> [test.cpp:5]: (style) The comparison 'Diag == 0' is always true.\n", errout.str());

        // #9744
        check("void f(const std::vector<int>& ints) {\n"
              "    int i = 0;\n"
              "    for (int p = 0; i < ints.size(); ++i) {\n"
              "        if (p == 0) {}\n"
              "    }\n"
              "}\n");
        ASSERT_EQUALS("[test.cpp:3] -> [test.cpp:4]: (style) The comparison 'p == 0' is always true.\n", errout.str());

        // #11820
        check("unsigned f(unsigned x) {\n"
              "    return x - !!x;\n"
              "}\n"
              "unsigned g(unsigned x) {\n"
              "    return !!x - x;\n"
              "}\n");
        ASSERT_EQUALS("", errout.str());
    }

    void duplicateExpression8() {
        check("void f() {\n"
              "    int a = 1;\n"
              "    int b = a;\n"
              "    a = 2;\n"
              "    if ( b != a){}\n"
              "}");
        ASSERT_EQUALS("", errout.str());

        check("void f(int * a, int i) { int b = a[i]; a[i] = 2; if ( b != a[i]){}}");
        ASSERT_EQUALS("", errout.str());

        check("void f(int * a, int i) { int b = *a; *a = 2; if ( b != *a){}}");
        ASSERT_EQUALS("", errout.str());

        check("struct A { int f() const; };\n"
              "A g();\n"
              "void foo() {\n"
              "    for (A x = A();;) {\n"
              "        const int a = x.f();\n"
              "        x = g();\n"
              "        if (x.f() == a) break;\n"
              "    }\n"
              "}");
        ASSERT_EQUALS("", errout.str());

        check("int f(int i);\n"
              "struct A {\n"
              "    enum E { B, C };\n"
              "    bool f(E);\n"
              "};\n"
              "void foo() {\n"
              "    A a;\n"
              "    const bool x = a.f(A::B);\n"
              "    const bool y = a.f(A::C);\n"
              "    if(!x && !y) return;\n"
              "}");
        ASSERT_EQUALS("", errout.str());

        check("void foo() {\n"
              "    const bool x = a.f(A::B);\n"
              "    const bool y = a.f(A::C);\n"
              "    if (!x && !y) return;\n"
              "}");
        ASSERT_EQUALS("", errout.str());

        check("void f(bool * const b);\n"
              "void foo() {\n"
              "    bool x = true;\n"
              "    bool y = true;\n"
              "    f(&x);\n"
              "    if (!x && !y) return;\n"
              "}");
        ASSERT_EQUALS("", errout.str());

        check("void f() {\n"
              "    const int a = {};\n"
              "    if(a == 1) {}\n"
              "}");
        ASSERT_EQUALS("", errout.str());

        check("volatile const int var = 42;\n"
              "void f() { if(var == 42) {} }");
        ASSERT_EQUALS("", errout.str());

        check("void f() {\n"
              "    int a = 0;\n"
              "    struct b c;\n"
              "    c.a = &a;\n"
              "    g(&c);\n"
              "    if (a == 0) {}\n"
              "}");
        ASSERT_EQUALS("", errout.str());
    }

    void duplicateExpression9() {
        // #9320
        check("void f() {\n"
              "  uint16_t x = 1000;\n"
              "  uint8_t y = x;\n"
              "  if (x != y) {}\n"
              "}");
        ASSERT_EQUALS("", errout.str());
    }

    void duplicateExpression10() {
        // #9485
        check("int f() {\n"
              "   const int a = 1;\n"
              "   const int b = a-1;\n"
              "   const int c = a+1;\n"
              "   return c;\n"
              "}");
        ASSERT_EQUALS("", errout.str());
    }

    void duplicateExpression11() {
        check("class Fred {\n"
              "public:\n"
              "    double getScale() const { return m_range * m_zoom; }\n"
              "    void setZoom(double z) { m_zoom = z; }\n"
              "    void dostuff(int);\n"
              "private:\n"
              "    double m_zoom;\n"
              "    double m_range;\n"
              "};\n"
              "\n"
              "void Fred::dostuff(int x) {\n"
              "    if (x == 43) {\n"
              "        double old_scale = getScale();\n"
              "        setZoom(m_zoom + 1);\n"
              "        double scale_ratio = getScale() / old_scale;\n" // <- FP
              "    }\n"
              "}");
        ASSERT_EQUALS("", errout.str());
    }

    void duplicateExpression12() { //#10026
        check("int f(const std::vector<int> &buffer, const uint8_t index)\n"
              "{\n"
              "        int var = buffer[index - 1];\n"
              "        return buffer[index - 1] - var;\n"  // <<
              "}");
        ASSERT_EQUALS("[test.cpp:3] -> [test.cpp:4]: (style) Same expression on both sides of '-'.\n", errout.str());
    }

    void duplicateExpression13() { //#7899
        check("void f() {\n"
              "    if (sizeof(long) == sizeof(long long)) {}\n"
              "}");
        ASSERT_EQUALS("", errout.str());
    }

    void duplicateExpression14() { //#9871
        check("int f() {\n"
              "    int k = 7;\n"
              "    int* f = &k;\n"
              "    int* g = &k;\n"
              "    return (f + 4 != g + 4);\n"
              "}\n");
        ASSERT_EQUALS("[test.cpp:3] -> [test.cpp:4] -> [test.cpp:5]: (style) The comparison 'f+4 != g+4' is always false because 'f+4' and 'g+4' represent the same value.\n", errout.str());
    }

    void duplicateExpression15() { //#10650
        check("bool f() {\n"
              "    const int i = int(0);\n"
              "    return i == 0;\n"
              "}\n"
              "bool g() {\n"
              "    const int i = int{ 0 };\n"
              "    return i == 0;\n"
              "}\n");
        ASSERT_EQUALS("[test.cpp:2] -> [test.cpp:3]: (style) The comparison 'i == 0' is always true.\n"
                      "[test.cpp:6] -> [test.cpp:7]: (style) The comparison 'i == 0' is always true.\n",
                      errout.str());
    }

    void duplicateExpression16() {
        check("void f(const std::string& a) {\n" //#10569
              "    if ((a == \"x\") ||\n"
              "        (a == \"42\") ||\n"
              "        (a == \"y\") ||\n"
              "        (a == \"42\")) {}\n"
              "}\n"
              "void g(const std::string& a) {\n"
              "    if ((a == \"42\") ||\n"
              "        (a == \"x\") ||\n"
              "        (a == \"42\") ||\n"
              "        (a == \"y\")) {}\n"
              "}\n"
              "void h(const std::string& a) {\n"
              "    if ((a == \"42\") ||\n"
              "        (a == \"x\") ||\n"
              "        (a == \"y\") ||\n"
              "        (a == \"42\")) {}\n"
              "}\n");
        ASSERT_EQUALS("[test.cpp:1] -> [test.cpp:4]: (style) Same expression 'a==\"42\"' found multiple times in chain of '||' operators.\n"
                      "[test.cpp:7] -> [test.cpp:9]: (style) Same expression 'a==\"42\"' found multiple times in chain of '||' operators.\n"
                      "[test.cpp:13] -> [test.cpp:16]: (style) Same expression 'a==\"42\"' found multiple times in chain of '||' operators.\n",
                      errout.str());

        check("void f(const char* s) {\n" // #6371
              "    if (*s == '\x0F') {\n"
              "        if (!s[1] || !s[2] || !s[1])\n"
              "            break;\n"
              "    }\n"
              "}\n");
        ASSERT_EQUALS("[test.cpp:3]: (style) Same expression '!s[1]' found multiple times in chain of '||' operators.\n", errout.str());
    }

    void duplicateExpressionLoop() {
        check("void f() {\n"
              "    int a = 1;\n"
              "    while ( a != 1){}\n"
              "}");
        ASSERT_EQUALS("[test.cpp:2] -> [test.cpp:3]: (style) The comparison 'a != 1' is always false.\n", errout.str());

        check("void f() { int a = 1; while ( a != 1){ a++; }}");
        ASSERT_EQUALS("", errout.str());

        check("void f() { int a = 1; for ( int i=0; i < 3 && a != 1; i++){ a++; }}");
        ASSERT_EQUALS("", errout.str());

        check("void f(int b) { int a = 1; while (b) { if ( a != 1){} b++; } a++; }");
        ASSERT_EQUALS("", errout.str());

        check("void f() {\n"
              "    for(int i = 0; i < 10;) {\n"
              "        if( i != 0 ) {}\n"
              "    }\n"
              "}");
        ASSERT_EQUALS("[test.cpp:2] -> [test.cpp:3]: (style) The comparison 'i != 0' is always false.\n", errout.str());

        check("void f() {\n"
              "    for(int i = 0; i < 10;) {\n"
              "        if( i != 0 ) {}\n"
              "        i++;\n"
              "    }\n"
              "}");
        ASSERT_EQUALS("", errout.str());

        check("void f() {\n"
              "    for(int i = 0; i < 10;) {\n"
              "        if( i != 0 ) { i++; }\n"
              "        i++;\n"
              "    }\n"
              "}");
        ASSERT_EQUALS("", errout.str());

        check("void f() {\n"
              "    for(int i = 0; i < 10;) {\n"
              "        if( i != 0 ) { i++; }\n"
              "    }\n"
              "}");
        ASSERT_EQUALS("", errout.str());

        check("void f() {\n"
              "    int i = 0;\n"
              "    while(i < 10) {\n"
              "        if( i != 0 ) {}\n"
              "        i++;\n"
              "    }\n"
              "}");
        ASSERT_EQUALS("", errout.str());

        check("void f(int b) {\n"
              "    while (b) {\n"
              "        int a = 1;\n"
              "        if ( a != 1){}\n"
              "        b++;\n"
              "    }\n"
              "}");
        ASSERT_EQUALS("[test.cpp:3] -> [test.cpp:4]: (style) The comparison 'a != 1' is always false.\n", errout.str());

        check("struct T {\n" // #11083
              "    std::string m;\n"
              "    const std::string & str() const { return m; }\n"
              "    T* next();\n"
              "};\n"
              "void f(T* t) {\n"
              "    const std::string& s = t->str();\n"
              "    while (t && t->str() == s)\n"
              "        t = t->next();\n"
              "    do {\n"
              "        t = t->next();\n"
              "    } while (t && t->str() == s);\n"
              "    for (; t && t->str() == s; t = t->next());\n"
              "}\n");
        ASSERT_EQUALS("", errout.str());
    }

    void duplicateExpressionTernary() { // #6391
        check("void f() {\n"
              "    return A ? x : x;\n"
              "}");
        ASSERT_EQUALS("[test.cpp:2]: (style) Same expression in both branches of ternary operator.\n", errout.str());

        check("int f(bool b, int a) {\n"
              "    const int c = a;\n"
              "    return b ? a : c;\n"
              "}");
        ASSERT_EQUALS("[test.cpp:2] -> [test.cpp:3]: (style) Same expression in both branches of ternary operator.\n", errout.str());

        check("void f() {\n"
              "    return A ? x : z;\n"
              "}");
        ASSERT_EQUALS("", errout.str());

        check("void f(unsigned char c) {\n"
              "  x = y ? (signed char)c : (unsigned char)c;\n"
              "}");
        ASSERT_EQUALS("", errout.str());

        check("std::string stringMerge(std::string const& x, std::string const& y) {\n" // #7938
              "    return ((x > y) ? (y + x) : (x + y));\n"
              "}");
        ASSERT_EQUALS("", errout.str());

        // #6426
        {
            const char code[] = "void foo(bool flag) {\n"
                                "  bar( (flag) ? ~0u : ~0ul);\n"
                                "}";
            Settings settings = _settings;
            settings.platform.sizeof_int = 4;
            settings.platform.int_bit = 32;

            settings.platform.sizeof_long = 4;
            settings.platform.long_bit = 32;
            check(code, &settings);
            ASSERT_EQUALS("[test.cpp:2]: (style) Same value in both branches of ternary operator.\n", errout.str());

            settings.platform.sizeof_long = 8;
            settings.platform.long_bit = 64;
            check(code, &settings);
            ASSERT_EQUALS("", errout.str());
        }
    }

    void duplicateValueTernary() {
        check("void f() {\n"
              "    if( a ? (b ? false:false): false ) ;\n"
              "}");
        ASSERT_EQUALS("[test.cpp:2]: (style) Same value in both branches of ternary operator.\n", errout.str());

        check("int f1(int a) {return (a == 1) ? (int)1 : 1; }");
        ASSERT_EQUALS("[test.cpp:1]: (style) Same value in both branches of ternary operator.\n", errout.str());

        check("int f2(int a) {return (a == 1) ? (int)1 : (int)1; }");
        ASSERT_EQUALS("[test.cpp:1]: (style) Same value in both branches of ternary operator.\n", errout.str());

        check("int f3(int a) {return (a == 1) ? 1 : (int)1; }");
        ASSERT_EQUALS("[test.cpp:1]: (style) Same value in both branches of ternary operator.\n", errout.str());

        check("int f4(int a) {return (a == 1) ? 1 : 1; }");
        ASSERT_EQUALS("[test.cpp:1]: (style) Same value in both branches of ternary operator.\n", errout.str());

        check("int f5(int a) {return (a == (int)1) ? (int)1 : 1; }");
        ASSERT_EQUALS("[test.cpp:1]: (style) Same value in both branches of ternary operator.\n", errout.str());

        check("int f6(int a) {return (a == (int)1) ? (int)1 : (int)1; }");
        ASSERT_EQUALS("[test.cpp:1]: (style) Same value in both branches of ternary operator.\n", errout.str());

        check("int f7(int a) {return (a == (int)1) ? 1 : (int)1; }");
        ASSERT_EQUALS("[test.cpp:1]: (style) Same value in both branches of ternary operator.\n", errout.str());

        check("int f8(int a) {return (a == (int)1) ? 1 : 1; }");
        ASSERT_EQUALS("[test.cpp:1]: (style) Same value in both branches of ternary operator.\n", errout.str());

        check("struct Foo {\n"
              "  std::vector<int> bar{1,2,3};\n"
              "  std::vector<int> baz{4,5,6};\n"
              "};\n"
              "void f() {\n"
              "  Foo foo;\n"
              "  it = true ? foo.bar.begin() : foo.baz.begin();\n"
              "}\n");
        ASSERT_EQUALS("", errout.str());

        check("void f(bool b) {\n"
              "  std::vector<int> bar{1,2,3};\n"
              "  std::vector<int> baz{4,5,6};\n"
              "  std::vector<int> v = b ? bar : baz;\n"
              "}\n");
        ASSERT_EQUALS("", errout.str());

        check("void f(bool q) {\n" // #9570
              "    static int a = 0;\n"
              "    static int b = 0;\n"
              "    int& x = q ? a : b;\n"
              "    ++x;\n"
              "}\n");
        ASSERT_EQUALS("", errout.str());

        check("struct S { int a, b; };\n" // #10107
              "S f(bool x, S s) {\n"
              "    (x) ? f.a = 42 : f.b = 42;\n"
              "    return f;\n"
              "}\n");
        ASSERT_EQUALS("", errout.str());

        check("float f(float x) {\n" // # 11368
              "    return (x >= 0.0) ? 0.0 : -0.0;\n"
              "}\n");
        ASSERT_EQUALS("", errout.str());
    }

    void duplicateExpressionTemplate() {
        check("template <int I> void f() {\n" // #6930
              "    if (I >= 0 && I < 3) {}\n"
              "}\n"
              "\n"
              "static auto a = f<0>();");
        ASSERT_EQUALS("", errout.str());

        check("template<typename T>\n" // #7754
              "void f() {\n"
              "    if (std::is_same_v<T, char> || std::is_same_v<T, unsigned char>) {}\n"
              "}\n");
        ASSERT_EQUALS("", errout.str());

        check("typedef long long int64_t;"
              "template<typename T>\n"
              "void f() {\n"
              "    if (std::is_same_v<T, long> || std::is_same_v<T, int64_t>) {}\n"
              "}\n");
        ASSERT_EQUALS("", errout.str());

        checkP("#define int32_t int"
               "template<typename T>\n"
               "void f() {\n"
               "    if (std::is_same_v<T, int> || std::is_same_v<T, int32_t>) {}\n"
               "}\n");
        ASSERT_EQUALS("", errout.str());
    }

    void duplicateExpressionCompareWithZero() {
        check("void f(const int* x, bool b) {\n"
              "    if ((x && b) || (x != 0 && b)) {}\n"
              "}\n");
        ASSERT_EQUALS("[test.cpp:2]: (style) Same expression on both sides of '||' because 'x&&b' and 'x!=0&&b' represent the same value.\n", errout.str());

        check("void f(const int* x, bool b) {\n"
              "    if ((x != 0 && b) || (x && b)) {}\n"
              "}\n");
        ASSERT_EQUALS("[test.cpp:2]: (style) Same expression on both sides of '||' because 'x!=0&&b' and 'x&&b' represent the same value.\n", errout.str());

        check("void f(const int* x, bool b) {\n"
              "    if ((x && b) || (b && x != 0)) {}\n"
              "}\n");
        ASSERT_EQUALS("[test.cpp:2]: (style) Same expression on both sides of '||' because 'x&&b' and 'b&&x!=0' represent the same value.\n", errout.str());

        check("void f(const int* x, bool b) {\n"
              "    if ((!x && b) || (x == 0 && b)) {}\n"
              "}\n");
        ASSERT_EQUALS("[test.cpp:2]: (style) Same expression on both sides of '||' because '!x&&b' and 'x==0&&b' represent the same value.\n", errout.str());

        check("void f(const int* x, bool b) {\n"
              "    if ((x == 0 && b) || (!x && b)) {}\n"
              "}\n");
        ASSERT_EQUALS("[test.cpp:2]: (style) Same expression on both sides of '||' because 'x==0&&b' and '!x&&b' represent the same value.\n", errout.str());

        check("void f(const int* x, bool b) {\n"
              "    if ((!x && b) || (b && x == 0)) {}\n"
              "}\n");
        ASSERT_EQUALS("[test.cpp:2]: (style) Same expression on both sides of '||' because '!x&&b' and 'b&&x==0' represent the same value.\n", errout.str());

        check("struct A {\n"
              "    int* getX() const;\n"
              "    bool getB() const;\n"
              "    void f() {\n"
              "        if ((getX() && getB()) || (getX() != 0 && getB())) {}\n"
              "    }\n"
              "};\n");
        ASSERT_EQUALS("[test.cpp:5]: (style) Same expression on both sides of '||' because 'getX()&&getB()' and 'getX()!=0&&getB()' represent the same value.\n", errout.str());

        check("void f(const int* x, bool b) {\n"
              "    if ((x && b) || (x == 0 && b)) {}\n"
              "}\n");
        ASSERT_EQUALS("", errout.str());

        check("void f(const int* x, bool b) {\n"
              "    if ((!x && b) || (x != 0 && b)) {}\n"
              "}\n");
        ASSERT_EQUALS("", errout.str());
    }

    void oppositeExpression() {
        check("void f(bool a) { if(a && !a) {} }");
        ASSERT_EQUALS("[test.cpp:1]: (style) Opposite expression on both sides of '&&'.\n", errout.str());

        check("void f(bool a) { if(a != !a) {} }");
        ASSERT_EQUALS("[test.cpp:1]: (style) Opposite expression on both sides of '!='.\n", errout.str());

        check("void f(bool a) { if( a == !(a) ) {}}");
        ASSERT_EQUALS("[test.cpp:1]: (style) Opposite expression on both sides of '=='.\n", errout.str());

        check("void f(bool a) { if( a != !(a) ) {}}");
        ASSERT_EQUALS("[test.cpp:1]: (style) Opposite expression on both sides of '!='.\n", errout.str());

        check("void f(bool a) { if( !(a) == a ) {}}");
        ASSERT_EQUALS("[test.cpp:1]: (style) Opposite expression on both sides of '=='.\n", errout.str());

        check("void f(bool a) { if( !(a) != a ) {}}");
        ASSERT_EQUALS("[test.cpp:1]: (style) Opposite expression on both sides of '!='.\n", errout.str());

        check("void f(bool a) { if( !(!a) == !(a) ) {}}");
        ASSERT_EQUALS("[test.cpp:1]: (style) Opposite expression on both sides of '=='.\n", errout.str());

        check("void f(bool a) { if( !(!a) != !(a) ) {}}");
        ASSERT_EQUALS("[test.cpp:1]: (style) Opposite expression on both sides of '!='.\n", errout.str());

        check("void f1(bool a) {\n"
              "    const bool b = a;\n"
              "    if( a == !(b) ) {}\n"
              "    if( b == !(a) ) {}\n"
              "}");
        ASSERT_EQUALS("[test.cpp:2] -> [test.cpp:3]: (style) Opposite expression on both sides of '=='.\n"
                      "[test.cpp:2] -> [test.cpp:4]: (style) Opposite expression on both sides of '=='.\n", errout.str());

        check("void f2(const bool *a) {\n"
              "    const bool b = *a;\n"
              "    if( *a == !(b) ) {}\n"
              "    if( b == !(*a) ) {}\n"
              "}");
        ASSERT_EQUALS("[test.cpp:2] -> [test.cpp:3]: (style) Opposite expression on both sides of '=='.\n"
                      "[test.cpp:2] -> [test.cpp:4]: (style) Opposite expression on both sides of '=='.\n", errout.str());

        check("void f(bool a) { a = !a; }");
        ASSERT_EQUALS("", errout.str());

        check("void f(int a) { if( a < -a ) {}}");
        ASSERT_EQUALS("[test.cpp:1]: (style) Opposite expression on both sides of '<'.\n", errout.str());

        check("void f(int a) { a -= -a; }");
        ASSERT_EQUALS("", errout.str());

        check("void f(int a) { a = a / (-a); }");
        ASSERT_EQUALS("", errout.str());

        check("bool f(int i){ return !((i - 1) & i); }");
        ASSERT_EQUALS("", errout.str());

        check("bool f(unsigned i){ return (x > 0) && (x & (x-1)) == 0; }");
        ASSERT_EQUALS("", errout.str());

        check("void A::f(bool a, bool c)\n"
              "{\n"
              "    const bool b = a;\n"
              "    if(c) { a = false; }\n"
              "    if(b && !a) { }\n"
              "}");
        ASSERT_EQUALS("", errout.str());

        check("void f(bool c) {\n"
              "    const bool b = a;\n"
              "    if(c) { a = false; }\n"
              "    if(b && !a) { }\n"
              "}");
        ASSERT_EQUALS("", errout.str());

        check("void f() {\n"
              "    bool x = a;\n"
              "    dostuff();\n"
              "    if (x && a) {}\n"
              "}");
        ASSERT_EQUALS("", errout.str());

        check("void f() {\n"
              "  const bool b = g();\n"
              "  if (!b && g()) {}\n"
              "}");
        ASSERT_EQUALS("", errout.str());

        check("void f(const bool *a) {\n"
              "    const bool b = a[42];\n"
              "    if( b == !(a[42]) ) {}\n"
              "}\n");
        ASSERT_EQUALS("[test.cpp:2] -> [test.cpp:3]: (style) Opposite expression on both sides of '=='.\n", errout.str());

        check("void f(const bool *a) {\n"
              "    const bool b = a[42];\n"
              "    if( a[42] == !(b) ) {}\n"
              "}\n");
        ASSERT_EQUALS("[test.cpp:2] -> [test.cpp:3]: (style) Opposite expression on both sides of '=='.\n", errout.str());

        check("void f(const bool *a) {\n"
              "    const bool b = *a;\n"
              "    if( b == !(*a) ) {}\n"
              "}\n");
        ASSERT_EQUALS("[test.cpp:2] -> [test.cpp:3]: (style) Opposite expression on both sides of '=='.\n", errout.str());

        check("void f(const bool *a) {\n"
              "    const bool b = *a;\n"
              "    if( *a == !(b) ) {}\n"
              "}\n");
        ASSERT_EQUALS("[test.cpp:2] -> [test.cpp:3]: (style) Opposite expression on both sides of '=='.\n", errout.str());

        check("void f(uint16_t u) {\n" // #9342
              "    if (u != (u & -u))\n"
              "        return false;\n"
              "    if (u != (-u & u))\n"
              "        return false;\n"
              "    return true;\n"
              "}\n");
        ASSERT_EQUALS("", errout.str());
    }

    void duplicateVarExpression() {
        check("int f() __attribute__((pure));\n"
              "int g() __attribute__((pure));\n"
              "void test() {\n"
              "    int i = f();\n"
              "    int j = f();\n"
              "}");
        ASSERT_EQUALS("[test.cpp:5] -> [test.cpp:4]: (style) Same expression used in consecutive assignments of 'i' and 'j'.\n", errout.str());

        check("struct Foo { int f() const; int g() const; };\n"
              "void test() {\n"
              "    Foo f = Foo{};\n"
              "    int i = f.f();\n"
              "    int j = f.f();\n"
              "}");
        ASSERT_EQUALS("[test.cpp:5] -> [test.cpp:4]: (style) Same expression used in consecutive assignments of 'i' and 'j'.\n", errout.str());

        check("struct Foo { int f() const; int g() const; };\n"
              "void test() {\n"
              "    Foo f = Foo{};\n"
              "    Foo f2 = Foo{};\n"
              "    int i = f.f();\n"
              "    int j = f.f();\n"
              "}");
        ASSERT_EQUALS("[test.cpp:6] -> [test.cpp:5]: (style) Same expression used in consecutive assignments of 'i' and 'j'.\n", errout.str());

        check("int f() __attribute__((pure));\n"
              "int g() __attribute__((pure));\n"
              "void test() {\n"
              "    int i = 1 + f();\n"
              "    int j = 1 + f();\n"
              "}");
        ASSERT_EQUALS("[test.cpp:5] -> [test.cpp:4]: (style) Same expression used in consecutive assignments of 'i' and 'j'.\n", errout.str());

        check("int f() __attribute__((pure));\n"
              "int g() __attribute__((pure));\n"
              "void test() {\n"
              "    int i = f() + 1;\n"
              "    int j = 1 + f();\n"
              "}");
        ASSERT_EQUALS("", errout.str());

        check("int f() __attribute__((pure));\n"
              "int g() __attribute__((pure));\n"
              "void test() {\n"
              "    int x = f();\n"
              "    int i = x + 1;\n"
              "    int j = f() + 1;\n"
              "}");
        ASSERT_EQUALS("", errout.str());

        check("int f() __attribute__((pure));\n"
              "int g() __attribute__((pure));\n"
              "void test() {\n"
              "    int i = f() + f();\n"
              "    int j = f() + f();\n"
              "}");
        ASSERT_EQUALS("[test.cpp:5] -> [test.cpp:4]: (style) Same expression used in consecutive assignments of 'i' and 'j'.\n", errout.str());

        check("int f(int) __attribute__((pure));\n"
              "int g(int) __attribute__((pure));\n"
              "void test() {\n"
              "    int i = f(0);\n"
              "    int j = f(0);\n"
              "}");
        ASSERT_EQUALS("[test.cpp:5] -> [test.cpp:4]: (style) Same expression used in consecutive assignments of 'i' and 'j'.\n", errout.str());

        check("int f(int) __attribute__((pure));\n"
              "int g(int) __attribute__((pure));\n"
              "void test() {\n"
              "    const int x = 0;\n"
              "    int i = f(0);\n"
              "    int j = f(x);\n"
              "}");
        ASSERT_EQUALS("", errout.str());

        check("void test(const int * p, const int * q) {\n"
              "    int i = *p;\n"
              "    int j = *p;\n"
              "}");
        ASSERT_EQUALS("[test.cpp:3] -> [test.cpp:2]: (style) Same expression used in consecutive assignments of 'i' and 'j'.\n", errout.str());

        check("struct A { int x; int y; };"
              "void test(A a) {\n"
              "    int i = a.x;\n"
              "    int j = a.x;\n"
              "}");
        ASSERT_EQUALS("[test.cpp:3] -> [test.cpp:2]: (style) Same expression used in consecutive assignments of 'i' and 'j'.\n", errout.str());

        check("void test() {\n"
              "    int i = 0;\n"
              "    int j = 0;\n"
              "}");
        ASSERT_EQUALS("", errout.str());

        check("void test() {\n"
              "    int i = -1;\n"
              "    int j = -1;\n"
              "}");
        ASSERT_EQUALS("", errout.str());

        check("int f(int);\n"
              "void test() {\n"
              "    int i = f(0);\n"
              "    int j = f(1);\n"
              "}");
        ASSERT_EQUALS("", errout.str());

        check("int f();\n"
              "int g();\n"
              "void test() {\n"
              "    int i = f() || f();\n"
              "    int j = f() && f();\n"
              "}");
        ASSERT_EQUALS("", errout.str());

        check("struct Foo {};\n"
              "void test() {\n"
              "    Foo i = Foo();\n"
              "    Foo j = Foo();\n"
              "}");
        ASSERT_EQUALS("", errout.str());

        check("struct Foo {};\n"
              "void test() {\n"
              "    Foo i = Foo{};\n"
              "    Foo j = Foo{};\n"
              "}");
        ASSERT_EQUALS("", errout.str());

        check("struct Foo { int f() const; float g() const; };\n"
              "void test() {\n"
              "    Foo f = Foo{};\n"
              "    int i = f.f();\n"
              "    int j = f.f();\n"
              "}");
        ASSERT_EQUALS("[test.cpp:5] -> [test.cpp:4]: (style, inconclusive) Same expression used in consecutive assignments of 'i' and 'j'.\n", errout.str());

        check("struct Foo { int f(); int g(); };\n"
              "void test() {\n"
              "    Foo f = Foo{};\n"
              "    int i = f.f();\n"
              "    int j = f.f();\n"
              "}");
        ASSERT_EQUALS("", errout.str());

        check("void test() {\n"
              "    int i = f();\n"
              "    int j = f();\n"
              "}");
        ASSERT_EQUALS("", errout.str());

        check("void test(int x) {\n"
              "    int i = ++x;\n"
              "    int j = ++x;\n"
              "}");
        ASSERT_EQUALS("", errout.str());

        check("void test(int x) {\n"
              "    int i = x++;\n"
              "    int j = x++;\n"
              "}");
        ASSERT_EQUALS("", errout.str());

        check("void test(int x) {\n"
              "    int i = --x;\n"
              "    int j = --x;\n"
              "}");
        ASSERT_EQUALS("", errout.str());

        check("void test(int x) {\n"
              "    int i = x--;\n"
              "    int j = x--;\n"
              "}");
        ASSERT_EQUALS("", errout.str());

        check("void test(int x) {\n"
              "    int i = x + 1;\n"
              "    int j = 1 + x;\n"
              "}");
        ASSERT_EQUALS("", errout.str());
    }

    void duplicateVarExpressionUnique() {
        check("struct SW { int first; };\n"
              "void foo(SW* x) {\n"
              "    int start = x->first;\n"
              "    int end   = x->first;\n"
              "}");
        ASSERT_EQUALS("[test.cpp:4] -> [test.cpp:3]: (style, inconclusive) Same expression used in consecutive assignments of 'start' and 'end'.\n"
                      "[test.cpp:2]: (style) Parameter 'x' can be declared as pointer to const\n",
                      errout.str());

        check("struct SW { int first; };\n"
              "void foo(SW* x, int i, int j) {\n"
              "    int start = x->first;\n"
              "    int end   = x->first;\n"
              "}");
        ASSERT_EQUALS("[test.cpp:4] -> [test.cpp:3]: (style, inconclusive) Same expression used in consecutive assignments of 'start' and 'end'.\n"
                      "[test.cpp:2]: (style) Parameter 'x' can be declared as pointer to const\n",
                      errout.str());

        check("struct Foo { int f() const; };\n"
              "void test() {\n"
              "    Foo f = Foo{};\n"
              "    int i = f.f();\n"
              "    int j = f.f();\n"
              "}");
        ASSERT_EQUALS("[test.cpp:5] -> [test.cpp:4]: (style, inconclusive) Same expression used in consecutive assignments of 'i' and 'j'.\n", errout.str());

        check("void test(const int * p) {\n"
              "    int i = *p;\n"
              "    int j = *p;\n"
              "}");
        ASSERT_EQUALS("[test.cpp:3] -> [test.cpp:2]: (style, inconclusive) Same expression used in consecutive assignments of 'i' and 'j'.\n", errout.str());

        check("struct Foo { int f() const; int g(int) const; };\n"
              "void test() {\n"
              "    Foo f = Foo{};\n"
              "    int i = f.f();\n"
              "    int j = f.f();\n"
              "}");
        ASSERT_EQUALS("[test.cpp:5] -> [test.cpp:4]: (style, inconclusive) Same expression used in consecutive assignments of 'i' and 'j'.\n", errout.str());

        check("struct Foo { int f() const; };\n"
              "void test() {\n"
              "    Foo f = Foo{};\n"
              "    int i = f.f();\n"
              "    int j = f.f();\n"
              "}");
        ASSERT_EQUALS("[test.cpp:5] -> [test.cpp:4]: (style, inconclusive) Same expression used in consecutive assignments of 'i' and 'j'.\n", errout.str());
    }

    void duplicateVarExpressionAssign() {
        check("struct A { int x; int y; };"
              "void use(int);\n"
              "void test(A a) {\n"
              "    int i = a.x;\n"
              "    int j = a.x;\n"
              "    use(i);\n"
              "    i = j;\n"
              "}");
        ASSERT_EQUALS("[test.cpp:4] -> [test.cpp:3]: (style, inconclusive) Same expression used in consecutive assignments of 'i' and 'j'.\n", errout.str());

        check("struct A { int x; int y; };"
              "void use(int);\n"
              "void test(A a) {\n"
              "    int i = a.x;\n"
              "    int j = a.x;\n"
              "    use(j);\n"
              "    j = i;\n"
              "}");
        ASSERT_EQUALS("[test.cpp:4] -> [test.cpp:3]: (style, inconclusive) Same expression used in consecutive assignments of 'i' and 'j'.\n", errout.str());

        check("struct A { int x; int y; };"
              "void use(int);\n"
              "void test(A a) {\n"
              "    int i = a.x;\n"
              "    int j = a.x;\n"
              "    use(j);\n"
              "    if (i == j) {}\n"
              "}");
        ASSERT_EQUALS(
            "[test.cpp:4] -> [test.cpp:3]: (style, inconclusive) Same expression used in consecutive assignments of 'i' and 'j'.\n"
            "[test.cpp:3] -> [test.cpp:4] -> [test.cpp:6]: (style) The comparison 'i == j' is always true because 'i' and 'j' represent the same value.\n",
            errout.str());

        check("struct A { int x; int y; };"
              "void use(int);\n"
              "void test(A a) {\n"
              "    int i = a.x;\n"
              "    int j = a.x;\n"
              "    use(j);\n"
              "    if (i == a.x) {}\n"
              "}");
        ASSERT_EQUALS(
            "[test.cpp:4] -> [test.cpp:3]: (style, inconclusive) Same expression used in consecutive assignments of 'i' and 'j'.\n"
            "[test.cpp:3] -> [test.cpp:6]: (style) The comparison 'i == a.x' is always true because 'i' and 'a.x' represent the same value.\n",
            errout.str());

        check("struct A { int x; int y; };"
              "void use(int);\n"
              "void test(A a) {\n"
              "    int i = a.x;\n"
              "    int j = a.x;\n"
              "    use(i);\n"
              "    if (j == a.x) {}\n"
              "}");
        ASSERT_EQUALS(
            "[test.cpp:4] -> [test.cpp:3]: (style, inconclusive) Same expression used in consecutive assignments of 'i' and 'j'.\n"
            "[test.cpp:4] -> [test.cpp:6]: (style) The comparison 'j == a.x' is always true because 'j' and 'a.x' represent the same value.\n",
            errout.str());

        // Issue #8612
        check("struct P\n"
              "{\n"
              "    void func();\n"
              "    bool operator==(const P&) const;\n"
              "};\n"
              "struct X\n"
              "{\n"
              "    P first;\n"
              "    P second;\n"
              "};\n"
              "bool bar();\n"
              "void baz(const P&);\n"
              "void foo(const X& x)\n"
              "{\n"
              "    P current = x.first;\n"
              "    P previous = x.first;\n"
              "    while (true)\n"
              "    {\n"
              "        baz(current);\n"
              "        if (bar() && previous == current)\n"
              "        {\n"
              "            current.func();\n"
              "        }\n"
              "        previous = current;\n"
              "    }\n"
              "}");
        ASSERT_EQUALS("[test.cpp:16] -> [test.cpp:15]: (style, inconclusive) Same expression used in consecutive assignments of 'current' and 'previous'.\n", errout.str());
    }

    void duplicateVarExpressionCrash() {
        // Issue #8624
        check("struct  X {\n"
              "    X();\n"
              "    int f() const;\n"
              "};\n"
              "void run() {\n"
              "        X x;\n"
              "        int a = x.f();\n"
              "        int b = x.f();\n"
              "        (void)a;\n"
              "        (void)b;\n"
              "}");
        ASSERT_EQUALS("[test.cpp:8] -> [test.cpp:7]: (style, inconclusive) Same expression used in consecutive assignments of 'a' and 'b'.\n", errout.str());

        // Issue #8712
        check("void f() {\n"
              "  unsigned char d;\n"
              "  d = d % 5;\n"
              "}");
        ASSERT_EQUALS("", errout.str());

        check("template <typename T>\n"
              "T f() {\n"
              "  T x = T();\n"
              "}\n"
              "int &a = f<int&>();");
        ASSERT_EQUALS("", errout.str());

        // Issue #8713
        check("class A {\n"
              "  int64_t B = 32768;\n"
              "  P<uint8_t> m = MakeP<uint8_t>(B);\n"
              "};\n"
              "void f() {\n"
              "  uint32_t a = 42;\n"
              "  uint32_t b = uint32_t(A ::B / 1024);\n"
              "  int32_t c = int32_t(a / b);\n"
              "}");
        ASSERT_EQUALS("", errout.str());

        // Issue #8709
        check("a b;\n"
              "void c() {\n"
              "  switch (d) { case b:; }\n"
              "  double e(b);\n"
              "  if(e <= 0) {}\n"
              "}");
        ASSERT_EQUALS("", errout.str());

        // #10718
        // Should probably not be inconclusive
        check("struct a {\n"
              "  int b() const;\n"
              "  auto c() -> decltype(0) {\n"
              "    a d;\n"
              "    int e = d.b(), f = d.b();\n"
              "    return e + f;\n"
              "  }\n"
              "};\n");
        ASSERT_EQUALS("[test.cpp:5] -> [test.cpp:5]: (style, inconclusive) Same expression used in consecutive assignments of 'e' and 'f'.\n", errout.str());
    }

    void multiConditionSameExpression() {
        check("void f() {\n"
              "  int val = 0;\n"
              "  if (val < 0) continue;\n"
              "  if ((val > 0)) {}\n"
              "}");
        ASSERT_EQUALS("[test.cpp:2] -> [test.cpp:3]: (style) The comparison 'val < 0' is always false.\n"
                      "[test.cpp:2] -> [test.cpp:4]: (style) The comparison 'val > 0' is always false.\n", errout.str());

        check("void f() {\n"
              "  int val = 0;\n"
              "  int *p = &val;n"
              "  val = 1;\n"
              "  if (*p < 0) continue;\n"
              "  if ((*p > 0)) {}\n"
              "}\n");
        ASSERT_EQUALS("[test.cpp:3]: (style) Variable 'p' can be declared as pointer to const\n", errout.str());

        check("void f() {\n"
              "  int val = 0;\n"
              "  int *p = &val;\n"
              "  if (*p < 0) continue;\n"
              "  if ((*p > 0)) {}\n"
              "}\n");
        TODO_ASSERT_EQUALS("[test.cpp:2] -> [test.cpp:3]: (style) The comparison '*p < 0' is always false.\n"
                           "[test.cpp:2] -> [test.cpp:4]: (style) The comparison '*p > 0' is always false.\n",
                           "[test.cpp:3]: (style) Variable 'p' can be declared as pointer to const\n",
                           errout.str());

        check("void f() {\n"
              "  int val = 0;\n"
              "  if (val < 0) {\n"
              "    if ((val > 0)) {}\n"
              "  }\n"
              "}");
        ASSERT_EQUALS("[test.cpp:2] -> [test.cpp:3]: (style) The comparison 'val < 0' is always false.\n"
                      "[test.cpp:2] -> [test.cpp:4]: (style) The comparison 'val > 0' is always false.\n", errout.str());

        check("void f() {\n"
              "  int val = 0;\n"
              "  if (val < 0) {\n"
              "    if ((val < 0)) {}\n"
              "  }\n"
              "}");
        ASSERT_EQUALS("[test.cpp:2] -> [test.cpp:3]: (style) The comparison 'val < 0' is always false.\n"
                      "[test.cpp:2] -> [test.cpp:4]: (style) The comparison 'val < 0' is always false.\n", errout.str());

        check("void f() {\n"
              "  int activate = 0;\n"
              "  int foo = 0;\n"
              "  if (activate) {}\n"
              "  else if (foo) {}\n"
              "}");
        ASSERT_EQUALS("", errout.str());
    }

    void checkSignOfUnsignedVariable() {
        check("void foo() {\n"
              "  for(unsigned char i = 10; i >= 0; i--) {}\n"
              "}");
        ASSERT_EQUALS("[test.cpp:2]: (style) Unsigned expression 'i' can't be negative so it is unnecessary to test it.\n", errout.str());

        check("void foo(bool b) {\n"
              "  for(unsigned int i = 10; b || i >= 0; i--) {}\n"
              "}");
        ASSERT_EQUALS("[test.cpp:2]: (style) Unsigned expression 'i' can't be negative so it is unnecessary to test it.\n", errout.str());

        {
            const char code[] = "void foo(unsigned int x) {\n"
                                "  if (x < 0) {}\n"
                                "}";
            check(code, nullptr, false, true, false);
            ASSERT_EQUALS("[test.cpp:2]: (style) Checking if unsigned expression 'x' is less than zero.\n", errout.str());
            check(code, nullptr, false, true, true);
            ASSERT_EQUALS("[test.cpp:2]: (style) Checking if unsigned expression 'x' is less than zero.\n", errout.str());
        }

        check("void foo(unsigned int x) {\n"
              "  if (x < 0u) {}\n"
              "}");
        ASSERT_EQUALS("[test.cpp:2]: (style) Checking if unsigned expression 'x' is less than zero.\n", errout.str());

        check("void foo(int x) {\n"
              "  if (x < 0) {}\n"
              "}");
        ASSERT_EQUALS("", errout.str());

        {
            const char code[] = "void foo(unsigned x) {\n"
                                "  int y = 0;\n"
                                "  if (x < y) {}\n"
                                "}";
            check(code, nullptr, false, true, false);
            ASSERT_EQUALS("[test.cpp:3]: (style) Checking if unsigned expression 'x' is less than zero.\n", errout.str());
            check(code, nullptr, false, true, true);
            ASSERT_EQUALS("[test.cpp:2] -> [test.cpp:3]: (style) Checking if unsigned expression 'x' is less than zero.\n", errout.str());
        }
        check("void foo(unsigned x) {\n"
              "  int y = 0;\n"
              "  if (b)\n"
              "    y = 1;\n"
              "  if (x < y) {}\n"
              "}");
        ASSERT_EQUALS("", errout.str());

        check("void foo(unsigned int x) {\n"
              "  if (0 > x) {}\n"
              "}");
        ASSERT_EQUALS("[test.cpp:2]: (style) Checking if unsigned expression 'x' is less than zero.\n", errout.str());

        check("void foo(unsigned int x) {\n"
              "  if (0UL > x) {}\n"
              "}");
        ASSERT_EQUALS("[test.cpp:2]: (style) Checking if unsigned expression 'x' is less than zero.\n", errout.str());

        check("void foo(int x) {\n"
              "  if (0 > x) {}\n"
              "}");
        ASSERT_EQUALS("", errout.str());

        check("void foo(unsigned int x) {\n"
              "  if (x >= 0) {}\n"
              "}");
        ASSERT_EQUALS("[test.cpp:2]: (style) Unsigned expression 'x' can't be negative so it is unnecessary to test it.\n", errout.str());

        check("void foo(unsigned int x, unsigned y) {\n"
              "  if (x - y >= 0) {}\n"
              "}");
        ASSERT_EQUALS("[test.cpp:2]: (style) Unsigned expression 'x-y' can't be negative so it is unnecessary to test it.\n", errout.str());

        check("void foo(unsigned int x) {\n"
              "  if (x >= 0ull) {}\n"
              "}");
        ASSERT_EQUALS("[test.cpp:2]: (style) Unsigned expression 'x' can't be negative so it is unnecessary to test it.\n", errout.str());

        check("void foo(int x) {\n"
              "  if (x >= 0) {}\n"
              "}");
        ASSERT_EQUALS("", errout.str());

        check("void foo(unsigned int x) {\n"
              "  if (0 <= x) {}\n"
              "}");
        ASSERT_EQUALS("[test.cpp:2]: (style) Unsigned expression 'x' can't be negative so it is unnecessary to test it.\n", errout.str());

        check("void foo(unsigned int x) {\n"
              "  if (0ll <= x) {}\n"
              "}");
        ASSERT_EQUALS("[test.cpp:2]: (style) Unsigned expression 'x' can't be negative so it is unnecessary to test it.\n", errout.str());

        check("void foo(int x) {\n"
              "  if (0 <= x) {}\n"
              "}");
        ASSERT_EQUALS("", errout.str());

        check("void foo(unsigned int x, bool y) {\n"
              "  if (x < 0 && y) {}\n"
              "}");
        ASSERT_EQUALS("[test.cpp:2]: (style) Checking if unsigned expression 'x' is less than zero.\n", errout.str());

        check("void foo(int x, bool y) {\n"
              "  if (x < 0 && y) {}\n"
              "}");
        ASSERT_EQUALS("", errout.str());

        check("void foo(unsigned int x, bool y) {\n"
              "  if (0 > x && y) {}\n"
              "}");
        ASSERT_EQUALS("[test.cpp:2]: (style) Checking if unsigned expression 'x' is less than zero.\n", errout.str());

        check("void foo(int x, bool y) {\n"
              "  if (0 > x && y) {}\n"
              "}");
        ASSERT_EQUALS("", errout.str());

        check("void foo(unsigned int x, bool y) {\n"
              "  if (x >= 0 && y) {}\n"
              "}");
        ASSERT_EQUALS("[test.cpp:2]: (style) Unsigned expression 'x' can't be negative so it is unnecessary to test it.\n", errout.str());

        check("void foo(int x, bool y) {\n"
              "  if (x >= 0 && y) {}\n"
              "}");
        ASSERT_EQUALS("", errout.str());


        check("void foo(unsigned int x, bool y) {\n"
              "  if (y && x < 0) {}\n"
              "}");
        ASSERT_EQUALS("[test.cpp:2]: (style) Checking if unsigned expression 'x' is less than zero.\n", errout.str());

        check("void foo(int x, bool y) {\n"
              "  if (y && x < 0) {}\n"
              "}");
        ASSERT_EQUALS("", errout.str());

        check("void foo(unsigned int x, bool y) {\n"
              "  if (y && 0 > x) {}\n"
              "}");
        ASSERT_EQUALS("[test.cpp:2]: (style) Checking if unsigned expression 'x' is less than zero.\n", errout.str());

        check("void foo(int x, bool y) {\n"
              "  if (y && 0 > x) {}\n"
              "}");
        ASSERT_EQUALS("", errout.str());

        check("void foo(unsigned int x, bool y) {\n"
              "  if (y && x >= 0) {}\n"
              "}");
        ASSERT_EQUALS("[test.cpp:2]: (style) Unsigned expression 'x' can't be negative so it is unnecessary to test it.\n", errout.str());

        check("void foo(int x, bool y) {\n"
              "  if (y && x >= 0) {}\n"
              "}");
        ASSERT_EQUALS("", errout.str());


        check("void foo(unsigned int x, bool y) {\n"
              "  if (x < 0 || y) {}\n"
              "}");
        ASSERT_EQUALS("[test.cpp:2]: (style) Checking if unsigned expression 'x' is less than zero.\n", errout.str());

        check("void foo(int x, bool y) {\n"
              "  if (x < 0 || y) {}\n"
              "}");
        ASSERT_EQUALS("", errout.str());

        check("void foo(unsigned int x, bool y) {\n"
              "  if (0 > x || y) {}\n"
              "}");
        ASSERT_EQUALS("[test.cpp:2]: (style) Checking if unsigned expression 'x' is less than zero.\n", errout.str());

        check("void foo(int x, bool y) {\n"
              "  if (0 > x || y) {}\n"
              "}");
        ASSERT_EQUALS("", errout.str());

        check("void foo(unsigned int x, bool y) {\n"
              "  if (x >= 0 || y) {}\n"
              "}");
        ASSERT_EQUALS("[test.cpp:2]: (style) Unsigned expression 'x' can't be negative so it is unnecessary to test it.\n", errout.str());

        check("void foo(int x, bool y) {\n"
              "  if (x >= 0 || y) {}\n"
              "}");
        ASSERT_EQUALS("", errout.str());

        // #3233 - FP when template is used (template parameter is numeric constant)
        {
            const char code[] = "template<int n> void foo(unsigned int x) {\n"
                                "  if (x <= n);\n"
                                "}\n"
                                "foo<0>();";
            check(code, nullptr, false);
            ASSERT_EQUALS("", errout.str());
            check(code, nullptr, true);
            ASSERT_EQUALS("", errout.str());
        }

        {
            Settings s = settingsBuilder().checkUnusedTemplates().build();
            check("template<int n> void foo(unsigned int x) {\n"
                  "if (x <= 0);\n"
                  "}", &s);
            ASSERT_EQUALS("[test.cpp:2]: (style) Checking if unsigned expression 'x' is less than zero.\n", errout.str());
        }

        // #8836
        check("uint32_t value = 0xFUL;\n"
              "void f() {\n"
              "  if (value < 0u)\n"
              "  {\n"
              "    value = 0u;\n"
              "  }\n"
              "}");
        ASSERT_EQUALS("[test.cpp:3]: (style) Checking if unsigned expression 'value' is less than zero.\n", errout.str());

        // #9040
        Settings settings1 = settingsBuilder().platform(cppcheck::Platform::Type::Win64).build();
        check("using BOOL = unsigned;\n"
              "int i;\n"
              "bool f() {\n"
              "    return i >= 0;\n"
              "}\n", &settings1);
        ASSERT_EQUALS("", errout.str());

        // #10612
        check("void f(void) {\n"
              "   const uint32_t x = 0;\n"
              "   constexpr const auto y = 0xFFFFU;\n"
              "   if (y < x) {}\n"
              "}");
        ASSERT_EQUALS("[test.cpp:4]: (style) Checking if unsigned expression 'y' is less than zero.\n", errout.str());
    }

    void checkSignOfPointer() {
        check("void foo(const int* x) {\n"
              "  if (x >= 0) {}\n"
              "}");
        ASSERT_EQUALS("[test.cpp:2]: (style) A pointer can not be negative so it is either pointless or an error to check if it is not.\n", errout.str());

        {
            const char code[] = "void foo(const int* x) {\n"
                                "  int y = 0;\n"
                                "  if (x >= y) {}\n"
                                "}";
            check(code, nullptr, false, true, false);
            ASSERT_EQUALS("[test.cpp:3]: (style) A pointer can not be negative so it is either pointless or an error to check if it is not.\n", errout.str());
            check(code, nullptr, false, true, true);
            ASSERT_EQUALS("[test.cpp:2] -> [test.cpp:3]: (style) A pointer can not be negative so it is either pointless or an error to check if it is not.\n", errout.str());
        }
        check("void foo(const int* x) {\n"
              "  if (*x >= 0) {}\n"
              "}");
        ASSERT_EQUALS("", errout.str());

        check("void foo(const int* x) {\n"
              "  if (x < 0) {}\n"
              "}");
        ASSERT_EQUALS("[test.cpp:2]: (style) A pointer can not be negative so it is either pointless or an error to check if it is.\n", errout.str());

        {
            const char code[] = "void foo(const int* x) {\n"
                                "  unsigned y = 0u;\n"
                                "  if (x < y) {}\n"
                                "}";

            check(code, nullptr, false, true, false);
            ASSERT_EQUALS("[test.cpp:3]: (style) A pointer can not be negative so it is either pointless or an error to check if it is.\n", errout.str());
            check(code, nullptr, false, true, true);
            ASSERT_EQUALS("[test.cpp:2] -> [test.cpp:3]: (style) A pointer can not be negative so it is either pointless or an error to check if it is.\n", errout.str());
        }

        check("void foo(const int* x) {\n"
              "  if (*x < 0) {}\n"
              "}");
        ASSERT_EQUALS("", errout.str());

        check("void foo(const int* x, const int* y) {\n"
              "  if (x - y < 0) {}\n"
              "}");
        ASSERT_EQUALS("", errout.str());

        check("void foo(const int* x, const int* y) {\n"
              "  if (x - y <= 0) {}\n"
              "}");
        ASSERT_EQUALS("", errout.str());

        check("void foo(const int* x, const int* y) {\n"
              "  if (x - y > 0) {}\n"
              "}");
        ASSERT_EQUALS("", errout.str());

        check("void foo(const int* x, const int* y) {\n"
              "  if (x - y >= 0) {}\n"
              "}");
        ASSERT_EQUALS("", errout.str());

        check("void foo(const Bar* x) {\n"
              "  if (0 <= x) {}\n"
              "}");
        ASSERT_EQUALS("[test.cpp:2]: (style) A pointer can not be negative so it is either pointless or an error to check if it is not.\n", errout.str());

        check("struct S {\n"
              "  int* ptr;\n"
              "};\n"
              "void foo(S* first) {\n"
              "  if (first.ptr >= 0) {}\n"
              "}");
        ASSERT_EQUALS("[test.cpp:5]: (style) A pointer can not be negative so it is either pointless or an error to check if it is not.\n"
                      "[test.cpp:4]: (style) Parameter 'first' can be declared as pointer to const\n",
                      errout.str());

        check("struct S {\n"
              "  int* ptr;\n"
              "};\n"
              "void foo(S* first, S* second) {\n"
              "  if((first.ptr - second.ptr) >= 0) {}\n"
              "}");
        ASSERT_EQUALS("[test.cpp:4]: (style) Parameter 'first' can be declared as pointer to const\n"
                      "[test.cpp:4]: (style) Parameter 'second' can be declared as pointer to const\n",
                      errout.str());

        check("struct S {\n"
              "  int* ptr;\n"
              "};\n"
              "void foo(S* first) {\n"
              "  if((first.ptr) >= 0) {}\n"
              "}");
        ASSERT_EQUALS("[test.cpp:5]: (style) A pointer can not be negative so it is either pointless or an error to check if it is not.\n"
                      "[test.cpp:4]: (style) Parameter 'first' can be declared as pointer to const\n",
                      errout.str());

        check("struct S {\n"
              "  int* ptr;\n"
              "};\n"
              "void foo(S* first, S* second) {\n"
              "  if(0 <= first.ptr - second.ptr) {}\n"
              "}");
        ASSERT_EQUALS("[test.cpp:4]: (style) Parameter 'first' can be declared as pointer to const\n"
                      "[test.cpp:4]: (style) Parameter 'second' can be declared as pointer to const\n",
                      errout.str());

        check("struct S {\n"
              "  int* ptr;\n"
              "};\n"
              "void foo(S* first, S* second) {\n"
              "  if(0 <= (first.ptr - second.ptr)) {}\n"
              "}");
        ASSERT_EQUALS("[test.cpp:4]: (style) Parameter 'first' can be declared as pointer to const\n"
                      "[test.cpp:4]: (style) Parameter 'second' can be declared as pointer to const\n",
                      errout.str());

        check("struct S {\n"
              "  int* ptr;\n"
              "};\n"
              "void foo(S* first, S* second) {\n"
              "  if(first.ptr - second.ptr < 0) {}\n"
              "}");
        ASSERT_EQUALS("[test.cpp:4]: (style) Parameter 'first' can be declared as pointer to const\n"
                      "[test.cpp:4]: (style) Parameter 'second' can be declared as pointer to const\n",
                      errout.str());

        check("struct S {\n"
              "  int* ptr;\n"
              "};\n"
              "void foo(S* first, S* second) {\n"
              "  if((first.ptr - second.ptr) < 0) {}\n"
              "}");
        ASSERT_EQUALS("[test.cpp:4]: (style) Parameter 'first' can be declared as pointer to const\n"
                      "[test.cpp:4]: (style) Parameter 'second' can be declared as pointer to const\n",
                      errout.str());

        check("struct S {\n"
              "  int* ptr;\n"
              "};\n"
              "void foo(S* first, S* second) {\n"
              "  if(0 > first.ptr - second.ptr) {}\n"
              "}");
        ASSERT_EQUALS("[test.cpp:4]: (style) Parameter 'first' can be declared as pointer to const\n"
                      "[test.cpp:4]: (style) Parameter 'second' can be declared as pointer to const\n",
                      errout.str());

        check("struct S {\n"
              "  int* ptr;\n"
              "};\n"
              "void foo(S* first, S* second) {\n"
              "  if(0 > (first.ptr - second.ptr)) {}\n"
              "}");
        ASSERT_EQUALS("[test.cpp:4]: (style) Parameter 'first' can be declared as pointer to const\n"
                      "[test.cpp:4]: (style) Parameter 'second' can be declared as pointer to const\n",
                      errout.str());

        check("void foo(const int* x) {\n"
              "  if (0 <= x[0]) {}\n"
              "}");
        ASSERT_EQUALS("", errout.str());

        check("void foo(Bar* x) {\n"
              "  if (0 <= x.y) {}\n"
              "}");
        ASSERT_EQUALS("[test.cpp:1]: (style) Parameter 'x' can be declared as pointer to const\n", errout.str());

        check("void foo(Bar* x) {\n"
              "  if (0 <= x->y) {}\n"
              "}");
        ASSERT_EQUALS("[test.cpp:1]: (style) Parameter 'x' can be declared as pointer to const\n", errout.str());

        check("void foo(Bar* x, Bar* y) {\n"
              "  if (0 <= x->y - y->y ) {}\n"
              "}");
        ASSERT_EQUALS("[test.cpp:1]: (style) Parameter 'x' can be declared as pointer to const\n"
                      "[test.cpp:1]: (style) Parameter 'y' can be declared as pointer to const\n",
                      errout.str());

        check("void foo(const Bar* x) {\n"
              "  if (0 > x) {}\n"
              "}");
        ASSERT_EQUALS("[test.cpp:2]: (style) A pointer can not be negative so it is either pointless or an error to check if it is.\n", errout.str());

        check("void foo(const int* x) {\n"
              "  if (0 > x[0]) {}\n"
              "}");
        ASSERT_EQUALS("", errout.str());

        check("void foo(Bar* x) {\n"
              "  if (0 > x.y) {}\n"
              "}");
        ASSERT_EQUALS("[test.cpp:1]: (style) Parameter 'x' can be declared as pointer to const\n", errout.str());

        check("void foo(Bar* x) {\n"
              "  if (0 > x->y) {}\n"
              "}");
        ASSERT_EQUALS("[test.cpp:1]: (style) Parameter 'x' can be declared as pointer to const\n", errout.str());

        check("void foo() {\n"
              "  int (*t)(void *a, void *b);\n"
              "  if (t(a, b) < 0) {}\n"
              "}");
        ASSERT_EQUALS("", errout.str());

        check("void foo() {\n"
              "  int (*t)(void *a, void *b);\n"
              "  if (0 > t(a, b)) {}\n"
              "}");
        ASSERT_EQUALS("", errout.str());

        check("struct object_info { int *typep; };\n"
              "void packed_object_info(struct object_info *oi) {\n"
              "  if (oi->typep < 0);\n"
              "}");
        ASSERT_EQUALS("[test.cpp:3]: (style) A pointer can not be negative so it is either pointless or an error to check if it is.\n"
                      "[test.cpp:2]: (style) Parameter 'oi' can be declared as pointer to const\n",
                      errout.str());

        check("struct object_info { int typep[10]; };\n"
              "void packed_object_info(struct object_info *oi) {\n"
              "  if (oi->typep < 0);\n"
              "}");
        ASSERT_EQUALS("[test.cpp:3]: (style) A pointer can not be negative so it is either pointless or an error to check if it is.\n"
                      "[test.cpp:2]: (style) Parameter 'oi' can be declared as pointer to const\n",
                      errout.str());

        check("struct object_info { int *typep; };\n"
              "void packed_object_info(struct object_info *oi) {\n"
              "  if (*oi->typep < 0);\n"
              "}");
        ASSERT_EQUALS("[test.cpp:2]: (style) Parameter 'oi' can be declared as pointer to const\n", errout.str());
    }

    void checkSuspiciousSemicolon1() {
        check("void foo() {\n"
              "  for(int i = 0; i < 10; ++i);\n"
              "}");
        ASSERT_EQUALS("", errout.str());

        // Empty block
        check("void foo() {\n"
              "  for(int i = 0; i < 10; ++i); {\n"
              "  }\n"
              "}");
        ASSERT_EQUALS("[test.cpp:2]: (warning) Suspicious use of ; at the end of 'for' statement.\n", errout.str());

        check("void foo() {\n"
              "  while (!quit); {\n"
              "    do_something();\n"
              "  }\n"
              "}");
        ASSERT_EQUALS("[test.cpp:2]: (warning) Suspicious use of ; at the end of 'while' statement.\n", errout.str());
    }

    void checkSuspiciousSemicolon2() {
        check("void foo() {\n"
              "  if (i == 1); {\n"
              "    do_something();\n"
              "  }\n"
              "}");
        ASSERT_EQUALS("[test.cpp:2]: (warning) Suspicious use of ; at the end of 'if' statement.\n", errout.str());

        // Seen this in the wild
        check("void foo() {\n"
              "  if (Match());\n"
              "  do_something();\n"
              "}");
        ASSERT_EQUALS("", errout.str());

        check("void foo() {\n"
              "  if (Match());\n"
              "  else\n"
              "    do_something();\n"
              "}");
        ASSERT_EQUALS("", errout.str());

        check("void foo() {\n"
              "  if (i == 1)\n"
              "       ;\n"
              "  {\n"
              "    do_something();\n"
              "  }\n"
              "}");
        ASSERT_EQUALS("", errout.str());

        check("void foo() {\n"
              "  if (i == 1);\n"
              "\n"
              "  {\n"
              "    do_something();\n"
              "  }\n"
              "}");
        ASSERT_EQUALS("", errout.str());
    }

    void checkSuspiciousSemicolon3() {
        checkP("#define REQUIRE(code) {code}\n"
               "void foo() {\n"
               "  if (x == 123);\n"
               "  REQUIRE(y=z);\n"
               "}");
        ASSERT_EQUALS("", errout.str());
    }

    void checkSuspiciousComparison() {
        checkP("void f(int a, int b) {\n"
               "  a > b;\n"
               "}");
        ASSERT_EQUALS("[test.cpp:2]: (warning, inconclusive) Found suspicious operator '>', result is not used.\n", errout.str());

        checkP("void f() {\n" // #10607
               "  for (auto p : m)\n"
               "    std::vector<std::pair<std::string, std::string>> k;\n"
               "}");
        ASSERT_EQUALS("", errout.str());
    }

    void checkInvalidFree() {
        check("void foo(char *p) {\n"
              "  char *a; a = malloc(1024);\n"
              "  free(a + 10);\n"
              "}");
        ASSERT_EQUALS("[test.cpp:3]: (error) Mismatching address is freed. The address you get from malloc() must be freed without offset.\n", errout.str());

        check("void foo(char *p) {\n"
              "  char *a; a = malloc(1024);\n"
              "  free(a - 10);\n"
              "}");
        ASSERT_EQUALS("[test.cpp:3]: (error) Mismatching address is freed. The address you get from malloc() must be freed without offset.\n", errout.str());

        check("void foo(char *p) {\n"
              "  char *a; a = malloc(1024);\n"
              "  free(10 + a);\n"
              "}");
        ASSERT_EQUALS("[test.cpp:3]: (error) Mismatching address is freed. The address you get from malloc() must be freed without offset.\n", errout.str());

        check("void foo(char *p) {\n"
              "  char *a; a = new char[1024];\n"
              "  delete[] (a + 10);\n"
              "}");
        ASSERT_EQUALS("[test.cpp:3]: (error) Mismatching address is deleted. The address you get from new must be deleted without offset.\n", errout.str());

        check("void foo(char *p) {\n"
              "  char *a; a = new char;\n"
              "  delete a + 10;\n"
              "}");
        ASSERT_EQUALS("[test.cpp:3]: (error) Mismatching address is deleted. The address you get from new must be deleted without offset.\n", errout.str());

        check("void foo(char *p) {\n"
              "  char *a; a = new char;\n"
              "  bar(a);\n"
              "  delete a + 10;\n"
              "}");
        ASSERT_EQUALS("", errout.str());

        check("void foo(char *p) {\n"
              "  char *a; a = new char;\n"
              "  char *b; b = new char;\n"
              "  bar(a);\n"
              "  delete a + 10;\n"
              "  delete b + 10;\n"
              "}");
        ASSERT_EQUALS("[test.cpp:6]: (error) Mismatching address is deleted. The address you get from new must be deleted without offset.\n", errout.str());

        check("void foo(char *p) {\n"
              "  char *a; a = new char;\n"
              "  char *b; b = new char;\n"
              "  bar(a, b);\n"
              "  delete a + 10;\n"
              "  delete b + 10;\n"
              "}");
        ASSERT_EQUALS("", errout.str());

        check("void foo(char *p) {\n"
              "  char *a; a = new char;\n"
              "  bar()\n"
              "  delete a + 10;\n"
              "}");
        ASSERT_EQUALS("[test.cpp:4]: (error) Mismatching address is deleted. The address you get from new must be deleted without offset.\n", errout.str());

        check("void foo(size_t xx) {\n"
              "  char *ptr; ptr = malloc(42);\n"
              "  ptr += xx;\n"
              "  free(ptr + 1 - xx);\n"
              "}");
        ASSERT_EQUALS("[test.cpp:4]: (error) Mismatching address is freed. The address you get from malloc() must be freed without offset.\n", errout.str());

        check("void foo(size_t xx) {\n"
              "  char *ptr; ptr = malloc(42);\n"
              "  std::cout << ptr;\n"
              "  ptr = otherPtr;\n"
              "  free(otherPtr - xx - 1);\n"
              "}");
        ASSERT_EQUALS("", errout.str());
    }

    void checkRedundantCopy() {
        check("const std::string& getA(){static std::string a;return a;}\n"
              "void foo() {\n"
              "    const std::string a = getA();\n"
              "}");
        ASSERT_EQUALS("[test.cpp:3]: (performance, inconclusive) Use const reference for 'a' to avoid unnecessary data copying.\n", errout.str());

        check("class A{public:A(){}};\n"
              "const A& getA(){static A a;return a;}\n"
              "int main()\n"
              "{\n"
              "    const A a = getA();\n"
              "    return 0;\n"
              "}");
        ASSERT_EQUALS("[test.cpp:5]: (performance, inconclusive) Use const reference for 'a' to avoid unnecessary data copying.\n", errout.str());

        check("const int& getA(){static int a;return a;}\n"
              "int main()\n"
              "{\n"
              "    const int a = getA();\n"
              "    return 0;\n"
              "}");
        ASSERT_EQUALS("", errout.str());

        check("const int& getA(){static int a;return a;}\n"
              "int main()\n"
              "{\n"
              "    int getA = 0;\n"
              "    const int a = getA + 3;\n"
              "    return 0;\n"
              "}");
        ASSERT_EQUALS("[test.cpp:1] -> [test.cpp:4]: (style) Local variable \'getA\' shadows outer function\n", errout.str());

        check("class A{public:A(){}};\n"
              "const A& getA(){static A a;return a;}\n"
              "int main()\n"
              "{\n"
              "    const A a(getA());\n"
              "    return 0;\n"
              "}");
        ASSERT_EQUALS("[test.cpp:5]: (performance, inconclusive) Use const reference for 'a' to avoid unnecessary data copying.\n", errout.str());

        check("const int& getA(){static int a;return a;}\n"
              "int main()\n"
              "{\n"
              "    const int a(getA());\n"
              "    return 0;\n"
              "}");
        ASSERT_EQUALS("", errout.str());

        check("class A{\n"
              "public:A(int a=0){_a = a;}\n"
              "A operator+(const A & a){return A(_a+a._a);}\n"
              "private:int _a;};\n"
              "const A& getA(){static A a;return a;}\n"
              "int main()\n"
              "{\n"
              "    const A a = getA() + 1;\n"
              "    return 0;\n"
              "}");
        ASSERT_EQUALS("", errout.str());

        check("class A{\n"
              "public:A(int a=0){_a = a;}\n"
              "A operator+(const A & a){return A(_a+a._a);}\n"
              "private:int _a;};\n"
              "const A& getA(){static A a;return a;}\n"
              "int main()\n"
              "{\n"
              "    const A a(getA()+1);\n"
              "    return 0;\n"
              "}");
        ASSERT_EQUALS("", errout.str());

        // #5190 - FP when creating object with constructor that takes a reference
        check("class A {};\n"
              "class B { B(const A &a); };\n"
              "const A &getA();\n"
              "void f() {\n"
              "    const B b(getA());\n"
              "}");
        ASSERT_EQUALS("", errout.str());

        check("class A {};\n"
              "class B { B(const A& a); };\n"
              "const A& getA();\n"
              "void f() {\n"
              "    const B b{ getA() };\n"
              "}");
        ASSERT_EQUALS("", errout.str());

        // #5618
        const char* code5618 = "class Token {\n"
                               "public:\n"
                               "    const std::string& str();\n"
                               "};\n"
                               "void simplifyArrayAccessSyntax() {\n"
                               "    for (Token *tok = list.front(); tok; tok = tok->next()) {\n"
                               "        const std::string temp = tok->str();\n"
                               "        tok->str(tok->strAt(2));\n"
                               "    }\n"
                               "}";
        check(code5618, nullptr, true);
        ASSERT_EQUALS("", errout.str());
        check(code5618, nullptr, false);
        ASSERT_EQUALS("", errout.str());

        // #5890 - crash: wesnoth desktop_util.cpp / unicode.hpp
        check("typedef std::vector<char> X;\n"
              "X f<X>(const X &in) {\n"
              "    const X s = f<X>(in);\n"
              "    return f<X>(s);\n"
              "}");
        ASSERT_EQUALS("", errout.str());

        // #7981 - False positive redundantCopyLocalConst - const ref argument to ctor
        check("class CD {\n"
              "        public:\n"
              "        CD(const CD&);\n"
              "        static const CD& getOne();\n"
              "};\n"
              " \n"
              "void foo() {\n"
              "  const CD cd(CD::getOne());\n"
              "}", nullptr, true);
        ASSERT_EQUALS("", errout.str());

        check("struct S {\n" // #10545
              "    int modify();\n"
              "    const std::string& get() const;\n"
              "};\n"
              "std::string f(S& s) {\n"
              "    const std::string old = s.get();\n"
              "    int i = s.modify();\n"
              "    if (i != 0)\n"
              "        return old;\n"
              "    return {};\n"
              "}", nullptr, /*inconclusive*/ true);
        ASSERT_EQUALS("", errout.str());

        check("struct X { int x; };\n" // #10191
              "struct S {\n"
              "    X _x;\n"
              "    X& get() { return _x; }\n"
              "    void modify() { _x.x += 42; }\n"
              "    int copy() {\n"
              "        const X x = get();\n"
              "        modify();\n"
              "        return x.x;\n"
              "    }\n"
              "    int constref() {\n"
              "        const X& x = get();\n"
              "        modify();\n"
              "        return x.x;\n"
              "    }\n"
              "};\n", nullptr, /*inconclusive*/ true);
        ASSERT_EQUALS("", errout.str());

        // #10704
        check("struct C {\n"
              "    std::string str;\n"
              "    const std::string& get() const { return str; }\n"
              "};\n"
              "struct D {\n"
              "    C c;\n"
              "    bool f() const {\n"
              "        std::string s = c.get();\n"
              "        return s.empty();\n"
              "    }\n"
              "};\n");
        ASSERT_EQUALS("[test.cpp:8]: (performance, inconclusive) Use const reference for 's' to avoid unnecessary data copying.\n", errout.str());

        check("struct C {\n"
              "    const std::string & get() const { return m; }\n"
              "    std::string m;\n"
              "};\n"
              "C getC();\n"
              "void f() {\n"
              "    const std::string s = getC().get();\n"
              "}\n"
              "void g() {\n"
              "    std::string s = getC().get();\n"
              "}\n");
        ASSERT_EQUALS("", errout.str());
    }

    void checkNegativeShift() {
        check("void foo()\n"
              "{\n"
              "   int a; a = 123;\n"
              "   (void)(a << -1);\n"
              "}");
        ASSERT_EQUALS("[test.cpp:4]: (error) Shifting by a negative value is undefined behaviour\n", errout.str());
        check("void foo()\n"
              "{\n"
              "   int a; a = 123;\n"
              "   (void)(a >> -1);\n"
              "}");
        ASSERT_EQUALS("[test.cpp:4]: (error) Shifting by a negative value is undefined behaviour\n", errout.str());
        check("void foo()\n"
              "{\n"
              "   int a; a = 123;\n"
              "   a <<= -1;\n"
              "}");
        ASSERT_EQUALS("[test.cpp:4]: (error) Shifting by a negative value is undefined behaviour\n", errout.str());
        check("void foo()\n"
              "{\n"
              "   int a; a = 123;\n"
              "   a >>= -1;\n"
              "}");
        ASSERT_EQUALS("[test.cpp:4]: (error) Shifting by a negative value is undefined behaviour\n", errout.str());
        check("void foo()\n"
              "{\n"
              "   std::cout << -1;\n"
              "}");
        ASSERT_EQUALS("", errout.str());
        check("void foo()\n"
              "{\n"
              "   std::cout << a << -1 ;\n"
              "}");
        ASSERT_EQUALS("", errout.str());
        check("void foo()\n"
              "{\n"
              "   std::cout << 3 << -1 ;\n"
              "}");
        ASSERT_EQUALS("", errout.str());
        check("void foo() {\n"
              "   x = (-10+2) << 3;\n"
              "}");
        ASSERT_EQUALS("[test.cpp:2]: (portability) Shifting a negative value is technically undefined behaviour\n", errout.str());

        check("x = y ? z << $-1 : 0;");
        ASSERT_EQUALS("", errout.str());

        // Negative LHS
        check("const int x = -1 >> 2;");
        ASSERT_EQUALS("[test.cpp:1]: (portability) Shifting a negative value is technically undefined behaviour\n", errout.str());

        // #6383 - unsigned type
        check("const int x = (unsigned int)(-1) >> 2;");
        ASSERT_EQUALS("", errout.str());

        // #7814 - UB happening in valueflowcode when it tried to compute shifts.
        check("int shift1() { return 1 >> -1 ;}\n"
              "int shift2() { return 1 << -1 ;}\n"
              "int shift3() { return -1 >> 1 ;}\n"
              "int shift4() { return -1 << 1 ;}");
        ASSERT_EQUALS("[test.cpp:1]: (error) Shifting by a negative value is undefined behaviour\n"
                      "[test.cpp:2]: (error) Shifting by a negative value is undefined behaviour\n"
                      "[test.cpp:3]: (portability) Shifting a negative value is technically undefined behaviour\n"
                      "[test.cpp:4]: (portability) Shifting a negative value is technically undefined behaviour\n", errout.str());
    }

    void incompleteArrayFill() {
        check("void f() {\n"
              "    int a[5];\n"
              "    memset(a, 123, 5);\n"
              "    memcpy(a, b, 5);\n"
              "    memmove(a, b, 5);\n"
              "}");
        ASSERT_EQUALS(// TODO "[test.cpp:4] -> [test.cpp:5]: (performance) Buffer 'a' is being written before its old content has been used.\n"
            "[test.cpp:3]: (warning, inconclusive) Array 'a' is filled incompletely. Did you forget to multiply the size given to 'memset()' with 'sizeof(*a)'?\n"
            "[test.cpp:4]: (warning, inconclusive) Array 'a' is filled incompletely. Did you forget to multiply the size given to 'memcpy()' with 'sizeof(*a)'?\n"
            "[test.cpp:5]: (warning, inconclusive) Array 'a' is filled incompletely. Did you forget to multiply the size given to 'memmove()' with 'sizeof(*a)'?\n", errout.str());

        check("int a[5];\n"
              "namespace Z { struct B { int a[5]; } b; }\n"
              "void f() {\n"
              "    memset(::a, 123, 5);\n"
              "    memset(Z::b.a, 123, 5);\n"
              "}");
        TODO_ASSERT_EQUALS("[test.cpp:4]: (warning, inconclusive) Array '::a' is filled incompletely. Did you forget to multiply the size given to 'memset()' with 'sizeof(*::a)'?\n"
                           "[test.cpp:5]: (warning, inconclusive) Array 'Z::b.a' is filled incompletely. Did you forget to multiply the size given to 'memset()' with 'sizeof(*Z::b.a)'?\n",
                           "[test.cpp:4]: (warning, inconclusive) Array '::a' is filled incompletely. Did you forget to multiply the size given to 'memset()' with 'sizeof(*::a)'?\n", errout.str());

        check("void f() {\n"
              "    Foo* a[5];\n"
              "    memset(a, 'a', 5);\n"
              "}");
        ASSERT_EQUALS("[test.cpp:3]: (warning, inconclusive) Array 'a' is filled incompletely. Did you forget to multiply the size given to 'memset()' with 'sizeof(*a)'?\n", errout.str());

        check("class Foo {int a; int b;};\n"
              "void f() {\n"
              "    Foo a[5];\n"
              "    memset(a, 'a', 5);\n"
              "}");
        ASSERT_EQUALS("[test.cpp:4]: (warning, inconclusive) Array 'a' is filled incompletely. Did you forget to multiply the size given to 'memset()' with 'sizeof(*a)'?\n", errout.str());

        check("void f() {\n"
              "    Foo a[5];\n" // Size of foo is unknown
              "    memset(a, 'a', 5);\n"
              "}");
        ASSERT_EQUALS("", errout.str());

        check("void f() {\n"
              "    char a[5];\n"
              "    memset(a, 'a', 5);\n"
              "}");
        ASSERT_EQUALS("", errout.str());

        check("void f() {\n"
              "    int a[5];\n"
              "    memset(a+15, 'a', 5);\n"
              "}");
        ASSERT_EQUALS("", errout.str());

        check("void f() {\n"
              "    bool a[5];\n"
              "    memset(a, false, 5);\n"
              "}");
        ASSERT_EQUALS("[test.cpp:3]: (portability, inconclusive) Array 'a' might be filled incompletely. Did you forget to multiply the size given to 'memset()' with 'sizeof(*a)'?\n", errout.str());
    }

    void redundantVarAssignment() {
        setMultiline();

        // Simple tests
        check("void f(int i) {\n"
              "    i = 1;\n"
              "    i = 1;\n"
              "}");
        ASSERT_EQUALS("test.cpp:3:style:Variable 'i' is reassigned a value before the old one has been used.\n"
                      "test.cpp:2:note:i is assigned\n"
                      "test.cpp:3:note:i is overwritten\n", errout.str());

        // non-local variable => only show warning when inconclusive is used
        check("int i;\n"
              "void f() {\n"
              "    i = 1;\n"
              "    i = 1;\n"
              "}");
        ASSERT_EQUALS("test.cpp:4:style:Variable 'i' is reassigned a value before the old one has been used.\n"
                      "test.cpp:3:note:i is assigned\n"
                      "test.cpp:4:note:i is overwritten\n", errout.str());

        check("void f() {\n"
              "    int i;\n"
              "    i = 1;\n"
              "    i = 1;\n"
              "}");
        ASSERT_EQUALS("test.cpp:4:style:Variable 'i' is reassigned a value before the old one has been used.\n"
                      "test.cpp:3:note:i is assigned\n"
                      "test.cpp:4:note:i is overwritten\n", errout.str());

        check("void f() {\n"
              "    static int i;\n"
              "    i = 1;\n"
              "    i = 1;\n"
              "}");
        TODO_ASSERT_EQUALS("error", "", errout.str());

        check("void f() {\n"
              "    int i[10];\n"
              "    i[2] = 1;\n"
              "    i[2] = 1;\n"
              "}");
        ASSERT_EQUALS("test.cpp:4:style:Variable 'i[2]' is reassigned a value before the old one has been used.\n"
                      "test.cpp:3:note:i[2] is assigned\n"
                      "test.cpp:4:note:i[2] is overwritten\n", errout.str());

        check("void f(int x) {\n"
              "    int i[10];\n"
              "    i[x] = 1;\n"
              "    x=1;\n"
              "    i[x] = 1;\n"
              "}");
        ASSERT_EQUALS("", errout.str());

        check("void f(const int x) {\n"
              "    int i[10];\n"
              "    i[x] = 1;\n"
              "    i[x] = 1;\n"
              "}");
        ASSERT_EQUALS("test.cpp:4:style:Variable 'i[x]' is reassigned a value before the old one has been used.\n"
                      "test.cpp:3:note:i[x] is assigned\n"
                      "test.cpp:4:note:i[x] is overwritten\n", errout.str());

        // Testing different types
        check("void f() {\n"
              "    Foo& bar = foo();\n"
              "    bar = x;\n"
              "}");
        ASSERT_EQUALS("", errout.str());

        check("void f() {\n"
              "    Foo& bar = foo();\n"
              "    bar = x;\n"
              "    bar = y;\n"
              "}");
        TODO_ASSERT_EQUALS("error", "", errout.str());

        check("void f() {\n"
              "    Foo& bar = foo();\n" // #4425. bar might refer to something global, etc.
              "    bar = y();\n"
              "    foo();\n"
              "    bar = y();\n"
              "}");
        ASSERT_EQUALS("", errout.str());

        // Tests with function call between assignment
        check("void f(int i) {\n"
              "    i = 1;\n"
              "    bar();\n"
              "    i = 1;\n"
              "}");
        ASSERT_EQUALS("test.cpp:4:style:Variable 'i' is reassigned a value before the old one has been used.\n"
                      "test.cpp:2:note:i is assigned\n"
                      "test.cpp:4:note:i is overwritten\n", errout.str());

        check("int i;\n"
              "void f() {\n"
              "    i = 1;\n"
              "    bar();\n" // Global variable might be accessed in bar()
              "    i = 1;\n"
              "}");
        ASSERT_EQUALS("", errout.str());

        check("void f() {\n"
              "    static int i;\n"
              "    i = 1;\n"
              "    bar();\n" // bar() might call f() recursively. This could be a false positive in more complex examples (when value of i is used somewhere. See #4229)
              "    i = 2;\n"
              "}");
        ASSERT_EQUALS("", errout.str());

        check("void f() {\n"
              "    int i;\n"
              "    i = 1;\n"
              "    bar();\n"
              "    i = 1;\n"
              "}");
        ASSERT_EQUALS("test.cpp:5:style:Variable 'i' is reassigned a value before the old one has been used.\n"
                      "test.cpp:3:note:i is assigned\n"
                      "test.cpp:5:note:i is overwritten\n", errout.str());

        check("void bar(int i) {}\n"
              "void f(int i) {\n"
              "    i = 1;\n"
              "    bar(i);\n" // Passed as argument
              "    i = 1;\n"
              "}");
        ASSERT_EQUALS("", errout.str());

        check("void f() {\n"
              "    Foo bar = foo();\n"
              "    bar();\n" // #5568. operator() called
              "    bar = y();\n"
              "}");
        ASSERT_EQUALS("", errout.str());

        // Branch tests
        check("void f(int i) {\n"
              "    i = 1;\n"
              "    if(x)\n"
              "        i = 0;\n"
              "}");
        ASSERT_EQUALS("", errout.str());

        check("void f(int i) {\n"
              "    if(x)\n"
              "        i = 0;\n"
              "    i = 1;\n"
              "    i = 2;\n"
              "}");
        ASSERT_EQUALS("test.cpp:5:style:Variable 'i' is reassigned a value before the old one has been used.\n"
                      "test.cpp:4:note:i is assigned\n"
                      "test.cpp:5:note:i is overwritten\n", errout.str());

        // #4513
        check("int x;\n"
              "int g() {\n"
              "    return x*x;\n"
              "}\n"
              "void f() {\n"
              "    x = 2;\n"
              "    x = g();\n"
              "}");
        ASSERT_EQUALS("", errout.str());

        check("int g() {\n"
              "    return x*x;\n"
              "}\n"
              "void f(int x) {\n"
              "    x = 2;\n"
              "    x = g();\n"
              "}");
        ASSERT_EQUALS("test.cpp:6:style:Variable 'x' is reassigned a value before the old one has been used.\n"
                      "test.cpp:5:note:x is assigned\n"
                      "test.cpp:6:note:x is overwritten\n", errout.str());

        check("void f() {\n"
              "    Foo& bar = foo();\n"
              "    bar = x;\n"
              "    bar = y();\n"
              "}");
        ASSERT_EQUALS("", errout.str());

        check("class C {\n"
              "    int x;\n"
              "    void g() { return x * x; }\n"
              "    void f();\n"
              "};\n"
              "\n"
              "void C::f() {\n"
              "    x = 2;\n"
              "    x = g();\n"
              "}");
        ASSERT_EQUALS("", errout.str());

        check("class C {\n"
              "    int x;\n"
              "    void g() { return x*x; }\n"
              "    void f(Foo z);\n"
              "};\n"
              "\n"
              "void C::f(Foo z) {\n"
              "    x = 2;\n"
              "    x = z.g();\n"
              "}");
        ASSERT_EQUALS("", errout.str());

        // ({ })
        check("void f() {\n"
              "  int x;\n"
              "  x = 321;\n"
              "  x = ({ asm(123); })\n"
              "}");
        ASSERT_EQUALS("", errout.str());

        // from #3103 (avoid a false negative)
        check("int foo(){\n"
              "    int x;\n"
              "    x = 1;\n"
              "    x = 1;\n"
              "    return x + 1;\n"
              "}");
        ASSERT_EQUALS("test.cpp:4:style:Variable 'x' is reassigned a value before the old one has been used.\n"
                      "test.cpp:3:note:x is assigned\n"
                      "test.cpp:4:note:x is overwritten\n", errout.str());

        // from #3103 (avoid a false positive)
        check("int foo(){\n"
              "    int x;\n"
              "    x = 1;\n"
              "    if (y)\n" // <-- cppcheck does not know anything about 'y'
              "        x = 2;\n"
              "    return x + 1;\n"
              "}");
        ASSERT_EQUALS("", errout.str());

        // initialization, assignment with 0
        check("void f() {\n"  // Ticket #4356
              "    int x = 0;\n"  // <- ignore initialization with 0
              "    x = 3;\n"
              "}");
        ASSERT_EQUALS("", errout.str());

        check("void f() {\n"
              "  state_t *x = NULL;\n"
              "  x = dostuff();\n"
              "}");
        ASSERT_EQUALS("", errout.str());

        check("void f() {\n"
              "  state_t *x;\n"
              "  x = NULL;\n"
              "  x = dostuff();\n"
              "}");
        ASSERT_EQUALS("", errout.str());

        check("int foo() {\n" // #4420
              "    int x;\n"
              "    bar(++x);\n"
              "    x = 5;\n"
              "    return bar(x);\n"
              "}");
        ASSERT_EQUALS("", errout.str());

        // struct member..
        check("struct AB { int a; int b; };\n"
              "\n"
              "int f() {\n"
              "    struct AB ab;\n"
              "    ab.a = 1;\n"
              "    ab.a = 2;\n"
              "    return ab.a;\n"
              "}");
        ASSERT_EQUALS("test.cpp:6:style:Variable 'ab.a' is reassigned a value before the old one has been used.\n"
                      "test.cpp:5:note:ab.a is assigned\n"
                      "test.cpp:6:note:ab.a is overwritten\n", errout.str());

        check("struct AB { int a; int b; };\n"
              "\n"
              "int f() {\n"
              "    struct AB ab;\n"
              "    ab.a = 1;\n"
              "    ab = do_something();\n"
              "    return ab.a;\n"
              "}");
        TODO_ASSERT_EQUALS("error", "", errout.str());

        check("struct AB { int a; int b; };\n"
              "\n"
              "int f() {\n"
              "    struct AB ab;\n"
              "    ab.a = 1;\n"
              "    do_something(&ab);\n"
              "    ab.a = 2;\n"
              "    return ab.a;\n"
              "}");
        ASSERT_EQUALS("", errout.str());

        check("struct AB { int a; int b; };\n"
              "\n"
              "int f(DO_SOMETHING do_something) {\n"
              "    struct AB ab;\n"
              "    ab.a = 1;\n"
              "    do_something(&ab);\n"
              "    ab.a = 2;\n"
              "    return ab.a;\n"
              "}");
        ASSERT_EQUALS("", errout.str());

        check("struct AB { int a; int b; };\n"
              "\n"
              "int f(struct AB *ab) {\n"
              "    ab->a = 1;\n"
              "    ab->b = 2;\n"
              "    ab++;\n"
              "    ab->a = 1;\n"
              "    ab->b = 2;\n"
              "}");
        ASSERT_EQUALS("", errout.str());

        check("struct AB { int a; int b; };\n"
              "\n"
              "int f(struct AB *ab) {\n"
              "    ab->a = 1;\n"
              "    ab->b = 2;\n"
              "    ab = x;\n"
              "    ab->a = 1;\n"
              "    ab->b = 2;\n"
              "}");
        ASSERT_EQUALS("", errout.str());

        check("void f(struct AB *ab) {\n" // #
              "    ab->data->x = 1;\n"
              "    ab = &ab1;\n"
              "    ab->data->x = 2;\n"
              "}");
        ASSERT_EQUALS("", errout.str());

        // #5964
        check("void func(char *buffer, const char *format, int precision, unsigned value) {\n"
              "    (precision < 0) ? sprintf(buffer, format, value) : sprintf(buffer, format, precision, value);\n"
              "}");
        ASSERT_EQUALS("", errout.str());

        // don't crash
        check("struct data {\n"
              "  struct { int i; } fc;\n"
              "};\n"
              "struct state {\n"
              "  struct data d[123];\n"
              "};\n"
              "void func(struct state *s) {\n"
              "  s->foo[s->x++] = 2;\n"
              "  s->d[1].fc.i++;\n"
              "}");

        // #6525 - inline assembly
        check("void f(int i) {\n"
              "    i = 1;\n"
              "    asm(\"foo\");\n"
              "    i = 1;\n"
              "}");
        ASSERT_EQUALS("", errout.str());

        // #6555
        check("void foo() {\n"
              "    char *p = 0;\n"
              "    try {\n"
              "        p = fred();\n"
              "        p = wilma();\n"
              "    }\n"
              "    catch (...) {\n"
              "        barney(p);\n"
              "    }\n"
              "}");
        ASSERT_EQUALS("", errout.str());

        check("void foo() {\n"
              "    char *p = 0;\n"
              "    try {\n"
              "        p = fred();\n"
              "        p = wilma();\n"
              "    }\n"
              "    catch (...) {\n"
              "        barney(x);\n"
              "    }\n"
              "}");
        ASSERT_EQUALS("test.cpp:2:style:The scope of the variable 'p' can be reduced.\n",
                      errout.str());

        check("void foo() {\n"
              "    char *p = 0;\n"
              "    try {\n"
              "        if(z) {\n"
              "            p = fred();\n"
              "            p = wilma();\n"
              "        }\n"
              "    }\n"
              "    catch (...) {\n"
              "        barney(p);\n"
              "    }\n"
              "}");
        ASSERT_EQUALS("", errout.str());

        // Member variable pointers
        check("void podMemPtrs() {\n"
              "    int POD::*memptr;\n"
              "    memptr = &POD::a;\n"
              "    memptr = &POD::b;\n"
              "    if (memptr)\n"
              "        memptr = 0;\n"
              "}");
        ASSERT_EQUALS("test.cpp:4:style:Variable 'memptr' is reassigned a value before the old one has been used.\n"
                      "test.cpp:3:note:memptr is assigned\n"
                      "test.cpp:4:note:memptr is overwritten\n", errout.str());

        // Pointer function argument (#3857)
        check("void f(float * var)\n"
              "{\n"
              "  var[0] = 0.2f;\n"
              "  var[0] = 0.2f;\n" // <-- is initialized twice
              "}");
        ASSERT_EQUALS("test.cpp:4:style:Variable 'var[0]' is reassigned a value before the old one has been used.\n"
                      "test.cpp:3:note:var[0] is assigned\n"
                      "test.cpp:4:note:var[0] is overwritten\n", errout.str());

        check("void f(float * var)\n"
              "{\n"
              "  *var = 0.2f;\n"
              "  *var = 0.2f;\n" // <-- is initialized twice
              "}");
        ASSERT_EQUALS("test.cpp:4:style:Variable '*var' is reassigned a value before the old one has been used.\n"
                      "test.cpp:3:note:*var is assigned\n"
                      "test.cpp:4:note:*var is overwritten\n", errout.str());

        // Volatile variables
        check("void f() {\n"
              "  volatile char *reg = (volatile char *)0x12345;\n"
              "  *reg = 12;\n"
              "  *reg = 34;\n"
              "}");
        ASSERT_EQUALS("test.cpp:2:style:C-style pointer casting\n", errout.str());

        check("void f(std::map<int, int>& m, int key, int value) {\n" // #6379
              "    m[key] = value;\n"
              "    m[key] = value;\n"
              "}\n");
        ASSERT_EQUALS("test.cpp:3:style:Variable 'm[key]' is reassigned a value before the old one has been used.\n"
                      "test.cpp:2:note:m[key] is assigned\n"
                      "test.cpp:3:note:m[key] is overwritten\n",
                      errout.str());
    }

    void redundantVarAssignment_trivial() {
        check("void f() {\n"
              "   int a = 0;\n"
              "   a = 4;\n"
              "}");
        ASSERT_EQUALS("", errout.str());

        check("void f() {\n"
              "   int a;\n"
              "   a = 0;\n"
              "   a = 4;\n"
              "}");
        ASSERT_EQUALS("", errout.str());

        check("void f() {\n"
              "   unsigned a;\n"
              "   a = 0u;\n"
              "   a = 2u;\n"
              "}");
        ASSERT_EQUALS("", errout.str());

        check("void f() {\n"
              "   void* a;\n"
              "   a = (void*)0;\n"
              "   a = p;\n"
              "}");
        ASSERT_EQUALS("", errout.str());

        check("void f() {\n"
              "   void* a;\n"
              "   a = (void*)0U;\n"
              "   a = p;\n"
              "}");
        ASSERT_EQUALS("", errout.str());
    }

    void redundantVarAssignment_struct() {
        check("struct foo {\n"
              "  int a,b;\n"
              "};\n"
              "\n"
              "int main() {\n"
              "  struct foo x;\n"
              "  x.a = _mm_set1_ps(1.0);\n"
              "  x.a = _mm_set1_ps(2.0);\n"
              "}");
        ASSERT_EQUALS("[test.cpp:7] -> [test.cpp:8]: (style) Variable 'x.a' is reassigned a value before the old one has been used.\n", errout.str());

        check("void f() {\n"
              "  struct AB ab;\n"
              "  ab.x = 23;\n"
              "  ab.y = 41;\n"
              "  ab.x = 1;\n"
              "}");
        ASSERT_EQUALS("[test.cpp:3] -> [test.cpp:5]: (style) Variable 'ab.x' is reassigned a value before the old one has been used.\n", errout.str());

        check("void f() {\n"
              "  struct AB ab = {0};\n"
              "  ab = foo();\n"
              "}");
        ASSERT_EQUALS("", errout.str());
    }

    void redundantVarAssignment_7133() {
        // #7133
        check("sal_Int32 impl_Export() {\n"
              "   try {\n"
              "        try  {\n"
              "          uno::Sequence< uno::Any > aArgs(2);\n"
              "          beans::NamedValue aValue;\n"
              "          aValue.Name = \"DocumentHandler\";\n"
              "          aValue.Value <<= xDocHandler;\n"
              "          aArgs[0] <<= aValue;\n"
              "          aValue.Name = \"Model\";\n"
              "          aValue.Value <<= xDocumentComp;\n"
              "          aArgs[1] <<= aValue;\n"
              "        }\n"
              "        catch (const uno::Exception&) {\n"
              "        }\n"
              "   }\n"
              "   catch (const uno::Exception&)  {\n"
              "   }\n"
              "}", "test.cpp", true);
        ASSERT_EQUALS("", errout.str());

        check("void ConvertBitmapData(sal_uInt16 nDestBits) {\n"
              "    BitmapBuffer aSrcBuf;\n"
              "    aSrcBuf.mnBitCount = nSrcBits;\n"
              "    BitmapBuffer aDstBuf;\n"
              "    aSrcBuf.mnBitCount = nDestBits;\n"
              "    bConverted = ::ImplFastBitmapConversion( aDstBuf, aSrcBuf, aTwoRects );\n"
              "}", "test.c");
        ASSERT_EQUALS("[test.c:3] -> [test.c:5]: (style) Variable 'aSrcBuf.mnBitCount' is reassigned a value before the old one has been used.\n", errout.str());
        check("void ConvertBitmapData(sal_uInt16 nDestBits) {\n"
              "    BitmapBuffer aSrcBuf;\n"
              "    aSrcBuf.mnBitCount = nSrcBits;\n"
              "    BitmapBuffer aDstBuf;\n"
              "    aSrcBuf.mnBitCount = nDestBits;\n"
              "    bConverted = ::ImplFastBitmapConversion( aDstBuf, aSrcBuf, aTwoRects );\n"
              "}");
        ASSERT_EQUALS("[test.cpp:3] -> [test.cpp:5]: (style) Variable 'aSrcBuf.mnBitCount' is reassigned a value before the old one has been used.\n",
                      errout.str());

        check("class C { void operator=(int x); };\n" // #8368 - assignment operator might have side effects => inconclusive
              "void f() {\n"
              "    C c;\n"
              "    c = x;\n"
              "    c = x;\n"
              "}");
        ASSERT_EQUALS("[test.cpp:4] -> [test.cpp:5]: (style, inconclusive) Variable 'c' is reassigned a value before the old one has been used if variable is no semaphore variable.\n", errout.str());
    }

    void redundantVarAssignment_stackoverflow() {
        check("typedef struct message_node {\n"
              "  char code;\n"
              "  size_t size;\n"
              "  struct message_node *next, *prev;\n"
              "} *message_list;\n"
              "static message_list remove_message_from_list(message_list m) {\n"
              "    m->prev->next = m->next;\n"
              "    m->next->prev = m->prev;\n"
              "    return m->next;\n"
              "}");
        ASSERT_EQUALS("", errout.str());
    }

    void redundantVarAssignment_lambda() {
        // #7152
        check("int foo() {\n"
              "    int x = 0, y = 0;\n"
              "    auto f = [&]() { if (x < 5) ++y; };\n"
              "    x = 2;\n"
              "    f();\n"
              "    x = 6;\n"
              "    f();\n"
              "    return y;\n"
              "}");
        ASSERT_EQUALS("", errout.str());

        // #10228
        check("std::tuple<int, int> g();\n"
              "void h(int);\n"
              "void f() {\n"
              "    auto [a, b] = g();\n"
              "    auto l = [a = a]() { h(i); };\n"
              "}\n");
        ASSERT_EQUALS("", errout.str());
    }

    void redundantVarAssignment_loop() {
        check("void f() {\n"
              "    char buf[10];\n"
              "    int i;\n"
              "    for (i = 0; i < 4; i++)\n"
              "        buf[i] = 131;\n"
              "    buf[i] = 0;\n"
              "}");
        ASSERT_EQUALS("", errout.str());

        check("void bar() {\n" // #9262 do-while with break
              "    int x = 0;\n"
              "    x = 432;\n"
              "    do {\n"
              "        if (foo()) break;\n"
              "        x = 1;\n"
              "     } while (false);\n"
              "}");
        ASSERT_EQUALS("", errout.str());

        check("void foo(int num) {\n" // #9420 FP
              "  int a = num;\n"
              "  for (int b = 0; b < num; a = b++)\n"
              "    dostuff(a);\n"
              "}");
        ASSERT_EQUALS("", errout.str());

        check("void foo(int num) {\n" // #9420 FN
              "  int a = num;\n"
              "  for (int b = 0; b < num; a = b++);\n"
              "}");
        TODO_ASSERT_EQUALS("error", "", errout.str());
    }

    void redundantVarAssignment_after_switch() {
        check("void f(int x) {\n" // #7907
              "    int ret;\n"
              "    switch (x) {\n"
              "    case 123:\n"
              "        ret = 1;\n" // redundant assignment
              "        break;\n"
              "    }\n"
              "    ret = 3;\n"
              "}");
        ASSERT_EQUALS("[test.cpp:5] -> [test.cpp:8]: (style) Variable 'ret' is reassigned a value before the old one has been used.\n", errout.str());
    }

    void redundantVarAssignment_pointer() {
        check("void f(int *ptr) {\n"
              "    int *x = ptr + 1;\n"
              "    *x = 23;\n"
              "    foo(ptr);\n"
              "    *x = 32;\n"
              "}");
        ASSERT_EQUALS("", errout.str());

        // #8997
        check("void f() {\n"
              "  char x[2];\n"
              "  char* p = x;\n"
              "  *p = 1;\n"
              "  p += 1;\n"
              "  *p = 1;\n"
              "}");
        ASSERT_EQUALS("", errout.str());
    }

    void redundantVarAssignment_pointer_parameter() {
        check("void f(int *p) {\n"
              "    *p = 1;\n"
              "    if (condition) return;\n"
              "    *p = 2;\n"
              "}");
        ASSERT_EQUALS("", errout.str());
    }

    void redundantVarAssignment_array() {
        check("void f() {\n"
              "    int arr[10];\n"
              "    int i = 0;\n"
              "    arr[i] = 1;\n"
              "    i += 2;\n"
              "    arr[i] = 3;\n"
              "    dostuff(arr);\n"
              "}");
        ASSERT_EQUALS("", errout.str());
    }

    void redundantVarAssignment_switch_break() {
        // #10058
        check("void f(int a, int b) {\n"
              "    int ret = 0;\n"
              "    switch (a) {\n"
              "    case 1:\n"
              "        ret = 543;\n"
              "        if (b) break;\n"
              "        ret = 1;\n"
              "        break;\n"
              "    }"
              "    return ret;\n"
              "}");
        ASSERT_EQUALS("", errout.str());

        check("void f(int a, int b) {\n"
              "    int ret = 0;\n"
              "    switch (a) {\n"
              "    case 1:\n"
              "        ret = 543;\n"
              "        if (b) break;\n"
              "        ret = 1;\n"
              "        break;\n"
              "    }"
              "}");
        ASSERT_EQUALS("[test.cpp:5] -> [test.cpp:7]: (style) Variable 'ret' is reassigned a value before the old one has been used.\n", errout.str());
    }

    void redundantInitialization() {
        setMultiline();

        check("void f() {\n"
              "    int err = -ENOMEM;\n"
              "    err = dostuff();\n"
              "}");
        ASSERT_EQUALS("test.cpp:3:style:Redundant initialization for 'err'. The initialized value is overwritten before it is read.\n"
                      "test.cpp:2:note:err is initialized\n"
                      "test.cpp:3:note:err is overwritten\n",
                      errout.str());

        check("void f() {\n"
              "    struct S s = {1,2,3};\n"
              "    s = dostuff();\n"
              "}");
        ASSERT_EQUALS("test.cpp:3:style:Redundant initialization for 's'. The initialized value is overwritten before it is read.\n"
                      "test.cpp:2:note:s is initialized\n"
                      "test.cpp:3:note:s is overwritten\n",
                      errout.str());

        check("void f() {\n"
              "    int *p = NULL;\n"
              "    p = dostuff();\n"
              "}");
        ASSERT_EQUALS("", errout.str());

        // "trivial" initialization => do not warn
        check("void f() {\n"
              "    struct S s = {0};\n"
              "    s = dostuff();\n"
              "}");
        ASSERT_EQUALS("", errout.str());

        check("namespace N { enum E {e0,e1}; }\n"
              "void f() {\n"
              "    N::E e = N::e0;\n" // #9261
              "    e = dostuff();\n"
              "}");
        ASSERT_EQUALS("", errout.str());

        check("void f() {\n" // #10143
              "    std::shared_ptr<int> i = g();\n"
              "    h();\n"
              "    i = nullptr;\n"
              "}\n");
        ASSERT_EQUALS("", errout.str());

        check("int f(const std::vector<int>& v) {\n" // #9815
              "    int i = g();\n"
              "    i = std::distance(v.begin(), std::find_if(v.begin(), v.end(), [=](int j) { return i == j; }));\n"
              "    return i;\n"
              "}\n");
        ASSERT_EQUALS("", errout.str());
    }

    void redundantMemWrite() {
        return; // FIXME: temporary hack

        // Simple tests
        // cppcheck-suppress unreachableCode - remove when code is enabled again
        check("void f() {\n"
              "    char a[10];\n"
              "    memcpy(a, foo, bar);\n"
              "    memset(a, 0, bar);\n"
              "}");
        ASSERT_EQUALS("[test.cpp:3] -> [test.cpp:4]: (performance) Buffer 'a' is being written before its old content has been used.\n", errout.str());

        check("void f() {\n"
              "    char a[10];\n"
              "    strcpy(a, foo);\n"
              "    strncpy(a, 0, bar);\n"
              "}");
        ASSERT_EQUALS("[test.cpp:3] -> [test.cpp:4]: (performance) Buffer 'a' is being written before its old content has been used.\n", errout.str());

        check("void f() {\n"
              "    char a[10];\n"
              "    sprintf(a, \"foo\");\n"
              "    memmove(a, 0, bar);\n"
              "}");
        ASSERT_EQUALS("[test.cpp:3] -> [test.cpp:4]: (performance) Buffer 'a' is being written before its old content has been used.\n", errout.str());

        check("void f(char *filename) {\n"
              "    char *p = strrchr(filename,'.');\n"
              "    strcpy(p, \"foo\");\n"
              "    dostuff(filename);\n"
              "    strcpy(p, \"foo\");\n"
              "}");
        ASSERT_EQUALS("", errout.str());

        // Writing to different parts of a buffer
        check("void f(void* a) {\n"
              "    memcpy(a, foo, bar);\n"
              "    memset(a+5, 0, bar);\n"
              "}");
        ASSERT_EQUALS("", errout.str());

        // Use variable as second argument
        check("void f(void* a, void* b) {\n"
              "    memset(a, 0, 5);\n"
              "    memcpy(b, a, 5);\n"
              "    memset(a, 1, 5);\n"
              "}");
        ASSERT_EQUALS("", errout.str());

        // strcat is special
        check("void f() {\n"
              "    char a[10];\n"
              "    strcpy(a, foo);\n"
              "    strcat(a, bar);\n" // Not redundant
              "    strcpy(a, x);\n" // Redundant
              "}");
        ASSERT_EQUALS("[test.cpp:3] -> [test.cpp:5]: (performance) Buffer 'a' is being written before its old content has been used.\n", errout.str());

        // Tests with function call between copy
        check("void f() {\n"
              "    char a[10];\n"
              "    snprintf(a, foo, bar);\n"
              "    bar();\n"
              "    memset(a, 0, size);\n"
              "}");
        ASSERT_EQUALS("[test.cpp:3] -> [test.cpp:5]: (performance) Buffer 'a' is being written before its old content has been used.\n", errout.str());

        check("void* a;\n"
              "void f() {\n"
              "    memset(a, 0, size);\n"
              "    bar();\n" // Global variable might be accessed in bar()
              "    memset(a, 0, size);\n"
              "}");
        ASSERT_EQUALS("", errout.str());

        check("void f() {\n"
              "    char a[10];\n"
              "    memset(a, 0, size);\n"
              "    bar();\n"
              "    memset(a, 0, size);\n"
              "}");
        TODO_ASSERT_EQUALS("[test.cpp:3] -> [test.cpp:5]: (performance) Buffer 'a' is being written before its old content has been used.\n", "", errout.str());

        check("void bar(void* a) {}\n"
              "void f(void* a) {\n"
              "    memset(a, 0, size);\n"
              "    bar(a);\n" // Passed as argument
              "    memset(a, 0, size);\n"
              "}");
        ASSERT_EQUALS("", errout.str());

        // Branch tests
        check("void f(void* a) {\n"
              "    memset(a, 0, size);\n"
              "    if(x)\n"
              "        memset(a, 0, size);\n"
              "}");
        ASSERT_EQUALS("", errout.str());

        // #4455 - initialization of local buffer
        check("void f(void) {"
              "    char buf[10];\n"
              "    memset(buf, 0, 10);\n"
              "    strcpy(buf, string);\n"
              "}");
        ASSERT_EQUALS("", errout.str());

        check("void f(void) {\n"
              "    char buf[10] = {0};\n"
              "    memset(buf, 0, 10);\n"
              "    strcpy(buf, string);\n"
              "}");
        ASSERT_EQUALS("[test.cpp:3] -> [test.cpp:4]: (performance) Buffer 'buf' is being written before its old content has been used.\n", errout.str());

        // #5689 - use return value of strcpy
        check("int f(void* a) {\n"
              "    int i = atoi(strcpy(a, foo));\n"
              "    strncpy(a, 0, bar);\n"
              "    return i;\n"
              "}");
        ASSERT_EQUALS("", errout.str());

        // #7175 - read+write
        check("void f() {\n"
              "    char buf[100];\n"
              "    strcpy(buf, x);\n"
              "    strcpy(buf, dostuff(buf));\n" // <- read + write
              "    strcpy(buf, x);\n"
              "}");
        ASSERT_EQUALS("", errout.str());

        check("void f() {\n"
              "    char buf[100];\n"
              "    strcpy(buf, x);\n"
              "    strcpy(buf, dostuff(buf));\n"
              "    strcpy(buf, x);\n"
              "}");
        TODO_ASSERT_EQUALS("error", "", errout.str());
    }

    void varFuncNullUB() { // #4482
        check("void a(...);\n"
              "void b() { a(NULL); }");
        ASSERT_EQUALS("[test.cpp:2]: (portability) Passing NULL after the last typed argument to a variadic function leads to undefined behaviour.\n", errout.str());

        check("void a(char *p, ...);\n"
              "void b() { a(NULL, 2); }");
        ASSERT_EQUALS("", errout.str());
    }

    void checkCastIntToCharAndBack() { // #160

        // check getchar
        check("void f() {\n"
              "unsigned char c; c = getchar();\n"
              "  while( c != EOF)\n"
              "  {\n"
              "    bar(c);\n"
              "    c = getchar();\n"
              "  } ;\n"
              "}");
        ASSERT_EQUALS("[test.cpp:3]: (warning) Storing getchar() return value in char variable and then comparing with EOF.\n", errout.str());

        check("void f() {\n"
              "unsigned char c = getchar();\n"
              "  while( EOF != c)\n"
              "  {\n"
              "    bar(c);\n"
              "  } ;\n"
              "}");
        ASSERT_EQUALS("[test.cpp:3]: (warning) Storing getchar() return value in char variable and then comparing with EOF.\n", errout.str());

        check("void f() {\n"
              "  unsigned char c; c = getchar();\n"
              "  while( EOF != c )\n"
              "  {\n"
              "    bar(c);\n"
              "    c = getchar();\n"
              "  } ;\n"
              "}");
        ASSERT_EQUALS("[test.cpp:3]: (warning) Storing getchar() return value in char variable and then comparing with EOF.\n", errout.str());

        check("void f() {\n"
              "  unsigned char c;\n"
              "  while( EOF != ( c = getchar() ) )\n"
              "  {\n"
              "  }\n"
              "}");
        ASSERT_EQUALS("[test.cpp:3]: (warning) Storing getchar() return value in char variable and then comparing with EOF.\n", errout.str());

        check("void f() {\n"
              "  int i; i = getchar();\n"
              "  while( i != EOF)\n"
              "  {\n"
              "    bar(i);\n"
              "    i = getchar();\n"
              "  } ;\n"
              "}");
        ASSERT_EQUALS("", errout.str());

        check("void f() {\n"
              "  int i; i = getchar();\n"
              "  while( EOF != i )\n"
              "  {\n"
              "    bar(i);\n"
              "    i = getchar();\n"
              "  } ;\n"
              "}");
        ASSERT_EQUALS("", errout.str());


        // check getc
        check("void f (FILE * pFile){\n"
              "unsigned char c;\n"
              "do {\n"
              "  c = getc (pFile);\n"
              "} while (c != EOF)"
              "}");
        ASSERT_EQUALS("[test.cpp:5]: (warning) Storing getc() return value in char variable and then comparing with EOF.\n", errout.str());

        check("void f (FILE * pFile){\n"
              "unsigned char c;\n"
              "do {\n"
              "  c = getc (pFile);\n"
              "} while (EOF != c)"
              "}");
        ASSERT_EQUALS("[test.cpp:5]: (warning) Storing getc() return value in char variable and then comparing with EOF.\n", errout.str());

        check("void f (FILE * pFile){\n"
              "int i;\n"
              "do {\n"
              "  i = getc (pFile);\n"
              "} while (i != EOF)"
              "}");
        ASSERT_EQUALS("", errout.str());

        check("void f (FILE * pFile){\n"
              "int i;\n"
              "do {\n"
              "  i = getc (pFile);\n"
              "} while (EOF != i)"
              "}");
        ASSERT_EQUALS("", errout.str());


        // check fgetc
        check("void f (FILE * pFile){\n"
              "unsigned char c;\n"
              "do {\n"
              "  c = fgetc (pFile);\n"
              "} while (c != EOF)"
              "}");
        ASSERT_EQUALS("[test.cpp:5]: (warning) Storing fgetc() return value in char variable and then comparing with EOF.\n", errout.str());

        check("void f (FILE * pFile){\n"
              "char c;\n"
              "do {\n"
              "  c = fgetc (pFile);\n"
              "} while (EOF != c)"
              "}");
        ASSERT_EQUALS("[test.cpp:5]: (warning) Storing fgetc() return value in char variable and then comparing with EOF.\n", errout.str());

        check("void f (FILE * pFile){\n"
              "signed char c;\n"
              "do {\n"
              "  c = fgetc (pFile);\n"
              "} while (EOF != c)"
              "}");
        ASSERT_EQUALS("", errout.str());

        check("void f (FILE * pFile){\n"
              "int i;\n"
              "do {\n"
              "  i = fgetc (pFile);\n"
              "} while (i != EOF)"
              "}");
        ASSERT_EQUALS("", errout.str());

        check("void f (FILE * pFile){\n"
              "int i;\n"
              "do {\n"
              "  i = fgetc (pFile);\n"
              "} while (EOF != i)"
              "}");
        ASSERT_EQUALS("", errout.str());

        // cin.get()
        check("void f(){\n"
              "   char ch; ch = std::cin.get();\n"
              "   while (EOF != ch) {\n"
              "        std::cout << ch;\n"
              "        ch = std::cin.get();\n"
              "   }\n"
              "}");
        ASSERT_EQUALS("[test.cpp:3]: (warning) Storing cin.get() return value in char variable and then comparing with EOF.\n", errout.str());

        check("void f(){\n"
              "   char ch; ch = std::cin.get();\n"
              "   while (ch != EOF) {\n"
              "        std::cout << ch;\n"
              "        ch = std::cin.get();\n"
              "   }\n"
              "}");
        ASSERT_EQUALS("[test.cpp:3]: (warning) Storing cin.get() return value in char variable and then comparing with EOF.\n", errout.str());

        check("void f(){\n"
              "   int i; i = std::cin.get();\n"
              "   while ( EOF != i ) {\n"
              "        std::cout << i;\n"
              "        i = std::cin.get();\n"
              "   }\n"
              "}");
        ASSERT_EQUALS("", errout.str());

        check("void f(){\n"
              "   int i; i = std::cin.get();\n"
              "   while ( i != EOF ) {\n"
              "        std::cout << i;\n"
              "        i = std::cin.get();\n"
              "   }\n"
              "}");
        ASSERT_EQUALS("", errout.str());
    }

    void checkCommaSeparatedReturn() {
        check("int fun(int a) {\n"
              "  if (a < 0)\n"
              "    return a++,\n"
              "  do_something();\n"
              "}", nullptr, false, false);
        TODO_ASSERT_EQUALS("[test.cpp:3]: (style) Comma is used in return statement. The comma can easily be misread as a ';'.\n", "", errout.str());

        check("int fun(int a) {\n"
              "  if (a < 0)\n"
              "    return a++, do_something();\n"
              "}", nullptr, false, false);
        ASSERT_EQUALS("", errout.str());

        check("int fun(int a) {\n"
              "  if (a < 0)\n"
              "    return a+5,\n"
              "  do_something();\n"
              "}", nullptr, false, false);
        TODO_ASSERT_EQUALS("[test.cpp:3]: (style) Comma is used in return statement. The comma can easily be misread as a ';'.\n", "", errout.str());

        check("int fun(int a) {\n"
              "  if (a < 0)\n"
              "    return a+5, do_something();\n"
              "}", nullptr, false, false);
        ASSERT_EQUALS("", errout.str());

        check("int fun(int a) {\n"
              "  if (a < 0)\n"
              "    return c<int,\nint>::b;\n"
              "}", nullptr, false, false);
        ASSERT_EQUALS("", errout.str());

        // #4943 take care of C++11 initializer lists
        check("std::vector<Foo> Bar() {\n"
              "    return\n"
              "    {\n"
              "        { \"1\" },\n"
              "        { \"2\" },\n"
              "        { \"3\" }\n"
              "    };\n"
              "}", nullptr, false, false);
        ASSERT_EQUALS("", errout.str());
    }

    void checkPassByReference() {
        // #8570 passByValue when std::move is used
        check("struct A\n"
              "{\n"
              "    std::vector<int> x;\n"
              "};\n"
              "\n"
              "struct B\n"
              "{\n"
              "    explicit B(A a) : a(std::move(a)) {}\n"
              "    void Init(A _a) { a = std::move(_a); }\n"
              "    A a;"
              "};", nullptr, false, true);
        ASSERT_EQUALS("", errout.str());

        check("struct A\n"
              "{\n"
              "    std::vector<int> x;\n"
              "};\n"
              "\n"
              "struct B\n"
              "{\n"
              "    explicit B(A a) : a{std::move(a)} {}\n"
              "    void Init(A _a) { a = std::move(_a); }\n"
              "    A a;"
              "};", nullptr, false, true);
        ASSERT_EQUALS("", errout.str());

        check("struct A\n"
              "{\n"
              "    std::vector<int> x;\n"
              "};\n"
              "\n"
              "struct B\n"
              "{\n"
              "    B(A a, A a2) : a{std::move(a)}, a2{std::move(a2)} {}\n"
              "    void Init(A _a) { a = std::move(_a); }\n"
              "    A a;"
              "    A a2;"
              "};", nullptr, false, true);
        ASSERT_EQUALS("", errout.str());

        check("struct A\n"
              "{\n"
              "    std::vector<int> x;\n"
              "};\n"
              "\n"
              "struct B\n"
              "{\n"
              "    B(A a, A a2) : a{std::move(a)}, a2{a2} {}\n"
              "    void Init(A _a) { a = std::move(_a); }\n"
              "    A a;"
              "    A a2;"
              "};", nullptr, false, true);
        ASSERT_EQUALS("[test.cpp:8]: (performance) Function parameter 'a2' should be passed by const reference.\n", errout.str());

        check("struct A\n"
              "{\n"
              "    std::vector<int> x;\n"
              "};\n"
              "\n"
              "struct B\n"
              "{\n"
              "    B(A a, A a2) : a{std::move(a)}, a2(a2) {}\n"
              "    void Init(A _a) { a = std::move(_a); }\n"
              "    A a;"
              "    A a2;"
              "};", nullptr, false, true);
        ASSERT_EQUALS("[test.cpp:8]: (performance) Function parameter 'a2' should be passed by const reference.\n", errout.str());

        check("std::map<int, int> m;\n" // #10817
              "void f(const decltype(m)::const_iterator i) {}");
        ASSERT_EQUALS("", errout.str());
    }

    void checkComparisonFunctionIsAlwaysTrueOrFalse() {
        // positive test
        check("bool f(int x){\n"
              "   return isless(x,x);\n"
              "}");
        ASSERT_EQUALS("[test.cpp:2]: (warning) Comparison of two identical variables with isless(x,x) always evaluates to false.\n", errout.str());

        check("bool f(int x){\n"
              "   return isgreater(x,x);\n"
              "}");
        ASSERT_EQUALS("[test.cpp:2]: (warning) Comparison of two identical variables with isgreater(x,x) always evaluates to false.\n", errout.str());

        check("bool f(int x){\n"
              "   return islessgreater(x,x);\n"
              "}");
        ASSERT_EQUALS("[test.cpp:2]: (warning) Comparison of two identical variables with islessgreater(x,x) always evaluates to false.\n", errout.str());

        check("bool f(int x){\n"
              "   return islessequal(x,x);\n"
              "}");
        ASSERT_EQUALS("[test.cpp:2]: (warning) Comparison of two identical variables with islessequal(x,x) always evaluates to true.\n", errout.str());

        check("bool f(int x){\n"
              "   return isgreaterequal(x,x);\n"
              "}");
        ASSERT_EQUALS("[test.cpp:2]: (warning) Comparison of two identical variables with isgreaterequal(x,x) always evaluates to true.\n", errout.str());

        // no warning should be reported for
        check("bool f(int x, int y){\n"
              "   return isgreaterequal(x,y) && islessequal(x,y) && islessgreater(x,y) && isgreater(x,y) && isless(x,y);\n"
              "}");
        ASSERT_EQUALS("", errout.str());
    }

    void integerOverflow() { // 5895
        // no signed integer overflow should happen
        check("void f(unsigned long long ull) {\n"
              "    if (ull == 0x89504e470d0a1a0a || ull == 0x8a4d4e470d0a1a0a) ;\n"
              "}");
        ASSERT_EQUALS("", errout.str());
    }

    void redundantPointerOp() {
        check("int *f(int *x) {\n"
              "    return &*x;\n"
              "}\n", nullptr, true);
        ASSERT_EQUALS("[test.cpp:2]: (style) Redundant pointer operation on 'x' - it's already a pointer.\n", errout.str());

        check("int *f(int *y) {\n"
              "    return &(*y);\n"
              "}\n", nullptr, true);
        ASSERT_EQUALS("[test.cpp:2]: (style) Redundant pointer operation on 'y' - it's already a pointer.\n", errout.str());

        check("int f() {\n" // #10991
              "    int value = 4;\n"
              "    int result1 = *(&value);\n"
              "    int result2 = *&value;\n"
              "    return result1 + result2;\n"
              "}\n", nullptr, true);
        ASSERT_EQUALS("[test.cpp:3]: (style) Redundant pointer operation on 'value' - it's already a variable.\n"
                      "[test.cpp:4]: (style) Redundant pointer operation on 'value' - it's already a variable.\n",
                      errout.str());

        check("void f(int& a, int b) {\n"
              "    *(&a) = b;\n"
              "}\n", nullptr, true);
        ASSERT_EQUALS("[test.cpp:2]: (style) Redundant pointer operation on 'a' - it's already a variable.\n",
                      errout.str());

        check("void f(int**& p) {}\n", nullptr, true);
        ASSERT_EQUALS("", errout.str());

        checkP("#define	RESTORE(ORIG, COPY) { *ORIG = *COPY; }\n"
               "void f(int* p, int i) {\n"
               "    RESTORE(p, &i);\n"
               "}\n");
        ASSERT_EQUALS("", errout.str());

        // no warning for bitwise AND
        check("void f(const int *b) {\n"
              "    int x = 0x20 & *b;\n"
              "}\n", nullptr, true);
        ASSERT_EQUALS("", errout.str());

        // No message for double pointers to structs
        check("void f(struct foo **my_struct) {\n"
              "    char **pass_to_func = &(*my_struct)->buf;\n"
              "}\n", nullptr, true);
        ASSERT_EQUALS("", errout.str());

        // another double pointer to struct - with an array
        check("void f(struct foo **my_struct) {\n"
              "    char **pass_to_func = &(*my_struct)->buf[10];\n"
              "}\n", nullptr, true);
        ASSERT_EQUALS("", errout.str());

        // double pointer to array
        check("void f(char **ptr) {\n"
              "    int *x = &(*ptr)[10];\n"
              "}\n", nullptr, true);
        ASSERT_EQUALS("[test.cpp:2]: (style) Variable 'x' can be declared as pointer to const\n", errout.str());

        // function calls
        check("void f(Mutex *mut) {\n"
              "    pthread_mutex_lock(&*mut);\n"
              "}\n", nullptr, false);
        ASSERT_EQUALS("[test.cpp:2]: (style) Redundant pointer operation on 'mut' - it's already a pointer.\n", errout.str());

        // make sure we got the AST match for "(" right
        check("void f(char *ptr) {\n"
              "    if (&*ptr == NULL)\n"
              "        return;\n"
              "}\n", nullptr, true);
        ASSERT_EQUALS("[test.cpp:2]: (style) Redundant pointer operation on 'ptr' - it's already a pointer.\n", errout.str());

        // no warning for macros
        checkP("#define MUTEX_LOCK(m) pthread_mutex_lock(&(m))\n"
               "void f(struct mutex *mut) {\n"
               "    MUTEX_LOCK(*mut);\n"
               "}\n");
        ASSERT_EQUALS("", errout.str());

        checkP("#define B(op)        bar(op)\n"
               "#define C(orf)       B(&orf)\n"
               "void foo(const int * pkey) {\n"
               "    C(*pkey);\n"
               "}\n");
        ASSERT_EQUALS("", errout.str());
    }

    void test_isSameExpression() { // see #5738
        check("bool isInUnoIncludeFile(StringRef name) {"
              "   return  name.startswith(SRCDIR \"/com/\") || name.startswith(SRCDIR \"/uno/\");\n"
              "};", "test.cpp", false);
        ASSERT_EQUALS("", errout.str());
    }

    void raceAfterInterlockedDecrement() {
        checkInterlockedDecrement("void f() {\n"
                                  "    int counter = 0;\n"
                                  "    InterlockedDecrement(&counter);\n"
                                  "    whatever();\n"
                                  "}");
        ASSERT_EQUALS("", errout.str());

        checkInterlockedDecrement("void f() {\n"
                                  "    int counter = 0;\n"
                                  "    InterlockedDecrement(&counter);\n"
                                  "    if (counter)\n"
                                  "        return;\n"
                                  "    destroy();\n"
                                  "}");
        ASSERT_EQUALS("[test.cpp:4]: (error) Race condition: non-interlocked access after InterlockedDecrement(). Use InterlockedDecrement() return value instead.\n", errout.str());

        checkInterlockedDecrement("void f() {\n"
                                  "    int counter = 0;\n"
                                  "    InterlockedDecrement(&counter);\n"
                                  "    if (!counter)\n"
                                  "        destroy();\n"
                                  "}");
        ASSERT_EQUALS("[test.cpp:4]: (error) Race condition: non-interlocked access after InterlockedDecrement(). Use InterlockedDecrement() return value instead.\n", errout.str());

        checkInterlockedDecrement("void f() {\n"
                                  "    int counter = 0;\n"
                                  "    InterlockedDecrement(&counter);\n"
                                  "    if (counter > 0)\n"
                                  "        return;\n"
                                  "    destroy();\n"
                                  "}");
        ASSERT_EQUALS("[test.cpp:4]: (error) Race condition: non-interlocked access after InterlockedDecrement(). Use InterlockedDecrement() return value instead.\n", errout.str());

        checkInterlockedDecrement("void f() {\n"
                                  "    int counter = 0;\n"
                                  "    InterlockedDecrement(&counter);\n"
                                  "    if (0 < counter)\n"
                                  "        return;\n"
                                  "    destroy();\n"
                                  "}");
        ASSERT_EQUALS("[test.cpp:4]: (error) Race condition: non-interlocked access after InterlockedDecrement(). Use InterlockedDecrement() return value instead.\n", errout.str());

        checkInterlockedDecrement("void f() {\n"
                                  "    int counter = 0;\n"
                                  "    InterlockedDecrement(&counter);\n"
                                  "    if (counter == 0)\n"
                                  "        destroy();\n"
                                  "}");
        ASSERT_EQUALS("[test.cpp:4]: (error) Race condition: non-interlocked access after InterlockedDecrement(). Use InterlockedDecrement() return value instead.\n", errout.str());

        checkInterlockedDecrement("void f() {\n"
                                  "    int counter = 0;\n"
                                  "    InterlockedDecrement(&counter);\n"
                                  "    if (0 == counter)\n"
                                  "        destroy();\n"
                                  "}");
        ASSERT_EQUALS("[test.cpp:4]: (error) Race condition: non-interlocked access after InterlockedDecrement(). Use InterlockedDecrement() return value instead.\n", errout.str());

        checkInterlockedDecrement("void f() {\n"
                                  "    int counter = 0;\n"
                                  "    InterlockedDecrement(&counter);\n"
                                  "    if (0 != counter)\n"
                                  "        return;\n"
                                  "    destroy()\n"
                                  "}");
        ASSERT_EQUALS("[test.cpp:4]: (error) Race condition: non-interlocked access after InterlockedDecrement(). Use InterlockedDecrement() return value instead.\n", errout.str());

        checkInterlockedDecrement("void f() {\n"
                                  "    int counter = 0;\n"
                                  "    InterlockedDecrement(&counter);\n"
                                  "    if (counter != 0)\n"
                                  "        return;\n"
                                  "    destroy()\n"
                                  "}");
        ASSERT_EQUALS("[test.cpp:4]: (error) Race condition: non-interlocked access after InterlockedDecrement(). Use InterlockedDecrement() return value instead.\n", errout.str());

        checkInterlockedDecrement("void f() {\n"
                                  "    int counter = 0;\n"
                                  "    InterlockedDecrement(&counter);\n"
                                  "    if (counter <= 0)\n"
                                  "        destroy();\n"
                                  "}");
        ASSERT_EQUALS("[test.cpp:4]: (error) Race condition: non-interlocked access after InterlockedDecrement(). Use InterlockedDecrement() return value instead.\n", errout.str());

        checkInterlockedDecrement("void f() {\n"
                                  "    int counter = 0;\n"
                                  "    InterlockedDecrement(&counter);\n"
                                  "    if (0 >= counter)\n"
                                  "        destroy();\n"
                                  "}");
        ASSERT_EQUALS("[test.cpp:4]: (error) Race condition: non-interlocked access after InterlockedDecrement(). Use InterlockedDecrement() return value instead.\n", errout.str());

        checkInterlockedDecrement("void f() {\n"
                                  "    int counter = 0;\n"
                                  "    int newCount = InterlockedDecrement(&counter);\n"
                                  "    if (newCount)\n"
                                  "        return;\n"
                                  "    destroy();\n"
                                  "}");
        ASSERT_EQUALS("", errout.str());

        checkInterlockedDecrement("void f() {\n"
                                  "    int counter = 0;\n"
                                  "    int newCount = InterlockedDecrement(&counter);\n"
                                  "    if (!newCount)\n"
                                  "        destroy();\n"
                                  "}");
        ASSERT_EQUALS("", errout.str());

        checkInterlockedDecrement("void f() {\n"
                                  "    int counter = 0;\n"
                                  "    int newCount = InterlockedDecrement(&counter);\n"
                                  "    if (newCount > 0)\n"
                                  "        return;\n"
                                  "    destroy();\n"
                                  "}");
        ASSERT_EQUALS("", errout.str());

        checkInterlockedDecrement("void f() {\n"
                                  "    int counter = 0;\n"
                                  "    int newCount = InterlockedDecrement(&counter);\n"
                                  "    if (0 < newCount)\n"
                                  "        return;\n"
                                  "    destroy();\n"
                                  "}");
        ASSERT_EQUALS("", errout.str());

        checkInterlockedDecrement("void f() {\n"
                                  "    int counter = 0;\n"
                                  "    int newCount = InterlockedDecrement(&counter);\n"
                                  "    if (newCount == 0)\n"
                                  "        destroy();\n"
                                  "}");
        ASSERT_EQUALS("", errout.str());

        checkInterlockedDecrement("void f() {\n"
                                  "    int counter = 0;\n"
                                  "    int newCount = InterlockedDecrement(&counter);\n"
                                  "    if (0 == newCount)\n"
                                  "        destroy();\n"
                                  "}");
        ASSERT_EQUALS("", errout.str());

        checkInterlockedDecrement("void f() {\n"
                                  "    int counter = 0;\n"
                                  "    int newCount = InterlockedDecrement(&counter);\n"
                                  "    if (0 != newCount)\n"
                                  "        return;\n"
                                  "    destroy()\n"
                                  "}");
        ASSERT_EQUALS("", errout.str());

        checkInterlockedDecrement("void f() {\n"
                                  "    int counter = 0;\n"
                                  "    int newCount = InterlockedDecrement(&counter);\n"
                                  "    if (newCount != 0)\n"
                                  "        return;\n"
                                  "    destroy()\n"
                                  "}");
        ASSERT_EQUALS("", errout.str());

        checkInterlockedDecrement("void f() {\n"
                                  "    int counter = 0;\n"
                                  "    int newCount = InterlockedDecrement(&counter);\n"
                                  "    if (newCount <= 0)\n"
                                  "        destroy();\n"
                                  "}");
        ASSERT_EQUALS("", errout.str());

        checkInterlockedDecrement("void f() {\n"
                                  "    int counter = 0;\n"
                                  "    int newCount = InterlockedDecrement(&counter);\n"
                                  "    if (0 >= newCount)\n"
                                  "        destroy;\n"
                                  "}");
        ASSERT_EQUALS("", errout.str());

        checkInterlockedDecrement("int f() {\n"
                                  "    int counter = 0;\n"
                                  "    if (InterlockedDecrement(&counter) == 0) {\n"
                                  "        destroy();\n"
                                  "        return 0;\n"
                                  "    } else {\n"
                                  "        return counter;\n"
                                  "    }\n"
                                  "}");
        ASSERT_EQUALS("[test.cpp:7]: (error) Race condition: non-interlocked access after InterlockedDecrement(). Use InterlockedDecrement() return value instead.\n", errout.str());

        checkInterlockedDecrement("int f() {\n"
                                  "    int counter = 0;\n"
                                  "    if (::InterlockedDecrement(&counter) == 0) {\n"
                                  "        destroy();\n"
                                  "        return 0;\n"
                                  "    } else {\n"
                                  "        return counter;\n"
                                  "    }\n"
                                  "}");
        ASSERT_EQUALS("[test.cpp:7]: (error) Race condition: non-interlocked access after InterlockedDecrement(). Use InterlockedDecrement() return value instead.\n", errout.str());


        checkInterlockedDecrement("int f() {\n"
                                  "    int counter = 0;\n"
                                  "    if (InterlockedDecrement(&counter) == 0) {\n"
                                  "        destroy();\n"
                                  "        return 0;\n"
                                  "    }\n"
                                  "    return counter;\n"
                                  "}");
        ASSERT_EQUALS("[test.cpp:7]: (error) Race condition: non-interlocked access after InterlockedDecrement(). Use InterlockedDecrement() return value instead.\n", errout.str());

        checkInterlockedDecrement("int f() {\n"
                                  "    int counter = 0;\n"
                                  "    if (::InterlockedDecrement(&counter) == 0) {\n"
                                  "        destroy();\n"
                                  "        return 0;\n"
                                  "    }\n"
                                  "    return counter;\n"
                                  "}");
        ASSERT_EQUALS("[test.cpp:7]: (error) Race condition: non-interlocked access after InterlockedDecrement(). Use InterlockedDecrement() return value instead.\n", errout.str());

        checkInterlockedDecrement("int f() {\n"
                                  "    int counter = 0;\n"
                                  "    if (InterlockedDecrement(&counter) == 0) {\n"
                                  "        destroy();\n"
                                  "        return 0;\n"
                                  "    } else\n"
                                  "        return counter;\n"
                                  "   \n"
                                  "}");
        ASSERT_EQUALS("[test.cpp:7]: (error) Race condition: non-interlocked access after InterlockedDecrement(). Use InterlockedDecrement() return value instead.\n", errout.str());

        checkInterlockedDecrement("int f() {\n"
                                  "    int counter = 0;\n"
                                  "    if (::InterlockedDecrement(&counter) == 0) {\n"
                                  "        destroy();\n"
                                  "        return 0;\n"
                                  "    } else\n"
                                  "        return counter;\n"
                                  "   \n"
                                  "}");
        ASSERT_EQUALS("[test.cpp:7]: (error) Race condition: non-interlocked access after InterlockedDecrement(). Use InterlockedDecrement() return value instead.\n", errout.str());
    }

    void testUnusedLabel() {
        check("void f() {\n"
              "    label:\n"
              "}");
        ASSERT_EQUALS("[test.cpp:2]: (style) Label 'label' is not used.\n", errout.str());

        check("void f() {\n"
              "    label:\n"
              "    foo();\n"
              "    goto label;\n"
              "}");
        ASSERT_EQUALS("", errout.str());

        check("void f() {\n"
              "    label:\n"
              "    foo();\n"
              "    goto label;\n"
              "}\n"
              "void g() {\n"
              "    label:\n"
              "}");
        ASSERT_EQUALS("[test.cpp:7]: (style) Label 'label' is not used.\n", errout.str());

        check("void f() {\n"
              "    switch(a) {\n"
              "        default:\n"
              "    }\n"
              "}");
        ASSERT_EQUALS("", errout.str());

        check("void f() {\n"
              "    class X {\n"
              "        protected:\n"
              "    };\n"
              "}");
        ASSERT_EQUALS("", errout.str());

        check("void f() {\n"
              "    class X {\n"
              "        my_protected:\n"
              "    };\n"
              "}");
        ASSERT_EQUALS("", errout.str());

        check("int test(char art) {\n"
              "    switch (art) {\n"
              "    caseZERO:\n"
              "        return 0;\n"
              "    case1:\n"
              "        return 1;\n"
              "    case 2:\n"
              "        return 2;\n"
              "    }\n"
              "}");
        ASSERT_EQUALS("[test.cpp:3]: (warning) Label 'caseZERO' is not used. Should this be a 'case' of the enclosing switch()?\n"
                      "[test.cpp:5]: (warning) Label 'case1' is not used. Should this be a 'case' of the enclosing switch()?\n", errout.str());

        check("int test(char art) {\n"
              "    switch (art) {\n"
              "    case 2:\n"
              "        return 2;\n"
              "    }\n"
              "    label:\n"
              "}");
        ASSERT_EQUALS("[test.cpp:6]: (style) Label 'label' is not used.\n", errout.str());
    }

    void testEvaluationOrder() {
        check("void f() {\n"
              "  int x = dostuff();\n"
              "  return x + x++;\n"
              "}", "test.c");
        ASSERT_EQUALS("[test.c:3]: (error) Expression 'x+x++' depends on order of evaluation of side effects\n", errout.str());

        // #7226
        check("long int f1(const char *exp) {\n"
              "  return strtol(++exp, (char **)&exp, 10);\n"
              "}", "test.c");
        ASSERT_EQUALS("", errout.str());

        check("long int f1(const char *exp) {\n"
              "  return dostuff(++exp, exp, 10);\n"
              "}", "test.c");
        ASSERT_EQUALS("[test.c:2]: (error) Expression '++exp,exp' depends on order of evaluation of side effects\n", errout.str());

        check("void f() {\n"
              "  int a;\n"
              "  while (a=x(), a==123) {}\n"
              "}", "test.c");
        ASSERT_EQUALS("", errout.str());

        // # 8717
        check("void f(int argc, char *const argv[]) {\n"
              "    char **local_argv = safe_malloc(sizeof (*local_argv));\n"
              "    int local_argc = 0;\n"
              "    local_argv[local_argc++] = argv[0];\n"
              "}\n", "test.c");
        ASSERT_EQUALS("", errout.str());

        check("void f() {\n"
              "  int x = 0;\n"
              "  return 0 + x++;\n"
              "}\n", "test.c");
        ASSERT_EQUALS("", errout.str());

        check("void f(int x, int y) {\n"
              "  int a[10];\n"
              "  a[x+y] = a[y+x]++;;\n"
              "}\n", "test.c");
        ASSERT_EQUALS("[test.c:3]: (error) Expression 'a[x+y]=a[y+x]++' depends on order of evaluation of side effects\n", errout.str());
    }

    void testEvaluationOrderSelfAssignment() {
        // self assignment
        check("void f() {\n"
              "  int x = x = y + 1;\n"
              "}", "test.c");
        ASSERT_EQUALS("[test.c:2]: (warning) Redundant assignment of 'x' to itself.\n", errout.str());
    }

    void testEvaluationOrderMacro() {
        // macro, don't bailout (#7233)
        checkP("#define X x\n"
               "void f(int x) {\n"
               "  return x + X++;\n"
               "}", "test.c");
        ASSERT_EQUALS("[test.c:3]: (error) Expression 'x+x++' depends on order of evaluation of side effects\n", errout.str());
    }

    void testEvaluationOrderSequencePointsFunctionCall() {
        // FP
        check("void f(int id) {\n"
              "  id = dostuff(id += 42);\n"
              "}", "test.c");
        ASSERT_EQUALS("", errout.str());

        // FN
        check("void f(int id) {\n"
              "  id = id + dostuff(id += 42);\n"
              "}", "test.c");
        TODO_ASSERT_EQUALS("error", "", errout.str());
    }

    void testEvaluationOrderSequencePointsComma() {
        check("int f(void) {\n"
              "  int t;\n"
              "  return (unsigned char)(t=1,t^c);\n"
              "}", "test.c");
        ASSERT_EQUALS("", errout.str());

        check("void f(void) {\n"
              "  int t;\n"
              "  dostuff(t=1,t^c);\n"
              "}", "test.c");
        ASSERT_EQUALS("[test.c:3]: (error) Expression 't=1,t^c' depends on order of evaluation of side effects\n", errout.str());

        check("void f(void) {\n"
              "  int t;\n"
              "  dostuff((t=1,t),2);\n"
              "}", "test.c");
        ASSERT_EQUALS("", errout.str());

        // #8230
        check("void hprf(const char* fp) {\n"
              "    do\n"
              "        ;\n"
              "    while (++fp, (*fp) <= 0177);\n"
              "}\n", "test.c");
        ASSERT_EQUALS("", errout.str());

        check("void hprf(const char* fp) {\n"
              "    do\n"
              "        ;\n"
              "    while (i++, ++fp, (*fp) <= 0177);\n"
              "}\n", "test.c");
        ASSERT_EQUALS("", errout.str());

        check("void f(const char* fp) {\n"
              "    do\n"
              "        ;\n"
              "    while (f(++fp, (*fp) <= 7));\n"
              "}\n", "test.c");
        ASSERT_EQUALS("[test.c:4]: (error) Expression '++fp,(*fp)<=7' depends on order of evaluation of side effects\n", errout.str());
    }

    void testEvaluationOrderSizeof() {
        check("void f(char *buf) {\n"
              "  dostuff(buf++, sizeof(*buf));"
              "}", "test.c");
        ASSERT_EQUALS("", errout.str());
    }

    void testUnsignedLessThanZero() {
        check("struct d {\n"
              "  unsigned n;\n"
              "};\n"
              "void f(void) {\n"
              "  struct d d;\n"
              "  d.n = 3;\n"
              "\n"
              "  if (d.n < 0) {\n"
              "    return;\n"
              "  }\n"
              "\n"
              "  if (0 > d.n) {\n"
              "    return;\n"
              "  }\n"
              "}", "test.c");
        ASSERT_EQUALS("[test.c:8]: (style) Checking if unsigned expression 'd.n' is less than zero.\n"
                      "[test.c:12]: (style) Checking if unsigned expression 'd.n' is less than zero.\n",
                      errout.str());
    }

    void doubleMove1() {
        check("void g(A a);\n"
              "void f() {\n"
              "    A a;\n"
              "    g(std::move(a));\n"
              "    g(std::move(a));\n"
              "}");
        ASSERT_EQUALS("[test.cpp:5]: (warning) Access of moved variable 'a'.\n", errout.str());
    }

    void doubleMoveMemberInitialization1() {
        check("class A\n"
              "{\n"
              "    A(B && b)\n"
              "    :b1(std::move(b))\n"
              "    {\n"
              "        b2 = std::move(b);\n"
              "    }\n"
              "    B b1;\n"
              "    B b2;\n"
              "};");
        ASSERT_EQUALS("[test.cpp:6]: (warning) Access of moved variable 'b'.\n", errout.str());
    }

    void doubleMoveMemberInitialization2() {
        check("class A\n"
              "{\n"
              "    A(B && b)\n"
              "    :b1(std::move(b)),\n"
              "     b2(std::move(b))\n"
              "    {}\n"
              "    B b1;\n"
              "    B b2;\n"
              "};");
        ASSERT_EQUALS("[test.cpp:5]: (warning) Access of moved variable 'b'.\n", errout.str());
    }

    void doubleMoveMemberInitialization3() { // #9974
        check("struct A { int i; };\n"
              "struct B { A a1; A a2; };\n"
              "B f() {\n"
              "    A a1 = { 1 };\n"
              "    A a2 = { 2 };\n"
              "    return { .a1 = std::move(a1), .a2 = std::move(a2) };\n"
              "}\n");
        ASSERT_EQUALS("", errout.str());
    }

    void moveAndAssign1() {
        check("A g(A a);\n"
              "void f() {\n"
              "    A a;\n"
              "    a = g(std::move(a));\n"
              "    a = g(std::move(a));\n"
              "}");
        ASSERT_EQUALS("", errout.str());
    }

    void moveAndAssign2() {
        check("A g(A a);\n"
              "void f() {\n"
              "    A a;\n"
              "    B b = g(std::move(a));\n"
              "    C c = g(std::move(a));\n"
              "}");
        ASSERT_EQUALS("[test.cpp:5]: (warning) Access of moved variable 'a'.\n", errout.str());
    }

    void moveAssignMoveAssign() {
        check("void h(A a);\n"
              "void f() {"
              "    A a;\n"
              "    g(std::move(a));\n"
              "    h(a);\n"
              "    a = b;\n"
              "    h(a);\n"
              "    g(std::move(a));\n"
              "    h(a);\n"
              "    a = b;\n"
              "    h(a);\n"
              "}");
        ASSERT_EQUALS("[test.cpp:4]: (warning) Access of moved variable 'a'.\n"
                      "[test.cpp:8]: (warning) Access of moved variable 'a'.\n", errout.str());
    }

    void moveAndReset1() {
        check("A g(A a);\n"
              "void f() {\n"
              "    A a;\n"
              "    a.reset(g(std::move(a)));\n"
              "    a.reset(g(std::move(a)));\n"
              "}");
        ASSERT_EQUALS("", errout.str());
    }

    void moveAndReset2() {
        check("A g(A a);\n"
              "void f() {\n"
              "    A a;\n"
              "    A b;\n"
              "    A c;\n"
              "    b.reset(g(std::move(a)));\n"
              "    c.reset(g(std::move(a)));\n"
              "}");
        ASSERT_EQUALS("[test.cpp:7]: (warning) Access of moved variable 'a'.\n", errout.str());
    }

    void moveResetMoveReset() {
        check("void h(A a);\n"
              "void f() {"
              "    A a;\n"
              "    g(std::move(a));\n"
              "    h(a);\n"
              "    a.reset(b);\n"
              "    h(a);\n"
              "    g(std::move(a));\n"
              "    h(a);\n"
              "    a.reset(b);\n"
              "    h(a);\n"
              "}");
        ASSERT_EQUALS("[test.cpp:4]: (warning) Access of moved variable 'a'.\n"
                      "[test.cpp:8]: (warning) Access of moved variable 'a'.\n", errout.str());
    }

    void moveAndFunctionParameter() {
        check("void g(A a);\n"
              "void f() {\n"
              "    A a;\n"
              "    A b = std::move(a);\n"
              "    g(a);\n"
              "    A c = a;\n"
              "}");
        ASSERT_EQUALS("[test.cpp:5]: (warning) Access of moved variable 'a'.\n"
                      "[test.cpp:6]: (warning) Access of moved variable 'a'.\n", errout.str());
    }

    void moveAndFunctionParameterReference() {
        check("void g(A & a);\n"
              "void f() {\n"
              "    A a;\n"
              "    A b = std::move(a);\n"
              "    g(a);\n"
              "    A c = a;\n"
              "}");
        ASSERT_EQUALS("", errout.str());
    }

    void moveAndFunctionParameterConstReference() {
        check("void g(A const & a);\n"
              "void f() {\n"
              "    A a;\n"
              "    A b = std::move(a);\n"
              "    g(a);\n"
              "    A c = a;\n"
              "}");
        ASSERT_EQUALS("[test.cpp:5]: (warning) Access of moved variable 'a'.\n"
                      "[test.cpp:6]: (warning) Access of moved variable 'a'.\n", errout.str());
    }

    void moveAndFunctionParameterUnknown() {
        check("void f() {\n"
              "    A a;\n"
              "    A b = std::move(a);\n"
              "    g(a);\n"
              "    A c = a;\n"
              "}");
        ASSERT_EQUALS("[test.cpp:4]: (warning, inconclusive) Access of moved variable 'a'.\n"
                      "[test.cpp:5]: (warning, inconclusive) Access of moved variable 'a'.\n", errout.str());
    }

    void moveAndReturn() {
        check("int f(int i) {\n"
              "    A a;\n"
              "    A b;\n"
              "    g(std::move(a));\n"
              "    if (i)\n"
              "        return g(std::move(b));\n"
              "    return h(std::move(a),std::move(b));\n"
              "}");
        ASSERT_EQUALS("[test.cpp:7]: (warning) Access of moved variable 'a'.\n", errout.str());
    }

    void moveAndClear() {
        check("void f() {\n"
              "    V v;\n"
              "    g(std::move(v));\n"
              "    v.clear();\n"
              "    if (v.empty()) {}\n"
              "}");
        ASSERT_EQUALS("", errout.str());
    }

    void movedPointer() {
        check("void f() {\n"
              "    P p;\n"
              "    g(std::move(p));\n"
              "    x = p->x;\n"
              "    y = p->y;\n"
              "}");
        ASSERT_EQUALS("[test.cpp:4]: (warning) Access of moved variable 'p'.\n"
                      "[test.cpp:5]: (warning) Access of moved variable 'p'.\n", errout.str());
    }

    void moveAndAddressOf() {
        check("void f() {\n"
              "    std::string s1 = x;\n"
              "    std::string s2 = std::move(s1);\n"
              "    p = &s1;\n"
              "}");
        ASSERT_EQUALS("", errout.str());
    }

    void partiallyMoved() {
        check("void f() {\n"
              "    A a;\n"
              "    gx(std::move(a).x());\n"
              "    gy(std::move(a).y());\n"
              "}");
        ASSERT_EQUALS("", errout.str());
    }

    void moveAndLambda() {
        check("void f() {\n"
              "    A a;\n"
              "    auto h = [a=std::move(a)](){return g(std::move(a));};"
              "    b = a;\n"
              "}");
        ASSERT_EQUALS("", errout.str());
    }

    void moveInLoop()
    {
        check("void g(std::string&& s);\n"
              "void f() {\n"
              "    std::string p;\n"
              "    while(true)\n"
              "        g(std::move(p));\n"
              "}\n");
        ASSERT_EQUALS("[test.cpp:5]: (warning) Access of moved variable 'p'.\n", errout.str());

        check("std::list<int> g(std::list<int>&&);\n"
              "void f(std::list<int>l) {\n"
              "    for(int i = 0; i < 10; ++i) {\n"
              "        for (auto &j : g(std::move(l))) { (void)j; }\n"
              "    }\n"
              "}\n");
        ASSERT_EQUALS("[test.cpp:4]: (warning) Access of moved variable 'l'.\n", errout.str());
    }

    void moveCallback()
    {
        check("bool f(std::function<void()>&& callback);\n"
              "void func(std::function<void()> callback) {\n"
              "    if(!f(std::move(callback)))\n"
              "        callback();\n"
              "}\n");
        ASSERT_EQUALS("[test.cpp:4]: (warning) Access of moved variable 'callback'.\n", errout.str());
    }

    void moveClassVariable()
    {
        check("struct B {\n"
              "    virtual void f();\n"
              "};\n"
              "struct D : B {\n"
              "    void f() override {\n"
              "        auto p = std::unique_ptr<D>(new D(std::move(m)));\n"
              "    }\n"
              "    D(std::unique_ptr<int> c) : m(std::move(c)) {}\n"
              "    std::unique_ptr<int> m;\n"
              "};\n");
        ASSERT_EQUALS("", errout.str());
    }

    void forwardAndUsed() {
        Settings s = settingsBuilder().checkUnusedTemplates().build();

        check("template<typename T>\n"
              "void f(T && t) {\n"
              "    g(std::forward<T>(t));\n"
              "    T s = t;\n"
              "}", &s);
        ASSERT_EQUALS("[test.cpp:4]: (warning) Access of forwarded variable 't'.\n", errout.str());
    }

    void moveAndReference() { // #9791
        check("void g(std::string&&);\n"
              "void h(const std::string&);\n"
              "void f() {\n"
              "    std::string s;\n"
              "    const std::string& r = s;\n"
              "    g(std::move(s));\n"
              "    h(r);\n"
              "}\n");
        ASSERT_EQUALS("[test.cpp:7]: (warning) Access of moved variable 'r'.\n", errout.str());
    }

    void moveForRange()
    {
        check("struct C {\n"
              "    void f() {\n"
              "        for (auto r : mCategory.find(std::move(mWhere))) {}\n"
              "    }\n"
              "    cif::category mCategory;\n"
              "    cif::condition mWhere;\n"
              "};\n");
        ASSERT_EQUALS("", errout.str());
    }

    void funcArgNamesDifferent() {
        check("void func1(int a, int b, int c);\n"
              "void func1(int a, int b, int c) { }\n"
              "void func2(int a, int b, int c);\n"
              "void func2(int A, int B, int C) { }\n"
              "class Fred {\n"
              "    void func1(int a, int b, int c);\n"
              "    void func2(int a, int b, int c);\n"
              "    void func3(int a = 0, int b = 0, int c = 0);\n"
              "    void func4(int a = 0, int b = 0, int c = 0);\n"
              "};\n"
              "void Fred::func1(int a, int b, int c) { }\n"
              "void Fred::func2(int A, int B, int C) { }\n"
              "void Fred::func3(int a, int b, int c) { }\n"
              "void Fred::func4(int A, int B, int C) { }");
        ASSERT_EQUALS("[test.cpp:3] -> [test.cpp:4]: (style, inconclusive) Function 'func2' argument 1 names different: declaration 'a' definition 'A'.\n"
                      "[test.cpp:3] -> [test.cpp:4]: (style, inconclusive) Function 'func2' argument 2 names different: declaration 'b' definition 'B'.\n"
                      "[test.cpp:3] -> [test.cpp:4]: (style, inconclusive) Function 'func2' argument 3 names different: declaration 'c' definition 'C'.\n"
                      "[test.cpp:7] -> [test.cpp:12]: (style, inconclusive) Function 'func2' argument 1 names different: declaration 'a' definition 'A'.\n"
                      "[test.cpp:7] -> [test.cpp:12]: (style, inconclusive) Function 'func2' argument 2 names different: declaration 'b' definition 'B'.\n"
                      "[test.cpp:7] -> [test.cpp:12]: (style, inconclusive) Function 'func2' argument 3 names different: declaration 'c' definition 'C'.\n"
                      "[test.cpp:9] -> [test.cpp:14]: (style, inconclusive) Function 'func4' argument 1 names different: declaration 'a' definition 'A'.\n"
                      "[test.cpp:9] -> [test.cpp:14]: (style, inconclusive) Function 'func4' argument 2 names different: declaration 'b' definition 'B'.\n"
                      "[test.cpp:9] -> [test.cpp:14]: (style, inconclusive) Function 'func4' argument 3 names different: declaration 'c' definition 'C'.\n", errout.str());
    }

    void funcArgOrderDifferent() {
        check("void func1(int a, int b, int c);\n"
              "void func1(int a, int b, int c) { }\n"
              "void func2(int a, int b, int c);\n"
              "void func2(int c, int b, int a) { }\n"
              "void func3(int, int b, int c);\n"
              "void func3(int c, int b, int a) { }\n"
              "class Fred {\n"
              "    void func1(int a, int b, int c);\n"
              "    void func2(int a, int b, int c);\n"
              "    void func3(int a = 0, int b = 0, int c = 0);\n"
              "    void func4(int, int b = 0, int c = 0);\n"
              "};\n"
              "void Fred::func1(int a, int b, int c) { }\n"
              "void Fred::func2(int c, int b, int a) { }\n"
              "void Fred::func3(int c, int b, int a) { }\n"
              "void Fred::func4(int c, int b, int a) { }\n",
              nullptr, false);
        ASSERT_EQUALS("[test.cpp:3] -> [test.cpp:4]: (warning) Function 'func2' argument order different: declaration 'a, b, c' definition 'c, b, a'\n"
                      "[test.cpp:5] -> [test.cpp:6]: (warning) Function 'func3' argument order different: declaration ', b, c' definition 'c, b, a'\n"
                      "[test.cpp:9] -> [test.cpp:14]: (warning) Function 'func2' argument order different: declaration 'a, b, c' definition 'c, b, a'\n"
                      "[test.cpp:10] -> [test.cpp:15]: (warning) Function 'func3' argument order different: declaration 'a, b, c' definition 'c, b, a'\n"
                      "[test.cpp:11] -> [test.cpp:16]: (warning) Function 'func4' argument order different: declaration ', b, c' definition 'c, b, a'\n", errout.str());
    }

    // #7846 - Syntax error when using C++11 braced-initializer in default argument
    void cpp11FunctionArgInit() {
        // syntax error is not expected
        ASSERT_NO_THROW(check("\n void foo(int declaration = {}) {"
                              "\n   for (int i = 0; i < 10; i++) {}\n"
                              "\n }"
                              "\n  "));
        ASSERT_EQUALS("", errout.str());
    }

    void shadowVariables() {
        check("int x;\n"
              "void f() { int x; }");
        ASSERT_EQUALS("[test.cpp:1] -> [test.cpp:2]: (style) Local variable \'x\' shadows outer variable\n", errout.str());

        check("int x();\n"
              "void f() { int x; }");
        ASSERT_EQUALS("[test.cpp:1] -> [test.cpp:2]: (style) Local variable \'x\' shadows outer function\n", errout.str());

        check("struct C {\n"
              "    C(int x) : x(x) {}\n" // <- we do not want a FP here
              "    int x;\n"
              "};");
        ASSERT_EQUALS("", errout.str());

        check("void f() {\n"
              "  if (cond) {int x;}\n" // <- not a shadow variable
              "  int x;\n"
              "}");
        ASSERT_EQUALS("", errout.str());

        check("int size() {\n"
              "  int size;\n" // <- not a shadow variable
              "}");
        ASSERT_EQUALS("", errout.str());

        check("void f() {\n" // #8954 - lambda
              "  int x;\n"
              "  auto f = [](){ int x; }"
              "}");
        ASSERT_EQUALS("", errout.str());

        check("void f(int x) { int x; }");
        ASSERT_EQUALS("[test.cpp:1] -> [test.cpp:1]: (style) Local variable 'x' shadows outer argument\n", errout.str());

        check("class C { C(); void foo() { static int C = 0; } }"); // #9195 - shadow constructor
        ASSERT_EQUALS("", errout.str());

        check("struct C {\n" // #10091 - shadow destructor
              "    ~C();\n"
              "    void f() {\n"
              "        bool C{};\n"
              "    }\n"
              "};\n"
              "C::~C() = default;");
        ASSERT_EQUALS("", errout.str());

        // 10752 - no
        check("struct S {\n"
              "    int i;\n"
              "\n"
              "    static int foo() {\n"
              "        int i = 0;\n"
              "        return i;\n"
              "    }\n"
              "};");
        ASSERT_EQUALS("", errout.str());

        check("struct S {\n"
              "    int i{};\n"
              "    void f() { int i; }\n"
              "};\n");
        ASSERT_EQUALS("[test.cpp:2] -> [test.cpp:3]: (style) Local variable 'i' shadows outer variable\n", errout.str());

        check("struct S {\n"
              "    int i{};\n"
              "    std::vector<int> v;\n"
              "    void f() const { for (const int& i : v) {} }\n"
              "};\n");
        ASSERT_EQUALS("[test.cpp:2] -> [test.cpp:4]: (style) Local variable 'i' shadows outer variable\n", errout.str());

        check("struct S {\n" // #10405
              "    F* f{};\n"
              "    std::list<F> fl;\n"
              "    void S::f() const;\n"
              "};\n"
              "void S::f() const {\n"
              "    for (const F& f : fl) {}\n"
              "};\n");
        ASSERT_EQUALS("[test.cpp:2] -> [test.cpp:7]: (style) Local variable 'f' shadows outer variable\n", errout.str());

        check("extern int a;\n"
              "int a;\n"
              "static int f(void) {\n"
              "    int a;\n"
              "    return 0;\n"
              "}\n", "test.c");
        ASSERT_EQUALS("[test.c:1] -> [test.c:4]: (style) Local variable 'a' shadows outer variable\n", errout.str());
    }

    void knownArgument() {
        check("void g(int);\n"
              "void f(int x) {\n"
              "   g((x & 0x01) >> 7);\n"
              "}");
        ASSERT_EQUALS("[test.cpp:3]: (style) Argument '(x&0x01)>>7' to function g is always 0. It does not matter what value 'x' has.\n", errout.str());

        check("void g(int);\n"
              "void f(int x) {\n"
              "   g((int)((x & 0x01) >> 7));\n"
              "}");
        ASSERT_EQUALS("[test.cpp:3]: (style) Argument '(int)((x&0x01)>>7)' to function g is always 0. It does not matter what value 'x' has.\n", errout.str());

        check("void g(int);\n"
              "void f(int x) {\n"
              "    g(0);\n"
              "}");
        ASSERT_EQUALS("", errout.str());

        check("void g(int);\n"
              "void h() { return 1; }\n"
              "void f(int x) {\n"
              "    g(h());\n"
              "}");
        ASSERT_EQUALS("", errout.str());

        check("void g(int);\n"
              "void f(int x) {\n"
              "    g(std::strlen(\"a\"));\n"
              "}");
        ASSERT_EQUALS("", errout.str());

        check("void g(int);\n"
              "void f(int x) {\n"
              "    g((int)0);\n"
              "}");
        ASSERT_EQUALS("", errout.str());

        check("void g(Foo *);\n"
              "void f() {\n"
              "    g(reinterpret_cast<Foo*>(0));\n"
              "}");
        ASSERT_EQUALS("", errout.str());

        check("void g(int);\n"
              "void f(int x) {\n"
              "    x = 0;\n"
              "    g(x);\n"
              "}");
        ASSERT_EQUALS("", errout.str());

        check("void g(int);\n"
              "void f() {\n"
              "    const int x = 0;\n"
              "    g(x + 1);\n"
              "}");
        ASSERT_EQUALS("", errout.str());

        check("void g(int);\n"
              "void f() {\n"
              "    char i = 1;\n"
              "    g(static_cast<int>(i));\n"
              "}");
        ASSERT_EQUALS("", errout.str());

        check("char *yytext;\n"
              "void re_init_scanner() {\n"
              "  int size = 256;\n"
              "  yytext = xmalloc(size * sizeof *yytext);\n"
              "}");
        ASSERT_EQUALS("", errout.str());

        check("void foo(const char *c) {\n"
              "    if (*c == '+' && (operand || !isalnum(*c))) {}\n"
              "}");
        ASSERT_EQUALS("", errout.str());

        // #8986
        check("void f(int);\n"
              "void g() {\n"
              "    const int x[] = { 10, 10 };\n"
              "    f(x[0]);\n"
              "}");
        ASSERT_EQUALS("", errout.str());

        check("void f(int);\n"
              "void g() {\n"
              "    int x[] = { 10, 10 };\n"
              "    f(x[0]);\n"
              "}");
        ASSERT_EQUALS("[test.cpp:3]: (style) Variable 'x' can be declared as const array\n", errout.str());

        check("struct A { int x; };"
              "void g(int);\n"
              "void f(int x) {\n"
              "    A y;\n"
              "    y.x = 1;\n"
              "    g(y.x);\n"
              "}");
        ASSERT_EQUALS("", errout.str());

        // allow known argument value in assert call
        check("void g(int);\n"
              "void f(int x) {\n"
              "   ASSERT((int)((x & 0x01) >> 7));\n"
              "}");
        ASSERT_EQUALS("", errout.str());

        // #9905 - expression that does not use integer calculation at all
        check("void foo() {\n"
              "    const std::string heading = \"Interval\";\n"
              "    std::cout << std::setw(heading.length());\n"
              "}");
        ASSERT_EQUALS("", errout.str());

        // #9909 - struct member with known value
        check("struct LongStack {\n"
              "    int maxsize;\n"
              "};\n"
              "\n"
              "void growLongStack(LongStack* self) {\n"
              "    self->maxsize = 32;\n"
              "    dostuff(self->maxsize * sizeof(intptr_t));\n"
              "}");
        ASSERT_EQUALS("", errout.str());

        // #11679
        check("bool g(int);\n"
              "void h(int);\n"
              "int k(int a) { h(a); return 0; }\n"
              "void f(int i) {\n"
              "    if (g(k(i))) {}\n"
              "}\n");
        ASSERT_EQUALS("", errout.str());
    }

    void knownArgumentHiddenVariableExpression() {
        // #9914 - variable expression is explicitly hidden
        check("void f(int x) {\n"
              "    dostuff(x && false);\n"
              "    dostuff(false && x);\n"
              "    dostuff(x || true);\n"
              "    dostuff(true || x);\n"
              "    dostuff(x * 0);\n"
              "    dostuff(0 * x);\n"
              "}\n");
        ASSERT_EQUALS("[test.cpp:3]: (style) Argument 'false&&x' to function dostuff is always 0. Constant literal calculation disable/hide variable expression 'x'.\n"
                      "[test.cpp:5]: (style) Argument 'true||x' to function dostuff is always 1. Constant literal calculation disable/hide variable expression 'x'.\n"
                      "[test.cpp:6]: (style) Argument 'x*0' to function dostuff is always 0. Constant literal calculation disable/hide variable expression 'x'.\n"
                      "[test.cpp:7]: (style) Argument '0*x' to function dostuff is always 0. Constant literal calculation disable/hide variable expression 'x'.\n", errout.str());
    }

    void knownArgumentTernaryOperator() { // #10374
        check("void f(bool a, bool b) {\n"
              "    const T* P = nullptr; \n"
              "    long N = 0; \n"
              "    const bool c = foo(); \n"
              "    bar(P, N); \n"
              "    if (c ? a : b)\n"
              "      baz(P, N); \n"
              "}");
        ASSERT_EQUALS("", errout.str());
    }

    void checkComparePointers() {
        check("int f() {\n"
              "    const int foo[1] = {0};\n"
              "    const int bar[1] = {0};\n"
              "    int diff = 0;\n"
              "    if(foo > bar) {\n"
              "       diff = 1;\n"
              "    }\n"
              "    return diff;\n"
              "}");
        ASSERT_EQUALS(
            "[test.cpp:2] -> [test.cpp:5] -> [test.cpp:3] -> [test.cpp:5] -> [test.cpp:5]: (error) Comparing pointers that point to different objects\n",
            errout.str());

        check("bool f() {\n"
              "    int x = 0;\n"
              "    int y = 0;\n"
              "    int* xp = &x;\n"
              "    int* yp = &y;\n"
              "    return xp > yp;\n"
              "}");
        ASSERT_EQUALS(
            "[test.cpp:2] -> [test.cpp:4] -> [test.cpp:3] -> [test.cpp:5] -> [test.cpp:6]: (error) Comparing pointers that point to different objects\n"
            "[test.cpp:4]: (style) Variable 'xp' can be declared as pointer to const\n"
            "[test.cpp:5]: (style) Variable 'yp' can be declared as pointer to const\n",
            errout.str());

        check("bool f() {\n"
              "    int x = 0;\n"
              "    int y = 1;\n"
              "    return &x > &y;\n"
              "}");
        ASSERT_EQUALS(
            "[test.cpp:2] -> [test.cpp:4] -> [test.cpp:3] -> [test.cpp:4] -> [test.cpp:4]: (error) Comparing pointers that point to different objects\n",
            errout.str());

        check("struct A {int data;};\n"
              "bool f() {\n"
              "    A x;\n"
              "    A y;\n"
              "    int* xp = &x.data;\n"
              "    int* yp = &y.data;\n"
              "    return xp > yp;\n"
              "}");
        ASSERT_EQUALS(
            "[test.cpp:1] -> [test.cpp:5] -> [test.cpp:1] -> [test.cpp:6] -> [test.cpp:7]: (error) Comparing pointers that point to different objects\n"
            "[test.cpp:5]: (style) Variable 'xp' can be declared as pointer to const\n"
            "[test.cpp:6]: (style) Variable 'yp' can be declared as pointer to const\n",
            errout.str());

        check("struct A {int data;};\n"
              "bool f(A ix, A iy) {\n"
              "    A* x = &ix;\n"
              "    A* y = &iy;\n"
              "    int* xp = &x->data;\n"
              "    int* yp = &y->data;\n"
              "    return xp > yp;\n"
              "}");
        ASSERT_EQUALS(
            "[test.cpp:2] -> [test.cpp:3] -> [test.cpp:5] -> [test.cpp:2] -> [test.cpp:4] -> [test.cpp:6] -> [test.cpp:7]: (error) Comparing pointers that point to different objects\n"
            "[test.cpp:5]: (style) Variable 'xp' can be declared as pointer to const\n"
            "[test.cpp:6]: (style) Variable 'yp' can be declared as pointer to const\n",
            errout.str());

        check("bool f(int * xp, int* yp) {\n"
              "    return &xp > &yp;\n"
              "}");
        ASSERT_EQUALS(
            "[test.cpp:1] -> [test.cpp:2] -> [test.cpp:1] -> [test.cpp:2] -> [test.cpp:2]: (error) Comparing pointers that point to different objects\n",
            errout.str());

        check("int f() {\n"
              "    int x = 0;\n"
              "    int y = 1;\n"
              "    return &x - &y;\n"
              "}");
        ASSERT_EQUALS(
            "[test.cpp:2] -> [test.cpp:4] -> [test.cpp:3] -> [test.cpp:4] -> [test.cpp:4]: (error) Subtracting pointers that point to different objects\n",
            errout.str());

        check("bool f() {\n"
              "    int x[2] = {1, 2}m;\n"
              "    int* xp = &x[0];\n"
              "    int* yp = &x[1];\n"
              "    return xp > yp;\n"
              "}");
        ASSERT_EQUALS("[test.cpp:3]: (style) Variable 'xp' can be declared as pointer to const\n"
                      "[test.cpp:4]: (style) Variable 'yp' can be declared as pointer to const\n",
                      errout.str());

        check("bool f(const int * xp, const int* yp) {\n"
              "    return xp > yp;\n"
              "}");
        ASSERT_EQUALS("", errout.str());

        check("bool f(const int & x, const int& y) {\n"
              "    return &x > &y;\n"
              "}");
        ASSERT_EQUALS("", errout.str());

        check("int& g();\n"
              "bool f() {\n"
              "    const int& x = g();\n"
              "    const int& y = g();\n"
              "    const int* xp = &x;\n"
              "    const int* yp = &y;\n"
              "    return xp > yp;\n"
              "}");
        ASSERT_EQUALS("", errout.str());

        check("struct A {int data;};\n"
              "bool f(A ix) {\n"
              "    A* x = &ix;\n"
              "    A* y = x;\n"
              "    int* xp = &x->data;\n"
              "    int* yp = &y->data;\n"
              "    return xp > yp;\n"
              "}");
        ASSERT_EQUALS("[test.cpp:5]: (style) Variable 'xp' can be declared as pointer to const\n"
                      "[test.cpp:6]: (style) Variable 'yp' can be declared as pointer to const\n",
                      errout.str());

        check("struct S { int i; };\n" // #11576
              "int f(S s) {\n"
              "    return &s.i - (int*)&s;\n"
              "}\n");
        ASSERT_EQUALS("[test.cpp:3]: (style) C-style pointer casting\n", errout.str());

        check("struct S { int i; };\n"
              "int f(S s1, S s2) {\n"
              "    return &s1.i - reinterpret_cast<int*>(&s2);\n"
              "}\n");
        ASSERT_EQUALS("[test.cpp:1] -> [test.cpp:3] -> [test.cpp:2] -> [test.cpp:3] -> [test.cpp:3]: (error) Subtracting pointers that point to different objects\n",
                      errout.str());
    }

    void unusedVariableValueTemplate() {
        check("#include <functional>\n"
              "class A\n"
              "{\n"
              "public:\n"
              "    class Hash\n"
              "    {\n"
              "    public:\n"
              "        std::size_t operator()(const A& a) const\n"
              "        {\n"
              "            (void)a;\n"
              "            return 0;\n"
              "        }\n"
              "    };\n"
              "};\n"
              "namespace std\n"
              "{\n"
              "    template <>\n"
              "    struct hash<A>\n"
              "    {\n"
              "        std::size_t operator()(const A& a) const noexcept\n"
              "        {\n"
              "            return A::Hash{}(a);\n"
              "        }\n"
              "    };\n"
              "}");
        ASSERT_EQUALS("", errout.str());
    }

    void moduloOfOne() {
        check("void f(unsigned int x) {\n"
              "  int y = x % 1;\n"
              "}");
        ASSERT_EQUALS("[test.cpp:2]: (style) Modulo of one is always equal to zero\n", errout.str());

        check("void f() {\n"
              "  for (int x = 1; x < 10; x++) {\n"
              "    int y = 100 % x;\n"
              "  }\n"
              "}");
        ASSERT_EQUALS("", errout.str());

        check("void f(int i, int j) {\n" // #11191
              "    const int c = pow(2, i);\n"
              "    if (j % c) {}\n"
              "}\n");
        ASSERT_EQUALS("", errout.str());
    }

    void sameExpressionPointers() {
        check("int f(int *i);\n"
              "void g(int *a, const int *b) {\n"
              "    int c = *a;\n"
              "    f(a);\n"
              "    if (b && c != *a) {}\n"
              "}\n");
        ASSERT_EQUALS("", errout.str());
    }

    void checkOverlappingWrite() {
        // union
        check("void foo() {\n"
              "    union { int i; float f; } u;\n"
              "    u.i = 0;\n"
              "    u.i = u.f;\n" // <- error
              "}");
        ASSERT_EQUALS("[test.cpp:4]: (error) Overlapping read/write of union is undefined behavior\n", errout.str());

        check("void foo() {\n" // #11013
              "    union { struct { uint8_t a; uint8_t b; }; uint16_t c; } u;\n"
              "    u.a = u.b = 0;\n"
              "}");
        ASSERT_EQUALS("", errout.str());

        // memcpy
        check("void foo() {\n"
              "    char a[10];\n"
              "    memcpy(&a[5], &a[4], 2u);\n"
              "}");
        ASSERT_EQUALS("[test.cpp:3]: (error) Overlapping read/write in memcpy() is undefined behavior\n", errout.str());

        check("void foo() {\n"
              "    char a[10];\n"
              "    memcpy(a+5, a+4, 2u);\n"
              "}");
        ASSERT_EQUALS("[test.cpp:3]: (error) Overlapping read/write in memcpy() is undefined behavior\n", errout.str());

        check("void foo() {\n"
              "    char a[10];\n"
              "    memcpy(a, a+1, 2u);\n"
              "}");
        ASSERT_EQUALS("[test.cpp:3]: (error) Overlapping read/write in memcpy() is undefined behavior\n", errout.str());

        check("void foo() {\n"
              "    char a[8];\n"
              "    memcpy(&a[0], &a[4], 4u);\n"
              "}");
        ASSERT_EQUALS("", errout.str());

        // wmemcpy
        check("void foo() {\n"
              "    wchar_t a[10];\n"
              "    wmemcpy(&a[5], &a[4], 2u);\n"
              "}");
        ASSERT_EQUALS("[test.cpp:3]: (error) Overlapping read/write in wmemcpy() is undefined behavior\n", errout.str());

        check("void foo() {\n"
              "    wchar_t a[10];\n"
              "    wmemcpy(a+5, a+4, 2u);\n"
              "}");
        ASSERT_EQUALS("[test.cpp:3]: (error) Overlapping read/write in wmemcpy() is undefined behavior\n", errout.str());

        check("void foo() {\n"
              "    wchar_t a[10];\n"
              "    wmemcpy(a, a+1, 2u);\n"
              "}");
        ASSERT_EQUALS("[test.cpp:3]: (error) Overlapping read/write in wmemcpy() is undefined behavior\n", errout.str());

        // strcpy
        check("void foo(char *ptr) {\n"
              "    strcpy(ptr, ptr);\n"
              "}");
        ASSERT_EQUALS("[test.cpp:2]: (error) Overlapping read/write in strcpy() is undefined behavior\n", errout.str());
    }

    void constVariableArrayMember() { // #10371
        check("class Foo {\n"
              "public:\n"
              "    Foo();\n"
              "    int GetVal() const { return m_Arr[0]; }\n"
              "    int m_Arr[1];\n"
              "};\n");
        ASSERT_EQUALS("", errout.str());
    }
};

REGISTER_TEST(TestOther)<|MERGE_RESOLUTION|>--- conflicted
+++ resolved
@@ -3796,18 +3796,16 @@
         ASSERT_EQUALS("[test.cpp:2]: (style) Parameter 's' can be declared as pointer to const\n",
                       errout.str());
 
-<<<<<<< HEAD
+        check("size_t f(char* p) {\n" // #11842
+              "    return strlen(p);\n"
+              "}\n");
+        ASSERT_EQUALS("[test.cpp:1]: (style) Parameter 'p' can be declared as pointer to const\n", errout.str());
+
         check("void f(int* p) {\n" // #11862
               "    long long j = *(p++);\n"
               "}\n");
         ASSERT_EQUALS("[test.cpp:1]: (style) Parameter 'p' can be declared as pointer to const\n",
                       errout.str());
-=======
-        check("size_t f(char* p) {\n" // #11842
-              "    return strlen(p);\n"
-              "}\n");
-        ASSERT_EQUALS("[test.cpp:1]: (style) Parameter 'p' can be declared as pointer to const\n", errout.str());
->>>>>>> de8b4150
     }
 
     void switchRedundantAssignmentTest() {
