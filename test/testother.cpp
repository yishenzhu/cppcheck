/*
 * Cppcheck - A tool for static C/C++ code analysis
 * Copyright (C) 2007-2023 Cppcheck team.
 *
 * This program is free software: you can redistribute it and/or modify
 * it under the terms of the GNU General Public License as published by
 * the Free Software Foundation, either version 3 of the License, or
 * (at your option) any later version.
 *
 * This program is distributed in the hope that it will be useful,
 * but WITHOUT ANY WARRANTY; without even the implied warranty of
 * MERCHANTABILITY or FITNESS FOR A PARTICULAR PURPOSE.  See the
 * GNU General Public License for more details.
 *
 * You should have received a copy of the GNU General Public License
 * along with this program.  If not, see <http://www.gnu.org/licenses/>.
 */

#include "checkother.h"
#include "errortypes.h"
#include "helpers.h"
#include "platform.h"
#include "preprocessor.h"
#include "settings.h"
#include "standards.h"
#include "fixture.h"
#include "tokenize.h"

#include <sstream> // IWYU pragma: keep
#include <string>
#include <vector>

class TestOther : public TestFixture {
public:
    TestOther() : TestFixture("TestOther") {}

private:
    Settings _settings;

    void run() override {
        LOAD_LIB_2(_settings.library, "std.cfg");


        TEST_CASE(emptyBrackets);

        TEST_CASE(zeroDiv1);
        TEST_CASE(zeroDiv2);
        TEST_CASE(zeroDiv3);
        TEST_CASE(zeroDiv4);
        TEST_CASE(zeroDiv5);
        TEST_CASE(zeroDiv6);
        TEST_CASE(zeroDiv7);  // #4930
        TEST_CASE(zeroDiv8);
        TEST_CASE(zeroDiv9);
        TEST_CASE(zeroDiv10);
        TEST_CASE(zeroDiv11);
        TEST_CASE(zeroDiv12);
        TEST_CASE(zeroDiv13);
        TEST_CASE(zeroDiv14); // #1169
        TEST_CASE(zeroDiv15); // #8319
        TEST_CASE(zeroDiv16); // #11158
        TEST_CASE(zeroDiv17); // #9931
        TEST_CASE(zeroDiv18);
        TEST_CASE(zeroDiv19);

        TEST_CASE(zeroDivCond); // division by zero / useless condition

        TEST_CASE(nanInArithmeticExpression);

        TEST_CASE(varScope1);
        TEST_CASE(varScope2);
        TEST_CASE(varScope3);
        TEST_CASE(varScope4);
        TEST_CASE(varScope5);
        TEST_CASE(varScope6);
        TEST_CASE(varScope7);
        TEST_CASE(varScope8);
        TEST_CASE(varScope9);       // classes may have extra side-effects
        TEST_CASE(varScope10);      // Undefined macro FOR
        TEST_CASE(varScope11);      // #2475 - struct initialization is not inner scope
        TEST_CASE(varScope12);
        TEST_CASE(varScope13);      // variable usage in inner loop
        TEST_CASE(varScope14);
        TEST_CASE(varScope15);      // #4573 if-else-if
        TEST_CASE(varScope16);
        TEST_CASE(varScope17);
        TEST_CASE(varScope18);
        TEST_CASE(varScope20);      // Ticket #5103
        TEST_CASE(varScope21);      // Ticket #5382
        TEST_CASE(varScope22);      // Ticket #5684
        TEST_CASE(varScope23);      // Ticket #6154
        TEST_CASE(varScope24);      // pointer / reference
        TEST_CASE(varScope25);      // time_t
        TEST_CASE(varScope26);      // range for loop, map
        TEST_CASE(varScope27);      // #7733 - #if
        TEST_CASE(varScope28);      // #10527
        TEST_CASE(varScope29);      // #10888
        TEST_CASE(varScope30);      // #8541
        TEST_CASE(varScope31);      // #11099
        TEST_CASE(varScope32);      // #11441
        TEST_CASE(varScope33);
        TEST_CASE(varScope34);
        TEST_CASE(varScope35);

        TEST_CASE(oldStylePointerCast);
        TEST_CASE(invalidPointerCast);

        TEST_CASE(passedByValue);
        TEST_CASE(passedByValue_nonConst);
        TEST_CASE(passedByValue_externC);

        TEST_CASE(constVariable);
        TEST_CASE(constParameterCallback);
        TEST_CASE(constPointer);

        TEST_CASE(switchRedundantAssignmentTest);
        TEST_CASE(switchRedundantOperationTest);
        TEST_CASE(switchRedundantBitwiseOperationTest);
        TEST_CASE(unreachableCode);
        TEST_CASE(redundantContinue);

        TEST_CASE(suspiciousCase);
        TEST_CASE(suspiciousEqualityComparison);
        TEST_CASE(suspiciousUnaryPlusMinus); // #8004

        TEST_CASE(selfAssignment);
        TEST_CASE(trac1132);
        TEST_CASE(testMisusedScopeObjectDoesNotPickFunction1);
        TEST_CASE(testMisusedScopeObjectDoesNotPickFunction2);
        TEST_CASE(testMisusedScopeObjectPicksClass);
        TEST_CASE(testMisusedScopeObjectPicksStruct);
        TEST_CASE(testMisusedScopeObjectDoesNotPickIf);
        TEST_CASE(testMisusedScopeObjectDoesNotPickConstructorDeclaration);
        TEST_CASE(testMisusedScopeObjectDoesNotPickFunctor);
        TEST_CASE(testMisusedScopeObjectDoesNotPickLocalClassConstructors);
        TEST_CASE(testMisusedScopeObjectDoesNotPickUsedObject);
        TEST_CASE(testMisusedScopeObjectDoesNotPickPureC);
        TEST_CASE(testMisusedScopeObjectDoesNotPickNestedClass);
        TEST_CASE(testMisusedScopeObjectInConstructor);
        TEST_CASE(testMisusedScopeObjectStandardType);
        TEST_CASE(testMisusedScopeObjectNamespace);
        TEST_CASE(testMisusedScopeObjectAssignment); // #11371
        TEST_CASE(trac2071);
        TEST_CASE(trac2084);
        TEST_CASE(trac3693);

        TEST_CASE(clarifyCalculation);
        TEST_CASE(clarifyStatement);

        TEST_CASE(duplicateBranch);
        TEST_CASE(duplicateBranch1); // tests extracted by http://www.viva64.com/en/b/0149/ ( Comparison between PVS-Studio and cppcheck ): Errors detected in Quake 3: Arena by PVS-Studio: Fragment 2
        TEST_CASE(duplicateBranch2); // empty macro
        TEST_CASE(duplicateBranch3);
        TEST_CASE(duplicateBranch4);
        TEST_CASE(duplicateBranch5); // make sure the Token attributes are compared
        TEST_CASE(duplicateBranch6);
        TEST_CASE(duplicateExpression1);
        TEST_CASE(duplicateExpression2); // ticket #2730
        TEST_CASE(duplicateExpression3); // ticket #3317
        TEST_CASE(duplicateExpression4); // ticket #3354 (++)
        TEST_CASE(duplicateExpression5); // ticket #3749 (macros with same values)
        TEST_CASE(duplicateExpression6); // ticket #4639
        TEST_CASE(duplicateExpression7);
        TEST_CASE(duplicateExpression8);
        TEST_CASE(duplicateExpression9); // #9320
        TEST_CASE(duplicateExpression10); // #9485
        TEST_CASE(duplicateExpression11); // #8916 (function call)
        TEST_CASE(duplicateExpression12); // #10026
        TEST_CASE(duplicateExpression13); // #7899
        TEST_CASE(duplicateExpression14); // #9871
        TEST_CASE(duplicateExpression15); // #10650
        TEST_CASE(duplicateExpression16); // #10569
        TEST_CASE(duplicateExpression17); // #12036
        TEST_CASE(duplicateExpressionLoop);
        TEST_CASE(duplicateValueTernary);
        TEST_CASE(duplicateExpressionTernary); // #6391
        TEST_CASE(duplicateExpressionTemplate); // #6930
        TEST_CASE(duplicateExpressionCompareWithZero);
        TEST_CASE(oppositeExpression);
        TEST_CASE(duplicateVarExpression);
        TEST_CASE(duplicateVarExpressionUnique);
        TEST_CASE(duplicateVarExpressionAssign);
        TEST_CASE(duplicateVarExpressionCrash);
        TEST_CASE(multiConditionSameExpression);

        TEST_CASE(checkSignOfUnsignedVariable);
        TEST_CASE(checkSignOfPointer);

        TEST_CASE(checkSuspiciousSemicolon1);
        TEST_CASE(checkSuspiciousSemicolon2);
        TEST_CASE(checkSuspiciousSemicolon3);
        TEST_CASE(checkSuspiciousComparison);

        TEST_CASE(checkInvalidFree);

        TEST_CASE(checkRedundantCopy);

        TEST_CASE(checkNegativeShift);

        TEST_CASE(incompleteArrayFill);

        TEST_CASE(redundantVarAssignment);
        TEST_CASE(redundantVarAssignment_trivial);
        TEST_CASE(redundantVarAssignment_struct);
        TEST_CASE(redundantVarAssignment_7133);
        TEST_CASE(redundantVarAssignment_stackoverflow);
        TEST_CASE(redundantVarAssignment_lambda);
        TEST_CASE(redundantVarAssignment_loop);
        TEST_CASE(redundantVarAssignment_after_switch);
        TEST_CASE(redundantVarAssignment_pointer);
        TEST_CASE(redundantVarAssignment_pointer_parameter);
        TEST_CASE(redundantVarAssignment_array);
        TEST_CASE(redundantVarAssignment_switch_break);
        TEST_CASE(redundantInitialization);
        TEST_CASE(redundantMemWrite);

        TEST_CASE(varFuncNullUB);

        TEST_CASE(checkCastIntToCharAndBack); // ticket #160

        TEST_CASE(checkCommaSeparatedReturn);
        TEST_CASE(checkPassByReference);

        TEST_CASE(checkComparisonFunctionIsAlwaysTrueOrFalse);

        TEST_CASE(integerOverflow); // #5895

        TEST_CASE(redundantPointerOp);
        TEST_CASE(test_isSameExpression);
        TEST_CASE(raceAfterInterlockedDecrement);

        TEST_CASE(testUnusedLabel);

        TEST_CASE(testEvaluationOrder);
        TEST_CASE(testEvaluationOrderSelfAssignment);
        TEST_CASE(testEvaluationOrderMacro);
        TEST_CASE(testEvaluationOrderSequencePointsFunctionCall);
        TEST_CASE(testEvaluationOrderSequencePointsComma);
        TEST_CASE(testEvaluationOrderSizeof);

        TEST_CASE(testUnsignedLessThanZero);

        TEST_CASE(doubleMove1);
        TEST_CASE(doubleMoveMemberInitialization1);
        TEST_CASE(doubleMoveMemberInitialization2);
        TEST_CASE(doubleMoveMemberInitialization3); // #9974
        TEST_CASE(doubleMoveMemberInitialization4);
        TEST_CASE(moveAndAssign1);
        TEST_CASE(moveAndAssign2);
        TEST_CASE(moveAssignMoveAssign);
        TEST_CASE(moveAndReset1);
        TEST_CASE(moveAndReset2);
        TEST_CASE(moveResetMoveReset);
        TEST_CASE(moveAndFunctionParameter);
        TEST_CASE(moveAndFunctionParameterReference);
        TEST_CASE(moveAndFunctionParameterConstReference);
        TEST_CASE(moveAndFunctionParameterUnknown);
        TEST_CASE(moveAndReturn);
        TEST_CASE(moveAndClear);
        TEST_CASE(movedPointer);
        TEST_CASE(moveAndAddressOf);
        TEST_CASE(partiallyMoved);
        TEST_CASE(moveAndLambda);
        TEST_CASE(moveInLoop);
        TEST_CASE(moveCallback);
        TEST_CASE(moveClassVariable);
        TEST_CASE(forwardAndUsed);
        TEST_CASE(moveAndReference);
        TEST_CASE(moveForRange);

        TEST_CASE(funcArgNamesDifferent);
        TEST_CASE(funcArgOrderDifferent);
        TEST_CASE(cpp11FunctionArgInit); // #7846 - "void foo(int declaration = {}) {"

        TEST_CASE(shadowVariables);
        TEST_CASE(knownArgument);
        TEST_CASE(knownArgumentHiddenVariableExpression);
        TEST_CASE(knownArgumentTernaryOperator);
        TEST_CASE(checkComparePointers);

        TEST_CASE(unusedVariableValueTemplate); // #8994

        TEST_CASE(moduloOfOne);

        TEST_CASE(sameExpressionPointers);

        TEST_CASE(checkOverlappingWrite);

        TEST_CASE(constVariableArrayMember); // #10371

        TEST_CASE(knownPointerToBool);
    }

#define check(...) check_(__FILE__, __LINE__, __VA_ARGS__)
    void check_(const char* file, int line, const char code[], const char *filename = nullptr, bool inconclusive = true, bool runSimpleChecks=true, bool verbose=false, Settings* settings = nullptr) {
        // Clear the error buffer..
        errout.str("");

        if (!settings) {
            settings = &_settings;
        }
        settings->severity.enable(Severity::style);
        settings->severity.enable(Severity::warning);
        settings->severity.enable(Severity::portability);
        settings->severity.enable(Severity::performance);
        settings->standards.c = Standards::CLatest;
        settings->standards.cpp = Standards::CPPLatest;
        settings->certainty.setEnabled(Certainty::inconclusive, inconclusive);
        settings->verbose = verbose;

        Preprocessor preprocessor(*settings);

        // Tokenize..
        Tokenizer tokenizer(settings, this, &preprocessor);
        std::istringstream istr(code);
        ASSERT_LOC(tokenizer.tokenize(istr, filename ? filename : "test.cpp"), file, line);

        // Check..
        runChecks<CheckOther>(tokenizer, this);

        (void)runSimpleChecks; // TODO Remove this
    }

    void check_(const char* file, int line, const char code[], Settings *s) {
        check_(file, line, code, "test.cpp", true, true, false, s);
    }

#define checkP(...) checkP_(__FILE__, __LINE__, __VA_ARGS__)
    void checkP_(const char* file, int line, const char code[], const char *filename = "test.cpp") {
        // Clear the error buffer..
        errout.str("");

        Settings* settings = &_settings;
        settings->severity.enable(Severity::style);
        settings->severity.enable(Severity::warning);
        settings->severity.enable(Severity::portability);
        settings->severity.enable(Severity::performance);
        settings->standards.c = Standards::CLatest;
        settings->standards.cpp = Standards::CPPLatest;
        settings->certainty.enable(Certainty::inconclusive);

        Preprocessor preprocessor(*settings);
        std::vector<std::string> files(1, filename);
        Tokenizer tokenizer(settings, this, &preprocessor);
        PreprocessorHelper::preprocess(preprocessor, code, files, tokenizer);

        // Tokenizer..
        ASSERT_LOC(tokenizer.simplifyTokens1(""), file, line);

        // Check..
        runChecks<CheckOther>(tokenizer, this);
    }

    void checkInterlockedDecrement(const char code[]) {
        Settings settings;
        settings.platform.type = Platform::Type::Win32A;

        check(code, nullptr, false, true, false, &settings);
    }

    void emptyBrackets() {
        check("{\n"
              "}");
        ASSERT_EQUALS("", errout.str());
    }


    void zeroDiv1() { // floating point division by zero => no error
        check("void foo() {\n"
              "    cout << 1. / 0;\n"
              "}");
        ASSERT_EQUALS("", errout.str());

        check("void foo() {\n"
              "    cout << 42 / (double)0;\n"
              "}");
        ASSERT_EQUALS("", errout.str());

        check("void foo() {\n"
              "    cout << 42 / (float)0;\n"
              "}");
        ASSERT_EQUALS("", errout.str());

        check("void foo() {\n"
              "    cout << 42 / (int)0;\n"
              "}");
        ASSERT_EQUALS("[test.cpp:2]: (error) Division by zero.\n", errout.str());
    }

    void zeroDiv2() {
        check("void foo()\n"
              "{\n"
              "    int sum = 0;\n"
              "    for(int i = 0; i < n; i ++)\n"
              "    {\n"
              "        sum += i;\n"
              "    }\n"
              "    cout<<b/sum;\n"
              "}");
        ASSERT_EQUALS("", errout.str());
    }

    void zeroDiv3() {
        check("int foo(int i) {\n"
              "    return i / 0;\n"
              "}");
        ASSERT_EQUALS("[test.cpp:2]: (error) Division by zero.\n", errout.str());

        check("int foo(int i) {\n"
              "    return i % 0;\n"
              "}");
        ASSERT_EQUALS("[test.cpp:2]: (error) Division by zero.\n", errout.str());

        check("void foo(int& i) {\n"
              "    i /= 0;\n"
              "}");
        ASSERT_EQUALS("[test.cpp:2]: (error) Division by zero.\n", errout.str());

        check("void foo(int& i) {\n"
              "    i %= 0;\n"
              "}");
        ASSERT_EQUALS("[test.cpp:2]: (error) Division by zero.\n", errout.str());

        check("uint8_t foo(uint8_t i) {\n"
              "    return i / 0;\n"
              "}");
        ASSERT_EQUALS("[test.cpp:2]: (error) Division by zero.\n", errout.str());
    }

    void zeroDiv4() {
        check("void f()\n"
              "{\n"
              "   long a = b / 0x6;\n"
              "}");
        ASSERT_EQUALS("", errout.str());

        check("void f()\n"
              "{\n"
              "   long a = b / 0x0;\n"
              "}");
        ASSERT_EQUALS("", errout.str());
        check("void f(long b)\n"
              "{\n"
              "   long a = b / 0x0;\n"
              "}");
        ASSERT_EQUALS("[test.cpp:3]: (error) Division by zero.\n", errout.str());

        check("void f()\n"
              "{\n"
              "   long a = b / 0L;\n"
              "}");
        ASSERT_EQUALS("", errout.str());
        check("void f(long b)\n"
              "{\n"
              "   long a = b / 0L;\n"
              "}");
        ASSERT_EQUALS("[test.cpp:3]: (error) Division by zero.\n", errout.str());

        check("void f()\n"
              "{\n"
              "   long a = b / 0ul;\n"
              "}");
        ASSERT_EQUALS("", errout.str());
        check("void f(long b)\n"
              "{\n"
              "   long a = b / 0ul;\n"
              "}");
        ASSERT_EQUALS("[test.cpp:3]: (error) Division by zero.\n", errout.str());

        // Don't warn about floating points (gcc doesn't warn either)
        // and floating points are handled differently than integers.
        check("void f()\n"
              "{\n"
              "   long a = b / 0.0;\n"
              "}");
        ASSERT_EQUALS("", errout.str());

        check("void f()\n"
              "{\n"
              "   long a = b / 0.5;\n"
              "}");
        ASSERT_EQUALS("", errout.str());
    }

    void zeroDiv5() {
        check("void f()\n"
              "{ { {\n"
              "   long a = b / 0;\n"
              "} } }");
        ASSERT_EQUALS("", errout.str());
        check("void f(long b)\n"
              "{ { {\n"
              "   long a = b / 0;\n"
              "} } }");
        ASSERT_EQUALS("[test.cpp:3]: (error) Division by zero.\n", errout.str());
    }

    void zeroDiv6() {
        check("void f()\n"
              "{ { {\n"
              "   int a = b % 0;\n"
              "} } }");
        ASSERT_EQUALS("", errout.str());
        check("void f(int b)\n"
              "{ { {\n"
              "   int a = b % 0;\n"
              "} } }");
        ASSERT_EQUALS("[test.cpp:3]: (error) Division by zero.\n", errout.str());
    }

    void zeroDiv7() {
        // unknown types for x and y --> do not warn
        check("void f() {\n"
              "  int a = x/2*3/0;\n"
              "  int b = y/2*3%0;\n"
              "}");
        ASSERT_EQUALS("", errout.str());
        check("void f(int x, int y) {\n"
              "  int a = x/2*3/0;\n"
              "  int b = y/2*3%0;\n"
              "}");
        ASSERT_EQUALS("[test.cpp:2]: (error) Division by zero.\n"
                      "[test.cpp:3]: (error) Division by zero.\n", errout.str());
    }

    void zeroDiv8() {
        // #5584 - FP when function is unknown
        check("void f() {\n"
              "  int a = 0;\n"
              "  do_something(a);\n"
              "  return 4 / a;\n"
              "}");
        ASSERT_EQUALS("[test.cpp:4]: (error, inconclusive) Division by zero.\n", errout.str());
    }

    void zeroDiv9() {
        // #6403 FP zerodiv - inside protecting if-clause
        check("void foo() {\n"
              "  double fStepHelp = 0;\n"
              "   if( (rOuterValue >>= fStepHelp) ) {\n"
              "     if( fStepHelp != 0.0) {\n"
              "       double fStepMain = 1;\n"
              "       sal_Int32 nIntervalCount = static_cast< sal_Int32 >(fStepMain / fStepHelp);\n"
              "    }\n"
              "  }\n"
              "}");
        ASSERT_EQUALS("", errout.str());
    }

    void zeroDiv10() {
        // #5402 false positive: (error) Division by zero -- with boost::format
        check("int main() {\n"
              "  std::cout\n"
              "    << boost::format(\" %d :: %s <> %s\") % 0 % \"a\" % \"b\"\n"
              "    << std::endl;\n"
              "  return 0;\n"
              "}");
        ASSERT_EQUALS("", errout.str());
    }

    void zeroDiv11() {
        check("void f(int a) {\n"
              "  int res = (a+2)/0;\n"
              "  int res = (a*2)/0;\n"
              "}");
        ASSERT_EQUALS("[test.cpp:2]: (error) Division by zero.\n"
                      "[test.cpp:3]: (error) Division by zero.\n", errout.str());
        check("void f() {\n"
              "  int res = (a+2)/0;\n"
              "  int res = (a*2)/0;\n"
              "}");
        ASSERT_EQUALS("", errout.str());
    }

    void zeroDiv12() {
        // #8141
        check("intmax_t f() {\n"
              "  return 1 / imaxabs(0);\n"
              "}");
        ASSERT_EQUALS("[test.cpp:2]: (error) Division by zero.\n", errout.str());
    }
    void zeroDiv13() {
        // #7324
        check("int f () {\n"
              "    int dividend = 10;\n"
              "        int divisor = 1;\n"
              "    dividend = dividend / (--divisor);\n"
              "    return dividend;\n"
              "}\n");
        ASSERT_EQUALS("[test.cpp:4]: (error) Division by zero.\n", errout.str());
    }

    void zeroDiv14() {
        check("void f() {\n" // #1169
              "    double dx = 1.;\n"
              "    int ix = 1;\n"
              "    int i = 1;\n"
              "    std::cout << ix / (i >> 1) << std::endl;\n"
              "    std::cout << dx / (i >> 1) << std::endl;\n"
              "}\n");
        ASSERT_EQUALS("[test.cpp:5]: (error) Division by zero.\n", errout.str());
    }

    void zeroDiv15() { // #8319
        check("int f(int i) { return i - 1; }\n"
              "int f() {\n"
              "    const int d = 1;\n"
              "    const int r = 1 / f(d);\n"
              "    return r;\n"
              "}\n");
        ASSERT_EQUALS("[test.cpp:4]: (error) Division by zero.\n", errout.str());
    }

    // #11158
    void zeroDiv16()
    {
        check("int f(int i) {\n"
              "    int number = 10, a = 0;\n"
              "    for (int count = 0; count < 2; count++) {\n"
              "        a += (i / number) % 10;\n"
              "        number = number / 10;\n"
              "    }\n"
              "    return a;\n"
              "}\n");
        ASSERT_EQUALS("", errout.str());

        check("int f(int i) {\n"
              "    int number = 10, a = 0;\n"
              "    for (int count = 0; count < 2; count++) {\n"
              "        int x = number / 10;\n"
              "        a += (i / number) % 10;\n"
              "        number = x;\n"
              "    }\n"
              "    return a;\n"
              "}\n");
        ASSERT_EQUALS("", errout.str());
    }

    void zeroDiv17() { // #9931
        check("int f(int len) {\n"
              "    int sz = sizeof(void*[255]) / 255;\n"
              "    int x = len % sz;\n"
              "    return x;\n"
              "}\n");
        ASSERT_EQUALS("", errout.str());
    }

    void zeroDiv18()
    {
        check("int f(int x, int y) {\n"
              "    if (x == y) {}\n"
              "    return 1 / (x-y);\n"
              "}\n");
        ASSERT_EQUALS(
            "[test.cpp:2] -> [test.cpp:3]: (warning) Either the condition 'x==y' is redundant or there is division by zero at line 3.\n",
            errout.str());
    }

    void zeroDiv19()
    {
        check("void f() {\n" // #2456
              "    for (int i = 0;;)\n"
              "        int j = 10 / i;\n"
              "}\n");
        ASSERT_EQUALS("[test.cpp:3]: (error) Division by zero.\n", errout.str());
    }

    void zeroDivCond() {
        check("void f(unsigned int x) {\n"
              "  int y = 17 / x;\n"
              "  if (x > 0) {}\n"
              "}");
        ASSERT_EQUALS("[test.cpp:3] -> [test.cpp:2]: (warning) Either the condition 'x>0' is redundant or there is division by zero at line 2.\n", errout.str());

        check("void f(unsigned int x) {\n"
              "  int y = 17 / x;\n"
              "  if (x >= 1) {}\n"
              "}");
        ASSERT_EQUALS("[test.cpp:3] -> [test.cpp:2]: (warning) Either the condition 'x>=1' is redundant or there is division by zero at line 2.\n", errout.str());

        check("void f(int x) {\n"
              "  int y = 17 / x;\n"
              "  if (x == 0) {}\n"
              "}");
        ASSERT_EQUALS("[test.cpp:3] -> [test.cpp:2]: (warning) Either the condition 'x==0' is redundant or there is division by zero at line 2.\n", errout.str());

        check("void f(unsigned int x) {\n"
              "  int y = 17 / x;\n"
              "  if (x != 0) {}\n"
              "}");
        ASSERT_EQUALS("[test.cpp:3] -> [test.cpp:2]: (warning) Either the condition 'x!=0' is redundant or there is division by zero at line 2.\n", errout.str());

        // function call
        check("void f1(int x, int y) { c=x/y; }\n"
              "void f2(unsigned int y) {\n"
              "    f1(123,y);\n"
              "    if (y>0){}\n"
              "}");
        ASSERT_EQUALS(
            "[test.cpp:4] -> [test.cpp:1]: (warning) Either the condition 'y>0' is redundant or there is division by zero at line 1.\n",
            errout.str());

        // avoid false positives when variable is changed after division
        check("void f() {\n"
              "  unsigned int x = do_something();\n"
              "  int y = 17 / x;\n"
              "  x = some+calculation;\n"
              "  if (x != 0) {}\n"
              "}");
        ASSERT_EQUALS("", errout.str());

        {
            // function is called that might modify global variable
            check("void do_something();\n"
                  "int x;\n"
                  "void f() {\n"
                  "  int y = 17 / x;\n"
                  "  do_something();\n"
                  "  if (x != 0) {}\n"
                  "}");
            ASSERT_EQUALS("", errout.str());

            // function is called. but don't care, variable is local
            check("void do_something();\n"
                  "void f() {\n"
                  "  int x = some + calculation;\n"
                  "  int y = 17 / x;\n"
                  "  do_something();\n"
                  "  if (x != 0) {}\n"
                  "}");
            ASSERT_EQUALS("[test.cpp:6] -> [test.cpp:4]: (warning) Either the condition 'x!=0' is redundant or there is division by zero at line 4.\n", errout.str());
        }

        check("void do_something(int value);\n"
              "void f(int x) {\n"
              "  int y = 17 / x;\n"
              "  do_something(x);\n"
              "}");
        ASSERT_EQUALS("", errout.str());

        check("int x;\n"
              "void f() {\n"
              "  int y = 17 / x;\n"
              "  while (y || x == 0) { x--; }\n"
              "}");
        ASSERT_EQUALS("", errout.str());

        // ticket 5033 segmentation fault (valid code) in CheckOther::checkZeroDivisionOrUselessCondition
        check("void f() {\n"
              "double* p1= new double[1];\n"
              "double* p2= new double[1];\n"
              "double* p3= new double[1];\n"
              "double* pp[3] = {p1,p2,p3};\n"
              "}");
        ASSERT_EQUALS("", errout.str());

        // #5105 - FP
        check("int f(int a, int b) {\n"
              "  int r = a / b;\n"
              "  if (func(b)) {}\n"
              "}");
        ASSERT_EQUALS("", errout.str());

        // Unknown types for b and c --> do not warn
        check("int f(int d) {\n"
              "  int r = (a?b:c) / d;\n"
              "  if (d == 0) {}\n"
              "}");
        ASSERT_EQUALS("", errout.str());

        check("int f(int a) {\n"
              "  int r = a ? 1 / a : 0;\n"
              "  if (a == 0) {}\n"
              "}");
        ASSERT_EQUALS("", errout.str());

        check("int f(int a) {\n"
              "  int r = (a == 0) ? 0 : 1 / a;\n"
              "  if (a == 0) {}\n"
              "}");
        ASSERT_EQUALS("", errout.str());

        check("int g();\n"
              "void f(int b) {\n"
              "  int x = g();\n"
              "  if (x == 0) {}\n"
              "  else if (x > 0) {}\n"
              "  else\n"
              "    a = b / -x;\n"
              "}");
        ASSERT_EQUALS("", errout.str());

        check("struct A {\n"
              "    int x;\n"
              "};\n"
              "int f(A* a) {\n"
              "    if (a->x == 0) \n"
              "        a->x = 1;\n"
              "    return 1/a->x;\n"
              "}\n");
        ASSERT_EQUALS("", errout.str());

        // #10049
        check("int f(int argc) {\n"
              "    int quotient, remainder;\n"
              "    remainder = argc % 2;\n"
              "    argc = 2;\n"
              "    quotient = argc;\n"
              "    if (quotient != 0) \n"
              "        return quotient;\n"
              "    return remainder;\n"
              "}\n");
        ASSERT_EQUALS("", errout.str());

        // #11315
        checkP("#define STATIC_ASSERT(c) \\\n"
               "do { enum { sa = 1/(int)(!!(c)) }; } while (0)\n"
               "void f() {\n"
               "    STATIC_ASSERT(sizeof(int) == sizeof(FOO));\n"
               "}\n");
        ASSERT_EQUALS("", errout.str());

        // #11505
        check("void f(uint16_t num, uint8_t radix) {\n"
              "    int c = num % radix;\n"
              "    num /= radix;\n"
              "    if (!num) {}\n"
              "}\n");
        ASSERT_EQUALS("", errout.str());
    }

    void nanInArithmeticExpression() {
        check("void f()\n"
              "{\n"
              "   double x = 3.0 / 0.0 + 1.0;\n"
              "   printf(\"%f\", x);\n"
              "}");
        ASSERT_EQUALS("[test.cpp:3]: (style) Using NaN/Inf in a computation.\n", errout.str());

        check("void f()\n"
              "{\n"
              "   double x = 3.0 / 0.0 - 1.0;\n"
              "   printf(\"%f\", x);\n"
              "}");
        ASSERT_EQUALS("[test.cpp:3]: (style) Using NaN/Inf in a computation.\n", errout.str());

        check("void f()\n"
              "{\n"
              "   double x = 1.0 + 3.0 / 0.0;\n"
              "   printf(\"%f\", x);\n"
              "}");
        ASSERT_EQUALS("[test.cpp:3]: (style) Using NaN/Inf in a computation.\n", errout.str());

        check("void f()\n"
              "{\n"
              "   double x = 1.0 - 3.0 / 0.0;\n"
              "   printf(\"%f\", x);\n"
              "}");
        ASSERT_EQUALS("[test.cpp:3]: (style) Using NaN/Inf in a computation.\n", errout.str());

        check("void f()\n"
              "{\n"
              "   double x = 3.0 / 0.0;\n"
              "   printf(\"%f\", x);\n"
              "}");
        ASSERT_EQUALS("", errout.str());

    }

    void varScope1() {
        check("unsigned short foo()\n"
              "{\n"
              "    test_client CClient;\n"
              "    try\n"
              "    {\n"
              "        if (CClient.Open())\n"
              "        {\n"
              "            return 0;\n"
              "        }\n"
              "    }\n"
              "    catch (...)\n"
              "    {\n"
              "        return 2;\n"
              "    }\n"
              "\n"
              "    try\n"
              "    {\n"
              "        CClient.Close();\n"
              "    }\n"
              "    catch (...)\n"
              "    {\n"
              "        return 2;\n"
              "    }\n"
              "\n"
              "    return 1;\n"
              "}");
        ASSERT_EQUALS("", errout.str());
    }

    void varScope2() {
        check("int foo()\n"
              "{\n"
              "    Error e;\n"
              "    e.SetValue(12);\n"
              "    throw e;\n"
              "}");
        ASSERT_EQUALS("", errout.str());
    }

    void varScope3() {
        check("void foo()\n"
              "{\n"
              "    int i;\n"
              "    int *p = 0;\n"
              "    if (abc)\n"
              "    {\n"
              "        p = &i;\n"
              "    }\n"
              "    *p = 1;\n"
              "}");
        ASSERT_EQUALS("", errout.str());
    }

    void varScope4() {
        check("void foo()\n"
              "{\n"
              "    int i;\n"
              "}");
        ASSERT_EQUALS("", errout.str());
    }

    void varScope5() {
        check("void f(int x)\n"
              "{\n"
              "    int i = 0;\n"
              "    if (x) {\n"
              "        for ( ; i < 10; ++i) ;\n"
              "    }\n"
              "}");
        ASSERT_EQUALS("[test.cpp:3]: (style) The scope of the variable 'i' can be reduced.\n", errout.str());

        check("void f(int x) {\n"
              "    const unsigned char i = 0;\n"
              "    if (x) {\n"
              "        for ( ; i < 10; ++i) ;\n"
              "    }\n"
              "}");
        ASSERT_EQUALS("", errout.str());

        check("void f(int x)\n"
              "{\n"
              "    int i = 0;\n"
              "    if (x) {b()}\n"
              "    else {\n"
              "        for ( ; i < 10; ++i) ;\n"
              "    }\n"
              "}");
        ASSERT_EQUALS("[test.cpp:3]: (style) The scope of the variable 'i' can be reduced.\n", errout.str());
    }

    void varScope6() {
        check("void f(int x)\n"
              "{\n"
              "    int i = x;\n"
              "    if (a) {\n"
              "        x++;\n"
              "    }\n"
              "    if (b) {\n"
              "        c(i);\n"
              "    }\n"
              "}");
        ASSERT_EQUALS("", errout.str());

        check("void f() {\n" // #5398
              "    bool success = false;\n"
              "    int notReducable(someClass.getX(&success));\n"
              "    if (success) {\n"
              "        foo(notReducable);\n"
              "    }\n"
              "}");
        ASSERT_EQUALS("", errout.str());

        check("void foo(Test &test) {\n"
              "  int& x = test.getData();\n"
              "  if (test.process())\n"
              "    x = 0;\n"
              "}");
        ASSERT_EQUALS("", errout.str());

        check("void f()\n"
              "{\n"
              "int foo = 0;\n"
              "std::vector<int> vec(10);\n"
              "BOOST_FOREACH(int& i, vec)\n"
              "{\n"
              " foo += 1;\n"
              " if(foo == 10)\n"
              " {\n"
              "  return 0;\n"
              " }\n"
              "}\n"
              "}");
        ASSERT_EQUALS("", errout.str());

        check("void f(int &x)\n"
              "{\n"
              "  int n = 1;\n"
              "  do\n"
              "  {\n"
              "    ++n;\n"
              "    ++x;\n"
              "  } while (x);\n"
              "}");
        ASSERT_EQUALS("", errout.str());
    }

    void varScope7() {
        check("void f(int x)\n"
              "{\n"
              "    int y = 0;\n"
              "    b(y);\n"
              "    if (x) {\n"
              "        y++;\n"
              "    }\n"
              "}");
        ASSERT_EQUALS("", errout.str());
    }

    void varScope8() {
        check("void test() {\n"
              "    float edgeResistance=1;\n"
              "    std::vector<int> edges;\n"
              "    BOOST_FOREACH(int edge, edges) {\n"
              "        edgeResistance = (edge+1) / 2.0;\n"
              "    }\n"
              "}");
        ASSERT_EQUALS("[test.cpp:2]: (style) The scope of the variable 'edgeResistance' can be reduced.\n", errout.str());
    }

    void varScope9() {
        // classes may have extra side effects
        check("class fred {\n"
              "public:\n"
              "    void x();\n"
              "};\n"
              "void test(int a) {\n"
              "    fred f;\n"
              "    if (a == 2) {\n"
              "        f.x();\n"
              "    }\n"
              "}");
        ASSERT_EQUALS("", errout.str());
    }

    void varScope10() {
        check("int f()\n"
              "{\n"
              "    int x = 0;\n"
              "    FOR {\n"
              "        foo(x++);\n"
              "    }\n"
              "}");
        ASSERT_EQUALS("", errout.str());
    }

    void varScope11() {
        check("int f() {\n"
              "    int x = 0;\n"
              "    AB ab = { x, 0 };\n"
              "}");
        ASSERT_EQUALS("", errout.str());

        check("int f() {\n"
              "    int x = 0;\n"
              "    if (a == 0) { ++x; }\n"
              "    AB ab = { x, 0 };\n"
              "}");
        ASSERT_EQUALS("", errout.str());

        check("int f() {\n"
              "    int x = 0;\n"
              "    if (a == 0) { ++x; }\n"
              "    if (a == 1) { AB ab = { x, 0 }; }\n"
              "}");
        ASSERT_EQUALS("", errout.str());
    }

    void varScope12() {
        check("void f(int x) {\n"
              "    int i[5];\n"
              "    int* j = y;\n"
              "    if (x)\n"
              "        foo(i);\n"
              "    foo(j);\n"
              "}");
        ASSERT_EQUALS("[test.cpp:2]: (style) The scope of the variable 'i' can be reduced.\n", errout.str());

        check("void f(int x) {\n"
              "    int i[5];\n"
              "    int* j;\n"
              "    if (x)\n"
              "        j = i;\n"
              "    foo(j);\n"
              "}");
        ASSERT_EQUALS("", errout.str());

        check("void f(int x) {\n"
              "    const bool b = true;\n"
              "    x++;\n"
              "    if (x == 5)\n"
              "        foo(b);\n"
              "}");
        ASSERT_EQUALS("", errout.str());

        check("void f(int x) {\n"
              "    const bool b = x;\n"
              "    x++;\n"
              "    if (x == 5)\n"
              "        foo(b);\n"
              "}");
        ASSERT_EQUALS("", errout.str());
    }

    void varScope13() {
        // #2770
        check("void f() {\n"
              "    int i = 0;\n"
              "    forever {\n"
              "        if (i++ == 42) { break; }\n"
              "    }\n"
              "}");
        ASSERT_EQUALS("", errout.str());
    }

    void varScope14() {
        // #3941
        check("void f() {\n"
              "    const int i( foo());\n"
              "    if(a) {\n"
              "        for ( ; i < 10; ++i) ;\n"
              "    }\n"
              "}");
        ASSERT_EQUALS("", errout.str());
    }

    void varScope15() {
        // #4573
        check("void f() {\n"
              "    int a,b,c;\n"
              "    if (a);\n"
              "    else if(b);\n"
              "    else if(c);\n"
              "    else;\n"
              "}", nullptr, false);
        ASSERT_EQUALS("", errout.str());
    }

    void varScope16() {
        check("void f() {\n"
              "    int a = 0;\n"
              "    while((++a) < 56) {\n"
              "        foo();\n"
              "    }\n"
              "}");
        ASSERT_EQUALS("", errout.str());

        check("void f() {\n"
              "    int a = 0;\n"
              "    do {\n"
              "        foo();\n"
              "    } while((++a) < 56);\n"
              "}");
        ASSERT_EQUALS("", errout.str());

        check("void f() {\n"
              "    int a = 0;\n"
              "    do {\n"
              "        a = 64;\n"
              "        foo(a);\n"
              "    } while((++a) < 56);\n"
              "}");
        ASSERT_EQUALS("", errout.str());

        check("void f() {\n"
              "    int a = 0;\n"
              "    do {\n"
              "        a = 64;\n"
              "        foo(a);\n"
              "    } while(z());\n"
              "}");
        ASSERT_EQUALS("[test.cpp:2]: (style) The scope of the variable 'a' can be reduced.\n", errout.str());
    }

    void varScope17() {
        check("void f() {\n"
              "    int x;\n"
              "    if (a) {\n"
              "        x = stuff(x);\n"
              "        morestuff(x);\n"
              "    }\n"
              "}");
        ASSERT_EQUALS("[test.cpp:2]: (style) The scope of the variable 'x' can be reduced.\n", errout.str());

        check("void f() {\n"
              "    int x;\n"
              "    if (a) {\n"
              "        x = stuff(x);\n"
              "        morestuff(x);\n"
              "    }\n"
              "    if (b) {}\n"
              "}");
        ASSERT_EQUALS("[test.cpp:2]: (style) The scope of the variable 'x' can be reduced.\n", errout.str());
    }

    void varScope18() {
        check("void f() {\n"
              "    short x;\n"
              "\n"
              "    switch (ab) {\n"
              "        case A:\n"
              "            break;\n"
              "        case B:\n"
              "        default:\n"
              "            break;\n"
              "    }\n"
              "\n"
              "    if (c) {\n"
              "        x = foo();\n"
              "        do_something(x);\n"
              "    }\n"
              "}");
        ASSERT_EQUALS("[test.cpp:2]: (style) The scope of the variable 'x' can be reduced.\n", errout.str());

        check("void f() {\n"
              "    short x;\n"
              "\n"
              "    switch (ab) {\n"
              "        case A:\n"
              "            x = 10;\n"
              "            break;\n"
              "        case B:\n"
              "        default:\n"
              "            break;\n"
              "    }\n"
              "\n"
              "    if (c) {\n"
              "        x = foo();\n"
              "        do_something(x);\n"
              "    }\n"
              "}");
        ASSERT_EQUALS("", errout.str());

        check("void f() {\n"
              "    short x;\n"
              "\n"
              "    switch (ab) {\n"
              "        case A:\n"
              "            if(c)\n"
              "                do_something(x);\n"
              "            break;\n"
              "        case B:\n"
              "        default:\n"
              "            break;\n"
              "    }\n"
              "}");
        ASSERT_EQUALS("[test.cpp:2]: (style) The scope of the variable 'x' can be reduced.\n", errout.str());

        check("void f() {\n"
              "    short x;\n"
              "\n"
              "    switch (ab) {\n"
              "        case A:\n"
              "            if(c)\n"
              "                do_something(x);\n"
              "            break;\n"
              "        case B:\n"
              "        default:\n"
              "            if(d)\n"
              "                do_something(x);\n"
              "            break;\n"
              "    }\n"
              "}");
        ASSERT_EQUALS("", errout.str());
    }

    void varScope20() { // Ticket #5103 - constant variable only used in inner scope
        check("int f(int a) {\n"
              "  const int x = 234;\n"
              "  int b = a;\n"
              "  if (b > 32) b = x;\n"
              "  return b;\n"
              "}");
        ASSERT_EQUALS("", errout.str());
    }

    void varScope21() { // Ticket #5382 - initializing two-dimensional array
        check("int test() {\n"
              "    int test_value = 3;\n"
              "    int test_array[1][1] = { { test_value } };\n"
              "    return sizeof(test_array);\n"
              "}");
        ASSERT_EQUALS("", errout.str());
    }

    void varScope22() { // Ticket #5684 - "The scope of the variable 'p' can be reduced" - But it can not.
        check("void foo() {\n"
              "   int* p( 42 );\n"
              "   int i = 0;\n"
              "   while ( i != 100 ) {\n"
              "      *p = i;\n"
              "      ++p;\n"
              "      ++i;\n"
              "   }\n"
              "}");
        ASSERT_EQUALS("", errout.str());
        // try to avoid an obvious false negative after applying the fix for the example above:
        check("void foo() {\n"
              "   int* p( 42 );\n"
              "   int i = 0;\n"
              "   int dummy = 0;\n"
              "   while ( i != 100 ) {\n"
              "      p = & dummy;\n"
              "      *p = i;\n"
              "      ++p;\n"
              "      ++i;\n"
              "   }\n"
              "}");
        ASSERT_EQUALS("[test.cpp:2]: (style) The scope of the variable 'p' can be reduced.\n", errout.str());
    }

    void varScope23() { // #6154: Don't suggest to reduce scope if inner scope is a lambda
        check("int main() {\n"
              "   size_t myCounter = 0;\n"
              "   Test myTest([&](size_t aX){\n"
              "       std::cout << myCounter += aX << std::endl;\n"
              "   });\n"
              "}");
        ASSERT_EQUALS("", errout.str());
    }

    void varScope24() {
        check("void f(Foo x) {\n"
              "   Foo &r = x;\n"
              "   if (cond) {\n"
              "       r.dostuff();\n"
              "   }\n"
              "}");
        ASSERT_EQUALS("[test.cpp:2]: (style) The scope of the variable 'r' can be reduced.\n", errout.str());

        check("void f(Foo x) {\n"
              "   Foo foo = x;\n"
              "   if (cond) {\n"
              "       foo.dostuff();\n"
              "   }\n"
              "}");
        ASSERT_EQUALS("", errout.str());
    }

    void varScope25() {
        check("void f() {\n"
              "    time_t currtime;\n"
              "    if (a) {\n"
              "        currtime = time(&dummy);\n"
              "        if (currtime > t) {}\n"
              "    }\n"
              "}", "test.c");
        ASSERT_EQUALS("[test.c:2]: (style) The scope of the variable 'currtime' can be reduced.\n", errout.str());
    }

    void varScope26() {
        check("void f(const std::map<int,int> &m) {\n"
              "  for (auto it : m) {\n"
              "     if (cond1) {\n"
              "       int& key = it.first;\n"
              "       if (cond2) { dostuff(key); }\n"
              "     }\n"
              "  }\n"
              "}");
        ASSERT_EQUALS("", errout.str());
    }

    void varScope27() {
        checkP("void f() {\n"
               "  int x = 0;\n"
               "#ifdef X\n"
               "#endif\n"
               "  if (id == ABC) { return x; }\n"
               "}");
        ASSERT_EQUALS("", errout.str());

        checkP("void f() {\n"
               "#ifdef X\n"
               "#endif\n"
               "  int x = 0;\n"
               "  if (id == ABC) { return x; }\n"
               "}");
        ASSERT_EQUALS("[test.cpp:4]: (style) The scope of the variable 'x' can be reduced.\n", errout.str());
    }

    void varScope28() {
        check("void f() {\n" // #10527
              "    int i{};\n"
              "    if (double d = g(i); d == 1.0) {}\n"
              "}\n");
        ASSERT_EQUALS("", errout.str());
    }

    void varScope29() { // #10888
        check("enum E { E0 };\n"
              "struct S { int i; };\n"
              "void f(int b) {\n"
              "    enum E e;\n"
              "    struct S s;\n"
              "    if (b) {\n"
              "        e = E0;\n"
              "        s.i = 0;\n"
              "        g(e, s);\n"
              "    }\n"
              "}\n", "test.c");
        ASSERT_EQUALS("[test.c:4]: (style) The scope of the variable 'e' can be reduced.\n"
                      "[test.c:5]: (style) The scope of the variable 's' can be reduced.\n",
                      errout.str());

        check("void f(bool b) {\n"
              "    std::string s;\n"
              "    if (b) {\n"
              "        s = \"abc\";\n"
              "        g(s);\n"
              "    }\n"
              "}");
        ASSERT_EQUALS("[test.cpp:2]: (style) The scope of the variable 's' can be reduced.\n", errout.str());

        check("auto foo(std::vector<int>& vec, bool flag) {\n"
              "    std::vector<int> dummy;\n"
              "    std::vector<int>::iterator iter;\n"
              "    if (flag)\n"
              "        iter = vec.begin();\n"
              "    else {\n"
              "        dummy.push_back(42);\n"
              "        iter = dummy.begin();\n"
              "    }\n"
              "    return *iter;\n"
              "}");
        ASSERT_EQUALS("[test.cpp:1]: (style) Parameter 'vec' can be declared as reference to const\n", errout.str());

        check("auto& foo(std::vector<int>& vec, bool flag) {\n"
              "    std::vector<int> dummy;\n"
              "    std::vector<int>::iterator iter;\n"
              "    if (flag)\n"
              "        iter = vec.begin();\n"
              "    else {\n"
              "        dummy.push_back(42);\n"
              "        iter = dummy.begin();\n"
              "    }\n"
              "    return *iter;\n"
              "}");
        ASSERT_EQUALS("", errout.str());
    }

    void varScope30() { // #8541
        check("bool f(std::vector<int>& v, int i) {\n"
              "    int n = 0;\n"
              "    bool b = false;\n"
              "    std::for_each(v.begin(), v.end(), [&](int j) {\n"
              "        if (j == i) {\n"
              "            ++n;\n"
              "            if (n > 5)\n"
              "                b = true;\n"
              "        }\n"
              "    });\n"
              "    return b;\n"
              "}\n");
        ASSERT_EQUALS("", errout.str());
    }

    void varScope31() { // #11099
        check("bool g(std::vector<int>&);\n"
              "void h(std::vector<int>);\n"
              "void f0(std::vector<int> v) {\n"
              "    std::vector<int> w{ v };\n"
              "    bool b = g(v);\n"
              "    if (b)\n"
              "        h(w);\n"
              "    h(v);\n"
              "}\n"
              "void f1(std::vector<int> v) {\n"
              "    std::vector<int> w{ v.begin(), v.end() };\n"
              "    bool b = g(v);\n"
              "    if (b)\n"
              "        h(w);\n"
              "    h(v);\n"
              "}\n"
              "void f2(std::vector<int> v) {\n"
              "    std::vector<int> w{ 10, 0, std::allocator<int>() };\n" // FN
              "    bool b = g(v);\n"
              "    if (b)\n"
              "        h(w);\n"
              "    h(v);\n"
              "}\n"
              "void f3(std::vector<int> v) {\n"
              "    std::vector<int> w{ 10, 0 };\n" // warn
              "    bool b = g(v);\n"
              "    if (b)\n"
              "        h(w);\n"
              "    h(v);\n"
              "}\n"
              "void f4(std::vector<int> v) {\n"
              "    std::vector<int> w{ 10 };\n" // warn
              "    bool b = g(v);\n"
              "    if (b)\n"
              "        h(w);\n"
              "    h(v);\n"
              "}\n"
              "void f5(std::vector<int> v) {\n"
              "    std::vector<int> w(v);\n"
              "    bool b = g(v);\n"
              "    if (b)\n"
              "        h(w);\n"
              "    h(v);\n"
              "}\n"
              "void f6(std::vector<int> v) {\n"
              "    std::vector<int> w(v.begin(), v.end());\n"
              "    bool b = g(v);\n"
              "    if (b)\n"
              "        h(w);\n"
              "    h(v);\n"
              "}\n"
              "void f7(std::vector<int> v) {\n"
              "    std::vector<int> w(10, 0, std::allocator<int>);\n" // FN
              "    bool b = g(v);\n"
              "    if (b)\n"
              "        h(w);\n"
              "    h(v);\n"
              "}\n"
              "void f8(std::vector<int> v) {\n"
              "    std::vector<int> w(10, 0);\n" // warn
              "    bool b = g(v);\n"
              "    if (b)\n"
              "        h(w);\n"
              "    h(v);\n"
              "}\n"
              "void f9(std::vector<int> v) {\n"
              "    std::vector<int> w(10);\n" // warn
              "    bool b = g(v);\n"
              "    if (b)\n"
              "        h(w);\n"
              "    h(v);\n"
              "}\n"
              "void f10(std::vector<int> v) {\n"
              "    std::vector<int> w{};\n" // warn
              "    bool b = g(v);\n"
              "    if (b)\n"
              "        h(w);\n"
              "    h(v);\n"
              "}\n");
        ASSERT_EQUALS("[test.cpp:25]: (style) The scope of the variable 'w' can be reduced.\n"
                      "[test.cpp:32]: (style) The scope of the variable 'w' can be reduced.\n"
                      "[test.cpp:60]: (style) The scope of the variable 'w' can be reduced.\n"
                      "[test.cpp:67]: (style) The scope of the variable 'w' can be reduced.\n"
                      "[test.cpp:74]: (style) The scope of the variable 'w' can be reduced.\n",
                      errout.str());
    }

    void varScope32() { // #11441
        check("template <class F>\n"
              "std::vector<int> g(F, const std::vector<int>&);\n"
              "void f(const std::vector<int>&v) {\n"
              "    std::vector<int> w;\n"
              "    for (auto x : v)\n"
              "        w = g([&]() { x; }, w);\n"
              "}\n");
        ASSERT_EQUALS("[test.cpp:6]: (warning) Unused variable value 'x'\n", errout.str());
    }

    void varScope33() { // #11131
        check("struct S {\n"
              "    const std::string& getStr() const;\n"
              "    void mutate();\n"
              "    bool getB() const;\n"
              "};\n"
              "void g(S& s) {\n"
              "    std::string str = s.getStr();\n"
              "    s.mutate();\n"
              "    if (s.getB()) {\n"
              "        if (str == \"abc\") {}\n"
              "    }\n"
              "}\n"
              "void g(char* s, bool b) {\n"
              "    int i = strlen(s);\n"
              "    s[0] = '\\0';\n"
              "    if (b) {\n"
              "        if (i == 5) {}\n"
              "    }\n"
              "}\n"
              "void f(const S& s) {\n"
              "    std::string str = s.getStr();\n"
              "    std::string str2{ s.getStr() };\n"
              "    std::string str3(s.getStr());\n"
              "    if (s.getB()) {\n"
              "        if (str == \"abc\") {}\n"
              "        if (str2 == \"abc\") {}\n"
              "        if (str3 == \"abc\") {}\n"
              "    }\n"
              "}\n"
              "void f(const char* s, bool b) {\n"
              "    int i = strlen(s);\n"
              "    if (b) {\n"
              "        if (i == 5) {}\n"
              "    }\n"
              "}\n"
              "void f(int j, bool b) {\n"
              "    int k = j;\n"
              "    if (b) {\n"
              "        if (k == 5) {}\n"
              "    }\n"
              "}\n");
        ASSERT_EQUALS("[test.cpp:21]: (style) The scope of the variable 'str' can be reduced.\n"
                      "[test.cpp:22]: (style) The scope of the variable 'str2' can be reduced.\n"
                      "[test.cpp:23]: (style) The scope of the variable 'str3' can be reduced.\n"
                      "[test.cpp:31]: (style) The scope of the variable 'i' can be reduced.\n"
                      "[test.cpp:37]: (style) The scope of the variable 'k' can be reduced.\n",
                      errout.str());
    }

    void varScope34() { // #11742
        check("void f() {\n"
              "    bool b = false;\n"
              "    int i = 1;\n"
              "    for (int k = 0; k < 20; ++k) {\n"
              "        b = !b;\n"
              "        if (b)\n"
              "            i++;\n"
              "    }\n"
              "}\n");
        ASSERT_EQUALS("", errout.str());
    }

    void varScope35() { // #11845
        check("void f(int err, const char* src) {\n"
              "    const char* msg = \"Success\";\n"
              "    char buf[42];\n"
              "    if (err != 0)\n"
              "        msg = strcpy(buf, src);\n"
              "    printf(\"%d: %s\\n\", err, msg);\n"
              "}\n");
        ASSERT_EQUALS("", errout.str());

        check("char* g(char* dst, const char* src);\n"
              "void f(int err, const char* src) {\n"
              "    const char* msg = \"Success\";\n"
              "    char buf[42];\n"
              "    if (err != 0)\n"
              "        msg = g(buf, src);\n"
              "    printf(\"%d: %s\\n\", err, msg);\n"
              "}\n");
        ASSERT_EQUALS("", errout.str());

        check("char* g(char* dst, const char* src);\n"
              "void f(int err, const char* src) {\n"
              "    const char* msg = \"Success\";\n"
              "    char buf[42];\n"
              "    if (err != 0)\n"
              "        g(buf, src);\n"
              "    printf(\"%d: %s\\n\", err, msg);\n"
              "}\n");
        ASSERT_EQUALS("[test.cpp:4]: (style) The scope of the variable 'buf' can be reduced.\n", errout.str());
    }

#define checkOldStylePointerCast(code) checkOldStylePointerCast_(code, __FILE__, __LINE__)
    void checkOldStylePointerCast_(const char code[], const char* file, int line) {
        // Clear the error buffer..
        errout.str("");

        // #5560 - set c++03
        const Settings settings = settingsBuilder().severity(Severity::style).cpp(Standards::CPP03).build();

        Preprocessor preprocessor(settings);

        // Tokenize..
        Tokenizer tokenizerCpp(&settings, this, &preprocessor);
        std::istringstream istr(code);
        ASSERT_LOC(tokenizerCpp.tokenize(istr, "test.cpp"), file, line);

        CheckOther checkOtherCpp(&tokenizerCpp, &settings, this);
        checkOtherCpp.warningOldStylePointerCast();
    }

    void oldStylePointerCast() {
        checkOldStylePointerCast("class Base;\n"
                                 "void foo()\n"
                                 "{\n"
                                 "    Base * b = (Base *) derived;\n"
                                 "}");
        ASSERT_EQUALS("[test.cpp:4]: (style) C-style pointer casting\n", errout.str());

        checkOldStylePointerCast("class Base;\n"
                                 "void foo()\n"
                                 "{\n"
                                 "    Base * b = (const Base *) derived;\n"
                                 "}");
        ASSERT_EQUALS("[test.cpp:4]: (style) C-style pointer casting\n", errout.str());

        checkOldStylePointerCast("class Base;\n"
                                 "void foo()\n"
                                 "{\n"
                                 "    Base * b = (const Base * const) derived;\n"
                                 "}");
        ASSERT_EQUALS("[test.cpp:4]: (style) C-style pointer casting\n", errout.str());

        checkOldStylePointerCast("class Base;\n"
                                 "void foo()\n"
                                 "{\n"
                                 "    Base * b = (volatile Base *) derived;\n"
                                 "}");
        ASSERT_EQUALS("[test.cpp:4]: (style) C-style pointer casting\n", errout.str());

        checkOldStylePointerCast("class Base;\n"
                                 "void foo()\n"
                                 "{\n"
                                 "    Base * b = (volatile Base * const) derived;\n"
                                 "}");
        ASSERT_EQUALS("[test.cpp:4]: (style) C-style pointer casting\n", errout.str());

        checkOldStylePointerCast("class Base;\n"
                                 "void foo()\n"
                                 "{\n"
                                 "    Base * b = (const volatile Base *) derived;\n"
                                 "}");
        ASSERT_EQUALS("[test.cpp:4]: (style) C-style pointer casting\n", errout.str());

        checkOldStylePointerCast("class Base;\n"
                                 "void foo()\n"
                                 "{\n"
                                 "    Base * b = (const volatile Base * const) derived;\n"
                                 "}");
        ASSERT_EQUALS("[test.cpp:4]: (style) C-style pointer casting\n", errout.str());

        checkOldStylePointerCast("class Base;\n"
                                 "void foo()\n"
                                 "{\n"
                                 "    Base * b = (const Base *) ( new Derived() );\n"
                                 "}");
        ASSERT_EQUALS("[test.cpp:4]: (style) C-style pointer casting\n", errout.str());

        checkOldStylePointerCast("class Base;\n"
                                 "void foo()\n"
                                 "{\n"
                                 "    Base * b = (const Base *) new Derived();\n"
                                 "}");
        ASSERT_EQUALS("[test.cpp:4]: (style) C-style pointer casting\n", errout.str());

        checkOldStylePointerCast("class Base;\n"
                                 "void foo()\n"
                                 "{\n"
                                 "    Base * b = (const Base *) new short[10];\n"
                                 "}");
        ASSERT_EQUALS("[test.cpp:4]: (style) C-style pointer casting\n", errout.str());

        checkOldStylePointerCast("class B;\n"
                                 "class A\n"
                                 "{\n"
                                 "  virtual void abc(B *) const = 0;\n"
                                 "}");
        ASSERT_EQUALS("", errout.str());

        checkOldStylePointerCast("class B;\n"
                                 "class A\n"
                                 "{\n"
                                 "  virtual void abc(const B *) const = 0;\n"
                                 "}");
        ASSERT_EQUALS("", errout.str());

        // #3630
        checkOldStylePointerCast("class SomeType;\n"
                                 "class X : public Base {\n"
                                 "    X() : Base((SomeType*)7) {}\n"
                                 "};");
        ASSERT_EQUALS("[test.cpp:3]: (style) C-style pointer casting\n", errout.str());

        checkOldStylePointerCast("class SomeType;\n"
                                 "class X : public Base {\n"
                                 "    X() : Base((SomeType*)var) {}\n"
                                 "};");
        ASSERT_EQUALS("[test.cpp:3]: (style) C-style pointer casting\n", errout.str());

        checkOldStylePointerCast("class SomeType;\n"
                                 "class X : public Base {\n"
                                 "    X() : Base((SomeType*)0) {}\n"
                                 "};");
        ASSERT_EQUALS("", errout.str());

        // #5560
        checkOldStylePointerCast("class C;\n"
                                 "\n"
                                 "class B\n"
                                 "{ virtual G* createGui(S*, C*) const = 0; };\n"
                                 "\n"
                                 "class MS : public M\n"
                                 "{ virtual void addController(C*) override {} };");
        ASSERT_EQUALS("", errout.str());

        // #6164
        checkOldStylePointerCast("class Base {};\n"
                                 "class Derived: public Base {};\n"
                                 "void testCC() {\n"
                                 "  std::vector<Base*> v;\n"
                                 "  v.push_back((Base*)new Derived);\n"
                                 "}");
        ASSERT_EQUALS("[test.cpp:5]: (style) C-style pointer casting\n", errout.str());

        // #7709
        checkOldStylePointerCast("typedef struct S S;\n"
                                 "typedef struct S SS;\n"
                                 "typedef class C C;\n"
                                 "typedef long LONG;\n"
                                 "typedef long* LONGP;\n"
                                 "struct T {};\n"
                                 "typedef struct T TT;\n"
                                 "typedef struct T2 {} TT2;\n"
                                 "void f(int* i) {\n"
                                 "    S* s = (S*)i;\n"
                                 "    SS* ss = (SS*)i;\n"
                                 "    struct S2* s2 = (struct S2*)i;\n"
                                 "    C* c = (C*)i;\n"
                                 "    class C2* c2 = (class C2*)i;\n"
                                 "    long* l = (long*)i;\n"
                                 "    LONG* l2 = (LONG*)i;\n"
                                 "    LONGP l3 = (LONGP)i;\n"
                                 "    TT* tt = (TT*)i;\n"
                                 "    TT2* tt2 = (TT2*)i;\n"
                                 "}\n");
        ASSERT_EQUALS("[test.cpp:10]: (style) C-style pointer casting\n"
                      "[test.cpp:11]: (style) C-style pointer casting\n"
                      "[test.cpp:12]: (style) C-style pointer casting\n"
                      "[test.cpp:13]: (style) C-style pointer casting\n"
                      "[test.cpp:14]: (style) C-style pointer casting\n"
                      "[test.cpp:15]: (style) C-style pointer casting\n"
                      "[test.cpp:16]: (style) C-style pointer casting\n"
                      "[test.cpp:17]: (style) C-style pointer casting\n"
                      "[test.cpp:18]: (style) C-style pointer casting\n"
                      "[test.cpp:19]: (style) C-style pointer casting\n",
                      errout.str());

        // #8649
        checkOldStylePointerCast("struct S {};\n"
                                 "void g(S*& s);\n"
                                 "void f(int i) {\n"
                                 "    g((S*&)i);\n"
                                 "    S*& r = (S*&)i;\n"
                                 "}\n");
        ASSERT_EQUALS("[test.cpp:4]: (style) C-style pointer casting\n"
                      "[test.cpp:5]: (style) C-style pointer casting\n",
                      errout.str());

        // #10823
        checkOldStylePointerCast("void f(void* p) {\n"
                                 "    auto h = reinterpret_cast<void (STDAPICALLTYPE*)(int)>(p);\n"
                                 "}\n");
        ASSERT_EQUALS("", errout.str());

        // #5210
        checkOldStylePointerCast("void f(void* v1, void* v2) {\n"
                                 "    T** p1 = (T**)v1;\n"
                                 "    T*** p2 = (T***)v2;\n"
                                 "}\n");
        ASSERT_EQUALS("[test.cpp:2]: (style) C-style pointer casting\n"
                      "[test.cpp:3]: (style) C-style pointer casting\n",
                      errout.str());
    }

#define checkInvalidPointerCast(...) checkInvalidPointerCast_(__FILE__, __LINE__, __VA_ARGS__)
    void checkInvalidPointerCast_(const char* file, int line, const char code[], bool portability = true, bool inconclusive = false) {
        // Clear the error buffer..
        errout.str("");

        Settings settings = settingsBuilder().severity(Severity::warning).severity(Severity::portability, portability).certainty(Certainty::inconclusive, inconclusive).build();
        settings.platform.defaultSign = 's';

        Preprocessor preprocessor(settings);

        // Tokenize..
        Tokenizer tokenizer(&settings, this, &preprocessor);
        std::istringstream istr(code);
        ASSERT_LOC(tokenizer.tokenize(istr, "test.cpp"), file, line);

        CheckOther checkOtherCpp(&tokenizer, &settings, this);
        checkOtherCpp.invalidPointerCast();
    }


    void invalidPointerCast() {
        checkInvalidPointerCast("void test() {\n"
                                "    float *f = new float[10];\n"
                                "    delete [] (double*)f;\n"
                                "    delete [] (long double const*)(new float[10]);\n"
                                "}");
        ASSERT_EQUALS("[test.cpp:3]: (portability) Casting between float * and double * which have an incompatible binary data representation.\n"
                      "[test.cpp:4]: (portability) Casting between float * and const long double * which have an incompatible binary data representation.\n", errout.str());

        checkInvalidPointerCast("void test(const float* f) {\n"
                                "    double *d = (double*)f;\n"
                                "}");
        ASSERT_EQUALS("[test.cpp:2]: (portability) Casting between const float * and double * which have an incompatible binary data representation.\n", errout.str());

        checkInvalidPointerCast("void test(double* d1) {\n"
                                "    long double *ld = (long double*)d1;\n"
                                "    double *d2 = (double*)ld;\n"
                                "}");
        ASSERT_EQUALS("[test.cpp:2]: (portability) Casting between double * and long double * which have an incompatible binary data representation.\n"
                      "[test.cpp:3]: (portability) Casting between long double * and double * which have an incompatible binary data representation.\n", errout.str());

        checkInvalidPointerCast("char* test(int* i) {\n"
                                "    long double *d = (long double*)(i);\n"
                                "    double *d = (double*)(i);\n"
                                "    float *f = reinterpret_cast<float*>(i);\n"
                                "}");
        ASSERT_EQUALS("[test.cpp:2]: (portability) Casting between signed int * and long double * which have an incompatible binary data representation.\n"
                      "[test.cpp:3]: (portability) Casting between signed int * and double * which have an incompatible binary data representation.\n"
                      "[test.cpp:4]: (portability) Casting between signed int * and float * which have an incompatible binary data representation.\n", errout.str());

        checkInvalidPointerCast("float* test(unsigned int* i) {\n"
                                "    return (float*)i;\n"
                                "}");
        ASSERT_EQUALS("[test.cpp:2]: (portability) Casting between unsigned int * and float * which have an incompatible binary data representation.\n", errout.str());

        checkInvalidPointerCast("float* test(unsigned int* i) {\n"
                                "    return (float*)i[0];\n"
                                "}");
        ASSERT_EQUALS("", errout.str());

        checkInvalidPointerCast("float* test(double& d) {\n"
                                "    return (float*)&d;\n"
                                "}");
        ASSERT_EQUALS("[test.cpp:2]: (portability) Casting between double * and float * which have an incompatible binary data representation.\n", errout.str());

        checkInvalidPointerCast("void test(float* data) {\n"
                                "    f.write((char*)data,sizeof(float));\n"
                                "}", true, false);
        ASSERT_EQUALS("", errout.str());

        checkInvalidPointerCast("void test(float* data) {\n"
                                "    f.write((char*)data,sizeof(float));\n"
                                "}", true, true); // #3639
        ASSERT_EQUALS("[test.cpp:2]: (portability, inconclusive) Casting from float * to signed char * is not portable due to different binary data representations on different platforms.\n", errout.str());


        checkInvalidPointerCast("long long* test(float* f) {\n"
                                "    return (long long*)f;\n"
                                "}", false);
        ASSERT_EQUALS("", errout.str());

        checkInvalidPointerCast("long long* test(float* f, char* c) {\n"
                                "    foo((long long*)f);\n"
                                "    return reinterpret_cast<long long*>(c);\n"
                                "}", true);
        ASSERT_EQUALS("[test.cpp:2]: (portability) Casting from float * to signed long long * is not portable due to different binary data representations on different platforms.\n", errout.str());

        checkInvalidPointerCast("Q_DECLARE_METATYPE(int*)"); // #4135 - don't crash
    }


    void passedByValue() {
        check("void f(const std::string str) {}");
        ASSERT_EQUALS("[test.cpp:1]: (performance) Function parameter 'str' should be passed by const reference.\n", errout.str());

        check("void f(std::unique_ptr<std::string> ptr) {}");
        ASSERT_EQUALS("", errout.str());

        check("void f(const std::shared_ptr<std::string> ptr) {}");
        ASSERT_EQUALS("", errout.str());

        check("void f(const std::function<F> ptr) {}");
        ASSERT_EQUALS("", errout.str());

        {
            check("void f(const std::pair<int,int> x) {}");
            ASSERT_EQUALS("", errout.str());

            check("void f(const std::pair<std::string,std::string> x) {}");
            TODO_ASSERT_EQUALS("error", "", errout.str());
        }

        check("void f(const std::string::size_type x) {}");
        ASSERT_EQUALS("", errout.str());

        check("class Foo;\nvoid f(const Foo foo) {}"); // Unknown class
        ASSERT_EQUALS("[test.cpp:2]: (performance, inconclusive) Function parameter 'foo' should be passed by const reference.\n", errout.str());

        check("class Foo { std::vector<int> v; };\nvoid f(const Foo foo) {}"); // Large class (STL member)
        ASSERT_EQUALS("[test.cpp:2]: (performance) Function parameter 'foo' should be passed by const reference.\n", errout.str());

        check("class Foo { int i; };\nvoid f(const Foo foo) {}"); // Small class
        ASSERT_EQUALS("", errout.str());

        check("class Foo { int i[6]; };\nvoid f(const Foo foo) {}"); // Large class (array)
        ASSERT_EQUALS("[test.cpp:2]: (performance) Function parameter 'foo' should be passed by const reference.\n", errout.str());

        check("class Foo { std::string* s; };\nvoid f(const Foo foo) {}"); // Small class (pointer)
        ASSERT_EQUALS("", errout.str());

        check("class Foo { static std::string s; };\nvoid f(const Foo foo) {}"); // Small class (static member)
        ASSERT_EQUALS("", errout.str());

        check("class X { std::string s; }; class Foo : X { };\nvoid f(const Foo foo) {}"); // Large class (inherited)
        ASSERT_EQUALS("[test.cpp:2]: (performance) Function parameter 'foo' should be passed by const reference.\n", errout.str());

        check("class X { std::string s; }; class Foo { X x; };\nvoid f(const Foo foo) {}"); // Large class (inherited)
        ASSERT_EQUALS("[test.cpp:2]: (performance) Function parameter 'foo' should be passed by const reference.\n", errout.str());

        check("void f(const std::string &str) {}");
        ASSERT_EQUALS("", errout.str());

        // The idiomatic way of passing a std::string_view is by value
        check("void f(const std::string_view str) {}");
        ASSERT_EQUALS("", errout.str());

        check("void f(std::string_view str) {}");
        ASSERT_EQUALS("", errout.str());

        check("void f(const std::string_view &str) {}");
        ASSERT_EQUALS("", errout.str());

        check("void f(const std::vector<int> v) {}");
        ASSERT_EQUALS("[test.cpp:1]: (performance) Function parameter 'v' should be passed by const reference.\n", errout.str());

        check("void f(const std::vector<std::string> v) {}");
        ASSERT_EQUALS("[test.cpp:1]: (performance) Function parameter 'v' should be passed by const reference.\n", errout.str());

        check("void f(const std::vector<std::string>::size_type s) {}");
        ASSERT_EQUALS("", errout.str());

        check("void f(const std::vector<int> &v) {}");
        ASSERT_EQUALS("", errout.str());

        check("void f(const std::map<int,int> &v) {}");
        ASSERT_EQUALS("", errout.str());

        check("void f(const std::map<int,int> v) {}");
        ASSERT_EQUALS("[test.cpp:1]: (performance) Function parameter 'v' should be passed by const reference.\n", errout.str());

        check("void f(const std::map<std::string,std::string> v) {}");
        ASSERT_EQUALS("[test.cpp:1]: (performance) Function parameter 'v' should be passed by const reference.\n", errout.str());

        check("void f(const std::map<int,std::string> v) {}");
        ASSERT_EQUALS("[test.cpp:1]: (performance) Function parameter 'v' should be passed by const reference.\n", errout.str());

        check("void f(const std::map<std::string,int> v) {}");
        ASSERT_EQUALS("[test.cpp:1]: (performance) Function parameter 'v' should be passed by const reference.\n", errout.str());

        check("void f(const std::streamoff pos) {}");
        ASSERT_EQUALS("", errout.str());

        check("void f(std::initializer_list<int> i) {}");
        ASSERT_EQUALS("", errout.str());

        // #5824
        check("void log(const std::string& file, int line, const std::string& function, const std::string str, ...) {}");
        ASSERT_EQUALS("", errout.str());

        // #5534
        check("struct float3 { };\n"
              "typedef float3 vec;\n"
              "class Plane {\n"
              "    vec Refract(vec &vec) const;\n"
              "    bool IntersectLinePlane(const vec &planeNormal);\n"
              "};");
        ASSERT_EQUALS("", errout.str());

        check("class X {\n"
              "    virtual void func(const std::string str) {}\n"
              "};");
        ASSERT_EQUALS("[test.cpp:2]: (performance) Function parameter 'str' should be passed by const reference.\n", errout.str());

        check("enum X;\n"
              "void foo(X x1){}\n");
        ASSERT_EQUALS("", errout.str());

        check("enum X { a, b, c };\n"
              "void foo(X x2){}\n");
        ASSERT_EQUALS("", errout.str());

        check("enum X { a, b, c };\n"
              "enum X;"
              "void foo(X x3){}\n");
        ASSERT_EQUALS("", errout.str());

        check("enum X;\n"
              "enum X { a, b, c };"
              "void foo(X x4){}\n");
        ASSERT_EQUALS("", errout.str());

        check("union U {\n"
              "    char* pc;\n"
              "    short* ps;\n"
              "    int* pi;\n"
              "};\n"
              "void f(U u) {}\n");
        ASSERT_EQUALS("", errout.str());

        check("struct S { char A[8][8]; };\n"
              "void f(S s) {}\n");
        ASSERT_EQUALS("[test.cpp:2]: (performance) Function parameter 's' should be passed by const reference.\n", errout.str());

        check("union U {\n" // don't crash
              "    int a;\n"
              "    decltype(nullptr) b;\n"
              "};\n"
              "int* f(U u) { return u.b; }\n");
        ASSERT_EQUALS("", errout.str());

        check("struct B { virtual int f(std::string s) = 0; };\n" // #11432
              "struct D1 : B {\n"
              "  int f(std::string s) override { s += 'a'; return s.size(); }\n"
              "}\n"
              "struct D2 : B {\n"
              "  int f(std::string s) override { return s.size(); }\n"
              "}\n");
        ASSERT_EQUALS("", errout.str());

        check("int x(int);\n"
              "void f(std::vector<int> v, int& j) {\n"
              "    for (int i : v)\n"
              "        j = i;\n"
              "}\n"
              "void fn(std::vector<int> v) {\n"
              "    for (int& i : v)\n"
              "        i = x(i);\n"
              "}\n"
              "void g(std::vector<int> v, int& j) {\n"
              "    for (int i = 0; i < v.size(); ++i)\n"
              "        j = v[i];\n"
              "}\n"
              "void gn(std::vector<int> v) {\n"
              "    for (int i = 0; i < v.size(); ++i)\n"
              "        v[i] = x(i);\n"
              "}\n"
              "void h(std::vector<std::vector<int>> v, int& j) {\n"
              "    for (int i = 0; i < v.size(); ++i)\n"
              "        j = v[i][0];\n"
              "}\n"
              "void hn(std::vector<std::vector<int>> v) {\n"
              "    for (int i = 0; i < v.size(); ++i)\n"
              "        v[i][0] = x(i);\n"
              "}\n");
        ASSERT_EQUALS("[test.cpp:2]: (performance) Function parameter 'v' should be passed by const reference.\n"
                      "[test.cpp:10]: (performance) Function parameter 'v' should be passed by const reference.\n"
                      "[test.cpp:18]: (performance) Function parameter 'v' should be passed by const reference.\n",
                      errout.str());

        check("struct S {\n" // #11995
              "    explicit S(std::string s) noexcept;\n"
              "    std::string m;\n"
              "};\n"
              "S::S(std::string s) noexcept : m(std::move(s)) {}\n"
              "struct T {\n"
              "    explicit S(std::string s) noexcept(true);\n"
              "    std::string m;\n"
              "};\n"
              "T::T(std::string s) noexcept(true) : m(std::move(s)) {}\n");
        ASSERT_EQUALS("", errout.str());

        check("namespace N {\n" // #12086
              "    void g(int);\n"
              "}\n"
              "void f(std::vector<int> v) {\n"
              "    N::g(v[0]);\n"
              "}\n");
        ASSERT_EQUALS("[test.cpp:4]: (performance) Function parameter 'v' should be passed by const reference.\n", errout.str());

        check("void f(const std::string& s, std::string t) {\n" // #12083
              "    const std::string& v = !s.empty() ? s : t;\n"
              "}\n");
        ASSERT_EQUALS("[test.cpp:1]: (performance) Function parameter 't' should be passed by const reference.\n", errout.str());

        check("struct S {\n" // #12138
              "    union {\n"
              "        int a = 0;\n"
              "        int x;\n"
              "    };\n"
              "    union {\n"
              "        int b = 0;\n"
              "        int y;\n"
              "    };\n"
              "    union {\n"
              "        int c = 0;\n"
              "        int z;\n"
              "    };\n"
              "};\n"
              "void f(S s) {\n"
              "    if (s.x > s.y) {}\n"
              "}\n");
        ASSERT_EQUALS("", errout.str());

        check("struct S { std::list<int> l; };\n" // #12147
              "class C { public: std::list<int> l; };\n"
              "bool f(S s) {\n"
              "    return s.l.empty();\n"
              "}\n"
              "bool f(C c) {\n"
              "    return c.l.empty();\n"
              "}\n");
        ASSERT_EQUALS("[test.cpp:3]: (performance) Function parameter 's' should be passed by const reference.\n"
                      "[test.cpp:6]: (performance) Function parameter 'c' should be passed by const reference.\n",
                      errout.str());

        check("struct S { std::list<int> a[1][1]; };\n"
              "bool f(S s) {\n"
              "    return s.a[0][0].empty();\n"
              "}\n");
        ASSERT_EQUALS("[test.cpp:2]: (performance) Function parameter 's' should be passed by const reference.\n",
                      errout.str());

        Settings settings1 = settingsBuilder().platform(Platform::Type::Win64).build();
        check("using ui64 = unsigned __int64;\n"
              "ui64 Test(ui64 one, ui64 two) { return one + two; }\n",
              /*filename*/ nullptr, /*inconclusive*/ true, /*runSimpleChecks*/ true, /*verbose*/ false, &settings1);
        ASSERT_EQUALS("", errout.str());
    }

    void passedByValue_nonConst() {
        check("void f(std::string str) {}");
        ASSERT_EQUALS("[test.cpp:1]: (performance) Function parameter 'str' should be passed by const reference.\n", errout.str());

        check("void f(std::string str) {\n"
              "    return str + x;\n"
              "}");
        ASSERT_EQUALS("[test.cpp:1]: (performance) Function parameter 'str' should be passed by const reference.\n", errout.str());

        check("void f(std::string str) {\n"
              "    std::cout << str;\n"
              "}");
        ASSERT_EQUALS("[test.cpp:1]: (performance) Function parameter 'str' should be passed by const reference.\n", errout.str());

        check("void f(std::string str) {\n"
              "    std::cin >> str;\n"
              "}");
        ASSERT_EQUALS("", errout.str());

        check("void f(std::string str) {\n"
              "    std::string s2 = str;\n"
              "}");
        ASSERT_EQUALS("[test.cpp:1]: (performance) Function parameter 'str' should be passed by const reference.\n", errout.str());

        check("void f(std::string str) {\n"
              "    std::string& s2 = str;\n"
              "}");
        ASSERT_EQUALS("[test.cpp:1]: (performance) Function parameter 'str' should be passed by const reference.\n"
                      "[test.cpp:2]: (style) Variable 's2' can be declared as reference to const\n",
                      errout.str());

        check("void f(std::string str) {\n"
              "    const std::string& s2 = str;\n"
              "}");
        ASSERT_EQUALS("[test.cpp:1]: (performance) Function parameter 'str' should be passed by const reference.\n", errout.str());

        check("void f(std::string str) {\n"
              "    str = \"\";\n"
              "}");
        ASSERT_EQUALS("", errout.str());

        check("void f(std::string str) {\n"
              "    foo(str);\n" // It could be that foo takes str as non-const-reference
              "}");
        ASSERT_EQUALS("", errout.str());

        check("void foo(const std::string& str);\n"
              "void f(std::string str) {\n"
              "    foo(str);\n"
              "}");
        ASSERT_EQUALS("[test.cpp:2]: (performance) Function parameter 'str' should be passed by const reference.\n", errout.str());

        check("void foo(std::string str);\n"
              "void f(std::string str) {\n"
              "    foo(str);\n"
              "}");
        ASSERT_EQUALS("[test.cpp:2]: (performance) Function parameter 'str' should be passed by const reference.\n", errout.str());

        check("void foo(std::string& str);\n"
              "void f(std::string str) {\n"
              "    foo(str);\n"
              "}");
        ASSERT_EQUALS("", errout.str());

        check("void foo(std::string* str);\n"
              "void f(std::string str) {\n"
              "    foo(&str);\n"
              "}");
        ASSERT_EQUALS("", errout.str());

        check("void foo(int& i1, const std::string& str, int& i2);\n"
              "void f(std::string str) {\n"
              "    foo((a+b)*c, str, x);\n"
              "}");
        ASSERT_EQUALS("[test.cpp:2]: (performance) Function parameter 'str' should be passed by const reference.\n", errout.str());

        check("std::string f(std::string str) {\n"
              "    str += x;\n"
              "    return str;\n"
              "}");
        ASSERT_EQUALS("", errout.str());

        check("class X {\n"
              "    std::string s;\n"
              "    void func() const;\n"
              "};\n"
              "Y f(X x) {\n"
              "    x.func();\n"
              "}");
        ASSERT_EQUALS("[test.cpp:5]: (performance) Function parameter 'x' should be passed by const reference.\n", errout.str());

        check("class X {\n"
              "    void func();\n"
              "};\n"
              "Y f(X x) {\n"
              "    x.func();\n"
              "}");
        ASSERT_EQUALS("", errout.str());

        check("class X {\n"
              "    void func(std::string str) {}\n"
              "};");
        ASSERT_EQUALS("[test.cpp:2]: (performance) Function parameter 'str' should be passed by const reference.\n", errout.str());

        check("class X {\n"
              "    virtual void func(std::string str) {}\n" // Do not warn about virtual functions, if 'str' is not declared as const
              "};");
        ASSERT_EQUALS("", errout.str());

        check("class X {\n"
              "    char a[1024];\n"
              "};\n"
              "class Y : X {\n"
              "    char b;\n"
              "};\n"
              "void f(Y y) {\n"
              "}");
        ASSERT_EQUALS("[test.cpp:7]: (performance) Function parameter 'y' should be passed by const reference.\n", errout.str());

        check("class X {\n"
              "    void* a;\n"
              "    void* b;\n"
              "};\n"
              "class Y {\n"
              "    void* a;\n"
              "    void* b;\n"
              "    char c;\n"
              "};\n"
              "void f(X x, Y y) {\n"
              "}");
        ASSERT_EQUALS("[test.cpp:10]: (performance) Function parameter 'y' should be passed by const reference.\n", errout.str());

        {
            // 8-byte data should be passed by const reference on 32-bit platform but not on 64-bit platform
            const char code[] = "class X {\n"
                                "    uint64_t a;\n"
                                "    uint64_t b;\n"
                                "};\n"
                                "void f(X x) {}";

            Settings s32 = settingsBuilder(_settings).platform(Platform::Type::Unix32).build();
            check(code, &s32);
            ASSERT_EQUALS("[test.cpp:5]: (performance) Function parameter 'x' should be passed by const reference.\n", errout.str());

            Settings s64 = settingsBuilder(_settings).platform(Platform::Type::Unix64).build();
            check(code, &s64);
            ASSERT_EQUALS("", errout.str());
        }

        check("Writer* getWriter();\n"
              "\n"
              "void foo(Buffer& buffer) {\n"
              "    getWriter()->operator<<(buffer);\n"
              "}");
        ASSERT_EQUALS("", errout.str());
    }

    void passedByValue_externC() {
        check("struct X { int a[5]; }; void f(X v) { }");
        ASSERT_EQUALS("[test.cpp:1]: (performance) Function parameter 'v' should be passed by const reference.\n", errout.str());

        check("extern \"C\" { struct X { int a[5]; }; void f(X v) { } }");
        ASSERT_EQUALS("", errout.str());

        check("struct X { int a[5]; }; extern \"C\" void f(X v) { }");
        ASSERT_EQUALS("", errout.str());

        check("struct X { int a[5]; }; void f(const X v);");
        ASSERT_EQUALS("[test.cpp:1]: (performance) Function parameter 'v' should be passed by const reference.\n", errout.str());

        check("extern \"C\" { struct X { int a[5]; }; void f(const X v); }");
        ASSERT_EQUALS("", errout.str());

        check("struct X { int a[5]; }; extern \"C\" void f(const X v) { }");
        ASSERT_EQUALS("", errout.str());
    }

    void constVariable() {
        check("int f(std::vector<int> x) {\n"
              "    int& i = x[0];\n"
              "    return i;\n"
              "}");
        ASSERT_EQUALS("[test.cpp:1]: (performance) Function parameter 'x' should be passed by const reference.\n"
                      "[test.cpp:2]: (style) Variable 'i' can be declared as reference to const\n",
                      errout.str());

        check("int f(std::vector<int>& x) {\n"
              "    return x[0];\n"
              "}");
        ASSERT_EQUALS("[test.cpp:1]: (style) Parameter 'x' can be declared as reference to const\n", errout.str());

        check("int f(std::vector<int> x) {\n"
              "    const int& i = x[0];\n"
              "    return i;\n"
              "}");
        ASSERT_EQUALS("[test.cpp:1]: (performance) Function parameter 'x' should be passed by const reference.\n", errout.str());

        check("int f(std::vector<int> x) {\n"
              "    static int& i = x[0];\n"
              "    return i;\n"
              "}");
        ASSERT_EQUALS("[test.cpp:1]: (performance) Function parameter 'x' should be passed by const reference.\n", errout.str());

        check("int f(std::vector<int> x) {\n"
              "    int& i = x[0];\n"
              "    i++;\n"
              "    return i;\n"
              "}");
        ASSERT_EQUALS("", errout.str());

        check("int& f(std::vector<int>& x) {\n"
              "    x.push_back(1);\n"
              "    int& i = x[0];\n"
              "    return i;\n"
              "}");
        ASSERT_EQUALS("", errout.str());

        check("int f(const std::vector<int>& x) {\n"
              "    return x[0];\n"
              "}");
        ASSERT_EQUALS("", errout.str());

        check("int& f(std::vector<int>& x) {\n"
              "    return x[0];\n"
              "}");
        ASSERT_EQUALS("", errout.str());

        check("const int& f(std::vector<int>& x) {\n"
              "    return x[0];\n"
              "}");
        ASSERT_EQUALS("[test.cpp:1]: (style) Parameter 'x' can be declared as reference to const\n", errout.str());

        check("int f(std::vector<int>& x) {\n"
              "    x[0]++;\n"
              "    return x[0];\n"
              "}");
        ASSERT_EQUALS("", errout.str());

        check("struct A { int a; };\n"
              "A f(std::vector<A>& x) {\n"
              "    x[0].a = 1;\n"
              "    return x[0];\n"
              "}");
        ASSERT_EQUALS("", errout.str());

        check("struct A { int a(); };\n"
              "A f(std::vector<A>& x) {\n"
              "    x[0].a();\n"
              "    return x[0];\n"
              "}");
        ASSERT_EQUALS("", errout.str());

        check("int g(int& x);\n"
              "int f(std::vector<int>& x) {\n"
              "    g(x[0]);\n"
              "    return x[0];\n"
              "}");
        ASSERT_EQUALS("", errout.str());

        check("template<class T>\n"
              "T f(T& x) {\n"
              "    return x[0];\n"
              "}");
        ASSERT_EQUALS("", errout.str());

        check("template<class T>\n"
              "T f(T&& x) {\n"
              "    return x[0];\n"
              "}");
        ASSERT_EQUALS("", errout.str());

        check("template<class T>\n"
              "T f(T& x) {\n"
              "    return x[0];\n"
              "}\n"
              "void h() { std::vector<int> v; h(v); }");
        ASSERT_EQUALS("", errout.str());

        check("int f(int& x) {\n"
              "    return std::move(x);\n"
              "}");
        ASSERT_EQUALS("", errout.str());

        check("void f(std::ostream& os) {\n"
              "    os << \"Hello\";\n"
              "}");
        ASSERT_EQUALS("", errout.str());

        check("void g(int*);\n"
              "void f(int& x) {\n"
              "    g(&x);\n"
              "}");
        ASSERT_EQUALS("", errout.str());

        check("struct A { A(int*); };\n"
              "A f(int& x) {\n"
              "    return A(&x);\n"
              "}");
        ASSERT_EQUALS("", errout.str());

        check("struct A { A(int*); };\n"
              "A f(int& x) {\n"
              "    return A{&x};\n"
              "}");
        ASSERT_EQUALS("", errout.str());

        // Perhaps unused variable should be checked as well.
        check("void f(int& x, int& y) {\n"
              "    y++;\n"
              "}");
        ASSERT_EQUALS("", errout.str());

        check("struct A {\n"
              "    explicit A(int& y) : x(&y) {}\n"
              "    int * x = nullptr;\n"
              "};");
        ASSERT_EQUALS("", errout.str());

        check("struct A {\n"
              "    std::vector<int> v;\n"
              "    void swap(A& a) {\n"
              "        v.swap(a.v);\n"
              "    }\n"
              "};");
        ASSERT_EQUALS("", errout.str());

        check("struct A {\n"
              "    template<class T>\n"
              "    void f();\n"
              "    template<class T>\n"
              "    void f() const;\n"
              "};\n"
              "void g(A& a) {\n"
              "    a.f<int>();\n"
              "}");
        ASSERT_EQUALS("", errout.str());

        check("void f(std::vector<int>& v) {\n"
              "    for(auto&& x:v)\n"
              "        x = 1;\n"
              "}");
        ASSERT_EQUALS("", errout.str());

        check("void f(std::vector<int>& v) {\n"
              "    for(auto x:v)\n"
              "        x = 1;\n"
              "}");
        ASSERT_EQUALS("[test.cpp:1]: (style) Parameter 'v' can be declared as reference to const\n", errout.str());

        check("void f(std::vector<int>& v) {\n"
              "    for(auto& x:v) {}\n"
              "}");
        ASSERT_EQUALS("[test.cpp:2]: (style) Variable 'x' can be declared as reference to const\n",
                      errout.str());

        check("void f(std::vector<int>& v) {\n" // #10980
              "    for (int& i : v)\n"
              "        if (i == 0) {}\n"
              "    for (const int& i : v)\n"
              "        if (i == 0) {}\n"
              "    for (auto& i : v)\n"
              "        if (i == 0) {}\n"
              "    for (const auto& i : v)\n"
              "        if (i == 0) {}\n"
              "    v.clear();\n"
              "}\n");
        ASSERT_EQUALS("[test.cpp:2]: (style) Variable 'i' can be declared as reference to const\n"
                      "[test.cpp:6]: (style) Variable 'i' can be declared as reference to const\n",
                      errout.str());

        check("void f(std::vector<int>& v) {\n"
              "    for(const auto& x:v) {}\n"
              "}");
        ASSERT_EQUALS("[test.cpp:1]: (style) Parameter 'v' can be declared as reference to const\n", errout.str());

        check("void f(int& i) {\n"
              "    int& j = i;\n"
              "    j++;\n"
              "}");
        ASSERT_EQUALS("", errout.str());

        check("void f(std::vector<int>& v) {\n"
              "    int& i = v[0];\n"
              "    i++;\n"
              "}");
        ASSERT_EQUALS("", errout.str());

        check("void f(std::map<unsigned int, std::map<std::string, unsigned int> >& m, unsigned int i) {\n"
              "    std::map<std::string, unsigned int>& members = m[i];\n"
              "    members.clear();\n"
              "}");
        ASSERT_EQUALS("", errout.str());

        check("struct A {\n"
              "    int& x;\n"
              "    A(int& y) : x(y)\n"
              "    {}\n"
              "};");
        ASSERT_EQUALS("", errout.str());

        check("struct A {\n"
              "    A(int& x);\n"
              "};\n"
              "struct B : A {\n"
              "    B(int& x) : A(x)\n"
              "    {}\n"
              "};");
        ASSERT_EQUALS("", errout.str());

        check("void f(bool b, int& x, int& y) {\n"
              "  auto& z = x;\n"
              "  auto& w = b ? y : z;\n"
              "  w = 1;\n"
              "}");
        ASSERT_EQUALS("", errout.str());

        check("struct S {\n"
              "  int i;\n"
              "};\n"
              "int& f(S& s) {\n"
              "  return s.i;\n"
              "}");
        ASSERT_EQUALS("", errout.str());

        check("int* f(std::list<int>& x, unsigned int y) {\n"
              "    for (int& m : x) {\n"
              "        if (m == y)\n"
              "            return &m;\n"
              "    }\n"
              "    return nullptr;\n"
              "}");
        ASSERT_EQUALS("", errout.str());

        check("int& f(std::list<int>& x, int& y) {\n"
              "    for (int& m : x) {\n"
              "        if (m == y)\n"
              "            return m;\n"
              "    }\n"
              "    return y;\n"
              "}");
        ASSERT_EQUALS("", errout.str());

        check("bool from_string(int& t, const std::string& s) {\n"
              "    std::istringstream iss(s);\n"
              "    return !(iss >> t).fail();\n"
              "}\n");
        ASSERT_EQUALS("", errout.str());

        // #9710
        check("class a {\n"
              "    void operator()(int& i) const {\n"
              "        i++;\n"
              "    }\n"
              "};\n"
              "void f(int& i) {\n"
              "    a()(i);\n"
              "}\n");
        ASSERT_EQUALS("", errout.str());

        check("class a {\n"
              "    void operator()(int& i) const {\n"
              "        i++;\n"
              "    }\n"
              "};\n"
              "void f(int& i) {\n"
              "    a x;\n"
              "    x(i);\n"
              "}\n");
        ASSERT_EQUALS("", errout.str());

        check("class a {\n"
              "    void operator()(const int& i) const;\n"
              "};\n"
              "void f(int& i) {\n"
              "    a x;\n"
              "    x(i);\n"
              "}\n");
        ASSERT_EQUALS("[test.cpp:4]: (style) Parameter 'i' can be declared as reference to const\n", errout.str());

        //cast or assignment to a non-const reference should prevent the warning
        check("struct T { void dostuff() const {}};\n"
              "void a(T& x) {\n"
              "    x.dostuff();\n"
              "}");
        ASSERT_EQUALS("[test.cpp:2]: (style) Parameter 'x' can be declared as reference to const\n", errout.str());
        check("struct T : public U  { void dostuff() const {}};\n"
              "void a(T& x) {\n"
              "    x.dostuff();\n"
              "    const T& z = x;\n" // Make sure we find all assignments
              "    T& y = x;\n"
              "    y.mutate();\n" // to avoid warnings that y can be const
              "}");
        ASSERT_EQUALS("", errout.str());
        check("struct T : public U  { void dostuff() const {}};\n"
              "void a(T& x) {\n"
              "    x.dostuff();\n"
              "    const U& y = x\n"
              "}");
        ASSERT_EQUALS("[test.cpp:2]: (style) Parameter 'x' can be declared as reference to const\n", errout.str());
        check("struct T : public U  { void dostuff() const {}};\n"
              "void a(T& x) {\n"
              "    x.dostuff();\n"
              "    U& y = x;\n"
              "    y.mutate();\n" // to avoid warnings that y can be const
              "}");
        ASSERT_EQUALS("", errout.str());
        check("struct T : public U  { void dostuff() const {}};\n"
              "void a(T& x) {\n"
              "    x.dostuff();\n"
              "    my<fancy>::type& y = x;\n" // we don't know if y is const or not
              "    y.mutate();\n"             // to avoid warnings that y can be const
              "}");
        ASSERT_EQUALS("", errout.str());
        check("struct T : public U  { void dostuff() const {}};\n"
              "void a(T& x) {\n"
              "    x.dostuff();\n"
              "    const U& y = static_cast<const U&>(x);\n"
              "    y.mutate();\n" // to avoid warnings that y can be const
              "}");
        ASSERT_EQUALS("[test.cpp:2]: (style) Parameter 'x' can be declared as reference to const\n", errout.str());
        check("struct T : public U  { void dostuff() const {}};\n"
              "void a(T& x) {\n"
              "    x.dostuff();\n"
              "    U& y = static_cast<U&>(x);\n"
              "    y.mutate();\n" // to avoid warnings that y can be const
              "}");
        ASSERT_EQUALS("", errout.str());
        check("struct T : public U { void dostuff() const {}};\n"
              "void a(T& x) {\n"
              "    x.dostuff();\n"
              "    const U& y = dynamic_cast<const U&>(x)\n"
              "}");
        ASSERT_EQUALS("[test.cpp:2]: (style) Parameter 'x' can be declared as reference to const\n", errout.str());
        check("struct T : public U { void dostuff() const {}};\n"
              "void a(T& x) {\n"
              "    x.dostuff();\n"
              "    const U& y = dynamic_cast<U const &>(x);\n"
              "}");
        ASSERT_EQUALS("[test.cpp:2]: (style) Parameter 'x' can be declared as reference to const\n", errout.str());
        check("struct T : public U { void dostuff() const {}};\n"
              "void a(T& x) {\n"
              "    x.dostuff();\n"
              "    const U& y = dynamic_cast<U & const>(x);\n"
              "}");
        ASSERT_EQUALS("[test.cpp:2]: (style) Parameter 'x' can be declared as reference to const\n", errout.str());
        check("struct T : public U { void dostuff() const {}};\n"
              "void a(T& x) {\n"
              "    x.dostuff();\n"
              "    U& y = dynamic_cast<U&>(x);\n"
              "    y.mutate();\n" // to avoid warnings that y can be const
              "}");
        ASSERT_EQUALS("", errout.str());
        check("struct T : public U { void dostuff() const {}};\n"
              "void a(T& x) {\n"
              "    x.dostuff();\n"
              "    const U& y = dynamic_cast<typename const U&>(x);\n"
              "}");
        ASSERT_EQUALS("[test.cpp:2]: (style) Parameter 'x' can be declared as reference to const\n", errout.str());
        check("struct T : public U { void dostuff() const {}};\n"
              "void a(T& x) {\n"
              "    x.dostuff();\n"
              "    U& y = dynamic_cast<typename U&>(x);\n"
              "    y.mutate();\n" // to avoid warnings that y can be const
              "}");
        ASSERT_EQUALS("", errout.str());
        check("struct T : public U { void dostuff() const {}};\n"
              "void a(T& x) {\n"
              "    x.dostuff();\n"
              "    U* y = dynamic_cast<U*>(&x);\n"
              "    y->mutate();\n" // to avoid warnings that y can be const
              "}");
        ASSERT_EQUALS("", errout.str());

        check("struct T : public U { void dostuff() const {}};\n"
              "void a(T& x) {\n"
              "    x.dostuff();\n"
              "    const U * y = dynamic_cast<const U *>(&x);\n"
              "}");
        ASSERT_EQUALS("[test.cpp:2]: (style) Parameter 'x' can be declared as reference to const\n", errout.str());
        check("struct T : public U { void dostuff() const {}};\n"
              "void a(T& x) {\n"
              "    x.dostuff();\n"
              "    U const * y = dynamic_cast<U const *>(&x);\n"
              "}");
        ASSERT_EQUALS("[test.cpp:2]: (style) Parameter 'x' can be declared as reference to const\n", errout.str());
        check("struct T : public U { void dostuff() const {}};\n"
              "void a(T& x) {\n"
              "    x.dostuff();\n"
              "    U * const y = dynamic_cast<U * const>(&x);\n"
              "    y->mutate();\n" // to avoid warnings that y can be const
              "}");
        ASSERT_EQUALS("", errout.str());
        check("struct T : public U { void dostuff() const {}};\n"
              "void a(T& x) {\n"
              "    x.dostuff();\n"
              "    U const * const *  * const y = dynamic_cast<U const * const *  * const>(&x);\n"
              "}");
        ASSERT_EQUALS("[test.cpp:2]: (style) Parameter 'x' can be declared as reference to const\n", errout.str());
        check("struct T : public U { void dostuff() const {}};\n"
              "void a(T& x) {\n"
              "    x.dostuff();\n"
              "    my::fancy<typename type const *> const * * const y = dynamic_cast<my::fancy<typename type const *> const * * const>(&x);\n"
              "    y->mutate();\n" // to avoid warnings that y can be const
              "}");
        ASSERT_EQUALS("", errout.str());
        check("struct T : public U { void dostuff() const {}};\n"
              "void a(T& x) {\n"
              "    x.dostuff();\n"
              "    my::fancy<typename type const *> const * const  * const y = dynamic_cast<my::fancy<typename type const *> const * const  * const>(&x);\n"
              "    y->mutate();\n" // to avoid warnings that y can be const
              "}");
        ASSERT_EQUALS("", errout.str());

        check("struct T : public U { void dostuff() const {}};\n"
              "void a(T& x) {\n"
              "    x.dostuff();\n"
              "    const U& y = (const U&)(x);\n"
              "}");
        ASSERT_EQUALS("[test.cpp:2]: (style) Parameter 'x' can be declared as reference to const\n", errout.str());
        check("struct T : public U { void dostuff() const {}};\n"
              "void a(T& x) {\n"
              "    x.dostuff();\n"
              "    U& y = (U&)(x);\n"
              "    y.mutate();\n" // to avoid warnings that y can be const
              "}");
        ASSERT_EQUALS("", errout.str());
        check("struct T : public U { void dostuff() const {}};\n"
              "void a(T& x) {\n"
              "    x.dostuff();\n"
              "    const U& y = (typename const U&)(x);\n"
              "}");
        ASSERT_EQUALS("[test.cpp:2]: (style) Parameter 'x' can be declared as reference to const\n", errout.str());
        check("struct T : public U { void dostuff() const {}};\n"
              "void a(T& x) {\n"
              "    x.dostuff();\n"
              "    U& y = (typename U&)(x);\n"
              "    y.mutate();\n" // to avoid warnings that y can be const
              "}");
        ASSERT_EQUALS("", errout.str());
        check("struct T : public U { void dostuff() const {}};\n"
              "void a(T& x) {\n"
              "    x.dostuff();\n"
              "    U* y = (U*)(&x);\n"
              "    y->mutate();\n" // to avoid warnings that y can be const
              "}");
        ASSERT_EQUALS("[test.cpp:4]: (style) C-style pointer casting\n", errout.str());

        check("struct C { void f() const; };\n" // #9875 - crash
              "\n"
              "void foo(C& x) {\n"
              "   x.f();\n"
              "   foo( static_cast<U2>(0) );\n"
              "}");
        ASSERT_EQUALS("", errout.str());

        check("class a {\n"
              "    void foo(const int& i) const;\n"
              "    void operator()(int& i) const;\n"
              "};\n"
              "void f(int& i) {\n"
              "    a()(i);\n"
              "}\n");
        ASSERT_EQUALS("", errout.str());

        check("class a {\n"
              "    void operator()(const int& i) const;\n"
              "};\n"
              "void f(int& i) {\n"
              "    a()(i);\n"
              "}\n");
        ASSERT_EQUALS("[test.cpp:4]: (style) Parameter 'i' can be declared as reference to const\n", errout.str());

        // #9767
        check("void fct1(MyClass& object) {\n"
              "   fct2([&](void){}, object);\n"
              "}\n"
              "bool fct2(std::function<void()> lambdaExpression, MyClass& object) {\n"
              "   object.modify();\n"
              "}\n");
        ASSERT_EQUALS("", errout.str());

        // #9778
        check("struct A {};\n"
              "struct B : A {};\n"
              "B& f(A& x) {\n"
              "    return static_cast<B&>(x);\n"
              "}\n");
        ASSERT_EQUALS("", errout.str());

        // #10002
        check("using A = int*;\n"
              "void f(const A& x) {\n"
              "    ++(*x);\n"
              "}\n");
        ASSERT_EQUALS("", errout.str());

        // #10086
        check("struct V {\n"
              "    V& get(typename std::vector<V>::size_type i) {\n"
              "        std::vector<V>& arr = v;\n"
              "        return arr[i];\n"
              "    }\n"
              "    std::vector<V> v;\n"
              "};\n");
        ASSERT_EQUALS("", errout.str());

        check("void e();\n"
              "void g(void);\n"
              "void h(void);\n"
              "void ah(void);\n"
              "void ai(void);\n"
              "void j(void);\n"
              "void e(void);\n"
              "void k(void);\n"
              "void l(void);\n"
              "void m(void);\n"
              "void n(void);\n"
              "void o(void);\n"
              "void q(void);\n"
              "void r(void);\n"
              "void t(void);\n"
              "void u(void);\n"
              "void v(void);\n"
              "void w(void);\n"
              "void z(void);\n"
              "void aj(void);\n"
              "void am(void);\n"
              "void g(void);\n"
              "void h(void);\n"
              "void ah(void);\n"
              "void an(void);\n"
              "void e(void);\n"
              "void k(void);\n"
              "void ao(wchar_t *d);\n"
              "void ah(void);\n"
              "void e(void);\n"
              "void an(void);\n"
              "void e(void);\n"
              "void k(void);\n"
              "void g(void);\n"
              "void ah(void);\n"
              "void an(void);\n"
              "void e(void);\n"
              "void e(void);\n"
              "void e(void);\n"
              "void k(void);\n"
              "void g(void);\n"
              "void ah(void);\n"
              "void an(void);\n"
              "void e(void);\n"
              "void e(void);\n"
              "void k(void);\n"
              "void g(void);\n"
              "void h(void);\n"
              "void ah(void);\n"
              "void an(void);\n"
              "void e(void);\n"
              "void k(void);\n"
              "void e(void);\n"
              "void g(void);\n"
              "void ah(void);\n"
              "void k(void);\n"
              "void an(void);\n"
              "void e(void);\n"
              "void e(void);\n"
              "void e(void);\n"
              "void k(void);\n"
              "void g(void);\n"
              "void h(void);\n"
              "void ah(void);\n"
              "void k(void);\n"
              "void an(void);\n"
              "void k(void);\n"
              "void e(void);\n"
              "void g(void);\n"
              "void ah(void);\n"
              "void e(void);\n"
              "void k(void);\n"
              "void g(void);\n"
              "void h(void);\n"
              "void ah(void);\n"
              "void an(void);\n"
              "void an(void);\n"
              "void k(void);\n"
              "void e(void);\n"
              "void e(void);\n"
              "void e(void);\n"
              "void g(void);\n"
              "void k(void);\n"
              "void g(void);\n"
              "void h(void);\n"
              "void ah(void);\n"
              "void an(void);\n"
              "void k(void);\n"
              "void k(void);\n"
              "void e(void);\n"
              "void g(void);\n"
              "void g(void);\n"
              "void ah(void);\n"
              "void an(void);\n"
              "void e(void);\n"
              "void k(void);\n"
              "void e(void);\n"
              "void ap(wchar_t *c, int d);\n"
              "void ah(void);\n"
              "void an(void);\n"
              "void g(void);\n"
              "void h(void);\n"
              "void ah(void);\n"
              "void aq(char *b, size_t d, char *c, int a);\n"
              "void ar(char *b, size_t d, char *c, va_list a);\n"
              "void k(void);\n"
              "void g(void);\n"
              "void g(void);\n"
              "void h(void);\n"
              "void ah(void);\n"
              "void an(void);\n"
              "void k(void);\n"
              "void k(void);\n"
              "void e(void);\n"
              "void g(void);\n"
              "void g(void);\n"
              "void as(std::string s);\n"
              "void at(std::ifstream &f);\n"
              "void au(std::istream &f);\n"
              "void av(std::string &aa, std::wstring &ab);\n"
              "void aw(bool b, double x, double y);\n"
              "void ax(int i);\n"
              "void ay(std::string c, std::wstring a);\n"
              "void az(const std::locale &ac);\n"
              "void an();\n"
              "void ba(std::ifstream &f);\n"
              "void bb(std::istream &f) {\n"
              "f.read(NULL, 0);\n"
              "}\n"
              "void h(void) {\n"
              "struct tm *tm = 0;\n"
              "(void)std::asctime(tm);\n"
              "(void)std::asctime(0);\n"
              "}\n"
              "void bc(size_t ae) {\n"
              "wchar_t *ad = 0, *af = 0;\n"
              "struct tm *ag = 0;\n"
              "(void)std::wcsftime(ad, ae, af, ag);\n"
              "(void)std::wcsftime(0, ae, 0, 0);\n"
              "}\n"
              "void k(void) {}\n"
              "void bd(void);\n"
              "void be(void);\n"
              "void bf(int b);\n"
              "void e(void);\n"
              "void e(void);\n"
              "void bg(wchar_t *p);\n"
              "void bh(const std::list<int> &ak, const std::list<int> &al);\n"
              "void ah();\n"
              "void an();\n"
              "void h();");
        ASSERT_EQUALS("[test.cpp:131]: (style) Variable 'tm' can be declared as pointer to const\n"
                      "[test.cpp:136]: (style) Variable 'af' can be declared as pointer to const\n"
                      "[test.cpp:137]: (style) Variable 'ag' can be declared as pointer to const\n",
                      errout.str());

        check("class C\n"
              "{\n"
              "public:\n"
              "  explicit C(int&);\n"
              "};\n"
              "\n"
              "class D\n"
              "{\n"
              "public:\n"
              "  explicit D(int&);\n"
              "\n"
              "private:\n"
              "  C c;\n"
              "};\n"
              "\n"
              "D::D(int& i)\n"
              "  : c(i)\n"
              "{\n"
              "}");
        ASSERT_EQUALS("", errout.str());

        check("class C\n"
              "{\n"
              "public:\n"
              "  explicit C(int&);\n"
              "};\n"
              "\n"
              "class D\n"
              "{\n"
              "public:\n"
              "  explicit D(int&) noexcept;\n"
              "\n"
              "private:\n"
              "  C c;\n"
              "};\n"
              "\n"
              "D::D(int& i) noexcept\n"
              "  : c(i)\n"
              "{}");
        ASSERT_EQUALS("", errout.str());

        check("class C\n"
              "{\n"
              "public:\n"
              "  explicit C(const int&);\n"
              "};\n"
              "\n"
              "class D\n"
              "{\n"
              "public:\n"
              "  explicit D(int&);\n"
              "\n"
              "private:\n"
              "  C c;\n"
              "};\n"
              "\n"
              "D::D(int& i)\n"
              "  : c(i)\n"
              "{\n"
              "}");
        TODO_ASSERT_EQUALS("[test.cpp:16]: (style) Parameter 'i' can be declared as reference to const\n", "", errout.str());

        check("class C\n"
              "{\n"
              "public:\n"
              "  explicit C(int);\n"
              "};\n"
              "\n"
              "class D\n"
              "{\n"
              "public:\n"
              "  explicit D(int&);\n"
              "\n"
              "private:\n"
              "  C c;\n"
              "};\n"
              "\n"
              "D::D(int& i)\n"
              "  : c(i)\n"
              "{\n"
              "}");
        TODO_ASSERT_EQUALS("[test.cpp:16]: (style) Parameter 'i' can be declared as reference to const\n", "", errout.str());

        check("class C\n"
              "{\n"
              "public:\n"
              "  explicit C(int, int);\n"
              "};\n"
              "\n"
              "class D\n"
              "{\n"
              "public:\n"
              "  explicit D(int&);\n"
              "\n"
              "private:\n"
              "  C c;\n"
              "};\n"
              "\n"
              "D::D(int& i)\n"
              "  : c(0, i)\n"
              "{\n"
              "}");
        TODO_ASSERT_EQUALS("[test.cpp:16]: (style) Parameter 'i' can be declared as reference to const\n", "", errout.str());

        check("void f(std::map<int, std::vector<int>> &map) {\n" // #10266
              "  for (auto &[slave, panels] : map)\n"
              "    panels.erase(it);\n"
              "}");
        ASSERT_EQUALS("", errout.str());

        check("struct S { void f(); int i; };\n"
              "void call_f(S& s) { (s.*(&S::f))(); }\n");
        ASSERT_EQUALS("", errout.str());

        check("struct S { int a[1]; };\n"
              "void f(S& s) { int* p = s.a; *p = 0; }\n");
        ASSERT_EQUALS("", errout.str());

        check("struct Foo {\n" // #9910
              "    int* p{};\n"
              "    int* get() { return p; }\n"
              "    const int* get() const { return p; }\n"
              "};\n"
              "struct Bar {\n"
              "    int j{};\n"
              "    void f(Foo& foo) const { int* q = foo.get(); *q = j; }\n"
              "};\n");
        ASSERT_EQUALS("", errout.str());

        check("struct S {\n" // #10679
              "    void g(long L, const C*& PC) const;\n"
              "    void g(long L, C*& PC);\n"
              "};\n"
              "void f(S& s) {\n"
              "    C* PC{};\n"
              "    s.g(0, PC);\n"
              "};\n");
        ASSERT_EQUALS("", errout.str());

        // #10785
        check("template <class T, class C>\n"
              "struct d {\n"
              "    T& g(C& c, T C::*f) { return c.*f; }\n"
              "};\n");
        ASSERT_EQUALS("", errout.str());

        check("void f(std::map<int, int>& m) {\n"
              "    std::cout << m[0] << std::endl;\n"
              "};\n");
        ASSERT_EQUALS("", errout.str());

        check("void f(std::vector<std::map<int, int>>& v) {\n" // #11607
              "    for (auto& m : v)\n"
              "        std::cout << m[0];\n"
              "}\n");
        ASSERT_EQUALS("", errout.str());

        check("struct S { int i; };\n" // #11473
              "void f(std::vector<std::vector<S>>&m, int*& p) {\n"
              "    auto& a = m[0];\n"
              "    for (auto& s : a) {\n"
              "        p = &s.i;\n"
              "        return;\n"
              "    }\n"
              "}\n");
        ASSERT_EQUALS("", errout.str());

        check("int& g(int* p, int& r) {\n" // #11625
              "    if (p)\n"
              "        return *p;\n"
              "    return r;\n"
              "}\n");
        ASSERT_EQUALS("", errout.str());

        check("template <typename T> void f(std::vector<T*>& d, const std::vector<T*>& s) {\n" // #11632
              "    for (const auto& e : s) {\n"
              "        T* newE = new T(*e);\n"
              "        d.push_back(newE);\n"
              "    }\n"
              "}\n");
        ASSERT_EQUALS("", errout.str());

        check("void f(std::array<int, 2>& a) {\n"
              "    if (a[0]) {}\n"
              "}\n"
              "void g(std::array<int, 2>& a) {\n"
              "    a.fill(0);\n"
              "}\n");
        ASSERT_EQUALS("[test.cpp:1]: (style) Parameter 'a' can be declared as const array\n", errout.str());

        // #11682
        check("struct b {\n"
              "    void mutate();\n"
              "};\n"
              "struct c {\n"
              "    const b& get() const;\n"
              "    b get();\n"
              "};\n"
              "struct d {\n"
              "    void f(c& e) const {\n"
              "        e.get().mutate();\n"
              "    }\n"
              "};\n");
        ASSERT_EQUALS("", errout.str());

        check("struct B { virtual void f() const {} };\n" // #11528
              "struct D : B {};\n"
              "void g(B* b) {\n"
              "    D* d = dynamic_cast<D*>(b);\n"
              "    if (d)\n"
              "        d->f();\n"
              "}\n");
        ASSERT_EQUALS("[test.cpp:4]: (style) Variable 'd' can be declared as pointer to const\n", errout.str());

        check("void g(const int*);\n"
              "void f(const std::vector<int*>&v) {\n"
              "    for (int* i : v)\n"
              "        g(i);\n"
              "}\n");
        ASSERT_EQUALS("[test.cpp:3]: (style) Variable 'i' can be declared as pointer to const\n", errout.str());

        check("struct A {\n" // #11225
              "    A();\n"
              "    virtual ~A();\n"
              "};\n"
              "struct B : A {};\n"
              "void f(A* a) {\n"
              "    const B* b = dynamic_cast<const B*>(a);\n"
              "}\n"
              "void g(A* a) {\n"
              "    const B* b = (const B*)a;\n"
              "}\n");
        ASSERT_EQUALS("[test.cpp:10]: (style) C-style pointer casting\n"
                      "[test.cpp:6]: (style) Parameter 'a' can be declared as pointer to const\n"
                      "[test.cpp:9]: (style) Parameter 'a' can be declared as pointer to const\n",
                      errout.str());

        check("void g(int*);\n"
              "void f(std::vector<int>& v) {\n"
              "    g(v.data());\n"
              "}\n");
        ASSERT_EQUALS("", errout.str());

        check("void g(const int*);\n"
              "void f(std::vector<int>& v) {\n"
              "    g(v.data());\n"
              "}\n");
        ASSERT_EQUALS("[test.cpp:2]: (style) Parameter 'v' can be declared as reference to const\n", errout.str());

        check("struct a {\n"
              "    template <class T>\n"
              "    void mutate();\n"
              "};\n"
              "struct b {};\n"
              "template <class T>\n"
              "void f(a& x) {\n"
              "    x.mutate<T>();\n"
              "}\n"
              "template <class T>\n"
              "void f(const b&)\n"
              "{}\n"
              "void g(a& c) { f<int>(c); }\n");
        ASSERT_EQUALS("", errout.str());

        check("struct S {\n"
              "    template <typename T>\n"
              "    T* g() {\n"
              "        return reinterpret_cast<T*>(m);\n"
              "    }\n"
              "    template <typename T>\n"
              "    const T* g() const {\n"
              "        return reinterpret_cast<const T*>(m);\n"
              "    }\n"
              "    char* m;\n"
              "};\n"
              "void f(S& s) {\n"
              "    const int* p = s.g<int>();\n"
              "}\n");
        ASSERT_EQUALS("", errout.str());

        check("struct S { int x; };\n" // #11818
              "std::istream& f(std::istream& is, S& s) {\n"
              "    return is >> s.x;\n"
              "}\n");
        ASSERT_EQUALS("", errout.str());

        check("bool f(std::string& s1, std::string& s2) {\n" // #12203
              "    return &s1 == &s2;\n"
              "}\n");
        ASSERT_EQUALS("[test.cpp:1]: (style) Parameter 's1' can be declared as reference to const\n"
                      "[test.cpp:1]: (style) Parameter 's2' can be declared as reference to const\n",
                      errout.str());
<<<<<<< HEAD
        
        check("struct S {\n"
              "    void f(int& r) { p = &r; }\n"
              "    int* p;\n"
              "};\n"
              "void g(std::vector<int>& v1, std::vector<int*>& v2) {\n"
              "    std::transform(v1.begin(), v1.end(), v2.begin(), [](auto& x) { return &x; });\n"
              "}\n");
        ASSERT_EQUALS("", errout.str());
=======
>>>>>>> 83b5cb5b
    }

    void constParameterCallback() {
        check("int callback(std::vector<int>& x) { return x[0]; }\n"
              "void f() { dostuff(callback); }");
        ASSERT_EQUALS("[test.cpp:2] -> [test.cpp:1]: (style) Parameter 'x' can be declared as reference to const. However it seems that 'callback' is a callback function, if 'x' is declared with const you might also need to cast function pointer(s).\n", errout.str());

        // #9906
        check("class EventEngine : public IEventEngine {\n"
              "public:\n"
              "    EventEngine();\n"
              "\n"
              "private:\n"
              "    void signalEvent(ev::sig& signal, int revents);\n"
              "};\n"
              "\n"
              "EventEngine::EventEngine() {\n"
              "    mSigWatcher.set<EventEngine, &EventEngine::signalEvent>(this);\n"
              "}\n"
              "\n"
              "void EventEngine::signalEvent(ev::sig& signal, int revents) {\n"
              "    switch (signal.signum) {}\n"
              "}");
        ASSERT_EQUALS("[test.cpp:10] -> [test.cpp:13]: (style) Parameter 'signal' can be declared as reference to const. However it seems that 'signalEvent' is a callback function, if 'signal' is declared with const you might also need to cast function pointer(s).\n", errout.str());
    }

    void constPointer() {
        check("void foo(int *p) { return *p; }");
        ASSERT_EQUALS("[test.cpp:1]: (style) Parameter 'p' can be declared as pointer to const\n", errout.str());

        check("void foo(int *p) { x = *p; }");
        ASSERT_EQUALS("[test.cpp:1]: (style) Parameter 'p' can be declared as pointer to const\n", errout.str());

        check("void foo(int *p) { int &ref = *p; ref = 12; }");
        ASSERT_EQUALS("", errout.str());

        check("void foo(int *p) { x = *p + 10; }");
        ASSERT_EQUALS("[test.cpp:1]: (style) Parameter 'p' can be declared as pointer to const\n", errout.str());

        check("void foo(int *p) { return p[10]; }");
        ASSERT_EQUALS("[test.cpp:1]: (style) Parameter 'p' can be declared as pointer to const\n", errout.str());

        check("void foo(int *p) { int &ref = p[0]; ref = 12; }");
        ASSERT_EQUALS("", errout.str());

        check("void foo(int *p) { x[*p] = 12; }");
        ASSERT_EQUALS("[test.cpp:1]: (style) Parameter 'p' can be declared as pointer to const\n", errout.str());

        check("void foo(int *p) { if (p) {} }");
        ASSERT_EQUALS("[test.cpp:1]: (style) Parameter 'p' can be declared as pointer to const\n", errout.str());

        check("void foo(int *p) { if (p || x) {} }");
        ASSERT_EQUALS("[test.cpp:1]: (style) Parameter 'p' can be declared as pointer to const\n", errout.str());

        check("void foo(int *p) { if (p == 0) {} }");
        ASSERT_EQUALS("[test.cpp:1]: (style) Parameter 'p' can be declared as pointer to const\n", errout.str());

        check("void foo(int *p) { if (!p) {} }");
        ASSERT_EQUALS("[test.cpp:1]: (style) Parameter 'p' can be declared as pointer to const\n", errout.str());

        check("void foo(int *p) { if (*p > 123) {} }");
        ASSERT_EQUALS("[test.cpp:1]: (style) Parameter 'p' can be declared as pointer to const\n", errout.str());

        check("void foo(int *p) { return *p + 1; }");
        ASSERT_EQUALS("[test.cpp:1]: (style) Parameter 'p' can be declared as pointer to const\n", errout.str());

        check("void foo(int *p) { return *p > 1; }");
        ASSERT_EQUALS("[test.cpp:1]: (style) Parameter 'p' can be declared as pointer to const\n", errout.str());

        check("void foo(const int* c) { if (c == 0) {}; }");
        ASSERT_EQUALS("", errout.str());

        check("struct a { void b(); };\n"
              "struct c {\n"
              "    a* d;\n"
              "    a& g() { return *d; }\n"
              "};\n");
        ASSERT_EQUALS("", errout.str());

        check("struct a { void b(); };\n"
              "struct c { a* d; };\n"
              "void e(c);\n");
        ASSERT_EQUALS("", errout.str());

        check("struct V {\n"
              "    V& get(typename std::vector<V>::size_type i, std::vector<V>* arr) {\n"
              "        return arr->at(i);\n"
              "    }\n"
              "};\n");
        ASSERT_EQUALS("", errout.str());

        check("struct A {};\n"
              "struct B : A {};\n"
              "B* f(A* x) {\n"
              "    return static_cast<B*>(x);\n"
              "}\n");
        ASSERT_EQUALS("", errout.str());

        check("int f(std::vector<int>* x) {\n"
              "    int& i = (*x)[0];\n"
              "    i++;\n"
              "    return i;\n"
              "}");
        ASSERT_EQUALS("", errout.str());

        check("struct A { int a; };\n"
              "A f(std::vector<A>* x) {\n"
              "    x->front().a = 1;\n"
              "    return x->front();\n"
              "}");
        ASSERT_EQUALS("", errout.str());

        check("void f(std::vector<int>* v) {\n"
              "    for(auto&& x:*v)\n"
              "        x = 1;\n"
              "}");
        ASSERT_EQUALS("", errout.str());

        check("struct A {\n"
              "    int* x;\n"
              "    A(int* y) : x(y)\n"
              "    {}\n"
              "};");
        ASSERT_EQUALS("", errout.str());

        check("void f(bool b, int* x, int* y) {\n"
              "  int* z = x;\n"
              "  int* w = b ? y : z;\n"
              "  *w = 1;\n"
              "}");
        ASSERT_EQUALS("", errout.str());

        check("void f(bool b, int* x, int* y) {\n"
              "  int& z = *x;\n"
              "  int& w = b ? *y : z;\n"
              "  w = 1;\n"
              "}");
        ASSERT_EQUALS("", errout.str());

        check("class Base { virtual void dostuff(int *p) = 0; };\n" // #10397
              "class Derived: public Base { int x; void dostuff(int *p) override { x = *p; } };");
        ASSERT_EQUALS("", errout.str());

        check("struct Data { char buf[128]; };\n" // #10483
              "void encrypt(Data& data) {\n"
              "    const char a[] = \"asfasd\";\n"
              "    memcpy(data.buf, &a, sizeof(a));\n"
              "}");
        ASSERT_EQUALS("", errout.str());

        // #10547
        check("void foo(std::istream &istr) {\n"
              "  unsigned char x[2];\n"
              "  istr >> x[0];\n"
              "}");
        ASSERT_EQUALS("", errout.str());

        // #10744
        check("S& f() {\n"
              "    static S* p = new S();\n"
              "    return *p;\n"
              "}\n");
        ASSERT_EQUALS("", errout.str());

        check("int f() {\n"
              "    static int i[1] = {};\n"
              "    return i[0];\n"
              "}\n");
        ASSERT_EQUALS("[test.cpp:2]: (style) Variable 'i' can be declared as const array\n", errout.str());

        check("int f() {\n"
              "    static int i[] = { 0 };\n"
              "    int j = i[0] + 1;\n"
              "    return j;\n"
              "}\n");
        ASSERT_EQUALS("[test.cpp:2]: (style) Variable 'i' can be declared as const array\n", errout.str());

        // #10471
        check("void f(std::array<int, 1> const& i) {\n"
              "    if (i[0] == 0) {}\n"
              "}\n");
        ASSERT_EQUALS("", errout.str());

        // #10466
        check("typedef void* HWND;\n"
              "void f(const std::vector<HWND>&v) {\n"
              "    for (const auto* h : v)\n"
              "        if (h) {}\n"
              "    for (const auto& h : v)\n"
              "        if (h) {}\n"
              "}\n");
        ASSERT_EQUALS("[test.cpp:5]: (style) Variable 'h' can be declared as pointer to const\n", errout.str());

        check("void f(const std::vector<int*>& v) {\n"
              "    for (const auto& p : v)\n"
              "        if (p == nullptr) {}\n"
              "    for (const auto* p : v)\n"
              "        if (p == nullptr) {}\n"
              "}\n");
        ASSERT_EQUALS("[test.cpp:2]: (style) Variable 'p' can be declared as pointer to const\n", errout.str());

        check("void f(std::vector<int*>& v) {\n"
              "    for (const auto& p : v)\n"
              "        if (p == nullptr) {}\n"
              "    for (const auto* p : v)\n"
              "        if (p == nullptr) {}\n"
              "    for (const int* const& p : v)\n"
              "        if (p == nullptr) {}\n"
              "    for (const int* p : v)\n"
              "        if (p == nullptr) {}\n"
              "}\n");
        ASSERT_EQUALS("[test.cpp:1]: (style) Parameter 'v' can be declared as reference to const\n"
                      "[test.cpp:2]: (style) Variable 'p' can be declared as pointer to const\n",
                      errout.str());

        check("void f(std::vector<const int*>& v) {\n"
              "    for (const auto& p : v)\n"
              "        if (p == nullptr) {}\n"
              "    for (const auto* p : v)\n"
              "        if (p == nullptr) {}\n"
              "}\n");
        ASSERT_EQUALS("[test.cpp:1]: (style) Parameter 'v' can be declared as reference to const\n", errout.str());

        check("void f(const std::vector<const int*>& v) {\n"
              "    for (const auto& p : v)\n"
              "        if (p == nullptr) {}\n"
              "    for (const auto* p : v)\n"
              "        if (p == nullptr) {}\n"
              "}\n");
        ASSERT_EQUALS("", errout.str());

        check("void f(const int* const p) {\n"
              "    if (p == nullptr) {}\n"
              "}\n");
        ASSERT_EQUALS("", errout.str());

        check("void g(int*);\n"
              "void f(int* const* pp) {\n"
              "    int* p = pp[0];\n"
              "    g(p);\n"
              "}\n");
        ASSERT_EQUALS("", errout.str());

        check("template <typename T>\n"
              "struct S {\n"
              "    static bool f(const T& t) { return t != nullptr; }\n"
              "};\n"
              "S<int*> s;\n");
        ASSERT_EQUALS("", errout.str());

        check("void f(int i) {\n"
              "    const char *tmp;\n"
              "    char* a[] = { \"a\", \"aa\" };\n"
              "    static char* b[] = { \"b\", \"bb\" };\n"
              "    tmp = a[i];\n"
              "    printf(\"%s\", tmp);\n"
              "    tmp = b[i];\n"
              "    printf(\"%s\", tmp);\n"
              "}\n");
        ASSERT_EQUALS("[test.cpp:3]: (style) Variable 'a' can be declared as const array\n"
                      "[test.cpp:4]: (style) Variable 'b' can be declared as const array\n",
                      errout.str());

        check("typedef void* HWND;\n" // #11084
              "void f(const HWND h) {\n"
              "    if (h == nullptr) {}\n"
              "}\n");
        ASSERT_EQUALS("", errout.str());

        check("using HWND = void*;\n"
              "void f(const HWND h) {\n"
              "    if (h == nullptr) {}\n"
              "}\n");
        ASSERT_EQUALS("", errout.str());

        check("typedef int A;\n"
              "void f(A* x) {\n"
              "    if (x == nullptr) {}\n"
              "}\n");
        ASSERT_EQUALS("[test.cpp:2]: (style) Parameter 'x' can be declared as pointer to const\n", errout.str());

        check("using A = int;\n"
              "void f(A* x) {\n"
              "    if (x == nullptr) {}\n"
              "}\n");
        ASSERT_EQUALS("[test.cpp:2]: (style) Parameter 'x' can be declared as pointer to const\n", errout.str());

        check("struct S { void v(); };\n" // #11095
              "void f(S* s) {\n"
              "    (s - 1)->v();\n"
              "}\n");
        ASSERT_EQUALS("", errout.str());

        check("void f(std::vector<int*>& v) {\n" // #11085
              "    for (int* p : v) {\n"
              "        if (p) {}\n"
              "    }\n"
              "    for (auto* p : v) {\n"
              "        if (p) {}\n"
              "    }\n"
              "    v.clear();\n"
              "}\n");
        ASSERT_EQUALS("[test.cpp:2]: (style) Variable 'p' can be declared as pointer to const\n"
                      "[test.cpp:5]: (style) Variable 'p' can be declared as pointer to const\n",
                      errout.str());

        check("void f() {\n"
              "    char a[1][1];\n"
              "    char* b[1];\n"
              "    b[0] = a[0];\n"
              "    **b = 0;\n"
              "}\n");
        ASSERT_EQUALS("", errout.str());

        check("ptrdiff_t f(int *p0, int *p1) {\n" // #11148
              "    return p0 - p1;\n"
              "}\n");
        ASSERT_EQUALS("[test.cpp:1]: (style) Parameter 'p0' can be declared as pointer to const\n"
                      "[test.cpp:1]: (style) Parameter 'p1' can be declared as pointer to const\n",
                      errout.str());

        check("void f() {\n"
              "    std::array<int, 1> a{}, b{};\n"
              "    const std::array<int, 1>& r = a;\n"
              "    if (r == b) {}\n"
              "}\n");
        ASSERT_EQUALS("", errout.str());

        check("struct S {};\n" // #11599
              "void g(S);\n"
              "void h(const S&);\n"
              "void h(int, int, const S&);\n"
              "void i(S&);\n"
              "void j(const S*);\n"
              "void j(int, int, const S*);\n"
              "void f1(S* s) {\n"
              "    g(*s);\n"
              "}\n"
              "void f2(S* s) {\n"
              "    h(*s);\n"
              "}\n"
              "void f3(S* s) {\n"
              "    h(1, 2, *s);\n"
              "}\n"
              "void f4(S* s) {\n"
              "    i(*s);\n"
              "}\n"
              "void f5(S& s) {\n"
              "    j(&s);\n"
              "}\n"
              "void f6(S& s) {\n"
              "    j(1, 2, &s);\n"
              "}\n");
        ASSERT_EQUALS("[test.cpp:20]: (style) Parameter 's' can be declared as reference to const\n"
                      "[test.cpp:23]: (style) Parameter 's' can be declared as reference to const\n"
                      "[test.cpp:8]: (style) Parameter 's' can be declared as pointer to const\n"
                      "[test.cpp:11]: (style) Parameter 's' can be declared as pointer to const\n"
                      "[test.cpp:14]: (style) Parameter 's' can be declared as pointer to const\n",
                      errout.str());

        check("void g(int, const int*);\n"
              "void h(const int*);\n"
              "void f(int* p) {\n"
              "    g(1, p);\n"
              "    h(p);\n"
              "}\n");
        ASSERT_EQUALS("[test.cpp:3]: (style) Parameter 'p' can be declared as pointer to const\n",
                      errout.str());

        check("void f(int, const int*);\n"
              "void f(int i, int* p) {\n"
              "    f(i, const_cast<const int*>(p));\n"
              "}\n");
        ASSERT_EQUALS("", errout.str());

        check("struct S { int a; };\n"
              "void f(std::vector<S>& v, int b) {\n"
              "    size_t n = v.size();\n"
              "    for (size_t i = 0; i < n; i++) {\n"
              "        S& s = v[i];\n"
              "        if (!(b & s.a))\n"
              "            continue;\n"
              "    }\n"
              "}\n");
        ASSERT_EQUALS("[test.cpp:5]: (style) Variable 's' can be declared as reference to const\n", errout.str()); // don't crash

        check("void f(int& i) {\n"
              "    new (&i) int();\n"
              "}\n");
        TODO_ASSERT_EQUALS("", "[test.cpp:1]: (style) Parameter 'i' can be declared as reference to const\n", errout.str()); // don't crash

        check("void f(int& i) {\n"
              "    int& r = i;\n"
              "    if (!&r) {}\n"
              "}\n");
        ASSERT_EQUALS("[test.cpp:2]: (style) Variable 'r' can be declared as reference to const\n", errout.str()); // don't crash

        check("class C;\n" // #11646
              "void g(const C* const p);\n"
              "void f(C* c) {\n"
              "    g(c);\n"
              "}\n");
        ASSERT_EQUALS("[test.cpp:3]: (style) Parameter 'c' can be declared as pointer to const\n", errout.str());

        check("typedef void (*cb_t)(int*);\n" // #11674
              "void cb(int* p) {\n"
              "    if (*p) {}\n"
              "}\n"
              "void g(cb_t);\n"
              "void f() {\n"
              "    g(cb);\n"
              "}\n");
        ASSERT_EQUALS("[test.cpp:7] -> [test.cpp:2]: (style) Parameter 'p' can be declared as pointer to const. "
                      "However it seems that 'cb' is a callback function, if 'p' is declared with const you might also need to cast function pointer(s).\n",
                      errout.str());

        check("typedef void (*cb_t)(int*);\n"
              "void cb(int* p) {\n"
              "    if (*p) {}\n"
              "}\n"
              "void g(cb_t);\n"
              "void f() {\n"
              "    g(::cb);\n"
              "}\n");
        ASSERT_EQUALS("[test.cpp:7] -> [test.cpp:2]: (style) Parameter 'p' can be declared as pointer to const. "
                      "However it seems that 'cb' is a callback function, if 'p' is declared with const you might also need to cast function pointer(s).\n",
                      errout.str());

        check("void f1(std::vector<int>* p) {\n" // #11681
              "    if (p->empty()) {}\n" // warn
              "}\n"
              "void f2(std::vector<int>* p) {\n"
              "    p->resize(0);\n"
              "}\n"
              "struct S {\n"
              "    void h1() const;\n"
              "    void h2();\n"
              "    int i;\n"
              "};\n"
              "void k(int&);\n"
              "void g1(S* s) {\n"
              "    s->h1();\n" // warn
              "}\n"
              "void g1(S* s) {\n"
              "    s->h2();\n"
              "}\n"
              "void g1(S* s) {\n"
              "    if (s->i) {}\n" // warn
              "}\n"
              "void g2(S* s) {\n"
              "    s->i = 0;\n"
              "}\n"
              "void g3(S* s) {\n"
              "    k(s->i);\n"
              "}\n");
        ASSERT_EQUALS("[test.cpp:1]: (style) Parameter 'p' can be declared as pointer to const\n"
                      "[test.cpp:13]: (style) Parameter 's' can be declared as pointer to const\n"
                      "[test.cpp:19]: (style) Parameter 's' can be declared as pointer to const\n",
                      errout.str());

        check("struct S {\n" // #11573
              "    const char* g() const {\n"
              "        return m;\n"
              "    }\n"
              "    const char* m;\n"
              "};\n"
              "struct T { std::vector<S*> v; };\n"
              "void f(T* t, const char* n) {\n"
              "    for (const auto* p : t->v)\n"
              "        if (strcmp(p->g(), n) == 0) {}\n"
              "}\n");
        ASSERT_EQUALS("[test.cpp:8]: (style) Parameter 't' can be declared as pointer to const\n",
                      errout.str());

        check("void f(int*& p, int* q) {\n"
              "    p = q;\n"
              "}\n");
        ASSERT_EQUALS("", errout.str());

        check("struct S { int a[1]; };\n"
              "void f(S* s) {\n"
              "    if (s->a[0]) {}\n"
              "}\n");
        ASSERT_EQUALS("[test.cpp:2]: (style) Parameter 's' can be declared as pointer to const\n",
                      errout.str());

        check("size_t f(char* p) {\n" // #11842
              "    return strlen(p);\n"
              "}\n");
        ASSERT_EQUALS("[test.cpp:1]: (style) Parameter 'p' can be declared as pointer to const\n", errout.str());

        check("void f(int* p) {\n" // #11862
              "    long long j = *(p++);\n"
              "}\n");
        ASSERT_EQUALS("[test.cpp:1]: (style) Parameter 'p' can be declared as pointer to const\n",
                      errout.str());

        check("void f(void *p, size_t nmemb, size_t size, int (*cmp)(const void *, const void *)) {\n"
              "    qsort(p, nmemb, size, cmp);\n"
              "}\n");
        ASSERT_EQUALS("", errout.str());

        check("void g(bool *r, std::size_t *b) {\n" // #12129
              "    if (*r && *b >= 5) {}\n"
              "}\n");
        ASSERT_EQUALS("[test.cpp:1]: (style) Parameter 'r' can be declared as pointer to const\n"
                      "[test.cpp:1]: (style) Parameter 'b' can be declared as pointer to const\n",
                      errout.str());

        check("void f(int i) {\n" // #12185
              "    void* p = &i;\n"
              "    std::cout << p << '\\n';\n"
              "}\n");
        ASSERT_EQUALS("[test.cpp:2]: (style) Variable 'p' can be declared as pointer to const\n",
                      errout.str());
    }

    void switchRedundantAssignmentTest() {
        check("void foo()\n"
              "{\n"
              "    int y = 1;\n"
              "    switch (a)\n"
              "    {\n"
              "    case 2:\n"
              "        y = 2;\n"
              "    case 3:\n"
              "        y = 3;\n"
              "    }\n"
              "    bar(y);\n"
              "}");
        ASSERT_EQUALS("[test.cpp:7] -> [test.cpp:9]: (style) Variable 'y' is reassigned a value before the old one has been used. 'break;' missing?\n", errout.str());

        check("void foo()\n"
              "{\n"
              "    int y = 1;\n"
              "    switch (a)\n"
              "    {\n"
              "    case 2:\n"
              "      {\n"
              "        y = 2;\n"
              "      }\n"
              "    case 3:\n"
              "        y = 3;\n"
              "    }\n"
              "    bar(y);\n"
              "}");
        ASSERT_EQUALS("[test.cpp:8] -> [test.cpp:11]: (style) Variable 'y' is reassigned a value before the old one has been used. 'break;' missing?\n", errout.str());

        check("void foo()\n"
              "{\n"
              "    int y = 1;\n"
              "    switch (a)\n"
              "    {\n"
              "    case 2:\n"
              "        y = 2;\n"
              "    case 3:\n"
              "        if (x)\n"
              "        {\n"
              "            y = 3;\n"
              "        }\n"
              "    }\n"
              "    bar(y);\n"
              "}");
        ASSERT_EQUALS("", errout.str());

        check("void foo()\n"
              "{\n"
              "    int y = 1;\n"
              "    switch (a)\n"
              "    {\n"
              "    case 2:\n"
              "      {\n"
              "        y = 2;\n"
              "        if (z)\n"
              "            printf(\"%d\", y);\n"
              "      }\n"
              "    case 3:\n"
              "        y = 3;\n"
              "    }\n"
              "    bar(y);\n"
              "}");
        ASSERT_EQUALS("", errout.str());

        check("void foo()\n"
              "{\n"
              "    int x = a;\n"
              "    int y = 1;\n"
              "    switch (x)\n"
              "    {\n"
              "    case 2:\n"
              "        x = 2;\n"
              "    case 3:\n"
              "        y = 3;\n"
              "    }\n"
              "    bar(y);\n"
              "}");
        ASSERT_EQUALS("", errout.str());

        check("void foo()\n"
              "{\n"
              "    int y = 1;\n"
              "    switch (x)\n"
              "    {\n"
              "    case 2:\n"
              "        y = 2;\n"
              "        break;\n"
              "    case 3:\n"
              "        y = 3;\n"
              "    }\n"
              "    bar(y);\n"
              "}");
        ASSERT_EQUALS("", errout.str());

        check("void foo()\n"
              "{\n"
              "    int y = 1;\n"
              "    while(xyz()) {\n"
              "        switch (x)\n"
              "        {\n"
              "        case 2:\n"
              "            y = 2;\n"
              "            continue;\n"
              "        case 3:\n"
              "            y = 3;\n"
              "        }\n"
              "        bar(y);\n"
              "    }\n"
              "}");
        ASSERT_EQUALS("", errout.str());

        check("void foo()\n"
              "{\n"
              "    int y = 1;\n"
              "    while(xyz()) {\n"
              "        switch (x)\n"
              "        {\n"
              "        case 2:\n"
              "            y = 2;\n"
              "            throw e;\n"
              "        case 3:\n"
              "            y = 3;\n"
              "        }\n"
              "        bar(y);\n"
              "    }\n"
              "}");
        ASSERT_EQUALS("", errout.str());

        check("void foo()\n"
              "{\n"
              "    int y = 1;\n"
              "    switch (x)\n"
              "    {\n"
              "    case 2:\n"
              "        y = 2;\n"
              "        printf(\"%d\", y);\n"
              "    case 3:\n"
              "        y = 3;\n"
              "    }\n"
              "    bar(y);\n"
              "}");
        ASSERT_EQUALS("", errout.str());

        check("void foo()\n"
              "{\n"
              "    int y = 1;\n"
              "    switch (x)\n"
              "    {\n"
              "    case 2:\n"
              "        y = 2;\n"
              "        bar();\n"
              "    case 3:\n"
              "        y = 3;\n"
              "    }\n"
              "    bar(y);\n"
              "}");
        ASSERT_EQUALS("[test.cpp:7] -> [test.cpp:10]: (style) Variable 'y' is reassigned a value before the old one has been used. 'break;' missing?\n", errout.str());

        check("void bar() {}\n" // bar isn't noreturn
              "void foo()\n"
              "{\n"
              "    int y = 1;\n"
              "    switch (x)\n"
              "    {\n"
              "    case 2:\n"
              "        y = 2;\n"
              "        bar();\n"
              "    case 3:\n"
              "        y = 3;\n"
              "    }\n"
              "    bar(y);\n"
              "}");
        ASSERT_EQUALS("[test.cpp:8] -> [test.cpp:11]: (style) Variable 'y' is reassigned a value before the old one has been used. 'break;' missing?\n", errout.str());

        check("void foo(int a) {\n"
              "    char str[10];\n"
              "    switch (a)\n"
              "    {\n"
              "    case 2:\n"
              "      strcpy(str, \"a'\");\n"
              "    case 3:\n"
              "      strcpy(str, \"b'\");\n"
              "    }\n"
              "}", nullptr, false, false);
        TODO_ASSERT_EQUALS("[test.cpp:6] -> [test.cpp:8]: (style) Buffer 'str' is being written before its old content has been used. 'break;' missing?\n",
                           "",
                           errout.str());

        check("void foo(int a) {\n"
              "    char str[10];\n"
              "    switch (a)\n"
              "    {\n"
              "    case 2:\n"
              "      strncpy(str, \"a'\");\n"
              "    case 3:\n"
              "      strncpy(str, \"b'\");\n"
              "    }\n"
              "}");
        TODO_ASSERT_EQUALS("[test.cpp:6] -> [test.cpp:8]: (style) Buffer 'str' is being written before its old content has been used. 'break;' missing?\n",
                           "",
                           errout.str());

        check("void foo(int a) {\n"
              "    char str[10];\n"
              "    int z = 0;\n"
              "    switch (a)\n"
              "    {\n"
              "    case 2:\n"
              "      strcpy(str, \"a'\");\n"
              "      z++;\n"
              "    case 3:\n"
              "      strcpy(str, \"b'\");\n"
              "      z++;\n"
              "    }\n"
              "}", nullptr, false, false);
        TODO_ASSERT_EQUALS("[test.cpp:7] -> [test.cpp:10]: (style) Buffer 'str' is being written before its old content has been used. 'break;' missing?\n",
                           "",
                           errout.str());

        check("void foo(int a) {\n"
              "    char str[10];\n"
              "    switch (a)\n"
              "    {\n"
              "    case 2:\n"
              "      strcpy(str, \"a'\");\n"
              "      break;\n"
              "    case 3:\n"
              "      strcpy(str, \"b'\");\n"
              "      break;\n"
              "    }\n"
              "}");
        ASSERT_EQUALS("", errout.str());

        check("void foo(int a) {\n"
              "    char str[10];\n"
              "    switch (a)\n"
              "    {\n"
              "    case 2:\n"
              "      strcpy(str, \"a'\");\n"
              "      printf(str);\n"
              "    case 3:\n"
              "      strcpy(str, \"b'\");\n"
              "    }\n"
              "}", nullptr, false, false);
        ASSERT_EQUALS("", errout.str());

        // Ticket #5158 "segmentation fault (valid code)"
        check("typedef struct ct_data_s {\n"
              "    union {\n"
              "        char freq;\n"
              "    } fc;\n"
              "} ct_data;\n"
              "typedef struct internal_state {\n"
              "    struct ct_data_s dyn_ltree[10];\n"
              "} deflate_state;\n"
              "void f(deflate_state *s) {\n"
              "    s->dyn_ltree[0].fc.freq++;\n"
              "}\n", nullptr, false, false);
        ASSERT_EQUALS("", errout.str());

        // Ticket #6132 "crash: daca: kvirc CheckOther::checkRedundantAssignment()"
        check("void HttpFileTransfer :: transferTerminated ( bool bSuccess@1 ) {\n"
              "if ( m_szCompletionCallback . isNull ( ) ) {\n"
              "KVS_TRIGGER_EVENT ( KviEvent_OnHTTPGetTerminated , out ? out : ( g_pApp . activeConsole ( ) ) , & vParams )\n"
              "} else {\n"
              "KviKvsScript :: run ( m_szCompletionCallback , out ? out : ( g_pApp . activeConsole ( ) ) , & vParams ) ;\n"
              "}\n"
              "}\n", nullptr, false, true);
        ASSERT_EQUALS("", errout.str());

        check("void f() {\n"
              "  int x;\n"
              "  switch (state) {\n"
              "  case 1: x = 3; goto a;\n"
              "  case 1: x = 6; goto a;\n"
              "  }\n"
              "}");
        ASSERT_EQUALS("", errout.str());
    }

    void switchRedundantOperationTest() {
        check("void foo()\n"
              "{\n"
              "    int y = 1;\n"
              "    switch (a)\n"
              "    {\n"
              "    case 2:\n"
              "        ++y;\n"
              "    case 3:\n"
              "        y = 3;\n"
              "    }\n"
              "    bar(y);\n"
              "}");
        ASSERT_EQUALS("[test.cpp:7] -> [test.cpp:9]: (style) Variable 'y' is reassigned a value before the old one has been used. 'break;' missing?\n", errout.str());
        check("void foo()\n"
              "{\n"
              "    int y = 1;\n"
              "    switch (a)\n"
              "    {\n"
              "    case 2:\n"
              "      {\n"
              "        ++y;\n"
              "      }\n"
              "    case 3:\n"
              "        y = 3;\n"
              "    }\n"
              "    bar(y);\n"
              "}");
        ASSERT_EQUALS("[test.cpp:8] -> [test.cpp:11]: (style) Variable 'y' is reassigned a value before the old one has been used. 'break;' missing?\n", errout.str());
        check("void foo()\n"
              "{\n"
              "    int y = 1;\n"
              "    switch (a)\n"
              "    {\n"
              "    case 2:\n"
              "        (void)y;\n"
              "    case 3:\n"
              "        ++y;\n"
              "    }\n"
              "    bar(y);\n"
              "}");
        ASSERT_EQUALS("", errout.str());
        check("void foo()\n"
              "{\n"
              "    int y = 1;\n"
              "    switch (a)\n"
              "    {\n"
              "    case 2:\n"
              "        ++y;\n"
              "    case 3:\n"
              "        ++y;\n"
              "    }\n"
              "    bar(y);\n"
              "}");
        ASSERT_EQUALS("", errout.str());
        check("void foo()\n"
              "{\n"
              "    int y = 1;\n"
              "    switch (a)\n"
              "    {\n"
              "    case 2:\n"
              "        --y;\n"
              "    case 3:\n"
              "        y = 3;\n"
              "    }\n"
              "    bar(y);\n"
              "}");
        ASSERT_EQUALS("[test.cpp:7] -> [test.cpp:9]: (style) Variable 'y' is reassigned a value before the old one has been used. 'break;' missing?\n", errout.str());
        check("void foo()\n"
              "{\n"
              "    int y = 1;\n"
              "    switch (a)\n"
              "    {\n"
              "    case 2:\n"
              "      {\n"
              "        --y;\n"
              "      }\n"
              "    case 3:\n"
              "        y = 3;\n"
              "    }\n"
              "    bar(y);\n"
              "}");
        ASSERT_EQUALS("[test.cpp:8] -> [test.cpp:11]: (style) Variable 'y' is reassigned a value before the old one has been used. 'break;' missing?\n", errout.str());
        check("void foo()\n"
              "{\n"
              "    int y = 1;\n"
              "    switch (a)\n"
              "    {\n"
              "    case 2:\n"
              "        (void)y;\n"
              "    case 3:\n"
              "        --y;\n"
              "    }\n"
              "    bar(y);\n"
              "}");
        ASSERT_EQUALS("", errout.str());
        check("void foo()\n"
              "{\n"
              "    int y = 1;\n"
              "    switch (a)\n"
              "    {\n"
              "    case 2:\n"
              "        --y;\n"
              "    case 3:\n"
              "        --y;\n"
              "    }\n"
              "    bar(y);\n"
              "}");
        ASSERT_EQUALS("", errout.str());
        check("void foo()\n"
              "{\n"
              "    int y = 1;\n"
              "    switch (a)\n"
              "    {\n"
              "    case 2:\n"
              "        y++;\n"
              "    case 3:\n"
              "        y = 3;\n"
              "    }\n"
              "    bar(y);\n"
              "}");
        ASSERT_EQUALS("[test.cpp:7] -> [test.cpp:9]: (style) Variable 'y' is reassigned a value before the old one has been used. 'break;' missing?\n", errout.str());
        check("void foo()\n"
              "{\n"
              "    int y = 1;\n"
              "    switch (a)\n"
              "    {\n"
              "    case 2:\n"
              "      {\n"
              "        y++;\n"
              "      }\n"
              "    case 3:\n"
              "        y = 3;\n"
              "    }\n"
              "    bar(y);\n"
              "}");
        ASSERT_EQUALS("[test.cpp:8] -> [test.cpp:11]: (style) Variable 'y' is reassigned a value before the old one has been used. 'break;' missing?\n", errout.str());
        check("void foo()\n"
              "{\n"
              "    int y = 1;\n"
              "    switch (a)\n"
              "    {\n"
              "    case 2:\n"
              "        y = 2;\n"
              "    case 3:\n"
              "        y++;\n"
              "    }\n"
              "    bar(y);\n"
              "}", nullptr, false, false);
        ASSERT_EQUALS("", errout.str());
        check("void foo()\n"
              "{\n"
              "    int y = 1;\n"
              "    switch (a)\n"
              "    {\n"
              "    case 2:\n"
              "        y++;\n"
              "    case 3:\n"
              "        y++;\n"
              "    }\n"
              "    bar(y);\n"
              "}");
        ASSERT_EQUALS("", errout.str());
        check("void foo()\n"
              "{\n"
              "    int y = 1;\n"
              "    switch (a)\n"
              "    {\n"
              "    case 2:\n"
              "        y--;\n"
              "    case 3:\n"
              "        y = 3;\n"
              "    }\n"
              "    bar(y);\n"
              "}");
        ASSERT_EQUALS("[test.cpp:7] -> [test.cpp:9]: (style) Variable 'y' is reassigned a value before the old one has been used. 'break;' missing?\n", errout.str());
        check("void foo()\n"
              "{\n"
              "    int y = 1;\n"
              "    switch (a)\n"
              "    {\n"
              "    case 2:\n"
              "      {\n"
              "        y--;\n"
              "      }\n"
              "    case 3:\n"
              "        y = 3;\n"
              "    }\n"
              "    bar(y);\n"
              "}");
        ASSERT_EQUALS("[test.cpp:8] -> [test.cpp:11]: (style) Variable 'y' is reassigned a value before the old one has been used. 'break;' missing?\n", errout.str());
        check("void foo()\n"
              "{\n"
              "    int y = 1;\n"
              "    switch (a)\n"
              "    {\n"
              "    case 2:\n"
              "        y = 2;\n"
              "    case 3:\n"
              "        y--;\n"
              "    }\n"
              "    bar(y);\n"
              "}", nullptr, false, false);
        ASSERT_EQUALS("", errout.str());
        check("void foo()\n"
              "{\n"
              "    int y = 1;\n"
              "    switch (a)\n"
              "    {\n"
              "    case 2:\n"
              "        y--;\n"
              "    case 3:\n"
              "        y--;\n"
              "    }\n"
              "    bar(y);\n"
              "}");
        ASSERT_EQUALS("", errout.str());
        check("void foo()\n"
              "{\n"
              "    int y = 1;\n"
              "    switch (a)\n"
              "    {\n"
              "    case 2:\n"
              "        y++;\n"
              "    case 3:\n"
              "        if (x)\n"
              "        {\n"
              "            y = 3;\n"
              "        }\n"
              "    }\n"
              "    bar(y);\n"
              "}");
        ASSERT_EQUALS("", errout.str());
        check("void foo()\n"
              "{\n"
              "    int y = 1;\n"
              "    switch (a)\n"
              "    {\n"
              "    case 2:\n"
              "      {\n"
              "        y++;\n"
              "        if (y)\n"
              "            printf(\"%d\", y);\n"
              "      }\n"
              "    case 3:\n"
              "        y = 3;\n"
              "    }\n"
              "    bar(y);\n"
              "}");
        ASSERT_EQUALS("", errout.str());
        check("void foo()\n"
              "{\n"
              "    int x = a;\n"
              "    int y = 1;\n"
              "    switch (x)\n"
              "    {\n"
              "    case 2:\n"
              "        x++;\n"
              "    case 3:\n"
              "        y++;\n"
              "    }\n"
              "    bar(y);\n"
              "}");
        ASSERT_EQUALS("", errout.str());
        check("void foo()\n"
              "{\n"
              "    int y = 1;\n"
              "    switch (x)\n"
              "    {\n"
              "    case 2:\n"
              "        y++;\n"
              "        break;\n"
              "    case 3:\n"
              "        y = 3;\n"
              "    }\n"
              "    bar(y);\n"
              "}");
        ASSERT_EQUALS("", errout.str());
        check("void foo()\n"
              "{\n"
              "    int y = 1;\n"
              "    while(xyz()) {\n"
              "        switch (x)\n"
              "        {\n"
              "        case 2:\n"
              "            y++;\n"
              "            continue;\n"
              "        case 3:\n"
              "            y = 3;\n"
              "        }\n"
              "        bar(y);\n"
              "    }\n"
              "}");
        ASSERT_EQUALS("", errout.str());
        check("void foo()\n"
              "{\n"
              "    int y = 1;\n"
              "    while(xyz()) {\n"
              "        switch (x)\n"
              "        {\n"
              "        case 2:\n"
              "            y++;\n"
              "            throw e;\n"
              "        case 3:\n"
              "            y = 3;\n"
              "        }\n"
              "        bar(y);\n"
              "    }\n"
              "}");
        ASSERT_EQUALS("", errout.str());
        check("void foo()\n"
              "{\n"
              "    int y = 1;\n"
              "    switch (x)\n"
              "    {\n"
              "    case 2:\n"
              "        y++;\n"
              "        printf(\"%d\", y);\n"
              "    case 3:\n"
              "        y = 3;\n"
              "    }\n"
              "    bar(y);\n"
              "}");
        ASSERT_EQUALS("", errout.str());
        check("void foo()\n"
              "{\n"
              "    int y = 1;\n"
              "    switch (x)\n"
              "    {\n"
              "    case 2:\n"
              "        y++;\n"
              "        bar();\n"
              "    case 3:\n"
              "        y = 3;\n"
              "    }\n"
              "    bar(y);\n"
              "}");
        ASSERT_EQUALS("[test.cpp:7] -> [test.cpp:10]: (style) Variable 'y' is reassigned a value before the old one has been used. 'break;' missing?\n", errout.str());

        check("bool f() {\n"
              "    bool ret = false;\n"
              "    switch (switchCond) {\n"
              "    case 1:\n"
              "        ret = true;\n"
              "        break;\n"
              "    case 31:\n"
              "        ret = true;\n"
              "        break;\n"
              "    case 54:\n"
              "        ret = true;\n"
              "        break;\n"
              "    };\n"
              "    ret = true;\n"
              "    return ret;\n"
              "}");
        ASSERT_EQUALS("[test.cpp:5] -> [test.cpp:14]: (style) Variable 'ret' is reassigned a value before the old one has been used.\n"
                      "[test.cpp:8] -> [test.cpp:14]: (style) Variable 'ret' is reassigned a value before the old one has been used.\n"
                      "[test.cpp:11] -> [test.cpp:14]: (style) Variable 'ret' is reassigned a value before the old one has been used.\n",
                      errout.str());
    }

    void switchRedundantBitwiseOperationTest() {
        check("void foo(int a)\n"
              "{\n"
              "    int y = 1;\n"
              "    switch (a)\n"
              "    {\n"
              "    case 2:\n"
              "        y |= 3;\n"
              "    case 3:\n"
              "        y |= 3;\n"
              "        break;\n"
              "    }\n"
              "}");
        ASSERT_EQUALS("[test.cpp:7]: (style) Redundant bitwise operation on 'y' in 'switch' statement. 'break;' missing?\n", errout.str());

        check("void foo(int a)\n"
              "{\n"
              "    int y = 1;\n"
              "    switch (a)\n"
              "    {\n"
              "    case 2:\n"
              "        y = y | 3;\n"
              "    case 3:\n"
              "        y = y | 3;\n"
              "        break;\n"
              "    }\n"
              "}");
        ASSERT_EQUALS("[test.cpp:7]: (style) Redundant bitwise operation on 'y' in 'switch' statement. 'break;' missing?\n", errout.str());

        check("void foo(int a)\n"
              "{\n"
              "    int y = 1;\n"
              "    switch (a)\n"
              "    {\n"
              "    case 2:\n"
              "        y |= 3;\n"
              "    default:\n"
              "        y |= 3;\n"
              "        break;\n"
              "    }\n"
              "}");
        ASSERT_EQUALS("[test.cpp:7]: (style) Redundant bitwise operation on 'y' in 'switch' statement. 'break;' missing?\n", errout.str());

        check("void foo(int a)\n"
              "{\n"
              "    int y = 1;\n"
              "    switch (a)\n"
              "    {\n"
              "    case 2:\n"
              "        y |= 3;\n"
              "    default:\n"
              "        if (z)\n"
              "            y |= 3;\n"
              "        break;\n"
              "    }\n"
              "}");
        ASSERT_EQUALS("", errout.str());

        check("void foo(int a)\n"
              "{\n"
              "    int y = 1;\n"
              "    switch (a)\n"
              "    {\n"
              "    case 2:\n"
              "        y |= z;\n"
              "        z++\n"
              "    default:\n"
              "        y |= z;\n"
              "        break;\n"
              "    }\n"
              "}");
        ASSERT_EQUALS("", errout.str());

        check("void foo(int a)\n"
              "{\n"
              "    int y = 1;\n"
              "    switch (a)\n"
              "    {\n"
              "    case 2:\n"
              "        y |= 3;\n"
              "        bar(y);\n"
              "    case 3:\n"
              "        y |= 3;\n"
              "        break;\n"
              "    }\n"
              "}");
        ASSERT_EQUALS("", errout.str());

        check("void foo(int a)\n"
              "{\n"
              "    int y = 1;\n"
              "    switch (a)\n"
              "    {\n"
              "    case 2:\n"
              "        y |= 3;\n"
              "        y = 4;\n"
              "    case 3:\n"
              "        y |= 3;\n"
              "        break;\n"
              "    }\n"
              "}");
        ASSERT_EQUALS("[test.cpp:7] -> [test.cpp:8]: (style) Variable 'y' is reassigned a value before the old one has been used.\n", errout.str());

        check("void foo(int a)\n"
              "{\n"
              "    int y = 1;\n"
              "    switch (a)\n"
              "    {\n"
              "    case 2:\n"
              "        y &= 3;\n"
              "    case 3:\n"
              "        y &= 3;\n"
              "        break;\n"
              "    }\n"
              "}");
        ASSERT_EQUALS("[test.cpp:7]: (style) Redundant bitwise operation on 'y' in 'switch' statement. 'break;' missing?\n", errout.str());

        check("void foo(int a)\n"
              "{\n"
              "    int y = 1;\n"
              "    switch (a)\n"
              "    {\n"
              "    case 2:\n"
              "        y |= 3;\n"
              "        break;\n"
              "    case 3:\n"
              "        y |= 3;\n"
              "        break;\n"
              "    }\n"
              "}");
        ASSERT_EQUALS("", errout.str());

        check("void foo(int a)\n"
              "{\n"
              "    int y = 1;\n"
              "    switch (a)\n"
              "    {\n"
              "    case 2:\n"
              "        y ^= 3;\n"
              "    case 3:\n"
              "        y ^= 3;\n"
              "        break;\n"
              "    }\n"
              "}");
        ASSERT_EQUALS("", errout.str());

        check("void foo(int a)\n"
              "{\n"
              "    int y = 1;\n"
              "    switch (a)\n"
              "    {\n"
              "    case 2:\n"
              "        y |= 2;\n"
              "    case 3:\n"
              "        y |= 3;\n"
              "        break;\n"
              "    }\n"
              "}");
        ASSERT_EQUALS("", errout.str());

        check("void foo(int a)\n"
              "{\n"
              "    int y = 1;\n"
              "    switch (a)\n"
              "    {\n"
              "    case 2:\n"
              "        y &= 2;\n"
              "    case 3:\n"
              "        y &= 3;\n"
              "        break;\n"
              "    }\n"
              "}");
        ASSERT_EQUALS("", errout.str());

        check("void foo(int a)\n"
              "{\n"
              "    int y = 1;\n"
              "    switch (a)\n"
              "    {\n"
              "    case 2:\n"
              "        y |= 2;\n"
              "    case 3:\n"
              "        y &= 2;\n"
              "        break;\n"
              "    }\n"
              "}");
        ASSERT_EQUALS("", errout.str());
    }

    void unreachableCode() {
        check("void foo(int a) {\n"
              "    while(1) {\n"
              "        if (a++ >= 100) {\n"
              "            break;\n"
              "            continue;\n"
              "        }\n"
              "    }\n"
              "}", nullptr, false, false);
        ASSERT_EQUALS("[test.cpp:5]: (style) Consecutive return, break, continue, goto or throw statements are unnecessary.\n", errout.str());

        check("int foo(int a) {\n"
              "    return 0;\n"
              "    return(a-1);\n"
              "}", nullptr, false, false);
        ASSERT_EQUALS("[test.cpp:3]: (style) Consecutive return, break, continue, goto or throw statements are unnecessary.\n", errout.str());

        check("int foo(int a) {\n"
              "  A:"
              "    return(0);\n"
              "    goto A;\n"
              "}", nullptr, false, false);
        ASSERT_EQUALS("[test.cpp:3]: (style) Consecutive return, break, continue, goto or throw statements are unnecessary.\n", errout.str());

        constexpr char xmldata[] = "<?xml version=\"1.0\"?>\n"
                                   "<def>\n"
                                   "  <function name=\"exit\">\n"
                                   "    <noreturn>true</noreturn>\n"
                                   "    <arg nr=\"1\"/>\n"
                                   "  </function>\n"
                                   "</def>";
        Settings settings = settingsBuilder().libraryxml(xmldata, sizeof(xmldata)).build();

        check("void foo() {\n"
              "    exit(0);\n"
              "    break;\n"
              "}", nullptr, false, false, false, &settings);
        ASSERT_EQUALS("[test.cpp:3]: (style) Consecutive return, break, continue, goto or throw statements are unnecessary.\n", errout.str());

        check("class NeonSession {\n"
              "    void exit();\n"
              "};\n"
              "void NeonSession::exit()\n"
              "{\n"
              "    SAL_INFO(\"ucb.ucp.webdav\", \"neon commands cannot be aborted\");\n"
              "}", nullptr, false, false, false, &settings);
        ASSERT_EQUALS("", errout.str());

        check("void NeonSession::exit()\n"
              "{\n"
              "    SAL_INFO(\"ucb.ucp.webdav\", \"neon commands cannot be aborted\");\n"
              "}", nullptr, false, false, false, &settings);
        ASSERT_EQUALS("", errout.str());

        check("void foo() { xResAccess->exit(); }", nullptr, false, false, false, &settings);
        ASSERT_EQUALS("", errout.str());

        check("void foo(int a)\n"
              "{\n"
              "        switch(a) {\n"
              "          case 0:\n"
              "            printf(\"case 0\");\n"
              "            break;\n"
              "            break;\n"
              "          case 1:\n"
              "            c++;\n"
              "            break;\n"
              "         }\n"
              "}", nullptr, false, false);
        ASSERT_EQUALS("[test.cpp:7]: (style) Consecutive return, break, continue, goto or throw statements are unnecessary.\n", errout.str());

        check("void foo(int a)\n"
              "{\n"
              "        switch(a) {\n"
              "          case 0:\n"
              "            printf(\"case 0\");\n"
              "            break;\n"
              "          case 1:\n"
              "            c++;\n"
              "            break;\n"
              "         }\n"
              "}");
        ASSERT_EQUALS("", errout.str());

        check("void foo(int a)\n"
              "{\n"
              "        while(true) {\n"
              "          if (a++ >= 100) {\n"
              "            break;\n"
              "            break;\n"
              "          }\n"
              "       }\n"
              "}", nullptr, false, false);
        ASSERT_EQUALS("[test.cpp:6]: (style) Consecutive return, break, continue, goto or throw statements are unnecessary.\n", errout.str());

        check("void foo(int a)\n"
              "{\n"
              "        while(true) {\n"
              "          if (a++ >= 100) {\n"
              "            continue;\n"
              "            continue;\n"
              "          }\n"
              "          a+=2;\n"
              "       }\n"
              "}", nullptr, false, false);
        ASSERT_EQUALS("[test.cpp:6]: (style) Consecutive return, break, continue, goto or throw statements are unnecessary.\n", errout.str());

        check("void foo(int a)\n"
              "{\n"
              "        while(true) {\n"
              "          if (a++ >= 100) {\n"
              "            continue;\n"
              "          }\n"
              "          a+=2;\n"
              "       }\n"
              "}");
        ASSERT_EQUALS("", errout.str());

        check("int foo() {\n"
              "    throw 0;\n"
              "    return 1;\n"
              "}", nullptr, false, false);
        ASSERT_EQUALS("[test.cpp:3]: (style) Consecutive return, break, continue, goto or throw statements are unnecessary.\n", errout.str());

        check("void foo() {\n"
              "    throw 0;\n"
              "    return;\n"
              "}", nullptr, false, false);
        ASSERT_EQUALS("[test.cpp:3]: (style) Consecutive return, break, continue, goto or throw statements are unnecessary.\n", errout.str());

        check("int foo() {\n"
              "    throw = 0;\n"
              "    return 1;\n"
              "}", "test.c", false, false);
        ASSERT_EQUALS("", errout.str());

        check("int foo() {\n"
              "    return 0;\n"
              "    return 1;\n"
              "}", nullptr, false, false, false);
        ASSERT_EQUALS("[test.cpp:3]: (style) Consecutive return, break, continue, goto or throw statements are unnecessary.\n", errout.str());

        check("int foo() {\n"
              "    return 0;\n"
              "    foo();\n"
              "}", nullptr, false, false);
        ASSERT_EQUALS("[test.cpp:3]: (style) Statements following 'return' will never be executed.\n", errout.str());

        check("int foo(int unused) {\n"
              "    return 0;\n"
              "    (void)unused;\n"
              "}", nullptr, false, false);
        ASSERT_EQUALS("", errout.str());

        check("int foo(int unused1, int unused2) {\n"
              "    return 0;\n"
              "    (void)unused1;\n"
              "    (void)unused2;\n"
              "}", nullptr, false, false);
        ASSERT_EQUALS("", errout.str());

        check("int foo(int unused1, int unused2) {\n"
              "    return 0;\n"
              "    (void)unused1;\n"
              "    (void)unused2;\n"
              "    foo();\n"
              "}", nullptr, false, false);
        ASSERT_EQUALS("[test.cpp:5]: (style) Statements following 'return' will never be executed.\n", errout.str());

        check("int foo() {\n"
              "    if(bar)\n"
              "        return 0;\n"
              "    return 124;\n"
              "}");
        ASSERT_EQUALS("", errout.str());

        check("int foo() {\n"
              "    while(bar) {\n"
              "        return 0;\n"
              "        return 0;\n"
              "        return 0;\n"
              "        return 0;\n"
              "    }\n"
              "    return 124;\n"
              "}", nullptr, false, false);
        ASSERT_EQUALS("[test.cpp:4]: (style) Consecutive return, break, continue, goto or throw statements are unnecessary.\n", errout.str());

        check("void foo() {\n"
              "    while(bar) {\n"
              "        return;\n"
              "        break;\n"
              "    }\n"
              "}", nullptr, false, false);
        ASSERT_EQUALS("[test.cpp:4]: (style) Consecutive return, break, continue, goto or throw statements are unnecessary.\n", errout.str());

        // #5707
        check("extern int i,j;\n"
              "int foo() {\n"
              "    switch(i) {\n"
              "        default: j=1; break;\n"
              "    }\n"
              "    return 0;\n"
              "    j=2;\n"
              "}", nullptr, false, false);
        ASSERT_EQUALS("[test.cpp:7]: (style) Statements following 'return' will never be executed.\n", errout.str());

        check("int foo() {\n"
              "    return 0;\n"
              "  label:\n"
              "    throw 0;\n"
              "}", nullptr, false, false);
        ASSERT_EQUALS("[test.cpp:3]: (style) Label 'label' is not used.\n", errout.str());

        check("struct A {\n"
              "    virtual void foo  (P & Val) throw ();\n"
              "    virtual void foo1 (P & Val) throw ();\n"
              "}");
        ASSERT_EQUALS("", errout.str());

        check("int foo() {\n"
              "    goto label;\n"
              "    while (true) {\n"
              "     bar();\n"
              "     label:\n"
              "    }\n"
              "}");
        ASSERT_EQUALS("", errout.str()); // #3457

        check("int foo() {\n"
              "    goto label;\n"
              "    do {\n"
              "     bar();\n"
              "     label:\n"
              "    } while (true);\n"
              "}");
        ASSERT_EQUALS("", errout.str()); // #3457

        check("int foo() {\n"
              "    goto label;\n"
              "    for (;;) {\n"
              "     bar();\n"
              "     label:\n"
              "    }\n"
              "}");
        ASSERT_EQUALS("", errout.str()); // #3457

        // #3383. TODO: Use preprocessor
        check("int foo() {\n"
              "\n" // #ifdef A
              "    return 0;\n"
              "\n" // #endif
              "    return 1;\n"
              "}", nullptr, false, false);
        ASSERT_EQUALS("", errout.str());
        check("int foo() {\n"
              "\n" // #ifdef A
              "    return 0;\n"
              "\n" // #endif
              "    return 1;\n"
              "}", nullptr, true, false);
        ASSERT_EQUALS("[test.cpp:5]: (style, inconclusive) Consecutive return, break, continue, goto or throw statements are unnecessary.\n", errout.str());

        // #4711 lambda functions
        check("int f() {\n"
              "    return g([](int x){(void)x+1; return x;});\n"
              "}",
              nullptr,
              false,
              false);
        ASSERT_EQUALS("", errout.str());

        // #4756
        check("template <>\n"
              "inline uint16_t htobe(uint16_t value) {\n"
              "     return ( __extension__ ({\n"
              "         register unsigned short int __v, __x = (unsigned short int) (value);\n"
              "         if (__builtin_constant_p (__x))\n"
              "             __v = ((unsigned short int) ((((__x) >> 8) & 0xff) | (((__x) & 0xff) << 8)));\n"
              "         else\n"
              "             __asm__ (\"rorw $8, %w0\" : \"=r\" (__v) : \"0\" (__x) : \"cc\");\n"
              "         (void)__v;\n"
              "     }));\n"
              "}", nullptr, false, false);
        ASSERT_EQUALS("", errout.str());

        // #6008
        check("static std::function< int ( int, int ) > GetFunctor() {\n"
              "    return [](int a_, int b_) -> int {\n"
              "        int sum = a_ + b_;\n"
              "        return sum;\n"
              "    };\n"
              "}", nullptr, false, false);
        ASSERT_EQUALS("", errout.str());

        // #5789
        check("struct per_state_info {\n"
              "    uint64_t enter, exit;\n"
              "    uint64_t events;\n"
              "    per_state_info() : enter(0), exit(0), events(0) {}\n"
              "};", nullptr, false, false);
        ASSERT_EQUALS("", errout.str());

        // #6664
        check("void foo() {\n"
              "    (beat < 100) ? (void)0 : exit(0);\n"
              "    bar();\n"
              "}", nullptr, false, false, false, &settings);
        ASSERT_EQUALS("", errout.str());

        check("void foo() {\n"
              "    (beat < 100) ? exit(0) : (void)0;\n"
              "    bar();\n"
              "}", nullptr, false, false, false, &settings);
        ASSERT_EQUALS("", errout.str());

        // #8261
        // TODO Do not throw AST validation exception
        TODO_ASSERT_THROW(check("void foo() {\n"
                                "    (beat < 100) ? (void)0 : throw(0);\n"
                                "    bar();\n"
                                "}", nullptr, false, false, false, &settings), InternalError);
        //ASSERT_EQUALS("", errout.str());

        check("int foo() {\n"
              "    exit(0);\n"
              "    return 1;\n" // <- clarify for tools that function does not continue..
              "}");
        ASSERT_EQUALS("", errout.str());

        check("void f() {\n"
              "    enum : uint8_t { A, B } var = A;\n"
              "}\n");
        ASSERT_EQUALS("", errout.str());

        checkP("#define INB(x) __extension__ ({ u_int tmp = (x); inb(tmp); })\n" // #4739
               "static unsigned char cmos_hal_read(unsigned index) {\n"
               "    unsigned short port_0, port_1;\n"
               "    assert(!verify_cmos_byte_index(index));\n"
               "    if (index < 128) {\n"
               "      port_0 = 0x70;\n"
               "      port_1 = 0x71;\n"
               "    }\n"
               "    else {\n"
               "      port_0 = 0x72;\n"
               "      port_1 = 0x73;\n"
               "    }\n"
               "    OUTB(index, port_0);\n"
               "    return INB(port_1);\n"
               "}\n", "test.c");
        ASSERT_EQUALS("", errout.str());

        check("[[noreturn]] void n();\n"
              "void f() {\n"
              "    n();\n"
              "    g();\n"
              "}\n");
        ASSERT_EQUALS("[test.cpp:4]: (style) Statements following noreturn function 'n()' will never be executed.\n", errout.str());

        check("void f() {\n"
              "    exit(1);\n"
              "    g();\n"
              "}\n");
        ASSERT_EQUALS("[test.cpp:3]: (style) Statements following noreturn function 'exit()' will never be executed.\n", errout.str());

        check("void f() {\n"
              "    do {\n"
              "        break;\n"
              "        g();\n"
              "    } while (0);\n"
              "}\n");
        ASSERT_EQUALS("[test.cpp:4]: (style) Statements following 'break' will never be executed.\n", errout.str());
    }

    void redundantContinue() {
        check("void f() {\n" // #11195
              "    for (int i = 0; i < 10; ++i) {\n"
              "        printf(\"i = %d\\n\", i);\n"
              "        continue;\n"
              "    }\n"
              "}\n");
        ASSERT_EQUALS("[test.cpp:4]: (style) 'continue' is redundant since it is the last statement in a loop.\n", errout.str());

        check("void f() {\n"
              "    int i = 0;"
              "    do {\n"
              "        ++i;\n"
              "        printf(\"i = %d\\n\", i);\n"
              "        continue;\n"
              "    } while (i < 10);\n"
              "}\n");
        ASSERT_EQUALS("[test.cpp:5]: (style) 'continue' is redundant since it is the last statement in a loop.\n", errout.str());
    }


    void suspiciousCase() {
        check("void foo() {\n"
              "    switch(a) {\n"
              "        case A&&B:\n"
              "            foo();\n"
              "        case (A||B):\n"
              "            foo();\n"
              "        case A||B:\n"
              "            foo();\n"
              "    }\n"
              "}");
        ASSERT_EQUALS("[test.cpp:3]: (warning, inconclusive) Found suspicious case label in switch(). Operator '&&' probably doesn't work as intended.\n"
                      "[test.cpp:5]: (warning, inconclusive) Found suspicious case label in switch(). Operator '||' probably doesn't work as intended.\n"
                      "[test.cpp:7]: (warning, inconclusive) Found suspicious case label in switch(). Operator '||' probably doesn't work as intended.\n", errout.str());

        check("void foo() {\n"
              "    switch(a) {\n"
              "        case 1:\n"
              "            a=A&&B;\n"
              "    }\n"
              "}");
        ASSERT_EQUALS("", errout.str());

        // TODO Do not throw AST validation exception
        TODO_ASSERT_THROW(check("void foo() {\n"
                                "    switch(a) {\n"
                                "        case A&&B?B:A:\n"
                                "            foo();\n"
                                "    }\n"
                                "}"), InternalError);
        //ASSERT_EQUALS("", errout.str());
    }

    void suspiciousEqualityComparison() {
        check("void foo(int c) {\n"
              "    if (x) c == 0;\n"
              "}");
        ASSERT_EQUALS("[test.cpp:2]: (warning, inconclusive) Found suspicious equality comparison. Did you intend to assign a value instead?\n", errout.str());

        check("void foo(const int* c) {\n"
              "    if (x) *c == 0;\n"
              "}");
        ASSERT_EQUALS("[test.cpp:2]: (warning, inconclusive) Found suspicious equality comparison. Did you intend to assign a value instead?\n", errout.str());


        check("void foo(int c) {\n"
              "    if (c == 1) {\n"
              "        c = 0;\n"
              "    }\n"
              "}");
        ASSERT_EQUALS("", errout.str());

        check("void foo(int c) {\n"
              "    c == 1;\n"
              "}");
        ASSERT_EQUALS("[test.cpp:2]: (warning, inconclusive) Found suspicious equality comparison. Did you intend to assign a value instead?\n", errout.str());

        check("void foo(int c) {\n"
              "    for (int i = 0; i == 10; i ++) {\n"
              "        a ++;\n"
              "    }\n"
              "}");
        ASSERT_EQUALS("", errout.str());

        check("void foo(int c) {\n"
              "    for (i == 0; i < 10; i ++) {\n"
              "        c ++;\n"
              "    }\n"
              "}");
        ASSERT_EQUALS("[test.cpp:2]: (warning, inconclusive) Found suspicious equality comparison. Did you intend to assign a value instead?\n", errout.str());

        check("void foo(int c) {\n"
              "    for (i == 1; i < 10; i ++) {\n"
              "        c ++;\n"
              "    }\n"
              "}");
        ASSERT_EQUALS("[test.cpp:2]: (warning, inconclusive) Found suspicious equality comparison. Did you intend to assign a value instead?\n", errout.str());

        check("void foo(int c) {\n"
              "    for (i == 2; i < 10; i ++) {\n"
              "        c ++;\n"
              "    }\n"
              "}");
        ASSERT_EQUALS("[test.cpp:2]: (warning, inconclusive) Found suspicious equality comparison. Did you intend to assign a value instead?\n", errout.str());

        check("void foo(int c) {\n"
              "    for (int i = 0; i < 10; i == c) {\n"
              "        c ++;\n"
              "    }\n"
              "}");
        ASSERT_EQUALS("[test.cpp:2]: (warning, inconclusive) Found suspicious equality comparison. Did you intend to assign a value instead?\n", errout.str());

        check("void foo(int c) {\n"
              "    for (; running == 1;) {\n"
              "        c ++;\n"
              "    }\n"
              "}");
        ASSERT_EQUALS("", errout.str());

        check("void foo(int c) {\n"
              "    printf(\"%i\", ({x==0;}));\n"
              "}");
        ASSERT_EQUALS("", errout.str());

        check("void foo(int arg) {\n"
              "    printf(\"%i\", ({int x = do_something(); x == 0;}));\n"
              "}");
        ASSERT_EQUALS("", errout.str());

        check("void foo(int x) {\n"
              "    printf(\"%i\", ({x == 0; x > 0 ? 10 : 20}));\n"
              "}");
        ASSERT_EQUALS("[test.cpp:2]: (warning, inconclusive) Found suspicious equality comparison. Did you intend to assign a value instead?\n", errout.str());

        check("void foo(int x) {\n"
              "    for (const Token* end = tok->link(); tok != end; tok = (tok == end) ? end : tok->next()) {\n"
              "        x++;\n"
              "    }\n"
              "}");
        ASSERT_EQUALS("", errout.str());

        check("void foo(int x) {\n"
              "    for (int i = (x == 0) ? 0 : 5; i < 10; i ++) {\n"
              "        x++;\n"
              "    }\n"
              "}");
        ASSERT_EQUALS("", errout.str());

        check("void foo(int x) {\n"
              "    for (int i = 0; i < 10; i += (x == 5) ? 1 : 2) {\n"
              "        x++;\n"
              "    }\n"
              "}");
        ASSERT_EQUALS("", errout.str());
    }

    void suspiciousUnaryPlusMinus() { // #8004
        check("int g() { return 1; }\n"
              "void f() {\n"
              "    +g();\n"
              "    -g();\n"
              "}\n");
        ASSERT_EQUALS("[test.cpp:3]: (warning, inconclusive) Found suspicious operator '+', result is not used.\n"
                      "[test.cpp:4]: (warning, inconclusive) Found suspicious operator '-', result is not used.\n",
                      errout.str());

        check("void f(int i) {\n"
              "    +i;\n"
              "    -i;\n"
              "}\n");
        ASSERT_EQUALS("[test.cpp:2]: (warning, inconclusive) Found suspicious operator '+', result is not used.\n"
                      "[test.cpp:3]: (warning, inconclusive) Found suspicious operator '-', result is not used.\n",
                      errout.str());
    }

    void selfAssignment() {
        check("void foo()\n"
              "{\n"
              "    int x = 1;\n"
              "    x = x;\n"
              "    return 0;\n"
              "}");
        ASSERT_EQUALS("[test.cpp:4]: (warning) Redundant assignment of 'x' to itself.\n", errout.str());

        check("void foo()\n"
              "{\n"
              "    int x = x;\n"
              "}");
        ASSERT_EQUALS("[test.cpp:3]: (warning) Redundant assignment of 'x' to itself.\n", errout.str());

        check("struct A { int b; };\n"
              "void foo(A* a1, A* a2) {\n"
              "    a1->b = a1->b;\n"
              "}");
        ASSERT_EQUALS("[test.cpp:3]: (warning) Redundant assignment of 'a1->b' to itself.\n", errout.str());

        check("int x;\n"
              "void f()\n"
              "{\n"
              "    x = x = 3;\n"
              "}");
        ASSERT_EQUALS("[test.cpp:4]: (warning) Redundant assignment of 'x' to itself.\n", errout.str());

        // #4073 (segmentation fault)
        check("void Foo::myFunc( int a )\n"
              "{\n"
              "    if (a == 42)\n"
              "    a = a;\n"
              "}");

        check("void foo()\n"
              "{\n"
              "    int x = 1;\n"
              "    x = x + 1;\n"
              "    return 0;\n"
              "}");
        ASSERT_EQUALS("", errout.str());

        check("void foo()\n"
              "{\n"
              "        int *x = getx();\n"
              "        *x = x;\n"
              "}");
        ASSERT_EQUALS("", errout.str());

        check("void foo() {\n"
              "    BAR *x = getx();\n"
              "    x = x;\n"
              "}");
        ASSERT_EQUALS("[test.cpp:3]: (warning) Redundant assignment of 'x' to itself.\n", errout.str());

        // #2502 - non-primitive type -> there might be some side effects
        check("void foo()\n"
              "{\n"
              "    Fred fred; fred = fred;\n"
              "}");
        ASSERT_EQUALS("", errout.str());

        check("void f(int x) {\n"
              "    x = (x == 0);"
              "    func(x);\n"
              "}");
        ASSERT_EQUALS("", errout.str());

        check("void f(int x) {\n"
              "    x = (x != 0);"
              "    func(x);\n"
              "}");
        ASSERT_EQUALS("", errout.str());

        // ticket #3001 - false positive
        check("void foo(int x) {\n"
              "    x = x ? x : 0;\n"
              "}");
        ASSERT_EQUALS("", errout.str());

        // #3800 - false negative when variable is extern
        check("extern int i;\n"
              "void f() {\n"
              "    i = i;\n"
              "}");
        ASSERT_EQUALS("[test.cpp:3]: (warning) Redundant assignment of 'i' to itself.\n", errout.str());

        // #4291 - id for variables accessed through 'this'
        check("class Foo {\n"
              "    int var;\n"
              "    void func();\n"
              "};\n"
              "void Foo::func() {\n"
              "    this->var = var;\n"
              "}");
        ASSERT_EQUALS("[test.cpp:6]: (warning) Redundant assignment of 'this->var' to itself.\n", errout.str());

        check("class Foo {\n"
              "    int var;\n"
              "    void func(int var);\n"
              "};\n"
              "void Foo::func(int var) {\n"
              "    this->var = var;\n"
              "}");
        ASSERT_EQUALS("", errout.str());

        // #6406 - designated initializer doing bogus self assignment
        check("struct callbacks {\n"
              "    void (*s)(void);\n"
              "};\n"
              "void something(void) {}\n"
              "void f() {\n"
              "    struct callbacks ops = { .s = ops.s };\n"
              "}");
        TODO_ASSERT_EQUALS("[test.cpp:6]: (warning) Redundant assignment of 'something' to itself.\n", "", errout.str());

        check("class V\n"
              "{\n"
              "public:\n"
              "    V()\n"
              "    {\n"
              "        x = y = z = 0.0;\n"
              "    }\n"
              "    V( double x, const double y_, const double &z_)\n"
              "    {\n"
              "        x = x; y = y; z = z;\n"
              "    }\n"
              "    double x, y, z;\n"
              "};");
        ASSERT_EQUALS("[test.cpp:10]: (warning) Redundant assignment of 'x' to itself.\n"
                      "[test.cpp:10]: (warning) Redundant assignment of 'y' to itself.\n"
                      "[test.cpp:10]: (warning) Redundant assignment of 'z' to itself.\n", errout.str());

        check("void f(int i) { i = !!i; }");
        ASSERT_EQUALS("", errout.str());

        check("void foo() {\n"
              "    int x = 1;\n"
              "    int &ref = x;\n"
              "    ref = x;\n"
              "}\n");
        ASSERT_EQUALS("[test.cpp:4]: (warning) Redundant assignment of 'ref' to itself.\n", errout.str());

        check("class Foo {\n" // #9850
              "    int i{};\n"
              "    void modify();\n"
              "    void method() {\n"
              "        Foo copy = *this;\n"
              "        modify();\n"
              "        *this = copy;\n"
              "    }\n"
              "};\n");
        ASSERT_EQUALS("", errout.str());

        check("struct S {\n" // #11383
              "    void f() {\n"
              "        int x = 42;"
              "        auto l2 = [i = i, x, y = 0]() { return i + x + y; };\n"
              "    }\n"
              "    int i;\n"
              "};\n");
        ASSERT_EQUALS("", errout.str());

        check("void f() {\n" // #10337
              "    int b[2] = { 1, 2 };\n"
              "    int idx = 0;\n"
              "    int& i = b[idx];\n"
              "    idx++;\n"
              "    i = b[idx];\n"
              "};\n");
        ASSERT_EQUALS("", errout.str());
    }

    void trac1132() {
        check("class Lock\n"
              "{\n"
              "public:\n"
              "    Lock(int i)\n"
              "    {\n"
              "        std::cout << \"Lock \" << i << std::endl;\n"
              "    }\n"
              "    ~Lock()\n"
              "    {\n"
              "        std::cout << \"~Lock\" << std::endl;\n"
              "    }\n"
              "};\n"
              "int main()\n"
              "{\n"
              "    Lock(123);\n"
              "    std::cout << \"hello\" << std::endl;\n"
              "    return 0;\n"
              "}");
        ASSERT_EQUALS("[test.cpp:15]: (style) Instance of 'Lock' object is destroyed immediately.\n", errout.str());
    }

    void trac3693() {
        check("struct A{\n"
              "  enum {\n"
              "    b = 300\n"
              "  };\n"
              "};\n"
              "const int DFLT_TIMEOUT = A::b % 1000000 ;\n", nullptr, false, false);
        ASSERT_EQUALS("", errout.str());
    }

    void testMisusedScopeObjectDoesNotPickFunction1() {
        check("int main ( )\n"
              "{\n"
              "    CouldBeFunction ( 123 ) ;\n"
              "    return 0 ;\n"
              "}");
        ASSERT_EQUALS("", errout.str());
    }

    void testMisusedScopeObjectDoesNotPickFunction2() {
        check("struct error {\n"
              "    error() {}\n"
              "};\n"
              "\n"
              "class parser {\n"
              "public:\n"
              "    void error() const {}\n"
              "\n"
              "    void foo() const {\n"
              "        error();\n"
              "        do_something();\n"
              "    }\n"
              "};");
        ASSERT_EQUALS("", errout.str());
    }

    void testMisusedScopeObjectPicksClass() {
        check("class NotAFunction ;\n"
              "int function ( )\n"
              "{\n"
              "    NotAFunction ( 123 );\n"
              "    return 0 ;\n"
              "}");
        ASSERT_EQUALS("[test.cpp:4]: (style) Instance of 'NotAFunction' object is destroyed immediately.\n", errout.str());
    }

    void testMisusedScopeObjectPicksStruct() {
        check("struct NotAClass;\n"
              "bool func ( )\n"
              "{\n"
              "    NotAClass ( 123 ) ;\n"
              "    return true ;\n"
              "}");
        ASSERT_EQUALS("[test.cpp:4]: (style) Instance of 'NotAClass' object is destroyed immediately.\n", errout.str());
    }

    void testMisusedScopeObjectDoesNotPickIf() {
        check("bool func( int a , int b , int c )\n"
              "{\n"
              "    if ( a > b ) return c == a ;\n"
              "    return b == a ;\n"
              "}");
        ASSERT_EQUALS("", errout.str());
    }

    void testMisusedScopeObjectDoesNotPickConstructorDeclaration() {
        check("class Something : public SomethingElse\n"
              "{\n"
              "public:\n"
              "~Something ( ) ;\n"
              "Something ( ) ;\n"
              "}");
        ASSERT_EQUALS("", errout.str());
    }

    void testMisusedScopeObjectDoesNotPickFunctor() {
        check("class IncrementFunctor\n"
              "{\n"
              "public:\n"
              "    void operator()(int &i)\n"
              "    {\n"
              "        ++i;\n"
              "    }\n"
              "};\n"
              "\n"
              "int main()\n"
              "{\n"
              "    int a = 1;\n"
              "    IncrementFunctor()(a);\n"
              "    return a;\n"
              "}");
        ASSERT_EQUALS("", errout.str());
    }

    void testMisusedScopeObjectDoesNotPickLocalClassConstructors() {
        check("void f() {\n"
              "    class Foo {\n"
              "        Foo() { }\n"
              "        Foo(int a) { }\n"
              "        Foo(int a, int b) { }\n"
              "    };\n"
              "    Foo();\n"
              "    do_something();\n"
              "}");
        ASSERT_EQUALS("[test.cpp:7]: (style) Instance of 'Foo' object is destroyed immediately.\n", errout.str());
    }

    void testMisusedScopeObjectDoesNotPickUsedObject() {
        check("struct Foo {\n"
              "    void bar() {\n"
              "    }\n"
              "};\n"
              "\n"
              "void fn() {\n"
              "    Foo().bar();\n"
              "}");
        ASSERT_EQUALS("", errout.str());
    }

    void testMisusedScopeObjectDoesNotPickPureC() {
        // Ticket #2352
        const char code[] = "struct cb_watch_bool {\n"
                            "    int a;\n"
                            "};\n"
                            "\n"
                            "void f()\n"
                            "{\n"
                            "    cb_watch_bool();\n"
                            "    do_something();\n"
                            "}\n";

        check(code, "test.cpp");
        ASSERT_EQUALS("[test.cpp:7]: (style) Instance of 'cb_watch_bool' object is destroyed immediately.\n", errout.str());

        check(code, "test.c");
        ASSERT_EQUALS("", errout.str());

        // Ticket #2639
        check("struct stat { int a; int b; };\n"
              "void stat(const char *fn, struct stat *);\n"
              "\n"
              "void foo() {\n"
              "    stat(\"file.txt\", &st);\n"
              "    do_something();\n"
              "}");
        ASSERT_EQUALS("",errout.str());

        check("struct AMethodObject {\n" // #4336
              "    AMethodObject(double, double, double);\n"
              "};\n"
              "struct S {\n"
              "    static void A(double, double, double);\n"
              "};\n"
              "void S::A(double const a1, double const a2, double const a3) {\n"
              "    AMethodObject(a1, a2, a3);\n"
              "}\n");
        ASSERT_EQUALS("",errout.str());
    }

    void testMisusedScopeObjectDoesNotPickNestedClass() {
        const char code[] = "class ios_base {\n"
                            "public:\n"
                            "  class Init {\n"
                            "  public:\n"
                            "  };\n"
                            "};\n"
                            "class foo {\n"
                            "public:\n"
                            "  foo();\n"
                            "  void Init(int);\n"
                            "};\n"
                            "foo::foo() {\n"
                            "  Init(0);\n"
                            "  do_something();\n"
                            "}\n";

        check(code, "test.cpp");
        ASSERT_EQUALS("", errout.str());
    }

    void testMisusedScopeObjectInConstructor() {
        const char code[] = "class Foo {\n"
                            "public:\n"
                            "  Foo(char x) {\n"
                            "    Foo(x, 0);\n"
                            "    do_something();\n"
                            "  }\n"
                            "  Foo(char x, int y) { }\n"
                            "};\n";
        check(code, "test.cpp");
        ASSERT_EQUALS("[test.cpp:4]: (style) Instance of 'Foo' object is destroyed immediately.\n", errout.str());
    }

    void testMisusedScopeObjectStandardType() {
        check("int g();\n"
              "void f(int i) {\n"
              "    int();\n"
              "    int(0);\n"
              "    int( g() );\n" // don't warn
              "    int{};\n"
              "    int{ 0 };\n"
              "    int{ i };\n"
              "    int{ g() };\n" // don't warn
              "    g();\n"
              "}\n", "test.cpp");
        ASSERT_EQUALS("[test.cpp:3]: (style) Instance of 'int' object is destroyed immediately.\n"
                      "[test.cpp:4]: (style) Instance of 'int' object is destroyed immediately.\n"
                      "[test.cpp:6]: (style) Instance of 'int' object is destroyed immediately.\n"
                      "[test.cpp:7]: (style) Instance of 'int' object is destroyed immediately.\n"
                      "[test.cpp:8]: (style) Instance of 'int' object is destroyed immediately.\n",
                      errout.str());

        check("void f(int j) {\n"
              "    for (; bool(j); ) {}\n"
              "}\n", "test.cpp");
        ASSERT_EQUALS("", errout.str());

        check("void g() {\n"
              "    float (f);\n"
              "    float (*p);\n"
              "}\n", "test.cpp");
        ASSERT_EQUALS("", errout.str());

        check("int f(int i) {\n"
              "    void();\n"
              "    return i;\n"
              "}\n", "test.cpp");
        ASSERT_EQUALS("", errout.str());
    }

    void testMisusedScopeObjectNamespace() {
        check("namespace M {\n" // #4779
              "    namespace N {\n"
              "        struct S {};\n"
              "    }\n"
              "}\n"
              "int f() {\n"
              "    M::N::S();\n"
              "    return 0;\n"
              "}\n", "test.cpp");
        ASSERT_EQUALS("[test.cpp:7]: (style) Instance of 'M::N::S' object is destroyed immediately.\n", errout.str());

        check("void f() {\n" // #10057
              "    std::string(\"abc\");\n"
              "    std::string{ \"abc\" };\n"
              "    std::pair<int, int>(1, 2);\n"
              "    (void)0;\n"
              "}\n", "test.cpp");
        ASSERT_EQUALS("[test.cpp:2]: (style) Instance of 'std::string' object is destroyed immediately.\n"
                      "[test.cpp:3]: (style) Instance of 'std::string' object is destroyed immediately.\n"
                      "[test.cpp:4]: (style) Instance of 'std::pair' object is destroyed immediately.\n",
                      errout.str());

        check("struct S {\n" // #10083
              "    void f() {\n"
              "        std::lock_guard<std::mutex>(m);\n"
              "    }\n"
              "    void g() {\n"
              "        std::scoped_lock<std::mutex>(m);\n"
              "    }\n"
              "    void h() {\n"
              "        std::scoped_lock(m);\n"
              "    }\n"
              "    std::mutex m;\n"
              "}\n", "test.cpp");
        ASSERT_EQUALS("[test.cpp:3]: (style) Instance of 'std::lock_guard' object is destroyed immediately.\n"
                      "[test.cpp:6]: (style) Instance of 'std::scoped_lock' object is destroyed immediately.\n"
                      "[test.cpp:9]: (style) Instance of 'std::scoped_lock' object is destroyed immediately.\n",
                      errout.str());

        check("struct S { int i; };\n"
              "namespace {\n"
              "    S s() { return ::S{42}; }\n"
              "}\n", "test.cpp");
        ASSERT_EQUALS("", errout.str());
    }

    void testMisusedScopeObjectAssignment() { // #11371
        check("struct S;\n"
              "S f();\n"
              "S& g();\n"
              "S&& h();\n"
              "S* i();\n"
              "void t0() { f() = {}; }\n"
              "void t1() { g() = {}; }\n"
              "void t2() { h() = {}; }\n"
              "void t3() { *i() = {}; }\n", "test.cpp");
        ASSERT_EQUALS("[test.cpp:6]: (style) Instance of 'S' object is destroyed immediately, assignment has no effect.\n", errout.str());
    }

    void trac2084() {
        check("void f()\n"
              "{\n"
              "    struct sigaction sa;\n"
              "\n"
              "    { sigaction(SIGHUP, &sa, 0); };\n"
              "    { sigaction(SIGINT, &sa, 0); };\n"
              "}");
        ASSERT_EQUALS("", errout.str());
    }

    void trac2071() {
        check("void f() {\n"
              "    struct AB {\n"
              "        AB(int a) { }\n"
              "    };\n"
              "\n"
              "    const AB ab[3] = { AB(0), AB(1), AB(2) };\n"
              "}");
        ASSERT_EQUALS("", errout.str());
    }

    void clarifyCalculation() {
        check("int f(char c) {\n"
              "    return 10 * (c == 0) ? 1 : 2;\n"
              "}");
        ASSERT_EQUALS("[test.cpp:2]: (style) Clarify calculation precedence for '*' and '?'.\n", errout.str());

        check("void f(char c) {\n"
              "    printf(\"%i\", 10 * (c == 0) ? 1 : 2);\n"
              "}");
        ASSERT_EQUALS("[test.cpp:2]: (style) Clarify calculation precedence for '*' and '?'.\n", errout.str());

        check("void f() {\n"
              "    return (2*a)?b:c;\n"
              "}");
        ASSERT_EQUALS("", errout.str());

        check("void f(char c) {\n"
              "    printf(\"%i\", a + b ? 1 : 2);\n"
              "}",nullptr,false,false);
        ASSERT_EQUALS("[test.cpp:2]: (style) Clarify calculation precedence for '+' and '?'.\n", errout.str());

        check("void f() {\n"
              "    std::cout << x << y ? 2 : 3;\n"
              "}");
        ASSERT_EQUALS("[test.cpp:2]: (style) Clarify calculation precedence for '<<' and '?'.\n", errout.str());

        check("void f() {\n"
              "    int ab = a - b ? 2 : 3;\n"
              "}");
        ASSERT_EQUALS("[test.cpp:2]: (style) Clarify calculation precedence for '-' and '?'.\n", errout.str());

        check("void f() {\n"
              "    int ab = a | b ? 2 : 3;\n"
              "}");
        ASSERT_EQUALS("[test.cpp:2]: (style) Clarify calculation precedence for '|' and '?'.\n", errout.str());

        // ticket #195
        check("int f(int x, int y) {\n"
              "    return x >> ! y ? 8 : 2;\n"
              "}");
        ASSERT_EQUALS("[test.cpp:2]: (style) Clarify calculation precedence for '>>' and '?'.\n", errout.str());

        check("int f() {\n"
              "   return shift < sizeof(int64_t)*8 ? 1 : 2;\n"
              "}");
        ASSERT_EQUALS("", errout.str());

        check("void f() { a = *p ? 1 : 2; }");
        ASSERT_EQUALS("", errout.str());

        check("void f(int x) { const char *p = x & 1 ? \"1\" : \"0\"; }");
        ASSERT_EQUALS("", errout.str());

        check("void foo() { x = a % b ? \"1\" : \"0\"; }");
        ASSERT_EQUALS("", errout.str());

        check("void f(int x) { return x & 1 ? '1' : '0'; }");
        ASSERT_EQUALS("", errout.str());

        check("void f(int x) { return x & 16 ? 1 : 0; }");
        ASSERT_EQUALS("", errout.str());

        check("void f(int x) { return x % 16 ? 1 : 0; }");
        ASSERT_EQUALS("", errout.str());

        check("enum {X,Y}; void f(int x) { return x & Y ? 1 : 0; }");
        ASSERT_EQUALS("", errout.str());
    }

    void clarifyStatement() {
        check("char* f(char* c) {\n"
              "    *c++;\n"
              "    return c;\n"
              "}");
        ASSERT_EQUALS(
            "[test.cpp:2]: (warning, inconclusive) Found suspicious operator '*', result is not used.\n"
            "[test.cpp:2]: (warning) In expression like '*A++' the result of '*' is unused. Did you intend to write '(*A)++;'?\n",
            errout.str());

        check("char* f(char** c) {\n"
              "    *c[5]--;\n"
              "    return *c;\n"
              "}");
        ASSERT_EQUALS(
            "[test.cpp:2]: (warning, inconclusive) Found suspicious operator '*', result is not used.\n"
            "[test.cpp:2]: (warning) In expression like '*A++' the result of '*' is unused. Did you intend to write '(*A)++;'?\n",
            errout.str());

        check("void f(Foo f) {\n"
              "    *f.a++;\n"
              "}");
        ASSERT_EQUALS(
            "[test.cpp:2]: (warning, inconclusive) Found suspicious operator '*', result is not used.\n"
            "[test.cpp:2]: (warning) In expression like '*A++' the result of '*' is unused. Did you intend to write '(*A)++;'?\n",
            errout.str());

        check("void f(Foo f) {\n"
              "    *f.a[5].v[3]++;\n"
              "}");
        ASSERT_EQUALS(
            "[test.cpp:2]: (warning, inconclusive) Found suspicious operator '*', result is not used.\n"
            "[test.cpp:2]: (warning) In expression like '*A++' the result of '*' is unused. Did you intend to write '(*A)++;'?\n",
            errout.str());

        check("void f(Foo f) {\n"
              "    *f.a(1, 5).v[x + y]++;\n"
              "}");
        ASSERT_EQUALS(
            "[test.cpp:2]: (warning, inconclusive) Found suspicious operator '*', result is not used.\n"
            "[test.cpp:2]: (warning) In expression like '*A++' the result of '*' is unused. Did you intend to write '(*A)++;'?\n",
            errout.str());

        check("char* f(char* c) {\n"
              "    (*c)++;\n"
              "    return c;\n"
              "}");
        ASSERT_EQUALS("", errout.str());

        check("void f(char* c) {\n"
              "    bar(*c++);\n"
              "}");
        ASSERT_EQUALS("", errout.str());

        check("char*** f(char*** c) {\n"
              "    ***c++;\n"
              "    return c;\n"
              "}");
        ASSERT_EQUALS(
            "[test.cpp:2]: (warning, inconclusive) Found suspicious operator '*', result is not used.\n"
            "[test.cpp:2]: (warning) In expression like '*A++' the result of '*' is unused. Did you intend to write '(*A)++;'?\n",
            errout.str());

        check("char** f(char*** c) {\n"
              "    **c[5]--;\n"
              "    return **c;\n"
              "}");
        ASSERT_EQUALS(
            "[test.cpp:2]: (warning, inconclusive) Found suspicious operator '*', result is not used.\n"
            "[test.cpp:2]: (warning) In expression like '*A++' the result of '*' is unused. Did you intend to write '(*A)++;'?\n",
            errout.str());

        check("char*** f(char*** c) {\n"
              "    (***c)++;\n"
              "    return c;\n"
              "}");
        ASSERT_EQUALS("", errout.str());

        check("void f(const int*** p) {\n" // #10923
              "    delete[] **p;\n"
              "}\n");
        ASSERT_EQUALS("", errout.str());

        check("void *f(char** c) {\n"
              "    bar(**c++);\n"
              "}");
        ASSERT_EQUALS("", errout.str());

        check("void *f(char* p) {\n"
              "    for (p = path; *p++;) ;\n"
              "}");
        ASSERT_EQUALS("", errout.str());

        check("void f() {\n"
              "    std::array<std::array<double,3>,3> array;\n"
              "}\n");
        ASSERT_EQUALS("", errout.str());

        check("void f(const std::vector<int*>& v) {\n" // #12088
              "    for (auto it = v.begin(); it != v.end(); delete *it++);\n"
              "}\n");
        ASSERT_EQUALS("", errout.str());
    }

    void duplicateBranch() {
        check("void f(int a, int &b) {\n"
              "    if (a)\n"
              "        b = 1;\n"
              "    else\n"
              "        b = 1;\n"
              "}");
        ASSERT_EQUALS("[test.cpp:4] -> [test.cpp:2]: (style, inconclusive) Found duplicate branches for 'if' and 'else'.\n", errout.str());

        check("void f(int a, int &b) {\n"
              "    if (a) {\n"
              "        if (a == 1)\n"
              "            b = 2;\n"
              "        else\n"
              "            b = 2;\n"
              "    } else\n"
              "        b = 1;\n"
              "}");
        ASSERT_EQUALS("[test.cpp:5] -> [test.cpp:3]: (style, inconclusive) Found duplicate branches for 'if' and 'else'.\n", errout.str());

        check("void f(int a, int &b) {\n"
              "    if (a == 1)\n"
              "        b = 1;\n"
              "    else {\n"
              "        if (a)\n"
              "            b = 2;\n"
              "        else\n"
              "            b = 2;\n"
              "    }\n"
              "}");
        ASSERT_EQUALS("[test.cpp:7] -> [test.cpp:5]: (style, inconclusive) Found duplicate branches for 'if' and 'else'.\n", errout.str());

        check("int f(int signed, unsigned char value) {\n"
              "    int ret;\n"
              "    if (signed)\n"
              "        ret = (signed char)value;\n"  // cast must be kept so the simplifications and verification is skipped
              "    else\n"
              "        ret = (unsigned char)value;\n"
              "    return ret;\n"
              "}", nullptr, false, false);
        ASSERT_EQUALS("", errout.str());

        check("void f() {\n"
              "    if (b)\n"
              "        __asm__(\"mov ax, bx\");\n"
              "    else\n"
              "        __asm__(\"mov bx, bx\");\n"
              "}");
        ASSERT_EQUALS("", errout.str()); // #3407

        check("void f() {\n"
              "    if (b)\n"
              "        __asm__(\"mov ax, bx\");\n"
              "    else\n"
              "        __asm__(\"mov ax, bx\");\n"
              "}");
        ASSERT_EQUALS("[test.cpp:4] -> [test.cpp:2]: (style, inconclusive) Found duplicate branches for 'if' and 'else'.\n", errout.str());
    }

    void duplicateBranch1() {

        // tests inspired by http://www.viva64.com/en/b/0149/ ( Comparison between PVS-Studio and cppcheck )
        // Errors detected in Quake 3: Arena by PVS-Studio: Fragment 2
        check("void f()\n"
              "{\n"
              "  if (front < 0)\n"
              "    frac = front/(front-back);\n"
              "  else\n"
              "    frac = front/(front-back);\n"
              "}");
        ASSERT_EQUALS("[test.cpp:5] -> [test.cpp:3]: (style, inconclusive) Found duplicate branches for 'if' and 'else'.\n", errout.str());

        check("void f()\n"
              "{\n"
              "  if (front < 0)\n"
              "  { frac = front/(front-back);}\n"
              "  else\n"
              "    frac = front/((front-back));\n"
              "}");
        ASSERT_EQUALS("[test.cpp:5] -> [test.cpp:3]: (style, inconclusive) Found duplicate branches for 'if' and 'else'.\n", errout.str());

        // No message about empty branches (#5354)
        check("void f()\n"
              "{\n"
              "  if (front < 0)\n"
              "  {}\n"
              "  else\n"
              "  {}\n"
              "}");
        ASSERT_EQUALS("", errout.str());
    }

    void duplicateBranch2() {
        checkP("#define DOSTUFF1 ;\n"
               "#define DOSTUFF2 ;\n"
               "void f(int x) {\n" // #4329
               "  if (x)\n"
               "    DOSTUFF1\n"
               "  else\n"
               "    DOSTUFF2\n"
               "}");
        ASSERT_EQUALS("", errout.str());
    }

    void duplicateBranch3() {
        check("void f(bool b, int i) {\n"
              "    int j = i;\n"
              "    if (b) {\n"
              "        x = i;\n"
              "    } else {\n"
              "        x = j;\n"
              "    }\n"
              "}");
        ASSERT_EQUALS("[test.cpp:2] -> [test.cpp:5] -> [test.cpp:3]: (style, inconclusive) Found duplicate branches for 'if' and 'else'.\n"
                      "[test.cpp:2]: (style) The scope of the variable 'j' can be reduced.\n",
                      errout.str());

        check("void f(bool b, int i) {\n"
              "    int j = i;\n"
              "    i++;\n"
              "    if (b) {\n"
              "        x = i;\n"
              "    } else {\n"
              "        x = j;\n"
              "    }\n"
              "}");
        ASSERT_EQUALS("", errout.str());
    }

    void duplicateBranch4() {
        check("void* f(bool b) {\n"
              "    if (b) {\n"
              "        return new A::Y(true);\n"
              "    } else {\n"
              "        return new A::Z(true);\n"
              "    }\n"
              "}");
        ASSERT_EQUALS("", errout.str());
    }

    void duplicateBranch5() {
        check("void f(bool b) {\n"
              "    int j;\n"
              "    if (b) {\n"
              "        unsigned int i = 0;\n"
              "        j = i;\n"
              "    } else {\n"
              "        unsigned int i = 0;\n"
              "        j = i;\n"
              "    }\n"
              "}");
        ASSERT_EQUALS("[test.cpp:6] -> [test.cpp:3]: (style, inconclusive) Found duplicate branches for 'if' and 'else'.\n", errout.str());

        check("void f(bool b) {\n"
              "    int j;\n"
              "    if (b) {\n"
              "        unsigned int i = 0;\n"
              "        j = i;\n"
              "    } else {\n"
              "        unsigned int i = 0;\n"
              "        j = 1;\n"
              "    }\n"
              "}");
        ASSERT_EQUALS("", errout.str());

        check("void f(bool b) {\n"
              "    int j;\n"
              "    if (b) {\n"
              "        unsigned int i = 0;\n"
              "    } else {\n"
              "        int i = 0;\n"
              "    }\n"
              "}");
        ASSERT_EQUALS("", errout.str());

        check("void f(bool b) {\n"
              "    int j;\n"
              "    if (b) {\n"
              "        unsigned int i = 0;\n"
              "        j = i;\n"
              "    } else {\n"
              "        int i = 0;\n"
              "        j = i;\n"
              "    }\n"
              "}");
        ASSERT_EQUALS("", errout.str());
    }

    void duplicateBranch6() {
        check("void f(bool b) {\n"
              "    if (b) {\n"
              "    } else {\n"
              "        int i = 0;\n"
              "    }\n"
              "}");
        ASSERT_EQUALS("", errout.str());

        check("void f(bool b) {\n"
              "    if (b) {\n"
              "        int i = 0;\n"
              "    } else {\n"
              "    }\n"
              "}");
        ASSERT_EQUALS("", errout.str());
    }

    void duplicateExpression1() {
        check("void foo(int a) {\n"
              "    if (a == a) { }\n"
              "}");
        ASSERT_EQUALS("[test.cpp:2]: (style) Same expression on both sides of '=='.\n", errout.str());

        check("void fun(int b) {\n"
              "    return  a && a ||\n"
              "            b == b &&\n"
              "            d > d &&\n"
              "            e < e &&\n"
              "            f ;\n"
              "}");
        ASSERT_EQUALS("[test.cpp:2]: (style) Same expression on both sides of '&&'.\n"
                      "[test.cpp:3]: (style) Same expression on both sides of '=='.\n"
                      "[test.cpp:4]: (style) Same expression on both sides of '>'.\n"
                      "[test.cpp:5]: (style) Same expression on both sides of '<'.\n", errout.str());

        check("void foo() {\n"
              "    return a && a;\n"
              "}");
        ASSERT_EQUALS("[test.cpp:2]: (style) Same expression on both sides of '&&'.\n", errout.str());

        check("void foo() {\n"
              "    a = b && b;\n"
              "}");
        ASSERT_EQUALS("[test.cpp:2]: (style) Same expression on both sides of '&&'.\n", errout.str());

        check("void foo(int b) {\n"
              "    f(a,b == b);\n"
              "}");
        ASSERT_EQUALS("[test.cpp:2]: (style) Same expression on both sides of '=='.\n", errout.str());

        check("void foo(int b) {\n"
              "    f(b == b, a);\n"
              "}");
        ASSERT_EQUALS("[test.cpp:2]: (style) Same expression on both sides of '=='.\n", errout.str());

        check("void foo() {\n"
              "    if (x!=2 || x!=2) {}\n"
              "}");
        ASSERT_EQUALS("[test.cpp:2]: (style) Same expression on both sides of '||'.\n", errout.str());

        check("void foo(int a, int b) {\n"
              "    if ((a < b) && (b > a)) { }\n"
              "}");
        ASSERT_EQUALS("[test.cpp:2]: (style) Same expression on both sides of '&&' because 'a<b' and 'b>a' represent the same value.\n", errout.str());

        check("void foo(int a, int b) {\n"
              "    if ((a <= b) && (b >= a)) { }\n"
              "}");
        ASSERT_EQUALS("[test.cpp:2]: (style) Same expression on both sides of '&&' because 'a<=b' and 'b>=a' represent the same value.\n", errout.str());

        check("void foo() {\n"
              "    if (x!=2 || y!=3 || x!=2) {}\n"
              "}");
        ASSERT_EQUALS("[test.cpp:2]: (style) Same expression 'x!=2' found multiple times in chain of '||' operators.\n", errout.str());

        check("void foo() {\n"
              "    if (x!=2 && (x=y) && x!=2) {}\n"
              "}");
        ASSERT_EQUALS("", errout.str());

        check("void foo() {\n"
              "    if (a && b || a && b) {}\n"
              "}");
        ASSERT_EQUALS("[test.cpp:2]: (style) Same expression on both sides of '||'.\n", errout.str());

        check("void foo() {\n"
              "    if (a && b || b && c) {}\n"
              "}");
        ASSERT_EQUALS("", errout.str());

        check("void foo() {\n"
              "    if (a && b | b && c) {}\n"
              "}");
        ASSERT_EQUALS("[test.cpp:2]: (style) Same expression on both sides of '|'.\n", errout.str());

        check("void foo() {\n"
              "    if ((a + b) | (a + b)) {}\n"
              "}");
        ASSERT_EQUALS("[test.cpp:2]: (style) Same expression on both sides of '|'.\n", errout.str());

        check("void foo() {\n"
              "    if ((a | b) & (a | b)) {}\n"
              "}");
        ASSERT_EQUALS("[test.cpp:2]: (style) Same expression on both sides of '&'.\n", errout.str());

        check("void foo(int a, int b) {\n"
              "    if ((a | b) == (a | b)) {}\n"
              "}");
        ASSERT_EQUALS("[test.cpp:2]: (style) Same expression on both sides of '=='.\n", errout.str());

        check("void foo() {\n"
              "    if (a1[a2[c & 0xff] & 0xff]) {}\n"
              "}");
        ASSERT_EQUALS("", errout.str());

        check("void d(const char f, int o, int v)\n"
              "{\n"
              "     if (((f=='R') && (o == 1) && ((v < 2) || (v > 99))) ||\n"
              "         ((f=='R') && (o == 2) && ((v < 2) || (v > 99))) ||\n"
              "         ((f=='T') && (o == 2) && ((v < 200) || (v > 9999)))) {}\n"
              "}");
        ASSERT_EQUALS("", errout.str());

        check("int f(int x) { return x+x; }");
        ASSERT_EQUALS("", errout.str());

        check("void f(int x) { while (x+=x) ; }");
        ASSERT_EQUALS("", errout.str());

        check("void foo() {\n"
              "    if (a && b && b) {}\n"
              "}");
        ASSERT_EQUALS("[test.cpp:2]: (style) Same expression on both sides of '&&'.\n", errout.str());

        check("void foo() {\n"
              "    if (a || b || b) {}\n"
              "}");
        ASSERT_EQUALS("[test.cpp:2]: (style) Same expression on both sides of '||'.\n", errout.str());

        check("void foo() {\n"
              "    if (a / 1000 / 1000) {}\n"
              "}");
        ASSERT_EQUALS("", errout.str());

        check("int foo(int i) {\n"
              "    return i/i;\n"
              "}");
        ASSERT_EQUALS("[test.cpp:2]: (style) Same expression on both sides of '/'.\n", errout.str());

        check("void foo() {\n"
              "    if (a << 1 << 1) {}\n"
              "}");
        ASSERT_EQUALS("", errout.str());

        check("int f() { return !!y; }"); // No FP
        ASSERT_EQUALS("", errout.str());

        // make sure there are not "same expression" fp when there are different casts
        check("void f(long x) { if ((int32_t)x == (int64_t)x) {} }",
              nullptr,  // filename
              false, // inconclusive
              false, // runSimpleChecks
              false, // verbose
              nullptr   // settings
              );
        ASSERT_EQUALS("", errout.str());

        // make sure there are not "same expression" fp when there are different ({}) expressions
        check("void f(long x) { if (({ 1+2; }) == ({3+4;})) {} }");
        ASSERT_EQUALS("", errout.str());

        // #5535: Reference named like its type
        check("void foo() { UMSConfig& UMSConfig = GetUMSConfiguration(); }");
        ASSERT_EQUALS("[test.cpp:1]: (style) Variable 'UMSConfig' can be declared as reference to const\n", errout.str());

        // #3868 - false positive (same expression on both sides of |)
        check("void f(int x) {\n"
              "    a = x ? A | B | C\n"
              "          : A | B;\n"
              "}");
        ASSERT_EQUALS("", errout.str());

        check("void f(const Bar &bar) {\n"
              "    bool a = bar.isSet() && bar->isSet();\n"
              "    bool b = bar.isSet() && bar.isSet();\n"
              "}");
        ASSERT_EQUALS("[test.cpp:3]: (style) Same expression on both sides of '&&'.\n", errout.str());


        check("void foo(int a, int b) {\n"
              "    if ((b + a) | (a + b)) {}\n"
              "}");
        ASSERT_EQUALS("[test.cpp:2]: (style) Same expression on both sides of '|' because 'b+a' and 'a+b' represent the same value.\n", errout.str());

        check("void foo(const std::string& a, const std::string& b) {\n"
              "  return a.find(b+\"&\") || a.find(\"&\"+b);\n"
              "}");
        ASSERT_EQUALS("", errout.str());

        check("void foo(int a, int b) {\n"
              "    if ((b > a) | (a > b)) {}\n" // > is not commutative
              "}");
        ASSERT_EQUALS("", errout.str());

        check("void foo(double a, double b) {\n"
              "    if ((b + a) > (a + b)) {}\n"
              "}");
        ASSERT_EQUALS("[test.cpp:2]: (style) The comparison 'b+a > a+b' is always false because 'b+a' and 'a+b' represent the same value.\n", errout.str());

        check("void f(int x) {\n"
              "    if ((x == 1) && (x == 0x00000001))\n"
              "        a++;\n"
              "}");
        ASSERT_EQUALS("[test.cpp:2]: (style) Same expression on both sides of '&&' because 'x==1' and 'x==0x00000001' represent the same value.\n", errout.str());

        check("void f() {\n"
              "    enum { Four = 4 };\n"
              "    if (Four == 4) {}"
              "}", nullptr, true, false);
        ASSERT_EQUALS("[test.cpp:3]: (style) The comparison 'Four == 4' is always true.\n",
                      errout.str());

        check("void f() {\n"
              "    enum { Four = 4 };\n"
              "    static_assert(Four == 4, \"\");\n"
              "}");
        ASSERT_EQUALS("", errout.str());

        check("void f() {\n"
              "    enum { Four = 4 };\n"
              "    static_assert(4 == Four, \"\");\n"
              "}");
        ASSERT_EQUALS("", errout.str());

        check("void f() {\n"
              "    enum { FourInEnumOne = 4 };\n"
              "    enum { FourInEnumTwo = 4 };\n"
              "    if (FourInEnumOne == FourInEnumTwo) {}\n"
              "}", nullptr, true, false);
        ASSERT_EQUALS("[test.cpp:4]: (style) The comparison 'FourInEnumOne == FourInEnumTwo' is always true because 'FourInEnumOne' and 'FourInEnumTwo' represent the same value.\n",
                      errout.str());

        check("void f() {\n"
              "    enum { FourInEnumOne = 4 };\n"
              "    enum { FourInEnumTwo = 4 };\n"
              "    static_assert(FourInEnumOne == FourInEnumTwo, \"\");\n"
              "}");
        ASSERT_EQUALS("", errout.str());

        check("void foo(int a, int b) {\n"
              "    if (sizeof(a) == sizeof(a)) { }\n"
              "    if (sizeof(a) == sizeof(b)) { }\n"
              "}");
        ASSERT_EQUALS("[test.cpp:2]: (style) Same expression on both sides of '=='.\n", errout.str());

        check("float bar(int) __attribute__((pure));\n"
              "char foo(int) __attribute__((pure));\n"
              "int test(int a, int b) {\n"
              "    if (bar(a) == bar(a)) { }\n"
              "    if (unknown(a) == unknown(a)) { }\n"
              "    if (foo(a) == foo(a)) { }\n"
              "}");
        ASSERT_EQUALS("[test.cpp:6]: (style) Same expression on both sides of '=='.\n", errout.str());
    }

    void duplicateExpression2() { // check if float is NaN or Inf
        check("int f(long double ldbl, double dbl, float flt) {\n" // ticket #2730
              "    if (ldbl != ldbl) have_nan = 1;\n"
              "    if (!(dbl == dbl)) have_nan = 1;\n"
              "    if (flt != flt) have_nan = 1;\n"
              "    return have_nan;\n"
              "}");
        ASSERT_EQUALS("", errout.str());

        check("float f(float x) { return x-x; }"); // ticket #4485 (Inf)
        ASSERT_EQUALS("", errout.str());

        check("float f(float x) { return (X double)x == (X double)x; }", nullptr, false, false);
        ASSERT_EQUALS("", errout.str());

        check("struct X { float f; };\n"
              "float f(struct X x) { return x.f == x.f; }");
        ASSERT_EQUALS("", errout.str());

        check("struct X { int i; };\n"
              "int f(struct X x) { return x.i == x.i; }");
        ASSERT_EQUALS("[test.cpp:2]: (style) Same expression on both sides of '=='.\n", errout.str());

        // #5284 - when type is unknown, assume it's float
        check("int f() { return x==x; }");
        ASSERT_EQUALS("", errout.str());
    }

    void duplicateExpression3() {
        constexpr char xmldata[] = "<?xml version=\"1.0\"?>\n"
                                   "<def>\n"
                                   "  <function name=\"mystrcmp\">\n"
                                   "    <pure/>\n"
                                   "    <arg nr=\"1\"/>\n"
                                   "    <arg nr=\"2\"/>\n"
                                   "  </function>\n"
                                   "</def>";
        Settings settings = settingsBuilder().libraryxml(xmldata, sizeof(xmldata)).build();

        check("void foo() {\n"
              "    if (x() || x()) {}\n"
              "}");
        ASSERT_EQUALS("", errout.str());

        check("struct A {\n"
              "  void foo() const;\n"
              "  bool bar() const;\n"
              "};\n"
              "void A::foo() const {\n"
              "    if (bar() && bar()) {}\n"
              "}");
        ASSERT_EQUALS("[test.cpp:6]: (style) Same expression on both sides of '&&'.\n", errout.str());

        check("struct A {\n"
              "  void foo();\n"
              "  bool bar();\n"
              "  bool bar() const;\n"
              "};\n"
              "void A::foo() {\n"
              "    if (bar() && bar()) {}\n"
              "}");
        ASSERT_EQUALS("", errout.str());

        check("class B {\n"
              "    void bar(int i);\n"
              "};\n"
              "class A {\n"
              "    void bar(int i) const;\n"
              "};\n"
              "void foo() {\n"
              "    B b;\n"
              "    A a;\n"
              "    if (b.bar(1) && b.bar(1)) {}\n"
              "    if (a.bar(1) && a.bar(1)) {}\n"
              "}");
        ASSERT_EQUALS("[test.cpp:11]: (style) Same expression on both sides of '&&'.\n", errout.str());

        check("class D { void strcmp(); };\n"
              "void foo() {\n"
              "    D d;\n"
              "    if (d.strcmp() && d.strcmp()) {}\n"
              "}");
        ASSERT_EQUALS("", errout.str());

        check("void foo() {\n"
              "    if ((mystrcmp(a, b) == 0) || (mystrcmp(a, b) == 0)) {}\n"
              "}", "test.cpp", false, true, false, &settings);
        ASSERT_EQUALS("[test.cpp:2]: (style) Same expression on both sides of '||'.\n", errout.str());

        check("void GetValue() { return rand(); }\n"
              "void foo() {\n"
              "    if ((GetValue() == 0) || (GetValue() == 0)) { dostuff(); }\n"
              "}");
        ASSERT_EQUALS("", errout.str());

        check("void __attribute__((const)) GetValue() { return X; }\n"
              "void foo() {\n"
              "    if ((GetValue() == 0) || (GetValue() == 0)) { dostuff(); }\n"
              "}");
        ASSERT_EQUALS("[test.cpp:3]: (style) Same expression on both sides of '||'.\n", errout.str());

        check("void GetValue() __attribute__((const));\n"
              "void GetValue() { return X; }\n"
              "void foo() {\n"
              "    if ((GetValue() == 0) || (GetValue() == 0)) { dostuff(); }\n"
              "}");
        ASSERT_EQUALS("[test.cpp:4]: (style) Same expression on both sides of '||'.\n", errout.str());

        check("void foo() {\n"
              "    if (str == \"(\" || str == \"(\") {}\n"
              "}");
        ASSERT_EQUALS("[test.cpp:2]: (style) Same expression on both sides of '||'.\n", errout.str());

        check("void foo() {\n"
              "    if (bar(a) && !strcmp(a, b) && bar(a) && !strcmp(a, b)) {}\n"
              "}");
        ASSERT_EQUALS("", errout.str());

        // #5334
        check("void f(C *src) {\n"
              "    if (x<A*>(src) || x<B*>(src))\n"
              "        a++;\n"
              "}");
        ASSERT_EQUALS("", errout.str());

        check("void f(A *src) {\n"
              "    if (dynamic_cast<B*>(src) || dynamic_cast<B*>(src)) {}\n"
              "}\n", "test.cpp", false, false); // don't run simplifications
        ASSERT_EQUALS("[test.cpp:2]: (style) Same expression on both sides of '||'.\n", errout.str());

        // #5819
        check("Vector func(Vector vec1) {\n"
              "    return fabs(vec1 & vec1 & vec1);\n"
              "}");
        ASSERT_EQUALS("", errout.str());

        check("Vector func(int vec1) {\n"
              "    return fabs(vec1 & vec1 & vec1);\n"
              "}");
        ASSERT_EQUALS("[test.cpp:2]: (style) Same expression on both sides of '&'.\n", errout.str());

    }

    void duplicateExpression4() {
        check("void foo() {\n"
              "    if (*a++ != b || *a++ != b) {}\n"
              "}");
        ASSERT_EQUALS("", errout.str());

        check("void foo() {\n"
              "    if (*a-- != b || *a-- != b) {}\n"
              "}");
        ASSERT_EQUALS("", errout.str());

        // assignment
        check("void f() {\n"
              "  while (*(a+=2)==*(b+=2) && *(a+=2)==*(b+=2)) {}\n"
              "}");
        ASSERT_EQUALS("", errout.str());
    }

    void duplicateExpression5() {  // #3749 - macros with same values
        check("void f() {\n"
              "    if ($a == $a) { }\n"
              "}");
        ASSERT_EQUALS("", errout.str());
    }

    void duplicateExpression6() {  // #4639
        check("float IsNan(float value) { return !(value == value); }\n"
              "double IsNan(double value) { return !(value == value); }\n"
              "long double IsNan(long double value) { return !(value == value); }");
        ASSERT_EQUALS("", errout.str());
    }

    void duplicateExpression7() {
        check("void f() {\n"
              "    const int i = sizeof(int);\n"
              "    if ( i != sizeof (int)){}\n"
              "}");
        ASSERT_EQUALS("[test.cpp:2] -> [test.cpp:3]: (style) The comparison 'i != sizeof(int)' is always false because 'i' and 'sizeof(int)' represent the same value.\n", errout.str());

        check("void f() {\n"
              "    const int i = sizeof(int);\n"
              "    if ( sizeof (int) != i){}\n"
              "}");
        ASSERT_EQUALS("[test.cpp:2] -> [test.cpp:3]: (style) The comparison 'sizeof(int) != i' is always false because 'sizeof(int)' and 'i' represent the same value.\n", errout.str());

        check("void f(int a = 1) { if ( a != 1){}}");
        ASSERT_EQUALS("", errout.str());

        check("void f() {\n"
              "    int a = 1;\n"
              "    if ( a != 1){}\n"
              "}");
        ASSERT_EQUALS("[test.cpp:2] -> [test.cpp:3]: (style) The comparison 'a != 1' is always false.\n", errout.str());

        check("void f() {\n"
              "    int a = 1;\n"
              "    int b = 1;\n"
              "    if ( a != b){}\n"
              "}");
        ASSERT_EQUALS("[test.cpp:2] -> [test.cpp:3] -> [test.cpp:4]: (style) The comparison 'a != b' is always false because 'a' and 'b' represent the same value.\n", errout.str());

        check("void f() {\n"
              "    int a = 1;\n"
              "    int b = a;\n"
              "    if ( a != b){}\n"
              "}");
        ASSERT_EQUALS("[test.cpp:3] -> [test.cpp:4]: (style) The comparison 'a != b' is always false because 'a' and 'b' represent the same value.\n", errout.str());

        check("void use(int);\n"
              "void f() {\n"
              "    int a = 1;\n"
              "    int b = 1;\n"
              "    use(b);\n"
              "    if ( a != 1){}\n"
              "}");
        ASSERT_EQUALS("[test.cpp:3] -> [test.cpp:6]: (style) The comparison 'a != 1' is always false.\n", errout.str());

        check("void use(int);\n"
              "void f() {\n"
              "    int a = 1;\n"
              "    use(a);\n"
              "    a = 2;\n"
              "    if ( a != 1){}\n"
              "}");
        ASSERT_EQUALS("", errout.str());

        check("void use(int);\n"
              "void f() {\n"
              "    int a = 2;\n"
              "    use(a);\n"
              "    a = 1;\n"
              "    if ( a != 1){}\n"
              "}");
        ASSERT_EQUALS("", errout.str());

        check("const int a = 1;\n"
              "void f() {\n"
              "    if ( a != 1){}\n"
              "}");
        ASSERT_EQUALS("[test.cpp:1] -> [test.cpp:3]: (style) The comparison 'a != 1' is always false.\n", errout.str());

        check("int a = 1;\n"
              "    void f() {\n"
              "    if ( a != 1){}\n"
              "}");
        ASSERT_EQUALS("", errout.str());

        check("void f() {\n"
              "    static const int a = 1;\n"
              "    if ( a != 1){}\n"
              "}");
        ASSERT_EQUALS("[test.cpp:2] -> [test.cpp:3]: (style) The comparison 'a != 1' is always false.\n", errout.str());

        check("void f() {\n"
              "    static int a = 1;\n"
              "    if ( a != 1){}\n"
              "}");
        ASSERT_EQUALS("", errout.str());

        check("void f() {\n"
              "    int a = 1;\n"
              "    if ( a != 1){\n"
              "        a++;\n"
              "    }}");
        ASSERT_EQUALS("[test.cpp:2] -> [test.cpp:3]: (style) The comparison 'a != 1' is always false.\n", errout.str());

        check("void f(int b) {\n"
              "    int a = 1;\n"
              "    while (b) {\n"
              "        if ( a != 1){}\n"
              "        a++;\n"
              "    }\n"
              "}");
        ASSERT_EQUALS("", errout.str());

        check("bool f(bool a, bool b) {\n"
              "    const bool c = a;\n"
              "    return a && b && c;\n"
              "}");
        ASSERT_EQUALS("[test.cpp:2] -> [test.cpp:3]: (style) Same expression 'a' found multiple times in chain of '&&' operators because 'a' and 'c' represent the same value.\n",
                      errout.str());

        // 6906
        check("void f(const bool b) {\n"
              "   const bool b1 = !b;\n"
              "   if(!b && b1){}\n"
              "}");
        ASSERT_EQUALS("[test.cpp:2] -> [test.cpp:3]: (style) Same expression on both sides of '&&' because '!b' and 'b1' represent the same value.\n", errout.str());

        // 7284
        check("void f(void) {\n"
              "   if (a || !!a) {}\n"
              "}");
        ASSERT_EQUALS("[test.cpp:2]: (style) Same expression on both sides of '||' because 'a' and '!!a' represent the same value.\n", errout.str());

        // 8205
        check("void f(int x) {\n"
              "   int Diag = 0;\n"
              "   switch (x) {\n"
              "   case 12:\n"
              "       if (Diag==0) {}\n"
              "       break;\n"
              "   }\n"
              "}");
        ASSERT_EQUALS("[test.cpp:2] -> [test.cpp:5]: (style) The comparison 'Diag == 0' is always true.\n", errout.str());

        // #9744
        check("void f(const std::vector<int>& ints) {\n"
              "    int i = 0;\n"
              "    for (int p = 0; i < ints.size(); ++i) {\n"
              "        if (p == 0) {}\n"
              "    }\n"
              "}\n");
        ASSERT_EQUALS("[test.cpp:3] -> [test.cpp:4]: (style) The comparison 'p == 0' is always true.\n", errout.str());

        // #11820
        check("unsigned f(unsigned x) {\n"
              "    return x - !!x;\n"
              "}\n"
              "unsigned g(unsigned x) {\n"
              "    return !!x - x;\n"
              "}\n");
        ASSERT_EQUALS("", errout.str());
    }

    void duplicateExpression8() {
        check("void f() {\n"
              "    int a = 1;\n"
              "    int b = a;\n"
              "    a = 2;\n"
              "    if ( b != a){}\n"
              "}");
        ASSERT_EQUALS("", errout.str());

        check("void f(int * a, int i) { int b = a[i]; a[i] = 2; if ( b != a[i]){}}");
        ASSERT_EQUALS("", errout.str());

        check("void f(int * a, int i) { int b = *a; *a = 2; if ( b != *a){}}");
        ASSERT_EQUALS("", errout.str());

        check("struct A { int f() const; };\n"
              "A g();\n"
              "void foo() {\n"
              "    for (A x = A();;) {\n"
              "        const int a = x.f();\n"
              "        x = g();\n"
              "        if (x.f() == a) break;\n"
              "    }\n"
              "}");
        ASSERT_EQUALS("", errout.str());

        check("int f(int i);\n"
              "struct A {\n"
              "    enum E { B, C };\n"
              "    bool f(E);\n"
              "};\n"
              "void foo() {\n"
              "    A a;\n"
              "    const bool x = a.f(A::B);\n"
              "    const bool y = a.f(A::C);\n"
              "    if(!x && !y) return;\n"
              "}");
        ASSERT_EQUALS("", errout.str());

        check("void foo() {\n"
              "    const bool x = a.f(A::B);\n"
              "    const bool y = a.f(A::C);\n"
              "    if (!x && !y) return;\n"
              "}");
        ASSERT_EQUALS("", errout.str());

        check("void f(bool * const b);\n"
              "void foo() {\n"
              "    bool x = true;\n"
              "    bool y = true;\n"
              "    f(&x);\n"
              "    if (!x && !y) return;\n"
              "}");
        ASSERT_EQUALS("", errout.str());

        check("void f() {\n"
              "    const int a = {};\n"
              "    if(a == 1) {}\n"
              "}");
        ASSERT_EQUALS("", errout.str());

        check("volatile const int var = 42;\n"
              "void f() { if(var == 42) {} }");
        ASSERT_EQUALS("", errout.str());

        check("void f() {\n"
              "    int a = 0;\n"
              "    struct b c;\n"
              "    c.a = &a;\n"
              "    g(&c);\n"
              "    if (a == 0) {}\n"
              "}");
        ASSERT_EQUALS("", errout.str());
    }

    void duplicateExpression9() {
        // #9320
        check("void f() {\n"
              "  uint16_t x = 1000;\n"
              "  uint8_t y = x;\n"
              "  if (x != y) {}\n"
              "}");
        ASSERT_EQUALS("", errout.str());
    }

    void duplicateExpression10() {
        // #9485
        check("int f() {\n"
              "   const int a = 1;\n"
              "   const int b = a-1;\n"
              "   const int c = a+1;\n"
              "   return c;\n"
              "}");
        ASSERT_EQUALS("", errout.str());
    }

    void duplicateExpression11() {
        check("class Fred {\n"
              "public:\n"
              "    double getScale() const { return m_range * m_zoom; }\n"
              "    void setZoom(double z) { m_zoom = z; }\n"
              "    void dostuff(int);\n"
              "private:\n"
              "    double m_zoom;\n"
              "    double m_range;\n"
              "};\n"
              "\n"
              "void Fred::dostuff(int x) {\n"
              "    if (x == 43) {\n"
              "        double old_scale = getScale();\n"
              "        setZoom(m_zoom + 1);\n"
              "        double scale_ratio = getScale() / old_scale;\n" // <- FP
              "    }\n"
              "}");
        ASSERT_EQUALS("", errout.str());
    }

    void duplicateExpression12() { //#10026
        check("int f(const std::vector<int> &buffer, const uint8_t index)\n"
              "{\n"
              "        int var = buffer[index - 1];\n"
              "        return buffer[index - 1] - var;\n"  // <<
              "}");
        ASSERT_EQUALS("[test.cpp:3] -> [test.cpp:4]: (style) Same expression on both sides of '-'.\n", errout.str());
    }

    void duplicateExpression13() { //#7899
        check("void f() {\n"
              "    if (sizeof(long) == sizeof(long long)) {}\n"
              "}");
        ASSERT_EQUALS("", errout.str());
    }

    void duplicateExpression14() { //#9871
        check("int f() {\n"
              "    int k = 7;\n"
              "    int* f = &k;\n"
              "    int* g = &k;\n"
              "    return (f + 4 != g + 4);\n"
              "}\n");
        ASSERT_EQUALS("[test.cpp:3] -> [test.cpp:4] -> [test.cpp:5]: (style) The comparison 'f+4 != g+4' is always false because 'f+4' and 'g+4' represent the same value.\n", errout.str());
    }

    void duplicateExpression15() { //#10650
        check("bool f() {\n"
              "    const int i = int(0);\n"
              "    return i == 0;\n"
              "}\n"
              "bool g() {\n"
              "    const int i = int{ 0 };\n"
              "    return i == 0;\n"
              "}\n");
        ASSERT_EQUALS("[test.cpp:2] -> [test.cpp:3]: (style) The comparison 'i == 0' is always true.\n"
                      "[test.cpp:6] -> [test.cpp:7]: (style) The comparison 'i == 0' is always true.\n",
                      errout.str());
    }

    void duplicateExpression16() {
        check("void f(const std::string& a) {\n" //#10569
              "    if ((a == \"x\") ||\n"
              "        (a == \"42\") ||\n"
              "        (a == \"y\") ||\n"
              "        (a == \"42\")) {}\n"
              "}\n"
              "void g(const std::string& a) {\n"
              "    if ((a == \"42\") ||\n"
              "        (a == \"x\") ||\n"
              "        (a == \"42\") ||\n"
              "        (a == \"y\")) {}\n"
              "}\n"
              "void h(const std::string& a) {\n"
              "    if ((a == \"42\") ||\n"
              "        (a == \"x\") ||\n"
              "        (a == \"y\") ||\n"
              "        (a == \"42\")) {}\n"
              "}\n");
        ASSERT_EQUALS("[test.cpp:1] -> [test.cpp:4]: (style) Same expression 'a==\"42\"' found multiple times in chain of '||' operators.\n"
                      "[test.cpp:7] -> [test.cpp:9]: (style) Same expression 'a==\"42\"' found multiple times in chain of '||' operators.\n"
                      "[test.cpp:13] -> [test.cpp:16]: (style) Same expression 'a==\"42\"' found multiple times in chain of '||' operators.\n",
                      errout.str());

        check("void f(const char* s) {\n" // #6371
              "    if (*s == '\x0F') {\n"
              "        if (!s[1] || !s[2] || !s[1])\n"
              "            break;\n"
              "    }\n"
              "}\n");
        ASSERT_EQUALS("[test.cpp:3]: (style) Same expression '!s[1]' found multiple times in chain of '||' operators.\n", errout.str());
    }

    void duplicateExpression17() {
        check("enum { E0 };\n" // #12036
              "void f() {\n"
              "    if (0 > E0) {}\n"
              "    if (E0 > 0) {}\n"
              "    if (E0 == 0) {}\n"
              "}\n");
        ASSERT_EQUALS("[test.cpp:3]: (style) The comparison '0 > E0' is always false.\n"
                      "[test.cpp:4]: (style) The comparison 'E0 > 0' is always false.\n"
                      "[test.cpp:5]: (style) The comparison 'E0 == 0' is always true.\n",
                      errout.str());

        check("struct S {\n" // #12040, #12044
              "    static const int I = 0;\n"
              "    enum { E0 };\n"
              "    enum F { F0 };\n"
              "    void f() {\n"
              "        if (0 > I) {}\n"
              "        if (0 > S::I) {}\n"
              "        if (0 > E0) {}\n"
              "        if (0 > S::E0) {}\n"
              "    }\n"
              "};\n"
              "void g() {\n"
              "    if (0 > S::I) {}\n"
              "    if (0 > S::E0) {}\n"
              "    if (0 > S::F::F0) {}\n"
              "}\n");
        ASSERT_EQUALS("[test.cpp:2] -> [test.cpp:6]: (style) The comparison '0 > I' is always false.\n"
                      "[test.cpp:2] -> [test.cpp:7]: (style) The comparison '0 > S::I' is always false.\n"
                      "[test.cpp:8]: (style) The comparison '0 > E0' is always false.\n"
                      "[test.cpp:9]: (style) The comparison '0 > S::E0' is always false.\n"
                      "[test.cpp:2] -> [test.cpp:13]: (style) The comparison '0 > S::I' is always false.\n"
                      "[test.cpp:14]: (style) The comparison '0 > S::E0' is always false.\n"
                      "[test.cpp:15]: (style) The comparison '0 > S::F::F0' is always false.\n",
                      errout.str());

        check("template<typename T, typename U>\n" // #12122
              "void f() {\n"
              "    static_assert(std::is_same<T, U>::value || std::is_integral<T>::value);\n"
              "}\n");
        ASSERT_EQUALS("", errout.str());
    }

    void duplicateExpressionLoop() {
        check("void f() {\n"
              "    int a = 1;\n"
              "    while ( a != 1){}\n"
              "}");
        ASSERT_EQUALS("[test.cpp:2] -> [test.cpp:3]: (style) The comparison 'a != 1' is always false.\n", errout.str());

        check("void f() { int a = 1; while ( a != 1){ a++; }}");
        ASSERT_EQUALS("", errout.str());

        check("void f() { int a = 1; for ( int i=0; i < 3 && a != 1; i++){ a++; }}");
        ASSERT_EQUALS("", errout.str());

        check("void f(int b) { int a = 1; while (b) { if ( a != 1){} b++; } a++; }");
        ASSERT_EQUALS("", errout.str());

        check("void f() {\n"
              "    for(int i = 0; i < 10;) {\n"
              "        if( i != 0 ) {}\n"
              "    }\n"
              "}");
        ASSERT_EQUALS("[test.cpp:2] -> [test.cpp:3]: (style) The comparison 'i != 0' is always false.\n", errout.str());

        check("void f() {\n"
              "    for(int i = 0; i < 10;) {\n"
              "        if( i != 0 ) {}\n"
              "        i++;\n"
              "    }\n"
              "}");
        ASSERT_EQUALS("", errout.str());

        check("void f() {\n"
              "    for(int i = 0; i < 10;) {\n"
              "        if( i != 0 ) { i++; }\n"
              "        i++;\n"
              "    }\n"
              "}");
        ASSERT_EQUALS("", errout.str());

        check("void f() {\n"
              "    for(int i = 0; i < 10;) {\n"
              "        if( i != 0 ) { i++; }\n"
              "    }\n"
              "}");
        ASSERT_EQUALS("", errout.str());

        check("void f() {\n"
              "    int i = 0;\n"
              "    while(i < 10) {\n"
              "        if( i != 0 ) {}\n"
              "        i++;\n"
              "    }\n"
              "}");
        ASSERT_EQUALS("", errout.str());

        check("void f(int b) {\n"
              "    while (b) {\n"
              "        int a = 1;\n"
              "        if ( a != 1){}\n"
              "        b++;\n"
              "    }\n"
              "}");
        ASSERT_EQUALS("[test.cpp:3] -> [test.cpp:4]: (style) The comparison 'a != 1' is always false.\n", errout.str());

        check("struct T {\n" // #11083
              "    std::string m;\n"
              "    const std::string & str() const { return m; }\n"
              "    T* next();\n"
              "};\n"
              "void f(T* t) {\n"
              "    const std::string& s = t->str();\n"
              "    while (t && t->str() == s)\n"
              "        t = t->next();\n"
              "    do {\n"
              "        t = t->next();\n"
              "    } while (t && t->str() == s);\n"
              "    for (; t && t->str() == s; t = t->next());\n"
              "}\n");
        ASSERT_EQUALS("", errout.str());
    }

    void duplicateExpressionTernary() { // #6391
        check("void f() {\n"
              "    return A ? x : x;\n"
              "}");
        ASSERT_EQUALS("[test.cpp:2]: (style) Same expression in both branches of ternary operator.\n", errout.str());

        check("int f(bool b, int a) {\n"
              "    const int c = a;\n"
              "    return b ? a : c;\n"
              "}");
        ASSERT_EQUALS("[test.cpp:2] -> [test.cpp:3]: (style) Same expression in both branches of ternary operator.\n", errout.str());

        check("void f() {\n"
              "    return A ? x : z;\n"
              "}");
        ASSERT_EQUALS("", errout.str());

        check("void f(unsigned char c) {\n"
              "  x = y ? (signed char)c : (unsigned char)c;\n"
              "}");
        ASSERT_EQUALS("", errout.str());

        check("std::string stringMerge(std::string const& x, std::string const& y) {\n" // #7938
              "    return ((x > y) ? (y + x) : (x + y));\n"
              "}");
        ASSERT_EQUALS("", errout.str());

        // #6426
        {
            const char code[] = "void foo(bool flag) {\n"
                                "  bar( (flag) ? ~0u : ~0ul);\n"
                                "}";
            Settings settings = _settings;
            settings.platform.sizeof_int = 4;
            settings.platform.int_bit = 32;

            settings.platform.sizeof_long = 4;
            settings.platform.long_bit = 32;
            check(code, &settings);
            ASSERT_EQUALS("[test.cpp:2]: (style) Same value in both branches of ternary operator.\n", errout.str());

            settings.platform.sizeof_long = 8;
            settings.platform.long_bit = 64;
            check(code, &settings);
            ASSERT_EQUALS("", errout.str());
        }
    }

    void duplicateValueTernary() {
        check("void f() {\n"
              "    if( a ? (b ? false:false): false ) ;\n"
              "}");
        ASSERT_EQUALS("[test.cpp:2]: (style) Same value in both branches of ternary operator.\n", errout.str());

        check("int f1(int a) {return (a == 1) ? (int)1 : 1; }");
        ASSERT_EQUALS("[test.cpp:1]: (style) Same value in both branches of ternary operator.\n", errout.str());

        check("int f2(int a) {return (a == 1) ? (int)1 : (int)1; }");
        ASSERT_EQUALS("[test.cpp:1]: (style) Same value in both branches of ternary operator.\n", errout.str());

        check("int f3(int a) {return (a == 1) ? 1 : (int)1; }");
        ASSERT_EQUALS("[test.cpp:1]: (style) Same value in both branches of ternary operator.\n", errout.str());

        check("int f4(int a) {return (a == 1) ? 1 : 1; }");
        ASSERT_EQUALS("[test.cpp:1]: (style) Same value in both branches of ternary operator.\n", errout.str());

        check("int f5(int a) {return (a == (int)1) ? (int)1 : 1; }");
        ASSERT_EQUALS("[test.cpp:1]: (style) Same value in both branches of ternary operator.\n", errout.str());

        check("int f6(int a) {return (a == (int)1) ? (int)1 : (int)1; }");
        ASSERT_EQUALS("[test.cpp:1]: (style) Same value in both branches of ternary operator.\n", errout.str());

        check("int f7(int a) {return (a == (int)1) ? 1 : (int)1; }");
        ASSERT_EQUALS("[test.cpp:1]: (style) Same value in both branches of ternary operator.\n", errout.str());

        check("int f8(int a) {return (a == (int)1) ? 1 : 1; }");
        ASSERT_EQUALS("[test.cpp:1]: (style) Same value in both branches of ternary operator.\n", errout.str());

        check("struct Foo {\n"
              "  std::vector<int> bar{1,2,3};\n"
              "  std::vector<int> baz{4,5,6};\n"
              "};\n"
              "void f() {\n"
              "  Foo foo;\n"
              "  it = true ? foo.bar.begin() : foo.baz.begin();\n"
              "}\n");
        ASSERT_EQUALS("", errout.str());

        check("void f(bool b) {\n"
              "  std::vector<int> bar{1,2,3};\n"
              "  std::vector<int> baz{4,5,6};\n"
              "  std::vector<int> v = b ? bar : baz;\n"
              "}\n");
        ASSERT_EQUALS("", errout.str());

        check("void f(bool q) {\n" // #9570
              "    static int a = 0;\n"
              "    static int b = 0;\n"
              "    int& x = q ? a : b;\n"
              "    ++x;\n"
              "}\n");
        ASSERT_EQUALS("", errout.str());

        check("struct S { int a, b; };\n" // #10107
              "S f(bool x, S s) {\n"
              "    (x) ? f.a = 42 : f.b = 42;\n"
              "    return f;\n"
              "}\n");
        ASSERT_EQUALS("", errout.str());

        check("float f(float x) {\n" // # 11368
              "    return (x >= 0.0) ? 0.0 : -0.0;\n"
              "}\n");
        ASSERT_EQUALS("", errout.str());
    }

    void duplicateExpressionTemplate() {
        check("template <int I> void f() {\n" // #6930
              "    if (I >= 0 && I < 3) {}\n"
              "}\n"
              "\n"
              "static auto a = f<0>();");
        ASSERT_EQUALS("", errout.str());

        check("template<typename T>\n" // #7754
              "void f() {\n"
              "    if (std::is_same_v<T, char> || std::is_same_v<T, unsigned char>) {}\n"
              "}\n");
        ASSERT_EQUALS("", errout.str());

        check("typedef long long int64_t;"
              "template<typename T>\n"
              "void f() {\n"
              "    if (std::is_same_v<T, long> || std::is_same_v<T, int64_t>) {}\n"
              "}\n");
        ASSERT_EQUALS("", errout.str());

        checkP("#define int32_t int"
               "template<typename T>\n"
               "void f() {\n"
               "    if (std::is_same_v<T, int> || std::is_same_v<T, int32_t>) {}\n"
               "}\n");
        ASSERT_EQUALS("", errout.str());
    }

    void duplicateExpressionCompareWithZero() {
        check("void f(const int* x, bool b) {\n"
              "    if ((x && b) || (x != 0 && b)) {}\n"
              "}\n");
        ASSERT_EQUALS("[test.cpp:2]: (style) Same expression on both sides of '||' because 'x&&b' and 'x!=0&&b' represent the same value.\n", errout.str());

        check("void f(const int* x, bool b) {\n"
              "    if ((x != 0 && b) || (x && b)) {}\n"
              "}\n");
        ASSERT_EQUALS("[test.cpp:2]: (style) Same expression on both sides of '||' because 'x!=0&&b' and 'x&&b' represent the same value.\n", errout.str());

        check("void f(const int* x, bool b) {\n"
              "    if ((x && b) || (b && x != 0)) {}\n"
              "}\n");
        ASSERT_EQUALS("[test.cpp:2]: (style) Same expression on both sides of '||' because 'x&&b' and 'b&&x!=0' represent the same value.\n", errout.str());

        check("void f(const int* x, bool b) {\n"
              "    if ((!x && b) || (x == 0 && b)) {}\n"
              "}\n");
        ASSERT_EQUALS("[test.cpp:2]: (style) Same expression on both sides of '||' because '!x&&b' and 'x==0&&b' represent the same value.\n", errout.str());

        check("void f(const int* x, bool b) {\n"
              "    if ((x == 0 && b) || (!x && b)) {}\n"
              "}\n");
        ASSERT_EQUALS("[test.cpp:2]: (style) Same expression on both sides of '||' because 'x==0&&b' and '!x&&b' represent the same value.\n", errout.str());

        check("void f(const int* x, bool b) {\n"
              "    if ((!x && b) || (b && x == 0)) {}\n"
              "}\n");
        ASSERT_EQUALS("[test.cpp:2]: (style) Same expression on both sides of '||' because '!x&&b' and 'b&&x==0' represent the same value.\n", errout.str());

        check("struct A {\n"
              "    int* getX() const;\n"
              "    bool getB() const;\n"
              "    void f() {\n"
              "        if ((getX() && getB()) || (getX() != 0 && getB())) {}\n"
              "    }\n"
              "};\n");
        ASSERT_EQUALS("[test.cpp:5]: (style) Same expression on both sides of '||' because 'getX()&&getB()' and 'getX()!=0&&getB()' represent the same value.\n", errout.str());

        check("void f(const int* x, bool b) {\n"
              "    if ((x && b) || (x == 0 && b)) {}\n"
              "}\n");
        ASSERT_EQUALS("", errout.str());

        check("void f(const int* x, bool b) {\n"
              "    if ((!x && b) || (x != 0 && b)) {}\n"
              "}\n");
        ASSERT_EQUALS("", errout.str());
    }

    void oppositeExpression() {
        check("void f(bool a) { if(a && !a) {} }");
        ASSERT_EQUALS("[test.cpp:1]: (style) Opposite expression on both sides of '&&'.\n", errout.str());

        check("void f(bool a) { if(a != !a) {} }");
        ASSERT_EQUALS("[test.cpp:1]: (style) Opposite expression on both sides of '!='.\n", errout.str());

        check("void f(bool a) { if( a == !(a) ) {}}");
        ASSERT_EQUALS("[test.cpp:1]: (style) Opposite expression on both sides of '=='.\n", errout.str());

        check("void f(bool a) { if( a != !(a) ) {}}");
        ASSERT_EQUALS("[test.cpp:1]: (style) Opposite expression on both sides of '!='.\n", errout.str());

        check("void f(bool a) { if( !(a) == a ) {}}");
        ASSERT_EQUALS("[test.cpp:1]: (style) Opposite expression on both sides of '=='.\n", errout.str());

        check("void f(bool a) { if( !(a) != a ) {}}");
        ASSERT_EQUALS("[test.cpp:1]: (style) Opposite expression on both sides of '!='.\n", errout.str());

        check("void f(bool a) { if( !(!a) == !(a) ) {}}");
        ASSERT_EQUALS("[test.cpp:1]: (style) Opposite expression on both sides of '=='.\n", errout.str());

        check("void f(bool a) { if( !(!a) != !(a) ) {}}");
        ASSERT_EQUALS("[test.cpp:1]: (style) Opposite expression on both sides of '!='.\n", errout.str());

        check("void f1(bool a) {\n"
              "    const bool b = a;\n"
              "    if( a == !(b) ) {}\n"
              "    if( b == !(a) ) {}\n"
              "}");
        ASSERT_EQUALS("[test.cpp:2] -> [test.cpp:3]: (style) Opposite expression on both sides of '=='.\n"
                      "[test.cpp:2] -> [test.cpp:4]: (style) Opposite expression on both sides of '=='.\n", errout.str());

        check("void f2(const bool *a) {\n"
              "    const bool b = *a;\n"
              "    if( *a == !(b) ) {}\n"
              "    if( b == !(*a) ) {}\n"
              "}");
        ASSERT_EQUALS("[test.cpp:2] -> [test.cpp:3]: (style) Opposite expression on both sides of '=='.\n"
                      "[test.cpp:2] -> [test.cpp:4]: (style) Opposite expression on both sides of '=='.\n", errout.str());

        check("void f(bool a) { a = !a; }");
        ASSERT_EQUALS("", errout.str());

        check("void f(int a) { if( a < -a ) {}}");
        ASSERT_EQUALS("[test.cpp:1]: (style) Opposite expression on both sides of '<'.\n", errout.str());

        check("void f(int a) { a -= -a; }");
        ASSERT_EQUALS("", errout.str());

        check("void f(int a) { a = a / (-a); }");
        ASSERT_EQUALS("", errout.str());

        check("bool f(int i){ return !((i - 1) & i); }");
        ASSERT_EQUALS("", errout.str());

        check("bool f(unsigned i){ return (x > 0) && (x & (x-1)) == 0; }");
        ASSERT_EQUALS("", errout.str());

        check("void A::f(bool a, bool c)\n"
              "{\n"
              "    const bool b = a;\n"
              "    if(c) { a = false; }\n"
              "    if(b && !a) { }\n"
              "}");
        ASSERT_EQUALS("", errout.str());

        check("void f(bool c) {\n"
              "    const bool b = a;\n"
              "    if(c) { a = false; }\n"
              "    if(b && !a) { }\n"
              "}");
        ASSERT_EQUALS("", errout.str());

        check("void f() {\n"
              "    bool x = a;\n"
              "    dostuff();\n"
              "    if (x && a) {}\n"
              "}");
        ASSERT_EQUALS("", errout.str());

        check("void f() {\n"
              "  const bool b = g();\n"
              "  if (!b && g()) {}\n"
              "}");
        ASSERT_EQUALS("", errout.str());

        check("void f(const bool *a) {\n"
              "    const bool b = a[42];\n"
              "    if( b == !(a[42]) ) {}\n"
              "}\n");
        ASSERT_EQUALS("[test.cpp:2] -> [test.cpp:3]: (style) Opposite expression on both sides of '=='.\n", errout.str());

        check("void f(const bool *a) {\n"
              "    const bool b = a[42];\n"
              "    if( a[42] == !(b) ) {}\n"
              "}\n");
        ASSERT_EQUALS("[test.cpp:2] -> [test.cpp:3]: (style) Opposite expression on both sides of '=='.\n", errout.str());

        check("void f(const bool *a) {\n"
              "    const bool b = *a;\n"
              "    if( b == !(*a) ) {}\n"
              "}\n");
        ASSERT_EQUALS("[test.cpp:2] -> [test.cpp:3]: (style) Opposite expression on both sides of '=='.\n", errout.str());

        check("void f(const bool *a) {\n"
              "    const bool b = *a;\n"
              "    if( *a == !(b) ) {}\n"
              "}\n");
        ASSERT_EQUALS("[test.cpp:2] -> [test.cpp:3]: (style) Opposite expression on both sides of '=='.\n", errout.str());

        check("void f(uint16_t u) {\n" // #9342
              "    if (u != (u & -u))\n"
              "        return false;\n"
              "    if (u != (-u & u))\n"
              "        return false;\n"
              "    return true;\n"
              "}\n");
        ASSERT_EQUALS("", errout.str());
    }

    void duplicateVarExpression() {
        check("int f() __attribute__((pure));\n"
              "int g() __attribute__((pure));\n"
              "void test() {\n"
              "    int i = f();\n"
              "    int j = f();\n"
              "}");
        ASSERT_EQUALS("[test.cpp:5] -> [test.cpp:4]: (style) Same expression used in consecutive assignments of 'i' and 'j'.\n", errout.str());

        check("struct Foo { int f() const; int g() const; };\n"
              "void test() {\n"
              "    Foo f = Foo{};\n"
              "    int i = f.f();\n"
              "    int j = f.f();\n"
              "}");
        ASSERT_EQUALS("[test.cpp:5] -> [test.cpp:4]: (style) Same expression used in consecutive assignments of 'i' and 'j'.\n", errout.str());

        check("struct Foo { int f() const; int g() const; };\n"
              "void test() {\n"
              "    Foo f = Foo{};\n"
              "    Foo f2 = Foo{};\n"
              "    int i = f.f();\n"
              "    int j = f.f();\n"
              "}");
        ASSERT_EQUALS("[test.cpp:6] -> [test.cpp:5]: (style) Same expression used in consecutive assignments of 'i' and 'j'.\n", errout.str());

        check("int f() __attribute__((pure));\n"
              "int g() __attribute__((pure));\n"
              "void test() {\n"
              "    int i = 1 + f();\n"
              "    int j = 1 + f();\n"
              "}");
        ASSERT_EQUALS("[test.cpp:5] -> [test.cpp:4]: (style) Same expression used in consecutive assignments of 'i' and 'j'.\n", errout.str());

        check("int f() __attribute__((pure));\n"
              "int g() __attribute__((pure));\n"
              "void test() {\n"
              "    int i = f() + 1;\n"
              "    int j = 1 + f();\n"
              "}");
        ASSERT_EQUALS("", errout.str());

        check("int f() __attribute__((pure));\n"
              "int g() __attribute__((pure));\n"
              "void test() {\n"
              "    int x = f();\n"
              "    int i = x + 1;\n"
              "    int j = f() + 1;\n"
              "}");
        ASSERT_EQUALS("", errout.str());

        check("int f() __attribute__((pure));\n"
              "int g() __attribute__((pure));\n"
              "void test() {\n"
              "    int i = f() + f();\n"
              "    int j = f() + f();\n"
              "}");
        ASSERT_EQUALS("[test.cpp:5] -> [test.cpp:4]: (style) Same expression used in consecutive assignments of 'i' and 'j'.\n", errout.str());

        check("int f(int) __attribute__((pure));\n"
              "int g(int) __attribute__((pure));\n"
              "void test() {\n"
              "    int i = f(0);\n"
              "    int j = f(0);\n"
              "}");
        ASSERT_EQUALS("[test.cpp:5] -> [test.cpp:4]: (style) Same expression used in consecutive assignments of 'i' and 'j'.\n", errout.str());

        check("int f(int) __attribute__((pure));\n"
              "int g(int) __attribute__((pure));\n"
              "void test() {\n"
              "    const int x = 0;\n"
              "    int i = f(0);\n"
              "    int j = f(x);\n"
              "}");
        ASSERT_EQUALS("", errout.str());

        check("void test(const int * p, const int * q) {\n"
              "    int i = *p;\n"
              "    int j = *p;\n"
              "}");
        ASSERT_EQUALS("[test.cpp:3] -> [test.cpp:2]: (style) Same expression used in consecutive assignments of 'i' and 'j'.\n", errout.str());

        check("struct A { int x; int y; };"
              "void test(A a) {\n"
              "    int i = a.x;\n"
              "    int j = a.x;\n"
              "}");
        ASSERT_EQUALS("[test.cpp:3] -> [test.cpp:2]: (style) Same expression used in consecutive assignments of 'i' and 'j'.\n", errout.str());

        check("void test() {\n"
              "    int i = 0;\n"
              "    int j = 0;\n"
              "}");
        ASSERT_EQUALS("", errout.str());

        check("void test() {\n"
              "    int i = -1;\n"
              "    int j = -1;\n"
              "}");
        ASSERT_EQUALS("", errout.str());

        check("int f(int);\n"
              "void test() {\n"
              "    int i = f(0);\n"
              "    int j = f(1);\n"
              "}");
        ASSERT_EQUALS("", errout.str());

        check("int f();\n"
              "int g();\n"
              "void test() {\n"
              "    int i = f() || f();\n"
              "    int j = f() && f();\n"
              "}");
        ASSERT_EQUALS("", errout.str());

        check("struct Foo {};\n"
              "void test() {\n"
              "    Foo i = Foo();\n"
              "    Foo j = Foo();\n"
              "}");
        ASSERT_EQUALS("", errout.str());

        check("struct Foo {};\n"
              "void test() {\n"
              "    Foo i = Foo{};\n"
              "    Foo j = Foo{};\n"
              "}");
        ASSERT_EQUALS("", errout.str());

        check("struct Foo { int f() const; float g() const; };\n"
              "void test() {\n"
              "    Foo f = Foo{};\n"
              "    int i = f.f();\n"
              "    int j = f.f();\n"
              "}");
        ASSERT_EQUALS("[test.cpp:5] -> [test.cpp:4]: (style, inconclusive) Same expression used in consecutive assignments of 'i' and 'j'.\n", errout.str());

        check("struct Foo { int f(); int g(); };\n"
              "void test() {\n"
              "    Foo f = Foo{};\n"
              "    int i = f.f();\n"
              "    int j = f.f();\n"
              "}");
        ASSERT_EQUALS("", errout.str());

        check("void test() {\n"
              "    int i = f();\n"
              "    int j = f();\n"
              "}");
        ASSERT_EQUALS("", errout.str());

        check("void test(int x) {\n"
              "    int i = ++x;\n"
              "    int j = ++x;\n"
              "}");
        ASSERT_EQUALS("", errout.str());

        check("void test(int x) {\n"
              "    int i = x++;\n"
              "    int j = x++;\n"
              "}");
        ASSERT_EQUALS("", errout.str());

        check("void test(int x) {\n"
              "    int i = --x;\n"
              "    int j = --x;\n"
              "}");
        ASSERT_EQUALS("", errout.str());

        check("void test(int x) {\n"
              "    int i = x--;\n"
              "    int j = x--;\n"
              "}");
        ASSERT_EQUALS("", errout.str());

        check("void test(int x) {\n"
              "    int i = x + 1;\n"
              "    int j = 1 + x;\n"
              "}");
        ASSERT_EQUALS("", errout.str());
    }

    void duplicateVarExpressionUnique() {
        check("struct SW { int first; };\n"
              "void foo(SW* x) {\n"
              "    int start = x->first;\n"
              "    int end   = x->first;\n"
              "}");
        ASSERT_EQUALS("[test.cpp:4] -> [test.cpp:3]: (style, inconclusive) Same expression used in consecutive assignments of 'start' and 'end'.\n"
                      "[test.cpp:2]: (style) Parameter 'x' can be declared as pointer to const\n",
                      errout.str());

        check("struct SW { int first; };\n"
              "void foo(SW* x, int i, int j) {\n"
              "    int start = x->first;\n"
              "    int end   = x->first;\n"
              "}");
        ASSERT_EQUALS("[test.cpp:4] -> [test.cpp:3]: (style, inconclusive) Same expression used in consecutive assignments of 'start' and 'end'.\n"
                      "[test.cpp:2]: (style) Parameter 'x' can be declared as pointer to const\n",
                      errout.str());

        check("struct Foo { int f() const; };\n"
              "void test() {\n"
              "    Foo f = Foo{};\n"
              "    int i = f.f();\n"
              "    int j = f.f();\n"
              "}");
        ASSERT_EQUALS("[test.cpp:5] -> [test.cpp:4]: (style, inconclusive) Same expression used in consecutive assignments of 'i' and 'j'.\n", errout.str());

        check("void test(const int * p) {\n"
              "    int i = *p;\n"
              "    int j = *p;\n"
              "}");
        ASSERT_EQUALS("[test.cpp:3] -> [test.cpp:2]: (style, inconclusive) Same expression used in consecutive assignments of 'i' and 'j'.\n", errout.str());

        check("struct Foo { int f() const; int g(int) const; };\n"
              "void test() {\n"
              "    Foo f = Foo{};\n"
              "    int i = f.f();\n"
              "    int j = f.f();\n"
              "}");
        ASSERT_EQUALS("[test.cpp:5] -> [test.cpp:4]: (style, inconclusive) Same expression used in consecutive assignments of 'i' and 'j'.\n", errout.str());

        check("struct Foo { int f() const; };\n"
              "void test() {\n"
              "    Foo f = Foo{};\n"
              "    int i = f.f();\n"
              "    int j = f.f();\n"
              "}");
        ASSERT_EQUALS("[test.cpp:5] -> [test.cpp:4]: (style, inconclusive) Same expression used in consecutive assignments of 'i' and 'j'.\n", errout.str());
    }

    void duplicateVarExpressionAssign() {
        check("struct A { int x; int y; };"
              "void use(int);\n"
              "void test(A a) {\n"
              "    int i = a.x;\n"
              "    int j = a.x;\n"
              "    use(i);\n"
              "    i = j;\n"
              "}");
        ASSERT_EQUALS("[test.cpp:4] -> [test.cpp:3]: (style, inconclusive) Same expression used in consecutive assignments of 'i' and 'j'.\n", errout.str());

        check("struct A { int x; int y; };"
              "void use(int);\n"
              "void test(A a) {\n"
              "    int i = a.x;\n"
              "    int j = a.x;\n"
              "    use(j);\n"
              "    j = i;\n"
              "}");
        ASSERT_EQUALS("[test.cpp:4] -> [test.cpp:3]: (style, inconclusive) Same expression used in consecutive assignments of 'i' and 'j'.\n", errout.str());

        check("struct A { int x; int y; };"
              "void use(int);\n"
              "void test(A a) {\n"
              "    int i = a.x;\n"
              "    int j = a.x;\n"
              "    use(j);\n"
              "    if (i == j) {}\n"
              "}");
        ASSERT_EQUALS(
            "[test.cpp:4] -> [test.cpp:3]: (style, inconclusive) Same expression used in consecutive assignments of 'i' and 'j'.\n"
            "[test.cpp:3] -> [test.cpp:4] -> [test.cpp:6]: (style) The comparison 'i == j' is always true because 'i' and 'j' represent the same value.\n",
            errout.str());

        check("struct A { int x; int y; };"
              "void use(int);\n"
              "void test(A a) {\n"
              "    int i = a.x;\n"
              "    int j = a.x;\n"
              "    use(j);\n"
              "    if (i == a.x) {}\n"
              "}");
        ASSERT_EQUALS(
            "[test.cpp:4] -> [test.cpp:3]: (style, inconclusive) Same expression used in consecutive assignments of 'i' and 'j'.\n"
            "[test.cpp:3] -> [test.cpp:6]: (style) The comparison 'i == a.x' is always true because 'i' and 'a.x' represent the same value.\n",
            errout.str());

        check("struct A { int x; int y; };"
              "void use(int);\n"
              "void test(A a) {\n"
              "    int i = a.x;\n"
              "    int j = a.x;\n"
              "    use(i);\n"
              "    if (j == a.x) {}\n"
              "}");
        ASSERT_EQUALS(
            "[test.cpp:4] -> [test.cpp:3]: (style, inconclusive) Same expression used in consecutive assignments of 'i' and 'j'.\n"
            "[test.cpp:4] -> [test.cpp:6]: (style) The comparison 'j == a.x' is always true because 'j' and 'a.x' represent the same value.\n",
            errout.str());

        // Issue #8612
        check("struct P\n"
              "{\n"
              "    void func();\n"
              "    bool operator==(const P&) const;\n"
              "};\n"
              "struct X\n"
              "{\n"
              "    P first;\n"
              "    P second;\n"
              "};\n"
              "bool bar();\n"
              "void baz(const P&);\n"
              "void foo(const X& x)\n"
              "{\n"
              "    P current = x.first;\n"
              "    P previous = x.first;\n"
              "    while (true)\n"
              "    {\n"
              "        baz(current);\n"
              "        if (bar() && previous == current)\n"
              "        {\n"
              "            current.func();\n"
              "        }\n"
              "        previous = current;\n"
              "    }\n"
              "}");
        ASSERT_EQUALS("[test.cpp:16] -> [test.cpp:15]: (style, inconclusive) Same expression used in consecutive assignments of 'current' and 'previous'.\n", errout.str());
    }

    void duplicateVarExpressionCrash() {
        // Issue #8624
        check("struct  X {\n"
              "    X();\n"
              "    int f() const;\n"
              "};\n"
              "void run() {\n"
              "        X x;\n"
              "        int a = x.f();\n"
              "        int b = x.f();\n"
              "        (void)a;\n"
              "        (void)b;\n"
              "}");
        ASSERT_EQUALS("[test.cpp:8] -> [test.cpp:7]: (style, inconclusive) Same expression used in consecutive assignments of 'a' and 'b'.\n", errout.str());

        // Issue #8712
        check("void f() {\n"
              "  unsigned char d;\n"
              "  d = d % 5;\n"
              "}");
        ASSERT_EQUALS("", errout.str());

        check("template <typename T>\n"
              "T f() {\n"
              "  T x = T();\n"
              "}\n"
              "int &a = f<int&>();");
        ASSERT_EQUALS("", errout.str());

        // Issue #8713
        check("class A {\n"
              "  int64_t B = 32768;\n"
              "  P<uint8_t> m = MakeP<uint8_t>(B);\n"
              "};\n"
              "void f() {\n"
              "  uint32_t a = 42;\n"
              "  uint32_t b = uint32_t(A ::B / 1024);\n"
              "  int32_t c = int32_t(a / b);\n"
              "}");
        ASSERT_EQUALS("", errout.str());

        // Issue #8709
        check("a b;\n"
              "void c() {\n"
              "  switch (d) { case b:; }\n"
              "  double e(b);\n"
              "  if(e <= 0) {}\n"
              "}");
        ASSERT_EQUALS("", errout.str());

        // #10718
        // Should probably not be inconclusive
        check("struct a {\n"
              "  int b() const;\n"
              "  auto c() -> decltype(0) {\n"
              "    a d;\n"
              "    int e = d.b(), f = d.b();\n"
              "    return e + f;\n"
              "  }\n"
              "};\n");
        ASSERT_EQUALS("[test.cpp:5] -> [test.cpp:5]: (style, inconclusive) Same expression used in consecutive assignments of 'e' and 'f'.\n", errout.str());
    }

    void multiConditionSameExpression() {
        check("void f() {\n"
              "  int val = 0;\n"
              "  if (val < 0) continue;\n"
              "  if ((val > 0)) {}\n"
              "}");
        ASSERT_EQUALS("[test.cpp:2] -> [test.cpp:3]: (style) The comparison 'val < 0' is always false.\n"
                      "[test.cpp:2] -> [test.cpp:4]: (style) The comparison 'val > 0' is always false.\n", errout.str());

        check("void f() {\n"
              "  int val = 0;\n"
              "  int *p = &val;n"
              "  val = 1;\n"
              "  if (*p < 0) continue;\n"
              "  if ((*p > 0)) {}\n"
              "}\n");
        ASSERT_EQUALS("[test.cpp:3]: (style) Variable 'p' can be declared as pointer to const\n", errout.str());

        check("void f() {\n"
              "  int val = 0;\n"
              "  int *p = &val;\n"
              "  if (*p < 0) continue;\n"
              "  if ((*p > 0)) {}\n"
              "}\n");
        TODO_ASSERT_EQUALS("[test.cpp:2] -> [test.cpp:3]: (style) The comparison '*p < 0' is always false.\n"
                           "[test.cpp:2] -> [test.cpp:4]: (style) The comparison '*p > 0' is always false.\n",
                           "[test.cpp:3]: (style) Variable 'p' can be declared as pointer to const\n",
                           errout.str());

        check("void f() {\n"
              "  int val = 0;\n"
              "  if (val < 0) {\n"
              "    if ((val > 0)) {}\n"
              "  }\n"
              "}");
        ASSERT_EQUALS("[test.cpp:2] -> [test.cpp:3]: (style) The comparison 'val < 0' is always false.\n"
                      "[test.cpp:2] -> [test.cpp:4]: (style) The comparison 'val > 0' is always false.\n", errout.str());

        check("void f() {\n"
              "  int val = 0;\n"
              "  if (val < 0) {\n"
              "    if ((val < 0)) {}\n"
              "  }\n"
              "}");
        ASSERT_EQUALS("[test.cpp:2] -> [test.cpp:3]: (style) The comparison 'val < 0' is always false.\n"
                      "[test.cpp:2] -> [test.cpp:4]: (style) The comparison 'val < 0' is always false.\n", errout.str());

        check("void f() {\n"
              "  int activate = 0;\n"
              "  int foo = 0;\n"
              "  if (activate) {}\n"
              "  else if (foo) {}\n"
              "}");
        ASSERT_EQUALS("", errout.str());
    }

    void checkSignOfUnsignedVariable() {
        check("void foo() {\n"
              "  for(unsigned char i = 10; i >= 0; i--) {}\n"
              "}");
        ASSERT_EQUALS("[test.cpp:2]: (style) Unsigned expression 'i' can't be negative so it is unnecessary to test it.\n", errout.str());

        check("void foo(bool b) {\n"
              "  for(unsigned int i = 10; b || i >= 0; i--) {}\n"
              "}");
        ASSERT_EQUALS("[test.cpp:2]: (style) Unsigned expression 'i' can't be negative so it is unnecessary to test it.\n", errout.str());

        {
            const char code[] = "void foo(unsigned int x) {\n"
                                "  if (x < 0) {}\n"
                                "}";
            check(code, nullptr, false, true, false);
            ASSERT_EQUALS("[test.cpp:2]: (style) Checking if unsigned expression 'x' is less than zero.\n", errout.str());
            check(code, nullptr, false, true, true);
            ASSERT_EQUALS("[test.cpp:2]: (style) Checking if unsigned expression 'x' is less than zero.\n", errout.str());
        }

        check("void foo(unsigned int x) {\n"
              "  if (x < 0u) {}\n"
              "}");
        ASSERT_EQUALS("[test.cpp:2]: (style) Checking if unsigned expression 'x' is less than zero.\n", errout.str());

        check("void foo(int x) {\n"
              "  if (x < 0) {}\n"
              "}");
        ASSERT_EQUALS("", errout.str());

        {
            const char code[] = "void foo(unsigned x) {\n"
                                "  int y = 0;\n"
                                "  if (x < y) {}\n"
                                "}";
            check(code, nullptr, false, true, false);
            ASSERT_EQUALS("[test.cpp:3]: (style) Checking if unsigned expression 'x' is less than zero.\n", errout.str());
            check(code, nullptr, false, true, true);
            ASSERT_EQUALS("[test.cpp:2] -> [test.cpp:3]: (style) Checking if unsigned expression 'x' is less than zero.\n", errout.str());
        }
        check("void foo(unsigned x) {\n"
              "  int y = 0;\n"
              "  if (b)\n"
              "    y = 1;\n"
              "  if (x < y) {}\n"
              "}");
        ASSERT_EQUALS("", errout.str());

        check("void foo(unsigned int x) {\n"
              "  if (0 > x) {}\n"
              "}");
        ASSERT_EQUALS("[test.cpp:2]: (style) Checking if unsigned expression 'x' is less than zero.\n", errout.str());

        check("void foo(unsigned int x) {\n"
              "  if (0UL > x) {}\n"
              "}");
        ASSERT_EQUALS("[test.cpp:2]: (style) Checking if unsigned expression 'x' is less than zero.\n", errout.str());

        check("void foo(int x) {\n"
              "  if (0 > x) {}\n"
              "}");
        ASSERT_EQUALS("", errout.str());

        check("void foo(unsigned int x) {\n"
              "  if (x >= 0) {}\n"
              "}");
        ASSERT_EQUALS("[test.cpp:2]: (style) Unsigned expression 'x' can't be negative so it is unnecessary to test it.\n", errout.str());

        check("void foo(unsigned int x, unsigned y) {\n"
              "  if (x - y >= 0) {}\n"
              "}");
        ASSERT_EQUALS("[test.cpp:2]: (style) Unsigned expression 'x-y' can't be negative so it is unnecessary to test it.\n", errout.str());

        check("void foo(unsigned int x) {\n"
              "  if (x >= 0ull) {}\n"
              "}");
        ASSERT_EQUALS("[test.cpp:2]: (style) Unsigned expression 'x' can't be negative so it is unnecessary to test it.\n", errout.str());

        check("void foo(int x) {\n"
              "  if (x >= 0) {}\n"
              "}");
        ASSERT_EQUALS("", errout.str());

        check("void foo(unsigned int x) {\n"
              "  if (0 <= x) {}\n"
              "}");
        ASSERT_EQUALS("[test.cpp:2]: (style) Unsigned expression 'x' can't be negative so it is unnecessary to test it.\n", errout.str());

        check("void foo(unsigned int x) {\n"
              "  if (0ll <= x) {}\n"
              "}");
        ASSERT_EQUALS("[test.cpp:2]: (style) Unsigned expression 'x' can't be negative so it is unnecessary to test it.\n", errout.str());

        check("void foo(int x) {\n"
              "  if (0 <= x) {}\n"
              "}");
        ASSERT_EQUALS("", errout.str());

        check("void foo(unsigned int x, bool y) {\n"
              "  if (x < 0 && y) {}\n"
              "}");
        ASSERT_EQUALS("[test.cpp:2]: (style) Checking if unsigned expression 'x' is less than zero.\n", errout.str());

        check("void foo(int x, bool y) {\n"
              "  if (x < 0 && y) {}\n"
              "}");
        ASSERT_EQUALS("", errout.str());

        check("void foo(unsigned int x, bool y) {\n"
              "  if (0 > x && y) {}\n"
              "}");
        ASSERT_EQUALS("[test.cpp:2]: (style) Checking if unsigned expression 'x' is less than zero.\n", errout.str());

        check("void foo(int x, bool y) {\n"
              "  if (0 > x && y) {}\n"
              "}");
        ASSERT_EQUALS("", errout.str());

        check("void foo(unsigned int x, bool y) {\n"
              "  if (x >= 0 && y) {}\n"
              "}");
        ASSERT_EQUALS("[test.cpp:2]: (style) Unsigned expression 'x' can't be negative so it is unnecessary to test it.\n", errout.str());

        check("void foo(int x, bool y) {\n"
              "  if (x >= 0 && y) {}\n"
              "}");
        ASSERT_EQUALS("", errout.str());


        check("void foo(unsigned int x, bool y) {\n"
              "  if (y && x < 0) {}\n"
              "}");
        ASSERT_EQUALS("[test.cpp:2]: (style) Checking if unsigned expression 'x' is less than zero.\n", errout.str());

        check("void foo(int x, bool y) {\n"
              "  if (y && x < 0) {}\n"
              "}");
        ASSERT_EQUALS("", errout.str());

        check("void foo(unsigned int x, bool y) {\n"
              "  if (y && 0 > x) {}\n"
              "}");
        ASSERT_EQUALS("[test.cpp:2]: (style) Checking if unsigned expression 'x' is less than zero.\n", errout.str());

        check("void foo(int x, bool y) {\n"
              "  if (y && 0 > x) {}\n"
              "}");
        ASSERT_EQUALS("", errout.str());

        check("void foo(unsigned int x, bool y) {\n"
              "  if (y && x >= 0) {}\n"
              "}");
        ASSERT_EQUALS("[test.cpp:2]: (style) Unsigned expression 'x' can't be negative so it is unnecessary to test it.\n", errout.str());

        check("void foo(int x, bool y) {\n"
              "  if (y && x >= 0) {}\n"
              "}");
        ASSERT_EQUALS("", errout.str());


        check("void foo(unsigned int x, bool y) {\n"
              "  if (x < 0 || y) {}\n"
              "}");
        ASSERT_EQUALS("[test.cpp:2]: (style) Checking if unsigned expression 'x' is less than zero.\n", errout.str());

        check("void foo(int x, bool y) {\n"
              "  if (x < 0 || y) {}\n"
              "}");
        ASSERT_EQUALS("", errout.str());

        check("void foo(unsigned int x, bool y) {\n"
              "  if (0 > x || y) {}\n"
              "}");
        ASSERT_EQUALS("[test.cpp:2]: (style) Checking if unsigned expression 'x' is less than zero.\n", errout.str());

        check("void foo(int x, bool y) {\n"
              "  if (0 > x || y) {}\n"
              "}");
        ASSERT_EQUALS("", errout.str());

        check("void foo(unsigned int x, bool y) {\n"
              "  if (x >= 0 || y) {}\n"
              "}");
        ASSERT_EQUALS("[test.cpp:2]: (style) Unsigned expression 'x' can't be negative so it is unnecessary to test it.\n", errout.str());

        check("void foo(int x, bool y) {\n"
              "  if (x >= 0 || y) {}\n"
              "}");
        ASSERT_EQUALS("", errout.str());

        // #3233 - FP when template is used (template parameter is numeric constant)
        {
            const char code[] = "template<int n> void foo(unsigned int x) {\n"
                                "  if (x <= n);\n"
                                "}\n"
                                "foo<0>();";
            check(code, nullptr, false);
            ASSERT_EQUALS("", errout.str());
            check(code, nullptr, true);
            ASSERT_EQUALS("", errout.str());
        }

        {
            Settings s = settingsBuilder().checkUnusedTemplates().build();
            check("template<int n> void foo(unsigned int x) {\n"
                  "if (x <= 0);\n"
                  "}", &s);
            ASSERT_EQUALS("[test.cpp:2]: (style) Checking if unsigned expression 'x' is less than zero.\n", errout.str());
        }

        // #8836
        check("uint32_t value = 0xFUL;\n"
              "void f() {\n"
              "  if (value < 0u)\n"
              "  {\n"
              "    value = 0u;\n"
              "  }\n"
              "}");
        ASSERT_EQUALS("[test.cpp:3]: (style) Checking if unsigned expression 'value' is less than zero.\n", errout.str());

        // #9040
        Settings settings1 = settingsBuilder().platform(Platform::Type::Win64).build();
        check("using BOOL = unsigned;\n"
              "int i;\n"
              "bool f() {\n"
              "    return i >= 0;\n"
              "}\n", &settings1);
        ASSERT_EQUALS("", errout.str());

        // #10612
        check("void f(void) {\n"
              "   const uint32_t x = 0;\n"
              "   constexpr const auto y = 0xFFFFU;\n"
              "   if (y < x) {}\n"
              "}");
        ASSERT_EQUALS("[test.cpp:4]: (style) Checking if unsigned expression 'y' is less than zero.\n", errout.str());
    }

    void checkSignOfPointer() {
        check("void foo(const int* x) {\n"
              "  if (x >= 0) {}\n"
              "}");
        ASSERT_EQUALS("[test.cpp:2]: (style) A pointer can not be negative so it is either pointless or an error to check if it is not.\n", errout.str());

        {
            const char code[] = "void foo(const int* x) {\n"
                                "  int y = 0;\n"
                                "  if (x >= y) {}\n"
                                "}";
            check(code, nullptr, false, true, false);
            ASSERT_EQUALS("[test.cpp:3]: (style) A pointer can not be negative so it is either pointless or an error to check if it is not.\n", errout.str());
            check(code, nullptr, false, true, true);
            ASSERT_EQUALS("[test.cpp:2] -> [test.cpp:3]: (style) A pointer can not be negative so it is either pointless or an error to check if it is not.\n", errout.str());
        }
        check("void foo(const int* x) {\n"
              "  if (*x >= 0) {}\n"
              "}");
        ASSERT_EQUALS("", errout.str());

        check("void foo(const int* x) {\n"
              "  if (x < 0) {}\n"
              "}");
        ASSERT_EQUALS("[test.cpp:2]: (style) A pointer can not be negative so it is either pointless or an error to check if it is.\n", errout.str());

        {
            const char code[] = "void foo(const int* x) {\n"
                                "  unsigned y = 0u;\n"
                                "  if (x < y) {}\n"
                                "}";

            check(code, nullptr, false, true, false);
            ASSERT_EQUALS("[test.cpp:3]: (style) A pointer can not be negative so it is either pointless or an error to check if it is.\n", errout.str());
            check(code, nullptr, false, true, true);
            ASSERT_EQUALS("[test.cpp:2] -> [test.cpp:3]: (style) A pointer can not be negative so it is either pointless or an error to check if it is.\n", errout.str());
        }

        check("void foo(const int* x) {\n"
              "  if (*x < 0) {}\n"
              "}");
        ASSERT_EQUALS("", errout.str());

        check("void foo(const int* x, const int* y) {\n"
              "  if (x - y < 0) {}\n"
              "}");
        ASSERT_EQUALS("", errout.str());

        check("void foo(const int* x, const int* y) {\n"
              "  if (x - y <= 0) {}\n"
              "}");
        ASSERT_EQUALS("", errout.str());

        check("void foo(const int* x, const int* y) {\n"
              "  if (x - y > 0) {}\n"
              "}");
        ASSERT_EQUALS("", errout.str());

        check("void foo(const int* x, const int* y) {\n"
              "  if (x - y >= 0) {}\n"
              "}");
        ASSERT_EQUALS("", errout.str());

        check("void foo(const Bar* x) {\n"
              "  if (0 <= x) {}\n"
              "}");
        ASSERT_EQUALS("[test.cpp:2]: (style) A pointer can not be negative so it is either pointless or an error to check if it is not.\n", errout.str());

        check("struct S {\n"
              "  int* ptr;\n"
              "};\n"
              "void foo(S* first) {\n"
              "  if (first.ptr >= 0) {}\n"
              "}");
        ASSERT_EQUALS("[test.cpp:5]: (style) A pointer can not be negative so it is either pointless or an error to check if it is not.\n"
                      "[test.cpp:4]: (style) Parameter 'first' can be declared as pointer to const\n",
                      errout.str());

        check("struct S {\n"
              "  int* ptr;\n"
              "};\n"
              "void foo(S* first, S* second) {\n"
              "  if((first.ptr - second.ptr) >= 0) {}\n"
              "}");
        ASSERT_EQUALS("[test.cpp:4]: (style) Parameter 'first' can be declared as pointer to const\n"
                      "[test.cpp:4]: (style) Parameter 'second' can be declared as pointer to const\n",
                      errout.str());

        check("struct S {\n"
              "  int* ptr;\n"
              "};\n"
              "void foo(S* first) {\n"
              "  if((first.ptr) >= 0) {}\n"
              "}");
        ASSERT_EQUALS("[test.cpp:5]: (style) A pointer can not be negative so it is either pointless or an error to check if it is not.\n"
                      "[test.cpp:4]: (style) Parameter 'first' can be declared as pointer to const\n",
                      errout.str());

        check("struct S {\n"
              "  int* ptr;\n"
              "};\n"
              "void foo(S* first, S* second) {\n"
              "  if(0 <= first.ptr - second.ptr) {}\n"
              "}");
        ASSERT_EQUALS("[test.cpp:4]: (style) Parameter 'first' can be declared as pointer to const\n"
                      "[test.cpp:4]: (style) Parameter 'second' can be declared as pointer to const\n",
                      errout.str());

        check("struct S {\n"
              "  int* ptr;\n"
              "};\n"
              "void foo(S* first, S* second) {\n"
              "  if(0 <= (first.ptr - second.ptr)) {}\n"
              "}");
        ASSERT_EQUALS("[test.cpp:4]: (style) Parameter 'first' can be declared as pointer to const\n"
                      "[test.cpp:4]: (style) Parameter 'second' can be declared as pointer to const\n",
                      errout.str());

        check("struct S {\n"
              "  int* ptr;\n"
              "};\n"
              "void foo(S* first, S* second) {\n"
              "  if(first.ptr - second.ptr < 0) {}\n"
              "}");
        ASSERT_EQUALS("[test.cpp:4]: (style) Parameter 'first' can be declared as pointer to const\n"
                      "[test.cpp:4]: (style) Parameter 'second' can be declared as pointer to const\n",
                      errout.str());

        check("struct S {\n"
              "  int* ptr;\n"
              "};\n"
              "void foo(S* first, S* second) {\n"
              "  if((first.ptr - second.ptr) < 0) {}\n"
              "}");
        ASSERT_EQUALS("[test.cpp:4]: (style) Parameter 'first' can be declared as pointer to const\n"
                      "[test.cpp:4]: (style) Parameter 'second' can be declared as pointer to const\n",
                      errout.str());

        check("struct S {\n"
              "  int* ptr;\n"
              "};\n"
              "void foo(S* first, S* second) {\n"
              "  if(0 > first.ptr - second.ptr) {}\n"
              "}");
        ASSERT_EQUALS("[test.cpp:4]: (style) Parameter 'first' can be declared as pointer to const\n"
                      "[test.cpp:4]: (style) Parameter 'second' can be declared as pointer to const\n",
                      errout.str());

        check("struct S {\n"
              "  int* ptr;\n"
              "};\n"
              "void foo(S* first, S* second) {\n"
              "  if(0 > (first.ptr - second.ptr)) {}\n"
              "}");
        ASSERT_EQUALS("[test.cpp:4]: (style) Parameter 'first' can be declared as pointer to const\n"
                      "[test.cpp:4]: (style) Parameter 'second' can be declared as pointer to const\n",
                      errout.str());

        check("void foo(const int* x) {\n"
              "  if (0 <= x[0]) {}\n"
              "}");
        ASSERT_EQUALS("", errout.str());

        check("void foo(Bar* x) {\n"
              "  if (0 <= x.y) {}\n"
              "}");
        ASSERT_EQUALS("[test.cpp:1]: (style) Parameter 'x' can be declared as pointer to const\n", errout.str());

        check("void foo(Bar* x) {\n"
              "  if (0 <= x->y) {}\n"
              "}");
        ASSERT_EQUALS("[test.cpp:1]: (style) Parameter 'x' can be declared as pointer to const\n", errout.str());

        check("void foo(Bar* x, Bar* y) {\n"
              "  if (0 <= x->y - y->y ) {}\n"
              "}");
        ASSERT_EQUALS("[test.cpp:1]: (style) Parameter 'x' can be declared as pointer to const\n"
                      "[test.cpp:1]: (style) Parameter 'y' can be declared as pointer to const\n",
                      errout.str());

        check("void foo(const Bar* x) {\n"
              "  if (0 > x) {}\n"
              "}");
        ASSERT_EQUALS("[test.cpp:2]: (style) A pointer can not be negative so it is either pointless or an error to check if it is.\n", errout.str());

        check("void foo(const int* x) {\n"
              "  if (0 > x[0]) {}\n"
              "}");
        ASSERT_EQUALS("", errout.str());

        check("void foo(Bar* x) {\n"
              "  if (0 > x.y) {}\n"
              "}");
        ASSERT_EQUALS("[test.cpp:1]: (style) Parameter 'x' can be declared as pointer to const\n", errout.str());

        check("void foo(Bar* x) {\n"
              "  if (0 > x->y) {}\n"
              "}");
        ASSERT_EQUALS("[test.cpp:1]: (style) Parameter 'x' can be declared as pointer to const\n", errout.str());

        check("void foo() {\n"
              "  int (*t)(void *a, void *b);\n"
              "  if (t(a, b) < 0) {}\n"
              "}");
        ASSERT_EQUALS("", errout.str());

        check("void foo() {\n"
              "  int (*t)(void *a, void *b);\n"
              "  if (0 > t(a, b)) {}\n"
              "}");
        ASSERT_EQUALS("", errout.str());

        check("struct object_info { int *typep; };\n"
              "void packed_object_info(struct object_info *oi) {\n"
              "  if (oi->typep < 0);\n"
              "}");
        ASSERT_EQUALS("[test.cpp:3]: (style) A pointer can not be negative so it is either pointless or an error to check if it is.\n"
                      "[test.cpp:2]: (style) Parameter 'oi' can be declared as pointer to const\n",
                      errout.str());

        check("struct object_info { int typep[10]; };\n"
              "void packed_object_info(struct object_info *oi) {\n"
              "  if (oi->typep < 0);\n"
              "}");
        ASSERT_EQUALS("[test.cpp:3]: (style) A pointer can not be negative so it is either pointless or an error to check if it is.\n"
                      "[test.cpp:2]: (style) Parameter 'oi' can be declared as pointer to const\n",
                      errout.str());

        check("struct object_info { int *typep; };\n"
              "void packed_object_info(struct object_info *oi) {\n"
              "  if (*oi->typep < 0);\n"
              "}");
        ASSERT_EQUALS("[test.cpp:2]: (style) Parameter 'oi' can be declared as pointer to const\n", errout.str());
    }

    void checkSuspiciousSemicolon1() {
        check("void foo() {\n"
              "  for(int i = 0; i < 10; ++i);\n"
              "}");
        ASSERT_EQUALS("", errout.str());

        // Empty block
        check("void foo() {\n"
              "  for(int i = 0; i < 10; ++i); {\n"
              "  }\n"
              "}");
        ASSERT_EQUALS("[test.cpp:2]: (warning) Suspicious use of ; at the end of 'for' statement.\n", errout.str());

        check("void foo() {\n"
              "  while (!quit); {\n"
              "    do_something();\n"
              "  }\n"
              "}");
        ASSERT_EQUALS("[test.cpp:2]: (warning) Suspicious use of ; at the end of 'while' statement.\n", errout.str());
    }

    void checkSuspiciousSemicolon2() {
        check("void foo() {\n"
              "  if (i == 1); {\n"
              "    do_something();\n"
              "  }\n"
              "}");
        ASSERT_EQUALS("[test.cpp:2]: (warning) Suspicious use of ; at the end of 'if' statement.\n", errout.str());

        // Seen this in the wild
        check("void foo() {\n"
              "  if (Match());\n"
              "  do_something();\n"
              "}");
        ASSERT_EQUALS("", errout.str());

        check("void foo() {\n"
              "  if (Match());\n"
              "  else\n"
              "    do_something();\n"
              "}");
        ASSERT_EQUALS("", errout.str());

        check("void foo() {\n"
              "  if (i == 1)\n"
              "       ;\n"
              "  {\n"
              "    do_something();\n"
              "  }\n"
              "}");
        ASSERT_EQUALS("", errout.str());

        check("void foo() {\n"
              "  if (i == 1);\n"
              "\n"
              "  {\n"
              "    do_something();\n"
              "  }\n"
              "}");
        ASSERT_EQUALS("", errout.str());
    }

    void checkSuspiciousSemicolon3() {
        checkP("#define REQUIRE(code) {code}\n"
               "void foo() {\n"
               "  if (x == 123);\n"
               "  REQUIRE(y=z);\n"
               "}");
        ASSERT_EQUALS("", errout.str());
    }

    void checkSuspiciousComparison() {
        checkP("void f(int a, int b) {\n"
               "  a > b;\n"
               "}");
        ASSERT_EQUALS("[test.cpp:2]: (warning, inconclusive) Found suspicious operator '>', result is not used.\n", errout.str());

        checkP("void f() {\n" // #10607
               "  for (auto p : m)\n"
               "    std::vector<std::pair<std::string, std::string>> k;\n"
               "}");
        ASSERT_EQUALS("", errout.str());
    }

    void checkInvalidFree() {
        check("void foo(char *p) {\n"
              "  char *a; a = malloc(1024);\n"
              "  free(a + 10);\n"
              "}");
        ASSERT_EQUALS("[test.cpp:3]: (error) Mismatching address is freed. The address you get from malloc() must be freed without offset.\n", errout.str());

        check("void foo(char *p) {\n"
              "  char *a; a = malloc(1024);\n"
              "  free(a - 10);\n"
              "}");
        ASSERT_EQUALS("[test.cpp:3]: (error) Mismatching address is freed. The address you get from malloc() must be freed without offset.\n", errout.str());

        check("void foo(char *p) {\n"
              "  char *a; a = malloc(1024);\n"
              "  free(10 + a);\n"
              "}");
        ASSERT_EQUALS("[test.cpp:3]: (error) Mismatching address is freed. The address you get from malloc() must be freed without offset.\n", errout.str());

        check("void foo(char *p) {\n"
              "  char *a; a = new char[1024];\n"
              "  delete[] (a + 10);\n"
              "}");
        ASSERT_EQUALS("[test.cpp:3]: (error) Mismatching address is deleted. The address you get from new must be deleted without offset.\n", errout.str());

        check("void foo(char *p) {\n"
              "  char *a; a = new char;\n"
              "  delete a + 10;\n"
              "}");
        ASSERT_EQUALS("[test.cpp:3]: (error) Mismatching address is deleted. The address you get from new must be deleted without offset.\n", errout.str());

        check("void foo(char *p) {\n"
              "  char *a; a = new char;\n"
              "  bar(a);\n"
              "  delete a + 10;\n"
              "}");
        ASSERT_EQUALS("", errout.str());

        check("void foo(char *p) {\n"
              "  char *a; a = new char;\n"
              "  char *b; b = new char;\n"
              "  bar(a);\n"
              "  delete a + 10;\n"
              "  delete b + 10;\n"
              "}");
        ASSERT_EQUALS("[test.cpp:6]: (error) Mismatching address is deleted. The address you get from new must be deleted without offset.\n", errout.str());

        check("void foo(char *p) {\n"
              "  char *a; a = new char;\n"
              "  char *b; b = new char;\n"
              "  bar(a, b);\n"
              "  delete a + 10;\n"
              "  delete b + 10;\n"
              "}");
        ASSERT_EQUALS("", errout.str());

        check("void foo(char *p) {\n"
              "  char *a; a = new char;\n"
              "  bar()\n"
              "  delete a + 10;\n"
              "}");
        ASSERT_EQUALS("[test.cpp:4]: (error) Mismatching address is deleted. The address you get from new must be deleted without offset.\n", errout.str());

        check("void foo(size_t xx) {\n"
              "  char *ptr; ptr = malloc(42);\n"
              "  ptr += xx;\n"
              "  free(ptr + 1 - xx);\n"
              "}");
        ASSERT_EQUALS("[test.cpp:4]: (error) Mismatching address is freed. The address you get from malloc() must be freed without offset.\n", errout.str());

        check("void foo(size_t xx) {\n"
              "  char *ptr; ptr = malloc(42);\n"
              "  std::cout << ptr;\n"
              "  ptr = otherPtr;\n"
              "  free(otherPtr - xx - 1);\n"
              "}");
        ASSERT_EQUALS("[test.cpp:2]: (style) Variable 'ptr' can be declared as pointer to const\n", errout.str());
    }

    void checkRedundantCopy() {
        check("const std::string& getA(){static std::string a;return a;}\n"
              "void foo() {\n"
              "    const std::string a = getA();\n"
              "}");
        ASSERT_EQUALS("[test.cpp:3]: (performance, inconclusive) Use const reference for 'a' to avoid unnecessary data copying.\n", errout.str());

        check("class A { public: A() {} char x[100]; };\n"
              "const A& getA(){static A a;return a;}\n"
              "int main()\n"
              "{\n"
              "    const A a = getA();\n"
              "    return 0;\n"
              "}");
        ASSERT_EQUALS("[test.cpp:5]: (performance, inconclusive) Use const reference for 'a' to avoid unnecessary data copying.\n", errout.str());

        check("const int& getA(){static int a;return a;}\n"
              "int main()\n"
              "{\n"
              "    const int a = getA();\n"
              "    return 0;\n"
              "}");
        ASSERT_EQUALS("", errout.str());

        check("const int& getA(){static int a;return a;}\n"
              "int main()\n"
              "{\n"
              "    int getA = 0;\n"
              "    const int a = getA + 3;\n"
              "    return 0;\n"
              "}");
        ASSERT_EQUALS("[test.cpp:1] -> [test.cpp:4]: (style) Local variable \'getA\' shadows outer function\n", errout.str());

        check("class A { public: A() {} char x[100]; };\n"
              "const A& getA(){static A a;return a;}\n"
              "int main()\n"
              "{\n"
              "    const A a(getA());\n"
              "    return 0;\n"
              "}");
        ASSERT_EQUALS("[test.cpp:5]: (performance, inconclusive) Use const reference for 'a' to avoid unnecessary data copying.\n", errout.str());

        check("const int& getA(){static int a;return a;}\n"
              "int main()\n"
              "{\n"
              "    const int a(getA());\n"
              "    return 0;\n"
              "}");
        ASSERT_EQUALS("", errout.str());

        check("class A{\n"
              "public:A(int a=0){_a = a;}\n"
              "A operator+(const A & a){return A(_a+a._a);}\n"
              "private:int _a;};\n"
              "const A& getA(){static A a;return a;}\n"
              "int main()\n"
              "{\n"
              "    const A a = getA() + 1;\n"
              "    return 0;\n"
              "}");
        ASSERT_EQUALS("", errout.str());

        check("class A{\n"
              "public:A(int a=0){_a = a;}\n"
              "A operator+(const A & a){return A(_a+a._a);}\n"
              "private:int _a;};\n"
              "const A& getA(){static A a;return a;}\n"
              "int main()\n"
              "{\n"
              "    const A a(getA()+1);\n"
              "    return 0;\n"
              "}");
        ASSERT_EQUALS("", errout.str());

        // #5190 - FP when creating object with constructor that takes a reference
        check("class A {};\n"
              "class B { B(const A &a); };\n"
              "const A &getA();\n"
              "void f() {\n"
              "    const B b(getA());\n"
              "}");
        ASSERT_EQUALS("", errout.str());

        check("class A {};\n"
              "class B { B(const A& a); };\n"
              "const A& getA();\n"
              "void f() {\n"
              "    const B b{ getA() };\n"
              "}");
        ASSERT_EQUALS("", errout.str());

        // #5618
        const char* code5618 = "class Token {\n"
                               "public:\n"
                               "    const std::string& str();\n"
                               "};\n"
                               "void simplifyArrayAccessSyntax() {\n"
                               "    for (Token *tok = list.front(); tok; tok = tok->next()) {\n"
                               "        const std::string temp = tok->str();\n"
                               "        tok->str(tok->strAt(2));\n"
                               "    }\n"
                               "}";
        check(code5618, nullptr, true);
        ASSERT_EQUALS("", errout.str());
        check(code5618, nullptr, false);
        ASSERT_EQUALS("", errout.str());

        // #5890 - crash: wesnoth desktop_util.cpp / unicode.hpp
        check("typedef std::vector<char> X;\n"
              "X f<X>(const X &in) {\n"
              "    const X s = f<X>(in);\n"
              "    return f<X>(s);\n"
              "}");
        ASSERT_EQUALS("", errout.str());

        // #7981 - False positive redundantCopyLocalConst - const ref argument to ctor
        check("class CD {\n"
              "        public:\n"
              "        CD(const CD&);\n"
              "        static const CD& getOne();\n"
              "};\n"
              " \n"
              "void foo() {\n"
              "  const CD cd(CD::getOne());\n"
              "}", nullptr, true);
        ASSERT_EQUALS("", errout.str());

        check("struct S {\n" // #10545
              "    int modify();\n"
              "    const std::string& get() const;\n"
              "};\n"
              "std::string f(S& s) {\n"
              "    const std::string old = s.get();\n"
              "    int i = s.modify();\n"
              "    if (i != 0)\n"
              "        return old;\n"
              "    return {};\n"
              "}", nullptr, /*inconclusive*/ true);
        ASSERT_EQUALS("", errout.str());

        check("struct X { int x; };\n" // #10191
              "struct S {\n"
              "    X _x;\n"
              "    X& get() { return _x; }\n"
              "    void modify() { _x.x += 42; }\n"
              "    int copy() {\n"
              "        const X x = get();\n"
              "        modify();\n"
              "        return x.x;\n"
              "    }\n"
              "    int constref() {\n"
              "        const X& x = get();\n"
              "        modify();\n"
              "        return x.x;\n"
              "    }\n"
              "};\n", nullptr, /*inconclusive*/ true);
        ASSERT_EQUALS("", errout.str());

        // #10704
        check("struct C {\n"
              "    std::string str;\n"
              "    const std::string& get() const { return str; }\n"
              "};\n"
              "struct D {\n"
              "    C c;\n"
              "    bool f() const {\n"
              "        std::string s = c.get();\n"
              "        return s.empty();\n"
              "    }\n"
              "};\n");
        ASSERT_EQUALS("[test.cpp:8]: (performance, inconclusive) Use const reference for 's' to avoid unnecessary data copying.\n", errout.str());

        check("struct C {\n"
              "    const std::string & get() const { return m; }\n"
              "    std::string m;\n"
              "};\n"
              "C getC();\n"
              "void f() {\n"
              "    const std::string s = getC().get();\n"
              "}\n"
              "void g() {\n"
              "    std::string s = getC().get();\n"
              "}\n");
        ASSERT_EQUALS("", errout.str());

        check("struct S {\n" // #12139
              "    int x, y;\n"
              "};\n"
              "struct T {\n"
              "    S s;\n"
              "    const S& get() const { return s; }\n"
              "};\n"
              "void f(const T& t) {\n"
              "    const S a = t.get();\n"
              "    if (a.x > a.y) {}\n"
              "}\n");
        ASSERT_EQUALS("", errout.str());
    }

    void checkNegativeShift() {
        check("void foo()\n"
              "{\n"
              "   int a; a = 123;\n"
              "   (void)(a << -1);\n"
              "}");
        ASSERT_EQUALS("[test.cpp:4]: (error) Shifting by a negative value is undefined behaviour\n", errout.str());
        check("void foo()\n"
              "{\n"
              "   int a; a = 123;\n"
              "   (void)(a >> -1);\n"
              "}");
        ASSERT_EQUALS("[test.cpp:4]: (error) Shifting by a negative value is undefined behaviour\n", errout.str());
        check("void foo()\n"
              "{\n"
              "   int a; a = 123;\n"
              "   a <<= -1;\n"
              "}");
        ASSERT_EQUALS("[test.cpp:4]: (error) Shifting by a negative value is undefined behaviour\n", errout.str());
        check("void foo()\n"
              "{\n"
              "   int a; a = 123;\n"
              "   a >>= -1;\n"
              "}");
        ASSERT_EQUALS("[test.cpp:4]: (error) Shifting by a negative value is undefined behaviour\n", errout.str());
        check("void foo()\n"
              "{\n"
              "   std::cout << -1;\n"
              "}");
        ASSERT_EQUALS("", errout.str());
        check("void foo()\n"
              "{\n"
              "   std::cout << a << -1 ;\n"
              "}");
        ASSERT_EQUALS("", errout.str());
        check("void foo()\n"
              "{\n"
              "   std::cout << 3 << -1 ;\n"
              "}");
        ASSERT_EQUALS("", errout.str());
        check("void foo() {\n"
              "   x = (-10+2) << 3;\n"
              "}");
        ASSERT_EQUALS("[test.cpp:2]: (portability) Shifting a negative value is technically undefined behaviour\n", errout.str());

        check("x = y ? z << $-1 : 0;");
        ASSERT_EQUALS("", errout.str());

        // Negative LHS
        check("const int x = -1 >> 2;");
        ASSERT_EQUALS("[test.cpp:1]: (portability) Shifting a negative value is technically undefined behaviour\n", errout.str());

        // #6383 - unsigned type
        check("const int x = (unsigned int)(-1) >> 2;");
        ASSERT_EQUALS("", errout.str());

        // #7814 - UB happening in valueflowcode when it tried to compute shifts.
        check("int shift1() { return 1 >> -1 ;}\n"
              "int shift2() { return 1 << -1 ;}\n"
              "int shift3() { return -1 >> 1 ;}\n"
              "int shift4() { return -1 << 1 ;}");
        ASSERT_EQUALS("[test.cpp:1]: (error) Shifting by a negative value is undefined behaviour\n"
                      "[test.cpp:2]: (error) Shifting by a negative value is undefined behaviour\n"
                      "[test.cpp:3]: (portability) Shifting a negative value is technically undefined behaviour\n"
                      "[test.cpp:4]: (portability) Shifting a negative value is technically undefined behaviour\n", errout.str());
    }

    void incompleteArrayFill() {
        check("void f() {\n"
              "    int a[5];\n"
              "    memset(a, 123, 5);\n"
              "    memcpy(a, b, 5);\n"
              "    memmove(a, b, 5);\n"
              "}");
        ASSERT_EQUALS(// TODO "[test.cpp:4] -> [test.cpp:5]: (performance) Buffer 'a' is being written before its old content has been used.\n"
            "[test.cpp:3]: (warning, inconclusive) Array 'a' is filled incompletely. Did you forget to multiply the size given to 'memset()' with 'sizeof(*a)'?\n"
            "[test.cpp:4]: (warning, inconclusive) Array 'a' is filled incompletely. Did you forget to multiply the size given to 'memcpy()' with 'sizeof(*a)'?\n"
            "[test.cpp:5]: (warning, inconclusive) Array 'a' is filled incompletely. Did you forget to multiply the size given to 'memmove()' with 'sizeof(*a)'?\n", errout.str());

        check("int a[5];\n"
              "namespace Z { struct B { int a[5]; } b; }\n"
              "void f() {\n"
              "    memset(::a, 123, 5);\n"
              "    memset(Z::b.a, 123, 5);\n"
              "}");
        TODO_ASSERT_EQUALS("[test.cpp:4]: (warning, inconclusive) Array '::a' is filled incompletely. Did you forget to multiply the size given to 'memset()' with 'sizeof(*::a)'?\n"
                           "[test.cpp:5]: (warning, inconclusive) Array 'Z::b.a' is filled incompletely. Did you forget to multiply the size given to 'memset()' with 'sizeof(*Z::b.a)'?\n",
                           "[test.cpp:4]: (warning, inconclusive) Array '::a' is filled incompletely. Did you forget to multiply the size given to 'memset()' with 'sizeof(*::a)'?\n", errout.str());

        check("void f() {\n"
              "    Foo* a[5];\n"
              "    memset(a, 'a', 5);\n"
              "}");
        ASSERT_EQUALS("[test.cpp:3]: (warning, inconclusive) Array 'a' is filled incompletely. Did you forget to multiply the size given to 'memset()' with 'sizeof(*a)'?\n", errout.str());

        check("class Foo {int a; int b;};\n"
              "void f() {\n"
              "    Foo a[5];\n"
              "    memset(a, 'a', 5);\n"
              "}");
        ASSERT_EQUALS("[test.cpp:4]: (warning, inconclusive) Array 'a' is filled incompletely. Did you forget to multiply the size given to 'memset()' with 'sizeof(*a)'?\n", errout.str());

        check("void f() {\n"
              "    Foo a[5];\n" // Size of foo is unknown
              "    memset(a, 'a', 5);\n"
              "}");
        ASSERT_EQUALS("", errout.str());

        check("void f() {\n"
              "    char a[5];\n"
              "    memset(a, 'a', 5);\n"
              "}");
        ASSERT_EQUALS("", errout.str());

        check("void f() {\n"
              "    int a[5];\n"
              "    memset(a+15, 'a', 5);\n"
              "}");
        ASSERT_EQUALS("", errout.str());

        check("void f() {\n"
              "    bool a[5];\n"
              "    memset(a, false, 5);\n"
              "}");
        ASSERT_EQUALS("[test.cpp:3]: (portability, inconclusive) Array 'a' might be filled incompletely. Did you forget to multiply the size given to 'memset()' with 'sizeof(*a)'?\n", errout.str());
    }

    void redundantVarAssignment() {
        setMultiline();

        // Simple tests
        check("void f(int i) {\n"
              "    i = 1;\n"
              "    i = 1;\n"
              "}");
        ASSERT_EQUALS("test.cpp:3:style:Variable 'i' is reassigned a value before the old one has been used.\n"
                      "test.cpp:2:note:i is assigned\n"
                      "test.cpp:3:note:i is overwritten\n", errout.str());

        // non-local variable => only show warning when inconclusive is used
        check("int i;\n"
              "void f() {\n"
              "    i = 1;\n"
              "    i = 1;\n"
              "}");
        ASSERT_EQUALS("test.cpp:4:style:Variable 'i' is reassigned a value before the old one has been used.\n"
                      "test.cpp:3:note:i is assigned\n"
                      "test.cpp:4:note:i is overwritten\n", errout.str());

        check("void f() {\n"
              "    int i;\n"
              "    i = 1;\n"
              "    i = 1;\n"
              "}");
        ASSERT_EQUALS("test.cpp:4:style:Variable 'i' is reassigned a value before the old one has been used.\n"
                      "test.cpp:3:note:i is assigned\n"
                      "test.cpp:4:note:i is overwritten\n", errout.str());

        check("void f() {\n"
              "    static int i;\n"
              "    i = 1;\n"
              "    i = 1;\n"
              "}");
        TODO_ASSERT_EQUALS("error", "", errout.str());

        check("void f() {\n"
              "    int i[10];\n"
              "    i[2] = 1;\n"
              "    i[2] = 1;\n"
              "}");
        ASSERT_EQUALS("test.cpp:4:style:Variable 'i[2]' is reassigned a value before the old one has been used.\n"
                      "test.cpp:3:note:i[2] is assigned\n"
                      "test.cpp:4:note:i[2] is overwritten\n", errout.str());

        check("void f(int x) {\n"
              "    int i[10];\n"
              "    i[x] = 1;\n"
              "    x=1;\n"
              "    i[x] = 1;\n"
              "}");
        ASSERT_EQUALS("", errout.str());

        check("void f(const int x) {\n"
              "    int i[10];\n"
              "    i[x] = 1;\n"
              "    i[x] = 1;\n"
              "}");
        ASSERT_EQUALS("test.cpp:4:style:Variable 'i[x]' is reassigned a value before the old one has been used.\n"
                      "test.cpp:3:note:i[x] is assigned\n"
                      "test.cpp:4:note:i[x] is overwritten\n", errout.str());

        // Testing different types
        check("void f() {\n"
              "    Foo& bar = foo();\n"
              "    bar = x;\n"
              "}");
        ASSERT_EQUALS("", errout.str());

        check("void f() {\n"
              "    Foo& bar = foo();\n"
              "    bar = x;\n"
              "    bar = y;\n"
              "}");
        TODO_ASSERT_EQUALS("error", "", errout.str());

        check("void f() {\n"
              "    Foo& bar = foo();\n" // #4425. bar might refer to something global, etc.
              "    bar = y();\n"
              "    foo();\n"
              "    bar = y();\n"
              "}");
        ASSERT_EQUALS("", errout.str());

        // Tests with function call between assignment
        check("void f(int i) {\n"
              "    i = 1;\n"
              "    bar();\n"
              "    i = 1;\n"
              "}");
        ASSERT_EQUALS("test.cpp:4:style:Variable 'i' is reassigned a value before the old one has been used.\n"
                      "test.cpp:2:note:i is assigned\n"
                      "test.cpp:4:note:i is overwritten\n", errout.str());

        check("int i;\n"
              "void f() {\n"
              "    i = 1;\n"
              "    bar();\n" // Global variable might be accessed in bar()
              "    i = 1;\n"
              "}");
        ASSERT_EQUALS("", errout.str());

        check("void f() {\n"
              "    static int i;\n"
              "    i = 1;\n"
              "    bar();\n" // bar() might call f() recursively. This could be a false positive in more complex examples (when value of i is used somewhere. See #4229)
              "    i = 2;\n"
              "}");
        ASSERT_EQUALS("", errout.str());

        check("void f() {\n"
              "    int i;\n"
              "    i = 1;\n"
              "    bar();\n"
              "    i = 1;\n"
              "}");
        ASSERT_EQUALS("test.cpp:5:style:Variable 'i' is reassigned a value before the old one has been used.\n"
                      "test.cpp:3:note:i is assigned\n"
                      "test.cpp:5:note:i is overwritten\n", errout.str());

        check("void bar(int i) {}\n"
              "void f(int i) {\n"
              "    i = 1;\n"
              "    bar(i);\n" // Passed as argument
              "    i = 1;\n"
              "}");
        ASSERT_EQUALS("", errout.str());

        check("void f() {\n"
              "    Foo bar = foo();\n"
              "    bar();\n" // #5568. operator() called
              "    bar = y();\n"
              "}");
        ASSERT_EQUALS("", errout.str());

        // Branch tests
        check("void f(int i) {\n"
              "    i = 1;\n"
              "    if(x)\n"
              "        i = 0;\n"
              "}");
        ASSERT_EQUALS("", errout.str());

        check("void f(int i) {\n"
              "    if(x)\n"
              "        i = 0;\n"
              "    i = 1;\n"
              "    i = 2;\n"
              "}");
        ASSERT_EQUALS("test.cpp:5:style:Variable 'i' is reassigned a value before the old one has been used.\n"
                      "test.cpp:4:note:i is assigned\n"
                      "test.cpp:5:note:i is overwritten\n", errout.str());

        // #4513
        check("int x;\n"
              "int g() {\n"
              "    return x*x;\n"
              "}\n"
              "void f() {\n"
              "    x = 2;\n"
              "    x = g();\n"
              "}");
        ASSERT_EQUALS("", errout.str());

        check("int g() {\n"
              "    return x*x;\n"
              "}\n"
              "void f(int x) {\n"
              "    x = 2;\n"
              "    x = g();\n"
              "}");
        ASSERT_EQUALS("test.cpp:6:style:Variable 'x' is reassigned a value before the old one has been used.\n"
                      "test.cpp:5:note:x is assigned\n"
                      "test.cpp:6:note:x is overwritten\n", errout.str());

        check("void f() {\n"
              "    Foo& bar = foo();\n"
              "    bar = x;\n"
              "    bar = y();\n"
              "}");
        ASSERT_EQUALS("", errout.str());

        check("class C {\n"
              "    int x;\n"
              "    void g() { return x * x; }\n"
              "    void f();\n"
              "};\n"
              "\n"
              "void C::f() {\n"
              "    x = 2;\n"
              "    x = g();\n"
              "}");
        ASSERT_EQUALS("", errout.str());

        check("class C {\n"
              "    int x;\n"
              "    void g() { return x*x; }\n"
              "    void f(Foo z);\n"
              "};\n"
              "\n"
              "void C::f(Foo z) {\n"
              "    x = 2;\n"
              "    x = z.g();\n"
              "}");
        ASSERT_EQUALS("", errout.str());

        // ({ })
        check("void f() {\n"
              "  int x;\n"
              "  x = 321;\n"
              "  x = ({ asm(123); })\n"
              "}");
        ASSERT_EQUALS("", errout.str());

        // from #3103 (avoid a false negative)
        check("int foo(){\n"
              "    int x;\n"
              "    x = 1;\n"
              "    x = 1;\n"
              "    return x + 1;\n"
              "}");
        ASSERT_EQUALS("test.cpp:4:style:Variable 'x' is reassigned a value before the old one has been used.\n"
                      "test.cpp:3:note:x is assigned\n"
                      "test.cpp:4:note:x is overwritten\n", errout.str());

        // from #3103 (avoid a false positive)
        check("int foo(){\n"
              "    int x;\n"
              "    x = 1;\n"
              "    if (y)\n" // <-- cppcheck does not know anything about 'y'
              "        x = 2;\n"
              "    return x + 1;\n"
              "}");
        ASSERT_EQUALS("", errout.str());

        // initialization, assignment with 0
        check("void f() {\n"  // Ticket #4356
              "    int x = 0;\n"  // <- ignore initialization with 0
              "    x = 3;\n"
              "}");
        ASSERT_EQUALS("", errout.str());

        check("void f() {\n"
              "  state_t *x = NULL;\n"
              "  x = dostuff();\n"
              "}");
        ASSERT_EQUALS("test.cpp:2:style:Variable 'x' can be declared as pointer to const\n", errout.str());

        check("void f() {\n"
              "  state_t *x;\n"
              "  x = NULL;\n"
              "  x = dostuff();\n"
              "}");
        ASSERT_EQUALS("test.cpp:2:style:Variable 'x' can be declared as pointer to const\n", errout.str());

        check("int foo() {\n" // #4420
              "    int x;\n"
              "    bar(++x);\n"
              "    x = 5;\n"
              "    return bar(x);\n"
              "}");
        ASSERT_EQUALS("", errout.str());

        // struct member..
        check("struct AB { int a; int b; };\n"
              "\n"
              "int f() {\n"
              "    struct AB ab;\n"
              "    ab.a = 1;\n"
              "    ab.a = 2;\n"
              "    return ab.a;\n"
              "}");
        ASSERT_EQUALS("test.cpp:6:style:Variable 'ab.a' is reassigned a value before the old one has been used.\n"
                      "test.cpp:5:note:ab.a is assigned\n"
                      "test.cpp:6:note:ab.a is overwritten\n", errout.str());

        check("struct AB { int a; int b; };\n"
              "\n"
              "int f() {\n"
              "    struct AB ab;\n"
              "    ab.a = 1;\n"
              "    ab = do_something();\n"
              "    return ab.a;\n"
              "}");
        TODO_ASSERT_EQUALS("error", "", errout.str());

        check("struct AB { int a; int b; };\n"
              "\n"
              "int f() {\n"
              "    struct AB ab;\n"
              "    ab.a = 1;\n"
              "    do_something(&ab);\n"
              "    ab.a = 2;\n"
              "    return ab.a;\n"
              "}");
        ASSERT_EQUALS("", errout.str());

        check("struct AB { int a; int b; };\n"
              "\n"
              "int f(DO_SOMETHING do_something) {\n"
              "    struct AB ab;\n"
              "    ab.a = 1;\n"
              "    do_something(&ab);\n"
              "    ab.a = 2;\n"
              "    return ab.a;\n"
              "}");
        ASSERT_EQUALS("", errout.str());

        check("struct AB { int a; int b; };\n"
              "\n"
              "int f(struct AB *ab) {\n"
              "    ab->a = 1;\n"
              "    ab->b = 2;\n"
              "    ab++;\n"
              "    ab->a = 1;\n"
              "    ab->b = 2;\n"
              "}");
        ASSERT_EQUALS("", errout.str());

        check("struct AB { int a; int b; };\n"
              "\n"
              "int f(struct AB *ab) {\n"
              "    ab->a = 1;\n"
              "    ab->b = 2;\n"
              "    ab = x;\n"
              "    ab->a = 1;\n"
              "    ab->b = 2;\n"
              "}");
        ASSERT_EQUALS("", errout.str());

        check("void f(struct AB *ab) {\n" // #
              "    ab->data->x = 1;\n"
              "    ab = &ab1;\n"
              "    ab->data->x = 2;\n"
              "}");
        ASSERT_EQUALS("", errout.str());

        // #5964
        check("void func(char *buffer, const char *format, int precision, unsigned value) {\n"
              "    (precision < 0) ? sprintf(buffer, format, value) : sprintf(buffer, format, precision, value);\n"
              "}");
        ASSERT_EQUALS("", errout.str());

        // don't crash
        check("struct data {\n"
              "  struct { int i; } fc;\n"
              "};\n"
              "struct state {\n"
              "  struct data d[123];\n"
              "};\n"
              "void func(struct state *s) {\n"
              "  s->foo[s->x++] = 2;\n"
              "  s->d[1].fc.i++;\n"
              "}");

        // #6525 - inline assembly
        check("void f(int i) {\n"
              "    i = 1;\n"
              "    asm(\"foo\");\n"
              "    i = 1;\n"
              "}");
        ASSERT_EQUALS("", errout.str());

        // #6555
        check("void foo() {\n"
              "    char *p = 0;\n"
              "    try {\n"
              "        p = fred();\n"
              "        p = wilma();\n"
              "    }\n"
              "    catch (...) {\n"
              "        barney(p);\n"
              "    }\n"
              "}");
        ASSERT_EQUALS("", errout.str());

        check("void foo() {\n"
              "    char *p = 0;\n"
              "    try {\n"
              "        p = fred();\n"
              "        p = wilma();\n"
              "    }\n"
              "    catch (...) {\n"
              "        barney(x);\n"
              "    }\n"
              "}");
        ASSERT_EQUALS("test.cpp:2:style:The scope of the variable 'p' can be reduced.\n"
                      "test.cpp:2:style:Variable 'p' can be declared as pointer to const\n",
                      errout.str());

        check("void foo() {\n"
              "    char *p = 0;\n"
              "    try {\n"
              "        if(z) {\n"
              "            p = fred();\n"
              "            p = wilma();\n"
              "        }\n"
              "    }\n"
              "    catch (...) {\n"
              "        barney(p);\n"
              "    }\n"
              "}");
        ASSERT_EQUALS("", errout.str());

        // Member variable pointers
        check("void podMemPtrs() {\n"
              "    int POD::*memptr;\n"
              "    memptr = &POD::a;\n"
              "    memptr = &POD::b;\n"
              "    if (memptr)\n"
              "        memptr = 0;\n"
              "}");
        ASSERT_EQUALS("test.cpp:4:style:Variable 'memptr' is reassigned a value before the old one has been used.\n"
                      "test.cpp:3:note:memptr is assigned\n"
                      "test.cpp:4:note:memptr is overwritten\n", errout.str());

        // Pointer function argument (#3857)
        check("void f(float * var)\n"
              "{\n"
              "  var[0] = 0.2f;\n"
              "  var[0] = 0.2f;\n" // <-- is initialized twice
              "}");
        ASSERT_EQUALS("test.cpp:4:style:Variable 'var[0]' is reassigned a value before the old one has been used.\n"
                      "test.cpp:3:note:var[0] is assigned\n"
                      "test.cpp:4:note:var[0] is overwritten\n", errout.str());

        check("void f(float * var)\n"
              "{\n"
              "  *var = 0.2f;\n"
              "  *var = 0.2f;\n" // <-- is initialized twice
              "}");
        ASSERT_EQUALS("test.cpp:4:style:Variable '*var' is reassigned a value before the old one has been used.\n"
                      "test.cpp:3:note:*var is assigned\n"
                      "test.cpp:4:note:*var is overwritten\n", errout.str());

        // Volatile variables
        check("void f() {\n"
              "  volatile char *reg = (volatile char *)0x12345;\n"
              "  *reg = 12;\n"
              "  *reg = 34;\n"
              "}");
        ASSERT_EQUALS("test.cpp:2:style:C-style pointer casting\n", errout.str());

        check("void f(std::map<int, int>& m, int key, int value) {\n" // #6379
              "    m[key] = value;\n"
              "    m[key] = value;\n"
              "}\n");
        ASSERT_EQUALS("test.cpp:3:style:Variable 'm[key]' is reassigned a value before the old one has been used.\n"
                      "test.cpp:2:note:m[key] is assigned\n"
                      "test.cpp:3:note:m[key] is overwritten\n",
                      errout.str());
    }

    void redundantVarAssignment_trivial() {
        check("void f() {\n"
              "   int a = 0;\n"
              "   a = 4;\n"
              "}");
        ASSERT_EQUALS("", errout.str());

        check("void f() {\n"
              "   int a;\n"
              "   a = 0;\n"
              "   a = 4;\n"
              "}");
        ASSERT_EQUALS("", errout.str());

        check("void f() {\n"
              "   unsigned a;\n"
              "   a = 0u;\n"
              "   a = 2u;\n"
              "}");
        ASSERT_EQUALS("", errout.str());

        check("void f() {\n"
              "   void* a;\n"
              "   a = (void*)0;\n"
              "   a = p;\n"
              "}");
        ASSERT_EQUALS("[test.cpp:2]: (style) Variable 'a' can be declared as pointer to const\n", errout.str());

        check("void f() {\n"
              "   void* a;\n"
              "   a = (void*)0U;\n"
              "   a = p;\n"
              "}");
        ASSERT_EQUALS("[test.cpp:2]: (style) Variable 'a' can be declared as pointer to const\n", errout.str());
    }

    void redundantVarAssignment_struct() {
        check("struct foo {\n"
              "  int a,b;\n"
              "};\n"
              "\n"
              "int main() {\n"
              "  struct foo x;\n"
              "  x.a = _mm_set1_ps(1.0);\n"
              "  x.a = _mm_set1_ps(2.0);\n"
              "}");
        ASSERT_EQUALS("[test.cpp:7] -> [test.cpp:8]: (style) Variable 'x.a' is reassigned a value before the old one has been used.\n", errout.str());

        check("void f() {\n"
              "  struct AB ab;\n"
              "  ab.x = 23;\n"
              "  ab.y = 41;\n"
              "  ab.x = 1;\n"
              "}");
        ASSERT_EQUALS("[test.cpp:3] -> [test.cpp:5]: (style) Variable 'ab.x' is reassigned a value before the old one has been used.\n", errout.str());

        check("void f() {\n"
              "  struct AB ab = {0};\n"
              "  ab = foo();\n"
              "}");
        ASSERT_EQUALS("", errout.str());
    }

    void redundantVarAssignment_7133() {
        // #7133
        check("sal_Int32 impl_Export() {\n"
              "   try {\n"
              "        try  {\n"
              "          uno::Sequence< uno::Any > aArgs(2);\n"
              "          beans::NamedValue aValue;\n"
              "          aValue.Name = \"DocumentHandler\";\n"
              "          aValue.Value <<= xDocHandler;\n"
              "          aArgs[0] <<= aValue;\n"
              "          aValue.Name = \"Model\";\n"
              "          aValue.Value <<= xDocumentComp;\n"
              "          aArgs[1] <<= aValue;\n"
              "        }\n"
              "        catch (const uno::Exception&) {\n"
              "        }\n"
              "   }\n"
              "   catch (const uno::Exception&)  {\n"
              "   }\n"
              "}", "test.cpp", true);
        ASSERT_EQUALS("", errout.str());

        check("void ConvertBitmapData(sal_uInt16 nDestBits) {\n"
              "    BitmapBuffer aSrcBuf;\n"
              "    aSrcBuf.mnBitCount = nSrcBits;\n"
              "    BitmapBuffer aDstBuf;\n"
              "    aSrcBuf.mnBitCount = nDestBits;\n"
              "    bConverted = ::ImplFastBitmapConversion( aDstBuf, aSrcBuf, aTwoRects );\n"
              "}", "test.c");
        ASSERT_EQUALS("[test.c:3] -> [test.c:5]: (style) Variable 'aSrcBuf.mnBitCount' is reassigned a value before the old one has been used.\n", errout.str());
        check("void ConvertBitmapData(sal_uInt16 nDestBits) {\n"
              "    BitmapBuffer aSrcBuf;\n"
              "    aSrcBuf.mnBitCount = nSrcBits;\n"
              "    BitmapBuffer aDstBuf;\n"
              "    aSrcBuf.mnBitCount = nDestBits;\n"
              "    bConverted = ::ImplFastBitmapConversion( aDstBuf, aSrcBuf, aTwoRects );\n"
              "}");
        ASSERT_EQUALS("[test.cpp:3] -> [test.cpp:5]: (style) Variable 'aSrcBuf.mnBitCount' is reassigned a value before the old one has been used.\n",
                      errout.str());

        check("class C { void operator=(int x); };\n" // #8368 - assignment operator might have side effects => inconclusive
              "void f() {\n"
              "    C c;\n"
              "    c = x;\n"
              "    c = x;\n"
              "}");
        ASSERT_EQUALS("[test.cpp:4] -> [test.cpp:5]: (style, inconclusive) Variable 'c' is reassigned a value before the old one has been used if variable is no semaphore variable.\n", errout.str());
    }

    void redundantVarAssignment_stackoverflow() {
        check("typedef struct message_node {\n"
              "  char code;\n"
              "  size_t size;\n"
              "  struct message_node *next, *prev;\n"
              "} *message_list;\n"
              "static message_list remove_message_from_list(message_list m) {\n"
              "    m->prev->next = m->next;\n"
              "    m->next->prev = m->prev;\n"
              "    return m->next;\n"
              "}");
        ASSERT_EQUALS("", errout.str());
    }

    void redundantVarAssignment_lambda() {
        // #7152
        check("int foo() {\n"
              "    int x = 0, y = 0;\n"
              "    auto f = [&]() { if (x < 5) ++y; };\n"
              "    x = 2;\n"
              "    f();\n"
              "    x = 6;\n"
              "    f();\n"
              "    return y;\n"
              "}");
        ASSERT_EQUALS("", errout.str());

        // #10228
        check("std::tuple<int, int> g();\n"
              "void h(int);\n"
              "void f() {\n"
              "    auto [a, b] = g();\n"
              "    auto l = [a = a]() { h(i); };\n"
              "}\n");
        ASSERT_EQUALS("", errout.str());
    }

    void redundantVarAssignment_loop() {
        check("void f() {\n"
              "    char buf[10];\n"
              "    int i;\n"
              "    for (i = 0; i < 4; i++)\n"
              "        buf[i] = 131;\n"
              "    buf[i] = 0;\n"
              "}");
        ASSERT_EQUALS("", errout.str());

        check("void bar() {\n" // #9262 do-while with break
              "    int x = 0;\n"
              "    x = 432;\n"
              "    do {\n"
              "        if (foo()) break;\n"
              "        x = 1;\n"
              "     } while (false);\n"
              "}");
        ASSERT_EQUALS("", errout.str());

        check("void foo(int num) {\n" // #9420 FP
              "  int a = num;\n"
              "  for (int b = 0; b < num; a = b++)\n"
              "    dostuff(a);\n"
              "}");
        ASSERT_EQUALS("", errout.str());

        check("void foo(int num) {\n" // #9420 FN
              "  int a = num;\n"
              "  for (int b = 0; b < num; a = b++);\n"
              "}");
        TODO_ASSERT_EQUALS("error", "", errout.str());
    }

    void redundantVarAssignment_after_switch() {
        check("void f(int x) {\n" // #7907
              "    int ret;\n"
              "    switch (x) {\n"
              "    case 123:\n"
              "        ret = 1;\n" // redundant assignment
              "        break;\n"
              "    }\n"
              "    ret = 3;\n"
              "}");
        ASSERT_EQUALS("[test.cpp:5] -> [test.cpp:8]: (style) Variable 'ret' is reassigned a value before the old one has been used.\n", errout.str());
    }

    void redundantVarAssignment_pointer() {
        check("void f(int *ptr) {\n"
              "    int *x = ptr + 1;\n"
              "    *x = 23;\n"
              "    foo(ptr);\n"
              "    *x = 32;\n"
              "}");
        ASSERT_EQUALS("", errout.str());

        // #8997
        check("void f() {\n"
              "  char x[2];\n"
              "  char* p = x;\n"
              "  *p = 1;\n"
              "  p += 1;\n"
              "  *p = 1;\n"
              "}");
        ASSERT_EQUALS("", errout.str());
    }

    void redundantVarAssignment_pointer_parameter() {
        check("void f(int *p) {\n"
              "    *p = 1;\n"
              "    if (condition) return;\n"
              "    *p = 2;\n"
              "}");
        ASSERT_EQUALS("", errout.str());
    }

    void redundantVarAssignment_array() {
        check("void f() {\n"
              "    int arr[10];\n"
              "    int i = 0;\n"
              "    arr[i] = 1;\n"
              "    i += 2;\n"
              "    arr[i] = 3;\n"
              "    dostuff(arr);\n"
              "}");
        ASSERT_EQUALS("", errout.str());
    }

    void redundantVarAssignment_switch_break() {
        // #10058
        check("void f(int a, int b) {\n"
              "    int ret = 0;\n"
              "    switch (a) {\n"
              "    case 1:\n"
              "        ret = 543;\n"
              "        if (b) break;\n"
              "        ret = 1;\n"
              "        break;\n"
              "    }"
              "    return ret;\n"
              "}");
        ASSERT_EQUALS("", errout.str());

        check("void f(int a, int b) {\n"
              "    int ret = 0;\n"
              "    switch (a) {\n"
              "    case 1:\n"
              "        ret = 543;\n"
              "        if (b) break;\n"
              "        ret = 1;\n"
              "        break;\n"
              "    }"
              "}");
        ASSERT_EQUALS("[test.cpp:5] -> [test.cpp:7]: (style) Variable 'ret' is reassigned a value before the old one has been used.\n", errout.str());
    }

    void redundantInitialization() {
        setMultiline();

        check("void f() {\n"
              "    int err = -ENOMEM;\n"
              "    err = dostuff();\n"
              "}");
        ASSERT_EQUALS("test.cpp:3:style:Redundant initialization for 'err'. The initialized value is overwritten before it is read.\n"
                      "test.cpp:2:note:err is initialized\n"
                      "test.cpp:3:note:err is overwritten\n",
                      errout.str());

        check("void f() {\n"
              "    struct S s = {1,2,3};\n"
              "    s = dostuff();\n"
              "}");
        ASSERT_EQUALS("test.cpp:3:style:Redundant initialization for 's'. The initialized value is overwritten before it is read.\n"
                      "test.cpp:2:note:s is initialized\n"
                      "test.cpp:3:note:s is overwritten\n",
                      errout.str());

        check("void f() {\n"
              "    int *p = NULL;\n"
              "    p = dostuff();\n"
              "}");
        ASSERT_EQUALS("test.cpp:2:style:Variable 'p' can be declared as pointer to const\n", errout.str());

        // "trivial" initialization => do not warn
        check("void f() {\n"
              "    struct S s = {0};\n"
              "    s = dostuff();\n"
              "}");
        ASSERT_EQUALS("", errout.str());

        check("namespace N { enum E {e0,e1}; }\n"
              "void f() {\n"
              "    N::E e = N::e0;\n" // #9261
              "    e = dostuff();\n"
              "}");
        ASSERT_EQUALS("", errout.str());

        check("void f() {\n" // #10143
              "    std::shared_ptr<int> i = g();\n"
              "    h();\n"
              "    i = nullptr;\n"
              "}\n");
        ASSERT_EQUALS("", errout.str());

        check("int f(const std::vector<int>& v) {\n" // #9815
              "    int i = g();\n"
              "    i = std::distance(v.begin(), std::find_if(v.begin(), v.end(), [=](int j) { return i == j; }));\n"
              "    return i;\n"
              "}\n");
        ASSERT_EQUALS("", errout.str());
    }

    void redundantMemWrite() {
        return; // FIXME: temporary hack

        // Simple tests
        // cppcheck-suppress unreachableCode - remove when code is enabled again
        check("void f() {\n"
              "    char a[10];\n"
              "    memcpy(a, foo, bar);\n"
              "    memset(a, 0, bar);\n"
              "}");
        ASSERT_EQUALS("[test.cpp:3] -> [test.cpp:4]: (performance) Buffer 'a' is being written before its old content has been used.\n", errout.str());

        check("void f() {\n"
              "    char a[10];\n"
              "    strcpy(a, foo);\n"
              "    strncpy(a, 0, bar);\n"
              "}");
        ASSERT_EQUALS("[test.cpp:3] -> [test.cpp:4]: (performance) Buffer 'a' is being written before its old content has been used.\n", errout.str());

        check("void f() {\n"
              "    char a[10];\n"
              "    sprintf(a, \"foo\");\n"
              "    memmove(a, 0, bar);\n"
              "}");
        ASSERT_EQUALS("[test.cpp:3] -> [test.cpp:4]: (performance) Buffer 'a' is being written before its old content has been used.\n", errout.str());

        check("void f(char *filename) {\n"
              "    char *p = strrchr(filename,'.');\n"
              "    strcpy(p, \"foo\");\n"
              "    dostuff(filename);\n"
              "    strcpy(p, \"foo\");\n"
              "}");
        ASSERT_EQUALS("", errout.str());

        // Writing to different parts of a buffer
        check("void f(void* a) {\n"
              "    memcpy(a, foo, bar);\n"
              "    memset(a+5, 0, bar);\n"
              "}");
        ASSERT_EQUALS("", errout.str());

        // Use variable as second argument
        check("void f(void* a, void* b) {\n"
              "    memset(a, 0, 5);\n"
              "    memcpy(b, a, 5);\n"
              "    memset(a, 1, 5);\n"
              "}");
        ASSERT_EQUALS("", errout.str());

        // strcat is special
        check("void f() {\n"
              "    char a[10];\n"
              "    strcpy(a, foo);\n"
              "    strcat(a, bar);\n" // Not redundant
              "    strcpy(a, x);\n" // Redundant
              "}");
        ASSERT_EQUALS("[test.cpp:3] -> [test.cpp:5]: (performance) Buffer 'a' is being written before its old content has been used.\n", errout.str());

        // Tests with function call between copy
        check("void f() {\n"
              "    char a[10];\n"
              "    snprintf(a, foo, bar);\n"
              "    bar();\n"
              "    memset(a, 0, size);\n"
              "}");
        ASSERT_EQUALS("[test.cpp:3] -> [test.cpp:5]: (performance) Buffer 'a' is being written before its old content has been used.\n", errout.str());

        check("void* a;\n"
              "void f() {\n"
              "    memset(a, 0, size);\n"
              "    bar();\n" // Global variable might be accessed in bar()
              "    memset(a, 0, size);\n"
              "}");
        ASSERT_EQUALS("", errout.str());

        check("void f() {\n"
              "    char a[10];\n"
              "    memset(a, 0, size);\n"
              "    bar();\n"
              "    memset(a, 0, size);\n"
              "}");
        TODO_ASSERT_EQUALS("[test.cpp:3] -> [test.cpp:5]: (performance) Buffer 'a' is being written before its old content has been used.\n", "", errout.str());

        check("void bar(void* a) {}\n"
              "void f(void* a) {\n"
              "    memset(a, 0, size);\n"
              "    bar(a);\n" // Passed as argument
              "    memset(a, 0, size);\n"
              "}");
        ASSERT_EQUALS("", errout.str());

        // Branch tests
        check("void f(void* a) {\n"
              "    memset(a, 0, size);\n"
              "    if(x)\n"
              "        memset(a, 0, size);\n"
              "}");
        ASSERT_EQUALS("", errout.str());

        // #4455 - initialization of local buffer
        check("void f(void) {"
              "    char buf[10];\n"
              "    memset(buf, 0, 10);\n"
              "    strcpy(buf, string);\n"
              "}");
        ASSERT_EQUALS("", errout.str());

        check("void f(void) {\n"
              "    char buf[10] = {0};\n"
              "    memset(buf, 0, 10);\n"
              "    strcpy(buf, string);\n"
              "}");
        ASSERT_EQUALS("[test.cpp:3] -> [test.cpp:4]: (performance) Buffer 'buf' is being written before its old content has been used.\n", errout.str());

        // #5689 - use return value of strcpy
        check("int f(void* a) {\n"
              "    int i = atoi(strcpy(a, foo));\n"
              "    strncpy(a, 0, bar);\n"
              "    return i;\n"
              "}");
        ASSERT_EQUALS("", errout.str());

        // #7175 - read+write
        check("void f() {\n"
              "    char buf[100];\n"
              "    strcpy(buf, x);\n"
              "    strcpy(buf, dostuff(buf));\n" // <- read + write
              "    strcpy(buf, x);\n"
              "}");
        ASSERT_EQUALS("", errout.str());

        check("void f() {\n"
              "    char buf[100];\n"
              "    strcpy(buf, x);\n"
              "    strcpy(buf, dostuff(buf));\n"
              "    strcpy(buf, x);\n"
              "}");
        TODO_ASSERT_EQUALS("error", "", errout.str());
    }

    void varFuncNullUB() { // #4482
        check("void a(...);\n"
              "void b() { a(NULL); }");
        ASSERT_EQUALS("[test.cpp:2]: (portability) Passing NULL after the last typed argument to a variadic function leads to undefined behaviour.\n", errout.str());

        check("void a(char *p, ...);\n"
              "void b() { a(NULL, 2); }");
        ASSERT_EQUALS("", errout.str());
    }

    void checkCastIntToCharAndBack() { // #160

        // check getchar
        check("void f() {\n"
              "unsigned char c; c = getchar();\n"
              "  while( c != EOF)\n"
              "  {\n"
              "    bar(c);\n"
              "    c = getchar();\n"
              "  } ;\n"
              "}");
        ASSERT_EQUALS("[test.cpp:3]: (warning) Storing getchar() return value in char variable and then comparing with EOF.\n", errout.str());

        check("void f() {\n"
              "unsigned char c = getchar();\n"
              "  while( EOF != c)\n"
              "  {\n"
              "    bar(c);\n"
              "  } ;\n"
              "}");
        ASSERT_EQUALS("[test.cpp:3]: (warning) Storing getchar() return value in char variable and then comparing with EOF.\n", errout.str());

        check("void f() {\n"
              "  unsigned char c; c = getchar();\n"
              "  while( EOF != c )\n"
              "  {\n"
              "    bar(c);\n"
              "    c = getchar();\n"
              "  } ;\n"
              "}");
        ASSERT_EQUALS("[test.cpp:3]: (warning) Storing getchar() return value in char variable and then comparing with EOF.\n", errout.str());

        check("void f() {\n"
              "  unsigned char c;\n"
              "  while( EOF != ( c = getchar() ) )\n"
              "  {\n"
              "  }\n"
              "}");
        ASSERT_EQUALS("[test.cpp:3]: (warning) Storing getchar() return value in char variable and then comparing with EOF.\n", errout.str());

        check("void f() {\n"
              "  int i; i = getchar();\n"
              "  while( i != EOF)\n"
              "  {\n"
              "    bar(i);\n"
              "    i = getchar();\n"
              "  } ;\n"
              "}");
        ASSERT_EQUALS("", errout.str());

        check("void f() {\n"
              "  int i; i = getchar();\n"
              "  while( EOF != i )\n"
              "  {\n"
              "    bar(i);\n"
              "    i = getchar();\n"
              "  } ;\n"
              "}");
        ASSERT_EQUALS("", errout.str());


        // check getc
        check("void f (FILE * pFile){\n"
              "unsigned char c;\n"
              "do {\n"
              "  c = getc (pFile);\n"
              "} while (c != EOF)"
              "}");
        ASSERT_EQUALS("[test.cpp:5]: (warning) Storing getc() return value in char variable and then comparing with EOF.\n", errout.str());

        check("void f (FILE * pFile){\n"
              "unsigned char c;\n"
              "do {\n"
              "  c = getc (pFile);\n"
              "} while (EOF != c)"
              "}");
        ASSERT_EQUALS("[test.cpp:5]: (warning) Storing getc() return value in char variable and then comparing with EOF.\n", errout.str());

        check("void f (FILE * pFile){\n"
              "int i;\n"
              "do {\n"
              "  i = getc (pFile);\n"
              "} while (i != EOF)"
              "}");
        ASSERT_EQUALS("", errout.str());

        check("void f (FILE * pFile){\n"
              "int i;\n"
              "do {\n"
              "  i = getc (pFile);\n"
              "} while (EOF != i)"
              "}");
        ASSERT_EQUALS("", errout.str());


        // check fgetc
        check("void f (FILE * pFile){\n"
              "unsigned char c;\n"
              "do {\n"
              "  c = fgetc (pFile);\n"
              "} while (c != EOF)"
              "}");
        ASSERT_EQUALS("[test.cpp:5]: (warning) Storing fgetc() return value in char variable and then comparing with EOF.\n", errout.str());

        check("void f (FILE * pFile){\n"
              "char c;\n"
              "do {\n"
              "  c = fgetc (pFile);\n"
              "} while (EOF != c)"
              "}");
        ASSERT_EQUALS("[test.cpp:5]: (warning) Storing fgetc() return value in char variable and then comparing with EOF.\n", errout.str());

        check("void f (FILE * pFile){\n"
              "signed char c;\n"
              "do {\n"
              "  c = fgetc (pFile);\n"
              "} while (EOF != c)"
              "}");
        ASSERT_EQUALS("", errout.str());

        check("void f (FILE * pFile){\n"
              "int i;\n"
              "do {\n"
              "  i = fgetc (pFile);\n"
              "} while (i != EOF)"
              "}");
        ASSERT_EQUALS("", errout.str());

        check("void f (FILE * pFile){\n"
              "int i;\n"
              "do {\n"
              "  i = fgetc (pFile);\n"
              "} while (EOF != i)"
              "}");
        ASSERT_EQUALS("", errout.str());

        // cin.get()
        check("void f(){\n"
              "   char ch; ch = std::cin.get();\n"
              "   while (EOF != ch) {\n"
              "        std::cout << ch;\n"
              "        ch = std::cin.get();\n"
              "   }\n"
              "}");
        ASSERT_EQUALS("[test.cpp:3]: (warning) Storing cin.get() return value in char variable and then comparing with EOF.\n", errout.str());

        check("void f(){\n"
              "   char ch; ch = std::cin.get();\n"
              "   while (ch != EOF) {\n"
              "        std::cout << ch;\n"
              "        ch = std::cin.get();\n"
              "   }\n"
              "}");
        ASSERT_EQUALS("[test.cpp:3]: (warning) Storing cin.get() return value in char variable and then comparing with EOF.\n", errout.str());

        check("void f(){\n"
              "   int i; i = std::cin.get();\n"
              "   while ( EOF != i ) {\n"
              "        std::cout << i;\n"
              "        i = std::cin.get();\n"
              "   }\n"
              "}");
        ASSERT_EQUALS("", errout.str());

        check("void f(){\n"
              "   int i; i = std::cin.get();\n"
              "   while ( i != EOF ) {\n"
              "        std::cout << i;\n"
              "        i = std::cin.get();\n"
              "   }\n"
              "}");
        ASSERT_EQUALS("", errout.str());
    }

    void checkCommaSeparatedReturn() {
        check("int fun(int a) {\n"
              "  if (a < 0)\n"
              "    return a++,\n"
              "  do_something();\n"
              "}", nullptr, false, false);
        TODO_ASSERT_EQUALS("[test.cpp:3]: (style) Comma is used in return statement. The comma can easily be misread as a ';'.\n", "", errout.str());

        check("int fun(int a) {\n"
              "  if (a < 0)\n"
              "    return a++, do_something();\n"
              "}", nullptr, false, false);
        ASSERT_EQUALS("", errout.str());

        check("int fun(int a) {\n"
              "  if (a < 0)\n"
              "    return a+5,\n"
              "  do_something();\n"
              "}", nullptr, false, false);
        TODO_ASSERT_EQUALS("[test.cpp:3]: (style) Comma is used in return statement. The comma can easily be misread as a ';'.\n", "", errout.str());

        check("int fun(int a) {\n"
              "  if (a < 0)\n"
              "    return a+5, do_something();\n"
              "}", nullptr, false, false);
        ASSERT_EQUALS("", errout.str());

        check("int fun(int a) {\n"
              "  if (a < 0)\n"
              "    return c<int,\nint>::b;\n"
              "}", nullptr, false, false);
        ASSERT_EQUALS("", errout.str());

        // #4943 take care of C++11 initializer lists
        check("std::vector<Foo> Bar() {\n"
              "    return\n"
              "    {\n"
              "        { \"1\" },\n"
              "        { \"2\" },\n"
              "        { \"3\" }\n"
              "    };\n"
              "}", nullptr, false, false);
        ASSERT_EQUALS("", errout.str());
    }

    void checkPassByReference() {
        // #8570 passByValue when std::move is used
        check("struct A\n"
              "{\n"
              "    std::vector<int> x;\n"
              "};\n"
              "\n"
              "struct B\n"
              "{\n"
              "    explicit B(A a) : a(std::move(a)) {}\n"
              "    void Init(A _a) { a = std::move(_a); }\n"
              "    A a;"
              "};", nullptr, false, true);
        ASSERT_EQUALS("", errout.str());

        check("struct A\n"
              "{\n"
              "    std::vector<int> x;\n"
              "};\n"
              "\n"
              "struct B\n"
              "{\n"
              "    explicit B(A a) : a{std::move(a)} {}\n"
              "    void Init(A _a) { a = std::move(_a); }\n"
              "    A a;"
              "};", nullptr, false, true);
        ASSERT_EQUALS("", errout.str());

        check("struct A\n"
              "{\n"
              "    std::vector<int> x;\n"
              "};\n"
              "\n"
              "struct B\n"
              "{\n"
              "    B(A a, A a2) : a{std::move(a)}, a2{std::move(a2)} {}\n"
              "    void Init(A _a) { a = std::move(_a); }\n"
              "    A a;"
              "    A a2;"
              "};", nullptr, false, true);
        ASSERT_EQUALS("", errout.str());

        check("struct A\n"
              "{\n"
              "    std::vector<int> x;\n"
              "};\n"
              "\n"
              "struct B\n"
              "{\n"
              "    B(A a, A a2) : a{std::move(a)}, a2{a2} {}\n"
              "    void Init(A _a) { a = std::move(_a); }\n"
              "    A a;"
              "    A a2;"
              "};", nullptr, false, true);
        ASSERT_EQUALS("[test.cpp:8]: (performance) Function parameter 'a2' should be passed by const reference.\n", errout.str());

        check("struct A\n"
              "{\n"
              "    std::vector<int> x;\n"
              "};\n"
              "\n"
              "struct B\n"
              "{\n"
              "    B(A a, A a2) : a{std::move(a)}, a2(a2) {}\n"
              "    void Init(A _a) { a = std::move(_a); }\n"
              "    A a;"
              "    A a2;"
              "};", nullptr, false, true);
        ASSERT_EQUALS("[test.cpp:8]: (performance) Function parameter 'a2' should be passed by const reference.\n", errout.str());

        check("std::map<int, int> m;\n" // #10817
              "void f(const decltype(m)::const_iterator i) {}");
        ASSERT_EQUALS("", errout.str());

        check("int (*pf) (std::vector<int>) = nullptr;\n" // #12118
              "int f(std::vector<int> v) {\n"
              "    return v.size();\n"
              "}\n"
              "void g() {\n"
              "    pf = f;\n"
              "}\n");
        ASSERT_EQUALS("[test.cpp:6] -> [test.cpp:2]: (performance) Function parameter 'v' should be passed by const reference. However it seems that 'f' is a callback function.\n",
                      errout.str());
    }

    void checkComparisonFunctionIsAlwaysTrueOrFalse() {
        // positive test
        check("bool f(int x){\n"
              "   return isless(x,x);\n"
              "}");
        ASSERT_EQUALS("[test.cpp:2]: (warning) Comparison of two identical variables with isless(x,x) always evaluates to false.\n", errout.str());

        check("bool f(int x){\n"
              "   return isgreater(x,x);\n"
              "}");
        ASSERT_EQUALS("[test.cpp:2]: (warning) Comparison of two identical variables with isgreater(x,x) always evaluates to false.\n", errout.str());

        check("bool f(int x){\n"
              "   return islessgreater(x,x);\n"
              "}");
        ASSERT_EQUALS("[test.cpp:2]: (warning) Comparison of two identical variables with islessgreater(x,x) always evaluates to false.\n", errout.str());

        check("bool f(int x){\n"
              "   return islessequal(x,x);\n"
              "}");
        ASSERT_EQUALS("[test.cpp:2]: (warning) Comparison of two identical variables with islessequal(x,x) always evaluates to true.\n", errout.str());

        check("bool f(int x){\n"
              "   return isgreaterequal(x,x);\n"
              "}");
        ASSERT_EQUALS("[test.cpp:2]: (warning) Comparison of two identical variables with isgreaterequal(x,x) always evaluates to true.\n", errout.str());

        // no warning should be reported for
        check("bool f(int x, int y){\n"
              "   return isgreaterequal(x,y) && islessequal(x,y) && islessgreater(x,y) && isgreater(x,y) && isless(x,y);\n"
              "}");
        ASSERT_EQUALS("", errout.str());
    }

    void integerOverflow() { // 5895
        // no signed integer overflow should happen
        check("void f(unsigned long long ull) {\n"
              "    if (ull == 0x89504e470d0a1a0a || ull == 0x8a4d4e470d0a1a0a) ;\n"
              "}");
        ASSERT_EQUALS("", errout.str());
    }

    void redundantPointerOp() {
        check("int *f(int *x) {\n"
              "    return &*x;\n"
              "}\n", nullptr, true);
        ASSERT_EQUALS("[test.cpp:2]: (style) Redundant pointer operation on 'x' - it's already a pointer.\n", errout.str());

        check("int *f(int *y) {\n"
              "    return &(*y);\n"
              "}\n", nullptr, true);
        ASSERT_EQUALS("[test.cpp:2]: (style) Redundant pointer operation on 'y' - it's already a pointer.\n", errout.str());

        check("int f() {\n" // #10991
              "    int value = 4;\n"
              "    int result1 = *(&value);\n"
              "    int result2 = *&value;\n"
              "    return result1 + result2;\n"
              "}\n", nullptr, true);
        ASSERT_EQUALS("[test.cpp:3]: (style) Redundant pointer operation on 'value' - it's already a variable.\n"
                      "[test.cpp:4]: (style) Redundant pointer operation on 'value' - it's already a variable.\n",
                      errout.str());

        check("void f(int& a, int b) {\n"
              "    *(&a) = b;\n"
              "}\n", nullptr, true);
        ASSERT_EQUALS("[test.cpp:2]: (style) Redundant pointer operation on 'a' - it's already a variable.\n",
                      errout.str());

        check("void f(int**& p) {}\n", nullptr, true);
        ASSERT_EQUALS("", errout.str());

        checkP("#define	RESTORE(ORIG, COPY) { *ORIG = *COPY; }\n"
               "void f(int* p, int i) {\n"
               "    RESTORE(p, &i);\n"
               "}\n");
        ASSERT_EQUALS("", errout.str());

        // no warning for bitwise AND
        check("void f(const int *b) {\n"
              "    int x = 0x20 & *b;\n"
              "}\n", nullptr, true);
        ASSERT_EQUALS("", errout.str());

        // No message for double pointers to structs
        check("void f(struct foo **my_struct) {\n"
              "    char **pass_to_func = &(*my_struct)->buf;\n"
              "}\n", nullptr, true);
        ASSERT_EQUALS("", errout.str());

        // another double pointer to struct - with an array
        check("void f(struct foo **my_struct) {\n"
              "    char **pass_to_func = &(*my_struct)->buf[10];\n"
              "}\n", nullptr, true);
        ASSERT_EQUALS("", errout.str());

        // double pointer to array
        check("void f(char **ptr) {\n"
              "    int *x = &(*ptr)[10];\n"
              "}\n", nullptr, true);
        ASSERT_EQUALS("[test.cpp:2]: (style) Variable 'x' can be declared as pointer to const\n", errout.str());

        // function calls
        check("void f(Mutex *mut) {\n"
              "    pthread_mutex_lock(&*mut);\n"
              "}\n", nullptr, false);
        ASSERT_EQUALS("[test.cpp:2]: (style) Redundant pointer operation on 'mut' - it's already a pointer.\n", errout.str());

        // make sure we got the AST match for "(" right
        check("void f(char *ptr) {\n"
              "    if (&*ptr == NULL)\n"
              "        return;\n"
              "}\n", nullptr, true);
        ASSERT_EQUALS("[test.cpp:2]: (style) Redundant pointer operation on 'ptr' - it's already a pointer.\n", errout.str());

        // no warning for macros
        checkP("#define MUTEX_LOCK(m) pthread_mutex_lock(&(m))\n"
               "void f(struct mutex *mut) {\n"
               "    MUTEX_LOCK(*mut);\n"
               "}\n");
        ASSERT_EQUALS("", errout.str());

        checkP("#define B(op)        bar(op)\n"
               "#define C(orf)       B(&orf)\n"
               "void foo(const int * pkey) {\n"
               "    C(*pkey);\n"
               "}\n");
        ASSERT_EQUALS("", errout.str());
    }

    void test_isSameExpression() { // see #5738
        check("bool isInUnoIncludeFile(StringRef name) {"
              "   return  name.startswith(SRCDIR \"/com/\") || name.startswith(SRCDIR \"/uno/\");\n"
              "};", "test.cpp", false);
        ASSERT_EQUALS("", errout.str());
    }

    void raceAfterInterlockedDecrement() {
        checkInterlockedDecrement("void f() {\n"
                                  "    int counter = 0;\n"
                                  "    InterlockedDecrement(&counter);\n"
                                  "    whatever();\n"
                                  "}");
        ASSERT_EQUALS("", errout.str());

        checkInterlockedDecrement("void f() {\n"
                                  "    int counter = 0;\n"
                                  "    InterlockedDecrement(&counter);\n"
                                  "    if (counter)\n"
                                  "        return;\n"
                                  "    destroy();\n"
                                  "}");
        ASSERT_EQUALS("[test.cpp:4]: (error) Race condition: non-interlocked access after InterlockedDecrement(). Use InterlockedDecrement() return value instead.\n", errout.str());

        checkInterlockedDecrement("void f() {\n"
                                  "    int counter = 0;\n"
                                  "    InterlockedDecrement(&counter);\n"
                                  "    if (!counter)\n"
                                  "        destroy();\n"
                                  "}");
        ASSERT_EQUALS("[test.cpp:4]: (error) Race condition: non-interlocked access after InterlockedDecrement(). Use InterlockedDecrement() return value instead.\n", errout.str());

        checkInterlockedDecrement("void f() {\n"
                                  "    int counter = 0;\n"
                                  "    InterlockedDecrement(&counter);\n"
                                  "    if (counter > 0)\n"
                                  "        return;\n"
                                  "    destroy();\n"
                                  "}");
        ASSERT_EQUALS("[test.cpp:4]: (error) Race condition: non-interlocked access after InterlockedDecrement(). Use InterlockedDecrement() return value instead.\n", errout.str());

        checkInterlockedDecrement("void f() {\n"
                                  "    int counter = 0;\n"
                                  "    InterlockedDecrement(&counter);\n"
                                  "    if (0 < counter)\n"
                                  "        return;\n"
                                  "    destroy();\n"
                                  "}");
        ASSERT_EQUALS("[test.cpp:4]: (error) Race condition: non-interlocked access after InterlockedDecrement(). Use InterlockedDecrement() return value instead.\n", errout.str());

        checkInterlockedDecrement("void f() {\n"
                                  "    int counter = 0;\n"
                                  "    InterlockedDecrement(&counter);\n"
                                  "    if (counter == 0)\n"
                                  "        destroy();\n"
                                  "}");
        ASSERT_EQUALS("[test.cpp:4]: (error) Race condition: non-interlocked access after InterlockedDecrement(). Use InterlockedDecrement() return value instead.\n", errout.str());

        checkInterlockedDecrement("void f() {\n"
                                  "    int counter = 0;\n"
                                  "    InterlockedDecrement(&counter);\n"
                                  "    if (0 == counter)\n"
                                  "        destroy();\n"
                                  "}");
        ASSERT_EQUALS("[test.cpp:4]: (error) Race condition: non-interlocked access after InterlockedDecrement(). Use InterlockedDecrement() return value instead.\n", errout.str());

        checkInterlockedDecrement("void f() {\n"
                                  "    int counter = 0;\n"
                                  "    InterlockedDecrement(&counter);\n"
                                  "    if (0 != counter)\n"
                                  "        return;\n"
                                  "    destroy()\n"
                                  "}");
        ASSERT_EQUALS("[test.cpp:4]: (error) Race condition: non-interlocked access after InterlockedDecrement(). Use InterlockedDecrement() return value instead.\n", errout.str());

        checkInterlockedDecrement("void f() {\n"
                                  "    int counter = 0;\n"
                                  "    InterlockedDecrement(&counter);\n"
                                  "    if (counter != 0)\n"
                                  "        return;\n"
                                  "    destroy()\n"
                                  "}");
        ASSERT_EQUALS("[test.cpp:4]: (error) Race condition: non-interlocked access after InterlockedDecrement(). Use InterlockedDecrement() return value instead.\n", errout.str());

        checkInterlockedDecrement("void f() {\n"
                                  "    int counter = 0;\n"
                                  "    InterlockedDecrement(&counter);\n"
                                  "    if (counter <= 0)\n"
                                  "        destroy();\n"
                                  "}");
        ASSERT_EQUALS("[test.cpp:4]: (error) Race condition: non-interlocked access after InterlockedDecrement(). Use InterlockedDecrement() return value instead.\n", errout.str());

        checkInterlockedDecrement("void f() {\n"
                                  "    int counter = 0;\n"
                                  "    InterlockedDecrement(&counter);\n"
                                  "    if (0 >= counter)\n"
                                  "        destroy();\n"
                                  "}");
        ASSERT_EQUALS("[test.cpp:4]: (error) Race condition: non-interlocked access after InterlockedDecrement(). Use InterlockedDecrement() return value instead.\n", errout.str());

        checkInterlockedDecrement("void f() {\n"
                                  "    int counter = 0;\n"
                                  "    int newCount = InterlockedDecrement(&counter);\n"
                                  "    if (newCount)\n"
                                  "        return;\n"
                                  "    destroy();\n"
                                  "}");
        ASSERT_EQUALS("", errout.str());

        checkInterlockedDecrement("void f() {\n"
                                  "    int counter = 0;\n"
                                  "    int newCount = InterlockedDecrement(&counter);\n"
                                  "    if (!newCount)\n"
                                  "        destroy();\n"
                                  "}");
        ASSERT_EQUALS("", errout.str());

        checkInterlockedDecrement("void f() {\n"
                                  "    int counter = 0;\n"
                                  "    int newCount = InterlockedDecrement(&counter);\n"
                                  "    if (newCount > 0)\n"
                                  "        return;\n"
                                  "    destroy();\n"
                                  "}");
        ASSERT_EQUALS("", errout.str());

        checkInterlockedDecrement("void f() {\n"
                                  "    int counter = 0;\n"
                                  "    int newCount = InterlockedDecrement(&counter);\n"
                                  "    if (0 < newCount)\n"
                                  "        return;\n"
                                  "    destroy();\n"
                                  "}");
        ASSERT_EQUALS("", errout.str());

        checkInterlockedDecrement("void f() {\n"
                                  "    int counter = 0;\n"
                                  "    int newCount = InterlockedDecrement(&counter);\n"
                                  "    if (newCount == 0)\n"
                                  "        destroy();\n"
                                  "}");
        ASSERT_EQUALS("", errout.str());

        checkInterlockedDecrement("void f() {\n"
                                  "    int counter = 0;\n"
                                  "    int newCount = InterlockedDecrement(&counter);\n"
                                  "    if (0 == newCount)\n"
                                  "        destroy();\n"
                                  "}");
        ASSERT_EQUALS("", errout.str());

        checkInterlockedDecrement("void f() {\n"
                                  "    int counter = 0;\n"
                                  "    int newCount = InterlockedDecrement(&counter);\n"
                                  "    if (0 != newCount)\n"
                                  "        return;\n"
                                  "    destroy()\n"
                                  "}");
        ASSERT_EQUALS("", errout.str());

        checkInterlockedDecrement("void f() {\n"
                                  "    int counter = 0;\n"
                                  "    int newCount = InterlockedDecrement(&counter);\n"
                                  "    if (newCount != 0)\n"
                                  "        return;\n"
                                  "    destroy()\n"
                                  "}");
        ASSERT_EQUALS("", errout.str());

        checkInterlockedDecrement("void f() {\n"
                                  "    int counter = 0;\n"
                                  "    int newCount = InterlockedDecrement(&counter);\n"
                                  "    if (newCount <= 0)\n"
                                  "        destroy();\n"
                                  "}");
        ASSERT_EQUALS("", errout.str());

        checkInterlockedDecrement("void f() {\n"
                                  "    int counter = 0;\n"
                                  "    int newCount = InterlockedDecrement(&counter);\n"
                                  "    if (0 >= newCount)\n"
                                  "        destroy;\n"
                                  "}");
        ASSERT_EQUALS("", errout.str());

        checkInterlockedDecrement("int f() {\n"
                                  "    int counter = 0;\n"
                                  "    if (InterlockedDecrement(&counter) == 0) {\n"
                                  "        destroy();\n"
                                  "        return 0;\n"
                                  "    } else {\n"
                                  "        return counter;\n"
                                  "    }\n"
                                  "}");
        ASSERT_EQUALS("[test.cpp:7]: (error) Race condition: non-interlocked access after InterlockedDecrement(). Use InterlockedDecrement() return value instead.\n", errout.str());

        checkInterlockedDecrement("int f() {\n"
                                  "    int counter = 0;\n"
                                  "    if (::InterlockedDecrement(&counter) == 0) {\n"
                                  "        destroy();\n"
                                  "        return 0;\n"
                                  "    } else {\n"
                                  "        return counter;\n"
                                  "    }\n"
                                  "}");
        ASSERT_EQUALS("[test.cpp:7]: (error) Race condition: non-interlocked access after InterlockedDecrement(). Use InterlockedDecrement() return value instead.\n", errout.str());


        checkInterlockedDecrement("int f() {\n"
                                  "    int counter = 0;\n"
                                  "    if (InterlockedDecrement(&counter) == 0) {\n"
                                  "        destroy();\n"
                                  "        return 0;\n"
                                  "    }\n"
                                  "    return counter;\n"
                                  "}");
        ASSERT_EQUALS("[test.cpp:7]: (error) Race condition: non-interlocked access after InterlockedDecrement(). Use InterlockedDecrement() return value instead.\n", errout.str());

        checkInterlockedDecrement("int f() {\n"
                                  "    int counter = 0;\n"
                                  "    if (::InterlockedDecrement(&counter) == 0) {\n"
                                  "        destroy();\n"
                                  "        return 0;\n"
                                  "    }\n"
                                  "    return counter;\n"
                                  "}");
        ASSERT_EQUALS("[test.cpp:7]: (error) Race condition: non-interlocked access after InterlockedDecrement(). Use InterlockedDecrement() return value instead.\n", errout.str());

        checkInterlockedDecrement("int f() {\n"
                                  "    int counter = 0;\n"
                                  "    if (InterlockedDecrement(&counter) == 0) {\n"
                                  "        destroy();\n"
                                  "        return 0;\n"
                                  "    } else\n"
                                  "        return counter;\n"
                                  "   \n"
                                  "}");
        ASSERT_EQUALS("[test.cpp:7]: (error) Race condition: non-interlocked access after InterlockedDecrement(). Use InterlockedDecrement() return value instead.\n", errout.str());

        checkInterlockedDecrement("int f() {\n"
                                  "    int counter = 0;\n"
                                  "    if (::InterlockedDecrement(&counter) == 0) {\n"
                                  "        destroy();\n"
                                  "        return 0;\n"
                                  "    } else\n"
                                  "        return counter;\n"
                                  "   \n"
                                  "}");
        ASSERT_EQUALS("[test.cpp:7]: (error) Race condition: non-interlocked access after InterlockedDecrement(). Use InterlockedDecrement() return value instead.\n", errout.str());
    }

    void testUnusedLabel() {
        check("void f() {\n"
              "    label:\n"
              "}");
        ASSERT_EQUALS("[test.cpp:2]: (style) Label 'label' is not used.\n", errout.str());

        check("void f() {\n"
              "    label:\n"
              "    foo();\n"
              "    goto label;\n"
              "}");
        ASSERT_EQUALS("", errout.str());

        check("void f() {\n"
              "    label:\n"
              "    foo();\n"
              "    goto label;\n"
              "}\n"
              "void g() {\n"
              "    label:\n"
              "}");
        ASSERT_EQUALS("[test.cpp:7]: (style) Label 'label' is not used.\n", errout.str());

        check("void f() {\n"
              "    switch(a) {\n"
              "        default:\n"
              "    }\n"
              "}");
        ASSERT_EQUALS("", errout.str());

        check("void f() {\n"
              "    class X {\n"
              "        protected:\n"
              "    };\n"
              "}");
        ASSERT_EQUALS("", errout.str());

        check("void f() {\n"
              "    class X {\n"
              "        my_protected:\n"
              "    };\n"
              "}");
        ASSERT_EQUALS("", errout.str());

        check("int test(char art) {\n"
              "    switch (art) {\n"
              "    caseZERO:\n"
              "        return 0;\n"
              "    case1:\n"
              "        return 1;\n"
              "    case 2:\n"
              "        return 2;\n"
              "    }\n"
              "}");
        ASSERT_EQUALS("[test.cpp:3]: (warning) Label 'caseZERO' is not used. Should this be a 'case' of the enclosing switch()?\n"
                      "[test.cpp:5]: (warning) Label 'case1' is not used. Should this be a 'case' of the enclosing switch()?\n", errout.str());

        check("int test(char art) {\n"
              "    switch (art) {\n"
              "    case 2:\n"
              "        return 2;\n"
              "    }\n"
              "    label:\n"
              "}");
        ASSERT_EQUALS("[test.cpp:6]: (style) Label 'label' is not used.\n", errout.str());
    }

    void testEvaluationOrder() {
        check("void f() {\n"
              "  int x = dostuff();\n"
              "  return x + x++;\n"
              "}", "test.c");
        ASSERT_EQUALS("[test.c:3]: (error) Expression 'x+x++' depends on order of evaluation of side effects\n", errout.str());

        // #7226
        check("long int f1(const char *exp) {\n"
              "  return strtol(++exp, (char **)&exp, 10);\n"
              "}", "test.c");
        ASSERT_EQUALS("", errout.str());

        check("long int f1(const char *exp) {\n"
              "  return dostuff(++exp, exp, 10);\n"
              "}", "test.c");
        ASSERT_EQUALS("[test.c:2]: (error) Expression '++exp,exp' depends on order of evaluation of side effects\n", errout.str());

        check("void f() {\n"
              "  int a;\n"
              "  while (a=x(), a==123) {}\n"
              "}", "test.c");
        ASSERT_EQUALS("", errout.str());

        // # 8717
        check("void f(int argc, char *const argv[]) {\n"
              "    char **local_argv = safe_malloc(sizeof (*local_argv));\n"
              "    int local_argc = 0;\n"
              "    local_argv[local_argc++] = argv[0];\n"
              "}\n", "test.c");
        ASSERT_EQUALS("", errout.str());

        check("void f() {\n"
              "  int x = 0;\n"
              "  return 0 + x++;\n"
              "}\n", "test.c");
        ASSERT_EQUALS("", errout.str());

        check("void f(int x, int y) {\n"
              "  int a[10];\n"
              "  a[x+y] = a[y+x]++;;\n"
              "}\n", "test.c");
        ASSERT_EQUALS("[test.c:3]: (error) Expression 'a[x+y]=a[y+x]++' depends on order of evaluation of side effects\n", errout.str());
    }

    void testEvaluationOrderSelfAssignment() {
        // self assignment
        check("void f() {\n"
              "  int x = x = y + 1;\n"
              "}", "test.c");
        ASSERT_EQUALS("[test.c:2]: (warning) Redundant assignment of 'x' to itself.\n", errout.str());
    }

    void testEvaluationOrderMacro() {
        // macro, don't bailout (#7233)
        checkP("#define X x\n"
               "void f(int x) {\n"
               "  return x + X++;\n"
               "}", "test.c");
        ASSERT_EQUALS("[test.c:3]: (error) Expression 'x+x++' depends on order of evaluation of side effects\n", errout.str());
    }

    void testEvaluationOrderSequencePointsFunctionCall() {
        // FP
        check("void f(int id) {\n"
              "  id = dostuff(id += 42);\n"
              "}", "test.c");
        ASSERT_EQUALS("", errout.str());

        // FN
        check("void f(int id) {\n"
              "  id = id + dostuff(id += 42);\n"
              "}", "test.c");
        TODO_ASSERT_EQUALS("error", "", errout.str());
    }

    void testEvaluationOrderSequencePointsComma() {
        check("int f(void) {\n"
              "  int t;\n"
              "  return (unsigned char)(t=1,t^c);\n"
              "}", "test.c");
        ASSERT_EQUALS("", errout.str());

        check("void f(void) {\n"
              "  int t;\n"
              "  dostuff(t=1,t^c);\n"
              "}", "test.c");
        ASSERT_EQUALS("[test.c:3]: (error) Expression 't=1,t^c' depends on order of evaluation of side effects\n", errout.str());

        check("void f(void) {\n"
              "  int t;\n"
              "  dostuff((t=1,t),2);\n"
              "}", "test.c");
        ASSERT_EQUALS("", errout.str());

        // #8230
        check("void hprf(const char* fp) {\n"
              "    do\n"
              "        ;\n"
              "    while (++fp, (*fp) <= 0177);\n"
              "}\n", "test.c");
        ASSERT_EQUALS("", errout.str());

        check("void hprf(const char* fp) {\n"
              "    do\n"
              "        ;\n"
              "    while (i++, ++fp, (*fp) <= 0177);\n"
              "}\n", "test.c");
        ASSERT_EQUALS("", errout.str());

        check("void f(const char* fp) {\n"
              "    do\n"
              "        ;\n"
              "    while (f(++fp, (*fp) <= 7));\n"
              "}\n", "test.c");
        ASSERT_EQUALS("[test.c:4]: (error) Expression '++fp,(*fp)<=7' depends on order of evaluation of side effects\n", errout.str());
    }

    void testEvaluationOrderSizeof() {
        check("void f(char *buf) {\n"
              "  dostuff(buf++, sizeof(*buf));"
              "}", "test.c");
        ASSERT_EQUALS("", errout.str());
    }

    void testUnsignedLessThanZero() {
        check("struct d {\n"
              "  unsigned n;\n"
              "};\n"
              "void f(void) {\n"
              "  struct d d;\n"
              "  d.n = 3;\n"
              "\n"
              "  if (d.n < 0) {\n"
              "    return;\n"
              "  }\n"
              "\n"
              "  if (0 > d.n) {\n"
              "    return;\n"
              "  }\n"
              "}", "test.c");
        ASSERT_EQUALS("[test.c:8]: (style) Checking if unsigned expression 'd.n' is less than zero.\n"
                      "[test.c:12]: (style) Checking if unsigned expression 'd.n' is less than zero.\n",
                      errout.str());
    }

    void doubleMove1() {
        check("void g(A a);\n"
              "void f() {\n"
              "    A a;\n"
              "    g(std::move(a));\n"
              "    g(std::move(a));\n"
              "}");
        ASSERT_EQUALS("[test.cpp:5]: (warning) Access of moved variable 'a'.\n", errout.str());
    }

    void doubleMoveMemberInitialization1() {
        check("class A\n"
              "{\n"
              "    A(B && b)\n"
              "    :b1(std::move(b))\n"
              "    {\n"
              "        b2 = std::move(b);\n"
              "    }\n"
              "    B b1;\n"
              "    B b2;\n"
              "};");
        ASSERT_EQUALS("[test.cpp:6]: (warning) Access of moved variable 'b'.\n", errout.str());
    }

    void doubleMoveMemberInitialization2() {
        check("class A\n"
              "{\n"
              "    A(B && b)\n"
              "    :b1(std::move(b)),\n"
              "     b2(std::move(b))\n"
              "    {}\n"
              "    B b1;\n"
              "    B b2;\n"
              "};");
        ASSERT_EQUALS("[test.cpp:5]: (warning) Access of moved variable 'b'.\n", errout.str());
    }

    void doubleMoveMemberInitialization3() { // #9974
        check("struct A { int i; };\n"
              "struct B { A a1; A a2; };\n"
              "B f() {\n"
              "    A a1 = { 1 };\n"
              "    A a2 = { 2 };\n"
              "    return { .a1 = std::move(a1), .a2 = std::move(a2) };\n"
              "}\n");
        ASSERT_EQUALS("", errout.str());
    }

    void doubleMoveMemberInitialization4() { // #11440
        check("struct S { void f(int); };\n"
              "struct T {\n"
              "    T(int c, S&& d) : c{ c }, d{ std::move(d) } { d.f(c); }\n"
              "    int c;\n"
              "    S d;\n"
              "};\n");
        ASSERT_EQUALS("[test.cpp:3]: (warning, inconclusive) Access of moved variable 'd'.\n", errout.str());
    }

    void moveAndAssign1() {
        check("A g(A a);\n"
              "void f() {\n"
              "    A a;\n"
              "    a = g(std::move(a));\n"
              "    a = g(std::move(a));\n"
              "}");
        ASSERT_EQUALS("", errout.str());
    }

    void moveAndAssign2() {
        check("A g(A a);\n"
              "void f() {\n"
              "    A a;\n"
              "    B b = g(std::move(a));\n"
              "    C c = g(std::move(a));\n"
              "}");
        ASSERT_EQUALS("[test.cpp:5]: (warning) Access of moved variable 'a'.\n", errout.str());
    }

    void moveAssignMoveAssign() {
        check("void h(A a);\n"
              "void f() {"
              "    A a;\n"
              "    g(std::move(a));\n"
              "    h(a);\n"
              "    a = b;\n"
              "    h(a);\n"
              "    g(std::move(a));\n"
              "    h(a);\n"
              "    a = b;\n"
              "    h(a);\n"
              "}");
        ASSERT_EQUALS("[test.cpp:4]: (warning) Access of moved variable 'a'.\n"
                      "[test.cpp:8]: (warning) Access of moved variable 'a'.\n", errout.str());
    }

    void moveAndReset1() {
        check("A g(A a);\n"
              "void f() {\n"
              "    A a;\n"
              "    a.reset(g(std::move(a)));\n"
              "    a.reset(g(std::move(a)));\n"
              "}");
        ASSERT_EQUALS("", errout.str());
    }

    void moveAndReset2() {
        check("A g(A a);\n"
              "void f() {\n"
              "    A a;\n"
              "    A b;\n"
              "    A c;\n"
              "    b.reset(g(std::move(a)));\n"
              "    c.reset(g(std::move(a)));\n"
              "}");
        ASSERT_EQUALS("[test.cpp:7]: (warning) Access of moved variable 'a'.\n", errout.str());
    }

    void moveResetMoveReset() {
        check("void h(A a);\n"
              "void f() {"
              "    A a;\n"
              "    g(std::move(a));\n"
              "    h(a);\n"
              "    a.reset(b);\n"
              "    h(a);\n"
              "    g(std::move(a));\n"
              "    h(a);\n"
              "    a.reset(b);\n"
              "    h(a);\n"
              "}");
        ASSERT_EQUALS("[test.cpp:4]: (warning) Access of moved variable 'a'.\n"
                      "[test.cpp:8]: (warning) Access of moved variable 'a'.\n", errout.str());
    }

    void moveAndFunctionParameter() {
        check("void g(A a);\n"
              "void f() {\n"
              "    A a;\n"
              "    A b = std::move(a);\n"
              "    g(a);\n"
              "    A c = a;\n"
              "}");
        ASSERT_EQUALS("[test.cpp:5]: (warning) Access of moved variable 'a'.\n"
                      "[test.cpp:6]: (warning) Access of moved variable 'a'.\n", errout.str());
    }

    void moveAndFunctionParameterReference() {
        check("void g(A & a);\n"
              "void f() {\n"
              "    A a;\n"
              "    A b = std::move(a);\n"
              "    g(a);\n"
              "    A c = a;\n"
              "}");
        ASSERT_EQUALS("", errout.str());
    }

    void moveAndFunctionParameterConstReference() {
        check("void g(A const & a);\n"
              "void f() {\n"
              "    A a;\n"
              "    A b = std::move(a);\n"
              "    g(a);\n"
              "    A c = a;\n"
              "}");
        ASSERT_EQUALS("[test.cpp:5]: (warning) Access of moved variable 'a'.\n"
                      "[test.cpp:6]: (warning) Access of moved variable 'a'.\n", errout.str());
    }

    void moveAndFunctionParameterUnknown() {
        check("void f() {\n"
              "    A a;\n"
              "    A b = std::move(a);\n"
              "    g(a);\n"
              "    A c = a;\n"
              "}");
        ASSERT_EQUALS("[test.cpp:4]: (warning, inconclusive) Access of moved variable 'a'.\n"
                      "[test.cpp:5]: (warning, inconclusive) Access of moved variable 'a'.\n", errout.str());
    }

    void moveAndReturn() {
        check("int f(int i) {\n"
              "    A a;\n"
              "    A b;\n"
              "    g(std::move(a));\n"
              "    if (i)\n"
              "        return g(std::move(b));\n"
              "    return h(std::move(a),std::move(b));\n"
              "}");
        ASSERT_EQUALS("[test.cpp:7]: (warning) Access of moved variable 'a'.\n", errout.str());
    }

    void moveAndClear() {
        check("void f() {\n"
              "    V v;\n"
              "    g(std::move(v));\n"
              "    v.clear();\n"
              "    if (v.empty()) {}\n"
              "}");
        ASSERT_EQUALS("", errout.str());
    }

    void movedPointer() {
        check("void f() {\n"
              "    P p;\n"
              "    g(std::move(p));\n"
              "    x = p->x;\n"
              "    y = p->y;\n"
              "}");
        ASSERT_EQUALS("[test.cpp:4]: (warning) Access of moved variable 'p'.\n"
                      "[test.cpp:5]: (warning) Access of moved variable 'p'.\n", errout.str());
    }

    void moveAndAddressOf() {
        check("void f() {\n"
              "    std::string s1 = x;\n"
              "    std::string s2 = std::move(s1);\n"
              "    p = &s1;\n"
              "}");
        ASSERT_EQUALS("", errout.str());
    }

    void partiallyMoved() {
        check("void f() {\n"
              "    A a;\n"
              "    gx(std::move(a).x());\n"
              "    gy(std::move(a).y());\n"
              "}");
        ASSERT_EQUALS("", errout.str());
    }

    void moveAndLambda() {
        check("void f() {\n"
              "    A a;\n"
              "    auto h = [a=std::move(a)](){return g(std::move(a));};"
              "    b = a;\n"
              "}");
        ASSERT_EQUALS("", errout.str());
    }

    void moveInLoop()
    {
        check("void g(std::string&& s);\n"
              "void f() {\n"
              "    std::string p;\n"
              "    while(true)\n"
              "        g(std::move(p));\n"
              "}\n");
        ASSERT_EQUALS("[test.cpp:5]: (warning) Access of moved variable 'p'.\n", errout.str());

        check("std::list<int> g(std::list<int>&&);\n"
              "void f(std::list<int>l) {\n"
              "    for(int i = 0; i < 10; ++i) {\n"
              "        for (auto &j : g(std::move(l))) { (void)j; }\n"
              "    }\n"
              "}\n");
        ASSERT_EQUALS("[test.cpp:4]: (warning) Access of moved variable 'l'.\n", errout.str());
    }

    void moveCallback()
    {
        check("bool f(std::function<void()>&& callback);\n"
              "void func(std::function<void()> callback) {\n"
              "    if(!f(std::move(callback)))\n"
              "        callback();\n"
              "}\n");
        ASSERT_EQUALS("[test.cpp:4]: (warning) Access of moved variable 'callback'.\n", errout.str());
    }

    void moveClassVariable()
    {
        check("struct B {\n"
              "    virtual void f();\n"
              "};\n"
              "struct D : B {\n"
              "    void f() override {\n"
              "        auto p = std::unique_ptr<D>(new D(std::move(m)));\n"
              "    }\n"
              "    D(std::unique_ptr<int> c) : m(std::move(c)) {}\n"
              "    std::unique_ptr<int> m;\n"
              "};\n");
        ASSERT_EQUALS("", errout.str());
    }

    void forwardAndUsed() {
        Settings s = settingsBuilder().checkUnusedTemplates().build();

        check("template<typename T>\n"
              "void f(T && t) {\n"
              "    g(std::forward<T>(t));\n"
              "    T s = t;\n"
              "}", &s);
        ASSERT_EQUALS("[test.cpp:4]: (warning) Access of forwarded variable 't'.\n", errout.str());
    }

    void moveAndReference() { // #9791
        check("void g(std::string&&);\n"
              "void h(const std::string&);\n"
              "void f() {\n"
              "    std::string s;\n"
              "    const std::string& r = s;\n"
              "    g(std::move(s));\n"
              "    h(r);\n"
              "}\n");
        ASSERT_EQUALS("[test.cpp:7]: (warning) Access of moved variable 'r'.\n", errout.str());
    }

    void moveForRange()
    {
        check("struct C {\n"
              "    void f() {\n"
              "        for (auto r : mCategory.find(std::move(mWhere))) {}\n"
              "    }\n"
              "    cif::category mCategory;\n"
              "    cif::condition mWhere;\n"
              "};\n");
        ASSERT_EQUALS("", errout.str());
    }

    void funcArgNamesDifferent() {
        check("void func1(int a, int b, int c);\n"
              "void func1(int a, int b, int c) { }\n"
              "void func2(int a, int b, int c);\n"
              "void func2(int A, int B, int C) { }\n"
              "class Fred {\n"
              "    void func1(int a, int b, int c);\n"
              "    void func2(int a, int b, int c);\n"
              "    void func3(int a = 0, int b = 0, int c = 0);\n"
              "    void func4(int a = 0, int b = 0, int c = 0);\n"
              "};\n"
              "void Fred::func1(int a, int b, int c) { }\n"
              "void Fred::func2(int A, int B, int C) { }\n"
              "void Fred::func3(int a, int b, int c) { }\n"
              "void Fred::func4(int A, int B, int C) { }");
        ASSERT_EQUALS("[test.cpp:3] -> [test.cpp:4]: (style, inconclusive) Function 'func2' argument 1 names different: declaration 'a' definition 'A'.\n"
                      "[test.cpp:3] -> [test.cpp:4]: (style, inconclusive) Function 'func2' argument 2 names different: declaration 'b' definition 'B'.\n"
                      "[test.cpp:3] -> [test.cpp:4]: (style, inconclusive) Function 'func2' argument 3 names different: declaration 'c' definition 'C'.\n"
                      "[test.cpp:7] -> [test.cpp:12]: (style, inconclusive) Function 'func2' argument 1 names different: declaration 'a' definition 'A'.\n"
                      "[test.cpp:7] -> [test.cpp:12]: (style, inconclusive) Function 'func2' argument 2 names different: declaration 'b' definition 'B'.\n"
                      "[test.cpp:7] -> [test.cpp:12]: (style, inconclusive) Function 'func2' argument 3 names different: declaration 'c' definition 'C'.\n"
                      "[test.cpp:9] -> [test.cpp:14]: (style, inconclusive) Function 'func4' argument 1 names different: declaration 'a' definition 'A'.\n"
                      "[test.cpp:9] -> [test.cpp:14]: (style, inconclusive) Function 'func4' argument 2 names different: declaration 'b' definition 'B'.\n"
                      "[test.cpp:9] -> [test.cpp:14]: (style, inconclusive) Function 'func4' argument 3 names different: declaration 'c' definition 'C'.\n", errout.str());
    }

    void funcArgOrderDifferent() {
        check("void func1(int a, int b, int c);\n"
              "void func1(int a, int b, int c) { }\n"
              "void func2(int a, int b, int c);\n"
              "void func2(int c, int b, int a) { }\n"
              "void func3(int, int b, int c);\n"
              "void func3(int c, int b, int a) { }\n"
              "class Fred {\n"
              "    void func1(int a, int b, int c);\n"
              "    void func2(int a, int b, int c);\n"
              "    void func3(int a = 0, int b = 0, int c = 0);\n"
              "    void func4(int, int b = 0, int c = 0);\n"
              "};\n"
              "void Fred::func1(int a, int b, int c) { }\n"
              "void Fred::func2(int c, int b, int a) { }\n"
              "void Fred::func3(int c, int b, int a) { }\n"
              "void Fred::func4(int c, int b, int a) { }\n",
              nullptr, false);
        ASSERT_EQUALS("[test.cpp:3] -> [test.cpp:4]: (warning) Function 'func2' argument order different: declaration 'a, b, c' definition 'c, b, a'\n"
                      "[test.cpp:5] -> [test.cpp:6]: (warning) Function 'func3' argument order different: declaration ', b, c' definition 'c, b, a'\n"
                      "[test.cpp:9] -> [test.cpp:14]: (warning) Function 'func2' argument order different: declaration 'a, b, c' definition 'c, b, a'\n"
                      "[test.cpp:10] -> [test.cpp:15]: (warning) Function 'func3' argument order different: declaration 'a, b, c' definition 'c, b, a'\n"
                      "[test.cpp:11] -> [test.cpp:16]: (warning) Function 'func4' argument order different: declaration ', b, c' definition 'c, b, a'\n", errout.str());
    }

    // #7846 - Syntax error when using C++11 braced-initializer in default argument
    void cpp11FunctionArgInit() {
        // syntax error is not expected
        ASSERT_NO_THROW(check("\n void foo(int declaration = {}) {"
                              "\n   for (int i = 0; i < 10; i++) {}\n"
                              "\n }"
                              "\n  "));
        ASSERT_EQUALS("", errout.str());
    }

    void shadowVariables() {
        check("int x;\n"
              "void f() { int x; }");
        ASSERT_EQUALS("[test.cpp:1] -> [test.cpp:2]: (style) Local variable \'x\' shadows outer variable\n", errout.str());

        check("int x();\n"
              "void f() { int x; }");
        ASSERT_EQUALS("[test.cpp:1] -> [test.cpp:2]: (style) Local variable \'x\' shadows outer function\n", errout.str());

        check("struct C {\n"
              "    C(int x) : x(x) {}\n" // <- we do not want a FP here
              "    int x;\n"
              "};");
        ASSERT_EQUALS("", errout.str());

        check("void f() {\n"
              "  if (cond) {int x;}\n" // <- not a shadow variable
              "  int x;\n"
              "}");
        ASSERT_EQUALS("", errout.str());

        check("int size() {\n"
              "  int size;\n" // <- not a shadow variable
              "}");
        ASSERT_EQUALS("", errout.str());

        check("void f() {\n" // #8954 - lambda
              "  int x;\n"
              "  auto f = [](){ int x; }"
              "}");
        ASSERT_EQUALS("", errout.str());

        check("void f(int x) { int x; }");
        ASSERT_EQUALS("[test.cpp:1] -> [test.cpp:1]: (style) Local variable 'x' shadows outer argument\n", errout.str());

        check("class C { C(); void foo() { static int C = 0; } }"); // #9195 - shadow constructor
        ASSERT_EQUALS("", errout.str());

        check("struct C {\n" // #10091 - shadow destructor
              "    ~C();\n"
              "    void f() {\n"
              "        bool C{};\n"
              "    }\n"
              "};\n"
              "C::~C() = default;");
        ASSERT_EQUALS("", errout.str());

        // 10752 - no
        check("struct S {\n"
              "    int i;\n"
              "\n"
              "    static int foo() {\n"
              "        int i = 0;\n"
              "        return i;\n"
              "    }\n"
              "};");
        ASSERT_EQUALS("", errout.str());

        check("struct S {\n"
              "    int i{};\n"
              "    void f() { int i; }\n"
              "};\n");
        ASSERT_EQUALS("[test.cpp:2] -> [test.cpp:3]: (style) Local variable 'i' shadows outer variable\n", errout.str());

        check("struct S {\n"
              "    int i{};\n"
              "    std::vector<int> v;\n"
              "    void f() const { for (const int& i : v) {} }\n"
              "};\n");
        ASSERT_EQUALS("[test.cpp:2] -> [test.cpp:4]: (style) Local variable 'i' shadows outer variable\n", errout.str());

        check("struct S {\n" // #10405
              "    F* f{};\n"
              "    std::list<F> fl;\n"
              "    void S::f() const;\n"
              "};\n"
              "void S::f() const {\n"
              "    for (const F& f : fl) {}\n"
              "};\n");
        ASSERT_EQUALS("[test.cpp:2] -> [test.cpp:7]: (style) Local variable 'f' shadows outer variable\n", errout.str());

        check("extern int a;\n"
              "int a;\n"
              "static int f(void) {\n"
              "    int a;\n"
              "    return 0;\n"
              "}\n", "test.c");
        ASSERT_EQUALS("[test.c:1] -> [test.c:4]: (style) Local variable 'a' shadows outer variable\n", errout.str());
    }

    void knownArgument() {
        check("void g(int);\n"
              "void f(int x) {\n"
              "   g((x & 0x01) >> 7);\n"
              "}");
        ASSERT_EQUALS("[test.cpp:3]: (style) Argument '(x&0x01)>>7' to function g is always 0. It does not matter what value 'x' has.\n", errout.str());

        check("void g(int);\n"
              "void f(int x) {\n"
              "   g((int)((x & 0x01) >> 7));\n"
              "}");
        ASSERT_EQUALS("[test.cpp:3]: (style) Argument '(int)((x&0x01)>>7)' to function g is always 0. It does not matter what value 'x' has.\n", errout.str());

        check("void g(int, int);\n"
              "void f(int x) {\n"
              "   g(x, (x & 0x01) >> 7);\n"
              "}");
        ASSERT_EQUALS(
            "[test.cpp:3]: (style) Argument '(x&0x01)>>7' to function g is always 0. It does not matter what value 'x' has.\n",
            errout.str());

        check("void g(int);\n"
              "void f(int x) {\n"
              "    g(0);\n"
              "}");
        ASSERT_EQUALS("", errout.str());

        check("void g(int);\n"
              "void h() { return 1; }\n"
              "void f(int x) {\n"
              "    g(h());\n"
              "}");
        ASSERT_EQUALS("", errout.str());

        check("void g(int);\n"
              "void f(int x) {\n"
              "    g(std::strlen(\"a\"));\n"
              "}");
        ASSERT_EQUALS("", errout.str());

        check("void g(int);\n"
              "void f(int x) {\n"
              "    g((int)0);\n"
              "}");
        ASSERT_EQUALS("", errout.str());

        check("void g(Foo *);\n"
              "void f() {\n"
              "    g(reinterpret_cast<Foo*>(0));\n"
              "}");
        ASSERT_EQUALS("", errout.str());

        check("void g(int);\n"
              "void f(int x) {\n"
              "    x = 0;\n"
              "    g(x);\n"
              "}");
        ASSERT_EQUALS("", errout.str());

        check("void g(int);\n"
              "void f() {\n"
              "    const int x = 0;\n"
              "    g(x + 1);\n"
              "}");
        ASSERT_EQUALS("", errout.str());

        check("void g(int);\n"
              "void f() {\n"
              "    char i = 1;\n"
              "    g(static_cast<int>(i));\n"
              "}");
        ASSERT_EQUALS("", errout.str());

        check("char *yytext;\n"
              "void re_init_scanner() {\n"
              "  int size = 256;\n"
              "  yytext = xmalloc(size * sizeof *yytext);\n"
              "}");
        ASSERT_EQUALS("", errout.str());

        check("void foo(const char *c) {\n"
              "    if (*c == '+' && (operand || !isalnum(*c))) {}\n"
              "}");
        ASSERT_EQUALS("", errout.str());

        // #8986
        check("void f(int);\n"
              "void g() {\n"
              "    const int x[] = { 10, 10 };\n"
              "    f(x[0]);\n"
              "}");
        ASSERT_EQUALS("", errout.str());

        check("void f(int);\n"
              "void g() {\n"
              "    int x[] = { 10, 10 };\n"
              "    f(x[0]);\n"
              "}");
        ASSERT_EQUALS("[test.cpp:3]: (style) Variable 'x' can be declared as const array\n", errout.str());

        check("struct A { int x; };"
              "void g(int);\n"
              "void f(int x) {\n"
              "    A y;\n"
              "    y.x = 1;\n"
              "    g(y.x);\n"
              "}");
        ASSERT_EQUALS("", errout.str());

        // allow known argument value in assert call
        check("void g(int);\n"
              "void f(int x) {\n"
              "   ASSERT((int)((x & 0x01) >> 7));\n"
              "}");
        ASSERT_EQUALS("", errout.str());

        // #9905 - expression that does not use integer calculation at all
        check("void foo() {\n"
              "    const std::string heading = \"Interval\";\n"
              "    std::cout << std::setw(heading.length());\n"
              "}");
        ASSERT_EQUALS("", errout.str());

        // #9909 - struct member with known value
        check("struct LongStack {\n"
              "    int maxsize;\n"
              "};\n"
              "\n"
              "void growLongStack(LongStack* self) {\n"
              "    self->maxsize = 32;\n"
              "    dostuff(self->maxsize * sizeof(intptr_t));\n"
              "}");
        ASSERT_EQUALS("", errout.str());

        // #11894
        check("struct S {\n"
              "    int *p, n;\n"
              "};\n"
              "S* g() {\n"
              "    S* s = static_cast<S*>(calloc(1, sizeof(S)));\n"
              "    s->n = 100;\n"
              "    s->p = static_cast<int*>(malloc(s->n * sizeof(int)));\n"
              "    return s;\n"
              "}\n");
        ASSERT_EQUALS("", errout.str());

        // #11679
        check("bool g(int);\n"
              "void h(int);\n"
              "int k(int a) { h(a); return 0; }\n"
              "void f(int i) {\n"
              "    if (g(k(i))) {}\n"
              "}\n");
        ASSERT_EQUALS("", errout.str());

        // #11889
        check("struct S {\n"
              "    int a[5];\n"
              "    void f(int i);\n"
              "}\n"
              "void g(int);\n"
              "void S::f(int i) {\n"
              "    if (a[i] == 1) {\n"
              "        a[i] = 0;\n"
              "        g(a[i]);\n"
              "    }\n"
              "}\n");
        ASSERT_EQUALS("", errout.str());

        // #11927
        check("void f(func_t func, int i) {\n"
              "    (func)(i, 0);\n"
              "}\n");
        ASSERT_EQUALS("", errout.str());

        check("struct S { void operator()(int, int); };\n"
              "void f(int i) {\n"
              "    S()(i, 1);\n"
              "}\n");
        ASSERT_EQUALS("", errout.str());

        check("void f(int& r) {\n"
              "    g(static_cast<char>(r = 42));\n"
              "}\n");
        ASSERT_EQUALS("", errout.str());

        check("struct S { int i; };\n"
              "void f(int i) {\n"
              "    const int a[] = { i - 1 * i, 0 };\n"
              "    auto s = S{ i - 1 * i };\n"
              "}\n");
        ASSERT_EQUALS("[test.cpp:3]: (style) Argument 'i-1*i' to init list { is always 0. It does not matter what value 'i' has.\n"
                      "[test.cpp:4]: (style) Argument 'i-1*i' to constructor S is always 0. It does not matter what value 'i' has.\n",
                      errout.str());
    }

    void knownArgumentHiddenVariableExpression() {
        // #9914 - variable expression is explicitly hidden
        check("void f(int x) {\n"
              "    dostuff(x && false);\n"
              "    dostuff(false && x);\n"
              "    dostuff(x || true);\n"
              "    dostuff(true || x);\n"
              "    dostuff(x * 0);\n"
              "    dostuff(0 * x);\n"
              "}\n");
        ASSERT_EQUALS("[test.cpp:3]: (style) Argument 'false&&x' to function dostuff is always 0. Constant literal calculation disable/hide variable expression 'x'.\n"
                      "[test.cpp:5]: (style) Argument 'true||x' to function dostuff is always 1. Constant literal calculation disable/hide variable expression 'x'.\n"
                      "[test.cpp:6]: (style) Argument 'x*0' to function dostuff is always 0. Constant literal calculation disable/hide variable expression 'x'.\n"
                      "[test.cpp:7]: (style) Argument '0*x' to function dostuff is always 0. Constant literal calculation disable/hide variable expression 'x'.\n", errout.str());
    }

    void knownArgumentTernaryOperator() { // #10374
        check("void f(bool a, bool b) {\n"
              "    const T* P = nullptr; \n"
              "    long N = 0; \n"
              "    const bool c = foo(); \n"
              "    bar(P, N); \n"
              "    if (c ? a : b)\n"
              "      baz(P, N); \n"
              "}");
        ASSERT_EQUALS("", errout.str());
    }

    void checkComparePointers() {
        check("int f() {\n"
              "    const int foo[1] = {0};\n"
              "    const int bar[1] = {0};\n"
              "    int diff = 0;\n"
              "    if(foo > bar) {\n"
              "       diff = 1;\n"
              "    }\n"
              "    return diff;\n"
              "}");
        ASSERT_EQUALS(
            "[test.cpp:2] -> [test.cpp:5] -> [test.cpp:3] -> [test.cpp:5] -> [test.cpp:5]: (error) Comparing pointers that point to different objects\n",
            errout.str());

        check("bool f() {\n"
              "    int x = 0;\n"
              "    int y = 0;\n"
              "    int* xp = &x;\n"
              "    int* yp = &y;\n"
              "    return xp > yp;\n"
              "}");
        ASSERT_EQUALS(
            "[test.cpp:2] -> [test.cpp:4] -> [test.cpp:3] -> [test.cpp:5] -> [test.cpp:6]: (error) Comparing pointers that point to different objects\n"
            "[test.cpp:4]: (style) Variable 'xp' can be declared as pointer to const\n"
            "[test.cpp:5]: (style) Variable 'yp' can be declared as pointer to const\n",
            errout.str());

        check("bool f() {\n"
              "    int x = 0;\n"
              "    int y = 1;\n"
              "    return &x > &y;\n"
              "}");
        ASSERT_EQUALS(
            "[test.cpp:2] -> [test.cpp:4] -> [test.cpp:3] -> [test.cpp:4] -> [test.cpp:4]: (error) Comparing pointers that point to different objects\n",
            errout.str());

        check("struct A {int data;};\n"
              "bool f() {\n"
              "    A x;\n"
              "    A y;\n"
              "    int* xp = &x.data;\n"
              "    int* yp = &y.data;\n"
              "    return xp > yp;\n"
              "}");
        ASSERT_EQUALS(
            "[test.cpp:1] -> [test.cpp:5] -> [test.cpp:1] -> [test.cpp:6] -> [test.cpp:7]: (error) Comparing pointers that point to different objects\n"
            "[test.cpp:5]: (style) Variable 'xp' can be declared as pointer to const\n"
            "[test.cpp:6]: (style) Variable 'yp' can be declared as pointer to const\n",
            errout.str());

        check("struct A {int data;};\n"
              "bool f(A ix, A iy) {\n"
              "    A* x = &ix;\n"
              "    A* y = &iy;\n"
              "    int* xp = &x->data;\n"
              "    int* yp = &y->data;\n"
              "    return xp > yp;\n"
              "}");
        ASSERT_EQUALS(
            "[test.cpp:2] -> [test.cpp:3] -> [test.cpp:5] -> [test.cpp:2] -> [test.cpp:4] -> [test.cpp:6] -> [test.cpp:7]: (error) Comparing pointers that point to different objects\n"
            "[test.cpp:5]: (style) Variable 'xp' can be declared as pointer to const\n"
            "[test.cpp:6]: (style) Variable 'yp' can be declared as pointer to const\n",
            errout.str());

        check("bool f(int * xp, int* yp) {\n"
              "    return &xp > &yp;\n"
              "}");
        ASSERT_EQUALS(
            "[test.cpp:1] -> [test.cpp:2] -> [test.cpp:1] -> [test.cpp:2] -> [test.cpp:2]: (error) Comparing pointers that point to different objects\n",
            errout.str());

        check("int f() {\n"
              "    int x = 0;\n"
              "    int y = 1;\n"
              "    return &x - &y;\n"
              "}");
        ASSERT_EQUALS(
            "[test.cpp:2] -> [test.cpp:4] -> [test.cpp:3] -> [test.cpp:4] -> [test.cpp:4]: (error) Subtracting pointers that point to different objects\n",
            errout.str());

        check("bool f() {\n"
              "    int x[2] = {1, 2}m;\n"
              "    int* xp = &x[0];\n"
              "    int* yp = &x[1];\n"
              "    return xp > yp;\n"
              "}");
        ASSERT_EQUALS("[test.cpp:3]: (style) Variable 'xp' can be declared as pointer to const\n"
                      "[test.cpp:4]: (style) Variable 'yp' can be declared as pointer to const\n",
                      errout.str());

        check("bool f(const int * xp, const int* yp) {\n"
              "    return xp > yp;\n"
              "}");
        ASSERT_EQUALS("", errout.str());

        check("bool f(const int & x, const int& y) {\n"
              "    return &x > &y;\n"
              "}");
        ASSERT_EQUALS("", errout.str());

        check("int& g();\n"
              "bool f() {\n"
              "    const int& x = g();\n"
              "    const int& y = g();\n"
              "    const int* xp = &x;\n"
              "    const int* yp = &y;\n"
              "    return xp > yp;\n"
              "}");
        ASSERT_EQUALS("", errout.str());

        check("struct A {int data;};\n"
              "bool f(A ix) {\n"
              "    A* x = &ix;\n"
              "    A* y = x;\n"
              "    int* xp = &x->data;\n"
              "    int* yp = &y->data;\n"
              "    return xp > yp;\n"
              "}");
        ASSERT_EQUALS("[test.cpp:5]: (style) Variable 'xp' can be declared as pointer to const\n"
                      "[test.cpp:6]: (style) Variable 'yp' can be declared as pointer to const\n",
                      errout.str());

        check("struct S { int i; };\n" // #11576
              "int f(S s) {\n"
              "    return &s.i - (int*)&s;\n"
              "}\n");
        ASSERT_EQUALS("[test.cpp:3]: (style) C-style pointer casting\n", errout.str());

        check("struct S { int i; };\n"
              "int f(S s1, S s2) {\n"
              "    return &s1.i - reinterpret_cast<int*>(&s2);\n"
              "}\n");
        ASSERT_EQUALS("[test.cpp:1] -> [test.cpp:3] -> [test.cpp:2] -> [test.cpp:3] -> [test.cpp:3]: (error) Subtracting pointers that point to different objects\n",
                      errout.str());
    }

    void unusedVariableValueTemplate() {
        check("#include <functional>\n"
              "class A\n"
              "{\n"
              "public:\n"
              "    class Hash\n"
              "    {\n"
              "    public:\n"
              "        std::size_t operator()(const A& a) const\n"
              "        {\n"
              "            (void)a;\n"
              "            return 0;\n"
              "        }\n"
              "    };\n"
              "};\n"
              "namespace std\n"
              "{\n"
              "    template <>\n"
              "    struct hash<A>\n"
              "    {\n"
              "        std::size_t operator()(const A& a) const noexcept\n"
              "        {\n"
              "            return A::Hash{}(a);\n"
              "        }\n"
              "    };\n"
              "}");
        ASSERT_EQUALS("", errout.str());
    }

    void moduloOfOne() {
        check("void f(unsigned int x) {\n"
              "  int y = x % 1;\n"
              "}");
        ASSERT_EQUALS("[test.cpp:2]: (style) Modulo of one is always equal to zero\n", errout.str());

        check("void f() {\n"
              "  for (int x = 1; x < 10; x++) {\n"
              "    int y = 100 % x;\n"
              "  }\n"
              "}");
        ASSERT_EQUALS("", errout.str());

        check("void f(int i, int j) {\n" // #11191
              "    const int c = pow(2, i);\n"
              "    if (j % c) {}\n"
              "}\n");
        ASSERT_EQUALS("", errout.str());
    }

    void sameExpressionPointers() {
        check("int f(int *i);\n"
              "void g(int *a, const int *b) {\n"
              "    int c = *a;\n"
              "    f(a);\n"
              "    if (b && c != *a) {}\n"
              "}\n");
        ASSERT_EQUALS("", errout.str());
    }

    void checkOverlappingWrite() {
        // union
        check("void foo() {\n"
              "    union { int i; float f; } u;\n"
              "    u.i = 0;\n"
              "    u.i = u.f;\n" // <- error
              "}");
        ASSERT_EQUALS("[test.cpp:4]: (error) Overlapping read/write of union is undefined behavior\n", errout.str());

        check("void foo() {\n" // #11013
              "    union { struct { uint8_t a; uint8_t b; }; uint16_t c; } u;\n"
              "    u.a = u.b = 0;\n"
              "}");
        ASSERT_EQUALS("", errout.str());

        // memcpy
        check("void foo() {\n"
              "    char a[10];\n"
              "    memcpy(&a[5], &a[4], 2u);\n"
              "}");
        ASSERT_EQUALS("[test.cpp:3]: (error) Overlapping read/write in memcpy() is undefined behavior\n", errout.str());

        check("void foo() {\n"
              "    char a[10];\n"
              "    memcpy(a+5, a+4, 2u);\n"
              "}");
        ASSERT_EQUALS("[test.cpp:3]: (error) Overlapping read/write in memcpy() is undefined behavior\n", errout.str());

        check("void foo() {\n"
              "    char a[10];\n"
              "    memcpy(a, a+1, 2u);\n"
              "}");
        ASSERT_EQUALS("[test.cpp:3]: (error) Overlapping read/write in memcpy() is undefined behavior\n", errout.str());

        check("void foo() {\n"
              "    char a[8];\n"
              "    memcpy(&a[0], &a[4], 4u);\n"
              "}");
        ASSERT_EQUALS("", errout.str());

        check("_Bool a[10];\n" // #10350
              "void foo() {\n"
              "    memcpy(&a[5], &a[4], 2u * sizeof(a[0]));\n"
              "}");
        ASSERT_EQUALS("[test.cpp:3]: (error) Overlapping read/write in memcpy() is undefined behavior\n", errout.str());

        // wmemcpy
        check("void foo() {\n"
              "    wchar_t a[10];\n"
              "    wmemcpy(&a[5], &a[4], 2u);\n"
              "}");
        ASSERT_EQUALS("[test.cpp:3]: (error) Overlapping read/write in wmemcpy() is undefined behavior\n", errout.str());

        check("void foo() {\n"
              "    wchar_t a[10];\n"
              "    wmemcpy(a+5, a+4, 2u);\n"
              "}");
        ASSERT_EQUALS("[test.cpp:3]: (error) Overlapping read/write in wmemcpy() is undefined behavior\n", errout.str());

        check("void foo() {\n"
              "    wchar_t a[10];\n"
              "    wmemcpy(a, a+1, 2u);\n"
              "}");
        ASSERT_EQUALS("[test.cpp:3]: (error) Overlapping read/write in wmemcpy() is undefined behavior\n", errout.str());

        // strcpy
        check("void foo(char *ptr) {\n"
              "    strcpy(ptr, ptr);\n"
              "}");
        ASSERT_EQUALS("[test.cpp:2]: (error) Overlapping read/write in strcpy() is undefined behavior\n", errout.str());
    }

    void constVariableArrayMember() { // #10371
        check("class Foo {\n"
              "public:\n"
              "    Foo();\n"
              "    int GetVal() const { return m_Arr[0]; }\n"
              "    int m_Arr[1];\n"
              "};\n");
        ASSERT_EQUALS("", errout.str());
    }

    void knownPointerToBool()
    {
        check("void g(bool);\n"
              "void f() {\n"
              "    int i = 5;\n"
              "    int* p = &i;\n"
              "    g(p);\n"
              "    g(&i);\n"
              "}\n");
        ASSERT_EQUALS("[test.cpp:5]: (style) Pointer expression 'p' converted to bool is always true.\n"
                      "[test.cpp:6]: (style) Pointer expression '&i' converted to bool is always true.\n",
                      errout.str());

        check("void f() {\n"
              "    const int* x = nullptr;\n"
              "    std::empty(x);\n"
              "}\n");
        ASSERT_EQUALS("", errout.str());

        check("void f() {\n"
              "    const int* x = nullptr;\n"
              "    std::empty(const_cast<int*>(x));\n"
              "}\n");
        ASSERT_EQUALS("", errout.str());

        check("struct A { bool x; };\n"
              "bool f(A* a) {\n"
              "    if (a) {\n"
              "        return a->x;\n"
              "    }\n"
              "    return false;\n"
              "}\n");
        ASSERT_EQUALS("", errout.str());

        check("struct A { int* x; };\n"
              "bool f(A a) {\n"
              "    if (a.x) {\n"
              "        return a.x;\n"
              "    }\n"
              "    return false;\n"
              "}\n");
        ASSERT_EQUALS("[test.cpp:4]: (style) Pointer expression 'a.x' converted to bool is always true.\n", errout.str());

        check("void f(bool* b) { if (b) *b = true; }");
        ASSERT_EQUALS("", errout.str());

        check("bool f() {\n"
              "    int* x = nullptr;\n"
              "    return bool(x);\n"
              "}\n");
        ASSERT_EQUALS("[test.cpp:3]: (style) Pointer expression 'x' converted to bool is always false.\n", errout.str());

        check("bool f() {\n"
              "    int* x = nullptr;\n"
              "    return bool{x};\n"
              "}\n");
        ASSERT_EQUALS("[test.cpp:3]: (style) Pointer expression 'x' converted to bool is always false.\n", errout.str());

        check("struct A { A(bool); };\n"
              "A f() {\n"
              "    int* x = nullptr;\n"
              "    return A(x);\n"
              "}\n");
        ASSERT_EQUALS("[test.cpp:4]: (style) Pointer expression 'x' converted to bool is always false.\n", errout.str());

        check("struct A { A(bool); };\n"
              "A f() {\n"
              "    int* x = nullptr;\n"
              "    return A{x};\n"
              "}\n");
        ASSERT_EQUALS("[test.cpp:4]: (style) Pointer expression 'x' converted to bool is always false.\n", errout.str());

        check("struct B { virtual void f() {} };\n" // #11929
              "struct D : B {};\n"
              "void g(B* b) {\n"
              "    if (!b)\n"
              "        return;\n"
              "    if (dynamic_cast<D*>(b)) {}\n"
              "}\n");
        ASSERT_EQUALS("", errout.str());

        check("bool (*ptr)();\n" // #12170
              "void f() {\n"
              "    if (!ptr || !ptr()) {}\n"
              "}\n");
        ASSERT_EQUALS("", errout.str());
    }
};

REGISTER_TEST(TestOther)<|MERGE_RESOLUTION|>--- conflicted
+++ resolved
@@ -3371,7 +3371,6 @@
         ASSERT_EQUALS("[test.cpp:1]: (style) Parameter 's1' can be declared as reference to const\n"
                       "[test.cpp:1]: (style) Parameter 's2' can be declared as reference to const\n",
                       errout.str());
-<<<<<<< HEAD
         
         check("struct S {\n"
               "    void f(int& r) { p = &r; }\n"
@@ -3381,8 +3380,6 @@
               "    std::transform(v1.begin(), v1.end(), v2.begin(), [](auto& x) { return &x; });\n"
               "}\n");
         ASSERT_EQUALS("", errout.str());
-=======
->>>>>>> 83b5cb5b
     }
 
     void constParameterCallback() {
