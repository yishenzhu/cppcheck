--- conflicted
+++ resolved
@@ -3365,26 +3365,24 @@
               "}\n");
         ASSERT_EQUALS("", errout.str());
 
-<<<<<<< HEAD
-        check("void f(int& r) {\n"
-              "    (void)(true);\n"
-              "    if (r) {}\n"
-              "}\n");
-        ASSERT_EQUALS("[test.cpp:1]: (style) Parameter 'r' can be declared as reference to const\n", errout.str());
-
-        check("struct S { void f(int&); };\n"
-              "void g(S& s, int& r, void (S::* p2m)(int&)) {\n"
-              "    (s.*p2m)(r);\n"
-              "}\n");
-        ASSERT_EQUALS("", errout.str());
-=======
         check("bool f(std::string& s1, std::string& s2) {\n" // #12203
               "    return &s1 == &s2;\n"
               "}\n");
         ASSERT_EQUALS("[test.cpp:1]: (style) Parameter 's1' can be declared as reference to const\n"
                       "[test.cpp:1]: (style) Parameter 's2' can be declared as reference to const\n",
                       errout.str());
->>>>>>> 83b5cb5b
+
+        check("void f(int& r) {\n" // #12214
+              "    (void)(true);\n"
+              "    if (r) {}\n"
+              "}\n");
+        ASSERT_EQUALS("[test.cpp:1]: (style) Parameter 'r' can be declared as reference to const\n", errout.str());
+
+        check("struct S { void f(int&); };\n" // #12216
+              "void g(S& s, int& r, void (S::* p2m)(int&)) {\n"
+              "    (s.*p2m)(r);\n"
+              "}\n");
+        ASSERT_EQUALS("", errout.str());
     }
 
     void constParameterCallback() {
