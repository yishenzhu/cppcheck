--- conflicted
+++ resolved
@@ -2979,7 +2979,6 @@
               "}\n");
         ASSERT_EQUALS("", errout.str());
 
-<<<<<<< HEAD
         check("int f() {\n"
               "    static int i[1] = {};\n"
               "    return i[0];\n"
@@ -2992,13 +2991,12 @@
               "    return j;\n"
               "}\n");
         ASSERT_EQUALS("[test.cpp:2]: (style) Variable 'i' can be declared with const\n", errout.str());
-=======
+
         // #10471
         check("void f(std::array<int, 1> const& i) {\n"
               "    if (i[0] == 0) {}\n"
               "}\n");
         ASSERT_EQUALS("", errout.str());
->>>>>>> a9f29fbc
     }
 
     void switchRedundantAssignmentTest() {
