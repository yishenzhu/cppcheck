/*
 * Cppcheck - A tool for static C/C++ code analysis
 * Copyright (C) 2007-2023 Cppcheck team.
 *
 * This program is free software: you can redistribute it and/or modify
 * it under the terms of the GNU General Public License as published by
 * the Free Software Foundation, either version 3 of the License, or
 * (at your option) any later version.
 *
 * This program is distributed in the hope that it will be useful,
 * but WITHOUT ANY WARRANTY; without even the implied warranty of
 * MERCHANTABILITY or FITNESS FOR A PARTICULAR PURPOSE.  See the
 * GNU General Public License for more details.
 *
 * You should have received a copy of the GNU General Public License
 * along with this program.  If not, see <http://www.gnu.org/licenses/>.
 */

#include "checkother.h"
#include "errortypes.h"
#include "library.h"
#include "platform.h"
#include "preprocessor.h"
#include "settings.h"
#include "standards.h"
#include "fixture.h"
#include "tokenize.h"

#include <list>
#include <map>
#include <sstream> // IWYU pragma: keep
#include <string>
#include <unordered_map>
#include <utility>
#include <vector>

#include <simplecpp.h>


class TestOther : public TestFixture {
public:
    TestOther() : TestFixture("TestOther") {}

private:
    Settings _settings;

    void run() override {
        LOAD_LIB_2(_settings.library, "std.cfg");


        TEST_CASE(emptyBrackets);

        TEST_CASE(zeroDiv1);
        TEST_CASE(zeroDiv2);
        TEST_CASE(zeroDiv3);
        TEST_CASE(zeroDiv4);
        TEST_CASE(zeroDiv5);
        TEST_CASE(zeroDiv6);
        TEST_CASE(zeroDiv7);  // #4930
        TEST_CASE(zeroDiv8);
        TEST_CASE(zeroDiv9);
        TEST_CASE(zeroDiv10);
        TEST_CASE(zeroDiv11);
        TEST_CASE(zeroDiv12);
        TEST_CASE(zeroDiv13);
        TEST_CASE(zeroDiv14); // #1169
        TEST_CASE(zeroDiv15); // #8319
        TEST_CASE(zeroDiv16); // #11158
        TEST_CASE(zeroDiv17); // #9931
        TEST_CASE(zeroDiv18);

        TEST_CASE(zeroDivCond); // division by zero / useless condition

        TEST_CASE(nanInArithmeticExpression);

        TEST_CASE(varScope1);
        TEST_CASE(varScope2);
        TEST_CASE(varScope3);
        TEST_CASE(varScope4);
        TEST_CASE(varScope5);
        TEST_CASE(varScope6);
        TEST_CASE(varScope7);
        TEST_CASE(varScope8);
        TEST_CASE(varScope9);       // classes may have extra side-effects
        TEST_CASE(varScope10);      // Undefined macro FOR
        TEST_CASE(varScope11);      // #2475 - struct initialization is not inner scope
        TEST_CASE(varScope12);
        TEST_CASE(varScope13);      // variable usage in inner loop
        TEST_CASE(varScope14);
        TEST_CASE(varScope15);      // #4573 if-else-if
        TEST_CASE(varScope16);
        TEST_CASE(varScope17);
        TEST_CASE(varScope18);
        TEST_CASE(varScope20);      // Ticket #5103
        TEST_CASE(varScope21);      // Ticket #5382
        TEST_CASE(varScope22);      // Ticket #5684
        TEST_CASE(varScope23);      // Ticket #6154
        TEST_CASE(varScope24);      // pointer / reference
        TEST_CASE(varScope25);      // time_t
        TEST_CASE(varScope26);      // range for loop, map
        TEST_CASE(varScope27);      // #7733 - #if
        TEST_CASE(varScope28);      // #10527
        TEST_CASE(varScope29);      // #10888
        TEST_CASE(varScope30);      // #8541
        TEST_CASE(varScope31);      // #11099
        TEST_CASE(varScope32);      // #11441
        TEST_CASE(varScope33);
        TEST_CASE(varScope34);

        TEST_CASE(oldStylePointerCast);
        TEST_CASE(invalidPointerCast);

        TEST_CASE(passedByValue);
        TEST_CASE(passedByValue_nonConst);
        TEST_CASE(passedByValue_externC);

        TEST_CASE(constVariable);
        TEST_CASE(constParameterCallback);
        TEST_CASE(constPointer);

        TEST_CASE(switchRedundantAssignmentTest);
        TEST_CASE(switchRedundantOperationTest);
        TEST_CASE(switchRedundantBitwiseOperationTest);
        TEST_CASE(unreachableCode);
        TEST_CASE(redundantContinue);

        TEST_CASE(suspiciousCase);
        TEST_CASE(suspiciousEqualityComparison);
        TEST_CASE(suspiciousUnaryPlusMinus); // #8004

        TEST_CASE(selfAssignment);
        TEST_CASE(trac1132);
        TEST_CASE(testMisusedScopeObjectDoesNotPickFunction1);
        TEST_CASE(testMisusedScopeObjectDoesNotPickFunction2);
        TEST_CASE(testMisusedScopeObjectPicksClass);
        TEST_CASE(testMisusedScopeObjectPicksStruct);
        TEST_CASE(testMisusedScopeObjectDoesNotPickIf);
        TEST_CASE(testMisusedScopeObjectDoesNotPickConstructorDeclaration);
        TEST_CASE(testMisusedScopeObjectDoesNotPickFunctor);
        TEST_CASE(testMisusedScopeObjectDoesNotPickLocalClassConstructors);
        TEST_CASE(testMisusedScopeObjectDoesNotPickUsedObject);
        TEST_CASE(testMisusedScopeObjectDoesNotPickPureC);
        TEST_CASE(testMisusedScopeObjectDoesNotPickNestedClass);
        TEST_CASE(testMisusedScopeObjectInConstructor);
        TEST_CASE(testMisusedScopeObjectStandardType);
        TEST_CASE(testMisusedScopeObjectNamespace);
        TEST_CASE(testMisusedScopeObjectAssignment); // #11371
        TEST_CASE(trac2071);
        TEST_CASE(trac2084);
        TEST_CASE(trac3693);

        TEST_CASE(clarifyCalculation);
        TEST_CASE(clarifyStatement);

        TEST_CASE(duplicateBranch);
        TEST_CASE(duplicateBranch1); // tests extracted by http://www.viva64.com/en/b/0149/ ( Comparison between PVS-Studio and cppcheck ): Errors detected in Quake 3: Arena by PVS-Studio: Fragment 2
        TEST_CASE(duplicateBranch2); // empty macro
        TEST_CASE(duplicateBranch3);
        TEST_CASE(duplicateBranch4);
        TEST_CASE(duplicateBranch5); // make sure the Token attributes are compared
        TEST_CASE(duplicateBranch6);
        TEST_CASE(duplicateExpression1);
        TEST_CASE(duplicateExpression2); // ticket #2730
        TEST_CASE(duplicateExpression3); // ticket #3317
        TEST_CASE(duplicateExpression4); // ticket #3354 (++)
        TEST_CASE(duplicateExpression5); // ticket #3749 (macros with same values)
        TEST_CASE(duplicateExpression6); // ticket #4639
        TEST_CASE(duplicateExpression7);
        TEST_CASE(duplicateExpression8);
        TEST_CASE(duplicateExpression9); // #9320
        TEST_CASE(duplicateExpression10); // #9485
        TEST_CASE(duplicateExpression11); // #8916 (function call)
        TEST_CASE(duplicateExpression12); // #10026
        TEST_CASE(duplicateExpression13); // #7899
        TEST_CASE(duplicateExpression14); // #9871
        TEST_CASE(duplicateExpression15); // #10650
        TEST_CASE(duplicateExpression16); // #10569
        TEST_CASE(duplicateExpressionLoop);
        TEST_CASE(duplicateValueTernary);
        TEST_CASE(duplicateExpressionTernary); // #6391
        TEST_CASE(duplicateExpressionTemplate); // #6930
        TEST_CASE(duplicateExpressionCompareWithZero);
        TEST_CASE(oppositeExpression);
        TEST_CASE(duplicateVarExpression);
        TEST_CASE(duplicateVarExpressionUnique);
        TEST_CASE(duplicateVarExpressionAssign);
        TEST_CASE(duplicateVarExpressionCrash);
        TEST_CASE(multiConditionSameExpression);

        TEST_CASE(checkSignOfUnsignedVariable);
        TEST_CASE(checkSignOfPointer);

        TEST_CASE(checkSuspiciousSemicolon1);
        TEST_CASE(checkSuspiciousSemicolon2);
        TEST_CASE(checkSuspiciousSemicolon3);
        TEST_CASE(checkSuspiciousComparison);

        TEST_CASE(checkInvalidFree);

        TEST_CASE(checkRedundantCopy);

        TEST_CASE(checkNegativeShift);

        TEST_CASE(incompleteArrayFill);

        TEST_CASE(redundantVarAssignment);
        TEST_CASE(redundantVarAssignment_trivial);
        TEST_CASE(redundantVarAssignment_struct);
        TEST_CASE(redundantVarAssignment_7133);
        TEST_CASE(redundantVarAssignment_stackoverflow);
        TEST_CASE(redundantVarAssignment_lambda);
        TEST_CASE(redundantVarAssignment_loop);
        TEST_CASE(redundantVarAssignment_after_switch);
        TEST_CASE(redundantVarAssignment_pointer);
        TEST_CASE(redundantVarAssignment_pointer_parameter);
        TEST_CASE(redundantVarAssignment_array);
        TEST_CASE(redundantVarAssignment_switch_break);
        TEST_CASE(redundantInitialization);
        TEST_CASE(redundantMemWrite);

        TEST_CASE(varFuncNullUB);

        TEST_CASE(checkCastIntToCharAndBack); // ticket #160

        TEST_CASE(checkCommaSeparatedReturn);
        TEST_CASE(checkPassByReference);

        TEST_CASE(checkComparisonFunctionIsAlwaysTrueOrFalse);

        TEST_CASE(integerOverflow); // #5895

        TEST_CASE(redundantPointerOp);
        TEST_CASE(test_isSameExpression);
        TEST_CASE(raceAfterInterlockedDecrement);

        TEST_CASE(testUnusedLabel);

        TEST_CASE(testEvaluationOrder);
        TEST_CASE(testEvaluationOrderSelfAssignment);
        TEST_CASE(testEvaluationOrderMacro);
        TEST_CASE(testEvaluationOrderSequencePointsFunctionCall);
        TEST_CASE(testEvaluationOrderSequencePointsComma);
        TEST_CASE(testEvaluationOrderSizeof);

        TEST_CASE(testUnsignedLessThanZero);

        TEST_CASE(doubleMove1);
        TEST_CASE(doubleMoveMemberInitialization1);
        TEST_CASE(doubleMoveMemberInitialization2);
        TEST_CASE(doubleMoveMemberInitialization3); // #9974
        TEST_CASE(moveAndAssign1);
        TEST_CASE(moveAndAssign2);
        TEST_CASE(moveAssignMoveAssign);
        TEST_CASE(moveAndReset1);
        TEST_CASE(moveAndReset2);
        TEST_CASE(moveResetMoveReset);
        TEST_CASE(moveAndFunctionParameter);
        TEST_CASE(moveAndFunctionParameterReference);
        TEST_CASE(moveAndFunctionParameterConstReference);
        TEST_CASE(moveAndFunctionParameterUnknown);
        TEST_CASE(moveAndReturn);
        TEST_CASE(moveAndClear);
        TEST_CASE(movedPointer);
        TEST_CASE(moveAndAddressOf);
        TEST_CASE(partiallyMoved);
        TEST_CASE(moveAndLambda);
        TEST_CASE(moveInLoop);
        TEST_CASE(moveCallback);
        TEST_CASE(moveClassVariable);
        TEST_CASE(forwardAndUsed);
        TEST_CASE(moveAndReference);
        TEST_CASE(moveForRange);

        TEST_CASE(funcArgNamesDifferent);
        TEST_CASE(funcArgOrderDifferent);
        TEST_CASE(cpp11FunctionArgInit); // #7846 - "void foo(int declaration = {}) {"

        TEST_CASE(shadowVariables);
        TEST_CASE(knownArgument);
        TEST_CASE(knownArgumentHiddenVariableExpression);
        TEST_CASE(knownArgumentTernaryOperator);
        TEST_CASE(checkComparePointers);

        TEST_CASE(unusedVariableValueTemplate); // #8994

        TEST_CASE(moduloOfOne);

        TEST_CASE(sameExpressionPointers);

        TEST_CASE(checkOverlappingWrite);

        TEST_CASE(constVariableArrayMember); // #10371
    }

#define check(...) check_(__FILE__, __LINE__, __VA_ARGS__)
    void check_(const char* file, int line, const char code[], const char *filename = nullptr, bool inconclusive = true, bool runSimpleChecks=true, bool verbose=false, Settings* settings = nullptr) {
        // Clear the error buffer..
        errout.str("");

        if (!settings) {
            settings = &_settings;
        }
        settings->severity.enable(Severity::style);
        settings->severity.enable(Severity::warning);
        settings->severity.enable(Severity::portability);
        settings->severity.enable(Severity::performance);
        settings->standards.c = Standards::CLatest;
        settings->standards.cpp = Standards::CPPLatest;
        settings->certainty.setEnabled(Certainty::inconclusive, inconclusive);
        settings->verbose = verbose;

        Preprocessor preprocessor(*settings);

        // Tokenize..
        Tokenizer tokenizer(settings, this, &preprocessor);
        std::istringstream istr(code);
        ASSERT_LOC(tokenizer.tokenize(istr, filename ? filename : "test.cpp"), file, line);

        // Check..
        runChecks<CheckOther>(&tokenizer, settings, this);

        (void)runSimpleChecks; // TODO Remove this
    }

    void check_(const char* file, int line, const char code[], Settings *s) {
        check_(file, line, code, "test.cpp", true, true, false, s);
    }

    void checkP(const char code[], const char *filename = "test.cpp") {
        // Clear the error buffer..
        errout.str("");

        Settings* settings = &_settings;
        settings->severity.enable(Severity::style);
        settings->severity.enable(Severity::warning);
        settings->severity.enable(Severity::portability);
        settings->severity.enable(Severity::performance);
        settings->standards.c = Standards::CLatest;
        settings->standards.cpp = Standards::CPPLatest;
        settings->certainty.enable(Certainty::inconclusive);

        // Raw tokens..
        std::vector<std::string> files(1, filename);
        std::istringstream istr(code);
        const simplecpp::TokenList tokens1(istr, files, files[0]);

        // Preprocess..
        simplecpp::TokenList tokens2(files);
        std::map<std::string, simplecpp::TokenList*> filedata;
        simplecpp::preprocess(tokens2, tokens1, files, filedata, simplecpp::DUI());

        Preprocessor preprocessor(*settings);
        preprocessor.setDirectives(tokens1);

        // Tokenizer..
        Tokenizer tokenizer(settings, this, &preprocessor);
        tokenizer.createTokens(std::move(tokens2));
        tokenizer.simplifyTokens1("");

        // Check..
        runChecks<CheckOther>(&tokenizer, settings, this);
    }

    void checkInterlockedDecrement(const char code[]) {
        Settings settings;
        settings.platform.type = cppcheck::Platform::Type::Win32A;

        check(code, nullptr, false, true, false, &settings);
    }

    void emptyBrackets() {
        check("{\n"
              "}");
        ASSERT_EQUALS("", errout.str());
    }


    void zeroDiv1() { // floating point division by zero => no error
        check("void foo() {\n"
              "    cout << 1. / 0;\n"
              "}");
        ASSERT_EQUALS("", errout.str());

        check("void foo() {\n"
              "    cout << 42 / (double)0;\n"
              "}");
        ASSERT_EQUALS("", errout.str());

        check("void foo() {\n"
              "    cout << 42 / (float)0;\n"
              "}");
        ASSERT_EQUALS("", errout.str());

        check("void foo() {\n"
              "    cout << 42 / (int)0;\n"
              "}");
        ASSERT_EQUALS("[test.cpp:2]: (error) Division by zero.\n", errout.str());
    }

    void zeroDiv2() {
        check("void foo()\n"
              "{\n"
              "    int sum = 0;\n"
              "    for(int i = 0; i < n; i ++)\n"
              "    {\n"
              "        sum += i;\n"
              "    }\n"
              "    cout<<b/sum;\n"
              "}");
        ASSERT_EQUALS("", errout.str());
    }

    void zeroDiv3() {
        check("int foo(int i) {\n"
              "    return i / 0;\n"
              "}");
        ASSERT_EQUALS("[test.cpp:2]: (error) Division by zero.\n", errout.str());

        check("int foo(int i) {\n"
              "    return i % 0;\n"
              "}");
        ASSERT_EQUALS("[test.cpp:2]: (error) Division by zero.\n", errout.str());

        check("void foo(int& i) {\n"
              "    i /= 0;\n"
              "}");
        ASSERT_EQUALS("[test.cpp:2]: (error) Division by zero.\n", errout.str());

        check("void foo(int& i) {\n"
              "    i %= 0;\n"
              "}");
        ASSERT_EQUALS("[test.cpp:2]: (error) Division by zero.\n", errout.str());

        check("uint8_t foo(uint8_t i) {\n"
              "    return i / 0;\n"
              "}");
        ASSERT_EQUALS("[test.cpp:2]: (error) Division by zero.\n", errout.str());
    }

    void zeroDiv4() {
        check("void f()\n"
              "{\n"
              "   long a = b / 0x6;\n"
              "}");
        ASSERT_EQUALS("", errout.str());

        check("void f()\n"
              "{\n"
              "   long a = b / 0x0;\n"
              "}");
        ASSERT_EQUALS("", errout.str());
        check("void f(long b)\n"
              "{\n"
              "   long a = b / 0x0;\n"
              "}");
        ASSERT_EQUALS("[test.cpp:3]: (error) Division by zero.\n", errout.str());

        check("void f()\n"
              "{\n"
              "   long a = b / 0L;\n"
              "}");
        ASSERT_EQUALS("", errout.str());
        check("void f(long b)\n"
              "{\n"
              "   long a = b / 0L;\n"
              "}");
        ASSERT_EQUALS("[test.cpp:3]: (error) Division by zero.\n", errout.str());

        check("void f()\n"
              "{\n"
              "   long a = b / 0ul;\n"
              "}");
        ASSERT_EQUALS("", errout.str());
        check("void f(long b)\n"
              "{\n"
              "   long a = b / 0ul;\n"
              "}");
        ASSERT_EQUALS("[test.cpp:3]: (error) Division by zero.\n", errout.str());

        // Don't warn about floating points (gcc doesn't warn either)
        // and floating points are handled differently than integers.
        check("void f()\n"
              "{\n"
              "   long a = b / 0.0;\n"
              "}");
        ASSERT_EQUALS("", errout.str());

        check("void f()\n"
              "{\n"
              "   long a = b / 0.5;\n"
              "}");
        ASSERT_EQUALS("", errout.str());
    }

    void zeroDiv5() {
        check("void f()\n"
              "{ { {\n"
              "   long a = b / 0;\n"
              "} } }");
        ASSERT_EQUALS("", errout.str());
        check("void f(long b)\n"
              "{ { {\n"
              "   long a = b / 0;\n"
              "} } }");
        ASSERT_EQUALS("[test.cpp:3]: (error) Division by zero.\n", errout.str());
    }

    void zeroDiv6() {
        check("void f()\n"
              "{ { {\n"
              "   int a = b % 0;\n"
              "} } }");
        ASSERT_EQUALS("", errout.str());
        check("void f(int b)\n"
              "{ { {\n"
              "   int a = b % 0;\n"
              "} } }");
        ASSERT_EQUALS("[test.cpp:3]: (error) Division by zero.\n", errout.str());
    }

    void zeroDiv7() {
        // unknown types for x and y --> do not warn
        check("void f() {\n"
              "  int a = x/2*3/0;\n"
              "  int b = y/2*3%0;\n"
              "}");
        ASSERT_EQUALS("", errout.str());
        check("void f(int x, int y) {\n"
              "  int a = x/2*3/0;\n"
              "  int b = y/2*3%0;\n"
              "}");
        ASSERT_EQUALS("[test.cpp:2]: (error) Division by zero.\n"
                      "[test.cpp:3]: (error) Division by zero.\n", errout.str());
    }

    void zeroDiv8() {
        // #5584 - FP when function is unknown
        check("void f() {\n"
              "  int a = 0;\n"
              "  do_something(a);\n"
              "  return 4 / a;\n"
              "}");
        ASSERT_EQUALS("[test.cpp:4]: (error, inconclusive) Division by zero.\n", errout.str());
    }

    void zeroDiv9() {
        // #6403 FP zerodiv - inside protecting if-clause
        check("void foo() {\n"
              "  double fStepHelp = 0;\n"
              "   if( (rOuterValue >>= fStepHelp) ) {\n"
              "     if( fStepHelp != 0.0) {\n"
              "       double fStepMain = 1;\n"
              "       sal_Int32 nIntervalCount = static_cast< sal_Int32 >(fStepMain / fStepHelp);\n"
              "    }\n"
              "  }\n"
              "}");
        ASSERT_EQUALS("", errout.str());
    }

    void zeroDiv10() {
        // #5402 false positive: (error) Division by zero -- with boost::format
        check("int main() {\n"
              "  std::cout\n"
              "    << boost::format(\" %d :: %s <> %s\") % 0 % \"a\" % \"b\"\n"
              "    << std::endl;\n"
              "  return 0;\n"
              "}");
        ASSERT_EQUALS("", errout.str());
    }

    void zeroDiv11() {
        check("void f(int a) {\n"
              "  int res = (a+2)/0;\n"
              "  int res = (a*2)/0;\n"
              "}");
        ASSERT_EQUALS("[test.cpp:2]: (error) Division by zero.\n"
                      "[test.cpp:3]: (error) Division by zero.\n", errout.str());
        check("void f() {\n"
              "  int res = (a+2)/0;\n"
              "  int res = (a*2)/0;\n"
              "}");
        ASSERT_EQUALS("", errout.str());
    }

    void zeroDiv12() {
        // #8141
        check("intmax_t f() {\n"
              "  return 1 / imaxabs(0);\n"
              "}");
        ASSERT_EQUALS("[test.cpp:2]: (error) Division by zero.\n", errout.str());
    }
    void zeroDiv13() {
        // #7324
        check("int f () {\n"
              "    int dividend = 10;\n"
              "        int divisor = 1;\n"
              "    dividend = dividend / (--divisor);\n"
              "    return dividend;\n"
              "}\n");
        ASSERT_EQUALS("[test.cpp:4]: (error) Division by zero.\n", errout.str());
    }

    void zeroDiv14() {
        check("void f() {\n" // #1169
              "    double dx = 1.;\n"
              "    int ix = 1;\n"
              "    int i = 1;\n"
              "    std::cout << ix / (i >> 1) << std::endl;\n"
              "    std::cout << dx / (i >> 1) << std::endl;\n"
              "}\n");
        ASSERT_EQUALS("[test.cpp:5]: (error) Division by zero.\n", errout.str());
    }

    void zeroDiv15() { // #8319
        check("int f(int i) { return i - 1; }\n"
              "int f() {\n"
              "    const int d = 1;\n"
              "    const int r = 1 / f(d);\n"
              "    return r;\n"
              "}\n");
        ASSERT_EQUALS("[test.cpp:4]: (error) Division by zero.\n", errout.str());
    }

    // #11158
    void zeroDiv16()
    {
        check("int f(int i) {\n"
              "    int number = 10, a = 0;\n"
              "    for (int count = 0; count < 2; count++) {\n"
              "        a += (i / number) % 10;\n"
              "        number = number / 10;\n"
              "    }\n"
              "    return a;\n"
              "}\n");
        ASSERT_EQUALS("", errout.str());

        check("int f(int i) {\n"
              "    int number = 10, a = 0;\n"
              "    for (int count = 0; count < 2; count++) {\n"
              "        int x = number / 10;\n"
              "        a += (i / number) % 10;\n"
              "        number = x;\n"
              "    }\n"
              "    return a;\n"
              "}\n");
        ASSERT_EQUALS("", errout.str());
    }

    void zeroDiv17() { // #9931
        check("int f(int len) {\n"
              "    int sz = sizeof(void*[255]) / 255;\n"
              "    int x = len % sz;\n"
              "    return x;\n"
              "}\n");
        ASSERT_EQUALS("", errout.str());
    }

    void zeroDiv18()
    {
        check("int f(int x, int y) {\n"
              "    if (x == y) {}\n"
              "    return 1 / (x-y);\n"
              "}\n");
        ASSERT_EQUALS(
            "[test.cpp:2] -> [test.cpp:3]: (warning) Either the condition 'x==y' is redundant or there is division by zero at line 3.\n",
            errout.str());
    }

    void zeroDivCond() {
        check("void f(unsigned int x) {\n"
              "  int y = 17 / x;\n"
              "  if (x > 0) {}\n"
              "}");
        ASSERT_EQUALS("[test.cpp:3] -> [test.cpp:2]: (warning) Either the condition 'x>0' is redundant or there is division by zero at line 2.\n", errout.str());

        check("void f(unsigned int x) {\n"
              "  int y = 17 / x;\n"
              "  if (x >= 1) {}\n"
              "}");
        ASSERT_EQUALS("[test.cpp:3] -> [test.cpp:2]: (warning) Either the condition 'x>=1' is redundant or there is division by zero at line 2.\n", errout.str());

        check("void f(int x) {\n"
              "  int y = 17 / x;\n"
              "  if (x == 0) {}\n"
              "}");
        ASSERT_EQUALS("[test.cpp:3] -> [test.cpp:2]: (warning) Either the condition 'x==0' is redundant or there is division by zero at line 2.\n", errout.str());

        check("void f(unsigned int x) {\n"
              "  int y = 17 / x;\n"
              "  if (x != 0) {}\n"
              "}");
        ASSERT_EQUALS("[test.cpp:3] -> [test.cpp:2]: (warning) Either the condition 'x!=0' is redundant or there is division by zero at line 2.\n", errout.str());

        // function call
        check("void f1(int x, int y) { c=x/y; }\n"
              "void f2(unsigned int y) {\n"
              "    f1(123,y);\n"
              "    if (y>0){}\n"
              "}");
        ASSERT_EQUALS(
            "[test.cpp:4] -> [test.cpp:1]: (warning) Either the condition 'y>0' is redundant or there is division by zero at line 1.\n",
            errout.str());

        // avoid false positives when variable is changed after division
        check("void f() {\n"
              "  unsigned int x = do_something();\n"
              "  int y = 17 / x;\n"
              "  x = some+calculation;\n"
              "  if (x != 0) {}\n"
              "}");
        ASSERT_EQUALS("", errout.str());

        {
            // function is called that might modify global variable
            check("void do_something();\n"
                  "int x;\n"
                  "void f() {\n"
                  "  int y = 17 / x;\n"
                  "  do_something();\n"
                  "  if (x != 0) {}\n"
                  "}");
            ASSERT_EQUALS("", errout.str());

            // function is called. but don't care, variable is local
            check("void do_something();\n"
                  "void f() {\n"
                  "  int x = some + calculation;\n"
                  "  int y = 17 / x;\n"
                  "  do_something();\n"
                  "  if (x != 0) {}\n"
                  "}");
            ASSERT_EQUALS("[test.cpp:6] -> [test.cpp:4]: (warning) Either the condition 'x!=0' is redundant or there is division by zero at line 4.\n", errout.str());
        }

        check("void do_something(int value);\n"
              "void f(int x) {\n"
              "  int y = 17 / x;\n"
              "  do_something(x);\n"
              "}");
        ASSERT_EQUALS("", errout.str());

        check("int x;\n"
              "void f() {\n"
              "  int y = 17 / x;\n"
              "  while (y || x == 0) { x--; }\n"
              "}");
        ASSERT_EQUALS("", errout.str());

        // ticket 5033 segmentation fault (valid code) in CheckOther::checkZeroDivisionOrUselessCondition
        check("void f() {\n"
              "double* p1= new double[1];\n"
              "double* p2= new double[1];\n"
              "double* p3= new double[1];\n"
              "double* pp[3] = {p1,p2,p3};\n"
              "}");
        ASSERT_EQUALS("", errout.str());

        // #5105 - FP
        check("int f(int a, int b) {\n"
              "  int r = a / b;\n"
              "  if (func(b)) {}\n"
              "}");
        ASSERT_EQUALS("", errout.str());

        // Unknown types for b and c --> do not warn
        check("int f(int d) {\n"
              "  int r = (a?b:c) / d;\n"
              "  if (d == 0) {}\n"
              "}");
        ASSERT_EQUALS("", errout.str());

        check("int f(int a) {\n"
              "  int r = a ? 1 / a : 0;\n"
              "  if (a == 0) {}\n"
              "}");
        ASSERT_EQUALS("", errout.str());

        check("int f(int a) {\n"
              "  int r = (a == 0) ? 0 : 1 / a;\n"
              "  if (a == 0) {}\n"
              "}");
        ASSERT_EQUALS("", errout.str());

        check("int g();\n"
              "void f(int b) {\n"
              "  int x = g();\n"
              "  if (x == 0) {}\n"
              "  else if (x > 0) {}\n"
              "  else\n"
              "    a = b / -x;\n"
              "}");
        ASSERT_EQUALS("", errout.str());

        check("struct A {\n"
              "    int x;\n"
              "};\n"
              "int f(A* a) {\n"
              "    if (a->x == 0) \n"
              "        a->x = 1;\n"
              "    return 1/a->x;\n"
              "}\n");
        ASSERT_EQUALS("", errout.str());

        // #10049
        check("int f(int argc) {\n"
              "    int quotient, remainder;\n"
              "    remainder = argc % 2;\n"
              "    argc = 2;\n"
              "    quotient = argc;\n"
              "    if (quotient != 0) \n"
              "        return quotient;\n"
              "    return remainder;\n"
              "}\n");
        ASSERT_EQUALS("", errout.str());

        // #11315
        checkP("#define STATIC_ASSERT(c) \\\n"
               "do { enum { sa = 1/(int)(!!(c)) }; } while (0)\n"
               "void f() {\n"
               "    STATIC_ASSERT(sizeof(int) == sizeof(FOO));\n"
               "}\n");
        ASSERT_EQUALS("", errout.str());
    }

    void nanInArithmeticExpression() {
        check("void f()\n"
              "{\n"
              "   double x = 3.0 / 0.0 + 1.0;\n"
              "   printf(\"%f\", x);\n"
              "}");
        ASSERT_EQUALS("[test.cpp:3]: (style) Using NaN/Inf in a computation.\n", errout.str());

        check("void f()\n"
              "{\n"
              "   double x = 3.0 / 0.0 - 1.0;\n"
              "   printf(\"%f\", x);\n"
              "}");
        ASSERT_EQUALS("[test.cpp:3]: (style) Using NaN/Inf in a computation.\n", errout.str());

        check("void f()\n"
              "{\n"
              "   double x = 1.0 + 3.0 / 0.0;\n"
              "   printf(\"%f\", x);\n"
              "}");
        ASSERT_EQUALS("[test.cpp:3]: (style) Using NaN/Inf in a computation.\n", errout.str());

        check("void f()\n"
              "{\n"
              "   double x = 1.0 - 3.0 / 0.0;\n"
              "   printf(\"%f\", x);\n"
              "}");
        ASSERT_EQUALS("[test.cpp:3]: (style) Using NaN/Inf in a computation.\n", errout.str());

        check("void f()\n"
              "{\n"
              "   double x = 3.0 / 0.0;\n"
              "   printf(\"%f\", x);\n"
              "}");
        ASSERT_EQUALS("", errout.str());

    }

    void varScope1() {
        check("unsigned short foo()\n"
              "{\n"
              "    test_client CClient;\n"
              "    try\n"
              "    {\n"
              "        if (CClient.Open())\n"
              "        {\n"
              "            return 0;\n"
              "        }\n"
              "    }\n"
              "    catch (...)\n"
              "    {\n"
              "        return 2;\n"
              "    }\n"
              "\n"
              "    try\n"
              "    {\n"
              "        CClient.Close();\n"
              "    }\n"
              "    catch (...)\n"
              "    {\n"
              "        return 2;\n"
              "    }\n"
              "\n"
              "    return 1;\n"
              "}");
        ASSERT_EQUALS("", errout.str());
    }

    void varScope2() {
        check("int foo()\n"
              "{\n"
              "    Error e;\n"
              "    e.SetValue(12);\n"
              "    throw e;\n"
              "}");
        ASSERT_EQUALS("", errout.str());
    }

    void varScope3() {
        check("void foo()\n"
              "{\n"
              "    int i;\n"
              "    int *p = 0;\n"
              "    if (abc)\n"
              "    {\n"
              "        p = &i;\n"
              "    }\n"
              "    *p = 1;\n"
              "}");
        ASSERT_EQUALS("", errout.str());
    }

    void varScope4() {
        check("void foo()\n"
              "{\n"
              "    int i;\n"
              "}");
        ASSERT_EQUALS("", errout.str());
    }

    void varScope5() {
        check("void f(int x)\n"
              "{\n"
              "    int i = 0;\n"
              "    if (x) {\n"
              "        for ( ; i < 10; ++i) ;\n"
              "    }\n"
              "}");
        ASSERT_EQUALS("[test.cpp:3]: (style) The scope of the variable 'i' can be reduced.\n", errout.str());

        check("void f(int x) {\n"
              "    const unsigned char i = 0;\n"
              "    if (x) {\n"
              "        for ( ; i < 10; ++i) ;\n"
              "    }\n"
              "}");
        ASSERT_EQUALS("", errout.str());

        check("void f(int x)\n"
              "{\n"
              "    int i = 0;\n"
              "    if (x) {b()}\n"
              "    else {\n"
              "        for ( ; i < 10; ++i) ;\n"
              "    }\n"
              "}");
        ASSERT_EQUALS("[test.cpp:3]: (style) The scope of the variable 'i' can be reduced.\n", errout.str());
    }

    void varScope6() {
        check("void f(int x)\n"
              "{\n"
              "    int i = x;\n"
              "    if (a) {\n"
              "        x++;\n"
              "    }\n"
              "    if (b) {\n"
              "        c(i);\n"
              "    }\n"
              "}");
        ASSERT_EQUALS("", errout.str());

        check("void f() {\n" // #5398
              "    bool success = false;\n"
              "    int notReducable(someClass.getX(&success));\n"
              "    if (success) {\n"
              "        foo(notReducable);\n"
              "    }\n"
              "}");
        ASSERT_EQUALS("", errout.str());

        check("void foo(Test &test) {\n"
              "  int& x = test.getData();\n"
              "  if (test.process())\n"
              "    x = 0;\n"
              "}");
        ASSERT_EQUALS("", errout.str());

        check("void f()\n"
              "{\n"
              "int foo = 0;\n"
              "std::vector<int> vec(10);\n"
              "BOOST_FOREACH(int& i, vec)\n"
              "{\n"
              " foo += 1;\n"
              " if(foo == 10)\n"
              " {\n"
              "  return 0;\n"
              " }\n"
              "}\n"
              "}");
        ASSERT_EQUALS("", errout.str());

        check("void f(int &x)\n"
              "{\n"
              "  int n = 1;\n"
              "  do\n"
              "  {\n"
              "    ++n;\n"
              "    ++x;\n"
              "  } while (x);\n"
              "}");
        ASSERT_EQUALS("", errout.str());
    }

    void varScope7() {
        check("void f(int x)\n"
              "{\n"
              "    int y = 0;\n"
              "    b(y);\n"
              "    if (x) {\n"
              "        y++;\n"
              "    }\n"
              "}");
        ASSERT_EQUALS("", errout.str());
    }

    void varScope8() {
        check("void test() {\n"
              "    float edgeResistance=1;\n"
              "    std::vector<int> edges;\n"
              "    BOOST_FOREACH(int edge, edges) {\n"
              "        edgeResistance = (edge+1) / 2.0;\n"
              "    }\n"
              "}");
        ASSERT_EQUALS("[test.cpp:2]: (style) The scope of the variable 'edgeResistance' can be reduced.\n", errout.str());
    }

    void varScope9() {
        // classes may have extra side effects
        check("class fred {\n"
              "public:\n"
              "    void x();\n"
              "};\n"
              "void test(int a) {\n"
              "    fred f;\n"
              "    if (a == 2) {\n"
              "        f.x();\n"
              "    }\n"
              "}");
        ASSERT_EQUALS("", errout.str());
    }

    void varScope10() {
        check("int f()\n"
              "{\n"
              "    int x = 0;\n"
              "    FOR {\n"
              "        foo(x++);\n"
              "    }\n"
              "}");
        ASSERT_EQUALS("", errout.str());
    }

    void varScope11() {
        check("int f() {\n"
              "    int x = 0;\n"
              "    AB ab = { x, 0 };\n"
              "}");
        ASSERT_EQUALS("", errout.str());

        check("int f() {\n"
              "    int x = 0;\n"
              "    if (a == 0) { ++x; }\n"
              "    AB ab = { x, 0 };\n"
              "}");
        ASSERT_EQUALS("", errout.str());

        check("int f() {\n"
              "    int x = 0;\n"
              "    if (a == 0) { ++x; }\n"
              "    if (a == 1) { AB ab = { x, 0 }; }\n"
              "}");
        ASSERT_EQUALS("", errout.str());
    }

    void varScope12() {
        check("void f(int x) {\n"
              "    int i[5];\n"
              "    int* j = y;\n"
              "    if (x)\n"
              "        foo(i);\n"
              "    foo(j);\n"
              "}");
        ASSERT_EQUALS("[test.cpp:2]: (style) The scope of the variable 'i' can be reduced.\n", errout.str());

        check("void f(int x) {\n"
              "    int i[5];\n"
              "    int* j;\n"
              "    if (x)\n"
              "        j = i;\n"
              "    foo(j);\n"
              "}");
        ASSERT_EQUALS("", errout.str());

        check("void f(int x) {\n"
              "    const bool b = true;\n"
              "    x++;\n"
              "    if (x == 5)\n"
              "        foo(b);\n"
              "}");
        ASSERT_EQUALS("", errout.str());

        check("void f(int x) {\n"
              "    const bool b = x;\n"
              "    x++;\n"
              "    if (x == 5)\n"
              "        foo(b);\n"
              "}");
        ASSERT_EQUALS("", errout.str());
    }

    void varScope13() {
        // #2770
        check("void f() {\n"
              "    int i = 0;\n"
              "    forever {\n"
              "        if (i++ == 42) { break; }\n"
              "    }\n"
              "}");
        ASSERT_EQUALS("", errout.str());
    }

    void varScope14() {
        // #3941
        check("void f() {\n"
              "    const int i( foo());\n"
              "    if(a) {\n"
              "        for ( ; i < 10; ++i) ;\n"
              "    }\n"
              "}");
        ASSERT_EQUALS("", errout.str());
    }

    void varScope15() {
        // #4573
        check("void f() {\n"
              "    int a,b,c;\n"
              "    if (a);\n"
              "    else if(b);\n"
              "    else if(c);\n"
              "    else;\n"
              "}", nullptr, false);
        ASSERT_EQUALS("", errout.str());
    }

    void varScope16() {
        check("void f() {\n"
              "    int a = 0;\n"
              "    while((++a) < 56) {\n"
              "        foo();\n"
              "    }\n"
              "}");
        ASSERT_EQUALS("", errout.str());

        check("void f() {\n"
              "    int a = 0;\n"
              "    do {\n"
              "        foo();\n"
              "    } while((++a) < 56);\n"
              "}");
        ASSERT_EQUALS("", errout.str());

        check("void f() {\n"
              "    int a = 0;\n"
              "    do {\n"
              "        a = 64;\n"
              "        foo(a);\n"
              "    } while((++a) < 56);\n"
              "}");
        ASSERT_EQUALS("", errout.str());

        check("void f() {\n"
              "    int a = 0;\n"
              "    do {\n"
              "        a = 64;\n"
              "        foo(a);\n"
              "    } while(z());\n"
              "}");
        ASSERT_EQUALS("[test.cpp:2]: (style) The scope of the variable 'a' can be reduced.\n", errout.str());
    }

    void varScope17() {
        check("void f() {\n"
              "    int x;\n"
              "    if (a) {\n"
              "        x = stuff(x);\n"
              "        morestuff(x);\n"
              "    }\n"
              "}");
        ASSERT_EQUALS("[test.cpp:2]: (style) The scope of the variable 'x' can be reduced.\n", errout.str());

        check("void f() {\n"
              "    int x;\n"
              "    if (a) {\n"
              "        x = stuff(x);\n"
              "        morestuff(x);\n"
              "    }\n"
              "    if (b) {}\n"
              "}");
        ASSERT_EQUALS("[test.cpp:2]: (style) The scope of the variable 'x' can be reduced.\n", errout.str());
    }

    void varScope18() {
        check("void f() {\n"
              "    short x;\n"
              "\n"
              "    switch (ab) {\n"
              "        case A:\n"
              "            break;\n"
              "        case B:\n"
              "        default:\n"
              "            break;\n"
              "    }\n"
              "\n"
              "    if (c) {\n"
              "        x = foo();\n"
              "        do_something(x);\n"
              "    }\n"
              "}");
        ASSERT_EQUALS("[test.cpp:2]: (style) The scope of the variable 'x' can be reduced.\n", errout.str());

        check("void f() {\n"
              "    short x;\n"
              "\n"
              "    switch (ab) {\n"
              "        case A:\n"
              "            x = 10;\n"
              "            break;\n"
              "        case B:\n"
              "        default:\n"
              "            break;\n"
              "    }\n"
              "\n"
              "    if (c) {\n"
              "        x = foo();\n"
              "        do_something(x);\n"
              "    }\n"
              "}");
        ASSERT_EQUALS("", errout.str());

        check("void f() {\n"
              "    short x;\n"
              "\n"
              "    switch (ab) {\n"
              "        case A:\n"
              "            if(c)\n"
              "                do_something(x);\n"
              "            break;\n"
              "        case B:\n"
              "        default:\n"
              "            break;\n"
              "    }\n"
              "}");
        ASSERT_EQUALS("[test.cpp:2]: (style) The scope of the variable 'x' can be reduced.\n", errout.str());

        check("void f() {\n"
              "    short x;\n"
              "\n"
              "    switch (ab) {\n"
              "        case A:\n"
              "            if(c)\n"
              "                do_something(x);\n"
              "            break;\n"
              "        case B:\n"
              "        default:\n"
              "            if(d)\n"
              "                do_something(x);\n"
              "            break;\n"
              "    }\n"
              "}");
        ASSERT_EQUALS("", errout.str());
    }

    void varScope20() { // Ticket #5103 - constant variable only used in inner scope
        check("int f(int a) {\n"
              "  const int x = 234;\n"
              "  int b = a;\n"
              "  if (b > 32) b = x;\n"
              "  return b;\n"
              "}");
        ASSERT_EQUALS("", errout.str());
    }

    void varScope21() { // Ticket #5382 - initializing two-dimensional array
        check("int test() {\n"
              "    int test_value = 3;\n"
              "    int test_array[1][1] = { { test_value } };\n"
              "    return sizeof(test_array);\n"
              "}");
        ASSERT_EQUALS("", errout.str());
    }

    void varScope22() { // Ticket #5684 - "The scope of the variable 'p' can be reduced" - But it can not.
        check("void foo() {\n"
              "   int* p( 42 );\n"
              "   int i = 0;\n"
              "   while ( i != 100 ) {\n"
              "      *p = i;\n"
              "      ++p;\n"
              "      ++i;\n"
              "   }\n"
              "}");
        ASSERT_EQUALS("", errout.str());
        // try to avoid an obvious false negative after applying the fix for the example above:
        check("void foo() {\n"
              "   int* p( 42 );\n"
              "   int i = 0;\n"
              "   int dummy = 0;\n"
              "   while ( i != 100 ) {\n"
              "      p = & dummy;\n"
              "      *p = i;\n"
              "      ++p;\n"
              "      ++i;\n"
              "   }\n"
              "}");
        ASSERT_EQUALS("[test.cpp:2]: (style) The scope of the variable 'p' can be reduced.\n", errout.str());
    }

    void varScope23() { // #6154: Don't suggest to reduce scope if inner scope is a lambda
        check("int main() {\n"
              "   size_t myCounter = 0;\n"
              "   Test myTest([&](size_t aX){\n"
              "       std::cout << myCounter += aX << std::endl;\n"
              "   });\n"
              "}");
        ASSERT_EQUALS("", errout.str());
    }

    void varScope24() {
        check("void f(Foo x) {\n"
              "   Foo &r = x;\n"
              "   if (cond) {\n"
              "       r.dostuff();\n"
              "   }\n"
              "}");
        ASSERT_EQUALS("[test.cpp:2]: (style) The scope of the variable 'r' can be reduced.\n", errout.str());

        check("void f(Foo x) {\n"
              "   Foo foo = x;\n"
              "   if (cond) {\n"
              "       foo.dostuff();\n"
              "   }\n"
              "}");
        ASSERT_EQUALS("", errout.str());
    }

    void varScope25() {
        check("void f() {\n"
              "    time_t currtime;\n"
              "    if (a) {\n"
              "        currtime = time(&dummy);\n"
              "        if (currtime > t) {}\n"
              "    }\n"
              "}", "test.c");
        ASSERT_EQUALS("[test.c:2]: (style) The scope of the variable 'currtime' can be reduced.\n", errout.str());
    }

    void varScope26() {
        check("void f(const std::map<int,int> &m) {\n"
              "  for (auto it : m) {\n"
              "     if (cond1) {\n"
              "       int& key = it.first;\n"
              "       if (cond2) { dostuff(key); }\n"
              "     }\n"
              "  }\n"
              "}");
        ASSERT_EQUALS("", errout.str());
    }

    void varScope27() {
        checkP("void f() {\n"
               "  int x = 0;\n"
               "#ifdef X\n"
               "#endif\n"
               "  if (id == ABC) { return x; }\n"
               "}");
        ASSERT_EQUALS("", errout.str());

        checkP("void f() {\n"
               "#ifdef X\n"
               "#endif\n"
               "  int x = 0;\n"
               "  if (id == ABC) { return x; }\n"
               "}");
        ASSERT_EQUALS("[test.cpp:4]: (style) The scope of the variable 'x' can be reduced.\n", errout.str());
    }

    void varScope28() {
        check("void f() {\n" // #10527
              "    int i{};\n"
              "    if (double d = g(i); d == 1.0) {}\n"
              "}\n");
        ASSERT_EQUALS("", errout.str());
    }

    void varScope29() { // #10888
        check("enum E { E0 };\n"
              "struct S { int i; };\n"
              "void f(int b) {\n"
              "    enum E e;\n"
              "    struct S s;\n"
              "    if (b) {\n"
              "        e = E0;\n"
              "        s.i = 0;\n"
              "        g(e, s);\n"
              "    }\n"
              "}\n", "test.c");
        ASSERT_EQUALS("[test.c:4]: (style) The scope of the variable 'e' can be reduced.\n"
                      "[test.c:5]: (style) The scope of the variable 's' can be reduced.\n",
                      errout.str());

        check("void f(bool b) {\n"
              "    std::string s;\n"
              "    if (b) {\n"
              "        s = \"abc\";\n"
              "        g(s);\n"
              "    }\n"
              "}");
        ASSERT_EQUALS("[test.cpp:2]: (style) The scope of the variable 's' can be reduced.\n", errout.str());

        check("auto foo(std::vector<int>& vec, bool flag) {\n"
              "    std::vector<int> dummy;\n"
              "    std::vector<int>::iterator iter;\n"
              "    if (flag)\n"
              "        iter = vec.begin();\n"
              "    else {\n"
              "        dummy.push_back(42);\n"
              "        iter = dummy.begin();\n"
              "    }\n"
              "    return *iter;\n"
              "}");
        ASSERT_EQUALS("[test.cpp:1]: (style) Parameter 'vec' can be declared as reference to const\n", errout.str());

        check("auto& foo(std::vector<int>& vec, bool flag) {\n"
              "    std::vector<int> dummy;\n"
              "    std::vector<int>::iterator iter;\n"
              "    if (flag)\n"
              "        iter = vec.begin();\n"
              "    else {\n"
              "        dummy.push_back(42);\n"
              "        iter = dummy.begin();\n"
              "    }\n"
              "    return *iter;\n"
              "}");
        ASSERT_EQUALS("", errout.str());
    }

    void varScope30() { // #8541
        check("bool f(std::vector<int>& v, int i) {\n"
              "    int n = 0;\n"
              "    bool b = false;\n"
              "    std::for_each(v.begin(), v.end(), [&](int j) {\n"
              "        if (j == i) {\n"
              "            ++n;\n"
              "            if (n > 5)\n"
              "                b = true;\n"
              "        }\n"
              "    });\n"
              "    return b;\n"
              "}\n");
        ASSERT_EQUALS("", errout.str());
    }

    void varScope31() { // #11099
        check("bool g(std::vector<int>&);\n"
              "void h(std::vector<int>);\n"
              "void f0(std::vector<int> v) {\n"
              "    std::vector<int> w{ v };\n"
              "    bool b = g(v);\n"
              "    if (b)\n"
              "        h(w);\n"
              "    h(v);\n"
              "}\n"
              "void f1(std::vector<int> v) {\n"
              "    std::vector<int> w{ v.begin(), v.end() };\n"
              "    bool b = g(v);\n"
              "    if (b)\n"
              "        h(w);\n"
              "    h(v);\n"
              "}\n"
              "void f2(std::vector<int> v) {\n"
              "    std::vector<int> w{ 10, 0, std::allocator<int>() };\n" // FN
              "    bool b = g(v);\n"
              "    if (b)\n"
              "        h(w);\n"
              "    h(v);\n"
              "}\n"
              "void f3(std::vector<int> v) {\n"
              "    std::vector<int> w{ 10, 0 };\n" // warn
              "    bool b = g(v);\n"
              "    if (b)\n"
              "        h(w);\n"
              "    h(v);\n"
              "}\n"
              "void f4(std::vector<int> v) {\n"
              "    std::vector<int> w{ 10 };\n" // warn
              "    bool b = g(v);\n"
              "    if (b)\n"
              "        h(w);\n"
              "    h(v);\n"
              "}\n"
              "void f5(std::vector<int> v) {\n"
              "    std::vector<int> w(v);\n"
              "    bool b = g(v);\n"
              "    if (b)\n"
              "        h(w);\n"
              "    h(v);\n"
              "}\n"
              "void f6(std::vector<int> v) {\n"
              "    std::vector<int> w(v.begin(), v.end());\n"
              "    bool b = g(v);\n"
              "    if (b)\n"
              "        h(w);\n"
              "    h(v);\n"
              "}\n"
              "void f7(std::vector<int> v) {\n"
              "    std::vector<int> w(10, 0, std::allocator<int>);\n" // FN
              "    bool b = g(v);\n"
              "    if (b)\n"
              "        h(w);\n"
              "    h(v);\n"
              "}\n"
              "void f8(std::vector<int> v) {\n"
              "    std::vector<int> w(10, 0);\n" // warn
              "    bool b = g(v);\n"
              "    if (b)\n"
              "        h(w);\n"
              "    h(v);\n"
              "}\n"
              "void f9(std::vector<int> v) {\n"
              "    std::vector<int> w(10);\n" // warn
              "    bool b = g(v);\n"
              "    if (b)\n"
              "        h(w);\n"
              "    h(v);\n"
              "}\n"
              "void f10(std::vector<int> v) {\n"
              "    std::vector<int> w{};\n" // warn
              "    bool b = g(v);\n"
              "    if (b)\n"
              "        h(w);\n"
              "    h(v);\n"
              "}\n");
        ASSERT_EQUALS("[test.cpp:25]: (style) The scope of the variable 'w' can be reduced.\n"
                      "[test.cpp:32]: (style) The scope of the variable 'w' can be reduced.\n"
                      "[test.cpp:60]: (style) The scope of the variable 'w' can be reduced.\n"
                      "[test.cpp:67]: (style) The scope of the variable 'w' can be reduced.\n"
                      "[test.cpp:74]: (style) The scope of the variable 'w' can be reduced.\n",
                      errout.str());
    }

    void varScope32() { // #11441
        check("template <class F>\n"
              "std::vector<int> g(F, const std::vector<int>&);\n"
              "void f(const std::vector<int>&v) {\n"
              "    std::vector<int> w;\n"
              "    for (auto x : v)\n"
              "        w = g([&]() { x; }, w);\n"
              "}\n");
        ASSERT_EQUALS("[test.cpp:6]: (warning) Unused variable value 'x'\n", errout.str());
    }

    void varScope33() { // #11131
        check("struct S {\n"
              "    const std::string& getStr() const;\n"
              "    void mutate();\n"
              "    bool getB() const;\n"
              "};\n"
              "void g(S& s) {\n"
              "    std::string str = s.getStr();\n"
              "    s.mutate();\n"
              "    if (s.getB()) {\n"
              "        if (str == \"abc\") {}\n"
              "    }\n"
              "}\n"
              "void g(char* s, bool b) {\n"
              "    int i = strlen(s);\n"
              "    s[0] = '\\0';\n"
              "    if (b) {\n"
              "        if (i == 5) {}\n"
              "    }\n"
              "}\n"
              "void f(const S& s) {\n"
              "    std::string str = s.getStr();\n"
              "    std::string str2{ s.getStr() };\n"
              "    std::string str3(s.getStr());\n"
              "    if (s.getB()) {\n"
              "        if (str == \"abc\") {}\n"
              "        if (str2 == \"abc\") {}\n"
              "        if (str3 == \"abc\") {}\n"
              "    }\n"
              "}\n"
              "void f(const char* s, bool b) {\n"
              "    int i = strlen(s);\n"
              "    if (b) {\n"
              "        if (i == 5) {}\n"
              "    }\n"
              "}\n"
              "void f(int j, bool b) {\n"
              "    int k = j;\n"
              "    if (b) {\n"
              "        if (k == 5) {}\n"
              "    }\n"
              "}\n");
        ASSERT_EQUALS("[test.cpp:21]: (style) The scope of the variable 'str' can be reduced.\n"
                      "[test.cpp:22]: (style) The scope of the variable 'str2' can be reduced.\n"
                      "[test.cpp:23]: (style) The scope of the variable 'str3' can be reduced.\n"
                      "[test.cpp:31]: (style) The scope of the variable 'i' can be reduced.\n"
                      "[test.cpp:37]: (style) The scope of the variable 'k' can be reduced.\n",
                      errout.str());
    }

    void varScope34() { // #11742
        check("void f() {\n"
              "    bool b = false;\n"
              "    int i = 1;\n"
              "    for (int k = 0; k < 20; ++k) {\n"
              "        b = !b;\n"
              "        if (b)\n"
              "            i++;\n"
              "    }\n"
              "}\n");
        ASSERT_EQUALS("", errout.str());
    }

#define checkOldStylePointerCast(code) checkOldStylePointerCast_(code, __FILE__, __LINE__)
    void checkOldStylePointerCast_(const char code[], const char* file, int line) {
        // Clear the error buffer..
        errout.str("");

        // #5560 - set c++03
        const Settings settings = settingsBuilder().severity(Severity::style).cpp(Standards::CPP03).build();

        Preprocessor preprocessor(settings);

        // Tokenize..
        Tokenizer tokenizerCpp(&settings, this, &preprocessor);
        std::istringstream istr(code);
        ASSERT_LOC(tokenizerCpp.tokenize(istr, "test.cpp"), file, line);

        CheckOther checkOtherCpp(&tokenizerCpp, &settings, this);
        checkOtherCpp.warningOldStylePointerCast();
    }

    void oldStylePointerCast() {
        checkOldStylePointerCast("class Base;\n"
                                 "void foo()\n"
                                 "{\n"
                                 "    Base * b = (Base *) derived;\n"
                                 "}");
        ASSERT_EQUALS("[test.cpp:4]: (style) C-style pointer casting\n", errout.str());

        checkOldStylePointerCast("class Base;\n"
                                 "void foo()\n"
                                 "{\n"
                                 "    Base * b = (const Base *) derived;\n"
                                 "}");
        ASSERT_EQUALS("[test.cpp:4]: (style) C-style pointer casting\n", errout.str());

        checkOldStylePointerCast("class Base;\n"
                                 "void foo()\n"
                                 "{\n"
                                 "    Base * b = (const Base * const) derived;\n"
                                 "}");
        ASSERT_EQUALS("[test.cpp:4]: (style) C-style pointer casting\n", errout.str());

        checkOldStylePointerCast("class Base;\n"
                                 "void foo()\n"
                                 "{\n"
                                 "    Base * b = (volatile Base *) derived;\n"
                                 "}");
        ASSERT_EQUALS("[test.cpp:4]: (style) C-style pointer casting\n", errout.str());

        checkOldStylePointerCast("class Base;\n"
                                 "void foo()\n"
                                 "{\n"
                                 "    Base * b = (volatile Base * const) derived;\n"
                                 "}");
        ASSERT_EQUALS("[test.cpp:4]: (style) C-style pointer casting\n", errout.str());

        checkOldStylePointerCast("class Base;\n"
                                 "void foo()\n"
                                 "{\n"
                                 "    Base * b = (const volatile Base *) derived;\n"
                                 "}");
        ASSERT_EQUALS("[test.cpp:4]: (style) C-style pointer casting\n", errout.str());

        checkOldStylePointerCast("class Base;\n"
                                 "void foo()\n"
                                 "{\n"
                                 "    Base * b = (const volatile Base * const) derived;\n"
                                 "}");
        ASSERT_EQUALS("[test.cpp:4]: (style) C-style pointer casting\n", errout.str());

        checkOldStylePointerCast("class Base;\n"
                                 "void foo()\n"
                                 "{\n"
                                 "    Base * b = (const Base *) ( new Derived() );\n"
                                 "}");
        ASSERT_EQUALS("[test.cpp:4]: (style) C-style pointer casting\n", errout.str());

        checkOldStylePointerCast("class Base;\n"
                                 "void foo()\n"
                                 "{\n"
                                 "    Base * b = (const Base *) new Derived();\n"
                                 "}");
        ASSERT_EQUALS("[test.cpp:4]: (style) C-style pointer casting\n", errout.str());

        checkOldStylePointerCast("class Base;\n"
                                 "void foo()\n"
                                 "{\n"
                                 "    Base * b = (const Base *) new short[10];\n"
                                 "}");
        ASSERT_EQUALS("[test.cpp:4]: (style) C-style pointer casting\n", errout.str());

        checkOldStylePointerCast("class B;\n"
                                 "class A\n"
                                 "{\n"
                                 "  virtual void abc(B *) const = 0;\n"
                                 "}");
        ASSERT_EQUALS("", errout.str());

        checkOldStylePointerCast("class B;\n"
                                 "class A\n"
                                 "{\n"
                                 "  virtual void abc(const B *) const = 0;\n"
                                 "}");
        ASSERT_EQUALS("", errout.str());

        // #3630
        checkOldStylePointerCast("class SomeType;\n"
                                 "class X : public Base {\n"
                                 "    X() : Base((SomeType*)7) {}\n"
                                 "};");
        ASSERT_EQUALS("[test.cpp:3]: (style) C-style pointer casting\n", errout.str());

        checkOldStylePointerCast("class SomeType;\n"
                                 "class X : public Base {\n"
                                 "    X() : Base((SomeType*)var) {}\n"
                                 "};");
        ASSERT_EQUALS("[test.cpp:3]: (style) C-style pointer casting\n", errout.str());

        checkOldStylePointerCast("class SomeType;\n"
                                 "class X : public Base {\n"
                                 "    X() : Base((SomeType*)0) {}\n"
                                 "};");
        ASSERT_EQUALS("", errout.str());

        // #5560
        checkOldStylePointerCast("class C;\n"
                                 "\n"
                                 "class B\n"
                                 "{ virtual G* createGui(S*, C*) const = 0; };\n"
                                 "\n"
                                 "class MS : public M\n"
                                 "{ virtual void addController(C*) override {} };");
        ASSERT_EQUALS("", errout.str());

        // #6164
        checkOldStylePointerCast("class Base {};\n"
                                 "class Derived: public Base {};\n"
                                 "void testCC() {\n"
                                 "  std::vector<Base*> v;\n"
                                 "  v.push_back((Base*)new Derived);\n"
                                 "}");
        ASSERT_EQUALS("[test.cpp:5]: (style) C-style pointer casting\n", errout.str());

        // #7709
        checkOldStylePointerCast("typedef struct S S;\n"
                                 "typedef struct S SS;\n"
                                 "typedef class C C;\n"
                                 "typedef long LONG;\n"
                                 "typedef long* LONGP;\n"
                                 "struct T {};\n"
                                 "typedef struct T TT;\n"
                                 "typedef struct T2 {} TT2;\n"
                                 "void f(int* i) {\n"
                                 "    S* s = (S*)i;\n"
                                 "    SS* ss = (SS*)i;\n"
                                 "    struct S2* s2 = (struct S2*)i;\n"
                                 "    C* c = (C*)i;\n"
                                 "    class C2* c2 = (class C2*)i;\n"
                                 "    long* l = (long*)i;\n"
                                 "    LONG* l2 = (LONG*)i;\n"
                                 "    LONGP l3 = (LONGP)i;\n"
                                 "    TT* tt = (TT*)i;\n"
                                 "    TT2* tt2 = (TT2*)i;\n"
                                 "}\n");
        ASSERT_EQUALS("[test.cpp:10]: (style) C-style pointer casting\n"
                      "[test.cpp:11]: (style) C-style pointer casting\n"
                      "[test.cpp:12]: (style) C-style pointer casting\n"
                      "[test.cpp:13]: (style) C-style pointer casting\n"
                      "[test.cpp:14]: (style) C-style pointer casting\n"
                      "[test.cpp:15]: (style) C-style pointer casting\n"
                      "[test.cpp:16]: (style) C-style pointer casting\n"
                      "[test.cpp:17]: (style) C-style pointer casting\n"
                      "[test.cpp:18]: (style) C-style pointer casting\n"
                      "[test.cpp:19]: (style) C-style pointer casting\n",
                      errout.str());

        // #8649
        checkOldStylePointerCast("struct S {};\n"
                                 "void g(S*& s);\n"
                                 "void f(int i) {\n"
                                 "    g((S*&)i);\n"
                                 "    S*& r = (S*&)i;\n"
                                 "}\n");
        ASSERT_EQUALS("[test.cpp:4]: (style) C-style pointer casting\n"
                      "[test.cpp:5]: (style) C-style pointer casting\n",
                      errout.str());

        // #10823
        checkOldStylePointerCast("void f(void* p) {\n"
                                 "    auto h = reinterpret_cast<void (STDAPICALLTYPE*)(int)>(p);\n"
                                 "}\n");
        ASSERT_EQUALS("", errout.str());

        // #5210
        checkOldStylePointerCast("void f(void* v1, void* v2) {\n"
                                 "    T** p1 = (T**)v1;\n"
                                 "    T*** p2 = (T***)v2;\n"
                                 "}\n");
        ASSERT_EQUALS("[test.cpp:2]: (style) C-style pointer casting\n"
                      "[test.cpp:3]: (style) C-style pointer casting\n",
                      errout.str());
    }

#define checkInvalidPointerCast(...) checkInvalidPointerCast_(__FILE__, __LINE__, __VA_ARGS__)
    void checkInvalidPointerCast_(const char* file, int line, const char code[], bool portability = true, bool inconclusive = false) {
        // Clear the error buffer..
        errout.str("");

        Settings settings = settingsBuilder().severity(Severity::warning).severity(Severity::portability, portability).certainty(Certainty::inconclusive, inconclusive).build();
        settings.platform.defaultSign = 's';

        Preprocessor preprocessor(settings);

        // Tokenize..
        Tokenizer tokenizer(&settings, this, &preprocessor);
        std::istringstream istr(code);
        ASSERT_LOC(tokenizer.tokenize(istr, "test.cpp"), file, line);

        CheckOther checkOtherCpp(&tokenizer, &settings, this);
        checkOtherCpp.invalidPointerCast();
    }


    void invalidPointerCast() {
        checkInvalidPointerCast("void test() {\n"
                                "    float *f = new float[10];\n"
                                "    delete [] (double*)f;\n"
                                "    delete [] (long double const*)(new float[10]);\n"
                                "}");
        ASSERT_EQUALS("[test.cpp:3]: (portability) Casting between float * and double * which have an incompatible binary data representation.\n"
                      "[test.cpp:4]: (portability) Casting between float * and const long double * which have an incompatible binary data representation.\n", errout.str());

        checkInvalidPointerCast("void test(const float* f) {\n"
                                "    double *d = (double*)f;\n"
                                "}");
        ASSERT_EQUALS("[test.cpp:2]: (portability) Casting between const float * and double * which have an incompatible binary data representation.\n", errout.str());

        checkInvalidPointerCast("void test(double* d1) {\n"
                                "    long double *ld = (long double*)d1;\n"
                                "    double *d2 = (double*)ld;\n"
                                "}");
        ASSERT_EQUALS("[test.cpp:2]: (portability) Casting between double * and long double * which have an incompatible binary data representation.\n"
                      "[test.cpp:3]: (portability) Casting between long double * and double * which have an incompatible binary data representation.\n", errout.str());

        checkInvalidPointerCast("char* test(int* i) {\n"
                                "    long double *d = (long double*)(i);\n"
                                "    double *d = (double*)(i);\n"
                                "    float *f = reinterpret_cast<float*>(i);\n"
                                "}");
        ASSERT_EQUALS("[test.cpp:2]: (portability) Casting between signed int * and long double * which have an incompatible binary data representation.\n"
                      "[test.cpp:3]: (portability) Casting between signed int * and double * which have an incompatible binary data representation.\n"
                      "[test.cpp:4]: (portability) Casting between signed int * and float * which have an incompatible binary data representation.\n", errout.str());

        checkInvalidPointerCast("float* test(unsigned int* i) {\n"
                                "    return (float*)i;\n"
                                "}");
        ASSERT_EQUALS("[test.cpp:2]: (portability) Casting between unsigned int * and float * which have an incompatible binary data representation.\n", errout.str());

        checkInvalidPointerCast("float* test(unsigned int* i) {\n"
                                "    return (float*)i[0];\n"
                                "}");
        ASSERT_EQUALS("", errout.str());

        checkInvalidPointerCast("float* test(double& d) {\n"
                                "    return (float*)&d;\n"
                                "}");
        ASSERT_EQUALS("[test.cpp:2]: (portability) Casting between double * and float * which have an incompatible binary data representation.\n", errout.str());

        checkInvalidPointerCast("void test(float* data) {\n"
                                "    f.write((char*)data,sizeof(float));\n"
                                "}", true, false);
        ASSERT_EQUALS("", errout.str());

        checkInvalidPointerCast("void test(float* data) {\n"
                                "    f.write((char*)data,sizeof(float));\n"
                                "}", true, true); // #3639
        ASSERT_EQUALS("[test.cpp:2]: (portability, inconclusive) Casting from float * to signed char * is not portable due to different binary data representations on different platforms.\n", errout.str());


        checkInvalidPointerCast("long long* test(float* f) {\n"
                                "    return (long long*)f;\n"
                                "}", false);
        ASSERT_EQUALS("", errout.str());

        checkInvalidPointerCast("long long* test(float* f, char* c) {\n"
                                "    foo((long long*)f);\n"
                                "    return reinterpret_cast<long long*>(c);\n"
                                "}", true);
        ASSERT_EQUALS("[test.cpp:2]: (portability) Casting from float * to signed long long * is not portable due to different binary data representations on different platforms.\n", errout.str());

        checkInvalidPointerCast("Q_DECLARE_METATYPE(int*)"); // #4135 - don't crash
    }


    void passedByValue() {
        check("void f(const std::string str) {}");
        ASSERT_EQUALS("[test.cpp:1]: (performance) Function parameter 'str' should be passed by const reference.\n", errout.str());

        check("void f(std::unique_ptr<std::string> ptr) {}");
        ASSERT_EQUALS("", errout.str());

        check("void f(const std::shared_ptr<std::string> ptr) {}");
        ASSERT_EQUALS("", errout.str());

        check("void f(const std::function<F> ptr) {}");
        ASSERT_EQUALS("", errout.str());

        {
            check("void f(const std::pair<int,int> x) {}");
            ASSERT_EQUALS("", errout.str());

            check("void f(const std::pair<std::string,std::string> x) {}");
            TODO_ASSERT_EQUALS("error", "", errout.str());
        }

        check("void f(const std::string::size_type x) {}");
        ASSERT_EQUALS("", errout.str());

        check("class Foo;\nvoid f(const Foo foo) {}"); // Unknown class
        ASSERT_EQUALS("[test.cpp:2]: (performance, inconclusive) Function parameter 'foo' should be passed by const reference.\n", errout.str());

        check("class Foo { std::vector<int> v; };\nvoid f(const Foo foo) {}"); // Large class (STL member)
        ASSERT_EQUALS("[test.cpp:2]: (performance) Function parameter 'foo' should be passed by const reference.\n", errout.str());

        check("class Foo { int i; };\nvoid f(const Foo foo) {}"); // Small class
        ASSERT_EQUALS("", errout.str());

        check("class Foo { int i[6]; };\nvoid f(const Foo foo) {}"); // Large class (array)
        ASSERT_EQUALS("[test.cpp:2]: (performance) Function parameter 'foo' should be passed by const reference.\n", errout.str());

        check("class Foo { std::string* s; };\nvoid f(const Foo foo) {}"); // Small class (pointer)
        ASSERT_EQUALS("", errout.str());

        check("class Foo { static std::string s; };\nvoid f(const Foo foo) {}"); // Small class (static member)
        ASSERT_EQUALS("", errout.str());

        check("class X { std::string s; }; class Foo : X { };\nvoid f(const Foo foo) {}"); // Large class (inherited)
        ASSERT_EQUALS("[test.cpp:2]: (performance) Function parameter 'foo' should be passed by const reference.\n", errout.str());

        check("class X { std::string s; }; class Foo { X x; };\nvoid f(const Foo foo) {}"); // Large class (inherited)
        ASSERT_EQUALS("[test.cpp:2]: (performance) Function parameter 'foo' should be passed by const reference.\n", errout.str());

        check("void f(const std::string &str) {}");
        ASSERT_EQUALS("", errout.str());

        // The idiomatic way of passing a std::string_view is by value
        check("void f(const std::string_view str) {}");
        ASSERT_EQUALS("", errout.str());

        check("void f(std::string_view str) {}");
        ASSERT_EQUALS("", errout.str());

        check("void f(const std::string_view &str) {}");
        ASSERT_EQUALS("", errout.str());

        check("void f(const std::vector<int> v) {}");
        ASSERT_EQUALS("[test.cpp:1]: (performance) Function parameter 'v' should be passed by const reference.\n", errout.str());

        check("void f(const std::vector<std::string> v) {}");
        ASSERT_EQUALS("[test.cpp:1]: (performance) Function parameter 'v' should be passed by const reference.\n", errout.str());

        check("void f(const std::vector<std::string>::size_type s) {}");
        ASSERT_EQUALS("", errout.str());

        check("void f(const std::vector<int> &v) {}");
        ASSERT_EQUALS("", errout.str());

        check("void f(const std::map<int,int> &v) {}");
        ASSERT_EQUALS("", errout.str());

        check("void f(const std::map<int,int> v) {}");
        ASSERT_EQUALS("[test.cpp:1]: (performance) Function parameter 'v' should be passed by const reference.\n", errout.str());

        check("void f(const std::map<std::string,std::string> v) {}");
        ASSERT_EQUALS("[test.cpp:1]: (performance) Function parameter 'v' should be passed by const reference.\n", errout.str());

        check("void f(const std::map<int,std::string> v) {}");
        ASSERT_EQUALS("[test.cpp:1]: (performance) Function parameter 'v' should be passed by const reference.\n", errout.str());

        check("void f(const std::map<std::string,int> v) {}");
        ASSERT_EQUALS("[test.cpp:1]: (performance) Function parameter 'v' should be passed by const reference.\n", errout.str());

        check("void f(const std::streamoff pos) {}");
        ASSERT_EQUALS("", errout.str());

        check("void f(std::initializer_list<int> i) {}");
        ASSERT_EQUALS("", errout.str());

        // #5824
        check("void log(const std::string& file, int line, const std::string& function, const std::string str, ...) {}");
        ASSERT_EQUALS("", errout.str());

        // #5534
        check("struct float3 { };\n"
              "typedef float3 vec;\n"
              "class Plane {\n"
              "    vec Refract(vec &vec) const;\n"
              "    bool IntersectLinePlane(const vec &planeNormal);\n"
              "};");
        ASSERT_EQUALS("", errout.str());

        check("class X {\n"
              "    virtual void func(const std::string str) {}\n"
              "};");
        ASSERT_EQUALS("[test.cpp:2]: (performance) Function parameter 'str' should be passed by const reference.\n", errout.str());

        check("enum X;\n"
              "void foo(X x1){}\n");
        ASSERT_EQUALS("", errout.str());

        check("enum X { a, b, c };\n"
              "void foo(X x2){}\n");
        ASSERT_EQUALS("", errout.str());

        check("enum X { a, b, c };\n"
              "enum X;"
              "void foo(X x3){}\n");
        ASSERT_EQUALS("", errout.str());

        check("enum X;\n"
              "enum X { a, b, c };"
              "void foo(X x4){}\n");
        ASSERT_EQUALS("", errout.str());

        check("union U {\n"
              "    char* pc;\n"
              "    short* ps;\n"
              "    int* pi;\n"
              "};\n"
              "void f(U u) {}\n");
        ASSERT_EQUALS("", errout.str());

        check("struct S { char A[8][8]; };\n"
              "void f(S s) {}\n");
        ASSERT_EQUALS("[test.cpp:2]: (performance) Function parameter 's' should be passed by const reference.\n", errout.str());

        check("union U {\n" // don't crash
              "    int a;\n"
              "    decltype(nullptr) b;\n"
              "};\n"
              "int* f(U u) { return u.b; }\n");
        ASSERT_EQUALS("", errout.str());

        check("struct B { virtual int f(std::string s) = 0; };\n" // #11432
              "struct D1 : B {\n"
              "  int f(std::string s) override { s += 'a'; return s.size(); }\n"
              "}\n"
              "struct D2 : B {\n"
              "  int f(std::string s) override { return s.size(); }\n"
              "}\n");
        ASSERT_EQUALS("", errout.str());

        check("int x(int);\n"
              "void f(std::vector<int> v, int& j) {\n"
              "    for (int i : v)\n"
              "        j = i;\n"
              "}\n"
              "void fn(std::vector<int> v) {\n"
              "    for (int& i : v)\n"
              "        i = x(i);\n"
              "}\n"
              "void g(std::vector<int> v, int& j) {\n"
              "    for (int i = 0; i < v.size(); ++i)\n"
              "        j = v[i];\n"
              "}\n"
              "void gn(std::vector<int> v) {\n"
              "    for (int i = 0; i < v.size(); ++i)\n"
              "        v[i] = x(i);\n"
              "}\n"
              "void h(std::vector<std::vector<int>> v, int& j) {\n"
              "    for (int i = 0; i < v.size(); ++i)\n"
              "        j = v[i][0];\n"
              "}\n"
              "void hn(std::vector<std::vector<int>> v) {\n"
              "    for (int i = 0; i < v.size(); ++i)\n"
              "        v[i][0] = x(i);\n"
              "}\n");
        ASSERT_EQUALS("[test.cpp:2]: (performance) Function parameter 'v' should be passed by const reference.\n"
                      "[test.cpp:10]: (performance) Function parameter 'v' should be passed by const reference.\n"
                      "[test.cpp:18]: (performance) Function parameter 'v' should be passed by const reference.\n",
                      errout.str());

        Settings settings1 = settingsBuilder().platform(cppcheck::Platform::Type::Win64).build();
        check("using ui64 = unsigned __int64;\n"
              "ui64 Test(ui64 one, ui64 two) { return one + two; }\n",
              /*filename*/ nullptr, /*inconclusive*/ true, /*runSimpleChecks*/ true, /*verbose*/ false, &settings1);
        ASSERT_EQUALS("", errout.str());
    }

    void passedByValue_nonConst() {
        check("void f(std::string str) {}");
        ASSERT_EQUALS("[test.cpp:1]: (performance) Function parameter 'str' should be passed by const reference.\n", errout.str());

        check("void f(std::string str) {\n"
              "    return str + x;\n"
              "}");
        ASSERT_EQUALS("[test.cpp:1]: (performance) Function parameter 'str' should be passed by const reference.\n", errout.str());

        check("void f(std::string str) {\n"
              "    std::cout << str;\n"
              "}");
        ASSERT_EQUALS("[test.cpp:1]: (performance) Function parameter 'str' should be passed by const reference.\n", errout.str());

        check("void f(std::string str) {\n"
              "    std::cin >> str;\n"
              "}");
        ASSERT_EQUALS("", errout.str());

        check("void f(std::string str) {\n"
              "    std::string s2 = str;\n"
              "}");
        ASSERT_EQUALS("[test.cpp:1]: (performance) Function parameter 'str' should be passed by const reference.\n", errout.str());

        check("void f(std::string str) {\n"
              "    std::string& s2 = str;\n"
              "}");
        ASSERT_EQUALS("[test.cpp:2]: (style) Variable 's2' can be declared as reference to const\n", errout.str());

        check("void f(std::string str) {\n"
              "    const std::string& s2 = str;\n"
              "}");
        ASSERT_EQUALS("[test.cpp:1]: (performance) Function parameter 'str' should be passed by const reference.\n", errout.str());

        check("void f(std::string str) {\n"
              "    str = \"\";\n"
              "}");
        ASSERT_EQUALS("", errout.str());

        check("void f(std::string str) {\n"
              "    foo(str);\n" // It could be that foo takes str as non-const-reference
              "}");
        ASSERT_EQUALS("", errout.str());

        check("void foo(const std::string& str);\n"
              "void f(std::string str) {\n"
              "    foo(str);\n"
              "}");
        ASSERT_EQUALS("[test.cpp:2]: (performance) Function parameter 'str' should be passed by const reference.\n", errout.str());

        check("void foo(std::string str);\n"
              "void f(std::string str) {\n"
              "    foo(str);\n"
              "}");
        ASSERT_EQUALS("[test.cpp:2]: (performance) Function parameter 'str' should be passed by const reference.\n", errout.str());

        check("void foo(std::string& str);\n"
              "void f(std::string str) {\n"
              "    foo(str);\n"
              "}");
        ASSERT_EQUALS("", errout.str());

        check("void foo(std::string* str);\n"
              "void f(std::string str) {\n"
              "    foo(&str);\n"
              "}");
        ASSERT_EQUALS("", errout.str());

        check("void foo(int& i1, const std::string& str, int& i2);\n"
              "void f(std::string str) {\n"
              "    foo((a+b)*c, str, x);\n"
              "}");
        ASSERT_EQUALS("[test.cpp:2]: (performance) Function parameter 'str' should be passed by const reference.\n", errout.str());

        check("std::string f(std::string str) {\n"
              "    str += x;\n"
              "    return str;\n"
              "}");
        ASSERT_EQUALS("", errout.str());

        check("class X {\n"
              "    std::string s;\n"
              "    void func() const;\n"
              "};\n"
              "Y f(X x) {\n"
              "    x.func();\n"
              "}");
        ASSERT_EQUALS("[test.cpp:5]: (performance) Function parameter 'x' should be passed by const reference.\n", errout.str());

        check("class X {\n"
              "    void func();\n"
              "};\n"
              "Y f(X x) {\n"
              "    x.func();\n"
              "}");
        ASSERT_EQUALS("", errout.str());

        check("class X {\n"
              "    void func(std::string str) {}\n"
              "};");
        ASSERT_EQUALS("[test.cpp:2]: (performance) Function parameter 'str' should be passed by const reference.\n", errout.str());

        check("class X {\n"
              "    virtual void func(std::string str) {}\n" // Do not warn about virtual functions, if 'str' is not declared as const
              "};");
        ASSERT_EQUALS("", errout.str());

        check("class X {\n"
              "    char a[1024];\n"
              "};\n"
              "class Y : X {\n"
              "    char b;\n"
              "};\n"
              "void f(Y y) {\n"
              "}");
        ASSERT_EQUALS("[test.cpp:7]: (performance) Function parameter 'y' should be passed by const reference.\n", errout.str());

        check("class X {\n"
              "    void* a;\n"
              "    void* b;\n"
              "};\n"
              "class Y {\n"
              "    void* a;\n"
              "    void* b;\n"
              "    char c;\n"
              "};\n"
              "void f(X x, Y y) {\n"
              "}");
        ASSERT_EQUALS("[test.cpp:10]: (performance) Function parameter 'y' should be passed by const reference.\n", errout.str());

        {
            // 8-byte data should be passed by const reference on 32-bit platform but not on 64-bit platform
            const char code[] = "class X {\n"
                                "    uint64_t a;\n"
                                "    uint64_t b;\n"
                                "};\n"
                                "void f(X x) {}";

            Settings s32 = settingsBuilder(_settings).platform(cppcheck::Platform::Type::Unix32).build();
            check(code, &s32);
            ASSERT_EQUALS("[test.cpp:5]: (performance) Function parameter 'x' should be passed by const reference.\n", errout.str());

            Settings s64 = settingsBuilder(_settings).platform(cppcheck::Platform::Type::Unix64).build();
            check(code, &s64);
            ASSERT_EQUALS("", errout.str());
        }

        check("Writer* getWriter();\n"
              "\n"
              "void foo(Buffer& buffer) {\n"
              "    getWriter()->operator<<(buffer);\n"
              "}");
        ASSERT_EQUALS("", errout.str());
    }

    void passedByValue_externC() {
        check("struct X { int a[5]; }; void f(X v) { }");
        ASSERT_EQUALS("[test.cpp:1]: (performance) Function parameter 'v' should be passed by const reference.\n", errout.str());

        check("extern \"C\" { struct X { int a[5]; }; void f(X v) { } }");
        ASSERT_EQUALS("", errout.str());

        check("struct X { int a[5]; }; extern \"C\" void f(X v) { }");
        ASSERT_EQUALS("", errout.str());

        check("struct X { int a[5]; }; void f(const X v);");
        ASSERT_EQUALS("[test.cpp:1]: (performance) Function parameter 'v' should be passed by const reference.\n", errout.str());

        check("extern \"C\" { struct X { int a[5]; }; void f(const X v); }");
        ASSERT_EQUALS("", errout.str());

        check("struct X { int a[5]; }; extern \"C\" void f(const X v) { }");
        ASSERT_EQUALS("", errout.str());
    }

    void constVariable() {
        check("int f(std::vector<int> x) {\n"
              "    int& i = x[0];\n"
              "    return i;\n"
              "}");
        ASSERT_EQUALS("[test.cpp:2]: (style) Variable 'i' can be declared as reference to const\n", errout.str());

        check("int f(std::vector<int>& x) {\n"
              "    return x[0];\n"
              "}");
        ASSERT_EQUALS("[test.cpp:1]: (style) Parameter 'x' can be declared as reference to const\n", errout.str());

        check("int f(std::vector<int> x) {\n"
              "    const int& i = x[0];\n"
              "    return i;\n"
              "}");
        ASSERT_EQUALS("[test.cpp:1]: (performance) Function parameter 'x' should be passed by const reference.\n", errout.str());

        check("int f(std::vector<int> x) {\n"
              "    static int& i = x[0];\n"
              "    return i;\n"
              "}");
        ASSERT_EQUALS("", errout.str());

        check("int f(std::vector<int> x) {\n"
              "    int& i = x[0];\n"
              "    i++;\n"
              "    return i;\n"
              "}");
        ASSERT_EQUALS("", errout.str());

        check("int& f(std::vector<int>& x) {\n"
              "    x.push_back(1);\n"
              "    int& i = x[0];\n"
              "    return i;\n"
              "}");
        ASSERT_EQUALS("", errout.str());

        check("int f(const std::vector<int>& x) {\n"
              "    return x[0];\n"
              "}");
        ASSERT_EQUALS("", errout.str());

        check("int& f(std::vector<int>& x) {\n"
              "    return x[0];\n"
              "}");
        ASSERT_EQUALS("", errout.str());

        check("const int& f(std::vector<int>& x) {\n"
              "    return x[0];\n"
              "}");
        ASSERT_EQUALS("[test.cpp:1]: (style) Parameter 'x' can be declared as reference to const\n", errout.str());

        check("int f(std::vector<int>& x) {\n"
              "    x[0]++;\n"
              "    return x[0];\n"
              "}");
        ASSERT_EQUALS("", errout.str());

        check("struct A { int a; };\n"
              "A f(std::vector<A>& x) {\n"
              "    x[0].a = 1;\n"
              "    return x[0];\n"
              "}");
        ASSERT_EQUALS("", errout.str());

        check("struct A { int a(); };\n"
              "A f(std::vector<A>& x) {\n"
              "    x[0].a();\n"
              "    return x[0];\n"
              "}");
        ASSERT_EQUALS("", errout.str());

        check("int g(int& x);\n"
              "int f(std::vector<int>& x) {\n"
              "    g(x[0]);\n"
              "    return x[0];\n"
              "}");
        ASSERT_EQUALS("", errout.str());

        check("template<class T>\n"
              "T f(T& x) {\n"
              "    return x[0];\n"
              "}");
        ASSERT_EQUALS("", errout.str());

        check("template<class T>\n"
              "T f(T&& x) {\n"
              "    return x[0];\n"
              "}");
        ASSERT_EQUALS("", errout.str());

        check("template<class T>\n"
              "T f(T& x) {\n"
              "    return x[0];\n"
              "}\n"
              "void h() { std::vector<int> v; h(v); }");
        ASSERT_EQUALS("", errout.str());

        check("int f(int& x) {\n"
              "    return std::move(x);\n"
              "}");
        ASSERT_EQUALS("", errout.str());

        check("void f(std::ostream& os) {\n"
              "    os << \"Hello\";\n"
              "}");
        ASSERT_EQUALS("", errout.str());

        check("void g(int*);\n"
              "void f(int& x) {\n"
              "    g(&x);\n"
              "}");
        ASSERT_EQUALS("", errout.str());

        check("struct A { A(int*); };\n"
              "A f(int& x) {\n"
              "    return A(&x);\n"
              "}");
        ASSERT_EQUALS("", errout.str());

        check("struct A { A(int*); };\n"
              "A f(int& x) {\n"
              "    return A{&x};\n"
              "}");
        ASSERT_EQUALS("", errout.str());

        // Perhaps unused variable should be checked as well.
        check("void f(int& x, int& y) {\n"
              "    y++;\n"
              "}");
        ASSERT_EQUALS("", errout.str());

        check("struct A {\n"
              "    explicit A(int& y) : x(&y) {}\n"
              "    int * x = nullptr;\n"
              "};");
        ASSERT_EQUALS("", errout.str());

        check("struct A {\n"
              "    std::vector<int> v;\n"
              "    void swap(A& a) {\n"
              "        v.swap(a.v);\n"
              "    }\n"
              "};");
        ASSERT_EQUALS("", errout.str());

        check("struct A {\n"
              "    template<class T>\n"
              "    void f();\n"
              "    template<class T>\n"
              "    void f() const;\n"
              "};\n"
              "void g(A& a) {\n"
              "    a.f<int>();\n"
              "}");
        ASSERT_EQUALS("", errout.str());

        check("void f(std::vector<int>& v) {\n"
              "    for(auto&& x:v)\n"
              "        x = 1;\n"
              "}");
        ASSERT_EQUALS("", errout.str());

        check("void f(std::vector<int>& v) {\n"
              "    for(auto x:v)\n"
              "        x = 1;\n"
              "}");
        ASSERT_EQUALS("[test.cpp:1]: (style) Parameter 'v' can be declared as reference to const\n", errout.str());

        check("void f(std::vector<int>& v) {\n"
              "    for(auto& x:v) {}\n"
              "}");
        ASSERT_EQUALS("[test.cpp:2]: (style) Variable 'x' can be declared as reference to const\n",
                      errout.str());

        check("void f(std::vector<int>& v) {\n" // #10980
              "    for (int& i : v)\n"
              "        if (i == 0) {}\n"
              "    for (const int& i : v)\n"
              "        if (i == 0) {}\n"
              "    for (auto& i : v)\n"
              "        if (i == 0) {}\n"
              "    for (const auto& i : v)\n"
              "        if (i == 0) {}\n"
              "    v.clear();\n"
              "}\n");
        ASSERT_EQUALS("[test.cpp:2]: (style) Variable 'i' can be declared as reference to const\n"
                      "[test.cpp:6]: (style) Variable 'i' can be declared as reference to const\n",
                      errout.str());

        check("void f(std::vector<int>& v) {\n"
              "    for(const auto& x:v) {}\n"
              "}");
        ASSERT_EQUALS("[test.cpp:1]: (style) Parameter 'v' can be declared as reference to const\n", errout.str());

        check("void f(int& i) {\n"
              "    int& j = i;\n"
              "    j++;\n"
              "}");
        ASSERT_EQUALS("", errout.str());

        check("void f(std::vector<int>& v) {\n"
              "    int& i = v[0];\n"
              "    i++;\n"
              "}");
        ASSERT_EQUALS("", errout.str());

        check("void f(std::map<unsigned int, std::map<std::string, unsigned int> >& m, unsigned int i) {\n"
              "    std::map<std::string, unsigned int>& members = m[i];\n"
              "    members.clear();\n"
              "}");
        ASSERT_EQUALS("", errout.str());

        check("struct A {\n"
              "    int& x;\n"
              "    A(int& y) : x(y)\n"
              "    {}\n"
              "};");
        ASSERT_EQUALS("", errout.str());

        check("struct A {\n"
              "    A(int& x);\n"
              "};\n"
              "struct B : A {\n"
              "    B(int& x) : A(x)\n"
              "    {}\n"
              "};");
        ASSERT_EQUALS("", errout.str());

        check("void f(bool b, int& x, int& y) {\n"
              "  auto& z = x;\n"
              "  auto& w = b ? y : z;\n"
              "  w = 1;\n"
              "}");
        ASSERT_EQUALS("", errout.str());

        check("struct S {\n"
              "  int i;\n"
              "};\n"
              "int& f(S& s) {\n"
              "  return s.i;\n"
              "}");
        ASSERT_EQUALS("", errout.str());

        check("int* f(std::list<int>& x, unsigned int y) {\n"
              "    for (int& m : x) {\n"
              "        if (m == y)\n"
              "            return &m;\n"
              "    }\n"
              "    return nullptr;\n"
              "}");
        ASSERT_EQUALS("", errout.str());

        check("int& f(std::list<int>& x, int& y) {\n"
              "    for (int& m : x) {\n"
              "        if (m == y)\n"
              "            return m;\n"
              "    }\n"
              "    return y;\n"
              "}");
        ASSERT_EQUALS("", errout.str());

        check("bool from_string(int& t, const std::string& s) {\n"
              "    std::istringstream iss(s);\n"
              "    return !(iss >> t).fail();\n"
              "}\n");
        ASSERT_EQUALS("", errout.str());

        // #9710
        check("class a {\n"
              "    void operator()(int& i) const {\n"
              "        i++;\n"
              "    }\n"
              "};\n"
              "void f(int& i) {\n"
              "    a()(i);\n"
              "}\n");
        ASSERT_EQUALS("", errout.str());

        check("class a {\n"
              "    void operator()(int& i) const {\n"
              "        i++;\n"
              "    }\n"
              "};\n"
              "void f(int& i) {\n"
              "    a x;\n"
              "    x(i);\n"
              "}\n");
        ASSERT_EQUALS("", errout.str());

        check("class a {\n"
              "    void operator()(const int& i) const;\n"
              "};\n"
              "void f(int& i) {\n"
              "    a x;\n"
              "    x(i);\n"
              "}\n");
        ASSERT_EQUALS("[test.cpp:4]: (style) Parameter 'i' can be declared as reference to const\n", errout.str());

        //cast or assignment to a non-const reference should prevent the warning
        check("struct T { void dostuff() const {}};\n"
              "void a(T& x) {\n"
              "    x.dostuff();\n"
              "}");
        ASSERT_EQUALS("[test.cpp:2]: (style) Parameter 'x' can be declared as reference to const\n", errout.str());
        check("struct T : public U  { void dostuff() const {}};\n"
              "void a(T& x) {\n"
              "    x.dostuff();\n"
              "    const T& z = x;\n" //Make sure we find all assignments
              "    T& y = x\n"
              "    y.mutate();\n" //to avoid warnings that y can be const
              "}");
        ASSERT_EQUALS("", errout.str());
        check("struct T : public U  { void dostuff() const {}};\n"
              "void a(T& x) {\n"
              "    x.dostuff();\n"
              "    const U& y = x\n"
              "}");
        ASSERT_EQUALS("[test.cpp:2]: (style) Parameter 'x' can be declared as reference to const\n", errout.str());
        check("struct T : public U  { void dostuff() const {}};\n"
              "void a(T& x) {\n"
              "    x.dostuff();\n"
              "    U& y = x\n"
              "    y.mutate();\n" //to avoid warnings that y can be const
              "}");
        ASSERT_EQUALS("", errout.str());
        check("struct T : public U  { void dostuff() const {}};\n"
              "void a(T& x) {\n"
              "    x.dostuff();\n"
              "    my<fancy>::type& y = x\n" //we don't know if y is const or not
              "    y.mutate();\n" //to avoid warnings that y can be const
              "}");
        ASSERT_EQUALS("", errout.str());
        check("struct T : public U  { void dostuff() const {}};\n"
              "void a(T& x) {\n"
              "    x.dostuff();\n"
              "    const U& y = static_cast<const U&>(x)\n"
              "    y.mutate();\n" //to avoid warnings that y can be const
              "}");
        ASSERT_EQUALS("[test.cpp:2]: (style) Parameter 'x' can be declared as reference to const\n", errout.str());
        check("struct T : public U  { void dostuff() const {}};\n"
              "void a(T& x) {\n"
              "    x.dostuff();\n"
              "    U& y = static_cast<U&>(x)\n"
              "    y.mutate();\n" //to avoid warnings that y can be const
              "}");
        ASSERT_EQUALS("", errout.str());
        check("struct T : public U { void dostuff() const {}};\n"
              "void a(T& x) {\n"
              "    x.dostuff();\n"
              "    const U& y = dynamic_cast<const U&>(x)\n"
              "}");
        ASSERT_EQUALS("[test.cpp:2]: (style) Parameter 'x' can be declared as reference to const\n", errout.str());
        check(
            "struct T : public U { void dostuff() const {}};\n"
            "void a(T& x) {\n"
            "    x.dostuff();\n"
            "    const U& y = dynamic_cast<U const &>(x)\n"
            "}"
            );
        ASSERT_EQUALS("[test.cpp:2]: (style) Parameter 'x' can be declared as reference to const\n", errout.str());
        check("struct T : public U { void dostuff() const {}};\n"
              "void a(T& x) {\n"
              "    x.dostuff();\n"
              "    const U& y = dynamic_cast<U & const>(x)\n"
              "}");
        ASSERT_EQUALS("[test.cpp:2]: (style) Parameter 'x' can be declared as reference to const\n", errout.str());
        check("struct T : public U { void dostuff() const {}};\n"
              "void a(T& x) {\n"
              "    x.dostuff();\n"
              "    U& y = dynamic_cast<U&>(x)\n"
              "    y.mutate();\n" //to avoid warnings that y can be const
              "}");
        ASSERT_EQUALS("", errout.str());
        check("struct T : public U { void dostuff() const {}};\n"
              "void a(T& x) {\n"
              "    x.dostuff();\n"
              "    const U& y = dynamic_cast<typename const U&>(x)\n"
              "}");
        ASSERT_EQUALS("[test.cpp:2]: (style) Parameter 'x' can be declared as reference to const\n", errout.str());
        check("struct T : public U { void dostuff() const {}};\n"
              "void a(T& x) {\n"
              "    x.dostuff();\n"
              "    U& y = dynamic_cast<typename U&>(x)\n"
              "    y.mutate();\n" //to avoid warnings that y can be const
              "}");
        ASSERT_EQUALS("", errout.str());
        check("struct T : public U { void dostuff() const {}};\n"
              "void a(T& x) {\n"
              "    x.dostuff();\n"
              "    U* y = dynamic_cast<U*>(&x)\n"
              "    y->mutate();\n" //to avoid warnings that y can be const
              "}");
        ASSERT_EQUALS("", errout.str());

        check("struct T : public U { void dostuff() const {}};\n"
              "void a(T& x) {\n"
              "    x.dostuff();\n"
              "    const U * y = dynamic_cast<const U *>(&x)\n"
              "    y->mutate();\n" //to avoid warnings that y can be const
              "}");
        TODO_ASSERT_EQUALS("can be const", errout.str(), ""); //Currently taking the address is treated as a non-const operation when it should depend on what we do with it
        check("struct T : public U { void dostuff() const {}};\n"
              "void a(T& x) {\n"
              "    x.dostuff();\n"
              "    U const * y = dynamic_cast<U const *>(&x)\n"
              "    y->mutate();\n" //to avoid warnings that y can be const
              "}");
        TODO_ASSERT_EQUALS("can be const", errout.str(), ""); //Currently taking the address is treated as a non-const operation when it should depend on what we do with it
        check("struct T : public U { void dostuff() const {}};\n"
              "void a(T& x) {\n"
              "    x.dostuff();\n"
              "    U * const y = dynamic_cast<U * const>(&x)\n"
              "    y->mutate();\n" //to avoid warnings that y can be const
              "}");
        ASSERT_EQUALS("", errout.str());
        check("struct T : public U { void dostuff() const {}};\n"
              "void a(T& x) {\n"
              "    x.dostuff();\n"
              "    const U const * const * const * const y = dynamic_cast<const U const * const * const * const>(&x)\n"
              "    y->mutate();\n" //to avoid warnings that y can be const
              "}");
        TODO_ASSERT_EQUALS("can be const", errout.str(), ""); //Currently taking the address is treated as a non-const operation when it should depend on what we do with it
        check("struct T : public U { void dostuff() const {}};\n"
              "void a(T& x) {\n"
              "    x.dostuff();\n"
              "    const U const * const *  * const y = dynamic_cast<const U const * const *  * const>(&x)\n"
              "    y->mutate();\n" //to avoid warnings that y can be const
              "}");
        ASSERT_EQUALS("", errout.str());
        check("struct T : public U { void dostuff() const {}};\n"
              "void a(T& x) {\n"
              "    x.dostuff();\n"
              "    my::fancy<typename type const *> const * * const y = dynamic_cast<my::fancy<typename type const *> const * * const>(&x)\n"
              "    y->mutate();\n" //to avoid warnings that y can be const
              "}");
        ASSERT_EQUALS("", errout.str());
        check("struct T : public U { void dostuff() const {}};\n"
              "void a(T& x) {\n"
              "    x.dostuff();\n"
              "    my::fancy<typename type const *> const * const  * const y = dynamic_cast<my::fancy<typename type const *> const * const  * const>(&x)\n"
              "    y->mutate();\n" //to avoid warnings that y can be const
              "}");
        ASSERT_EQUALS("", errout.str());

        check("struct T : public U { void dostuff() const {}};\n"
              "void a(T& x) {\n"
              "    x.dostuff();\n"
              "    const U& y = (const U&)(x)\n"
              "}");
        ASSERT_EQUALS("[test.cpp:2]: (style) Parameter 'x' can be declared as reference to const\n", errout.str());
        check("struct T : public U { void dostuff() const {}};\n"
              "void a(T& x) {\n"
              "    x.dostuff();\n"
              "    U& y = (U&)(x)\n"
              "    y.mutate();\n" //to avoid warnings that y can be const
              "}");
        ASSERT_EQUALS("", errout.str());
        check("struct T : public U { void dostuff() const {}};\n"
              "void a(T& x) {\n"
              "    x.dostuff();\n"
              "    const U& y = (typename const U&)(x)\n"
              "}");
        ASSERT_EQUALS("[test.cpp:2]: (style) Parameter 'x' can be declared as reference to const\n", errout.str());
        check("struct T : public U { void dostuff() const {}};\n"
              "void a(T& x) {\n"
              "    x.dostuff();\n"
              "    U& y = (typename U&)(x)\n"
              "    y.mutate();\n" //to avoid warnings that y can be const
              "}");
        ASSERT_EQUALS("", errout.str());
        check("struct T : public U { void dostuff() const {}};\n"
              "void a(T& x) {\n"
              "    x.dostuff();\n"
              "    U* y = (U*)(&x)\n"
              "    y->mutate();\n" //to avoid warnings that y can be const
              "}");
        ASSERT_EQUALS("[test.cpp:4]: (style) C-style pointer casting\n", errout.str());

        check("struct C { void f() const; };\n" // #9875 - crash
              "\n"
              "void foo(C& x) {\n"
              "   x.f();\n"
              "   foo( static_cast<U2>(0) );\n"
              "}");
        ASSERT_EQUALS("", errout.str());

        check("class a {\n"
              "    void foo(const int& i) const;\n"
              "    void operator()(int& i) const;\n"
              "};\n"
              "void f(int& i) {\n"
              "    a()(i);\n"
              "}\n");
        ASSERT_EQUALS("", errout.str());

        check("class a {\n"
              "    void operator()(const int& i) const;\n"
              "};\n"
              "void f(int& i) {\n"
              "    a()(i);\n"
              "}\n");
        ASSERT_EQUALS("[test.cpp:4]: (style) Parameter 'i' can be declared as reference to const\n", errout.str());

        // #9767
        check("void fct1(MyClass& object) {\n"
              "   fct2([&](void){}, object);\n"
              "}\n"
              "bool fct2(std::function<void()> lambdaExpression, MyClass& object) {\n"
              "   object.modify();\n"
              "}\n");
        ASSERT_EQUALS("", errout.str());

        // #9778
        check("struct A {};\n"
              "struct B : A {};\n"
              "B& f(A& x) {\n"
              "    return static_cast<B&>(x);\n"
              "}\n");
        ASSERT_EQUALS("", errout.str());

        // #10002
        check("using A = int*;\n"
              "void f(const A& x) {\n"
              "    ++(*x);\n"
              "}\n");
        ASSERT_EQUALS("", errout.str());

        // #10086
        check("struct V {\n"
              "    V& get(typename std::vector<V>::size_type i) {\n"
              "        std::vector<V>& arr = v;\n"
              "        return arr[i];\n"
              "    }\n"
              "    std::vector<V> v;\n"
              "};\n");
        ASSERT_EQUALS("", errout.str());

        check("void e();\n"
              "void g(void);\n"
              "void h(void);\n"
              "void ah(void);\n"
              "void ai(void);\n"
              "void j(void);\n"
              "void e(void);\n"
              "void k(void);\n"
              "void l(void);\n"
              "void m(void);\n"
              "void n(void);\n"
              "void o(void);\n"
              "void q(void);\n"
              "void r(void);\n"
              "void t(void);\n"
              "void u(void);\n"
              "void v(void);\n"
              "void w(void);\n"
              "void z(void);\n"
              "void aj(void);\n"
              "void am(void);\n"
              "void g(void);\n"
              "void h(void);\n"
              "void ah(void);\n"
              "void an(void);\n"
              "void e(void);\n"
              "void k(void);\n"
              "void ao(wchar_t *d);\n"
              "void ah(void);\n"
              "void e(void);\n"
              "void an(void);\n"
              "void e(void);\n"
              "void k(void);\n"
              "void g(void);\n"
              "void ah(void);\n"
              "void an(void);\n"
              "void e(void);\n"
              "void e(void);\n"
              "void e(void);\n"
              "void k(void);\n"
              "void g(void);\n"
              "void ah(void);\n"
              "void an(void);\n"
              "void e(void);\n"
              "void e(void);\n"
              "void k(void);\n"
              "void g(void);\n"
              "void h(void);\n"
              "void ah(void);\n"
              "void an(void);\n"
              "void e(void);\n"
              "void k(void);\n"
              "void e(void);\n"
              "void g(void);\n"
              "void ah(void);\n"
              "void k(void);\n"
              "void an(void);\n"
              "void e(void);\n"
              "void e(void);\n"
              "void e(void);\n"
              "void k(void);\n"
              "void g(void);\n"
              "void h(void);\n"
              "void ah(void);\n"
              "void k(void);\n"
              "void an(void);\n"
              "void k(void);\n"
              "void e(void);\n"
              "void g(void);\n"
              "void ah(void);\n"
              "void e(void);\n"
              "void k(void);\n"
              "void g(void);\n"
              "void h(void);\n"
              "void ah(void);\n"
              "void an(void);\n"
              "void an(void);\n"
              "void k(void);\n"
              "void e(void);\n"
              "void e(void);\n"
              "void e(void);\n"
              "void g(void);\n"
              "void k(void);\n"
              "void g(void);\n"
              "void h(void);\n"
              "void ah(void);\n"
              "void an(void);\n"
              "void k(void);\n"
              "void k(void);\n"
              "void e(void);\n"
              "void g(void);\n"
              "void g(void);\n"
              "void ah(void);\n"
              "void an(void);\n"
              "void e(void);\n"
              "void k(void);\n"
              "void e(void);\n"
              "void ap(wchar_t *c, int d);\n"
              "void ah(void);\n"
              "void an(void);\n"
              "void g(void);\n"
              "void h(void);\n"
              "void ah(void);\n"
              "void aq(char *b, size_t d, char *c, int a);\n"
              "void ar(char *b, size_t d, char *c, va_list a);\n"
              "void k(void);\n"
              "void g(void);\n"
              "void g(void);\n"
              "void h(void);\n"
              "void ah(void);\n"
              "void an(void);\n"
              "void k(void);\n"
              "void k(void);\n"
              "void e(void);\n"
              "void g(void);\n"
              "void g(void);\n"
              "void as(std::string s);\n"
              "void at(std::ifstream &f);\n"
              "void au(std::istream &f);\n"
              "void av(std::string &aa, std::wstring &ab);\n"
              "void aw(bool b, double x, double y);\n"
              "void ax(int i);\n"
              "void ay(std::string c, std::wstring a);\n"
              "void az(const std::locale &ac);\n"
              "void an();\n"
              "void ba(std::ifstream &f);\n"
              "void bb(std::istream &f) {\n"
              "f.read(NULL, 0);\n"
              "}\n"
              "void h(void) {\n"
              "struct tm *tm = 0;\n"
              "(void)std::asctime(tm);\n"
              "(void)std::asctime(0);\n"
              "}\n"
              "void bc(size_t ae) {\n"
              "wchar_t *ad = 0, *af = 0;\n"
              "struct tm *ag = 0;\n"
              "(void)std::wcsftime(ad, ae, af, ag);\n"
              "(void)std::wcsftime(0, ae, 0, 0);\n"
              "}\n"
              "void k(void) {}\n"
              "void bd(void);\n"
              "void be(void);\n"
              "void bf(int b);\n"
              "void e(void);\n"
              "void e(void);\n"
              "void bg(wchar_t *p);\n"
              "void bh(const std::list<int> &ak, const std::list<int> &al);\n"
              "void ah();\n"
              "void an();\n"
              "void h();");
        ASSERT_EQUALS("", errout.str());

        check("class C\n"
              "{\n"
              "public:\n"
              "  explicit C(int&);\n"
              "};\n"
              "\n"
              "class D\n"
              "{\n"
              "public:\n"
              "  explicit D(int&);\n"
              "\n"
              "private:\n"
              "  C c;\n"
              "};\n"
              "\n"
              "D::D(int& i)\n"
              "  : c(i)\n"
              "{\n"
              "}");
        ASSERT_EQUALS("", errout.str());

        check("class C\n"
              "{\n"
              "public:\n"
              "  explicit C(int&);\n"
              "};\n"
              "\n"
              "class D\n"
              "{\n"
              "public:\n"
              "  explicit D(int&) noexcept;\n"
              "\n"
              "private:\n"
              "  C c;\n"
              "};\n"
              "\n"
              "D::D(int& i) noexcept\n"
              "  : c(i)\n"
              "{}");
        ASSERT_EQUALS("", errout.str());

        check("class C\n"
              "{\n"
              "public:\n"
              "  explicit C(const int&);\n"
              "};\n"
              "\n"
              "class D\n"
              "{\n"
              "public:\n"
              "  explicit D(int&);\n"
              "\n"
              "private:\n"
              "  C c;\n"
              "};\n"
              "\n"
              "D::D(int& i)\n"
              "  : c(i)\n"
              "{\n"
              "}");
        TODO_ASSERT_EQUALS("[test.cpp:16]: (style) Parameter 'i' can be declared as reference to const\n", "", errout.str());

        check("class C\n"
              "{\n"
              "public:\n"
              "  explicit C(int);\n"
              "};\n"
              "\n"
              "class D\n"
              "{\n"
              "public:\n"
              "  explicit D(int&);\n"
              "\n"
              "private:\n"
              "  C c;\n"
              "};\n"
              "\n"
              "D::D(int& i)\n"
              "  : c(i)\n"
              "{\n"
              "}");
        TODO_ASSERT_EQUALS("[test.cpp:16]: (style) Parameter 'i' can be declared as reference to const\n", "", errout.str());

        check("class C\n"
              "{\n"
              "public:\n"
              "  explicit C(int, int);\n"
              "};\n"
              "\n"
              "class D\n"
              "{\n"
              "public:\n"
              "  explicit D(int&);\n"
              "\n"
              "private:\n"
              "  C c;\n"
              "};\n"
              "\n"
              "D::D(int& i)\n"
              "  : c(0, i)\n"
              "{\n"
              "}");
        TODO_ASSERT_EQUALS("[test.cpp:16]: (style) Parameter 'i' can be declared as reference to const\n", "", errout.str());

        check("void f(std::map<int, std::vector<int>> &map) {\n" // #10266
              "  for (auto &[slave, panels] : map)\n"
              "    panels.erase(it);\n"
              "}");
        ASSERT_EQUALS("", errout.str());

        check("struct S { void f(); int i; };\n"
              "void call_f(S& s) { (s.*(&S::f))(); }\n");
        ASSERT_EQUALS("", errout.str());

        check("struct S { int a[1]; };\n"
              "void f(S& s) { int* p = s.a; *p = 0; }\n");
        ASSERT_EQUALS("", errout.str());

        check("struct Foo {\n" // #9910
              "    int* p{};\n"
              "    int* get() { return p; }\n"
              "    const int* get() const { return p; }\n"
              "};\n"
              "struct Bar {\n"
              "    int j{};\n"
              "    void f(Foo& foo) const { int* q = foo.get(); *q = j; }\n"
              "};\n");
        ASSERT_EQUALS("", errout.str());

        check("struct S {\n" // #10679
              "    void g(long L, const C*& PC) const;\n"
              "    void g(long L, C*& PC);\n"
              "};\n"
              "void f(S& s) {\n"
              "    C* PC{};\n"
              "    s.g(0, PC);\n"
              "};\n");
        ASSERT_EQUALS("", errout.str());

        // #10785
        check("template <class T, class C>\n"
              "struct d {\n"
              "    T& g(C& c, T C::*f) { return c.*f; }\n"
              "};\n");
        ASSERT_EQUALS("", errout.str());

        check("void f(std::map<int, int>& m) {\n"
              "    std::cout << m[0] << std::endl;\n"
              "};\n");
        ASSERT_EQUALS("", errout.str());

        check("void f(std::vector<std::map<int, int>>& v) {\n" // #11607
              "    for (auto& m : v)\n"
              "        std::cout << m[0];\n"
              "}\n");
        ASSERT_EQUALS("", errout.str());

        check("struct S { int i; };\n" // #11473
              "void f(std::vector<std::vector<S>>&m, int*& p) {\n"
              "    auto& a = m[0];\n"
              "    for (auto& s : a) {\n"
              "        p = &s.i;\n"
              "        return;\n"
              "    }\n"
              "}\n");
        ASSERT_EQUALS("", errout.str());

        check("int& g(int* p, int& r) {\n" // #11625
              "    if (p)\n"
              "        return *p;\n"
              "    return r;\n"
              "}\n");
        ASSERT_EQUALS("", errout.str());

        check("template <typename T> void f(std::vector<T*>& d, const std::vector<T*>& s) {\n" // #11632
              "    for (const auto& e : s) {\n"
              "        T* newE = new T(*e);\n"
              "        d.push_back(newE);\n"
              "    }\n"
              "}\n");
        ASSERT_EQUALS("", errout.str());

        check("void f(std::array<int, 2>& a) {\n"
              "    if (a[0]) {}\n"
              "}\n"
              "void g(std::array<int, 2>& a) {\n"
              "    a.fill(0);\n"
              "}\n");
        ASSERT_EQUALS("[test.cpp:1]: (style) Parameter 'a' can be declared as const array\n", errout.str());

        // #11682
        check("struct b {\n"
              "    void mutate();\n"
              "};\n"
              "struct c {\n"
              "    const b& get() const;\n"
              "    b get();\n"
              "};\n"
              "struct d {\n"
              "    void f(c& e) const {\n"
              "        e.get().mutate();\n"
              "    }\n"
              "};\n");
        ASSERT_EQUALS("", errout.str());

        check("struct B { virtual void f() const {} };\n" // #11528
              "struct D : B {};\n"
              "void g(B* b) {\n"
              "    D* d = dynamic_cast<D*>(b);\n"
              "    if (d)\n"
              "        d->f();\n"
              "}\n");
        ASSERT_EQUALS("[test.cpp:4]: (style) Variable 'd' can be declared as pointer to const\n", errout.str());

        check("void g(const int*);\n"
              "void f(const std::vector<int*>&v) {\n"
              "    for (int* i : v)\n"
              "        g(i);\n"
              "}\n");
        ASSERT_EQUALS("[test.cpp:3]: (style) Variable 'i' can be declared as pointer to const\n", errout.str());

        check("struct A {\n" // #11225
              "    A();\n"
              "    virtual ~A();\n"
              "};\n"
              "struct B : A {};\n"
              "void f(A* a) {\n"
              "    const B* b = dynamic_cast<const B*>(a);\n"
              "}\n"
              "void g(A* a) {\n"
              "    const B* b = (const B*)a;\n"
              "}\n");
        ASSERT_EQUALS("[test.cpp:10]: (style) C-style pointer casting\n"
                      "[test.cpp:6]: (style) Parameter 'a' can be declared as pointer to const\n"
                      "[test.cpp:9]: (style) Parameter 'a' can be declared as pointer to const\n",
                      errout.str());

<<<<<<< HEAD
        check("void g(int*);\n"
              "void f(std::vector<int>& v) {\n"
              "    g(v.data());\n"
              "}\n");
        ASSERT_EQUALS("", errout.str());

        check("void g(const int*);\n"
              "void f(std::vector<int>& v) {\n"
              "    g(v.data());\n"
              "}\n");
        ASSERT_EQUALS("[test.cpp:2]: (style) Parameter 'v' can be declared as reference to const\n", errout.str());
=======
        check("struct a {\n"
              "    template <class T>\n"
              "    void mutate();\n"
              "};\n"
              "struct b {};\n"
              "template <class T>\n"
              "void f(a& x) {\n"
              "    x.mutate<T>();\n"
              "}\n"
              "template <class T>\n"
              "void f(const b&)\n"
              "{}\n"
              "void g(a& c) { f<int>(c); }\n");
        ASSERT_EQUALS("", errout.str());

        check("struct S {\n"
              "    template <typename T>\n"
              "    T* g() {\n"
              "        return reinterpret_cast<T*>(m);\n"
              "    }\n"
              "    template <typename T>\n"
              "    const T* g() const {\n"
              "        return reinterpret_cast<const T*>(m);\n"
              "    }\n"
              "    char* m;\n"
              "};\n"
              "void f(S& s) {\n"
              "    const int* p = s.g<int>();\n"
              "}\n");
        ASSERT_EQUALS("", errout.str());
>>>>>>> d6e31824
    }

    void constParameterCallback() {
        check("int callback(std::vector<int>& x) { return x[0]; }\n"
              "void f() { dostuff(callback); }");
        ASSERT_EQUALS("[test.cpp:2] -> [test.cpp:1]: (style) Parameter 'x' can be declared as reference to const. However it seems that 'callback' is a callback function, if 'x' is declared with const you might also need to cast function pointer(s).\n", errout.str());

        // #9906
        check("class EventEngine : public IEventEngine {\n"
              "public:\n"
              "    EventEngine();\n"
              "\n"
              "private:\n"
              "    void signalEvent(ev::sig& signal, int revents);\n"
              "};\n"
              "\n"
              "EventEngine::EventEngine() {\n"
              "    mSigWatcher.set<EventEngine, &EventEngine::signalEvent>(this);\n"
              "}\n"
              "\n"
              "void EventEngine::signalEvent(ev::sig& signal, int revents) {\n"
              "    switch (signal.signum) {}\n"
              "}");
        ASSERT_EQUALS("[test.cpp:10] -> [test.cpp:13]: (style) Parameter 'signal' can be declared as reference to const. However it seems that 'signalEvent' is a callback function, if 'signal' is declared with const you might also need to cast function pointer(s).\n", errout.str());
    }

    void constPointer() {
        check("void foo(int *p) { return *p; }");
        ASSERT_EQUALS("[test.cpp:1]: (style) Parameter 'p' can be declared as pointer to const\n", errout.str());

        check("void foo(int *p) { x = *p; }");
        ASSERT_EQUALS("[test.cpp:1]: (style) Parameter 'p' can be declared as pointer to const\n", errout.str());

        check("void foo(int *p) { int &ref = *p; ref = 12; }");
        ASSERT_EQUALS("", errout.str());

        check("void foo(int *p) { x = *p + 10; }");
        ASSERT_EQUALS("[test.cpp:1]: (style) Parameter 'p' can be declared as pointer to const\n", errout.str());

        check("void foo(int *p) { return p[10]; }");
        ASSERT_EQUALS("[test.cpp:1]: (style) Parameter 'p' can be declared as pointer to const\n", errout.str());

        check("void foo(int *p) { int &ref = p[0]; ref = 12; }");
        ASSERT_EQUALS("", errout.str());

        check("void foo(int *p) { x[*p] = 12; }");
        ASSERT_EQUALS("[test.cpp:1]: (style) Parameter 'p' can be declared as pointer to const\n", errout.str());

        check("void foo(int *p) { if (p) {} }");
        ASSERT_EQUALS("[test.cpp:1]: (style) Parameter 'p' can be declared as pointer to const\n", errout.str());

        check("void foo(int *p) { if (p || x) {} }");
        ASSERT_EQUALS("[test.cpp:1]: (style) Parameter 'p' can be declared as pointer to const\n", errout.str());

        check("void foo(int *p) { if (p == 0) {} }");
        ASSERT_EQUALS("[test.cpp:1]: (style) Parameter 'p' can be declared as pointer to const\n", errout.str());

        check("void foo(int *p) { if (!p) {} }");
        ASSERT_EQUALS("[test.cpp:1]: (style) Parameter 'p' can be declared as pointer to const\n", errout.str());

        check("void foo(int *p) { if (*p > 123) {} }");
        ASSERT_EQUALS("[test.cpp:1]: (style) Parameter 'p' can be declared as pointer to const\n", errout.str());

        check("void foo(int *p) { return *p + 1; }");
        ASSERT_EQUALS("[test.cpp:1]: (style) Parameter 'p' can be declared as pointer to const\n", errout.str());

        check("void foo(int *p) { return *p > 1; }");
        ASSERT_EQUALS("[test.cpp:1]: (style) Parameter 'p' can be declared as pointer to const\n", errout.str());

        check("void foo(const int* c) { if (c == 0) {}; }");
        ASSERT_EQUALS("", errout.str());

        check("struct a { void b(); };\n"
              "struct c {\n"
              "    a* d;\n"
              "    a& g() { return *d; }\n"
              "};\n");
        ASSERT_EQUALS("", errout.str());

        check("struct a { void b(); };\n"
              "struct c { a* d; };\n"
              "void e(c);\n");
        ASSERT_EQUALS("", errout.str());

        check("struct V {\n"
              "    V& get(typename std::vector<V>::size_type i, std::vector<V>* arr) {\n"
              "        return arr->at(i);\n"
              "    }\n"
              "};\n");
        ASSERT_EQUALS("", errout.str());

        check("struct A {};\n"
              "struct B : A {};\n"
              "B* f(A* x) {\n"
              "    return static_cast<B*>(x);\n"
              "}\n");
        ASSERT_EQUALS("", errout.str());

        check("int f(std::vector<int>* x) {\n"
              "    int& i = (*x)[0];\n"
              "    i++;\n"
              "    return i;\n"
              "}");
        ASSERT_EQUALS("", errout.str());

        check("struct A { int a; };\n"
              "A f(std::vector<A>* x) {\n"
              "    x->front().a = 1;\n"
              "    return x->front();\n"
              "}");
        ASSERT_EQUALS("", errout.str());

        check("void f(std::vector<int>* v) {\n"
              "    for(auto&& x:*v)\n"
              "        x = 1;\n"
              "}");
        ASSERT_EQUALS("", errout.str());

        check("struct A {\n"
              "    int* x;\n"
              "    A(int* y) : x(y)\n"
              "    {}\n"
              "};");
        ASSERT_EQUALS("", errout.str());

        check("void f(bool b, int* x, int* y) {\n"
              "  int* z = x;\n"
              "  int* w = b ? y : z;\n"
              "  *w = 1;\n"
              "}");
        ASSERT_EQUALS("", errout.str());

        check("void f(bool b, int* x, int* y) {\n"
              "  int& z = *x;\n"
              "  int& w = b ? *y : z;\n"
              "  w = 1;\n"
              "}");
        ASSERT_EQUALS("", errout.str());

        check("class Base { virtual void dostuff(int *p) = 0; };\n" // #10397
              "class Derived: public Base { int x; void dostuff(int *p) override { x = *p; } };");
        ASSERT_EQUALS("", errout.str());

        check("struct Data { char buf[128]; };\n" // #10483
              "void encrypt(Data& data) {\n"
              "    const char a[] = \"asfasd\";\n"
              "    memcpy(data.buf, &a, sizeof(a));\n"
              "}");
        ASSERT_EQUALS("", errout.str());

        // #10547
        check("void foo(std::istream &istr) {\n"
              "  unsigned char x[2];\n"
              "  istr >> x[0];\n"
              "}");
        ASSERT_EQUALS("", errout.str());

        // #10744
        check("S& f() {\n"
              "    static S* p = new S();\n"
              "    return *p;\n"
              "}\n");
        ASSERT_EQUALS("", errout.str());

        check("int f() {\n"
              "    static int i[1] = {};\n"
              "    return i[0];\n"
              "}\n");
        ASSERT_EQUALS("[test.cpp:2]: (style) Variable 'i' can be declared as const array\n", errout.str());

        check("int f() {\n"
              "    static int i[] = { 0 };\n"
              "    int j = i[0] + 1;\n"
              "    return j;\n"
              "}\n");
        ASSERT_EQUALS("[test.cpp:2]: (style) Variable 'i' can be declared as const array\n", errout.str());

        // #10471
        check("void f(std::array<int, 1> const& i) {\n"
              "    if (i[0] == 0) {}\n"
              "}\n");
        ASSERT_EQUALS("", errout.str());

        // #10466
        check("typedef void* HWND;\n"
              "void f(const std::vector<HWND>&v) {\n"
              "    for (const auto* h : v)\n"
              "        if (h) {}\n"
              "    for (const auto& h : v)\n"
              "        if (h) {}\n"
              "}\n");
        ASSERT_EQUALS("[test.cpp:5]: (style) Variable 'h' can be declared as pointer to const\n", errout.str());

        check("void f(const std::vector<int*>& v) {\n"
              "    for (const auto& p : v)\n"
              "        if (p == nullptr) {}\n"
              "    for (const auto* p : v)\n"
              "        if (p == nullptr) {}\n"
              "}\n");
        ASSERT_EQUALS("[test.cpp:2]: (style) Variable 'p' can be declared as pointer to const\n", errout.str());

        check("void f(std::vector<int*>& v) {\n"
              "    for (const auto& p : v)\n"
              "        if (p == nullptr) {}\n"
              "    for (const auto* p : v)\n"
              "        if (p == nullptr) {}\n"
              "    for (const int* const& p : v)\n"
              "        if (p == nullptr) {}\n"
              "    for (const int* p : v)\n"
              "        if (p == nullptr) {}\n"
              "}\n");
        ASSERT_EQUALS("[test.cpp:1]: (style) Parameter 'v' can be declared as reference to const\n"
                      "[test.cpp:2]: (style) Variable 'p' can be declared as pointer to const\n",
                      errout.str());

        check("void f(std::vector<const int*>& v) {\n"
              "    for (const auto& p : v)\n"
              "        if (p == nullptr) {}\n"
              "    for (const auto* p : v)\n"
              "        if (p == nullptr) {}\n"
              "}\n");
        ASSERT_EQUALS("[test.cpp:1]: (style) Parameter 'v' can be declared as reference to const\n", errout.str());

        check("void f(const std::vector<const int*>& v) {\n"
              "    for (const auto& p : v)\n"
              "        if (p == nullptr) {}\n"
              "    for (const auto* p : v)\n"
              "        if (p == nullptr) {}\n"
              "}\n");
        ASSERT_EQUALS("", errout.str());

        check("void f(const int* const p) {\n"
              "    if (p == nullptr) {}\n"
              "}\n");
        ASSERT_EQUALS("", errout.str());

        check("void g(int*);\n"
              "void f(int* const* pp) {\n"
              "    int* p = pp[0];\n"
              "    g(p);\n"
              "}\n");
        ASSERT_EQUALS("", errout.str());

        check("template <typename T>\n"
              "struct S {\n"
              "    static bool f(const T& t) { return t != nullptr; }\n"
              "};\n"
              "S<int*> s;\n");
        ASSERT_EQUALS("", errout.str());

        check("void f(int i) {\n"
              "    const char *tmp;\n"
              "    char* a[] = { \"a\", \"aa\" };\n"
              "    static char* b[] = { \"b\", \"bb\" };\n"
              "    tmp = a[i];\n"
              "    printf(\"%s\", tmp);\n"
              "    tmp = b[i];\n"
              "    printf(\"%s\", tmp);\n"
              "}\n");
        ASSERT_EQUALS("[test.cpp:3]: (style) Variable 'a' can be declared as const array\n"
                      "[test.cpp:4]: (style) Variable 'b' can be declared as const array\n",
                      errout.str());

        check("typedef void* HWND;\n" // #11084
              "void f(const HWND h) {\n"
              "    if (h == nullptr) {}\n"
              "}\n");
        ASSERT_EQUALS("", errout.str());

        check("using HWND = void*;\n"
              "void f(const HWND h) {\n"
              "    if (h == nullptr) {}\n"
              "}\n");
        ASSERT_EQUALS("", errout.str());

        check("typedef int A;\n"
              "void f(A* x) {\n"
              "    if (x == nullptr) {}\n"
              "}\n");
        ASSERT_EQUALS("[test.cpp:2]: (style) Parameter 'x' can be declared as pointer to const\n", errout.str());

        check("using A = int;\n"
              "void f(A* x) {\n"
              "    if (x == nullptr) {}\n"
              "}\n");
        ASSERT_EQUALS("[test.cpp:2]: (style) Parameter 'x' can be declared as pointer to const\n", errout.str());

        check("struct S { void v(); };\n" // #11095
              "void f(S* s) {\n"
              "    (s - 1)->v();\n"
              "}\n");
        ASSERT_EQUALS("", errout.str());

        check("void f(std::vector<int*>& v) {\n" // #11085
              "    for (int* p : v) {\n"
              "        if (p) {}\n"
              "    }\n"
              "    for (auto* p : v) {\n"
              "        if (p) {}\n"
              "    }\n"
              "    v.clear();\n"
              "}\n");
        ASSERT_EQUALS("[test.cpp:2]: (style) Variable 'p' can be declared as pointer to const\n"
                      "[test.cpp:5]: (style) Variable 'p' can be declared as pointer to const\n",
                      errout.str());

        check("void f() {\n"
              "    char a[1][1];\n"
              "    char* b[1];\n"
              "    b[0] = a[0];\n"
              "    **b = 0;\n"
              "}\n");
        ASSERT_EQUALS("", errout.str());

        check("ptrdiff_t f(int *p0, int *p1) {\n" // #11148
              "    return p0 - p1;\n"
              "}\n");
        ASSERT_EQUALS("[test.cpp:1]: (style) Parameter 'p0' can be declared as pointer to const\n"
                      "[test.cpp:1]: (style) Parameter 'p1' can be declared as pointer to const\n",
                      errout.str());

        check("void f() {\n"
              "    std::array<int, 1> a{}, b{};\n"
              "    const std::array<int, 1>& r = a;\n"
              "    if (r == b) {}\n"
              "}\n");
        ASSERT_EQUALS("", errout.str());

        check("struct S {};\n" // #11599
              "void g(S);\n"
              "void h(const S&);\n"
              "void h(int, int, const S&);\n"
              "void i(S&);\n"
              "void j(const S*);\n"
              "void j(int, int, const S*);\n"
              "void f1(S* s) {\n"
              "    g(*s);\n"
              "}\n"
              "void f2(S* s) {\n"
              "    h(*s);\n"
              "}\n"
              "void f3(S* s) {\n"
              "    h(1, 2, *s);\n"
              "}\n"
              "void f4(S* s) {\n"
              "    i(*s);\n"
              "}\n"
              "void f5(S& s) {\n"
              "    j(&s);\n"
              "}\n"
              "void f6(S& s) {\n"
              "    j(1, 2, &s);\n"
              "}\n");
        ASSERT_EQUALS("[test.cpp:20]: (style) Parameter 's' can be declared as reference to const\n"
                      "[test.cpp:23]: (style) Parameter 's' can be declared as reference to const\n"
                      "[test.cpp:8]: (style) Parameter 's' can be declared as pointer to const\n"
                      "[test.cpp:11]: (style) Parameter 's' can be declared as pointer to const\n"
                      "[test.cpp:14]: (style) Parameter 's' can be declared as pointer to const\n",
                      errout.str());

        check("void g(int, const int*);\n"
              "void h(const int*);\n"
              "void f(int* p) {\n"
              "    g(1, p);\n"
              "    h(p);\n"
              "}\n");
        ASSERT_EQUALS("[test.cpp:3]: (style) Parameter 'p' can be declared as pointer to const\n",
                      errout.str());

        check("void f(int, const int*);\n"
              "void f(int i, int* p) {\n"
              "    f(i, const_cast<const int*>(p));\n"
              "}\n");
        ASSERT_EQUALS("", errout.str());

        check("struct S { int a; };\n"
              "void f(std::vector<S>& v, int b) {\n"
              "    size_t n = v.size();\n"
              "    for (size_t i = 0; i < n; i++) {\n"
              "        S& s = v[i];\n"
              "        if (!(b & s.a))\n"
              "            continue;\n"
              "    }\n"
              "}\n");
        ASSERT_EQUALS("[test.cpp:5]: (style) Variable 's' can be declared as reference to const\n", errout.str()); // don't crash

        check("void f(int& i) {\n"
              "    new (&i) int();\n"
              "}\n");
        ASSERT_EQUALS("", errout.str()); // don't crash

        check("void f(int& i) {\n"
              "    int& r = i;\n"
              "    if (!&r) {}\n"
              "}\n");
        ASSERT_EQUALS("[test.cpp:2]: (style) Variable 'r' can be declared as reference to const\n", errout.str()); // don't crash

        check("class C;\n" // #11646
              "void g(const C* const p);\n"
              "void f(C* c) {\n"
              "    g(c);\n"
              "}\n");
        ASSERT_EQUALS("[test.cpp:3]: (style) Parameter 'c' can be declared as pointer to const\n", errout.str());

        check("typedef void (*cb_t)(int*);\n" // #11674
              "void cb(int* p) {\n"
              "    if (*p) {}\n"
              "}\n"
              "void g(cb_t);\n"
              "void f() {\n"
              "    g(cb);\n"
              "}\n");
        ASSERT_EQUALS("[test.cpp:7] -> [test.cpp:2]: (style) Parameter 'p' can be declared as pointer to const. "
                      "However it seems that 'cb' is a callback function, if 'p' is declared with const you might also need to cast function pointer(s).\n",
                      errout.str());

        check("typedef void (*cb_t)(int*);\n"
              "void cb(int* p) {\n"
              "    if (*p) {}\n"
              "}\n"
              "void g(cb_t);\n"
              "void f() {\n"
              "    g(::cb);\n"
              "}\n");
        ASSERT_EQUALS("[test.cpp:7] -> [test.cpp:2]: (style) Parameter 'p' can be declared as pointer to const. "
                      "However it seems that 'cb' is a callback function, if 'p' is declared with const you might also need to cast function pointer(s).\n",
                      errout.str());

        check("void f1(std::vector<int>* p) {\n" // #11681
              "    if (p->empty()) {}\n" // warn
              "}\n"
              "void f2(std::vector<int>* p) {\n"
              "    p->resize(0);\n"
              "}\n"
              "struct S {\n"
              "    void h1() const;\n"
              "    void h2();\n"
              "    int i;\n"
              "};\n"
              "void k(int&);\n"
              "void g1(S* s) {\n"
              "    s->h1();\n" // warn
              "}\n"
              "void g1(S* s) {\n"
              "    s->h2();\n"
              "}\n"
              "void g1(S* s) {\n"
              "    if (s->i) {}\n" // warn
              "}\n"
              "void g2(S* s) {\n"
              "    s->i = 0;\n"
              "}\n"
              "void g3(S* s) {\n"
              "    k(s->i);\n"
              "}\n");
        ASSERT_EQUALS("[test.cpp:1]: (style) Parameter 'p' can be declared as pointer to const\n"
                      "[test.cpp:13]: (style) Parameter 's' can be declared as pointer to const\n"
                      "[test.cpp:19]: (style) Parameter 's' can be declared as pointer to const\n",
                      errout.str());

        check("struct S {\n" // #11573
              "    const char* g() const {\n"
              "        return m;\n"
              "    }\n"
              "    const char* m;\n"
              "};\n"
              "struct T { std::vector<S*> v; };\n"
              "void f(T* t, const char* n) {\n"
              "    for (const auto* p : t->v)\n"
              "        if (strcmp(p->g(), n) == 0) {}\n"
              "}\n");
        ASSERT_EQUALS("[test.cpp:8]: (style) Parameter 't' can be declared as pointer to const\n",
                      errout.str());

        check("void f(int*& p, int* q) {\n"
              "    p = q;\n"
              "}\n");
        ASSERT_EQUALS("", errout.str());
    }

    void switchRedundantAssignmentTest() {
        check("void foo()\n"
              "{\n"
              "    int y = 1;\n"
              "    switch (a)\n"
              "    {\n"
              "    case 2:\n"
              "        y = 2;\n"
              "    case 3:\n"
              "        y = 3;\n"
              "    }\n"
              "    bar(y);\n"
              "}");
        ASSERT_EQUALS("[test.cpp:7] -> [test.cpp:9]: (style) Variable 'y' is reassigned a value before the old one has been used. 'break;' missing?\n", errout.str());

        check("void foo()\n"
              "{\n"
              "    int y = 1;\n"
              "    switch (a)\n"
              "    {\n"
              "    case 2:\n"
              "      {\n"
              "        y = 2;\n"
              "      }\n"
              "    case 3:\n"
              "        y = 3;\n"
              "    }\n"
              "    bar(y);\n"
              "}");
        ASSERT_EQUALS("[test.cpp:8] -> [test.cpp:11]: (style) Variable 'y' is reassigned a value before the old one has been used. 'break;' missing?\n", errout.str());

        check("void foo()\n"
              "{\n"
              "    int y = 1;\n"
              "    switch (a)\n"
              "    {\n"
              "    case 2:\n"
              "        y = 2;\n"
              "    case 3:\n"
              "        if (x)\n"
              "        {\n"
              "            y = 3;\n"
              "        }\n"
              "    }\n"
              "    bar(y);\n"
              "}");
        ASSERT_EQUALS("", errout.str());

        check("void foo()\n"
              "{\n"
              "    int y = 1;\n"
              "    switch (a)\n"
              "    {\n"
              "    case 2:\n"
              "      {\n"
              "        y = 2;\n"
              "        if (z)\n"
              "            printf(\"%d\", y);\n"
              "      }\n"
              "    case 3:\n"
              "        y = 3;\n"
              "    }\n"
              "    bar(y);\n"
              "}");
        ASSERT_EQUALS("", errout.str());

        check("void foo()\n"
              "{\n"
              "    int x = a;\n"
              "    int y = 1;\n"
              "    switch (x)\n"
              "    {\n"
              "    case 2:\n"
              "        x = 2;\n"
              "    case 3:\n"
              "        y = 3;\n"
              "    }\n"
              "    bar(y);\n"
              "}");
        ASSERT_EQUALS("", errout.str());

        check("void foo()\n"
              "{\n"
              "    int y = 1;\n"
              "    switch (x)\n"
              "    {\n"
              "    case 2:\n"
              "        y = 2;\n"
              "        break;\n"
              "    case 3:\n"
              "        y = 3;\n"
              "    }\n"
              "    bar(y);\n"
              "}");
        ASSERT_EQUALS("", errout.str());

        check("void foo()\n"
              "{\n"
              "    int y = 1;\n"
              "    while(xyz()) {\n"
              "        switch (x)\n"
              "        {\n"
              "        case 2:\n"
              "            y = 2;\n"
              "            continue;\n"
              "        case 3:\n"
              "            y = 3;\n"
              "        }\n"
              "        bar(y);\n"
              "    }\n"
              "}");
        ASSERT_EQUALS("", errout.str());

        check("void foo()\n"
              "{\n"
              "    int y = 1;\n"
              "    while(xyz()) {\n"
              "        switch (x)\n"
              "        {\n"
              "        case 2:\n"
              "            y = 2;\n"
              "            throw e;\n"
              "        case 3:\n"
              "            y = 3;\n"
              "        }\n"
              "        bar(y);\n"
              "    }\n"
              "}");
        ASSERT_EQUALS("", errout.str());

        check("void foo()\n"
              "{\n"
              "    int y = 1;\n"
              "    switch (x)\n"
              "    {\n"
              "    case 2:\n"
              "        y = 2;\n"
              "        printf(\"%d\", y);\n"
              "    case 3:\n"
              "        y = 3;\n"
              "    }\n"
              "    bar(y);\n"
              "}");
        ASSERT_EQUALS("", errout.str());

        check("void foo()\n"
              "{\n"
              "    int y = 1;\n"
              "    switch (x)\n"
              "    {\n"
              "    case 2:\n"
              "        y = 2;\n"
              "        bar();\n"
              "    case 3:\n"
              "        y = 3;\n"
              "    }\n"
              "    bar(y);\n"
              "}");
        ASSERT_EQUALS("[test.cpp:7] -> [test.cpp:10]: (style) Variable 'y' is reassigned a value before the old one has been used. 'break;' missing?\n", errout.str());

        check("void bar() {}\n" // bar isn't noreturn
              "void foo()\n"
              "{\n"
              "    int y = 1;\n"
              "    switch (x)\n"
              "    {\n"
              "    case 2:\n"
              "        y = 2;\n"
              "        bar();\n"
              "    case 3:\n"
              "        y = 3;\n"
              "    }\n"
              "    bar(y);\n"
              "}");
        ASSERT_EQUALS("[test.cpp:8] -> [test.cpp:11]: (style) Variable 'y' is reassigned a value before the old one has been used. 'break;' missing?\n", errout.str());

        check("void foo(int a) {\n"
              "    char str[10];\n"
              "    switch (a)\n"
              "    {\n"
              "    case 2:\n"
              "      strcpy(str, \"a'\");\n"
              "    case 3:\n"
              "      strcpy(str, \"b'\");\n"
              "    }\n"
              "}", nullptr, false, false);
        TODO_ASSERT_EQUALS("[test.cpp:6] -> [test.cpp:8]: (style) Buffer 'str' is being written before its old content has been used. 'break;' missing?\n",
                           "",
                           errout.str());

        check("void foo(int a) {\n"
              "    char str[10];\n"
              "    switch (a)\n"
              "    {\n"
              "    case 2:\n"
              "      strncpy(str, \"a'\");\n"
              "    case 3:\n"
              "      strncpy(str, \"b'\");\n"
              "    }\n"
              "}");
        TODO_ASSERT_EQUALS("[test.cpp:6] -> [test.cpp:8]: (style) Buffer 'str' is being written before its old content has been used. 'break;' missing?\n",
                           "",
                           errout.str());

        check("void foo(int a) {\n"
              "    char str[10];\n"
              "    int z = 0;\n"
              "    switch (a)\n"
              "    {\n"
              "    case 2:\n"
              "      strcpy(str, \"a'\");\n"
              "      z++;\n"
              "    case 3:\n"
              "      strcpy(str, \"b'\");\n"
              "      z++;\n"
              "    }\n"
              "}", nullptr, false, false);
        TODO_ASSERT_EQUALS("[test.cpp:7] -> [test.cpp:10]: (style) Buffer 'str' is being written before its old content has been used. 'break;' missing?\n",
                           "",
                           errout.str());

        check("void foo(int a) {\n"
              "    char str[10];\n"
              "    switch (a)\n"
              "    {\n"
              "    case 2:\n"
              "      strcpy(str, \"a'\");\n"
              "      break;\n"
              "    case 3:\n"
              "      strcpy(str, \"b'\");\n"
              "      break;\n"
              "    }\n"
              "}");
        ASSERT_EQUALS("", errout.str());

        check("void foo(int a) {\n"
              "    char str[10];\n"
              "    switch (a)\n"
              "    {\n"
              "    case 2:\n"
              "      strcpy(str, \"a'\");\n"
              "      printf(str);\n"
              "    case 3:\n"
              "      strcpy(str, \"b'\");\n"
              "    }\n"
              "}", nullptr, false, false);
        ASSERT_EQUALS("", errout.str());

        // Ticket #5158 "segmentation fault (valid code)"
        check("typedef struct ct_data_s {\n"
              "    union {\n"
              "        char freq;\n"
              "    } fc;\n"
              "} ct_data;\n"
              "typedef struct internal_state {\n"
              "    struct ct_data_s dyn_ltree[10];\n"
              "} deflate_state;\n"
              "void f(deflate_state *s) {\n"
              "    s->dyn_ltree[0].fc.freq++;\n"
              "}\n", nullptr, false, false);
        ASSERT_EQUALS("", errout.str());

        // Ticket #6132 "crash: daca: kvirc CheckOther::checkRedundantAssignment()"
        check("void HttpFileTransfer :: transferTerminated ( bool bSuccess@1 ) {\n"
              "if ( m_szCompletionCallback . isNull ( ) ) {\n"
              "KVS_TRIGGER_EVENT ( KviEvent_OnHTTPGetTerminated , out ? out : ( g_pApp . activeConsole ( ) ) , & vParams )\n"
              "} else {\n"
              "KviKvsScript :: run ( m_szCompletionCallback , out ? out : ( g_pApp . activeConsole ( ) ) , & vParams ) ;\n"
              "}\n"
              "}\n", nullptr, false, true);
        ASSERT_EQUALS("", errout.str());

        check("void f() {\n"
              "  int x;\n"
              "  switch (state) {\n"
              "  case 1: x = 3; goto a;\n"
              "  case 1: x = 6; goto a;\n"
              "  }\n"
              "}");
        ASSERT_EQUALS("", errout.str());
    }

    void switchRedundantOperationTest() {
        check("void foo()\n"
              "{\n"
              "    int y = 1;\n"
              "    switch (a)\n"
              "    {\n"
              "    case 2:\n"
              "        ++y;\n"
              "    case 3:\n"
              "        y = 3;\n"
              "    }\n"
              "    bar(y);\n"
              "}");
        ASSERT_EQUALS("[test.cpp:7] -> [test.cpp:9]: (style) Variable 'y' is reassigned a value before the old one has been used. 'break;' missing?\n", errout.str());
        check("void foo()\n"
              "{\n"
              "    int y = 1;\n"
              "    switch (a)\n"
              "    {\n"
              "    case 2:\n"
              "      {\n"
              "        ++y;\n"
              "      }\n"
              "    case 3:\n"
              "        y = 3;\n"
              "    }\n"
              "    bar(y);\n"
              "}");
        ASSERT_EQUALS("[test.cpp:8] -> [test.cpp:11]: (style) Variable 'y' is reassigned a value before the old one has been used. 'break;' missing?\n", errout.str());
        check("void foo()\n"
              "{\n"
              "    int y = 1;\n"
              "    switch (a)\n"
              "    {\n"
              "    case 2:\n"
              "        (void)y;\n"
              "    case 3:\n"
              "        ++y;\n"
              "    }\n"
              "    bar(y);\n"
              "}");
        ASSERT_EQUALS("", errout.str());
        check("void foo()\n"
              "{\n"
              "    int y = 1;\n"
              "    switch (a)\n"
              "    {\n"
              "    case 2:\n"
              "        ++y;\n"
              "    case 3:\n"
              "        ++y;\n"
              "    }\n"
              "    bar(y);\n"
              "}");
        ASSERT_EQUALS("", errout.str());
        check("void foo()\n"
              "{\n"
              "    int y = 1;\n"
              "    switch (a)\n"
              "    {\n"
              "    case 2:\n"
              "        --y;\n"
              "    case 3:\n"
              "        y = 3;\n"
              "    }\n"
              "    bar(y);\n"
              "}");
        ASSERT_EQUALS("[test.cpp:7] -> [test.cpp:9]: (style) Variable 'y' is reassigned a value before the old one has been used. 'break;' missing?\n", errout.str());
        check("void foo()\n"
              "{\n"
              "    int y = 1;\n"
              "    switch (a)\n"
              "    {\n"
              "    case 2:\n"
              "      {\n"
              "        --y;\n"
              "      }\n"
              "    case 3:\n"
              "        y = 3;\n"
              "    }\n"
              "    bar(y);\n"
              "}");
        ASSERT_EQUALS("[test.cpp:8] -> [test.cpp:11]: (style) Variable 'y' is reassigned a value before the old one has been used. 'break;' missing?\n", errout.str());
        check("void foo()\n"
              "{\n"
              "    int y = 1;\n"
              "    switch (a)\n"
              "    {\n"
              "    case 2:\n"
              "        (void)y;\n"
              "    case 3:\n"
              "        --y;\n"
              "    }\n"
              "    bar(y);\n"
              "}");
        ASSERT_EQUALS("", errout.str());
        check("void foo()\n"
              "{\n"
              "    int y = 1;\n"
              "    switch (a)\n"
              "    {\n"
              "    case 2:\n"
              "        --y;\n"
              "    case 3:\n"
              "        --y;\n"
              "    }\n"
              "    bar(y);\n"
              "}");
        ASSERT_EQUALS("", errout.str());
        check("void foo()\n"
              "{\n"
              "    int y = 1;\n"
              "    switch (a)\n"
              "    {\n"
              "    case 2:\n"
              "        y++;\n"
              "    case 3:\n"
              "        y = 3;\n"
              "    }\n"
              "    bar(y);\n"
              "}");
        ASSERT_EQUALS("[test.cpp:7] -> [test.cpp:9]: (style) Variable 'y' is reassigned a value before the old one has been used. 'break;' missing?\n", errout.str());
        check("void foo()\n"
              "{\n"
              "    int y = 1;\n"
              "    switch (a)\n"
              "    {\n"
              "    case 2:\n"
              "      {\n"
              "        y++;\n"
              "      }\n"
              "    case 3:\n"
              "        y = 3;\n"
              "    }\n"
              "    bar(y);\n"
              "}");
        ASSERT_EQUALS("[test.cpp:8] -> [test.cpp:11]: (style) Variable 'y' is reassigned a value before the old one has been used. 'break;' missing?\n", errout.str());
        check("void foo()\n"
              "{\n"
              "    int y = 1;\n"
              "    switch (a)\n"
              "    {\n"
              "    case 2:\n"
              "        y = 2;\n"
              "    case 3:\n"
              "        y++;\n"
              "    }\n"
              "    bar(y);\n"
              "}", nullptr, false, false);
        ASSERT_EQUALS("", errout.str());
        check("void foo()\n"
              "{\n"
              "    int y = 1;\n"
              "    switch (a)\n"
              "    {\n"
              "    case 2:\n"
              "        y++;\n"
              "    case 3:\n"
              "        y++;\n"
              "    }\n"
              "    bar(y);\n"
              "}");
        ASSERT_EQUALS("", errout.str());
        check("void foo()\n"
              "{\n"
              "    int y = 1;\n"
              "    switch (a)\n"
              "    {\n"
              "    case 2:\n"
              "        y--;\n"
              "    case 3:\n"
              "        y = 3;\n"
              "    }\n"
              "    bar(y);\n"
              "}");
        ASSERT_EQUALS("[test.cpp:7] -> [test.cpp:9]: (style) Variable 'y' is reassigned a value before the old one has been used. 'break;' missing?\n", errout.str());
        check("void foo()\n"
              "{\n"
              "    int y = 1;\n"
              "    switch (a)\n"
              "    {\n"
              "    case 2:\n"
              "      {\n"
              "        y--;\n"
              "      }\n"
              "    case 3:\n"
              "        y = 3;\n"
              "    }\n"
              "    bar(y);\n"
              "}");
        ASSERT_EQUALS("[test.cpp:8] -> [test.cpp:11]: (style) Variable 'y' is reassigned a value before the old one has been used. 'break;' missing?\n", errout.str());
        check("void foo()\n"
              "{\n"
              "    int y = 1;\n"
              "    switch (a)\n"
              "    {\n"
              "    case 2:\n"
              "        y = 2;\n"
              "    case 3:\n"
              "        y--;\n"
              "    }\n"
              "    bar(y);\n"
              "}", nullptr, false, false);
        ASSERT_EQUALS("", errout.str());
        check("void foo()\n"
              "{\n"
              "    int y = 1;\n"
              "    switch (a)\n"
              "    {\n"
              "    case 2:\n"
              "        y--;\n"
              "    case 3:\n"
              "        y--;\n"
              "    }\n"
              "    bar(y);\n"
              "}");
        ASSERT_EQUALS("", errout.str());
        check("void foo()\n"
              "{\n"
              "    int y = 1;\n"
              "    switch (a)\n"
              "    {\n"
              "    case 2:\n"
              "        y++;\n"
              "    case 3:\n"
              "        if (x)\n"
              "        {\n"
              "            y = 3;\n"
              "        }\n"
              "    }\n"
              "    bar(y);\n"
              "}");
        ASSERT_EQUALS("", errout.str());
        check("void foo()\n"
              "{\n"
              "    int y = 1;\n"
              "    switch (a)\n"
              "    {\n"
              "    case 2:\n"
              "      {\n"
              "        y++;\n"
              "        if (y)\n"
              "            printf(\"%d\", y);\n"
              "      }\n"
              "    case 3:\n"
              "        y = 3;\n"
              "    }\n"
              "    bar(y);\n"
              "}");
        ASSERT_EQUALS("", errout.str());
        check("void foo()\n"
              "{\n"
              "    int x = a;\n"
              "    int y = 1;\n"
              "    switch (x)\n"
              "    {\n"
              "    case 2:\n"
              "        x++;\n"
              "    case 3:\n"
              "        y++;\n"
              "    }\n"
              "    bar(y);\n"
              "}");
        ASSERT_EQUALS("", errout.str());
        check("void foo()\n"
              "{\n"
              "    int y = 1;\n"
              "    switch (x)\n"
              "    {\n"
              "    case 2:\n"
              "        y++;\n"
              "        break;\n"
              "    case 3:\n"
              "        y = 3;\n"
              "    }\n"
              "    bar(y);\n"
              "}");
        ASSERT_EQUALS("", errout.str());
        check("void foo()\n"
              "{\n"
              "    int y = 1;\n"
              "    while(xyz()) {\n"
              "        switch (x)\n"
              "        {\n"
              "        case 2:\n"
              "            y++;\n"
              "            continue;\n"
              "        case 3:\n"
              "            y = 3;\n"
              "        }\n"
              "        bar(y);\n"
              "    }\n"
              "}");
        ASSERT_EQUALS("", errout.str());
        check("void foo()\n"
              "{\n"
              "    int y = 1;\n"
              "    while(xyz()) {\n"
              "        switch (x)\n"
              "        {\n"
              "        case 2:\n"
              "            y++;\n"
              "            throw e;\n"
              "        case 3:\n"
              "            y = 3;\n"
              "        }\n"
              "        bar(y);\n"
              "    }\n"
              "}");
        ASSERT_EQUALS("", errout.str());
        check("void foo()\n"
              "{\n"
              "    int y = 1;\n"
              "    switch (x)\n"
              "    {\n"
              "    case 2:\n"
              "        y++;\n"
              "        printf(\"%d\", y);\n"
              "    case 3:\n"
              "        y = 3;\n"
              "    }\n"
              "    bar(y);\n"
              "}");
        ASSERT_EQUALS("", errout.str());
        check("void foo()\n"
              "{\n"
              "    int y = 1;\n"
              "    switch (x)\n"
              "    {\n"
              "    case 2:\n"
              "        y++;\n"
              "        bar();\n"
              "    case 3:\n"
              "        y = 3;\n"
              "    }\n"
              "    bar(y);\n"
              "}");
        ASSERT_EQUALS("[test.cpp:7] -> [test.cpp:10]: (style) Variable 'y' is reassigned a value before the old one has been used. 'break;' missing?\n", errout.str());

        check("bool f() {\n"
              "    bool ret = false;\n"
              "    switch (switchCond) {\n"
              "    case 1:\n"
              "        ret = true;\n"
              "        break;\n"
              "    case 31:\n"
              "        ret = true;\n"
              "        break;\n"
              "    case 54:\n"
              "        ret = true;\n"
              "        break;\n"
              "    };\n"
              "    ret = true;\n"
              "    return ret;\n"
              "}");
        ASSERT_EQUALS("[test.cpp:5] -> [test.cpp:14]: (style) Variable 'ret' is reassigned a value before the old one has been used.\n"
                      "[test.cpp:8] -> [test.cpp:14]: (style) Variable 'ret' is reassigned a value before the old one has been used.\n"
                      "[test.cpp:11] -> [test.cpp:14]: (style) Variable 'ret' is reassigned a value before the old one has been used.\n",
                      errout.str());
    }

    void switchRedundantBitwiseOperationTest() {
        check("void foo(int a)\n"
              "{\n"
              "    int y = 1;\n"
              "    switch (a)\n"
              "    {\n"
              "    case 2:\n"
              "        y |= 3;\n"
              "    case 3:\n"
              "        y |= 3;\n"
              "        break;\n"
              "    }\n"
              "}");
        ASSERT_EQUALS("[test.cpp:7]: (style) Redundant bitwise operation on 'y' in 'switch' statement. 'break;' missing?\n", errout.str());

        check("void foo(int a)\n"
              "{\n"
              "    int y = 1;\n"
              "    switch (a)\n"
              "    {\n"
              "    case 2:\n"
              "        y = y | 3;\n"
              "    case 3:\n"
              "        y = y | 3;\n"
              "        break;\n"
              "    }\n"
              "}");
        ASSERT_EQUALS("[test.cpp:7]: (style) Redundant bitwise operation on 'y' in 'switch' statement. 'break;' missing?\n", errout.str());

        check("void foo(int a)\n"
              "{\n"
              "    int y = 1;\n"
              "    switch (a)\n"
              "    {\n"
              "    case 2:\n"
              "        y |= 3;\n"
              "    default:\n"
              "        y |= 3;\n"
              "        break;\n"
              "    }\n"
              "}");
        ASSERT_EQUALS("[test.cpp:7]: (style) Redundant bitwise operation on 'y' in 'switch' statement. 'break;' missing?\n", errout.str());

        check("void foo(int a)\n"
              "{\n"
              "    int y = 1;\n"
              "    switch (a)\n"
              "    {\n"
              "    case 2:\n"
              "        y |= 3;\n"
              "    default:\n"
              "        if (z)\n"
              "            y |= 3;\n"
              "        break;\n"
              "    }\n"
              "}");
        ASSERT_EQUALS("", errout.str());

        check("void foo(int a)\n"
              "{\n"
              "    int y = 1;\n"
              "    switch (a)\n"
              "    {\n"
              "    case 2:\n"
              "        y |= z;\n"
              "        z++\n"
              "    default:\n"
              "        y |= z;\n"
              "        break;\n"
              "    }\n"
              "}");
        ASSERT_EQUALS("", errout.str());

        check("void foo(int a)\n"
              "{\n"
              "    int y = 1;\n"
              "    switch (a)\n"
              "    {\n"
              "    case 2:\n"
              "        y |= 3;\n"
              "        bar(y);\n"
              "    case 3:\n"
              "        y |= 3;\n"
              "        break;\n"
              "    }\n"
              "}");
        ASSERT_EQUALS("", errout.str());

        check("void foo(int a)\n"
              "{\n"
              "    int y = 1;\n"
              "    switch (a)\n"
              "    {\n"
              "    case 2:\n"
              "        y |= 3;\n"
              "        y = 4;\n"
              "    case 3:\n"
              "        y |= 3;\n"
              "        break;\n"
              "    }\n"
              "}");
        ASSERT_EQUALS("[test.cpp:7] -> [test.cpp:8]: (style) Variable 'y' is reassigned a value before the old one has been used.\n", errout.str());

        check("void foo(int a)\n"
              "{\n"
              "    int y = 1;\n"
              "    switch (a)\n"
              "    {\n"
              "    case 2:\n"
              "        y &= 3;\n"
              "    case 3:\n"
              "        y &= 3;\n"
              "        break;\n"
              "    }\n"
              "}");
        ASSERT_EQUALS("[test.cpp:7]: (style) Redundant bitwise operation on 'y' in 'switch' statement. 'break;' missing?\n", errout.str());

        check("void foo(int a)\n"
              "{\n"
              "    int y = 1;\n"
              "    switch (a)\n"
              "    {\n"
              "    case 2:\n"
              "        y |= 3;\n"
              "        break;\n"
              "    case 3:\n"
              "        y |= 3;\n"
              "        break;\n"
              "    }\n"
              "}");
        ASSERT_EQUALS("", errout.str());

        check("void foo(int a)\n"
              "{\n"
              "    int y = 1;\n"
              "    switch (a)\n"
              "    {\n"
              "    case 2:\n"
              "        y ^= 3;\n"
              "    case 3:\n"
              "        y ^= 3;\n"
              "        break;\n"
              "    }\n"
              "}");
        ASSERT_EQUALS("", errout.str());

        check("void foo(int a)\n"
              "{\n"
              "    int y = 1;\n"
              "    switch (a)\n"
              "    {\n"
              "    case 2:\n"
              "        y |= 2;\n"
              "    case 3:\n"
              "        y |= 3;\n"
              "        break;\n"
              "    }\n"
              "}");
        ASSERT_EQUALS("", errout.str());

        check("void foo(int a)\n"
              "{\n"
              "    int y = 1;\n"
              "    switch (a)\n"
              "    {\n"
              "    case 2:\n"
              "        y &= 2;\n"
              "    case 3:\n"
              "        y &= 3;\n"
              "        break;\n"
              "    }\n"
              "}");
        ASSERT_EQUALS("", errout.str());

        check("void foo(int a)\n"
              "{\n"
              "    int y = 1;\n"
              "    switch (a)\n"
              "    {\n"
              "    case 2:\n"
              "        y |= 2;\n"
              "    case 3:\n"
              "        y &= 2;\n"
              "        break;\n"
              "    }\n"
              "}");
        ASSERT_EQUALS("", errout.str());
    }

    void unreachableCode() {
        check("void foo(int a) {\n"
              "    while(1) {\n"
              "        if (a++ >= 100) {\n"
              "            break;\n"
              "            continue;\n"
              "        }\n"
              "    }\n"
              "}", nullptr, false, false);
        ASSERT_EQUALS("[test.cpp:5]: (style) Consecutive return, break, continue, goto or throw statements are unnecessary.\n", errout.str());

        check("int foo(int a) {\n"
              "    return 0;\n"
              "    return(a-1);\n"
              "}", nullptr, false, false);
        ASSERT_EQUALS("[test.cpp:3]: (style) Consecutive return, break, continue, goto or throw statements are unnecessary.\n", errout.str());

        check("int foo(int a) {\n"
              "  A:"
              "    return(0);\n"
              "    goto A;\n"
              "}", nullptr, false, false);
        ASSERT_EQUALS("[test.cpp:3]: (style) Consecutive return, break, continue, goto or throw statements are unnecessary.\n", errout.str());

        Settings settings;
        settings.library.setnoreturn("exit", true);
        settings.library.functions["exit"].argumentChecks[1] = Library::ArgumentChecks();
        check("void foo() {\n"
              "    exit(0);\n"
              "    break;\n"
              "}", nullptr, false, false, false, &settings);
        ASSERT_EQUALS("[test.cpp:3]: (style) Consecutive return, break, continue, goto or throw statements are unnecessary.\n", errout.str());

        check("class NeonSession {\n"
              "    void exit();\n"
              "};\n"
              "void NeonSession::exit()\n"
              "{\n"
              "    SAL_INFO(\"ucb.ucp.webdav\", \"neon commands cannot be aborted\");\n"
              "}", nullptr, false, false, false, &settings);
        ASSERT_EQUALS("", errout.str());

        check("void NeonSession::exit()\n"
              "{\n"
              "    SAL_INFO(\"ucb.ucp.webdav\", \"neon commands cannot be aborted\");\n"
              "}", nullptr, false, false, false, &settings);
        ASSERT_EQUALS("", errout.str());

        check("void foo() { xResAccess->exit(); }", nullptr, false, false, false, &settings);
        ASSERT_EQUALS("", errout.str());

        check("void foo(int a)\n"
              "{\n"
              "        switch(a) {\n"
              "          case 0:\n"
              "            printf(\"case 0\");\n"
              "            break;\n"
              "            break;\n"
              "          case 1:\n"
              "            c++;\n"
              "            break;\n"
              "         }\n"
              "}", nullptr, false, false);
        ASSERT_EQUALS("[test.cpp:7]: (style) Consecutive return, break, continue, goto or throw statements are unnecessary.\n", errout.str());

        check("void foo(int a)\n"
              "{\n"
              "        switch(a) {\n"
              "          case 0:\n"
              "            printf(\"case 0\");\n"
              "            break;\n"
              "          case 1:\n"
              "            c++;\n"
              "            break;\n"
              "         }\n"
              "}");
        ASSERT_EQUALS("", errout.str());

        check("void foo(int a)\n"
              "{\n"
              "        while(true) {\n"
              "          if (a++ >= 100) {\n"
              "            break;\n"
              "            break;\n"
              "          }\n"
              "       }\n"
              "}", nullptr, false, false);
        ASSERT_EQUALS("[test.cpp:6]: (style) Consecutive return, break, continue, goto or throw statements are unnecessary.\n", errout.str());

        check("void foo(int a)\n"
              "{\n"
              "        while(true) {\n"
              "          if (a++ >= 100) {\n"
              "            continue;\n"
              "            continue;\n"
              "          }\n"
              "          a+=2;\n"
              "       }\n"
              "}", nullptr, false, false);
        ASSERT_EQUALS("[test.cpp:6]: (style) Consecutive return, break, continue, goto or throw statements are unnecessary.\n", errout.str());

        check("void foo(int a)\n"
              "{\n"
              "        while(true) {\n"
              "          if (a++ >= 100) {\n"
              "            continue;\n"
              "          }\n"
              "          a+=2;\n"
              "       }\n"
              "}");
        ASSERT_EQUALS("", errout.str());

        check("int foo() {\n"
              "    throw 0;\n"
              "    return 1;\n"
              "}", nullptr, false, false);
        ASSERT_EQUALS("[test.cpp:3]: (style) Consecutive return, break, continue, goto or throw statements are unnecessary.\n", errout.str());

        check("void foo() {\n"
              "    throw 0;\n"
              "    return;\n"
              "}", nullptr, false, false);
        ASSERT_EQUALS("[test.cpp:3]: (style) Consecutive return, break, continue, goto or throw statements are unnecessary.\n", errout.str());

        check("int foo() {\n"
              "    throw = 0;\n"
              "    return 1;\n"
              "}", "test.c", false, false);
        ASSERT_EQUALS("", errout.str());

        check("int foo() {\n"
              "    return 0;\n"
              "    return 1;\n"
              "}", nullptr, false, false, false);
        ASSERT_EQUALS("[test.cpp:3]: (style) Consecutive return, break, continue, goto or throw statements are unnecessary.\n", errout.str());

        check("int foo() {\n"
              "    return 0;\n"
              "    foo();\n"
              "}", nullptr, false, false);
        ASSERT_EQUALS("[test.cpp:3]: (style) Statements following 'return' will never be executed.\n", errout.str());

        check("int foo(int unused) {\n"
              "    return 0;\n"
              "    (void)unused;\n"
              "}", nullptr, false, false);
        ASSERT_EQUALS("", errout.str());

        check("int foo(int unused1, int unused2) {\n"
              "    return 0;\n"
              "    (void)unused1;\n"
              "    (void)unused2;\n"
              "}", nullptr, false, false);
        ASSERT_EQUALS("", errout.str());

        check("int foo(int unused1, int unused2) {\n"
              "    return 0;\n"
              "    (void)unused1;\n"
              "    (void)unused2;\n"
              "    foo();\n"
              "}", nullptr, false, false);
        ASSERT_EQUALS("[test.cpp:5]: (style) Statements following 'return' will never be executed.\n", errout.str());

        check("int foo() {\n"
              "    if(bar)\n"
              "        return 0;\n"
              "    return 124;\n"
              "}");
        ASSERT_EQUALS("", errout.str());

        check("int foo() {\n"
              "    while(bar) {\n"
              "        return 0;\n"
              "        return 0;\n"
              "        return 0;\n"
              "        return 0;\n"
              "    }\n"
              "    return 124;\n"
              "}", nullptr, false, false);
        ASSERT_EQUALS("[test.cpp:4]: (style) Consecutive return, break, continue, goto or throw statements are unnecessary.\n", errout.str());

        check("void foo() {\n"
              "    while(bar) {\n"
              "        return;\n"
              "        break;\n"
              "    }\n"
              "}", nullptr, false, false);
        ASSERT_EQUALS("[test.cpp:4]: (style) Consecutive return, break, continue, goto or throw statements are unnecessary.\n", errout.str());

        // #5707
        check("extern int i,j;\n"
              "int foo() {\n"
              "    switch(i) {\n"
              "        default: j=1; break;\n"
              "    }\n"
              "    return 0;\n"
              "    j=2;\n"
              "}", nullptr, false, false);
        ASSERT_EQUALS("[test.cpp:7]: (style) Statements following 'return' will never be executed.\n", errout.str());

        check("int foo() {\n"
              "    return 0;\n"
              "  label:\n"
              "    throw 0;\n"
              "}", nullptr, false, false);
        ASSERT_EQUALS("[test.cpp:3]: (style) Label 'label' is not used.\n", errout.str());

        check("struct A {\n"
              "    virtual void foo  (P & Val) throw ();\n"
              "    virtual void foo1 (P & Val) throw ();\n"
              "}");
        ASSERT_EQUALS("", errout.str());

        check("int foo() {\n"
              "    goto label;\n"
              "    while (true) {\n"
              "     bar();\n"
              "     label:\n"
              "    }\n"
              "}");
        ASSERT_EQUALS("", errout.str()); // #3457

        check("int foo() {\n"
              "    goto label;\n"
              "    do {\n"
              "     bar();\n"
              "     label:\n"
              "    } while (true);\n"
              "}");
        ASSERT_EQUALS("", errout.str()); // #3457

        check("int foo() {\n"
              "    goto label;\n"
              "    for (;;) {\n"
              "     bar();\n"
              "     label:\n"
              "    }\n"
              "}");
        ASSERT_EQUALS("", errout.str()); // #3457

        // #3383. TODO: Use preprocessor
        check("int foo() {\n"
              "\n" // #ifdef A
              "    return 0;\n"
              "\n" // #endif
              "    return 1;\n"
              "}", nullptr, false, false);
        ASSERT_EQUALS("", errout.str());
        check("int foo() {\n"
              "\n" // #ifdef A
              "    return 0;\n"
              "\n" // #endif
              "    return 1;\n"
              "}", nullptr, true, false);
        ASSERT_EQUALS("[test.cpp:5]: (style, inconclusive) Consecutive return, break, continue, goto or throw statements are unnecessary.\n", errout.str());

        // #4711 lambda functions
        check("int f() {\n"
              "    return g([](int x){(void)x+1; return x;});\n"
              "}",
              nullptr,
              false,
              false);
        ASSERT_EQUALS("", errout.str());

        // #4756
        check("template <>\n"
              "inline uint16_t htobe(uint16_t value) {\n"
              "     return ( __extension__ ({\n"
              "         register unsigned short int __v, __x = (unsigned short int) (value);\n"
              "         if (__builtin_constant_p (__x))\n"
              "             __v = ((unsigned short int) ((((__x) >> 8) & 0xff) | (((__x) & 0xff) << 8)));\n"
              "         else\n"
              "             __asm__ (\"rorw $8, %w0\" : \"=r\" (__v) : \"0\" (__x) : \"cc\");\n"
              "         (void)__v;\n"
              "     }));\n"
              "}", nullptr, false, false);
        ASSERT_EQUALS("", errout.str());

        // #6008
        check("static std::function< int ( int, int ) > GetFunctor() {\n"
              "    return [](int a_, int b_) -> int {\n"
              "        int sum = a_ + b_;\n"
              "        return sum;\n"
              "    };\n"
              "}", nullptr, false, false);
        ASSERT_EQUALS("", errout.str());

        // #5789
        check("struct per_state_info {\n"
              "    uint64_t enter, exit;\n"
              "    uint64_t events;\n"
              "    per_state_info() : enter(0), exit(0), events(0) {}\n"
              "};", nullptr, false, false);
        ASSERT_EQUALS("", errout.str());

        // #6664
        check("void foo() {\n"
              "    (beat < 100) ? (void)0 : exit(0);\n"
              "    bar();\n"
              "}", nullptr, false, false, false, &settings);
        ASSERT_EQUALS("", errout.str());

        check("void foo() {\n"
              "    (beat < 100) ? exit(0) : (void)0;\n"
              "    bar();\n"
              "}", nullptr, false, false, false, &settings);
        ASSERT_EQUALS("", errout.str());

        // #8261
        // TODO Do not throw AST validation exception
        TODO_ASSERT_THROW(check("void foo() {\n"
                                "    (beat < 100) ? (void)0 : throw(0);\n"
                                "    bar();\n"
                                "}", nullptr, false, false, false, &settings), InternalError);
        //ASSERT_EQUALS("", errout.str());

        check("int foo() {\n"
              "    exit(0);\n"
              "    return 1;\n" // <- clarify for tools that function does not continue..
              "}");
        ASSERT_EQUALS("", errout.str());

        check("void f() {\n"
              "    enum : uint8_t { A, B } var = A;\n"
              "}\n");
        ASSERT_EQUALS("", errout.str());

        checkP("#define INB(x) __extension__ ({ u_int tmp = (x); inb(tmp); })\n" // #4739
               "static unsigned char cmos_hal_read(unsigned index) {\n"
               "    unsigned short port_0, port_1;\n"
               "    assert(!verify_cmos_byte_index(index));\n"
               "    if (index < 128) {\n"
               "      port_0 = 0x70;\n"
               "      port_1 = 0x71;\n"
               "    }\n"
               "    else {\n"
               "      port_0 = 0x72;\n"
               "      port_1 = 0x73;\n"
               "    }\n"
               "    OUTB(index, port_0);\n"
               "    return INB(port_1);\n"
               "}\n", "test.c");
        ASSERT_EQUALS("", errout.str());

        check("[[noreturn]] void n();\n"
              "void f() {\n"
              "    n();\n"
              "    g();\n"
              "}\n");
        ASSERT_EQUALS("[test.cpp:4]: (style) Statements following noreturn function 'n()' will never be executed.\n", errout.str());

        check("void f() {\n"
              "    exit(1);\n"
              "    g();\n"
              "}\n");
        ASSERT_EQUALS("[test.cpp:3]: (style) Statements following noreturn function 'exit()' will never be executed.\n", errout.str());

        check("void f() {\n"
              "    do {\n"
              "        break;\n"
              "        g();\n"
              "    } while (0);\n"
              "}\n");
        ASSERT_EQUALS("[test.cpp:4]: (style) Statements following 'break' will never be executed.\n", errout.str());
    }

    void redundantContinue() {
        check("void f() {\n" // #11195
              "    for (int i = 0; i < 10; ++i) {\n"
              "        printf(\"i = %d\\n\", i);\n"
              "        continue;\n"
              "    }\n"
              "}\n");
        ASSERT_EQUALS("[test.cpp:4]: (style) 'continue' is redundant since it is the last statement in a loop.\n", errout.str());

        check("void f() {\n"
              "    int i = 0;"
              "    do {\n"
              "        ++i;\n"
              "        printf(\"i = %d\\n\", i);\n"
              "        continue;\n"
              "    } while (i < 10);\n"
              "}\n");
        ASSERT_EQUALS("[test.cpp:5]: (style) 'continue' is redundant since it is the last statement in a loop.\n", errout.str());
    }


    void suspiciousCase() {
        check("void foo() {\n"
              "    switch(a) {\n"
              "        case A&&B:\n"
              "            foo();\n"
              "        case (A||B):\n"
              "            foo();\n"
              "        case A||B:\n"
              "            foo();\n"
              "    }\n"
              "}");
        ASSERT_EQUALS("[test.cpp:3]: (warning, inconclusive) Found suspicious case label in switch(). Operator '&&' probably doesn't work as intended.\n"
                      "[test.cpp:5]: (warning, inconclusive) Found suspicious case label in switch(). Operator '||' probably doesn't work as intended.\n"
                      "[test.cpp:7]: (warning, inconclusive) Found suspicious case label in switch(). Operator '||' probably doesn't work as intended.\n", errout.str());

        check("void foo() {\n"
              "    switch(a) {\n"
              "        case 1:\n"
              "            a=A&&B;\n"
              "    }\n"
              "}");
        ASSERT_EQUALS("", errout.str());

        // TODO Do not throw AST validation exception
        TODO_ASSERT_THROW(check("void foo() {\n"
                                "    switch(a) {\n"
                                "        case A&&B?B:A:\n"
                                "            foo();\n"
                                "    }\n"
                                "}"), InternalError);
        //ASSERT_EQUALS("", errout.str());
    }

    void suspiciousEqualityComparison() {
        check("void foo(int c) {\n"
              "    if (x) c == 0;\n"
              "}");
        ASSERT_EQUALS("[test.cpp:2]: (warning, inconclusive) Found suspicious equality comparison. Did you intend to assign a value instead?\n", errout.str());

        check("void foo(const int* c) {\n"
              "    if (x) *c == 0;\n"
              "}");
        ASSERT_EQUALS("[test.cpp:2]: (warning, inconclusive) Found suspicious equality comparison. Did you intend to assign a value instead?\n", errout.str());


        check("void foo(int c) {\n"
              "    if (c == 1) {\n"
              "        c = 0;\n"
              "    }\n"
              "}");
        ASSERT_EQUALS("", errout.str());

        check("void foo(int c) {\n"
              "    c == 1;\n"
              "}");
        ASSERT_EQUALS("[test.cpp:2]: (warning, inconclusive) Found suspicious equality comparison. Did you intend to assign a value instead?\n", errout.str());

        check("void foo(int c) {\n"
              "    for (int i = 0; i == 10; i ++) {\n"
              "        a ++;\n"
              "    }\n"
              "}");
        ASSERT_EQUALS("", errout.str());

        check("void foo(int c) {\n"
              "    for (i == 0; i < 10; i ++) {\n"
              "        c ++;\n"
              "    }\n"
              "}");
        ASSERT_EQUALS("[test.cpp:2]: (warning, inconclusive) Found suspicious equality comparison. Did you intend to assign a value instead?\n", errout.str());

        check("void foo(int c) {\n"
              "    for (i == 1; i < 10; i ++) {\n"
              "        c ++;\n"
              "    }\n"
              "}");
        ASSERT_EQUALS("[test.cpp:2]: (warning, inconclusive) Found suspicious equality comparison. Did you intend to assign a value instead?\n", errout.str());

        check("void foo(int c) {\n"
              "    for (i == 2; i < 10; i ++) {\n"
              "        c ++;\n"
              "    }\n"
              "}");
        ASSERT_EQUALS("[test.cpp:2]: (warning, inconclusive) Found suspicious equality comparison. Did you intend to assign a value instead?\n", errout.str());

        check("void foo(int c) {\n"
              "    for (int i = 0; i < 10; i == c) {\n"
              "        c ++;\n"
              "    }\n"
              "}");
        ASSERT_EQUALS("[test.cpp:2]: (warning, inconclusive) Found suspicious equality comparison. Did you intend to assign a value instead?\n", errout.str());

        check("void foo(int c) {\n"
              "    for (; running == 1;) {\n"
              "        c ++;\n"
              "    }\n"
              "}");
        ASSERT_EQUALS("", errout.str());

        check("void foo(int c) {\n"
              "    printf(\"%i\", ({x==0;}));\n"
              "}");
        ASSERT_EQUALS("", errout.str());

        check("void foo(int arg) {\n"
              "    printf(\"%i\", ({int x = do_something(); x == 0;}));\n"
              "}");
        ASSERT_EQUALS("", errout.str());

        check("void foo(int x) {\n"
              "    printf(\"%i\", ({x == 0; x > 0 ? 10 : 20}));\n"
              "}");
        ASSERT_EQUALS("[test.cpp:2]: (warning, inconclusive) Found suspicious equality comparison. Did you intend to assign a value instead?\n", errout.str());

        check("void foo(int x) {\n"
              "    for (const Token* end = tok->link(); tok != end; tok = (tok == end) ? end : tok->next()) {\n"
              "        x++;\n"
              "    }\n"
              "}");
        ASSERT_EQUALS("", errout.str());

        check("void foo(int x) {\n"
              "    for (int i = (x == 0) ? 0 : 5; i < 10; i ++) {\n"
              "        x++;\n"
              "    }\n"
              "}");
        ASSERT_EQUALS("", errout.str());

        check("void foo(int x) {\n"
              "    for (int i = 0; i < 10; i += (x == 5) ? 1 : 2) {\n"
              "        x++;\n"
              "    }\n"
              "}");
        ASSERT_EQUALS("", errout.str());
    }

    void suspiciousUnaryPlusMinus() { // #8004
        check("int g() { return 1; }\n"
              "void f() {\n"
              "    +g();\n"
              "    -g();\n"
              "}\n");
        ASSERT_EQUALS("[test.cpp:3]: (warning, inconclusive) Found suspicious operator '+', result is not used.\n"
                      "[test.cpp:4]: (warning, inconclusive) Found suspicious operator '-', result is not used.\n",
                      errout.str());

        check("void f(int i) {\n"
              "    +i;\n"
              "    -i;\n"
              "}\n");
        ASSERT_EQUALS("[test.cpp:2]: (warning, inconclusive) Found suspicious operator '+', result is not used.\n"
                      "[test.cpp:3]: (warning, inconclusive) Found suspicious operator '-', result is not used.\n",
                      errout.str());
    }

    void selfAssignment() {
        check("void foo()\n"
              "{\n"
              "    int x = 1;\n"
              "    x = x;\n"
              "    return 0;\n"
              "}");
        ASSERT_EQUALS("[test.cpp:4]: (warning) Redundant assignment of 'x' to itself.\n", errout.str());

        check("void foo()\n"
              "{\n"
              "    int x = x;\n"
              "}");
        ASSERT_EQUALS("[test.cpp:3]: (warning) Redundant assignment of 'x' to itself.\n", errout.str());

        check("struct A { int b; };\n"
              "void foo(A* a1, A* a2) {\n"
              "    a1->b = a1->b;\n"
              "}");
        ASSERT_EQUALS("[test.cpp:3]: (warning) Redundant assignment of 'a1->b' to itself.\n", errout.str());

        check("int x;\n"
              "void f()\n"
              "{\n"
              "    x = x = 3;\n"
              "}");
        ASSERT_EQUALS("[test.cpp:4]: (warning) Redundant assignment of 'x' to itself.\n", errout.str());

        // #4073 (segmentation fault)
        check("void Foo::myFunc( int a )\n"
              "{\n"
              "    if (a == 42)\n"
              "    a = a;\n"
              "}");

        check("void foo()\n"
              "{\n"
              "    int x = 1;\n"
              "    x = x + 1;\n"
              "    return 0;\n"
              "}");
        ASSERT_EQUALS("", errout.str());

        check("void foo()\n"
              "{\n"
              "        int *x = getx();\n"
              "        *x = x;\n"
              "}");
        ASSERT_EQUALS("", errout.str());

        check("void foo() {\n"
              "    BAR *x = getx();\n"
              "    x = x;\n"
              "}");
        ASSERT_EQUALS("[test.cpp:3]: (warning) Redundant assignment of 'x' to itself.\n", errout.str());

        // #2502 - non-primitive type -> there might be some side effects
        check("void foo()\n"
              "{\n"
              "    Fred fred; fred = fred;\n"
              "}");
        ASSERT_EQUALS("", errout.str());

        check("void f(int x) {\n"
              "    x = (x == 0);"
              "    func(x);\n"
              "}");
        ASSERT_EQUALS("", errout.str());

        check("void f(int x) {\n"
              "    x = (x != 0);"
              "    func(x);\n"
              "}");
        ASSERT_EQUALS("", errout.str());

        // ticket #3001 - false positive
        check("void foo(int x) {\n"
              "    x = x ? x : 0;\n"
              "}");
        ASSERT_EQUALS("", errout.str());

        // #3800 - false negative when variable is extern
        check("extern int i;\n"
              "void f() {\n"
              "    i = i;\n"
              "}");
        ASSERT_EQUALS("[test.cpp:3]: (warning) Redundant assignment of 'i' to itself.\n", errout.str());

        // #4291 - id for variables accessed through 'this'
        check("class Foo {\n"
              "    int var;\n"
              "    void func();\n"
              "};\n"
              "void Foo::func() {\n"
              "    this->var = var;\n"
              "}");
        ASSERT_EQUALS("[test.cpp:6]: (warning) Redundant assignment of 'this->var' to itself.\n", errout.str());

        check("class Foo {\n"
              "    int var;\n"
              "    void func(int var);\n"
              "};\n"
              "void Foo::func(int var) {\n"
              "    this->var = var;\n"
              "}");
        ASSERT_EQUALS("", errout.str());

        // #6406 - designated initializer doing bogus self assignment
        check("struct callbacks {\n"
              "    void (*s)(void);\n"
              "};\n"
              "void something(void) {}\n"
              "void f() {\n"
              "    struct callbacks ops = { .s = ops.s };\n"
              "}");
        TODO_ASSERT_EQUALS("[test.cpp:6]: (warning) Redundant assignment of 'something' to itself.\n", "", errout.str());

        check("class V\n"
              "{\n"
              "public:\n"
              "    V()\n"
              "    {\n"
              "        x = y = z = 0.0;\n"
              "    }\n"
              "    V( double x, const double y_, const double &z_)\n"
              "    {\n"
              "        x = x; y = y; z = z;\n"
              "    }\n"
              "    double x, y, z;\n"
              "};");
        ASSERT_EQUALS("[test.cpp:10]: (warning) Redundant assignment of 'x' to itself.\n"
                      "[test.cpp:10]: (warning) Redundant assignment of 'y' to itself.\n"
                      "[test.cpp:10]: (warning) Redundant assignment of 'z' to itself.\n", errout.str());

        check("void f(int i) { i = !!i; }");
        ASSERT_EQUALS("", errout.str());

        check("void foo() {\n"
              "    int x = 1;\n"
              "    int &ref = x;\n"
              "    ref = x;\n"
              "}\n");
        ASSERT_EQUALS("[test.cpp:4]: (warning) Redundant assignment of 'ref' to itself.\n", errout.str());

        check("class Foo {\n" // #9850
              "    int i{};\n"
              "    void modify();\n"
              "    void method() {\n"
              "        Foo copy = *this;\n"
              "        modify();\n"
              "        *this = copy;\n"
              "    }\n"
              "};\n");
        ASSERT_EQUALS("", errout.str());

        check("struct S {\n" // #11383
              "    void f() {\n"
              "        int x = 42;"
              "        auto l2 = [i = i, x, y = 0]() { return i + x + y; };\n"
              "    }\n"
              "    int i;\n"
              "};\n");
        ASSERT_EQUALS("", errout.str());

        check("void f() {\n" // #10337
              "    int b[2] = { 1, 2 };\n"
              "    int idx = 0;\n"
              "    int& i = b[idx];\n"
              "    idx++;\n"
              "    i = b[idx];\n"
              "};\n");
        ASSERT_EQUALS("", errout.str());
    }

    void trac1132() {
        check("class Lock\n"
              "{\n"
              "public:\n"
              "    Lock(int i)\n"
              "    {\n"
              "        std::cout << \"Lock \" << i << std::endl;\n"
              "    }\n"
              "    ~Lock()\n"
              "    {\n"
              "        std::cout << \"~Lock\" << std::endl;\n"
              "    }\n"
              "};\n"
              "int main()\n"
              "{\n"
              "    Lock(123);\n"
              "    std::cout << \"hello\" << std::endl;\n"
              "    return 0;\n"
              "}");
        ASSERT_EQUALS("[test.cpp:15]: (style) Instance of 'Lock' object is destroyed immediately.\n", errout.str());
    }

    void trac3693() {
        check("struct A{\n"
              "  enum {\n"
              "    b = 300\n"
              "  };\n"
              "};\n"
              "const int DFLT_TIMEOUT = A::b % 1000000 ;\n", nullptr, false, false);
        ASSERT_EQUALS("", errout.str());
    }

    void testMisusedScopeObjectDoesNotPickFunction1() {
        check("int main ( )\n"
              "{\n"
              "    CouldBeFunction ( 123 ) ;\n"
              "    return 0 ;\n"
              "}");
        ASSERT_EQUALS("", errout.str());
    }

    void testMisusedScopeObjectDoesNotPickFunction2() {
        check("struct error {\n"
              "    error() {}\n"
              "};\n"
              "\n"
              "class parser {\n"
              "public:\n"
              "    void error() const {}\n"
              "\n"
              "    void foo() const {\n"
              "        error();\n"
              "        do_something();\n"
              "    }\n"
              "};");
        ASSERT_EQUALS("", errout.str());
    }

    void testMisusedScopeObjectPicksClass() {
        check("class NotAFunction ;\n"
              "int function ( )\n"
              "{\n"
              "    NotAFunction ( 123 );\n"
              "    return 0 ;\n"
              "}");
        ASSERT_EQUALS("[test.cpp:4]: (style) Instance of 'NotAFunction' object is destroyed immediately.\n", errout.str());
    }

    void testMisusedScopeObjectPicksStruct() {
        check("struct NotAClass;\n"
              "bool func ( )\n"
              "{\n"
              "    NotAClass ( 123 ) ;\n"
              "    return true ;\n"
              "}");
        ASSERT_EQUALS("[test.cpp:4]: (style) Instance of 'NotAClass' object is destroyed immediately.\n", errout.str());
    }

    void testMisusedScopeObjectDoesNotPickIf() {
        check("bool func( int a , int b , int c )\n"
              "{\n"
              "    if ( a > b ) return c == a ;\n"
              "    return b == a ;\n"
              "}");
        ASSERT_EQUALS("", errout.str());
    }

    void testMisusedScopeObjectDoesNotPickConstructorDeclaration() {
        check("class Something : public SomethingElse\n"
              "{\n"
              "public:\n"
              "~Something ( ) ;\n"
              "Something ( ) ;\n"
              "}");
        ASSERT_EQUALS("", errout.str());
    }

    void testMisusedScopeObjectDoesNotPickFunctor() {
        check("class IncrementFunctor\n"
              "{\n"
              "public:\n"
              "    void operator()(int &i)\n"
              "    {\n"
              "        ++i;\n"
              "    }\n"
              "};\n"
              "\n"
              "int main()\n"
              "{\n"
              "    int a = 1;\n"
              "    IncrementFunctor()(a);\n"
              "    return a;\n"
              "}");
        ASSERT_EQUALS("", errout.str());
    }

    void testMisusedScopeObjectDoesNotPickLocalClassConstructors() {
        check("void f() {\n"
              "    class Foo {\n"
              "        Foo() { }\n"
              "        Foo(int a) { }\n"
              "        Foo(int a, int b) { }\n"
              "    };\n"
              "    Foo();\n"
              "    do_something();\n"
              "}");
        ASSERT_EQUALS("[test.cpp:7]: (style) Instance of 'Foo' object is destroyed immediately.\n", errout.str());
    }

    void testMisusedScopeObjectDoesNotPickUsedObject() {
        check("struct Foo {\n"
              "    void bar() {\n"
              "    }\n"
              "};\n"
              "\n"
              "void fn() {\n"
              "    Foo().bar();\n"
              "}");
        ASSERT_EQUALS("", errout.str());
    }

    void testMisusedScopeObjectDoesNotPickPureC() {
        // Ticket #2352
        const char code[] = "struct cb_watch_bool {\n"
                            "    int a;\n"
                            "};\n"
                            "\n"
                            "void f()\n"
                            "{\n"
                            "    cb_watch_bool();\n"
                            "    do_something();\n"
                            "}\n";

        check(code, "test.cpp");
        ASSERT_EQUALS("[test.cpp:7]: (style) Instance of 'cb_watch_bool' object is destroyed immediately.\n", errout.str());

        check(code, "test.c");
        ASSERT_EQUALS("", errout.str());

        // Ticket #2639
        check("struct stat { int a; int b; };\n"
              "void stat(const char *fn, struct stat *);\n"
              "\n"
              "void foo() {\n"
              "    stat(\"file.txt\", &st);\n"
              "    do_something();\n"
              "}");
        ASSERT_EQUALS("",errout.str());

        check("struct AMethodObject {\n" // #4336
              "    AMethodObject(double, double, double);\n"
              "};\n"
              "struct S {\n"
              "    static void A(double, double, double);\n"
              "};\n"
              "void S::A(double const a1, double const a2, double const a3) {\n"
              "    AMethodObject(a1, a2, a3);\n"
              "}\n");
        ASSERT_EQUALS("",errout.str());
    }

    void testMisusedScopeObjectDoesNotPickNestedClass() {
        const char code[] = "class ios_base {\n"
                            "public:\n"
                            "  class Init {\n"
                            "  public:\n"
                            "  };\n"
                            "};\n"
                            "class foo {\n"
                            "public:\n"
                            "  foo();\n"
                            "  void Init(int);\n"
                            "};\n"
                            "foo::foo() {\n"
                            "  Init(0);\n"
                            "  do_something();\n"
                            "}\n";

        check(code, "test.cpp");
        ASSERT_EQUALS("", errout.str());
    }

    void testMisusedScopeObjectInConstructor() {
        const char code[] = "class Foo {\n"
                            "public:\n"
                            "  Foo(char x) {\n"
                            "    Foo(x, 0);\n"
                            "    do_something();\n"
                            "  }\n"
                            "  Foo(char x, int y) { }\n"
                            "};\n";
        check(code, "test.cpp");
        ASSERT_EQUALS("[test.cpp:4]: (style) Instance of 'Foo' object is destroyed immediately.\n", errout.str());
    }

    void testMisusedScopeObjectStandardType() {
        check("int g();\n"
              "void f(int i) {\n"
              "    int();\n"
              "    int(0);\n"
              "    int( g() );\n" // don't warn
              "    int{};\n"
              "    int{ 0 };\n"
              "    int{ i };\n"
              "    int{ g() };\n" // don't warn
              "    g();\n"
              "}\n", "test.cpp");
        ASSERT_EQUALS("[test.cpp:3]: (style) Instance of 'int' object is destroyed immediately.\n"
                      "[test.cpp:4]: (style) Instance of 'int' object is destroyed immediately.\n"
                      "[test.cpp:6]: (style) Instance of 'int' object is destroyed immediately.\n"
                      "[test.cpp:7]: (style) Instance of 'int' object is destroyed immediately.\n"
                      "[test.cpp:8]: (style) Instance of 'int' object is destroyed immediately.\n",
                      errout.str());

        check("void f(int j) {\n"
              "    for (; bool(j); ) {}\n"
              "}\n", "test.cpp");
        ASSERT_EQUALS("", errout.str());

        check("void g() {\n"
              "    float (f);\n"
              "    float (*p);\n"
              "}\n", "test.cpp");
        ASSERT_EQUALS("", errout.str());

        check("int f(int i) {\n"
              "    void();\n"
              "    return i;\n"
              "}\n", "test.cpp");
        ASSERT_EQUALS("", errout.str());
    }

    void testMisusedScopeObjectNamespace() {
        check("namespace M {\n" // #4779
              "    namespace N {\n"
              "        struct S {};\n"
              "    }\n"
              "}\n"
              "int f() {\n"
              "    M::N::S();\n"
              "    return 0;\n"
              "}\n", "test.cpp");
        ASSERT_EQUALS("[test.cpp:7]: (style) Instance of 'M::N::S' object is destroyed immediately.\n", errout.str());

        check("void f() {\n" // #10057
              "    std::string(\"abc\");\n"
              "    std::string{ \"abc\" };\n"
              "    std::pair<int, int>(1, 2);\n"
              "    (void)0;\n"
              "}\n", "test.cpp");
        ASSERT_EQUALS("[test.cpp:2]: (style) Instance of 'std::string' object is destroyed immediately.\n"
                      "[test.cpp:3]: (style) Instance of 'std::string' object is destroyed immediately.\n"
                      "[test.cpp:4]: (style) Instance of 'std::pair' object is destroyed immediately.\n",
                      errout.str());

        check("struct S {\n" // #10083
              "    void f() {\n"
              "        std::lock_guard<std::mutex>(m);\n"
              "    }\n"
              "    void g() {\n"
              "        std::scoped_lock<std::mutex>(m);\n"
              "    }\n"
              "    void h() {\n"
              "        std::scoped_lock(m);\n"
              "    }\n"
              "    std::mutex m;\n"
              "}\n", "test.cpp");
        ASSERT_EQUALS("[test.cpp:3]: (style) Instance of 'std::lock_guard' object is destroyed immediately.\n"
                      "[test.cpp:6]: (style) Instance of 'std::scoped_lock' object is destroyed immediately.\n"
                      "[test.cpp:9]: (style) Instance of 'std::scoped_lock' object is destroyed immediately.\n",
                      errout.str());
    }

    void testMisusedScopeObjectAssignment() { // #11371
        check("struct S;\n"
              "S f();\n"
              "S& g();\n"
              "S&& h();\n"
              "S* i();\n"
              "void t0() { f() = {}; }\n"
              "void t1() { g() = {}; }\n"
              "void t2() { h() = {}; }\n"
              "void t3() { *i() = {}; }\n", "test.cpp");
        ASSERT_EQUALS("[test.cpp:6]: (style) Instance of 'S' object is destroyed immediately, assignment has no effect.\n", errout.str());
    }

    void trac2084() {
        check("void f()\n"
              "{\n"
              "    struct sigaction sa;\n"
              "\n"
              "    { sigaction(SIGHUP, &sa, 0); };\n"
              "    { sigaction(SIGINT, &sa, 0); };\n"
              "}");
        ASSERT_EQUALS("", errout.str());
    }

    void trac2071() {
        check("void f() {\n"
              "    struct AB {\n"
              "        AB(int a) { }\n"
              "    };\n"
              "\n"
              "    const AB ab[3] = { AB(0), AB(1), AB(2) };\n"
              "}");
        ASSERT_EQUALS("", errout.str());
    }

    void clarifyCalculation() {
        check("int f(char c) {\n"
              "    return 10 * (c == 0) ? 1 : 2;\n"
              "}");
        ASSERT_EQUALS("[test.cpp:2]: (style) Clarify calculation precedence for '*' and '?'.\n", errout.str());

        check("void f(char c) {\n"
              "    printf(\"%i\", 10 * (c == 0) ? 1 : 2);\n"
              "}");
        ASSERT_EQUALS("[test.cpp:2]: (style) Clarify calculation precedence for '*' and '?'.\n", errout.str());

        check("void f() {\n"
              "    return (2*a)?b:c;\n"
              "}");
        ASSERT_EQUALS("", errout.str());

        check("void f(char c) {\n"
              "    printf(\"%i\", a + b ? 1 : 2);\n"
              "}",nullptr,false,false);
        ASSERT_EQUALS("[test.cpp:2]: (style) Clarify calculation precedence for '+' and '?'.\n", errout.str());

        check("void f() {\n"
              "    std::cout << x << y ? 2 : 3;\n"
              "}");
        ASSERT_EQUALS("[test.cpp:2]: (style) Clarify calculation precedence for '<<' and '?'.\n", errout.str());

        check("void f() {\n"
              "    int ab = a - b ? 2 : 3;\n"
              "}");
        ASSERT_EQUALS("[test.cpp:2]: (style) Clarify calculation precedence for '-' and '?'.\n", errout.str());

        check("void f() {\n"
              "    int ab = a | b ? 2 : 3;\n"
              "}");
        ASSERT_EQUALS("[test.cpp:2]: (style) Clarify calculation precedence for '|' and '?'.\n", errout.str());

        // ticket #195
        check("int f(int x, int y) {\n"
              "    return x >> ! y ? 8 : 2;\n"
              "}");
        ASSERT_EQUALS("[test.cpp:2]: (style) Clarify calculation precedence for '>>' and '?'.\n", errout.str());

        check("int f() {\n"
              "   return shift < sizeof(int64_t)*8 ? 1 : 2;\n"
              "}");
        ASSERT_EQUALS("", errout.str());

        check("void f() { a = *p ? 1 : 2; }");
        ASSERT_EQUALS("", errout.str());

        check("void f(int x) { const char *p = x & 1 ? \"1\" : \"0\"; }");
        ASSERT_EQUALS("", errout.str());

        check("void foo() { x = a % b ? \"1\" : \"0\"; }");
        ASSERT_EQUALS("", errout.str());

        check("void f(int x) { return x & 1 ? '1' : '0'; }");
        ASSERT_EQUALS("", errout.str());

        check("void f(int x) { return x & 16 ? 1 : 0; }");
        ASSERT_EQUALS("", errout.str());

        check("void f(int x) { return x % 16 ? 1 : 0; }");
        ASSERT_EQUALS("", errout.str());

        check("enum {X,Y}; void f(int x) { return x & Y ? 1 : 0; }");
        ASSERT_EQUALS("", errout.str());
    }

    void clarifyStatement() {
        check("char* f(char* c) {\n"
              "    *c++;\n"
              "    return c;\n"
              "}");
        ASSERT_EQUALS(
            "[test.cpp:2]: (warning, inconclusive) Found suspicious operator '*', result is not used.\n"
            "[test.cpp:2]: (warning) In expression like '*A++' the result of '*' is unused. Did you intend to write '(*A)++;'?\n",
            errout.str());

        check("char* f(char** c) {\n"
              "    *c[5]--;\n"
              "    return *c;\n"
              "}");
        ASSERT_EQUALS(
            "[test.cpp:2]: (warning, inconclusive) Found suspicious operator '*', result is not used.\n"
            "[test.cpp:2]: (warning) In expression like '*A++' the result of '*' is unused. Did you intend to write '(*A)++;'?\n",
            errout.str());

        check("void f(Foo f) {\n"
              "    *f.a++;\n"
              "}");
        ASSERT_EQUALS(
            "[test.cpp:2]: (warning, inconclusive) Found suspicious operator '*', result is not used.\n"
            "[test.cpp:2]: (warning) In expression like '*A++' the result of '*' is unused. Did you intend to write '(*A)++;'?\n",
            errout.str());

        check("void f(Foo f) {\n"
              "    *f.a[5].v[3]++;\n"
              "}");
        ASSERT_EQUALS(
            "[test.cpp:2]: (warning, inconclusive) Found suspicious operator '*', result is not used.\n"
            "[test.cpp:2]: (warning) In expression like '*A++' the result of '*' is unused. Did you intend to write '(*A)++;'?\n",
            errout.str());

        check("void f(Foo f) {\n"
              "    *f.a(1, 5).v[x + y]++;\n"
              "}");
        ASSERT_EQUALS(
            "[test.cpp:2]: (warning, inconclusive) Found suspicious operator '*', result is not used.\n"
            "[test.cpp:2]: (warning) In expression like '*A++' the result of '*' is unused. Did you intend to write '(*A)++;'?\n",
            errout.str());

        check("char* f(char* c) {\n"
              "    (*c)++;\n"
              "    return c;\n"
              "}");
        ASSERT_EQUALS("", errout.str());

        check("void f(char* c) {\n"
              "    bar(*c++);\n"
              "}");
        ASSERT_EQUALS("", errout.str());

        check("char*** f(char*** c) {\n"
              "    ***c++;\n"
              "    return c;\n"
              "}");
        ASSERT_EQUALS(
            "[test.cpp:2]: (warning, inconclusive) Found suspicious operator '*', result is not used.\n"
            "[test.cpp:2]: (warning) In expression like '*A++' the result of '*' is unused. Did you intend to write '(*A)++;'?\n",
            errout.str());

        check("char** f(char*** c) {\n"
              "    **c[5]--;\n"
              "    return **c;\n"
              "}");
        ASSERT_EQUALS(
            "[test.cpp:2]: (warning, inconclusive) Found suspicious operator '*', result is not used.\n"
            "[test.cpp:2]: (warning) In expression like '*A++' the result of '*' is unused. Did you intend to write '(*A)++;'?\n",
            errout.str());

        check("char*** f(char*** c) {\n"
              "    (***c)++;\n"
              "    return c;\n"
              "}");
        ASSERT_EQUALS("", errout.str());

        check("void f(const int*** p) {\n" // #10923
              "    delete[] **p;\n"
              "}\n");
        ASSERT_EQUALS("", errout.str());

        check("void *f(char** c) {\n"
              "    bar(**c++);\n"
              "}");
        ASSERT_EQUALS("", errout.str());

        check("void *f(char* p) {\n"
              "    for (p = path; *p++;) ;\n"
              "}");
        ASSERT_EQUALS("", errout.str());

        check("void f() {\n"
              "    std::array<std::array<double,3>,3> array;\n"
              "}\n");
        ASSERT_EQUALS("", errout.str());
    }

    void duplicateBranch() {
        check("void f(int a, int &b) {\n"
              "    if (a)\n"
              "        b = 1;\n"
              "    else\n"
              "        b = 1;\n"
              "}");
        ASSERT_EQUALS("[test.cpp:4] -> [test.cpp:2]: (style, inconclusive) Found duplicate branches for 'if' and 'else'.\n", errout.str());

        check("void f(int a, int &b) {\n"
              "    if (a) {\n"
              "        if (a == 1)\n"
              "            b = 2;\n"
              "        else\n"
              "            b = 2;\n"
              "    } else\n"
              "        b = 1;\n"
              "}");
        ASSERT_EQUALS("[test.cpp:5] -> [test.cpp:3]: (style, inconclusive) Found duplicate branches for 'if' and 'else'.\n", errout.str());

        check("void f(int a, int &b) {\n"
              "    if (a == 1)\n"
              "        b = 1;\n"
              "    else {\n"
              "        if (a)\n"
              "            b = 2;\n"
              "        else\n"
              "            b = 2;\n"
              "    }\n"
              "}");
        ASSERT_EQUALS("[test.cpp:7] -> [test.cpp:5]: (style, inconclusive) Found duplicate branches for 'if' and 'else'.\n", errout.str());

        check("int f(int signed, unsigned char value) {\n"
              "    int ret;\n"
              "    if (signed)\n"
              "        ret = (signed char)value;\n"  // cast must be kept so the simplifications and verification is skipped
              "    else\n"
              "        ret = (unsigned char)value;\n"
              "    return ret;\n"
              "}", nullptr, false, false);
        ASSERT_EQUALS("", errout.str());

        check("void f() {\n"
              "    if (b)\n"
              "        __asm__(\"mov ax, bx\");\n"
              "    else\n"
              "        __asm__(\"mov bx, bx\");\n"
              "}");
        ASSERT_EQUALS("", errout.str()); // #3407

        check("void f() {\n"
              "    if (b)\n"
              "        __asm__(\"mov ax, bx\");\n"
              "    else\n"
              "        __asm__(\"mov ax, bx\");\n"
              "}");
        ASSERT_EQUALS("[test.cpp:4] -> [test.cpp:2]: (style, inconclusive) Found duplicate branches for 'if' and 'else'.\n", errout.str());
    }

    void duplicateBranch1() {

        // tests inspired by http://www.viva64.com/en/b/0149/ ( Comparison between PVS-Studio and cppcheck )
        // Errors detected in Quake 3: Arena by PVS-Studio: Fragment 2
        check("void f()\n"
              "{\n"
              "  if (front < 0)\n"
              "    frac = front/(front-back);\n"
              "  else\n"
              "    frac = front/(front-back);\n"
              "}");
        ASSERT_EQUALS("[test.cpp:5] -> [test.cpp:3]: (style, inconclusive) Found duplicate branches for 'if' and 'else'.\n", errout.str());

        check("void f()\n"
              "{\n"
              "  if (front < 0)\n"
              "  { frac = front/(front-back);}\n"
              "  else\n"
              "    frac = front/((front-back));\n"
              "}");
        ASSERT_EQUALS("[test.cpp:5] -> [test.cpp:3]: (style, inconclusive) Found duplicate branches for 'if' and 'else'.\n", errout.str());

        // No message about empty branches (#5354)
        check("void f()\n"
              "{\n"
              "  if (front < 0)\n"
              "  {}\n"
              "  else\n"
              "  {}\n"
              "}");
        ASSERT_EQUALS("", errout.str());
    }

    void duplicateBranch2() {
        checkP("#define DOSTUFF1 ;\n"
               "#define DOSTUFF2 ;\n"
               "void f(int x) {\n" // #4329
               "  if (x)\n"
               "    DOSTUFF1\n"
               "  else\n"
               "    DOSTUFF2\n"
               "}");
        ASSERT_EQUALS("", errout.str());
    }

    void duplicateBranch3() {
        check("void f(bool b, int i) {\n"
              "    int j = i;\n"
              "    if (b) {\n"
              "        x = i;\n"
              "    } else {\n"
              "        x = j;\n"
              "    }\n"
              "}");
        ASSERT_EQUALS("[test.cpp:2] -> [test.cpp:5] -> [test.cpp:3]: (style, inconclusive) Found duplicate branches for 'if' and 'else'.\n"
                      "[test.cpp:2]: (style) The scope of the variable 'j' can be reduced.\n",
                      errout.str());

        check("void f(bool b, int i) {\n"
              "    int j = i;\n"
              "    i++;\n"
              "    if (b) {\n"
              "        x = i;\n"
              "    } else {\n"
              "        x = j;\n"
              "    }\n"
              "}");
        ASSERT_EQUALS("", errout.str());
    }

    void duplicateBranch4() {
        check("void* f(bool b) {\n"
              "    if (b) {\n"
              "        return new A::Y(true);\n"
              "    } else {\n"
              "        return new A::Z(true);\n"
              "    }\n"
              "}");
        ASSERT_EQUALS("", errout.str());
    }

    void duplicateBranch5() {
        check("void f(bool b) {\n"
              "    int j;\n"
              "    if (b) {\n"
              "        unsigned int i = 0;\n"
              "        j = i;\n"
              "    } else {\n"
              "        unsigned int i = 0;\n"
              "        j = i;\n"
              "    }\n"
              "}");
        ASSERT_EQUALS("[test.cpp:6] -> [test.cpp:3]: (style, inconclusive) Found duplicate branches for 'if' and 'else'.\n", errout.str());

        check("void f(bool b) {\n"
              "    int j;\n"
              "    if (b) {\n"
              "        unsigned int i = 0;\n"
              "        j = i;\n"
              "    } else {\n"
              "        unsigned int i = 0;\n"
              "        j = 1;\n"
              "    }\n"
              "}");
        ASSERT_EQUALS("", errout.str());

        check("void f(bool b) {\n"
              "    int j;\n"
              "    if (b) {\n"
              "        unsigned int i = 0;\n"
              "    } else {\n"
              "        int i = 0;\n"
              "    }\n"
              "}");
        ASSERT_EQUALS("", errout.str());

        check("void f(bool b) {\n"
              "    int j;\n"
              "    if (b) {\n"
              "        unsigned int i = 0;\n"
              "        j = i;\n"
              "    } else {\n"
              "        int i = 0;\n"
              "        j = i;\n"
              "    }\n"
              "}");
        ASSERT_EQUALS("", errout.str());
    }

    void duplicateBranch6() {
        check("void f(bool b) {\n"
              "    if (b) {\n"
              "    } else {\n"
              "        int i = 0;\n"
              "    }\n"
              "}");
        ASSERT_EQUALS("", errout.str());

        check("void f(bool b) {\n"
              "    if (b) {\n"
              "        int i = 0;\n"
              "    } else {\n"
              "    }\n"
              "}");
        ASSERT_EQUALS("", errout.str());
    }

    void duplicateExpression1() {
        check("void foo(int a) {\n"
              "    if (a == a) { }\n"
              "}");
        ASSERT_EQUALS("[test.cpp:2]: (style) Same expression on both sides of '=='.\n", errout.str());

        check("void fun(int b) {\n"
              "    return  a && a ||\n"
              "            b == b &&\n"
              "            d > d &&\n"
              "            e < e &&\n"
              "            f ;\n"
              "}");
        ASSERT_EQUALS("[test.cpp:2]: (style) Same expression on both sides of '&&'.\n"
                      "[test.cpp:3]: (style) Same expression on both sides of '=='.\n"
                      "[test.cpp:4]: (style) Same expression on both sides of '>'.\n"
                      "[test.cpp:5]: (style) Same expression on both sides of '<'.\n", errout.str());

        check("void foo() {\n"
              "    return a && a;\n"
              "}");
        ASSERT_EQUALS("[test.cpp:2]: (style) Same expression on both sides of '&&'.\n", errout.str());

        check("void foo() {\n"
              "    a = b && b;\n"
              "}");
        ASSERT_EQUALS("[test.cpp:2]: (style) Same expression on both sides of '&&'.\n", errout.str());

        check("void foo(int b) {\n"
              "    f(a,b == b);\n"
              "}");
        ASSERT_EQUALS("[test.cpp:2]: (style) Same expression on both sides of '=='.\n", errout.str());

        check("void foo(int b) {\n"
              "    f(b == b, a);\n"
              "}");
        ASSERT_EQUALS("[test.cpp:2]: (style) Same expression on both sides of '=='.\n", errout.str());

        check("void foo() {\n"
              "    if (x!=2 || x!=2) {}\n"
              "}");
        ASSERT_EQUALS("[test.cpp:2]: (style) Same expression on both sides of '||'.\n", errout.str());

        check("void foo(int a, int b) {\n"
              "    if ((a < b) && (b > a)) { }\n"
              "}");
        ASSERT_EQUALS("[test.cpp:2]: (style) Same expression on both sides of '&&' because 'a<b' and 'b>a' represent the same value.\n", errout.str());

        check("void foo(int a, int b) {\n"
              "    if ((a <= b) && (b >= a)) { }\n"
              "}");
        ASSERT_EQUALS("[test.cpp:2]: (style) Same expression on both sides of '&&' because 'a<=b' and 'b>=a' represent the same value.\n", errout.str());

        check("void foo() {\n"
              "    if (x!=2 || y!=3 || x!=2) {}\n"
              "}");
        ASSERT_EQUALS("[test.cpp:2]: (style) Same expression 'x!=2' found multiple times in chain of '||' operators.\n", errout.str());

        check("void foo() {\n"
              "    if (x!=2 && (x=y) && x!=2) {}\n"
              "}");
        ASSERT_EQUALS("", errout.str());

        check("void foo() {\n"
              "    if (a && b || a && b) {}\n"
              "}");
        ASSERT_EQUALS("[test.cpp:2]: (style) Same expression on both sides of '||'.\n", errout.str());

        check("void foo() {\n"
              "    if (a && b || b && c) {}\n"
              "}");
        ASSERT_EQUALS("", errout.str());

        check("void foo() {\n"
              "    if (a && b | b && c) {}\n"
              "}");
        ASSERT_EQUALS("[test.cpp:2]: (style) Same expression on both sides of '|'.\n", errout.str());

        check("void foo() {\n"
              "    if ((a + b) | (a + b)) {}\n"
              "}");
        ASSERT_EQUALS("[test.cpp:2]: (style) Same expression on both sides of '|'.\n", errout.str());

        check("void foo() {\n"
              "    if ((a | b) & (a | b)) {}\n"
              "}");
        ASSERT_EQUALS("[test.cpp:2]: (style) Same expression on both sides of '&'.\n", errout.str());

        check("void foo(int a, int b) {\n"
              "    if ((a | b) == (a | b)) {}\n"
              "}");
        ASSERT_EQUALS("[test.cpp:2]: (style) Same expression on both sides of '=='.\n", errout.str());

        check("void foo() {\n"
              "    if (a1[a2[c & 0xff] & 0xff]) {}\n"
              "}");
        ASSERT_EQUALS("", errout.str());

        check("void d(const char f, int o, int v)\n"
              "{\n"
              "     if (((f=='R') && (o == 1) && ((v < 2) || (v > 99))) ||\n"
              "         ((f=='R') && (o == 2) && ((v < 2) || (v > 99))) ||\n"
              "         ((f=='T') && (o == 2) && ((v < 200) || (v > 9999)))) {}\n"
              "}");
        ASSERT_EQUALS("", errout.str());

        check("int f(int x) { return x+x; }");
        ASSERT_EQUALS("", errout.str());

        check("void f(int x) { while (x+=x) ; }");
        ASSERT_EQUALS("", errout.str());

        check("void foo() {\n"
              "    if (a && b && b) {}\n"
              "}");
        ASSERT_EQUALS("[test.cpp:2]: (style) Same expression on both sides of '&&'.\n", errout.str());

        check("void foo() {\n"
              "    if (a || b || b) {}\n"
              "}");
        ASSERT_EQUALS("[test.cpp:2]: (style) Same expression on both sides of '||'.\n", errout.str());

        check("void foo() {\n"
              "    if (a / 1000 / 1000) {}\n"
              "}");
        ASSERT_EQUALS("", errout.str());

        check("int foo(int i) {\n"
              "    return i/i;\n"
              "}");
        ASSERT_EQUALS("[test.cpp:2]: (style) Same expression on both sides of '/'.\n", errout.str());

        check("void foo() {\n"
              "    if (a << 1 << 1) {}\n"
              "}");
        ASSERT_EQUALS("", errout.str());

        check("int f() { return !!y; }"); // No FP
        ASSERT_EQUALS("", errout.str());

        // make sure there are not "same expression" fp when there are different casts
        check("void f(long x) { if ((int32_t)x == (int64_t)x) {} }",
              nullptr,  // filename
              false, // inconclusive
              false, // runSimpleChecks
              false, // verbose
              nullptr   // settings
              );
        ASSERT_EQUALS("", errout.str());

        // make sure there are not "same expression" fp when there are different ({}) expressions
        check("void f(long x) { if (({ 1+2; }) == ({3+4;})) {} }");
        ASSERT_EQUALS("", errout.str());

        // #5535: Reference named like its type
        check("void foo() { UMSConfig& UMSConfig = GetUMSConfiguration(); }");
        ASSERT_EQUALS("[test.cpp:1]: (style) Variable 'UMSConfig' can be declared as reference to const\n", errout.str());

        // #3868 - false positive (same expression on both sides of |)
        check("void f(int x) {\n"
              "    a = x ? A | B | C\n"
              "          : A | B;\n"
              "}");
        ASSERT_EQUALS("", errout.str());

        check("void f(const Bar &bar) {\n"
              "    bool a = bar.isSet() && bar->isSet();\n"
              "    bool b = bar.isSet() && bar.isSet();\n"
              "}");
        ASSERT_EQUALS("[test.cpp:3]: (style) Same expression on both sides of '&&'.\n", errout.str());


        check("void foo(int a, int b) {\n"
              "    if ((b + a) | (a + b)) {}\n"
              "}");
        ASSERT_EQUALS("[test.cpp:2]: (style) Same expression on both sides of '|' because 'b+a' and 'a+b' represent the same value.\n", errout.str());

        check("void foo(const std::string& a, const std::string& b) {\n"
              "  return a.find(b+\"&\") || a.find(\"&\"+b);\n"
              "}");
        ASSERT_EQUALS("", errout.str());

        check("void foo(int a, int b) {\n"
              "    if ((b > a) | (a > b)) {}\n" // > is not commutative
              "}");
        ASSERT_EQUALS("", errout.str());

        check("void foo(double a, double b) {\n"
              "    if ((b + a) > (a + b)) {}\n"
              "}");
        ASSERT_EQUALS("[test.cpp:2]: (style) The comparison 'b+a > a+b' is always false because 'b+a' and 'a+b' represent the same value.\n", errout.str());

        check("void f(int x) {\n"
              "    if ((x == 1) && (x == 0x00000001))\n"
              "        a++;\n"
              "}");
        ASSERT_EQUALS("[test.cpp:2]: (style) Same expression on both sides of '&&' because 'x==1' and 'x==0x00000001' represent the same value.\n", errout.str());

        check("void f() {\n"
              "    enum { Four = 4 };\n"
              "    if (Four == 4) {}"
              "}", nullptr, true, false);
        ASSERT_EQUALS("", errout.str());

        check("void f() {\n"
              "    enum { Four = 4 };\n"
              "    static_assert(Four == 4, \"\");\n"
              "}");
        ASSERT_EQUALS("", errout.str());

        check("void f() {\n"
              "    enum { Four = 4 };\n"
              "    static_assert(4 == Four, \"\");\n"
              "}");
        ASSERT_EQUALS("", errout.str());

        check("void f() {\n"
              "    enum { FourInEnumOne = 4 };\n"
              "    enum { FourInEnumTwo = 4 };\n"
              "    if (FourInEnumOne == FourInEnumTwo) {}\n"
              "}", nullptr, true, false);
        ASSERT_EQUALS("", errout.str());

        check("void f() {\n"
              "    enum { FourInEnumOne = 4 };\n"
              "    enum { FourInEnumTwo = 4 };\n"
              "    static_assert(FourInEnumOne == FourInEnumTwo, \"\");\n"
              "}");
        ASSERT_EQUALS("", errout.str());

        check("void foo(int a, int b) {\n"
              "    if (sizeof(a) == sizeof(a)) { }\n"
              "    if (sizeof(a) == sizeof(b)) { }\n"
              "}");
        ASSERT_EQUALS("[test.cpp:2]: (style) Same expression on both sides of '=='.\n", errout.str());

        check("float bar(int) __attribute__((pure));\n"
              "char foo(int) __attribute__((pure));\n"
              "int test(int a, int b) {\n"
              "    if (bar(a) == bar(a)) { }\n"
              "    if (unknown(a) == unknown(a)) { }\n"
              "    if (foo(a) == foo(a)) { }\n"
              "}");
        ASSERT_EQUALS("[test.cpp:6]: (style) Same expression on both sides of '=='.\n", errout.str());
    }

    void duplicateExpression2() { // check if float is NaN or Inf
        check("int f(long double ldbl, double dbl, float flt) {\n" // ticket #2730
              "    if (ldbl != ldbl) have_nan = 1;\n"
              "    if (!(dbl == dbl)) have_nan = 1;\n"
              "    if (flt != flt) have_nan = 1;\n"
              "    return have_nan;\n"
              "}");
        ASSERT_EQUALS("", errout.str());

        check("float f(float x) { return x-x; }"); // ticket #4485 (Inf)
        ASSERT_EQUALS("", errout.str());

        check("float f(float x) { return (X double)x == (X double)x; }", nullptr, false, false);
        ASSERT_EQUALS("", errout.str());

        check("struct X { float f; };\n"
              "float f(struct X x) { return x.f == x.f; }");
        ASSERT_EQUALS("", errout.str());

        check("struct X { int i; };\n"
              "int f(struct X x) { return x.i == x.i; }");
        ASSERT_EQUALS("[test.cpp:2]: (style) Same expression on both sides of '=='.\n", errout.str());

        // #5284 - when type is unknown, assume it's float
        check("int f() { return x==x; }");
        ASSERT_EQUALS("", errout.str());
    }

    void duplicateExpression3() {
        const char xmldata[] = "<?xml version=\"1.0\"?>\n"
                               "<def>\n"
                               "  <function name=\"mystrcmp\">\n"
                               "    <pure/>\n"
                               "    <arg nr=\"1\"/>\n"
                               "    <arg nr=\"2\"/>\n"
                               "  </function>\n"
                               "</def>";
        Settings settings = settingsBuilder().libraryxml(xmldata, sizeof(xmldata)).build();

        check("void foo() {\n"
              "    if (x() || x()) {}\n"
              "}");
        ASSERT_EQUALS("", errout.str());

        check("struct A {\n"
              "  void foo() const;\n"
              "  bool bar() const;\n"
              "};\n"
              "void A::foo() const {\n"
              "    if (bar() && bar()) {}\n"
              "}");
        ASSERT_EQUALS("[test.cpp:6]: (style) Same expression on both sides of '&&'.\n", errout.str());

        check("struct A {\n"
              "  void foo();\n"
              "  bool bar();\n"
              "  bool bar() const;\n"
              "};\n"
              "void A::foo() {\n"
              "    if (bar() && bar()) {}\n"
              "}");
        ASSERT_EQUALS("", errout.str());

        check("class B {\n"
              "    void bar(int i);\n"
              "};\n"
              "class A {\n"
              "    void bar(int i) const;\n"
              "};\n"
              "void foo() {\n"
              "    B b;\n"
              "    A a;\n"
              "    if (b.bar(1) && b.bar(1)) {}\n"
              "    if (a.bar(1) && a.bar(1)) {}\n"
              "}");
        ASSERT_EQUALS("[test.cpp:11]: (style) Same expression on both sides of '&&'.\n", errout.str());

        check("class D { void strcmp(); };\n"
              "void foo() {\n"
              "    D d;\n"
              "    if (d.strcmp() && d.strcmp()) {}\n"
              "}");
        ASSERT_EQUALS("", errout.str());

        check("void foo() {\n"
              "    if ((mystrcmp(a, b) == 0) || (mystrcmp(a, b) == 0)) {}\n"
              "}", "test.cpp", false, true, false, &settings);
        ASSERT_EQUALS("[test.cpp:2]: (style) Same expression on both sides of '||'.\n", errout.str());

        check("void GetValue() { return rand(); }\n"
              "void foo() {\n"
              "    if ((GetValue() == 0) || (GetValue() == 0)) { dostuff(); }\n"
              "}");
        ASSERT_EQUALS("", errout.str());

        check("void __attribute__((const)) GetValue() { return X; }\n"
              "void foo() {\n"
              "    if ((GetValue() == 0) || (GetValue() == 0)) { dostuff(); }\n"
              "}");
        ASSERT_EQUALS("[test.cpp:3]: (style) Same expression on both sides of '||'.\n", errout.str());

        check("void GetValue() __attribute__((const));\n"
              "void GetValue() { return X; }\n"
              "void foo() {\n"
              "    if ((GetValue() == 0) || (GetValue() == 0)) { dostuff(); }\n"
              "}");
        ASSERT_EQUALS("[test.cpp:4]: (style) Same expression on both sides of '||'.\n", errout.str());

        check("void foo() {\n"
              "    if (str == \"(\" || str == \"(\") {}\n"
              "}");
        ASSERT_EQUALS("[test.cpp:2]: (style) Same expression on both sides of '||'.\n", errout.str());

        check("void foo() {\n"
              "    if (bar(a) && !strcmp(a, b) && bar(a) && !strcmp(a, b)) {}\n"
              "}");
        ASSERT_EQUALS("", errout.str());

        // #5334
        check("void f(C *src) {\n"
              "    if (x<A*>(src) || x<B*>(src))\n"
              "        a++;\n"
              "}");
        ASSERT_EQUALS("", errout.str());

        check("void f(A *src) {\n"
              "    if (dynamic_cast<B*>(src) || dynamic_cast<B*>(src)) {}\n"
              "}\n", "test.cpp", false, false); // don't run simplifications
        ASSERT_EQUALS("[test.cpp:2]: (style) Same expression on both sides of '||'.\n", errout.str());

        // #5819
        check("Vector func(Vector vec1) {\n"
              "    return fabs(vec1 & vec1 & vec1);\n"
              "}");
        ASSERT_EQUALS("", errout.str());

        check("Vector func(int vec1) {\n"
              "    return fabs(vec1 & vec1 & vec1);\n"
              "}");
        ASSERT_EQUALS("[test.cpp:2]: (style) Same expression on both sides of '&'.\n", errout.str());

    }

    void duplicateExpression4() {
        check("void foo() {\n"
              "    if (*a++ != b || *a++ != b) {}\n"
              "}");
        ASSERT_EQUALS("", errout.str());

        check("void foo() {\n"
              "    if (*a-- != b || *a-- != b) {}\n"
              "}");
        ASSERT_EQUALS("", errout.str());

        // assignment
        check("void f() {\n"
              "  while (*(a+=2)==*(b+=2) && *(a+=2)==*(b+=2)) {}\n"
              "}");
        ASSERT_EQUALS("", errout.str());
    }

    void duplicateExpression5() {  // #3749 - macros with same values
        check("void f() {\n"
              "    if ($a == $a) { }\n"
              "}");
        ASSERT_EQUALS("", errout.str());
    }

    void duplicateExpression6() {  // #4639
        check("float IsNan(float value) { return !(value == value); }\n"
              "double IsNan(double value) { return !(value == value); }\n"
              "long double IsNan(long double value) { return !(value == value); }");
        ASSERT_EQUALS("", errout.str());
    }

    void duplicateExpression7() {
        check("void f() {\n"
              "    const int i = sizeof(int);\n"
              "    if ( i != sizeof (int)){}\n"
              "}");
        ASSERT_EQUALS("[test.cpp:2] -> [test.cpp:3]: (style) The comparison 'i != sizeof(int)' is always false because 'i' and 'sizeof(int)' represent the same value.\n", errout.str());

        check("void f() {\n"
              "    const int i = sizeof(int);\n"
              "    if ( sizeof (int) != i){}\n"
              "}");
        ASSERT_EQUALS("[test.cpp:2] -> [test.cpp:3]: (style) The comparison 'sizeof(int) != i' is always false because 'sizeof(int)' and 'i' represent the same value.\n", errout.str());

        check("void f(int a = 1) { if ( a != 1){}}");
        ASSERT_EQUALS("", errout.str());

        check("void f() {\n"
              "    int a = 1;\n"
              "    if ( a != 1){}\n"
              "}");
        ASSERT_EQUALS("[test.cpp:2] -> [test.cpp:3]: (style) The comparison 'a != 1' is always false.\n", errout.str());

        check("void f() {\n"
              "    int a = 1;\n"
              "    int b = 1;\n"
              "    if ( a != b){}\n"
              "}");
        ASSERT_EQUALS("[test.cpp:2] -> [test.cpp:3] -> [test.cpp:4]: (style) The comparison 'a != b' is always false because 'a' and 'b' represent the same value.\n", errout.str());

        check("void f() {\n"
              "    int a = 1;\n"
              "    int b = a;\n"
              "    if ( a != b){}\n"
              "}");
        ASSERT_EQUALS("[test.cpp:3] -> [test.cpp:4]: (style) The comparison 'a != b' is always false because 'a' and 'b' represent the same value.\n", errout.str());

        check("void use(int);\n"
              "void f() {\n"
              "    int a = 1;\n"
              "    int b = 1;\n"
              "    use(b);\n"
              "    if ( a != 1){}\n"
              "}");
        ASSERT_EQUALS("[test.cpp:3] -> [test.cpp:6]: (style) The comparison 'a != 1' is always false.\n", errout.str());

        check("void use(int);\n"
              "void f() {\n"
              "    int a = 1;\n"
              "    use(a);\n"
              "    a = 2;\n"
              "    if ( a != 1){}\n"
              "}");
        ASSERT_EQUALS("", errout.str());

        check("void use(int);\n"
              "void f() {\n"
              "    int a = 2;\n"
              "    use(a);\n"
              "    a = 1;\n"
              "    if ( a != 1){}\n"
              "}");
        ASSERT_EQUALS("", errout.str());

        check("const int a = 1;\n"
              "void f() {\n"
              "    if ( a != 1){}\n"
              "}");
        ASSERT_EQUALS("[test.cpp:1] -> [test.cpp:3]: (style) The comparison 'a != 1' is always false.\n", errout.str());

        check("int a = 1;\n"
              "    void f() {\n"
              "    if ( a != 1){}\n"
              "}");
        ASSERT_EQUALS("", errout.str());

        check("void f() {\n"
              "    static const int a = 1;\n"
              "    if ( a != 1){}\n"
              "}");
        ASSERT_EQUALS("[test.cpp:2] -> [test.cpp:3]: (style) The comparison 'a != 1' is always false.\n", errout.str());

        check("void f() {\n"
              "    static int a = 1;\n"
              "    if ( a != 1){}\n"
              "}");
        ASSERT_EQUALS("", errout.str());

        check("void f() {\n"
              "    int a = 1;\n"
              "    if ( a != 1){\n"
              "        a++;\n"
              "    }}");
        ASSERT_EQUALS("[test.cpp:2] -> [test.cpp:3]: (style) The comparison 'a != 1' is always false.\n", errout.str());

        check("void f(int b) {\n"
              "    int a = 1;\n"
              "    while (b) {\n"
              "        if ( a != 1){}\n"
              "        a++;\n"
              "    }\n"
              "}");
        ASSERT_EQUALS("", errout.str());

        check("bool f(bool a, bool b) {\n"
              "    const bool c = a;\n"
              "    return a && b && c;\n"
              "}");
        ASSERT_EQUALS("[test.cpp:2] -> [test.cpp:3]: (style) Same expression 'a' found multiple times in chain of '&&' operators because 'a' and 'c' represent the same value.\n",
                      errout.str());

        // 6906
        check("void f(const bool b) {\n"
              "   const bool b1 = !b;\n"
              "   if(!b && b1){}\n"
              "}");
        ASSERT_EQUALS("[test.cpp:2] -> [test.cpp:3]: (style) Same expression on both sides of '&&' because '!b' and 'b1' represent the same value.\n", errout.str());

        // 7284
        check("void f(void) {\n"
              "   if (a || !!a) {}\n"
              "}");
        ASSERT_EQUALS("[test.cpp:2]: (style) Same expression on both sides of '||' because 'a' and '!!a' represent the same value.\n", errout.str());

        // 8205
        check("void f(int x) {\n"
              "   int Diag = 0;\n"
              "   switch (x) {\n"
              "   case 12:\n"
              "       if (Diag==0) {}\n"
              "       break;\n"
              "   }\n"
              "}");
        ASSERT_EQUALS("[test.cpp:2] -> [test.cpp:5]: (style) The comparison 'Diag == 0' is always true.\n", errout.str());

        // #9744
        check("void f(const std::vector<int>& ints) {\n"
              "    int i = 0;\n"
              "    for (int p = 0; i < ints.size(); ++i) {\n"
              "        if (p == 0) {}\n"
              "    }\n"
              "}\n");
        ASSERT_EQUALS("[test.cpp:3] -> [test.cpp:4]: (style) The comparison 'p == 0' is always true.\n", errout.str());
    }

    void duplicateExpression8() {
        check("void f() {\n"
              "    int a = 1;\n"
              "    int b = a;\n"
              "    a = 2;\n"
              "    if ( b != a){}\n"
              "}");
        ASSERT_EQUALS("", errout.str());

        check("void f(int * a, int i) { int b = a[i]; a[i] = 2; if ( b != a[i]){}}");
        ASSERT_EQUALS("", errout.str());

        check("void f(int * a, int i) { int b = *a; *a = 2; if ( b != *a){}}");
        ASSERT_EQUALS("", errout.str());

        check("struct A { int f() const; };\n"
              "A g();\n"
              "void foo() {\n"
              "    for (A x = A();;) {\n"
              "        const int a = x.f();\n"
              "        x = g();\n"
              "        if (x.f() == a) break;\n"
              "    }\n"
              "}");
        ASSERT_EQUALS("", errout.str());

        check("int f(int i);\n"
              "struct A {\n"
              "    enum E { B, C };\n"
              "    bool f(E);\n"
              "};\n"
              "void foo() {\n"
              "    A a;\n"
              "    const bool x = a.f(A::B);\n"
              "    const bool y = a.f(A::C);\n"
              "    if(!x && !y) return;\n"
              "}");
        ASSERT_EQUALS("", errout.str());

        check("void foo() {\n"
              "    const bool x = a.f(A::B);\n"
              "    const bool y = a.f(A::C);\n"
              "    if (!x && !y) return;\n"
              "}");
        ASSERT_EQUALS("", errout.str());

        check("void f(bool * const b);\n"
              "void foo() {\n"
              "    bool x = true;\n"
              "    bool y = true;\n"
              "    f(&x);\n"
              "    if (!x && !y) return;\n"
              "}");
        ASSERT_EQUALS("", errout.str());

        check("void f() {\n"
              "    const int a = {};\n"
              "    if(a == 1) {}\n"
              "}");
        ASSERT_EQUALS("", errout.str());

        check("volatile const int var = 42;\n"
              "void f() { if(var == 42) {} }");
        ASSERT_EQUALS("", errout.str());

        check("void f() {\n"
              "    int a = 0;\n"
              "    struct b c;\n"
              "    c.a = &a;\n"
              "    g(&c);\n"
              "    if (a == 0) {}\n"
              "}");
        ASSERT_EQUALS("", errout.str());
    }

    void duplicateExpression9() {
        // #9320
        check("void f() {\n"
              "  uint16_t x = 1000;\n"
              "  uint8_t y = x;\n"
              "  if (x != y) {}\n"
              "}");
        ASSERT_EQUALS("", errout.str());
    }

    void duplicateExpression10() {
        // #9485
        check("int f() {\n"
              "   const int a = 1;\n"
              "   const int b = a-1;\n"
              "   const int c = a+1;\n"
              "   return c;\n"
              "}");
        ASSERT_EQUALS("", errout.str());
    }

    void duplicateExpression11() {
        check("class Fred {\n"
              "public:\n"
              "    double getScale() const { return m_range * m_zoom; }\n"
              "    void setZoom(double z) { m_zoom = z; }\n"
              "    void dostuff(int);\n"
              "private:\n"
              "    double m_zoom;\n"
              "    double m_range;\n"
              "};\n"
              "\n"
              "void Fred::dostuff(int x) {\n"
              "    if (x == 43) {\n"
              "        double old_scale = getScale();\n"
              "        setZoom(m_zoom + 1);\n"
              "        double scale_ratio = getScale() / old_scale;\n" // <- FP
              "    }\n"
              "}");
        ASSERT_EQUALS("", errout.str());
    }

    void duplicateExpression12() { //#10026
        check("int f(const std::vector<int> &buffer, const uint8_t index)\n"
              "{\n"
              "        int var = buffer[index - 1];\n"
              "        return buffer[index - 1] - var;\n"  // <<
              "}");
        ASSERT_EQUALS("[test.cpp:3] -> [test.cpp:4]: (style) Same expression on both sides of '-'.\n", errout.str());
    }

    void duplicateExpression13() { //#7899
        check("void f() {\n"
              "    if (sizeof(long) == sizeof(long long)) {}\n"
              "}");
        ASSERT_EQUALS("", errout.str());
    }

    void duplicateExpression14() { //#9871
        check("int f() {\n"
              "    int k = 7;\n"
              "    int* f = &k;\n"
              "    int* g = &k;\n"
              "    return (f + 4 != g + 4);\n"
              "}\n");
        ASSERT_EQUALS("[test.cpp:3] -> [test.cpp:4] -> [test.cpp:5]: (style) The comparison 'f+4 != g+4' is always false because 'f+4' and 'g+4' represent the same value.\n", errout.str());
    }

    void duplicateExpression15() { //#10650
        check("bool f() {\n"
              "    const int i = int(0);\n"
              "    return i == 0;\n"
              "}\n"
              "bool g() {\n"
              "    const int i = int{ 0 };\n"
              "    return i == 0;\n"
              "}\n");
        ASSERT_EQUALS("[test.cpp:2] -> [test.cpp:3]: (style) The comparison 'i == 0' is always true.\n"
                      "[test.cpp:6] -> [test.cpp:7]: (style) The comparison 'i == 0' is always true.\n",
                      errout.str());
    }

    void duplicateExpression16() {
        check("void f(const std::string& a) {\n" //#10569
              "    if ((a == \"x\") ||\n"
              "        (a == \"42\") ||\n"
              "        (a == \"y\") ||\n"
              "        (a == \"42\")) {}\n"
              "}\n"
              "void g(const std::string& a) {\n"
              "    if ((a == \"42\") ||\n"
              "        (a == \"x\") ||\n"
              "        (a == \"42\") ||\n"
              "        (a == \"y\")) {}\n"
              "}\n"
              "void h(const std::string& a) {\n"
              "    if ((a == \"42\") ||\n"
              "        (a == \"x\") ||\n"
              "        (a == \"y\") ||\n"
              "        (a == \"42\")) {}\n"
              "}\n");
        ASSERT_EQUALS("[test.cpp:1] -> [test.cpp:4]: (style) Same expression 'a==\"42\"' found multiple times in chain of '||' operators.\n"
                      "[test.cpp:7] -> [test.cpp:9]: (style) Same expression 'a==\"42\"' found multiple times in chain of '||' operators.\n"
                      "[test.cpp:13] -> [test.cpp:16]: (style) Same expression 'a==\"42\"' found multiple times in chain of '||' operators.\n",
                      errout.str());

        check("void f(const char* s) {\n" // #6371
              "    if (*s == '\x0F') {\n"
              "        if (!s[1] || !s[2] || !s[1])\n"
              "            break;\n"
              "    }\n"
              "}\n");
        ASSERT_EQUALS("[test.cpp:3]: (style) Same expression '!s[1]' found multiple times in chain of '||' operators.\n", errout.str());
    }

    void duplicateExpressionLoop() {
        check("void f() {\n"
              "    int a = 1;\n"
              "    while ( a != 1){}\n"
              "}");
        ASSERT_EQUALS("[test.cpp:2] -> [test.cpp:3]: (style) The comparison 'a != 1' is always false.\n", errout.str());

        check("void f() { int a = 1; while ( a != 1){ a++; }}");
        ASSERT_EQUALS("", errout.str());

        check("void f() { int a = 1; for ( int i=0; i < 3 && a != 1; i++){ a++; }}");
        ASSERT_EQUALS("", errout.str());

        check("void f(int b) { int a = 1; while (b) { if ( a != 1){} b++; } a++; }");
        ASSERT_EQUALS("", errout.str());

        check("void f() {\n"
              "    for(int i = 0; i < 10;) {\n"
              "        if( i != 0 ) {}\n"
              "    }\n"
              "}");
        ASSERT_EQUALS("[test.cpp:2] -> [test.cpp:3]: (style) The comparison 'i != 0' is always false.\n", errout.str());

        check("void f() {\n"
              "    for(int i = 0; i < 10;) {\n"
              "        if( i != 0 ) {}\n"
              "        i++;\n"
              "    }\n"
              "}");
        ASSERT_EQUALS("", errout.str());

        check("void f() {\n"
              "    for(int i = 0; i < 10;) {\n"
              "        if( i != 0 ) { i++; }\n"
              "        i++;\n"
              "    }\n"
              "}");
        ASSERT_EQUALS("", errout.str());

        check("void f() {\n"
              "    for(int i = 0; i < 10;) {\n"
              "        if( i != 0 ) { i++; }\n"
              "    }\n"
              "}");
        ASSERT_EQUALS("", errout.str());

        check("void f() {\n"
              "    int i = 0;\n"
              "    while(i < 10) {\n"
              "        if( i != 0 ) {}\n"
              "        i++;\n"
              "    }\n"
              "}");
        ASSERT_EQUALS("", errout.str());

        check("void f(int b) {\n"
              "    while (b) {\n"
              "        int a = 1;\n"
              "        if ( a != 1){}\n"
              "        b++;\n"
              "    }\n"
              "}");
        ASSERT_EQUALS("[test.cpp:3] -> [test.cpp:4]: (style) The comparison 'a != 1' is always false.\n", errout.str());

        check("struct T {\n" // #11083
              "    std::string m;\n"
              "    const std::string & str() const { return m; }\n"
              "    T* next();\n"
              "};\n"
              "void f(T* t) {\n"
              "    const std::string& s = t->str();\n"
              "    while (t && t->str() == s)\n"
              "        t = t->next();\n"
              "    do {\n"
              "        t = t->next();\n"
              "    } while (t && t->str() == s);\n"
              "    for (; t && t->str() == s; t = t->next());\n"
              "}\n");
        ASSERT_EQUALS("", errout.str());
    }

    void duplicateExpressionTernary() { // #6391
        check("void f() {\n"
              "    return A ? x : x;\n"
              "}");
        ASSERT_EQUALS("[test.cpp:2]: (style) Same expression in both branches of ternary operator.\n", errout.str());

        check("int f(bool b, int a) {\n"
              "    const int c = a;\n"
              "    return b ? a : c;\n"
              "}");
        ASSERT_EQUALS("[test.cpp:2] -> [test.cpp:3]: (style) Same expression in both branches of ternary operator.\n", errout.str());

        check("void f() {\n"
              "    return A ? x : z;\n"
              "}");
        ASSERT_EQUALS("", errout.str());

        check("void f(unsigned char c) {\n"
              "  x = y ? (signed char)c : (unsigned char)c;\n"
              "}");
        ASSERT_EQUALS("", errout.str());

        check("std::string stringMerge(std::string const& x, std::string const& y) {\n" // #7938
              "    return ((x > y) ? (y + x) : (x + y));\n"
              "}");
        ASSERT_EQUALS("", errout.str());

        // #6426
        {
            const char code[] = "void foo(bool flag) {\n"
                                "  bar( (flag) ? ~0u : ~0ul);\n"
                                "}";
            Settings settings = _settings;
            settings.platform.sizeof_int = 4;
            settings.platform.int_bit = 32;

            settings.platform.sizeof_long = 4;
            settings.platform.long_bit = 32;
            check(code, &settings);
            ASSERT_EQUALS("[test.cpp:2]: (style) Same value in both branches of ternary operator.\n", errout.str());

            settings.platform.sizeof_long = 8;
            settings.platform.long_bit = 64;
            check(code, &settings);
            ASSERT_EQUALS("", errout.str());
        }
    }

    void duplicateValueTernary() {
        check("void f() {\n"
              "    if( a ? (b ? false:false): false ) ;\n"
              "}");
        ASSERT_EQUALS("[test.cpp:2]: (style) Same value in both branches of ternary operator.\n", errout.str());

        check("int f1(int a) {return (a == 1) ? (int)1 : 1; }");
        ASSERT_EQUALS("[test.cpp:1]: (style) Same value in both branches of ternary operator.\n", errout.str());

        check("int f2(int a) {return (a == 1) ? (int)1 : (int)1; }");
        ASSERT_EQUALS("[test.cpp:1]: (style) Same value in both branches of ternary operator.\n", errout.str());

        check("int f3(int a) {return (a == 1) ? 1 : (int)1; }");
        ASSERT_EQUALS("[test.cpp:1]: (style) Same value in both branches of ternary operator.\n", errout.str());

        check("int f4(int a) {return (a == 1) ? 1 : 1; }");
        ASSERT_EQUALS("[test.cpp:1]: (style) Same value in both branches of ternary operator.\n", errout.str());

        check("int f5(int a) {return (a == (int)1) ? (int)1 : 1; }");
        ASSERT_EQUALS("[test.cpp:1]: (style) Same value in both branches of ternary operator.\n", errout.str());

        check("int f6(int a) {return (a == (int)1) ? (int)1 : (int)1; }");
        ASSERT_EQUALS("[test.cpp:1]: (style) Same value in both branches of ternary operator.\n", errout.str());

        check("int f7(int a) {return (a == (int)1) ? 1 : (int)1; }");
        ASSERT_EQUALS("[test.cpp:1]: (style) Same value in both branches of ternary operator.\n", errout.str());

        check("int f8(int a) {return (a == (int)1) ? 1 : 1; }");
        ASSERT_EQUALS("[test.cpp:1]: (style) Same value in both branches of ternary operator.\n", errout.str());

        check("struct Foo {\n"
              "  std::vector<int> bar{1,2,3};\n"
              "  std::vector<int> baz{4,5,6};\n"
              "};\n"
              "void f() {\n"
              "  Foo foo;\n"
              "  it = true ? foo.bar.begin() : foo.baz.begin();\n"
              "}\n");
        ASSERT_EQUALS("", errout.str());

        check("void f(bool b) {\n"
              "  std::vector<int> bar{1,2,3};\n"
              "  std::vector<int> baz{4,5,6};\n"
              "  std::vector<int> v = b ? bar : baz;\n"
              "}\n");
        ASSERT_EQUALS("", errout.str());

        check("void f(bool q) {\n" // #9570
              "    static int a = 0;\n"
              "    static int b = 0;\n"
              "    int& x = q ? a : b;\n"
              "    ++x;\n"
              "}\n");
        ASSERT_EQUALS("", errout.str());

        check("struct S { int a, b; };\n" // #10107
              "S f(bool x, S s) {\n"
              "    (x) ? f.a = 42 : f.b = 42;\n"
              "    return f;\n"
              "}\n");
        ASSERT_EQUALS("", errout.str());

        check("float f(float x) {\n" // # 11368
              "    return (x >= 0.0) ? 0.0 : -0.0;\n"
              "}\n");
        ASSERT_EQUALS("", errout.str());
    }

    void duplicateExpressionTemplate() {
        check("template <int I> void f() {\n" // #6930
              "    if (I >= 0 && I < 3) {}\n"
              "}\n"
              "\n"
              "static auto a = f<0>();");
        ASSERT_EQUALS("", errout.str());

        check("template<typename T>\n" // #7754
              "void f() {\n"
              "    if (std::is_same_v<T, char> || std::is_same_v<T, unsigned char>) {}\n"
              "}\n");
        ASSERT_EQUALS("", errout.str());

        check("typedef long long int64_t;"
              "template<typename T>\n"
              "void f() {\n"
              "    if (std::is_same_v<T, long> || std::is_same_v<T, int64_t>) {}\n"
              "}\n");
        ASSERT_EQUALS("", errout.str());

        checkP("#define int32_t int"
               "template<typename T>\n"
               "void f() {\n"
               "    if (std::is_same_v<T, int> || std::is_same_v<T, int32_t>) {}\n"
               "}\n");
        ASSERT_EQUALS("", errout.str());
    }

    void duplicateExpressionCompareWithZero() {
        check("void f(const int* x, bool b) {\n"
              "    if ((x && b) || (x != 0 && b)) {}\n"
              "}\n");
        ASSERT_EQUALS("[test.cpp:2]: (style) Same expression on both sides of '||' because 'x&&b' and 'x!=0&&b' represent the same value.\n", errout.str());

        check("void f(const int* x, bool b) {\n"
              "    if ((x != 0 && b) || (x && b)) {}\n"
              "}\n");
        ASSERT_EQUALS("[test.cpp:2]: (style) Same expression on both sides of '||' because 'x!=0&&b' and 'x&&b' represent the same value.\n", errout.str());

        check("void f(const int* x, bool b) {\n"
              "    if ((x && b) || (b && x != 0)) {}\n"
              "}\n");
        ASSERT_EQUALS("[test.cpp:2]: (style) Same expression on both sides of '||' because 'x&&b' and 'b&&x!=0' represent the same value.\n", errout.str());

        check("void f(const int* x, bool b) {\n"
              "    if ((!x && b) || (x == 0 && b)) {}\n"
              "}\n");
        ASSERT_EQUALS("[test.cpp:2]: (style) Same expression on both sides of '||' because '!x&&b' and 'x==0&&b' represent the same value.\n", errout.str());

        check("void f(const int* x, bool b) {\n"
              "    if ((x == 0 && b) || (!x && b)) {}\n"
              "}\n");
        ASSERT_EQUALS("[test.cpp:2]: (style) Same expression on both sides of '||' because 'x==0&&b' and '!x&&b' represent the same value.\n", errout.str());

        check("void f(const int* x, bool b) {\n"
              "    if ((!x && b) || (b && x == 0)) {}\n"
              "}\n");
        ASSERT_EQUALS("[test.cpp:2]: (style) Same expression on both sides of '||' because '!x&&b' and 'b&&x==0' represent the same value.\n", errout.str());

        check("struct A {\n"
              "    int* getX() const;\n"
              "    bool getB() const;\n"
              "    void f() {\n"
              "        if ((getX() && getB()) || (getX() != 0 && getB())) {}\n"
              "    }\n"
              "};\n");
        ASSERT_EQUALS("[test.cpp:5]: (style) Same expression on both sides of '||' because 'getX()&&getB()' and 'getX()!=0&&getB()' represent the same value.\n", errout.str());

        check("void f(const int* x, bool b) {\n"
              "    if ((x && b) || (x == 0 && b)) {}\n"
              "}\n");
        ASSERT_EQUALS("", errout.str());

        check("void f(const int* x, bool b) {\n"
              "    if ((!x && b) || (x != 0 && b)) {}\n"
              "}\n");
        ASSERT_EQUALS("", errout.str());
    }

    void oppositeExpression() {
        check("void f(bool a) { if(a && !a) {} }");
        ASSERT_EQUALS("[test.cpp:1]: (style) Opposite expression on both sides of '&&'.\n", errout.str());

        check("void f(bool a) { if(a != !a) {} }");
        ASSERT_EQUALS("[test.cpp:1]: (style) Opposite expression on both sides of '!='.\n", errout.str());

        check("void f(bool a) { if( a == !(a) ) {}}");
        ASSERT_EQUALS("[test.cpp:1]: (style) Opposite expression on both sides of '=='.\n", errout.str());

        check("void f(bool a) { if( a != !(a) ) {}}");
        ASSERT_EQUALS("[test.cpp:1]: (style) Opposite expression on both sides of '!='.\n", errout.str());

        check("void f(bool a) { if( !(a) == a ) {}}");
        ASSERT_EQUALS("[test.cpp:1]: (style) Opposite expression on both sides of '=='.\n", errout.str());

        check("void f(bool a) { if( !(a) != a ) {}}");
        ASSERT_EQUALS("[test.cpp:1]: (style) Opposite expression on both sides of '!='.\n", errout.str());

        check("void f(bool a) { if( !(!a) == !(a) ) {}}");
        ASSERT_EQUALS("[test.cpp:1]: (style) Opposite expression on both sides of '=='.\n", errout.str());

        check("void f(bool a) { if( !(!a) != !(a) ) {}}");
        ASSERT_EQUALS("[test.cpp:1]: (style) Opposite expression on both sides of '!='.\n", errout.str());

        check("void f1(bool a) {\n"
              "    const bool b = a;\n"
              "    if( a == !(b) ) {}\n"
              "    if( b == !(a) ) {}\n"
              "}");
        ASSERT_EQUALS("[test.cpp:2] -> [test.cpp:3]: (style) Opposite expression on both sides of '=='.\n"
                      "[test.cpp:2] -> [test.cpp:4]: (style) Opposite expression on both sides of '=='.\n", errout.str());

        check("void f2(const bool *a) {\n"
              "    const bool b = *a;\n"
              "    if( *a == !(b) ) {}\n"
              "    if( b == !(*a) ) {}\n"
              "}");
        ASSERT_EQUALS("[test.cpp:2] -> [test.cpp:3]: (style) Opposite expression on both sides of '=='.\n"
                      "[test.cpp:2] -> [test.cpp:4]: (style) Opposite expression on both sides of '=='.\n", errout.str());

        check("void f(bool a) { a = !a; }");
        ASSERT_EQUALS("", errout.str());

        check("void f(int a) { if( a < -a ) {}}");
        ASSERT_EQUALS("[test.cpp:1]: (style) Opposite expression on both sides of '<'.\n", errout.str());

        check("void f(int a) { a -= -a; }");
        ASSERT_EQUALS("", errout.str());

        check("void f(int a) { a = a / (-a); }");
        ASSERT_EQUALS("", errout.str());

        check("bool f(int i){ return !((i - 1) & i); }");
        ASSERT_EQUALS("", errout.str());

        check("bool f(unsigned i){ return (x > 0) && (x & (x-1)) == 0; }");
        ASSERT_EQUALS("", errout.str());

        check("void A::f(bool a, bool c)\n"
              "{\n"
              "    const bool b = a;\n"
              "    if(c) { a = false; }\n"
              "    if(b && !a) { }\n"
              "}");
        ASSERT_EQUALS("", errout.str());

        check("void f(bool c) {\n"
              "    const bool b = a;\n"
              "    if(c) { a = false; }\n"
              "    if(b && !a) { }\n"
              "}");
        ASSERT_EQUALS("", errout.str());

        check("void f() {\n"
              "    bool x = a;\n"
              "    dostuff();\n"
              "    if (x && a) {}\n"
              "}");
        ASSERT_EQUALS("", errout.str());

        check("void f() {\n"
              "  const bool b = g();\n"
              "  if (!b && g()) {}\n"
              "}");
        ASSERT_EQUALS("", errout.str());

        check("void f(const bool *a) {\n"
              "    const bool b = a[42];\n"
              "    if( b == !(a[42]) ) {}\n"
              "}\n");
        ASSERT_EQUALS("[test.cpp:2] -> [test.cpp:3]: (style) Opposite expression on both sides of '=='.\n", errout.str());

        check("void f(const bool *a) {\n"
              "    const bool b = a[42];\n"
              "    if( a[42] == !(b) ) {}\n"
              "}\n");
        ASSERT_EQUALS("[test.cpp:2] -> [test.cpp:3]: (style) Opposite expression on both sides of '=='.\n", errout.str());

        check("void f(const bool *a) {\n"
              "    const bool b = *a;\n"
              "    if( b == !(*a) ) {}\n"
              "}\n");
        ASSERT_EQUALS("[test.cpp:2] -> [test.cpp:3]: (style) Opposite expression on both sides of '=='.\n", errout.str());

        check("void f(const bool *a) {\n"
              "    const bool b = *a;\n"
              "    if( *a == !(b) ) {}\n"
              "}\n");
        ASSERT_EQUALS("[test.cpp:2] -> [test.cpp:3]: (style) Opposite expression on both sides of '=='.\n", errout.str());

        check("void f(uint16_t u) {\n" // #9342
              "    if (u != (u & -u))\n"
              "        return false;\n"
              "    if (u != (-u & u))\n"
              "        return false;\n"
              "    return true;\n"
              "}\n");
        ASSERT_EQUALS("", errout.str());
    }

    void duplicateVarExpression() {
        check("int f() __attribute__((pure));\n"
              "int g() __attribute__((pure));\n"
              "void test() {\n"
              "    int i = f();\n"
              "    int j = f();\n"
              "}");
        ASSERT_EQUALS("[test.cpp:5] -> [test.cpp:4]: (style) Same expression used in consecutive assignments of 'i' and 'j'.\n", errout.str());

        check("struct Foo { int f() const; int g() const; };\n"
              "void test() {\n"
              "    Foo f = Foo{};\n"
              "    int i = f.f();\n"
              "    int j = f.f();\n"
              "}");
        ASSERT_EQUALS("[test.cpp:5] -> [test.cpp:4]: (style) Same expression used in consecutive assignments of 'i' and 'j'.\n", errout.str());

        check("struct Foo { int f() const; int g() const; };\n"
              "void test() {\n"
              "    Foo f = Foo{};\n"
              "    Foo f2 = Foo{};\n"
              "    int i = f.f();\n"
              "    int j = f.f();\n"
              "}");
        ASSERT_EQUALS("[test.cpp:6] -> [test.cpp:5]: (style) Same expression used in consecutive assignments of 'i' and 'j'.\n", errout.str());

        check("int f() __attribute__((pure));\n"
              "int g() __attribute__((pure));\n"
              "void test() {\n"
              "    int i = 1 + f();\n"
              "    int j = 1 + f();\n"
              "}");
        ASSERT_EQUALS("[test.cpp:5] -> [test.cpp:4]: (style) Same expression used in consecutive assignments of 'i' and 'j'.\n", errout.str());

        check("int f() __attribute__((pure));\n"
              "int g() __attribute__((pure));\n"
              "void test() {\n"
              "    int i = f() + 1;\n"
              "    int j = 1 + f();\n"
              "}");
        ASSERT_EQUALS("", errout.str());

        check("int f() __attribute__((pure));\n"
              "int g() __attribute__((pure));\n"
              "void test() {\n"
              "    int x = f();\n"
              "    int i = x + 1;\n"
              "    int j = f() + 1;\n"
              "}");
        ASSERT_EQUALS("", errout.str());

        check("int f() __attribute__((pure));\n"
              "int g() __attribute__((pure));\n"
              "void test() {\n"
              "    int i = f() + f();\n"
              "    int j = f() + f();\n"
              "}");
        ASSERT_EQUALS("[test.cpp:5] -> [test.cpp:4]: (style) Same expression used in consecutive assignments of 'i' and 'j'.\n", errout.str());

        check("int f(int) __attribute__((pure));\n"
              "int g(int) __attribute__((pure));\n"
              "void test() {\n"
              "    int i = f(0);\n"
              "    int j = f(0);\n"
              "}");
        ASSERT_EQUALS("[test.cpp:5] -> [test.cpp:4]: (style) Same expression used in consecutive assignments of 'i' and 'j'.\n", errout.str());

        check("int f(int) __attribute__((pure));\n"
              "int g(int) __attribute__((pure));\n"
              "void test() {\n"
              "    const int x = 0;\n"
              "    int i = f(0);\n"
              "    int j = f(x);\n"
              "}");
        ASSERT_EQUALS("", errout.str());

        check("void test(const int * p, const int * q) {\n"
              "    int i = *p;\n"
              "    int j = *p;\n"
              "}");
        ASSERT_EQUALS("[test.cpp:3] -> [test.cpp:2]: (style) Same expression used in consecutive assignments of 'i' and 'j'.\n", errout.str());

        check("struct A { int x; int y; };"
              "void test(A a) {\n"
              "    int i = a.x;\n"
              "    int j = a.x;\n"
              "}");
        ASSERT_EQUALS("[test.cpp:3] -> [test.cpp:2]: (style) Same expression used in consecutive assignments of 'i' and 'j'.\n", errout.str());

        check("void test() {\n"
              "    int i = 0;\n"
              "    int j = 0;\n"
              "}");
        ASSERT_EQUALS("", errout.str());

        check("void test() {\n"
              "    int i = -1;\n"
              "    int j = -1;\n"
              "}");
        ASSERT_EQUALS("", errout.str());

        check("int f(int);\n"
              "void test() {\n"
              "    int i = f(0);\n"
              "    int j = f(1);\n"
              "}");
        ASSERT_EQUALS("", errout.str());

        check("int f();\n"
              "int g();\n"
              "void test() {\n"
              "    int i = f() || f();\n"
              "    int j = f() && f();\n"
              "}");
        ASSERT_EQUALS("", errout.str());

        check("struct Foo {};\n"
              "void test() {\n"
              "    Foo i = Foo();\n"
              "    Foo j = Foo();\n"
              "}");
        ASSERT_EQUALS("", errout.str());

        check("struct Foo {};\n"
              "void test() {\n"
              "    Foo i = Foo{};\n"
              "    Foo j = Foo{};\n"
              "}");
        ASSERT_EQUALS("", errout.str());

        check("struct Foo { int f() const; float g() const; };\n"
              "void test() {\n"
              "    Foo f = Foo{};\n"
              "    int i = f.f();\n"
              "    int j = f.f();\n"
              "}");
        ASSERT_EQUALS("[test.cpp:5] -> [test.cpp:4]: (style, inconclusive) Same expression used in consecutive assignments of 'i' and 'j'.\n", errout.str());

        check("struct Foo { int f(); int g(); };\n"
              "void test() {\n"
              "    Foo f = Foo{};\n"
              "    int i = f.f();\n"
              "    int j = f.f();\n"
              "}");
        ASSERT_EQUALS("", errout.str());

        check("void test() {\n"
              "    int i = f();\n"
              "    int j = f();\n"
              "}");
        ASSERT_EQUALS("", errout.str());

        check("void test(int x) {\n"
              "    int i = ++x;\n"
              "    int j = ++x;\n"
              "}");
        ASSERT_EQUALS("", errout.str());

        check("void test(int x) {\n"
              "    int i = x++;\n"
              "    int j = x++;\n"
              "}");
        ASSERT_EQUALS("", errout.str());

        check("void test(int x) {\n"
              "    int i = --x;\n"
              "    int j = --x;\n"
              "}");
        ASSERT_EQUALS("", errout.str());

        check("void test(int x) {\n"
              "    int i = x--;\n"
              "    int j = x--;\n"
              "}");
        ASSERT_EQUALS("", errout.str());

        check("void test(int x) {\n"
              "    int i = x + 1;\n"
              "    int j = 1 + x;\n"
              "}");
        ASSERT_EQUALS("", errout.str());
    }

    void duplicateVarExpressionUnique() {
        check("struct SW { int first; };\n"
              "void foo(SW* x) {\n"
              "    int start = x->first;\n"
              "    int end   = x->first;\n"
              "}");
        ASSERT_EQUALS("[test.cpp:4] -> [test.cpp:3]: (style, inconclusive) Same expression used in consecutive assignments of 'start' and 'end'.\n"
                      "[test.cpp:2]: (style) Parameter 'x' can be declared as pointer to const\n",
                      errout.str());

        check("struct SW { int first; };\n"
              "void foo(SW* x, int i, int j) {\n"
              "    int start = x->first;\n"
              "    int end   = x->first;\n"
              "}");
        ASSERT_EQUALS("[test.cpp:4] -> [test.cpp:3]: (style, inconclusive) Same expression used in consecutive assignments of 'start' and 'end'.\n"
                      "[test.cpp:2]: (style) Parameter 'x' can be declared as pointer to const\n",
                      errout.str());

        check("struct Foo { int f() const; };\n"
              "void test() {\n"
              "    Foo f = Foo{};\n"
              "    int i = f.f();\n"
              "    int j = f.f();\n"
              "}");
        ASSERT_EQUALS("[test.cpp:5] -> [test.cpp:4]: (style, inconclusive) Same expression used in consecutive assignments of 'i' and 'j'.\n", errout.str());

        check("void test(const int * p) {\n"
              "    int i = *p;\n"
              "    int j = *p;\n"
              "}");
        ASSERT_EQUALS("[test.cpp:3] -> [test.cpp:2]: (style, inconclusive) Same expression used in consecutive assignments of 'i' and 'j'.\n", errout.str());

        check("struct Foo { int f() const; int g(int) const; };\n"
              "void test() {\n"
              "    Foo f = Foo{};\n"
              "    int i = f.f();\n"
              "    int j = f.f();\n"
              "}");
        ASSERT_EQUALS("[test.cpp:5] -> [test.cpp:4]: (style, inconclusive) Same expression used in consecutive assignments of 'i' and 'j'.\n", errout.str());

        check("struct Foo { int f() const; };\n"
              "void test() {\n"
              "    Foo f = Foo{};\n"
              "    int i = f.f();\n"
              "    int j = f.f();\n"
              "}");
        ASSERT_EQUALS("[test.cpp:5] -> [test.cpp:4]: (style, inconclusive) Same expression used in consecutive assignments of 'i' and 'j'.\n", errout.str());
    }

    void duplicateVarExpressionAssign() {
        check("struct A { int x; int y; };"
              "void use(int);\n"
              "void test(A a) {\n"
              "    int i = a.x;\n"
              "    int j = a.x;\n"
              "    use(i);\n"
              "    i = j;\n"
              "}");
        ASSERT_EQUALS("[test.cpp:4] -> [test.cpp:3]: (style, inconclusive) Same expression used in consecutive assignments of 'i' and 'j'.\n", errout.str());

        check("struct A { int x; int y; };"
              "void use(int);\n"
              "void test(A a) {\n"
              "    int i = a.x;\n"
              "    int j = a.x;\n"
              "    use(j);\n"
              "    j = i;\n"
              "}");
        ASSERT_EQUALS("[test.cpp:4] -> [test.cpp:3]: (style, inconclusive) Same expression used in consecutive assignments of 'i' and 'j'.\n", errout.str());

        check("struct A { int x; int y; };"
              "void use(int);\n"
              "void test(A a) {\n"
              "    int i = a.x;\n"
              "    int j = a.x;\n"
              "    use(j);\n"
              "    if (i == j) {}\n"
              "}");
        ASSERT_EQUALS(
            "[test.cpp:4] -> [test.cpp:3]: (style, inconclusive) Same expression used in consecutive assignments of 'i' and 'j'.\n"
            "[test.cpp:3] -> [test.cpp:4] -> [test.cpp:6]: (style) The comparison 'i == j' is always true because 'i' and 'j' represent the same value.\n",
            errout.str());

        check("struct A { int x; int y; };"
              "void use(int);\n"
              "void test(A a) {\n"
              "    int i = a.x;\n"
              "    int j = a.x;\n"
              "    use(j);\n"
              "    if (i == a.x) {}\n"
              "}");
        ASSERT_EQUALS(
            "[test.cpp:4] -> [test.cpp:3]: (style, inconclusive) Same expression used in consecutive assignments of 'i' and 'j'.\n"
            "[test.cpp:3] -> [test.cpp:6]: (style) The comparison 'i == a.x' is always true because 'i' and 'a.x' represent the same value.\n",
            errout.str());

        check("struct A { int x; int y; };"
              "void use(int);\n"
              "void test(A a) {\n"
              "    int i = a.x;\n"
              "    int j = a.x;\n"
              "    use(i);\n"
              "    if (j == a.x) {}\n"
              "}");
        ASSERT_EQUALS(
            "[test.cpp:4] -> [test.cpp:3]: (style, inconclusive) Same expression used in consecutive assignments of 'i' and 'j'.\n"
            "[test.cpp:4] -> [test.cpp:6]: (style) The comparison 'j == a.x' is always true because 'j' and 'a.x' represent the same value.\n",
            errout.str());

        // Issue #8612
        check("struct P\n"
              "{\n"
              "    void func();\n"
              "    bool operator==(const P&) const;\n"
              "};\n"
              "struct X\n"
              "{\n"
              "    P first;\n"
              "    P second;\n"
              "};\n"
              "bool bar();\n"
              "void baz(const P&);\n"
              "void foo(const X& x)\n"
              "{\n"
              "    P current = x.first;\n"
              "    P previous = x.first;\n"
              "    while (true)\n"
              "    {\n"
              "        baz(current);\n"
              "        if (bar() && previous == current)\n"
              "        {\n"
              "            current.func();\n"
              "        }\n"
              "        previous = current;\n"
              "    }\n"
              "}");
        ASSERT_EQUALS("[test.cpp:16] -> [test.cpp:15]: (style, inconclusive) Same expression used in consecutive assignments of 'current' and 'previous'.\n", errout.str());
    }

    void duplicateVarExpressionCrash() {
        // Issue #8624
        check("struct  X {\n"
              "    X();\n"
              "    int f() const;\n"
              "};\n"
              "void run() {\n"
              "        X x;\n"
              "        int a = x.f();\n"
              "        int b = x.f();\n"
              "        (void)a;\n"
              "        (void)b;\n"
              "}");
        ASSERT_EQUALS("[test.cpp:8] -> [test.cpp:7]: (style, inconclusive) Same expression used in consecutive assignments of 'a' and 'b'.\n", errout.str());

        // Issue #8712
        check("void f() {\n"
              "  unsigned char d;\n"
              "  d = d % 5;\n"
              "}");
        ASSERT_EQUALS("", errout.str());

        check("template <typename T>\n"
              "T f() {\n"
              "  T x = T();\n"
              "}\n"
              "int &a = f<int&>();");
        ASSERT_EQUALS("", errout.str());

        // Issue #8713
        check("class A {\n"
              "  int64_t B = 32768;\n"
              "  P<uint8_t> m = MakeP<uint8_t>(B);\n"
              "};\n"
              "void f() {\n"
              "  uint32_t a = 42;\n"
              "  uint32_t b = uint32_t(A ::B / 1024);\n"
              "  int32_t c = int32_t(a / b);\n"
              "}");
        ASSERT_EQUALS("", errout.str());

        // Issue #8709
        check("a b;\n"
              "void c() {\n"
              "  switch (d) { case b:; }\n"
              "  double e(b);\n"
              "  if(e <= 0) {}\n"
              "}");
        ASSERT_EQUALS("", errout.str());

        // #10718
        // Should probably not be inconclusive
        check("struct a {\n"
              "  int b() const;\n"
              "  auto c() -> decltype(0) {\n"
              "    a d;\n"
              "    int e = d.b(), f = d.b();\n"
              "    return e + f;\n"
              "  }\n"
              "};\n");
        ASSERT_EQUALS("[test.cpp:5] -> [test.cpp:5]: (style, inconclusive) Same expression used in consecutive assignments of 'e' and 'f'.\n", errout.str());
    }

    void multiConditionSameExpression() {
        check("void f() {\n"
              "  int val = 0;\n"
              "  if (val < 0) continue;\n"
              "  if ((val > 0)) {}\n"
              "}");
        ASSERT_EQUALS("[test.cpp:2] -> [test.cpp:3]: (style) The comparison 'val < 0' is always false.\n"
                      "[test.cpp:2] -> [test.cpp:4]: (style) The comparison 'val > 0' is always false.\n", errout.str());

        check("void f() {\n"
              "  int val = 0;\n"
              "  int *p = &val;n"
              "  val = 1;\n"
              "  if (*p < 0) continue;\n"
              "  if ((*p > 0)) {}\n"
              "}\n");
        ASSERT_EQUALS("[test.cpp:3]: (style) Variable 'p' can be declared as pointer to const\n", errout.str());

        check("void f() {\n"
              "  int val = 0;\n"
              "  int *p = &val;\n"
              "  if (*p < 0) continue;\n"
              "  if ((*p > 0)) {}\n"
              "}\n");
        TODO_ASSERT_EQUALS("[test.cpp:2] -> [test.cpp:3]: (style) The comparison '*p < 0' is always false.\n"
                           "[test.cpp:2] -> [test.cpp:4]: (style) The comparison '*p > 0' is always false.\n",
                           "[test.cpp:3]: (style) Variable 'p' can be declared as pointer to const\n",
                           errout.str());

        check("void f() {\n"
              "  int val = 0;\n"
              "  if (val < 0) {\n"
              "    if ((val > 0)) {}\n"
              "  }\n"
              "}");
        ASSERT_EQUALS("[test.cpp:2] -> [test.cpp:3]: (style) The comparison 'val < 0' is always false.\n"
                      "[test.cpp:2] -> [test.cpp:4]: (style) The comparison 'val > 0' is always false.\n", errout.str());

        check("void f() {\n"
              "  int val = 0;\n"
              "  if (val < 0) {\n"
              "    if ((val < 0)) {}\n"
              "  }\n"
              "}");
        ASSERT_EQUALS("[test.cpp:2] -> [test.cpp:3]: (style) The comparison 'val < 0' is always false.\n"
                      "[test.cpp:2] -> [test.cpp:4]: (style) The comparison 'val < 0' is always false.\n", errout.str());

        check("void f() {\n"
              "  int activate = 0;\n"
              "  int foo = 0;\n"
              "  if (activate) {}\n"
              "  else if (foo) {}\n"
              "}");
        ASSERT_EQUALS("", errout.str());
    }

    void checkSignOfUnsignedVariable() {
        check("void foo() {\n"
              "  for(unsigned char i = 10; i >= 0; i--) {}\n"
              "}");
        ASSERT_EQUALS("[test.cpp:2]: (style) Unsigned expression 'i' can't be negative so it is unnecessary to test it.\n", errout.str());

        check("void foo(bool b) {\n"
              "  for(unsigned int i = 10; b || i >= 0; i--) {}\n"
              "}");
        ASSERT_EQUALS("[test.cpp:2]: (style) Unsigned expression 'i' can't be negative so it is unnecessary to test it.\n", errout.str());

        {
            const char code[] = "void foo(unsigned int x) {\n"
                                "  if (x < 0) {}\n"
                                "}";
            check(code, nullptr, false, true, false);
            ASSERT_EQUALS("[test.cpp:2]: (style) Checking if unsigned expression 'x' is less than zero.\n", errout.str());
            check(code, nullptr, false, true, true);
            ASSERT_EQUALS("[test.cpp:2]: (style) Checking if unsigned expression 'x' is less than zero.\n", errout.str());
        }

        check("void foo(unsigned int x) {\n"
              "  if (x < 0u) {}\n"
              "}");
        ASSERT_EQUALS("[test.cpp:2]: (style) Checking if unsigned expression 'x' is less than zero.\n", errout.str());

        check("void foo(int x) {\n"
              "  if (x < 0) {}\n"
              "}");
        ASSERT_EQUALS("", errout.str());

        {
            const char code[] = "void foo(unsigned x) {\n"
                                "  int y = 0;\n"
                                "  if (x < y) {}\n"
                                "}";
            check(code, nullptr, false, true, false);
            ASSERT_EQUALS("[test.cpp:3]: (style) Checking if unsigned expression 'x' is less than zero.\n", errout.str());
            check(code, nullptr, false, true, true);
            ASSERT_EQUALS("[test.cpp:2] -> [test.cpp:3]: (style) Checking if unsigned expression 'x' is less than zero.\n", errout.str());
        }
        check("void foo(unsigned x) {\n"
              "  int y = 0;\n"
              "  if (b)\n"
              "    y = 1;\n"
              "  if (x < y) {}\n"
              "}");
        ASSERT_EQUALS("", errout.str());

        check("void foo(unsigned int x) {\n"
              "  if (0 > x) {}\n"
              "}");
        ASSERT_EQUALS("[test.cpp:2]: (style) Checking if unsigned expression 'x' is less than zero.\n", errout.str());

        check("void foo(unsigned int x) {\n"
              "  if (0UL > x) {}\n"
              "}");
        ASSERT_EQUALS("[test.cpp:2]: (style) Checking if unsigned expression 'x' is less than zero.\n", errout.str());

        check("void foo(int x) {\n"
              "  if (0 > x) {}\n"
              "}");
        ASSERT_EQUALS("", errout.str());

        check("void foo(unsigned int x) {\n"
              "  if (x >= 0) {}\n"
              "}");
        ASSERT_EQUALS("[test.cpp:2]: (style) Unsigned expression 'x' can't be negative so it is unnecessary to test it.\n", errout.str());

        check("void foo(unsigned int x, unsigned y) {\n"
              "  if (x - y >= 0) {}\n"
              "}");
        ASSERT_EQUALS("[test.cpp:2]: (style) Unsigned expression 'x-y' can't be negative so it is unnecessary to test it.\n", errout.str());

        check("void foo(unsigned int x) {\n"
              "  if (x >= 0ull) {}\n"
              "}");
        ASSERT_EQUALS("[test.cpp:2]: (style) Unsigned expression 'x' can't be negative so it is unnecessary to test it.\n", errout.str());

        check("void foo(int x) {\n"
              "  if (x >= 0) {}\n"
              "}");
        ASSERT_EQUALS("", errout.str());

        check("void foo(unsigned int x) {\n"
              "  if (0 <= x) {}\n"
              "}");
        ASSERT_EQUALS("[test.cpp:2]: (style) Unsigned expression 'x' can't be negative so it is unnecessary to test it.\n", errout.str());

        check("void foo(unsigned int x) {\n"
              "  if (0ll <= x) {}\n"
              "}");
        ASSERT_EQUALS("[test.cpp:2]: (style) Unsigned expression 'x' can't be negative so it is unnecessary to test it.\n", errout.str());

        check("void foo(int x) {\n"
              "  if (0 <= x) {}\n"
              "}");
        ASSERT_EQUALS("", errout.str());

        check("void foo(unsigned int x, bool y) {\n"
              "  if (x < 0 && y) {}\n"
              "}");
        ASSERT_EQUALS("[test.cpp:2]: (style) Checking if unsigned expression 'x' is less than zero.\n", errout.str());

        check("void foo(int x, bool y) {\n"
              "  if (x < 0 && y) {}\n"
              "}");
        ASSERT_EQUALS("", errout.str());

        check("void foo(unsigned int x, bool y) {\n"
              "  if (0 > x && y) {}\n"
              "}");
        ASSERT_EQUALS("[test.cpp:2]: (style) Checking if unsigned expression 'x' is less than zero.\n", errout.str());

        check("void foo(int x, bool y) {\n"
              "  if (0 > x && y) {}\n"
              "}");
        ASSERT_EQUALS("", errout.str());

        check("void foo(unsigned int x, bool y) {\n"
              "  if (x >= 0 && y) {}\n"
              "}");
        ASSERT_EQUALS("[test.cpp:2]: (style) Unsigned expression 'x' can't be negative so it is unnecessary to test it.\n", errout.str());

        check("void foo(int x, bool y) {\n"
              "  if (x >= 0 && y) {}\n"
              "}");
        ASSERT_EQUALS("", errout.str());


        check("void foo(unsigned int x, bool y) {\n"
              "  if (y && x < 0) {}\n"
              "}");
        ASSERT_EQUALS("[test.cpp:2]: (style) Checking if unsigned expression 'x' is less than zero.\n", errout.str());

        check("void foo(int x, bool y) {\n"
              "  if (y && x < 0) {}\n"
              "}");
        ASSERT_EQUALS("", errout.str());

        check("void foo(unsigned int x, bool y) {\n"
              "  if (y && 0 > x) {}\n"
              "}");
        ASSERT_EQUALS("[test.cpp:2]: (style) Checking if unsigned expression 'x' is less than zero.\n", errout.str());

        check("void foo(int x, bool y) {\n"
              "  if (y && 0 > x) {}\n"
              "}");
        ASSERT_EQUALS("", errout.str());

        check("void foo(unsigned int x, bool y) {\n"
              "  if (y && x >= 0) {}\n"
              "}");
        ASSERT_EQUALS("[test.cpp:2]: (style) Unsigned expression 'x' can't be negative so it is unnecessary to test it.\n", errout.str());

        check("void foo(int x, bool y) {\n"
              "  if (y && x >= 0) {}\n"
              "}");
        ASSERT_EQUALS("", errout.str());


        check("void foo(unsigned int x, bool y) {\n"
              "  if (x < 0 || y) {}\n"
              "}");
        ASSERT_EQUALS("[test.cpp:2]: (style) Checking if unsigned expression 'x' is less than zero.\n", errout.str());

        check("void foo(int x, bool y) {\n"
              "  if (x < 0 || y) {}\n"
              "}");
        ASSERT_EQUALS("", errout.str());

        check("void foo(unsigned int x, bool y) {\n"
              "  if (0 > x || y) {}\n"
              "}");
        ASSERT_EQUALS("[test.cpp:2]: (style) Checking if unsigned expression 'x' is less than zero.\n", errout.str());

        check("void foo(int x, bool y) {\n"
              "  if (0 > x || y) {}\n"
              "}");
        ASSERT_EQUALS("", errout.str());

        check("void foo(unsigned int x, bool y) {\n"
              "  if (x >= 0 || y) {}\n"
              "}");
        ASSERT_EQUALS("[test.cpp:2]: (style) Unsigned expression 'x' can't be negative so it is unnecessary to test it.\n", errout.str());

        check("void foo(int x, bool y) {\n"
              "  if (x >= 0 || y) {}\n"
              "}");
        ASSERT_EQUALS("", errout.str());

        // #3233 - FP when template is used (template parameter is numeric constant)
        {
            const char code[] = "template<int n> void foo(unsigned int x) {\n"
                                "  if (x <= n);\n"
                                "}\n"
                                "foo<0>();";
            check(code, nullptr, false);
            ASSERT_EQUALS("", errout.str());
            check(code, nullptr, true);
            ASSERT_EQUALS("", errout.str());
        }

        {
            Settings s = settingsBuilder().checkUnusedTemplates().build();
            check("template<int n> void foo(unsigned int x) {\n"
                  "if (x <= 0);\n"
                  "}", &s);
            ASSERT_EQUALS("[test.cpp:2]: (style) Checking if unsigned expression 'x' is less than zero.\n", errout.str());
        }

        // #8836
        check("uint32_t value = 0xFUL;\n"
              "void f() {\n"
              "  if (value < 0u)\n"
              "  {\n"
              "    value = 0u;\n"
              "  }\n"
              "}");
        ASSERT_EQUALS("[test.cpp:3]: (style) Checking if unsigned expression 'value' is less than zero.\n", errout.str());

        // #9040
        Settings settings1 = settingsBuilder().platform(cppcheck::Platform::Type::Win64).build();
        check("using BOOL = unsigned;\n"
              "int i;\n"
              "bool f() {\n"
              "    return i >= 0;\n"
              "}\n", &settings1);
        ASSERT_EQUALS("", errout.str());

        // #10612
        check("void f(void) {\n"
              "   const uint32_t x = 0;\n"
              "   constexpr const auto y = 0xFFFFU;\n"
              "   if (y < x) {}\n"
              "}");
        ASSERT_EQUALS("[test.cpp:4]: (style) Checking if unsigned expression 'y' is less than zero.\n", errout.str());
    }

    void checkSignOfPointer() {
        check("void foo(const int* x) {\n"
              "  if (x >= 0) {}\n"
              "}");
        ASSERT_EQUALS("[test.cpp:2]: (style) A pointer can not be negative so it is either pointless or an error to check if it is not.\n", errout.str());

        {
            const char code[] = "void foo(const int* x) {\n"
                                "  int y = 0;\n"
                                "  if (x >= y) {}\n"
                                "}";
            check(code, nullptr, false, true, false);
            ASSERT_EQUALS("[test.cpp:3]: (style) A pointer can not be negative so it is either pointless or an error to check if it is not.\n", errout.str());
            check(code, nullptr, false, true, true);
            ASSERT_EQUALS("[test.cpp:2] -> [test.cpp:3]: (style) A pointer can not be negative so it is either pointless or an error to check if it is not.\n", errout.str());
        }
        check("void foo(const int* x) {\n"
              "  if (*x >= 0) {}\n"
              "}");
        ASSERT_EQUALS("", errout.str());

        check("void foo(const int* x) {\n"
              "  if (x < 0) {}\n"
              "}");
        ASSERT_EQUALS("[test.cpp:2]: (style) A pointer can not be negative so it is either pointless or an error to check if it is.\n", errout.str());

        {
            const char code[] = "void foo(const int* x) {\n"
                                "  unsigned y = 0u;\n"
                                "  if (x < y) {}\n"
                                "}";

            check(code, nullptr, false, true, false);
            ASSERT_EQUALS("[test.cpp:3]: (style) A pointer can not be negative so it is either pointless or an error to check if it is.\n", errout.str());
            check(code, nullptr, false, true, true);
            ASSERT_EQUALS("[test.cpp:2] -> [test.cpp:3]: (style) A pointer can not be negative so it is either pointless or an error to check if it is.\n", errout.str());
        }

        check("void foo(const int* x) {\n"
              "  if (*x < 0) {}\n"
              "}");
        ASSERT_EQUALS("", errout.str());

        check("void foo(const int* x, const int* y) {\n"
              "  if (x - y < 0) {}\n"
              "}");
        ASSERT_EQUALS("", errout.str());

        check("void foo(const int* x, const int* y) {\n"
              "  if (x - y <= 0) {}\n"
              "}");
        ASSERT_EQUALS("", errout.str());

        check("void foo(const int* x, const int* y) {\n"
              "  if (x - y > 0) {}\n"
              "}");
        ASSERT_EQUALS("", errout.str());

        check("void foo(const int* x, const int* y) {\n"
              "  if (x - y >= 0) {}\n"
              "}");
        ASSERT_EQUALS("", errout.str());

        check("void foo(const Bar* x) {\n"
              "  if (0 <= x) {}\n"
              "}");
        ASSERT_EQUALS("[test.cpp:2]: (style) A pointer can not be negative so it is either pointless or an error to check if it is not.\n", errout.str());

        check("struct S {\n"
              "  int* ptr;\n"
              "};\n"
              "void foo(S* first) {\n"
              "  if (first.ptr >= 0) {}\n"
              "}");
        ASSERT_EQUALS("[test.cpp:5]: (style) A pointer can not be negative so it is either pointless or an error to check if it is not.\n"
                      "[test.cpp:4]: (style) Parameter 'first' can be declared as pointer to const\n",
                      errout.str());

        check("struct S {\n"
              "  int* ptr;\n"
              "};\n"
              "void foo(S* first, S* second) {\n"
              "  if((first.ptr - second.ptr) >= 0) {}\n"
              "}");
        ASSERT_EQUALS("[test.cpp:4]: (style) Parameter 'first' can be declared as pointer to const\n"
                      "[test.cpp:4]: (style) Parameter 'second' can be declared as pointer to const\n",
                      errout.str());

        check("struct S {\n"
              "  int* ptr;\n"
              "};\n"
              "void foo(S* first) {\n"
              "  if((first.ptr) >= 0) {}\n"
              "}");
        ASSERT_EQUALS("[test.cpp:5]: (style) A pointer can not be negative so it is either pointless or an error to check if it is not.\n"
                      "[test.cpp:4]: (style) Parameter 'first' can be declared as pointer to const\n",
                      errout.str());

        check("struct S {\n"
              "  int* ptr;\n"
              "};\n"
              "void foo(S* first, S* second) {\n"
              "  if(0 <= first.ptr - second.ptr) {}\n"
              "}");
        ASSERT_EQUALS("[test.cpp:4]: (style) Parameter 'first' can be declared as pointer to const\n"
                      "[test.cpp:4]: (style) Parameter 'second' can be declared as pointer to const\n",
                      errout.str());

        check("struct S {\n"
              "  int* ptr;\n"
              "};\n"
              "void foo(S* first, S* second) {\n"
              "  if(0 <= (first.ptr - second.ptr)) {}\n"
              "}");
        ASSERT_EQUALS("[test.cpp:4]: (style) Parameter 'first' can be declared as pointer to const\n"
                      "[test.cpp:4]: (style) Parameter 'second' can be declared as pointer to const\n",
                      errout.str());

        check("struct S {\n"
              "  int* ptr;\n"
              "};\n"
              "void foo(S* first, S* second) {\n"
              "  if(first.ptr - second.ptr < 0) {}\n"
              "}");
        ASSERT_EQUALS("[test.cpp:4]: (style) Parameter 'first' can be declared as pointer to const\n"
                      "[test.cpp:4]: (style) Parameter 'second' can be declared as pointer to const\n",
                      errout.str());

        check("struct S {\n"
              "  int* ptr;\n"
              "};\n"
              "void foo(S* first, S* second) {\n"
              "  if((first.ptr - second.ptr) < 0) {}\n"
              "}");
        ASSERT_EQUALS("[test.cpp:4]: (style) Parameter 'first' can be declared as pointer to const\n"
                      "[test.cpp:4]: (style) Parameter 'second' can be declared as pointer to const\n",
                      errout.str());

        check("struct S {\n"
              "  int* ptr;\n"
              "};\n"
              "void foo(S* first, S* second) {\n"
              "  if(0 > first.ptr - second.ptr) {}\n"
              "}");
        ASSERT_EQUALS("[test.cpp:4]: (style) Parameter 'first' can be declared as pointer to const\n"
                      "[test.cpp:4]: (style) Parameter 'second' can be declared as pointer to const\n",
                      errout.str());

        check("struct S {\n"
              "  int* ptr;\n"
              "};\n"
              "void foo(S* first, S* second) {\n"
              "  if(0 > (first.ptr - second.ptr)) {}\n"
              "}");
        ASSERT_EQUALS("[test.cpp:4]: (style) Parameter 'first' can be declared as pointer to const\n"
                      "[test.cpp:4]: (style) Parameter 'second' can be declared as pointer to const\n",
                      errout.str());

        check("void foo(const int* x) {\n"
              "  if (0 <= x[0]) {}\n"
              "}");
        ASSERT_EQUALS("", errout.str());

        check("void foo(Bar* x) {\n"
              "  if (0 <= x.y) {}\n"
              "}");
        ASSERT_EQUALS("[test.cpp:1]: (style) Parameter 'x' can be declared as pointer to const\n", errout.str());

        check("void foo(Bar* x) {\n"
              "  if (0 <= x->y) {}\n"
              "}");
        ASSERT_EQUALS("[test.cpp:1]: (style) Parameter 'x' can be declared as pointer to const\n", errout.str());

        check("void foo(Bar* x, Bar* y) {\n"
              "  if (0 <= x->y - y->y ) {}\n"
              "}");
        ASSERT_EQUALS("[test.cpp:1]: (style) Parameter 'x' can be declared as pointer to const\n"
                      "[test.cpp:1]: (style) Parameter 'y' can be declared as pointer to const\n",
                      errout.str());

        check("void foo(const Bar* x) {\n"
              "  if (0 > x) {}\n"
              "}");
        ASSERT_EQUALS("[test.cpp:2]: (style) A pointer can not be negative so it is either pointless or an error to check if it is.\n", errout.str());

        check("void foo(const int* x) {\n"
              "  if (0 > x[0]) {}\n"
              "}");
        ASSERT_EQUALS("", errout.str());

        check("void foo(Bar* x) {\n"
              "  if (0 > x.y) {}\n"
              "}");
        ASSERT_EQUALS("[test.cpp:1]: (style) Parameter 'x' can be declared as pointer to const\n", errout.str());

        check("void foo(Bar* x) {\n"
              "  if (0 > x->y) {}\n"
              "}");
        ASSERT_EQUALS("[test.cpp:1]: (style) Parameter 'x' can be declared as pointer to const\n", errout.str());

        check("void foo() {\n"
              "  int (*t)(void *a, void *b);\n"
              "  if (t(a, b) < 0) {}\n"
              "}");
        ASSERT_EQUALS("", errout.str());

        check("void foo() {\n"
              "  int (*t)(void *a, void *b);\n"
              "  if (0 > t(a, b)) {}\n"
              "}");
        ASSERT_EQUALS("", errout.str());

        check("struct object_info { int *typep; };\n"
              "void packed_object_info(struct object_info *oi) {\n"
              "  if (oi->typep < 0);\n"
              "}");
        ASSERT_EQUALS("[test.cpp:3]: (style) A pointer can not be negative so it is either pointless or an error to check if it is.\n"
                      "[test.cpp:2]: (style) Parameter 'oi' can be declared as pointer to const\n",
                      errout.str());

        check("struct object_info { int typep[10]; };\n"
              "void packed_object_info(struct object_info *oi) {\n"
              "  if (oi->typep < 0);\n"
              "}");
        ASSERT_EQUALS("[test.cpp:3]: (style) A pointer can not be negative so it is either pointless or an error to check if it is.\n"
                      "[test.cpp:2]: (style) Parameter 'oi' can be declared as pointer to const\n",
                      errout.str());

        check("struct object_info { int *typep; };\n"
              "void packed_object_info(struct object_info *oi) {\n"
              "  if (*oi->typep < 0);\n"
              "}");
        ASSERT_EQUALS("", errout.str());
    }

    void checkSuspiciousSemicolon1() {
        check("void foo() {\n"
              "  for(int i = 0; i < 10; ++i);\n"
              "}");
        ASSERT_EQUALS("", errout.str());

        // Empty block
        check("void foo() {\n"
              "  for(int i = 0; i < 10; ++i); {\n"
              "  }\n"
              "}");
        ASSERT_EQUALS("[test.cpp:2]: (warning) Suspicious use of ; at the end of 'for' statement.\n", errout.str());

        check("void foo() {\n"
              "  while (!quit); {\n"
              "    do_something();\n"
              "  }\n"
              "}");
        ASSERT_EQUALS("[test.cpp:2]: (warning) Suspicious use of ; at the end of 'while' statement.\n", errout.str());
    }

    void checkSuspiciousSemicolon2() {
        check("void foo() {\n"
              "  if (i == 1); {\n"
              "    do_something();\n"
              "  }\n"
              "}");
        ASSERT_EQUALS("[test.cpp:2]: (warning) Suspicious use of ; at the end of 'if' statement.\n", errout.str());

        // Seen this in the wild
        check("void foo() {\n"
              "  if (Match());\n"
              "  do_something();\n"
              "}");
        ASSERT_EQUALS("", errout.str());

        check("void foo() {\n"
              "  if (Match());\n"
              "  else\n"
              "    do_something();\n"
              "}");
        ASSERT_EQUALS("", errout.str());

        check("void foo() {\n"
              "  if (i == 1)\n"
              "       ;\n"
              "  {\n"
              "    do_something();\n"
              "  }\n"
              "}");
        ASSERT_EQUALS("", errout.str());

        check("void foo() {\n"
              "  if (i == 1);\n"
              "\n"
              "  {\n"
              "    do_something();\n"
              "  }\n"
              "}");
        ASSERT_EQUALS("", errout.str());
    }

    void checkSuspiciousSemicolon3() {
        checkP("#define REQUIRE(code) {code}\n"
               "void foo() {\n"
               "  if (x == 123);\n"
               "  REQUIRE(y=z);\n"
               "}");
        ASSERT_EQUALS("", errout.str());
    }

    void checkSuspiciousComparison() {
        checkP("void f(int a, int b) {\n"
               "  a > b;\n"
               "}");
        ASSERT_EQUALS("[test.cpp:2]: (warning, inconclusive) Found suspicious operator '>', result is not used.\n", errout.str());

        checkP("void f() {\n" // #10607
               "  for (auto p : m)\n"
               "    std::vector<std::pair<std::string, std::string>> k;\n"
               "}");
        ASSERT_EQUALS("", errout.str());
    }

    void checkInvalidFree() {
        check("void foo(char *p) {\n"
              "  char *a; a = malloc(1024);\n"
              "  free(a + 10);\n"
              "}");
        ASSERT_EQUALS("[test.cpp:3]: (error) Mismatching address is freed. The address you get from malloc() must be freed without offset.\n", errout.str());

        check("void foo(char *p) {\n"
              "  char *a; a = malloc(1024);\n"
              "  free(a - 10);\n"
              "}");
        ASSERT_EQUALS("[test.cpp:3]: (error) Mismatching address is freed. The address you get from malloc() must be freed without offset.\n", errout.str());

        check("void foo(char *p) {\n"
              "  char *a; a = malloc(1024);\n"
              "  free(10 + a);\n"
              "}");
        ASSERT_EQUALS("[test.cpp:3]: (error) Mismatching address is freed. The address you get from malloc() must be freed without offset.\n", errout.str());

        check("void foo(char *p) {\n"
              "  char *a; a = new char[1024];\n"
              "  delete[] (a + 10);\n"
              "}");
        ASSERT_EQUALS("[test.cpp:3]: (error) Mismatching address is deleted. The address you get from new must be deleted without offset.\n", errout.str());

        check("void foo(char *p) {\n"
              "  char *a; a = new char;\n"
              "  delete a + 10;\n"
              "}");
        ASSERT_EQUALS("[test.cpp:3]: (error) Mismatching address is deleted. The address you get from new must be deleted without offset.\n", errout.str());

        check("void foo(char *p) {\n"
              "  char *a; a = new char;\n"
              "  bar(a);\n"
              "  delete a + 10;\n"
              "}");
        ASSERT_EQUALS("", errout.str());

        check("void foo(char *p) {\n"
              "  char *a; a = new char;\n"
              "  char *b; b = new char;\n"
              "  bar(a);\n"
              "  delete a + 10;\n"
              "  delete b + 10;\n"
              "}");
        ASSERT_EQUALS("[test.cpp:6]: (error) Mismatching address is deleted. The address you get from new must be deleted without offset.\n", errout.str());

        check("void foo(char *p) {\n"
              "  char *a; a = new char;\n"
              "  char *b; b = new char;\n"
              "  bar(a, b);\n"
              "  delete a + 10;\n"
              "  delete b + 10;\n"
              "}");
        ASSERT_EQUALS("", errout.str());

        check("void foo(char *p) {\n"
              "  char *a; a = new char;\n"
              "  bar()\n"
              "  delete a + 10;\n"
              "}");
        ASSERT_EQUALS("[test.cpp:4]: (error) Mismatching address is deleted. The address you get from new must be deleted without offset.\n", errout.str());

        check("void foo(size_t xx) {\n"
              "  char *ptr; ptr = malloc(42);\n"
              "  ptr += xx;\n"
              "  free(ptr + 1 - xx);\n"
              "}");
        ASSERT_EQUALS("[test.cpp:4]: (error) Mismatching address is freed. The address you get from malloc() must be freed without offset.\n", errout.str());

        check("void foo(size_t xx) {\n"
              "  char *ptr; ptr = malloc(42);\n"
              "  std::cout << ptr;\n"
              "  ptr = otherPtr;\n"
              "  free(otherPtr - xx - 1);\n"
              "}");
        ASSERT_EQUALS("", errout.str());
    }

    void checkRedundantCopy() {
        check("const std::string& getA(){static std::string a;return a;}\n"
              "void foo() {\n"
              "    const std::string a = getA();\n"
              "}");
        ASSERT_EQUALS("[test.cpp:3]: (performance, inconclusive) Use const reference for 'a' to avoid unnecessary data copying.\n", errout.str());

        check("class A{public:A(){}};\n"
              "const A& getA(){static A a;return a;}\n"
              "int main()\n"
              "{\n"
              "    const A a = getA();\n"
              "    return 0;\n"
              "}");
        ASSERT_EQUALS("[test.cpp:5]: (performance, inconclusive) Use const reference for 'a' to avoid unnecessary data copying.\n", errout.str());

        check("const int& getA(){static int a;return a;}\n"
              "int main()\n"
              "{\n"
              "    const int a = getA();\n"
              "    return 0;\n"
              "}");
        ASSERT_EQUALS("", errout.str());

        check("const int& getA(){static int a;return a;}\n"
              "int main()\n"
              "{\n"
              "    int getA = 0;\n"
              "    const int a = getA + 3;\n"
              "    return 0;\n"
              "}");
        ASSERT_EQUALS("[test.cpp:1] -> [test.cpp:4]: (style) Local variable \'getA\' shadows outer function\n", errout.str());

        check("class A{public:A(){}};\n"
              "const A& getA(){static A a;return a;}\n"
              "int main()\n"
              "{\n"
              "    const A a(getA());\n"
              "    return 0;\n"
              "}");
        ASSERT_EQUALS("[test.cpp:5]: (performance, inconclusive) Use const reference for 'a' to avoid unnecessary data copying.\n", errout.str());

        check("const int& getA(){static int a;return a;}\n"
              "int main()\n"
              "{\n"
              "    const int a(getA());\n"
              "    return 0;\n"
              "}");
        ASSERT_EQUALS("", errout.str());

        check("class A{\n"
              "public:A(int a=0){_a = a;}\n"
              "A operator+(const A & a){return A(_a+a._a);}\n"
              "private:int _a;};\n"
              "const A& getA(){static A a;return a;}\n"
              "int main()\n"
              "{\n"
              "    const A a = getA() + 1;\n"
              "    return 0;\n"
              "}");
        ASSERT_EQUALS("", errout.str());

        check("class A{\n"
              "public:A(int a=0){_a = a;}\n"
              "A operator+(const A & a){return A(_a+a._a);}\n"
              "private:int _a;};\n"
              "const A& getA(){static A a;return a;}\n"
              "int main()\n"
              "{\n"
              "    const A a(getA()+1);\n"
              "    return 0;\n"
              "}");
        ASSERT_EQUALS("", errout.str());

        // #5190 - FP when creating object with constructor that takes a reference
        check("class A {};\n"
              "class B { B(const A &a); };\n"
              "const A &getA();\n"
              "void f() {\n"
              "    const B b(getA());\n"
              "}");
        ASSERT_EQUALS("", errout.str());

        check("class A {};\n"
              "class B { B(const A& a); };\n"
              "const A& getA();\n"
              "void f() {\n"
              "    const B b{ getA() };\n"
              "}");
        ASSERT_EQUALS("", errout.str());

        // #5618
        const char* code5618 = "class Token {\n"
                               "public:\n"
                               "    const std::string& str();\n"
                               "};\n"
                               "void simplifyArrayAccessSyntax() {\n"
                               "    for (Token *tok = list.front(); tok; tok = tok->next()) {\n"
                               "        const std::string temp = tok->str();\n"
                               "        tok->str(tok->strAt(2));\n"
                               "    }\n"
                               "}";
        check(code5618, nullptr, true);
        ASSERT_EQUALS("", errout.str());
        check(code5618, nullptr, false);
        ASSERT_EQUALS("", errout.str());

        // #5890 - crash: wesnoth desktop_util.cpp / unicode.hpp
        check("typedef std::vector<char> X;\n"
              "X f<X>(const X &in) {\n"
              "    const X s = f<X>(in);\n"
              "    return f<X>(s);\n"
              "}");
        ASSERT_EQUALS("", errout.str());

        // #7981 - False positive redundantCopyLocalConst - const ref argument to ctor
        check("class CD {\n"
              "        public:\n"
              "        CD(const CD&);\n"
              "        static const CD& getOne();\n"
              "};\n"
              " \n"
              "void foo() {\n"
              "  const CD cd(CD::getOne());\n"
              "}", nullptr, true);
        ASSERT_EQUALS("", errout.str());

        check("struct S {\n" // #10545
              "    int modify();\n"
              "    const std::string& get() const;\n"
              "};\n"
              "std::string f(S& s) {\n"
              "    const std::string old = s.get();\n"
              "    int i = s.modify();\n"
              "    if (i != 0)\n"
              "        return old;\n"
              "    return {};\n"
              "}", nullptr, /*inconclusive*/ true);
        ASSERT_EQUALS("", errout.str());

        check("struct X { int x; };\n" // #10191
              "struct S {\n"
              "    X _x;\n"
              "    X& get() { return _x; }\n"
              "    void modify() { _x.x += 42; }\n"
              "    int copy() {\n"
              "        const X x = get();\n"
              "        modify();\n"
              "        return x.x;\n"
              "    }\n"
              "    int constref() {\n"
              "        const X& x = get();\n"
              "        modify();\n"
              "        return x.x;\n"
              "    }\n"
              "};\n", nullptr, /*inconclusive*/ true);
        ASSERT_EQUALS("", errout.str());

        // #10704
        check("struct C {\n"
              "    std::string str;\n"
              "    const std::string& get() const { return str; }\n"
              "};\n"
              "struct D {\n"
              "    C c;\n"
              "    bool f() const {\n"
              "        std::string s = c.get();\n"
              "        return s.empty();\n"
              "    }\n"
              "};\n");
        ASSERT_EQUALS("[test.cpp:8]: (performance, inconclusive) Use const reference for 's' to avoid unnecessary data copying.\n", errout.str());

        check("struct C {\n"
              "    const std::string & get() const { return m; }\n"
              "    std::string m;\n"
              "};\n"
              "C getC();\n"
              "void f() {\n"
              "    const std::string s = getC().get();\n"
              "}\n"
              "void g() {\n"
              "    std::string s = getC().get();\n"
              "}\n");
        ASSERT_EQUALS("", errout.str());
    }

    void checkNegativeShift() {
        check("void foo()\n"
              "{\n"
              "   int a; a = 123;\n"
              "   (void)(a << -1);\n"
              "}");
        ASSERT_EQUALS("[test.cpp:4]: (error) Shifting by a negative value is undefined behaviour\n", errout.str());
        check("void foo()\n"
              "{\n"
              "   int a; a = 123;\n"
              "   (void)(a >> -1);\n"
              "}");
        ASSERT_EQUALS("[test.cpp:4]: (error) Shifting by a negative value is undefined behaviour\n", errout.str());
        check("void foo()\n"
              "{\n"
              "   int a; a = 123;\n"
              "   a <<= -1;\n"
              "}");
        ASSERT_EQUALS("[test.cpp:4]: (error) Shifting by a negative value is undefined behaviour\n", errout.str());
        check("void foo()\n"
              "{\n"
              "   int a; a = 123;\n"
              "   a >>= -1;\n"
              "}");
        ASSERT_EQUALS("[test.cpp:4]: (error) Shifting by a negative value is undefined behaviour\n", errout.str());
        check("void foo()\n"
              "{\n"
              "   std::cout << -1;\n"
              "}");
        ASSERT_EQUALS("", errout.str());
        check("void foo()\n"
              "{\n"
              "   std::cout << a << -1 ;\n"
              "}");
        ASSERT_EQUALS("", errout.str());
        check("void foo()\n"
              "{\n"
              "   std::cout << 3 << -1 ;\n"
              "}");
        ASSERT_EQUALS("", errout.str());
        check("void foo() {\n"
              "   x = (-10+2) << 3;\n"
              "}");
        ASSERT_EQUALS("[test.cpp:2]: (portability) Shifting a negative value is technically undefined behaviour\n", errout.str());

        check("x = y ? z << $-1 : 0;");
        ASSERT_EQUALS("", errout.str());

        // Negative LHS
        check("const int x = -1 >> 2;");
        ASSERT_EQUALS("[test.cpp:1]: (portability) Shifting a negative value is technically undefined behaviour\n", errout.str());

        // #6383 - unsigned type
        check("const int x = (unsigned int)(-1) >> 2;");
        ASSERT_EQUALS("", errout.str());

        // #7814 - UB happening in valueflowcode when it tried to compute shifts.
        check("int shift1() { return 1 >> -1 ;}\n"
              "int shift2() { return 1 << -1 ;}\n"
              "int shift3() { return -1 >> 1 ;}\n"
              "int shift4() { return -1 << 1 ;}");
        ASSERT_EQUALS("[test.cpp:1]: (error) Shifting by a negative value is undefined behaviour\n"
                      "[test.cpp:2]: (error) Shifting by a negative value is undefined behaviour\n"
                      "[test.cpp:3]: (portability) Shifting a negative value is technically undefined behaviour\n"
                      "[test.cpp:4]: (portability) Shifting a negative value is technically undefined behaviour\n", errout.str());
    }

    void incompleteArrayFill() {
        check("void f() {\n"
              "    int a[5];\n"
              "    memset(a, 123, 5);\n"
              "    memcpy(a, b, 5);\n"
              "    memmove(a, b, 5);\n"
              "}");
        ASSERT_EQUALS(// TODO "[test.cpp:4] -> [test.cpp:5]: (performance) Buffer 'a' is being written before its old content has been used.\n"
            "[test.cpp:3]: (warning, inconclusive) Array 'a' is filled incompletely. Did you forget to multiply the size given to 'memset()' with 'sizeof(*a)'?\n"
            "[test.cpp:4]: (warning, inconclusive) Array 'a' is filled incompletely. Did you forget to multiply the size given to 'memcpy()' with 'sizeof(*a)'?\n"
            "[test.cpp:5]: (warning, inconclusive) Array 'a' is filled incompletely. Did you forget to multiply the size given to 'memmove()' with 'sizeof(*a)'?\n", errout.str());

        check("int a[5];\n"
              "namespace Z { struct B { int a[5]; } b; }\n"
              "void f() {\n"
              "    memset(::a, 123, 5);\n"
              "    memset(Z::b.a, 123, 5);\n"
              "}");
        TODO_ASSERT_EQUALS("[test.cpp:4]: (warning, inconclusive) Array '::a' is filled incompletely. Did you forget to multiply the size given to 'memset()' with 'sizeof(*::a)'?\n"
                           "[test.cpp:5]: (warning, inconclusive) Array 'Z::b.a' is filled incompletely. Did you forget to multiply the size given to 'memset()' with 'sizeof(*Z::b.a)'?\n",
                           "[test.cpp:4]: (warning, inconclusive) Array '::a' is filled incompletely. Did you forget to multiply the size given to 'memset()' with 'sizeof(*::a)'?\n", errout.str());

        check("void f() {\n"
              "    Foo* a[5];\n"
              "    memset(a, 'a', 5);\n"
              "}");
        ASSERT_EQUALS("[test.cpp:3]: (warning, inconclusive) Array 'a' is filled incompletely. Did you forget to multiply the size given to 'memset()' with 'sizeof(*a)'?\n", errout.str());

        check("class Foo {int a; int b;};\n"
              "void f() {\n"
              "    Foo a[5];\n"
              "    memset(a, 'a', 5);\n"
              "}");
        ASSERT_EQUALS("[test.cpp:4]: (warning, inconclusive) Array 'a' is filled incompletely. Did you forget to multiply the size given to 'memset()' with 'sizeof(*a)'?\n", errout.str());

        check("void f() {\n"
              "    Foo a[5];\n" // Size of foo is unknown
              "    memset(a, 'a', 5);\n"
              "}");
        ASSERT_EQUALS("", errout.str());

        check("void f() {\n"
              "    char a[5];\n"
              "    memset(a, 'a', 5);\n"
              "}");
        ASSERT_EQUALS("", errout.str());

        check("void f() {\n"
              "    int a[5];\n"
              "    memset(a+15, 'a', 5);\n"
              "}");
        ASSERT_EQUALS("", errout.str());

        check("void f() {\n"
              "    bool a[5];\n"
              "    memset(a, false, 5);\n"
              "}");
        ASSERT_EQUALS("[test.cpp:3]: (portability, inconclusive) Array 'a' might be filled incompletely. Did you forget to multiply the size given to 'memset()' with 'sizeof(*a)'?\n", errout.str());
    }

    void redundantVarAssignment() {
        setMultiline();

        // Simple tests
        check("void f(int i) {\n"
              "    i = 1;\n"
              "    i = 1;\n"
              "}");
        ASSERT_EQUALS("test.cpp:3:style:Variable 'i' is reassigned a value before the old one has been used.\n"
                      "test.cpp:2:note:i is assigned\n"
                      "test.cpp:3:note:i is overwritten\n", errout.str());

        // non-local variable => only show warning when inconclusive is used
        check("int i;\n"
              "void f() {\n"
              "    i = 1;\n"
              "    i = 1;\n"
              "}");
        ASSERT_EQUALS("test.cpp:4:style:Variable 'i' is reassigned a value before the old one has been used.\n"
                      "test.cpp:3:note:i is assigned\n"
                      "test.cpp:4:note:i is overwritten\n", errout.str());

        check("void f() {\n"
              "    int i;\n"
              "    i = 1;\n"
              "    i = 1;\n"
              "}");
        ASSERT_EQUALS("test.cpp:4:style:Variable 'i' is reassigned a value before the old one has been used.\n"
                      "test.cpp:3:note:i is assigned\n"
                      "test.cpp:4:note:i is overwritten\n", errout.str());

        check("void f() {\n"
              "    static int i;\n"
              "    i = 1;\n"
              "    i = 1;\n"
              "}");
        TODO_ASSERT_EQUALS("error", "", errout.str());

        check("void f() {\n"
              "    int i[10];\n"
              "    i[2] = 1;\n"
              "    i[2] = 1;\n"
              "}");
        ASSERT_EQUALS("test.cpp:4:style:Variable 'i[2]' is reassigned a value before the old one has been used.\n"
                      "test.cpp:3:note:i[2] is assigned\n"
                      "test.cpp:4:note:i[2] is overwritten\n", errout.str());

        check("void f(int x) {\n"
              "    int i[10];\n"
              "    i[x] = 1;\n"
              "    x=1;\n"
              "    i[x] = 1;\n"
              "}");
        ASSERT_EQUALS("", errout.str());

        check("void f(const int x) {\n"
              "    int i[10];\n"
              "    i[x] = 1;\n"
              "    i[x] = 1;\n"
              "}");
        ASSERT_EQUALS("test.cpp:4:style:Variable 'i[x]' is reassigned a value before the old one has been used.\n"
                      "test.cpp:3:note:i[x] is assigned\n"
                      "test.cpp:4:note:i[x] is overwritten\n", errout.str());

        // Testing different types
        check("void f() {\n"
              "    Foo& bar = foo();\n"
              "    bar = x;\n"
              "}");
        ASSERT_EQUALS("", errout.str());

        check("void f() {\n"
              "    Foo& bar = foo();\n"
              "    bar = x;\n"
              "    bar = y;\n"
              "}");
        TODO_ASSERT_EQUALS("error", "", errout.str());

        check("void f() {\n"
              "    Foo& bar = foo();\n" // #4425. bar might refer to something global, etc.
              "    bar = y();\n"
              "    foo();\n"
              "    bar = y();\n"
              "}");
        ASSERT_EQUALS("", errout.str());

        // Tests with function call between assignment
        check("void f(int i) {\n"
              "    i = 1;\n"
              "    bar();\n"
              "    i = 1;\n"
              "}");
        ASSERT_EQUALS("test.cpp:4:style:Variable 'i' is reassigned a value before the old one has been used.\n"
                      "test.cpp:2:note:i is assigned\n"
                      "test.cpp:4:note:i is overwritten\n", errout.str());

        check("int i;\n"
              "void f() {\n"
              "    i = 1;\n"
              "    bar();\n" // Global variable might be accessed in bar()
              "    i = 1;\n"
              "}");
        ASSERT_EQUALS("", errout.str());

        check("void f() {\n"
              "    static int i;\n"
              "    i = 1;\n"
              "    bar();\n" // bar() might call f() recursively. This could be a false positive in more complex examples (when value of i is used somewhere. See #4229)
              "    i = 2;\n"
              "}");
        ASSERT_EQUALS("", errout.str());

        check("void f() {\n"
              "    int i;\n"
              "    i = 1;\n"
              "    bar();\n"
              "    i = 1;\n"
              "}");
        ASSERT_EQUALS("test.cpp:5:style:Variable 'i' is reassigned a value before the old one has been used.\n"
                      "test.cpp:3:note:i is assigned\n"
                      "test.cpp:5:note:i is overwritten\n", errout.str());

        check("void bar(int i) {}\n"
              "void f(int i) {\n"
              "    i = 1;\n"
              "    bar(i);\n" // Passed as argument
              "    i = 1;\n"
              "}");
        ASSERT_EQUALS("", errout.str());

        check("void f() {\n"
              "    Foo bar = foo();\n"
              "    bar();\n" // #5568. operator() called
              "    bar = y();\n"
              "}");
        ASSERT_EQUALS("", errout.str());

        // Branch tests
        check("void f(int i) {\n"
              "    i = 1;\n"
              "    if(x)\n"
              "        i = 0;\n"
              "}");
        ASSERT_EQUALS("", errout.str());

        check("void f(int i) {\n"
              "    if(x)\n"
              "        i = 0;\n"
              "    i = 1;\n"
              "    i = 2;\n"
              "}");
        ASSERT_EQUALS("test.cpp:5:style:Variable 'i' is reassigned a value before the old one has been used.\n"
                      "test.cpp:4:note:i is assigned\n"
                      "test.cpp:5:note:i is overwritten\n", errout.str());

        // #4513
        check("int x;\n"
              "int g() {\n"
              "    return x*x;\n"
              "}\n"
              "void f() {\n"
              "    x = 2;\n"
              "    x = g();\n"
              "}");
        ASSERT_EQUALS("", errout.str());

        check("int g() {\n"
              "    return x*x;\n"
              "}\n"
              "void f(int x) {\n"
              "    x = 2;\n"
              "    x = g();\n"
              "}");
        ASSERT_EQUALS("test.cpp:6:style:Variable 'x' is reassigned a value before the old one has been used.\n"
                      "test.cpp:5:note:x is assigned\n"
                      "test.cpp:6:note:x is overwritten\n", errout.str());

        check("void f() {\n"
              "    Foo& bar = foo();\n"
              "    bar = x;\n"
              "    bar = y();\n"
              "}");
        ASSERT_EQUALS("", errout.str());

        check("class C {\n"
              "    int x;\n"
              "    void g() { return x * x; }\n"
              "    void f();\n"
              "};\n"
              "\n"
              "void C::f() {\n"
              "    x = 2;\n"
              "    x = g();\n"
              "}");
        ASSERT_EQUALS("", errout.str());

        check("class C {\n"
              "    int x;\n"
              "    void g() { return x*x; }\n"
              "    void f(Foo z);\n"
              "};\n"
              "\n"
              "void C::f(Foo z) {\n"
              "    x = 2;\n"
              "    x = z.g();\n"
              "}");
        ASSERT_EQUALS("", errout.str());

        // ({ })
        check("void f() {\n"
              "  int x;\n"
              "  x = 321;\n"
              "  x = ({ asm(123); })\n"
              "}");
        ASSERT_EQUALS("", errout.str());

        // from #3103 (avoid a false negative)
        check("int foo(){\n"
              "    int x;\n"
              "    x = 1;\n"
              "    x = 1;\n"
              "    return x + 1;\n"
              "}");
        ASSERT_EQUALS("test.cpp:4:style:Variable 'x' is reassigned a value before the old one has been used.\n"
                      "test.cpp:3:note:x is assigned\n"
                      "test.cpp:4:note:x is overwritten\n", errout.str());

        // from #3103 (avoid a false positive)
        check("int foo(){\n"
              "    int x;\n"
              "    x = 1;\n"
              "    if (y)\n" // <-- cppcheck does not know anything about 'y'
              "        x = 2;\n"
              "    return x + 1;\n"
              "}");
        ASSERT_EQUALS("", errout.str());

        // initialization, assignment with 0
        check("void f() {\n"  // Ticket #4356
              "    int x = 0;\n"  // <- ignore initialization with 0
              "    x = 3;\n"
              "}");
        ASSERT_EQUALS("", errout.str());

        check("void f() {\n"
              "  state_t *x = NULL;\n"
              "  x = dostuff();\n"
              "}");
        ASSERT_EQUALS("", errout.str());

        check("void f() {\n"
              "  state_t *x;\n"
              "  x = NULL;\n"
              "  x = dostuff();\n"
              "}");
        ASSERT_EQUALS("", errout.str());

        check("int foo() {\n" // #4420
              "    int x;\n"
              "    bar(++x);\n"
              "    x = 5;\n"
              "    return bar(x);\n"
              "}");
        ASSERT_EQUALS("", errout.str());

        // struct member..
        check("struct AB { int a; int b; };\n"
              "\n"
              "int f() {\n"
              "    struct AB ab;\n"
              "    ab.a = 1;\n"
              "    ab.a = 2;\n"
              "    return ab.a;\n"
              "}");
        ASSERT_EQUALS("test.cpp:6:style:Variable 'ab.a' is reassigned a value before the old one has been used.\n"
                      "test.cpp:5:note:ab.a is assigned\n"
                      "test.cpp:6:note:ab.a is overwritten\n", errout.str());

        check("struct AB { int a; int b; };\n"
              "\n"
              "int f() {\n"
              "    struct AB ab;\n"
              "    ab.a = 1;\n"
              "    ab = do_something();\n"
              "    return ab.a;\n"
              "}");
        TODO_ASSERT_EQUALS("error", "", errout.str());

        check("struct AB { int a; int b; };\n"
              "\n"
              "int f() {\n"
              "    struct AB ab;\n"
              "    ab.a = 1;\n"
              "    do_something(&ab);\n"
              "    ab.a = 2;\n"
              "    return ab.a;\n"
              "}");
        ASSERT_EQUALS("", errout.str());

        check("struct AB { int a; int b; };\n"
              "\n"
              "int f(DO_SOMETHING do_something) {\n"
              "    struct AB ab;\n"
              "    ab.a = 1;\n"
              "    do_something(&ab);\n"
              "    ab.a = 2;\n"
              "    return ab.a;\n"
              "}");
        ASSERT_EQUALS("", errout.str());

        check("struct AB { int a; int b; };\n"
              "\n"
              "int f(struct AB *ab) {\n"
              "    ab->a = 1;\n"
              "    ab->b = 2;\n"
              "    ab++;\n"
              "    ab->a = 1;\n"
              "    ab->b = 2;\n"
              "}");
        ASSERT_EQUALS("", errout.str());

        check("struct AB { int a; int b; };\n"
              "\n"
              "int f(struct AB *ab) {\n"
              "    ab->a = 1;\n"
              "    ab->b = 2;\n"
              "    ab = x;\n"
              "    ab->a = 1;\n"
              "    ab->b = 2;\n"
              "}");
        ASSERT_EQUALS("", errout.str());

        check("void f(struct AB *ab) {\n" // #
              "    ab->data->x = 1;\n"
              "    ab = &ab1;\n"
              "    ab->data->x = 2;\n"
              "}");
        ASSERT_EQUALS("", errout.str());

        // #5964
        check("void func(char *buffer, const char *format, int precision, unsigned value) {\n"
              "    (precision < 0) ? sprintf(buffer, format, value) : sprintf(buffer, format, precision, value);\n"
              "}");
        ASSERT_EQUALS("", errout.str());

        // don't crash
        check("struct data {\n"
              "  struct { int i; } fc;\n"
              "};\n"
              "struct state {\n"
              "  struct data d[123];\n"
              "};\n"
              "void func(struct state *s) {\n"
              "  s->foo[s->x++] = 2;\n"
              "  s->d[1].fc.i++;\n"
              "}");

        // #6525 - inline assembly
        check("void f(int i) {\n"
              "    i = 1;\n"
              "    asm(\"foo\");\n"
              "    i = 1;\n"
              "}");
        ASSERT_EQUALS("", errout.str());

        // #6555
        check("void foo() {\n"
              "    char *p = 0;\n"
              "    try {\n"
              "        p = fred();\n"
              "        p = wilma();\n"
              "    }\n"
              "    catch (...) {\n"
              "        barney(p);\n"
              "    }\n"
              "}");
        ASSERT_EQUALS("", errout.str());

        check("void foo() {\n"
              "    char *p = 0;\n"
              "    try {\n"
              "        p = fred();\n"
              "        p = wilma();\n"
              "    }\n"
              "    catch (...) {\n"
              "        barney(x);\n"
              "    }\n"
              "}");
        ASSERT_EQUALS("test.cpp:2:style:The scope of the variable 'p' can be reduced.\n",
                      errout.str());

        check("void foo() {\n"
              "    char *p = 0;\n"
              "    try {\n"
              "        if(z) {\n"
              "            p = fred();\n"
              "            p = wilma();\n"
              "        }\n"
              "    }\n"
              "    catch (...) {\n"
              "        barney(p);\n"
              "    }\n"
              "}");
        ASSERT_EQUALS("", errout.str());

        // Member variable pointers
        check("void podMemPtrs() {\n"
              "    int POD::*memptr;\n"
              "    memptr = &POD::a;\n"
              "    memptr = &POD::b;\n"
              "    if (memptr)\n"
              "        memptr = 0;\n"
              "}");
        ASSERT_EQUALS("test.cpp:4:style:Variable 'memptr' is reassigned a value before the old one has been used.\n"
                      "test.cpp:3:note:memptr is assigned\n"
                      "test.cpp:4:note:memptr is overwritten\n", errout.str());

        // Pointer function argument (#3857)
        check("void f(float * var)\n"
              "{\n"
              "  var[0] = 0.2f;\n"
              "  var[0] = 0.2f;\n" // <-- is initialized twice
              "}");
        ASSERT_EQUALS("test.cpp:4:style:Variable 'var[0]' is reassigned a value before the old one has been used.\n"
                      "test.cpp:3:note:var[0] is assigned\n"
                      "test.cpp:4:note:var[0] is overwritten\n", errout.str());

        check("void f(float * var)\n"
              "{\n"
              "  *var = 0.2f;\n"
              "  *var = 0.2f;\n" // <-- is initialized twice
              "}");
        ASSERT_EQUALS("test.cpp:4:style:Variable '*var' is reassigned a value before the old one has been used.\n"
                      "test.cpp:3:note:*var is assigned\n"
                      "test.cpp:4:note:*var is overwritten\n", errout.str());

        // Volatile variables
        check("void f() {\n"
              "  volatile char *reg = (volatile char *)0x12345;\n"
              "  *reg = 12;\n"
              "  *reg = 34;\n"
              "}");
        ASSERT_EQUALS("test.cpp:2:style:C-style pointer casting\n", errout.str());

        check("void f(std::map<int, int>& m, int key, int value) {\n" // #6379
              "    m[key] = value;\n"
              "    m[key] = value;\n"
              "}\n");
        ASSERT_EQUALS("test.cpp:3:style:Variable 'm[key]' is reassigned a value before the old one has been used.\n"
                      "test.cpp:2:note:m[key] is assigned\n"
                      "test.cpp:3:note:m[key] is overwritten\n",
                      errout.str());
    }

    void redundantVarAssignment_trivial() {
        check("void f() {\n"
              "   int a = 0;\n"
              "   a = 4;\n"
              "}");
        ASSERT_EQUALS("", errout.str());

        check("void f() {\n"
              "   int a;\n"
              "   a = 0;\n"
              "   a = 4;\n"
              "}");
        ASSERT_EQUALS("", errout.str());

        check("void f() {\n"
              "   unsigned a;\n"
              "   a = 0u;\n"
              "   a = 2u;\n"
              "}");
        ASSERT_EQUALS("", errout.str());

        check("void f() {\n"
              "   void* a;\n"
              "   a = (void*)0;\n"
              "   a = p;\n"
              "}");
        ASSERT_EQUALS("", errout.str());

        check("void f() {\n"
              "   void* a;\n"
              "   a = (void*)0U;\n"
              "   a = p;\n"
              "}");
        ASSERT_EQUALS("", errout.str());
    }

    void redundantVarAssignment_struct() {
        check("struct foo {\n"
              "  int a,b;\n"
              "};\n"
              "\n"
              "int main() {\n"
              "  struct foo x;\n"
              "  x.a = _mm_set1_ps(1.0);\n"
              "  x.a = _mm_set1_ps(2.0);\n"
              "}");
        ASSERT_EQUALS("[test.cpp:7] -> [test.cpp:8]: (style) Variable 'x.a' is reassigned a value before the old one has been used.\n", errout.str());

        check("void f() {\n"
              "  struct AB ab;\n"
              "  ab.x = 23;\n"
              "  ab.y = 41;\n"
              "  ab.x = 1;\n"
              "}");
        ASSERT_EQUALS("[test.cpp:3] -> [test.cpp:5]: (style) Variable 'ab.x' is reassigned a value before the old one has been used.\n", errout.str());

        check("void f() {\n"
              "  struct AB ab = {0};\n"
              "  ab = foo();\n"
              "}");
        ASSERT_EQUALS("", errout.str());
    }

    void redundantVarAssignment_7133() {
        // #7133
        check("sal_Int32 impl_Export() {\n"
              "   try {\n"
              "        try  {\n"
              "          uno::Sequence< uno::Any > aArgs(2);\n"
              "          beans::NamedValue aValue;\n"
              "          aValue.Name = \"DocumentHandler\";\n"
              "          aValue.Value <<= xDocHandler;\n"
              "          aArgs[0] <<= aValue;\n"
              "          aValue.Name = \"Model\";\n"
              "          aValue.Value <<= xDocumentComp;\n"
              "          aArgs[1] <<= aValue;\n"
              "        }\n"
              "        catch (const uno::Exception&) {\n"
              "        }\n"
              "   }\n"
              "   catch (const uno::Exception&)  {\n"
              "   }\n"
              "}", "test.cpp", true);
        ASSERT_EQUALS("", errout.str());

        check("void ConvertBitmapData(sal_uInt16 nDestBits) {\n"
              "    BitmapBuffer aSrcBuf;\n"
              "    aSrcBuf.mnBitCount = nSrcBits;\n"
              "    BitmapBuffer aDstBuf;\n"
              "    aSrcBuf.mnBitCount = nDestBits;\n"
              "    bConverted = ::ImplFastBitmapConversion( aDstBuf, aSrcBuf, aTwoRects );\n"
              "}", "test.c");
        ASSERT_EQUALS("[test.c:3] -> [test.c:5]: (style) Variable 'aSrcBuf.mnBitCount' is reassigned a value before the old one has been used.\n", errout.str());
        check("void ConvertBitmapData(sal_uInt16 nDestBits) {\n"
              "    BitmapBuffer aSrcBuf;\n"
              "    aSrcBuf.mnBitCount = nSrcBits;\n"
              "    BitmapBuffer aDstBuf;\n"
              "    aSrcBuf.mnBitCount = nDestBits;\n"
              "    bConverted = ::ImplFastBitmapConversion( aDstBuf, aSrcBuf, aTwoRects );\n"
              "}");
        ASSERT_EQUALS("[test.cpp:3] -> [test.cpp:5]: (style) Variable 'aSrcBuf.mnBitCount' is reassigned a value before the old one has been used.\n",
                      errout.str());

        check("class C { void operator=(int x); };\n" // #8368 - assignment operator might have side effects => inconclusive
              "void f() {\n"
              "    C c;\n"
              "    c = x;\n"
              "    c = x;\n"
              "}");
        ASSERT_EQUALS("[test.cpp:4] -> [test.cpp:5]: (style, inconclusive) Variable 'c' is reassigned a value before the old one has been used if variable is no semaphore variable.\n", errout.str());
    }

    void redundantVarAssignment_stackoverflow() {
        check("typedef struct message_node {\n"
              "  char code;\n"
              "  size_t size;\n"
              "  struct message_node *next, *prev;\n"
              "} *message_list;\n"
              "static message_list remove_message_from_list(message_list m) {\n"
              "    m->prev->next = m->next;\n"
              "    m->next->prev = m->prev;\n"
              "    return m->next;\n"
              "}");
        ASSERT_EQUALS("", errout.str());
    }

    void redundantVarAssignment_lambda() {
        // #7152
        check("int foo() {\n"
              "    int x = 0, y = 0;\n"
              "    auto f = [&]() { if (x < 5) ++y; };\n"
              "    x = 2;\n"
              "    f();\n"
              "    x = 6;\n"
              "    f();\n"
              "    return y;\n"
              "}");
        ASSERT_EQUALS("", errout.str());

        // #10228
        check("std::tuple<int, int> g();\n"
              "void h(int);\n"
              "void f() {\n"
              "    auto [a, b] = g();\n"
              "    auto l = [a = a]() { h(i); };\n"
              "}\n");
        ASSERT_EQUALS("", errout.str());
    }

    void redundantVarAssignment_loop() {
        check("void f() {\n"
              "    char buf[10];\n"
              "    int i;\n"
              "    for (i = 0; i < 4; i++)\n"
              "        buf[i] = 131;\n"
              "    buf[i] = 0;\n"
              "}");
        ASSERT_EQUALS("", errout.str());

        check("void bar() {\n" // #9262 do-while with break
              "    int x = 0;\n"
              "    x = 432;\n"
              "    do {\n"
              "        if (foo()) break;\n"
              "        x = 1;\n"
              "     } while (false);\n"
              "}");
        ASSERT_EQUALS("", errout.str());

        check("void foo(int num) {\n" // #9420 FP
              "  int a = num;\n"
              "  for (int b = 0; b < num; a = b++)\n"
              "    dostuff(a);\n"
              "}");
        ASSERT_EQUALS("", errout.str());

        check("void foo(int num) {\n" // #9420 FN
              "  int a = num;\n"
              "  for (int b = 0; b < num; a = b++);\n"
              "}");
        TODO_ASSERT_EQUALS("error", "", errout.str());
    }

    void redundantVarAssignment_after_switch() {
        check("void f(int x) {\n" // #7907
              "    int ret;\n"
              "    switch (x) {\n"
              "    case 123:\n"
              "        ret = 1;\n" // redundant assignment
              "        break;\n"
              "    }\n"
              "    ret = 3;\n"
              "}");
        ASSERT_EQUALS("[test.cpp:5] -> [test.cpp:8]: (style) Variable 'ret' is reassigned a value before the old one has been used.\n", errout.str());
    }

    void redundantVarAssignment_pointer() {
        check("void f(int *ptr) {\n"
              "    int *x = ptr + 1;\n"
              "    *x = 23;\n"
              "    foo(ptr);\n"
              "    *x = 32;\n"
              "}");
        ASSERT_EQUALS("", errout.str());

        // #8997
        check("void f() {\n"
              "  char x[2];\n"
              "  char* p = x;\n"
              "  *p = 1;\n"
              "  p += 1;\n"
              "  *p = 1;\n"
              "}");
        ASSERT_EQUALS("", errout.str());
    }

    void redundantVarAssignment_pointer_parameter() {
        check("void f(int *p) {\n"
              "    *p = 1;\n"
              "    if (condition) return;\n"
              "    *p = 2;\n"
              "}");
        ASSERT_EQUALS("", errout.str());
    }

    void redundantVarAssignment_array() {
        check("void f() {\n"
              "    int arr[10];\n"
              "    int i = 0;\n"
              "    arr[i] = 1;\n"
              "    i += 2;\n"
              "    arr[i] = 3;\n"
              "    dostuff(arr);\n"
              "}");
        ASSERT_EQUALS("", errout.str());
    }

    void redundantVarAssignment_switch_break() {
        // #10058
        check("void f(int a, int b) {\n"
              "    int ret = 0;\n"
              "    switch (a) {\n"
              "    case 1:\n"
              "        ret = 543;\n"
              "        if (b) break;\n"
              "        ret = 1;\n"
              "        break;\n"
              "    }"
              "    return ret;\n"
              "}");
        ASSERT_EQUALS("", errout.str());

        check("void f(int a, int b) {\n"
              "    int ret = 0;\n"
              "    switch (a) {\n"
              "    case 1:\n"
              "        ret = 543;\n"
              "        if (b) break;\n"
              "        ret = 1;\n"
              "        break;\n"
              "    }"
              "}");
        ASSERT_EQUALS("[test.cpp:5] -> [test.cpp:7]: (style) Variable 'ret' is reassigned a value before the old one has been used.\n", errout.str());
    }

    void redundantInitialization() {
        setMultiline();

        check("void f() {\n"
              "    int err = -ENOMEM;\n"
              "    err = dostuff();\n"
              "}");
        ASSERT_EQUALS("test.cpp:3:style:Redundant initialization for 'err'. The initialized value is overwritten before it is read.\n"
                      "test.cpp:2:note:err is initialized\n"
                      "test.cpp:3:note:err is overwritten\n",
                      errout.str());

        check("void f() {\n"
              "    struct S s = {1,2,3};\n"
              "    s = dostuff();\n"
              "}");
        ASSERT_EQUALS("test.cpp:3:style:Redundant initialization for 's'. The initialized value is overwritten before it is read.\n"
                      "test.cpp:2:note:s is initialized\n"
                      "test.cpp:3:note:s is overwritten\n",
                      errout.str());

        check("void f() {\n"
              "    int *p = NULL;\n"
              "    p = dostuff();\n"
              "}");
        ASSERT_EQUALS("", errout.str());

        // "trivial" initialization => do not warn
        check("void f() {\n"
              "    struct S s = {0};\n"
              "    s = dostuff();\n"
              "}");
        ASSERT_EQUALS("", errout.str());

        check("namespace N { enum E {e0,e1}; }\n"
              "void f() {\n"
              "    N::E e = N::e0;\n" // #9261
              "    e = dostuff();\n"
              "}");
        ASSERT_EQUALS("", errout.str());

        check("void f() {\n" // #10143
              "    std::shared_ptr<int> i = g();\n"
              "    h();\n"
              "    i = nullptr;\n"
              "}\n");
        ASSERT_EQUALS("", errout.str());

        check("int f(const std::vector<int>& v) {\n" // #9815
              "    int i = g();\n"
              "    i = std::distance(v.begin(), std::find_if(v.begin(), v.end(), [=](int j) { return i == j; }));\n"
              "    return i;\n"
              "}\n");
        ASSERT_EQUALS("", errout.str());
    }

    void redundantMemWrite() {
        return; // FIXME: temporary hack

        // Simple tests
        // cppcheck-suppress unreachableCode - remove when code is enabled again
        check("void f() {\n"
              "    char a[10];\n"
              "    memcpy(a, foo, bar);\n"
              "    memset(a, 0, bar);\n"
              "}");
        ASSERT_EQUALS("[test.cpp:3] -> [test.cpp:4]: (performance) Buffer 'a' is being written before its old content has been used.\n", errout.str());

        check("void f() {\n"
              "    char a[10];\n"
              "    strcpy(a, foo);\n"
              "    strncpy(a, 0, bar);\n"
              "}");
        ASSERT_EQUALS("[test.cpp:3] -> [test.cpp:4]: (performance) Buffer 'a' is being written before its old content has been used.\n", errout.str());

        check("void f() {\n"
              "    char a[10];\n"
              "    sprintf(a, \"foo\");\n"
              "    memmove(a, 0, bar);\n"
              "}");
        ASSERT_EQUALS("[test.cpp:3] -> [test.cpp:4]: (performance) Buffer 'a' is being written before its old content has been used.\n", errout.str());

        check("void f(char *filename) {\n"
              "    char *p = strrchr(filename,'.');\n"
              "    strcpy(p, \"foo\");\n"
              "    dostuff(filename);\n"
              "    strcpy(p, \"foo\");\n"
              "}");
        ASSERT_EQUALS("", errout.str());

        // Writing to different parts of a buffer
        check("void f(void* a) {\n"
              "    memcpy(a, foo, bar);\n"
              "    memset(a+5, 0, bar);\n"
              "}");
        ASSERT_EQUALS("", errout.str());

        // Use variable as second argument
        check("void f(void* a, void* b) {\n"
              "    memset(a, 0, 5);\n"
              "    memcpy(b, a, 5);\n"
              "    memset(a, 1, 5);\n"
              "}");
        ASSERT_EQUALS("", errout.str());

        // strcat is special
        check("void f() {\n"
              "    char a[10];\n"
              "    strcpy(a, foo);\n"
              "    strcat(a, bar);\n" // Not redundant
              "    strcpy(a, x);\n" // Redundant
              "}");
        ASSERT_EQUALS("[test.cpp:3] -> [test.cpp:5]: (performance) Buffer 'a' is being written before its old content has been used.\n", errout.str());

        // Tests with function call between copy
        check("void f() {\n"
              "    char a[10];\n"
              "    snprintf(a, foo, bar);\n"
              "    bar();\n"
              "    memset(a, 0, size);\n"
              "}");
        ASSERT_EQUALS("[test.cpp:3] -> [test.cpp:5]: (performance) Buffer 'a' is being written before its old content has been used.\n", errout.str());

        check("void* a;\n"
              "void f() {\n"
              "    memset(a, 0, size);\n"
              "    bar();\n" // Global variable might be accessed in bar()
              "    memset(a, 0, size);\n"
              "}");
        ASSERT_EQUALS("", errout.str());

        check("void f() {\n"
              "    char a[10];\n"
              "    memset(a, 0, size);\n"
              "    bar();\n"
              "    memset(a, 0, size);\n"
              "}");
        TODO_ASSERT_EQUALS("[test.cpp:3] -> [test.cpp:5]: (performance) Buffer 'a' is being written before its old content has been used.\n", "", errout.str());

        check("void bar(void* a) {}\n"
              "void f(void* a) {\n"
              "    memset(a, 0, size);\n"
              "    bar(a);\n" // Passed as argument
              "    memset(a, 0, size);\n"
              "}");
        ASSERT_EQUALS("", errout.str());

        // Branch tests
        check("void f(void* a) {\n"
              "    memset(a, 0, size);\n"
              "    if(x)\n"
              "        memset(a, 0, size);\n"
              "}");
        ASSERT_EQUALS("", errout.str());

        // #4455 - initialization of local buffer
        check("void f(void) {"
              "    char buf[10];\n"
              "    memset(buf, 0, 10);\n"
              "    strcpy(buf, string);\n"
              "}");
        ASSERT_EQUALS("", errout.str());

        check("void f(void) {\n"
              "    char buf[10] = {0};\n"
              "    memset(buf, 0, 10);\n"
              "    strcpy(buf, string);\n"
              "}");
        ASSERT_EQUALS("[test.cpp:3] -> [test.cpp:4]: (performance) Buffer 'buf' is being written before its old content has been used.\n", errout.str());

        // #5689 - use return value of strcpy
        check("int f(void* a) {\n"
              "    int i = atoi(strcpy(a, foo));\n"
              "    strncpy(a, 0, bar);\n"
              "    return i;\n"
              "}");
        ASSERT_EQUALS("", errout.str());

        // #7175 - read+write
        check("void f() {\n"
              "    char buf[100];\n"
              "    strcpy(buf, x);\n"
              "    strcpy(buf, dostuff(buf));\n" // <- read + write
              "    strcpy(buf, x);\n"
              "}");
        ASSERT_EQUALS("", errout.str());

        check("void f() {\n"
              "    char buf[100];\n"
              "    strcpy(buf, x);\n"
              "    strcpy(buf, dostuff(buf));\n"
              "    strcpy(buf, x);\n"
              "}");
        TODO_ASSERT_EQUALS("error", "", errout.str());
    }

    void varFuncNullUB() { // #4482
        check("void a(...);\n"
              "void b() { a(NULL); }");
        ASSERT_EQUALS("[test.cpp:2]: (portability) Passing NULL after the last typed argument to a variadic function leads to undefined behaviour.\n", errout.str());

        check("void a(char *p, ...);\n"
              "void b() { a(NULL, 2); }");
        ASSERT_EQUALS("", errout.str());
    }

    void checkCastIntToCharAndBack() { // #160

        // check getchar
        check("void f() {\n"
              "unsigned char c; c = getchar();\n"
              "  while( c != EOF)\n"
              "  {\n"
              "    bar(c);\n"
              "    c = getchar();\n"
              "  } ;\n"
              "}");
        ASSERT_EQUALS("[test.cpp:3]: (warning) Storing getchar() return value in char variable and then comparing with EOF.\n", errout.str());

        check("void f() {\n"
              "unsigned char c = getchar();\n"
              "  while( EOF != c)\n"
              "  {\n"
              "    bar(c);\n"
              "  } ;\n"
              "}");
        ASSERT_EQUALS("[test.cpp:3]: (warning) Storing getchar() return value in char variable and then comparing with EOF.\n", errout.str());

        check("void f() {\n"
              "  unsigned char c; c = getchar();\n"
              "  while( EOF != c )\n"
              "  {\n"
              "    bar(c);\n"
              "    c = getchar();\n"
              "  } ;\n"
              "}");
        ASSERT_EQUALS("[test.cpp:3]: (warning) Storing getchar() return value in char variable and then comparing with EOF.\n", errout.str());

        check("void f() {\n"
              "  unsigned char c;\n"
              "  while( EOF != ( c = getchar() ) )\n"
              "  {\n"
              "  }\n"
              "}");
        ASSERT_EQUALS("[test.cpp:3]: (warning) Storing getchar() return value in char variable and then comparing with EOF.\n", errout.str());

        check("void f() {\n"
              "  int i; i = getchar();\n"
              "  while( i != EOF)\n"
              "  {\n"
              "    bar(i);\n"
              "    i = getchar();\n"
              "  } ;\n"
              "}");
        ASSERT_EQUALS("", errout.str());

        check("void f() {\n"
              "  int i; i = getchar();\n"
              "  while( EOF != i )\n"
              "  {\n"
              "    bar(i);\n"
              "    i = getchar();\n"
              "  } ;\n"
              "}");
        ASSERT_EQUALS("", errout.str());


        // check getc
        check("void f (FILE * pFile){\n"
              "unsigned char c;\n"
              "do {\n"
              "  c = getc (pFile);\n"
              "} while (c != EOF)"
              "}");
        ASSERT_EQUALS("[test.cpp:5]: (warning) Storing getc() return value in char variable and then comparing with EOF.\n", errout.str());

        check("void f (FILE * pFile){\n"
              "unsigned char c;\n"
              "do {\n"
              "  c = getc (pFile);\n"
              "} while (EOF != c)"
              "}");
        ASSERT_EQUALS("[test.cpp:5]: (warning) Storing getc() return value in char variable and then comparing with EOF.\n", errout.str());

        check("void f (FILE * pFile){\n"
              "int i;\n"
              "do {\n"
              "  i = getc (pFile);\n"
              "} while (i != EOF)"
              "}");
        ASSERT_EQUALS("", errout.str());

        check("void f (FILE * pFile){\n"
              "int i;\n"
              "do {\n"
              "  i = getc (pFile);\n"
              "} while (EOF != i)"
              "}");
        ASSERT_EQUALS("", errout.str());


        // check fgetc
        check("void f (FILE * pFile){\n"
              "unsigned char c;\n"
              "do {\n"
              "  c = fgetc (pFile);\n"
              "} while (c != EOF)"
              "}");
        ASSERT_EQUALS("[test.cpp:5]: (warning) Storing fgetc() return value in char variable and then comparing with EOF.\n", errout.str());

        check("void f (FILE * pFile){\n"
              "char c;\n"
              "do {\n"
              "  c = fgetc (pFile);\n"
              "} while (EOF != c)"
              "}");
        ASSERT_EQUALS("[test.cpp:5]: (warning) Storing fgetc() return value in char variable and then comparing with EOF.\n", errout.str());

        check("void f (FILE * pFile){\n"
              "signed char c;\n"
              "do {\n"
              "  c = fgetc (pFile);\n"
              "} while (EOF != c)"
              "}");
        ASSERT_EQUALS("", errout.str());

        check("void f (FILE * pFile){\n"
              "int i;\n"
              "do {\n"
              "  i = fgetc (pFile);\n"
              "} while (i != EOF)"
              "}");
        ASSERT_EQUALS("", errout.str());

        check("void f (FILE * pFile){\n"
              "int i;\n"
              "do {\n"
              "  i = fgetc (pFile);\n"
              "} while (EOF != i)"
              "}");
        ASSERT_EQUALS("", errout.str());

        // cin.get()
        check("void f(){\n"
              "   char ch; ch = std::cin.get();\n"
              "   while (EOF != ch) {\n"
              "        std::cout << ch;\n"
              "        ch = std::cin.get();\n"
              "   }\n"
              "}");
        ASSERT_EQUALS("[test.cpp:3]: (warning) Storing cin.get() return value in char variable and then comparing with EOF.\n", errout.str());

        check("void f(){\n"
              "   char ch; ch = std::cin.get();\n"
              "   while (ch != EOF) {\n"
              "        std::cout << ch;\n"
              "        ch = std::cin.get();\n"
              "   }\n"
              "}");
        ASSERT_EQUALS("[test.cpp:3]: (warning) Storing cin.get() return value in char variable and then comparing with EOF.\n", errout.str());

        check("void f(){\n"
              "   int i; i = std::cin.get();\n"
              "   while ( EOF != i ) {\n"
              "        std::cout << i;\n"
              "        i = std::cin.get();\n"
              "   }\n"
              "}");
        ASSERT_EQUALS("", errout.str());

        check("void f(){\n"
              "   int i; i = std::cin.get();\n"
              "   while ( i != EOF ) {\n"
              "        std::cout << i;\n"
              "        i = std::cin.get();\n"
              "   }\n"
              "}");
        ASSERT_EQUALS("", errout.str());
    }

    void checkCommaSeparatedReturn() {
        check("int fun(int a) {\n"
              "  if (a < 0)\n"
              "    return a++,\n"
              "  do_something();\n"
              "}", nullptr, false, false);
        TODO_ASSERT_EQUALS("[test.cpp:3]: (style) Comma is used in return statement. The comma can easily be misread as a ';'.\n", "", errout.str());

        check("int fun(int a) {\n"
              "  if (a < 0)\n"
              "    return a++, do_something();\n"
              "}", nullptr, false, false);
        ASSERT_EQUALS("", errout.str());

        check("int fun(int a) {\n"
              "  if (a < 0)\n"
              "    return a+5,\n"
              "  do_something();\n"
              "}", nullptr, false, false);
        TODO_ASSERT_EQUALS("[test.cpp:3]: (style) Comma is used in return statement. The comma can easily be misread as a ';'.\n", "", errout.str());

        check("int fun(int a) {\n"
              "  if (a < 0)\n"
              "    return a+5, do_something();\n"
              "}", nullptr, false, false);
        ASSERT_EQUALS("", errout.str());

        check("int fun(int a) {\n"
              "  if (a < 0)\n"
              "    return c<int,\nint>::b;\n"
              "}", nullptr, false, false);
        ASSERT_EQUALS("", errout.str());

        // #4943 take care of C++11 initializer lists
        check("std::vector<Foo> Bar() {\n"
              "    return\n"
              "    {\n"
              "        { \"1\" },\n"
              "        { \"2\" },\n"
              "        { \"3\" }\n"
              "    };\n"
              "}", nullptr, false, false);
        ASSERT_EQUALS("", errout.str());
    }

    void checkPassByReference() {
        // #8570 passByValue when std::move is used
        check("struct A\n"
              "{\n"
              "    std::vector<int> x;\n"
              "};\n"
              "\n"
              "struct B\n"
              "{\n"
              "    explicit B(A a) : a(std::move(a)) {}\n"
              "    void Init(A _a) { a = std::move(_a); }\n"
              "    A a;"
              "};", nullptr, false, true);
        ASSERT_EQUALS("", errout.str());

        check("struct A\n"
              "{\n"
              "    std::vector<int> x;\n"
              "};\n"
              "\n"
              "struct B\n"
              "{\n"
              "    explicit B(A a) : a{std::move(a)} {}\n"
              "    void Init(A _a) { a = std::move(_a); }\n"
              "    A a;"
              "};", nullptr, false, true);
        ASSERT_EQUALS("", errout.str());

        check("struct A\n"
              "{\n"
              "    std::vector<int> x;\n"
              "};\n"
              "\n"
              "struct B\n"
              "{\n"
              "    B(A a, A a2) : a{std::move(a)}, a2{std::move(a2)} {}\n"
              "    void Init(A _a) { a = std::move(_a); }\n"
              "    A a;"
              "    A a2;"
              "};", nullptr, false, true);
        ASSERT_EQUALS("", errout.str());

        check("struct A\n"
              "{\n"
              "    std::vector<int> x;\n"
              "};\n"
              "\n"
              "struct B\n"
              "{\n"
              "    B(A a, A a2) : a{std::move(a)}, a2{a2} {}\n"
              "    void Init(A _a) { a = std::move(_a); }\n"
              "    A a;"
              "    A a2;"
              "};", nullptr, false, true);
        ASSERT_EQUALS("[test.cpp:8]: (performance) Function parameter 'a2' should be passed by const reference.\n", errout.str());

        check("struct A\n"
              "{\n"
              "    std::vector<int> x;\n"
              "};\n"
              "\n"
              "struct B\n"
              "{\n"
              "    B(A a, A a2) : a{std::move(a)}, a2(a2) {}\n"
              "    void Init(A _a) { a = std::move(_a); }\n"
              "    A a;"
              "    A a2;"
              "};", nullptr, false, true);
        ASSERT_EQUALS("[test.cpp:8]: (performance) Function parameter 'a2' should be passed by const reference.\n", errout.str());

        check("std::map<int, int> m;\n" // #10817
              "void f(const decltype(m)::const_iterator i) {}");
        ASSERT_EQUALS("", errout.str());
    }

    void checkComparisonFunctionIsAlwaysTrueOrFalse() {
        // positive test
        check("bool f(int x){\n"
              "   return isless(x,x);\n"
              "}");
        ASSERT_EQUALS("[test.cpp:2]: (warning) Comparison of two identical variables with isless(x,x) always evaluates to false.\n", errout.str());

        check("bool f(int x){\n"
              "   return isgreater(x,x);\n"
              "}");
        ASSERT_EQUALS("[test.cpp:2]: (warning) Comparison of two identical variables with isgreater(x,x) always evaluates to false.\n", errout.str());

        check("bool f(int x){\n"
              "   return islessgreater(x,x);\n"
              "}");
        ASSERT_EQUALS("[test.cpp:2]: (warning) Comparison of two identical variables with islessgreater(x,x) always evaluates to false.\n", errout.str());

        check("bool f(int x){\n"
              "   return islessequal(x,x);\n"
              "}");
        ASSERT_EQUALS("[test.cpp:2]: (warning) Comparison of two identical variables with islessequal(x,x) always evaluates to true.\n", errout.str());

        check("bool f(int x){\n"
              "   return isgreaterequal(x,x);\n"
              "}");
        ASSERT_EQUALS("[test.cpp:2]: (warning) Comparison of two identical variables with isgreaterequal(x,x) always evaluates to true.\n", errout.str());

        // no warning should be reported for
        check("bool f(int x, int y){\n"
              "   return isgreaterequal(x,y) && islessequal(x,y) && islessgreater(x,y) && isgreater(x,y) && isless(x,y);\n"
              "}");
        ASSERT_EQUALS("", errout.str());
    }

    void integerOverflow() { // 5895
        // no signed integer overflow should happen
        check("void f(unsigned long long ull) {\n"
              "    if (ull == 0x89504e470d0a1a0a || ull == 0x8a4d4e470d0a1a0a) ;\n"
              "}");
        ASSERT_EQUALS("", errout.str());
    }

    void redundantPointerOp() {
        check("int *f(int *x) {\n"
              "    return &*x;\n"
              "}\n", nullptr, true);
        ASSERT_EQUALS("[test.cpp:2]: (style) Redundant pointer operation on 'x' - it's already a pointer.\n", errout.str());

        check("int *f(int *y) {\n"
              "    return &(*y);\n"
              "}\n", nullptr, true);
        ASSERT_EQUALS("[test.cpp:2]: (style) Redundant pointer operation on 'y' - it's already a pointer.\n", errout.str());

        check("int f() {\n" // #10991
              "    int value = 4;\n"
              "    int result1 = *(&value);\n"
              "    int result2 = *&value;\n"
              "    return result1 + result2;\n"
              "}\n", nullptr, true);
        ASSERT_EQUALS("[test.cpp:3]: (style) Redundant pointer operation on 'value' - it's already a variable.\n"
                      "[test.cpp:4]: (style) Redundant pointer operation on 'value' - it's already a variable.\n",
                      errout.str());

        check("void f(int& a, int b) {\n"
              "    *(&a) = b;\n"
              "}\n", nullptr, true);
        ASSERT_EQUALS("[test.cpp:2]: (style) Redundant pointer operation on 'a' - it's already a variable.\n",
                      errout.str());

        check("void f(int**& p) {}\n", nullptr, true);
        ASSERT_EQUALS("", errout.str());

        checkP("#define	RESTORE(ORIG, COPY) { *ORIG = *COPY; }\n"
               "void f(int* p, int i) {\n"
               "    RESTORE(p, &i);\n"
               "}\n");
        ASSERT_EQUALS("", errout.str());

        // no warning for bitwise AND
        check("void f(const int *b) {\n"
              "    int x = 0x20 & *b;\n"
              "}\n", nullptr, true);
        ASSERT_EQUALS("", errout.str());

        // No message for double pointers to structs
        check("void f(struct foo **my_struct) {\n"
              "    char **pass_to_func = &(*my_struct)->buf;\n"
              "}\n", nullptr, true);
        ASSERT_EQUALS("", errout.str());

        // another double pointer to struct - with an array
        check("void f(struct foo **my_struct) {\n"
              "    char **pass_to_func = &(*my_struct)->buf[10];\n"
              "}\n", nullptr, true);
        ASSERT_EQUALS("", errout.str());

        // double pointer to array
        check("void f(char **ptr) {\n"
              "    int *x = &(*ptr)[10];\n"
              "}\n", nullptr, true);
        ASSERT_EQUALS("[test.cpp:2]: (style) Variable 'x' can be declared as pointer to const\n", errout.str());

        // function calls
        check("void f(Mutex *mut) {\n"
              "    pthread_mutex_lock(&*mut);\n"
              "}\n", nullptr, false);
        ASSERT_EQUALS("[test.cpp:2]: (style) Redundant pointer operation on 'mut' - it's already a pointer.\n", errout.str());

        // make sure we got the AST match for "(" right
        check("void f(char *ptr) {\n"
              "    if (&*ptr == NULL)\n"
              "        return;\n"
              "}\n", nullptr, true);
        ASSERT_EQUALS("[test.cpp:2]: (style) Redundant pointer operation on 'ptr' - it's already a pointer.\n", errout.str());

        // no warning for macros
        checkP("#define MUTEX_LOCK(m) pthread_mutex_lock(&(m))\n"
               "void f(struct mutex *mut) {\n"
               "    MUTEX_LOCK(*mut);\n"
               "}\n");
        ASSERT_EQUALS("", errout.str());

        checkP("#define B(op)        bar(op)\n"
               "#define C(orf)       B(&orf)\n"
               "void foo(const int * pkey) {\n"
               "    C(*pkey);\n"
               "}\n");
        ASSERT_EQUALS("", errout.str());
    }

    void test_isSameExpression() { // see #5738
        check("bool isInUnoIncludeFile(StringRef name) {"
              "   return  name.startswith(SRCDIR \"/com/\") || name.startswith(SRCDIR \"/uno/\");\n"
              "};", "test.cpp", false);
        ASSERT_EQUALS("", errout.str());
    }

    void raceAfterInterlockedDecrement() {
        checkInterlockedDecrement("void f() {\n"
                                  "    int counter = 0;\n"
                                  "    InterlockedDecrement(&counter);\n"
                                  "    whatever();\n"
                                  "}");
        ASSERT_EQUALS("", errout.str());

        checkInterlockedDecrement("void f() {\n"
                                  "    int counter = 0;\n"
                                  "    InterlockedDecrement(&counter);\n"
                                  "    if (counter)\n"
                                  "        return;\n"
                                  "    destroy();\n"
                                  "}");
        ASSERT_EQUALS("[test.cpp:4]: (error) Race condition: non-interlocked access after InterlockedDecrement(). Use InterlockedDecrement() return value instead.\n", errout.str());

        checkInterlockedDecrement("void f() {\n"
                                  "    int counter = 0;\n"
                                  "    InterlockedDecrement(&counter);\n"
                                  "    if (!counter)\n"
                                  "        destroy();\n"
                                  "}");
        ASSERT_EQUALS("[test.cpp:4]: (error) Race condition: non-interlocked access after InterlockedDecrement(). Use InterlockedDecrement() return value instead.\n", errout.str());

        checkInterlockedDecrement("void f() {\n"
                                  "    int counter = 0;\n"
                                  "    InterlockedDecrement(&counter);\n"
                                  "    if (counter > 0)\n"
                                  "        return;\n"
                                  "    destroy();\n"
                                  "}");
        ASSERT_EQUALS("[test.cpp:4]: (error) Race condition: non-interlocked access after InterlockedDecrement(). Use InterlockedDecrement() return value instead.\n", errout.str());

        checkInterlockedDecrement("void f() {\n"
                                  "    int counter = 0;\n"
                                  "    InterlockedDecrement(&counter);\n"
                                  "    if (0 < counter)\n"
                                  "        return;\n"
                                  "    destroy();\n"
                                  "}");
        ASSERT_EQUALS("[test.cpp:4]: (error) Race condition: non-interlocked access after InterlockedDecrement(). Use InterlockedDecrement() return value instead.\n", errout.str());

        checkInterlockedDecrement("void f() {\n"
                                  "    int counter = 0;\n"
                                  "    InterlockedDecrement(&counter);\n"
                                  "    if (counter == 0)\n"
                                  "        destroy();\n"
                                  "}");
        ASSERT_EQUALS("[test.cpp:4]: (error) Race condition: non-interlocked access after InterlockedDecrement(). Use InterlockedDecrement() return value instead.\n", errout.str());

        checkInterlockedDecrement("void f() {\n"
                                  "    int counter = 0;\n"
                                  "    InterlockedDecrement(&counter);\n"
                                  "    if (0 == counter)\n"
                                  "        destroy();\n"
                                  "}");
        ASSERT_EQUALS("[test.cpp:4]: (error) Race condition: non-interlocked access after InterlockedDecrement(). Use InterlockedDecrement() return value instead.\n", errout.str());

        checkInterlockedDecrement("void f() {\n"
                                  "    int counter = 0;\n"
                                  "    InterlockedDecrement(&counter);\n"
                                  "    if (0 != counter)\n"
                                  "        return;\n"
                                  "    destroy()\n"
                                  "}");
        ASSERT_EQUALS("[test.cpp:4]: (error) Race condition: non-interlocked access after InterlockedDecrement(). Use InterlockedDecrement() return value instead.\n", errout.str());

        checkInterlockedDecrement("void f() {\n"
                                  "    int counter = 0;\n"
                                  "    InterlockedDecrement(&counter);\n"
                                  "    if (counter != 0)\n"
                                  "        return;\n"
                                  "    destroy()\n"
                                  "}");
        ASSERT_EQUALS("[test.cpp:4]: (error) Race condition: non-interlocked access after InterlockedDecrement(). Use InterlockedDecrement() return value instead.\n", errout.str());

        checkInterlockedDecrement("void f() {\n"
                                  "    int counter = 0;\n"
                                  "    InterlockedDecrement(&counter);\n"
                                  "    if (counter <= 0)\n"
                                  "        destroy();\n"
                                  "}");
        ASSERT_EQUALS("[test.cpp:4]: (error) Race condition: non-interlocked access after InterlockedDecrement(). Use InterlockedDecrement() return value instead.\n", errout.str());

        checkInterlockedDecrement("void f() {\n"
                                  "    int counter = 0;\n"
                                  "    InterlockedDecrement(&counter);\n"
                                  "    if (0 >= counter)\n"
                                  "        destroy();\n"
                                  "}");
        ASSERT_EQUALS("[test.cpp:4]: (error) Race condition: non-interlocked access after InterlockedDecrement(). Use InterlockedDecrement() return value instead.\n", errout.str());

        checkInterlockedDecrement("void f() {\n"
                                  "    int counter = 0;\n"
                                  "    int newCount = InterlockedDecrement(&counter);\n"
                                  "    if (newCount)\n"
                                  "        return;\n"
                                  "    destroy();\n"
                                  "}");
        ASSERT_EQUALS("", errout.str());

        checkInterlockedDecrement("void f() {\n"
                                  "    int counter = 0;\n"
                                  "    int newCount = InterlockedDecrement(&counter);\n"
                                  "    if (!newCount)\n"
                                  "        destroy();\n"
                                  "}");
        ASSERT_EQUALS("", errout.str());

        checkInterlockedDecrement("void f() {\n"
                                  "    int counter = 0;\n"
                                  "    int newCount = InterlockedDecrement(&counter);\n"
                                  "    if (newCount > 0)\n"
                                  "        return;\n"
                                  "    destroy();\n"
                                  "}");
        ASSERT_EQUALS("", errout.str());

        checkInterlockedDecrement("void f() {\n"
                                  "    int counter = 0;\n"
                                  "    int newCount = InterlockedDecrement(&counter);\n"
                                  "    if (0 < newCount)\n"
                                  "        return;\n"
                                  "    destroy();\n"
                                  "}");
        ASSERT_EQUALS("", errout.str());

        checkInterlockedDecrement("void f() {\n"
                                  "    int counter = 0;\n"
                                  "    int newCount = InterlockedDecrement(&counter);\n"
                                  "    if (newCount == 0)\n"
                                  "        destroy();\n"
                                  "}");
        ASSERT_EQUALS("", errout.str());

        checkInterlockedDecrement("void f() {\n"
                                  "    int counter = 0;\n"
                                  "    int newCount = InterlockedDecrement(&counter);\n"
                                  "    if (0 == newCount)\n"
                                  "        destroy();\n"
                                  "}");
        ASSERT_EQUALS("", errout.str());

        checkInterlockedDecrement("void f() {\n"
                                  "    int counter = 0;\n"
                                  "    int newCount = InterlockedDecrement(&counter);\n"
                                  "    if (0 != newCount)\n"
                                  "        return;\n"
                                  "    destroy()\n"
                                  "}");
        ASSERT_EQUALS("", errout.str());

        checkInterlockedDecrement("void f() {\n"
                                  "    int counter = 0;\n"
                                  "    int newCount = InterlockedDecrement(&counter);\n"
                                  "    if (newCount != 0)\n"
                                  "        return;\n"
                                  "    destroy()\n"
                                  "}");
        ASSERT_EQUALS("", errout.str());

        checkInterlockedDecrement("void f() {\n"
                                  "    int counter = 0;\n"
                                  "    int newCount = InterlockedDecrement(&counter);\n"
                                  "    if (newCount <= 0)\n"
                                  "        destroy();\n"
                                  "}");
        ASSERT_EQUALS("", errout.str());

        checkInterlockedDecrement("void f() {\n"
                                  "    int counter = 0;\n"
                                  "    int newCount = InterlockedDecrement(&counter);\n"
                                  "    if (0 >= newCount)\n"
                                  "        destroy;\n"
                                  "}");
        ASSERT_EQUALS("", errout.str());

        checkInterlockedDecrement("int f() {\n"
                                  "    int counter = 0;\n"
                                  "    if (InterlockedDecrement(&counter) == 0) {\n"
                                  "        destroy();\n"
                                  "        return 0;\n"
                                  "    } else {\n"
                                  "        return counter;\n"
                                  "    }\n"
                                  "}");
        ASSERT_EQUALS("[test.cpp:7]: (error) Race condition: non-interlocked access after InterlockedDecrement(). Use InterlockedDecrement() return value instead.\n", errout.str());

        checkInterlockedDecrement("int f() {\n"
                                  "    int counter = 0;\n"
                                  "    if (::InterlockedDecrement(&counter) == 0) {\n"
                                  "        destroy();\n"
                                  "        return 0;\n"
                                  "    } else {\n"
                                  "        return counter;\n"
                                  "    }\n"
                                  "}");
        ASSERT_EQUALS("[test.cpp:7]: (error) Race condition: non-interlocked access after InterlockedDecrement(). Use InterlockedDecrement() return value instead.\n", errout.str());


        checkInterlockedDecrement("int f() {\n"
                                  "    int counter = 0;\n"
                                  "    if (InterlockedDecrement(&counter) == 0) {\n"
                                  "        destroy();\n"
                                  "        return 0;\n"
                                  "    }\n"
                                  "    return counter;\n"
                                  "}");
        ASSERT_EQUALS("[test.cpp:7]: (error) Race condition: non-interlocked access after InterlockedDecrement(). Use InterlockedDecrement() return value instead.\n", errout.str());

        checkInterlockedDecrement("int f() {\n"
                                  "    int counter = 0;\n"
                                  "    if (::InterlockedDecrement(&counter) == 0) {\n"
                                  "        destroy();\n"
                                  "        return 0;\n"
                                  "    }\n"
                                  "    return counter;\n"
                                  "}");
        ASSERT_EQUALS("[test.cpp:7]: (error) Race condition: non-interlocked access after InterlockedDecrement(). Use InterlockedDecrement() return value instead.\n", errout.str());

        checkInterlockedDecrement("int f() {\n"
                                  "    int counter = 0;\n"
                                  "    if (InterlockedDecrement(&counter) == 0) {\n"
                                  "        destroy();\n"
                                  "        return 0;\n"
                                  "    } else\n"
                                  "        return counter;\n"
                                  "   \n"
                                  "}");
        ASSERT_EQUALS("[test.cpp:7]: (error) Race condition: non-interlocked access after InterlockedDecrement(). Use InterlockedDecrement() return value instead.\n", errout.str());

        checkInterlockedDecrement("int f() {\n"
                                  "    int counter = 0;\n"
                                  "    if (::InterlockedDecrement(&counter) == 0) {\n"
                                  "        destroy();\n"
                                  "        return 0;\n"
                                  "    } else\n"
                                  "        return counter;\n"
                                  "   \n"
                                  "}");
        ASSERT_EQUALS("[test.cpp:7]: (error) Race condition: non-interlocked access after InterlockedDecrement(). Use InterlockedDecrement() return value instead.\n", errout.str());
    }

    void testUnusedLabel() {
        check("void f() {\n"
              "    label:\n"
              "}");
        ASSERT_EQUALS("[test.cpp:2]: (style) Label 'label' is not used.\n", errout.str());

        check("void f() {\n"
              "    label:\n"
              "    foo();\n"
              "    goto label;\n"
              "}");
        ASSERT_EQUALS("", errout.str());

        check("void f() {\n"
              "    label:\n"
              "    foo();\n"
              "    goto label;\n"
              "}\n"
              "void g() {\n"
              "    label:\n"
              "}");
        ASSERT_EQUALS("[test.cpp:7]: (style) Label 'label' is not used.\n", errout.str());

        check("void f() {\n"
              "    switch(a) {\n"
              "        default:\n"
              "    }\n"
              "}");
        ASSERT_EQUALS("", errout.str());

        check("void f() {\n"
              "    class X {\n"
              "        protected:\n"
              "    };\n"
              "}");
        ASSERT_EQUALS("", errout.str());

        check("void f() {\n"
              "    class X {\n"
              "        my_protected:\n"
              "    };\n"
              "}");
        ASSERT_EQUALS("", errout.str());

        check("int test(char art) {\n"
              "    switch (art) {\n"
              "    caseZERO:\n"
              "        return 0;\n"
              "    case1:\n"
              "        return 1;\n"
              "    case 2:\n"
              "        return 2;\n"
              "    }\n"
              "}");
        ASSERT_EQUALS("[test.cpp:3]: (warning) Label 'caseZERO' is not used. Should this be a 'case' of the enclosing switch()?\n"
                      "[test.cpp:5]: (warning) Label 'case1' is not used. Should this be a 'case' of the enclosing switch()?\n", errout.str());

        check("int test(char art) {\n"
              "    switch (art) {\n"
              "    case 2:\n"
              "        return 2;\n"
              "    }\n"
              "    label:\n"
              "}");
        ASSERT_EQUALS("[test.cpp:6]: (style) Label 'label' is not used.\n", errout.str());
    }

    void testEvaluationOrder() {
        check("void f() {\n"
              "  int x = dostuff();\n"
              "  return x + x++;\n"
              "}", "test.c");
        ASSERT_EQUALS("[test.c:3]: (error) Expression 'x+x++' depends on order of evaluation of side effects\n", errout.str());

        // #7226
        check("long int f1(const char *exp) {\n"
              "  return strtol(++exp, (char **)&exp, 10);\n"
              "}", "test.c");
        ASSERT_EQUALS("", errout.str());

        check("long int f1(const char *exp) {\n"
              "  return dostuff(++exp, exp, 10);\n"
              "}", "test.c");
        ASSERT_EQUALS("[test.c:2]: (error) Expression '++exp,exp' depends on order of evaluation of side effects\n", errout.str());

        check("void f() {\n"
              "  int a;\n"
              "  while (a=x(), a==123) {}\n"
              "}", "test.c");
        ASSERT_EQUALS("", errout.str());

        // # 8717
        check("void f(int argc, char *const argv[]) {\n"
              "    char **local_argv = safe_malloc(sizeof (*local_argv));\n"
              "    int local_argc = 0;\n"
              "    local_argv[local_argc++] = argv[0];\n"
              "}\n", "test.c");
        ASSERT_EQUALS("", errout.str());

        check("void f() {\n"
              "  int x = 0;\n"
              "  return 0 + x++;\n"
              "}\n", "test.c");
        ASSERT_EQUALS("", errout.str());

        check("void f(int x, int y) {\n"
              "  int a[10];\n"
              "  a[x+y] = a[y+x]++;;\n"
              "}\n", "test.c");
        ASSERT_EQUALS("[test.c:3]: (error) Expression 'a[x+y]=a[y+x]++' depends on order of evaluation of side effects\n", errout.str());
    }

    void testEvaluationOrderSelfAssignment() {
        // self assignment
        check("void f() {\n"
              "  int x = x = y + 1;\n"
              "}", "test.c");
        ASSERT_EQUALS("[test.c:2]: (warning) Redundant assignment of 'x' to itself.\n", errout.str());
    }

    void testEvaluationOrderMacro() {
        // macro, don't bailout (#7233)
        checkP("#define X x\n"
               "void f(int x) {\n"
               "  return x + X++;\n"
               "}", "test.c");
        ASSERT_EQUALS("[test.c:3]: (error) Expression 'x+x++' depends on order of evaluation of side effects\n", errout.str());
    }

    void testEvaluationOrderSequencePointsFunctionCall() {
        // FP
        check("void f(int id) {\n"
              "  id = dostuff(id += 42);\n"
              "}", "test.c");
        ASSERT_EQUALS("", errout.str());

        // FN
        check("void f(int id) {\n"
              "  id = id + dostuff(id += 42);\n"
              "}", "test.c");
        TODO_ASSERT_EQUALS("error", "", errout.str());
    }

    void testEvaluationOrderSequencePointsComma() {
        check("int f(void) {\n"
              "  int t;\n"
              "  return (unsigned char)(t=1,t^c);\n"
              "}", "test.c");
        ASSERT_EQUALS("", errout.str());

        check("void f(void) {\n"
              "  int t;\n"
              "  dostuff(t=1,t^c);\n"
              "}", "test.c");
        ASSERT_EQUALS("[test.c:3]: (error) Expression 't=1,t^c' depends on order of evaluation of side effects\n", errout.str());

        check("void f(void) {\n"
              "  int t;\n"
              "  dostuff((t=1,t),2);\n"
              "}", "test.c");
        ASSERT_EQUALS("", errout.str());

        // #8230
        check("void hprf(const char* fp) {\n"
              "    do\n"
              "        ;\n"
              "    while (++fp, (*fp) <= 0177);\n"
              "}\n", "test.c");
        ASSERT_EQUALS("", errout.str());

        check("void hprf(const char* fp) {\n"
              "    do\n"
              "        ;\n"
              "    while (i++, ++fp, (*fp) <= 0177);\n"
              "}\n", "test.c");
        ASSERT_EQUALS("", errout.str());

        check("void f(const char* fp) {\n"
              "    do\n"
              "        ;\n"
              "    while (f(++fp, (*fp) <= 7));\n"
              "}\n", "test.c");
        ASSERT_EQUALS("[test.c:4]: (error) Expression '++fp,(*fp)<=7' depends on order of evaluation of side effects\n", errout.str());
    }

    void testEvaluationOrderSizeof() {
        check("void f(char *buf) {\n"
              "  dostuff(buf++, sizeof(*buf));"
              "}", "test.c");
        ASSERT_EQUALS("", errout.str());
    }

    void testUnsignedLessThanZero() {
        check("struct d {\n"
              "  unsigned n;\n"
              "};\n"
              "void f(void) {\n"
              "  struct d d;\n"
              "  d.n = 3;\n"
              "\n"
              "  if (d.n < 0) {\n"
              "    return;\n"
              "  }\n"
              "\n"
              "  if (0 > d.n) {\n"
              "    return;\n"
              "  }\n"
              "}", "test.c");
        ASSERT_EQUALS("[test.c:8]: (style) Checking if unsigned expression 'd.n' is less than zero.\n"
                      "[test.c:12]: (style) Checking if unsigned expression 'd.n' is less than zero.\n",
                      errout.str());
    }

    void doubleMove1() {
        check("void g(A a);\n"
              "void f() {\n"
              "    A a;\n"
              "    g(std::move(a));\n"
              "    g(std::move(a));\n"
              "}");
        ASSERT_EQUALS("[test.cpp:5]: (warning) Access of moved variable 'a'.\n", errout.str());
    }

    void doubleMoveMemberInitialization1() {
        check("class A\n"
              "{\n"
              "    A(B && b)\n"
              "    :b1(std::move(b))\n"
              "    {\n"
              "        b2 = std::move(b);\n"
              "    }\n"
              "    B b1;\n"
              "    B b2;\n"
              "};");
        ASSERT_EQUALS("[test.cpp:6]: (warning) Access of moved variable 'b'.\n", errout.str());
    }

    void doubleMoveMemberInitialization2() {
        check("class A\n"
              "{\n"
              "    A(B && b)\n"
              "    :b1(std::move(b)),\n"
              "     b2(std::move(b))\n"
              "    {}\n"
              "    B b1;\n"
              "    B b2;\n"
              "};");
        ASSERT_EQUALS("[test.cpp:5]: (warning) Access of moved variable 'b'.\n", errout.str());
    }

    void doubleMoveMemberInitialization3() { // #9974
        check("struct A { int i; };\n"
              "struct B { A a1; A a2; };\n"
              "B f() {\n"
              "    A a1 = { 1 };\n"
              "    A a2 = { 2 };\n"
              "    return { .a1 = std::move(a1), .a2 = std::move(a2) };\n"
              "}\n");
        ASSERT_EQUALS("", errout.str());
    }

    void moveAndAssign1() {
        check("A g(A a);\n"
              "void f() {\n"
              "    A a;\n"
              "    a = g(std::move(a));\n"
              "    a = g(std::move(a));\n"
              "}");
        ASSERT_EQUALS("", errout.str());
    }

    void moveAndAssign2() {
        check("A g(A a);\n"
              "void f() {\n"
              "    A a;\n"
              "    B b = g(std::move(a));\n"
              "    C c = g(std::move(a));\n"
              "}");
        ASSERT_EQUALS("[test.cpp:5]: (warning) Access of moved variable 'a'.\n", errout.str());
    }

    void moveAssignMoveAssign() {
        check("void h(A a);\n"
              "void f() {"
              "    A a;\n"
              "    g(std::move(a));\n"
              "    h(a);\n"
              "    a = b;\n"
              "    h(a);\n"
              "    g(std::move(a));\n"
              "    h(a);\n"
              "    a = b;\n"
              "    h(a);\n"
              "}");
        ASSERT_EQUALS("[test.cpp:4]: (warning) Access of moved variable 'a'.\n"
                      "[test.cpp:8]: (warning) Access of moved variable 'a'.\n", errout.str());
    }

    void moveAndReset1() {
        check("A g(A a);\n"
              "void f() {\n"
              "    A a;\n"
              "    a.reset(g(std::move(a)));\n"
              "    a.reset(g(std::move(a)));\n"
              "}");
        ASSERT_EQUALS("", errout.str());
    }

    void moveAndReset2() {
        check("A g(A a);\n"
              "void f() {\n"
              "    A a;\n"
              "    A b;\n"
              "    A c;\n"
              "    b.reset(g(std::move(a)));\n"
              "    c.reset(g(std::move(a)));\n"
              "}");
        ASSERT_EQUALS("[test.cpp:7]: (warning) Access of moved variable 'a'.\n", errout.str());
    }

    void moveResetMoveReset() {
        check("void h(A a);\n"
              "void f() {"
              "    A a;\n"
              "    g(std::move(a));\n"
              "    h(a);\n"
              "    a.reset(b);\n"
              "    h(a);\n"
              "    g(std::move(a));\n"
              "    h(a);\n"
              "    a.reset(b);\n"
              "    h(a);\n"
              "}");
        ASSERT_EQUALS("[test.cpp:4]: (warning) Access of moved variable 'a'.\n"
                      "[test.cpp:8]: (warning) Access of moved variable 'a'.\n", errout.str());
    }

    void moveAndFunctionParameter() {
        check("void g(A a);\n"
              "void f() {\n"
              "    A a;\n"
              "    A b = std::move(a);\n"
              "    g(a);\n"
              "    A c = a;\n"
              "}");
        ASSERT_EQUALS("[test.cpp:5]: (warning) Access of moved variable 'a'.\n"
                      "[test.cpp:6]: (warning) Access of moved variable 'a'.\n", errout.str());
    }

    void moveAndFunctionParameterReference() {
        check("void g(A & a);\n"
              "void f() {\n"
              "    A a;\n"
              "    A b = std::move(a);\n"
              "    g(a);\n"
              "    A c = a;\n"
              "}");
        ASSERT_EQUALS("", errout.str());
    }

    void moveAndFunctionParameterConstReference() {
        check("void g(A const & a);\n"
              "void f() {\n"
              "    A a;\n"
              "    A b = std::move(a);\n"
              "    g(a);\n"
              "    A c = a;\n"
              "}");
        ASSERT_EQUALS("[test.cpp:5]: (warning) Access of moved variable 'a'.\n"
                      "[test.cpp:6]: (warning) Access of moved variable 'a'.\n", errout.str());
    }

    void moveAndFunctionParameterUnknown() {
        check("void f() {\n"
              "    A a;\n"
              "    A b = std::move(a);\n"
              "    g(a);\n"
              "    A c = a;\n"
              "}");
        ASSERT_EQUALS("[test.cpp:4]: (warning, inconclusive) Access of moved variable 'a'.\n"
                      "[test.cpp:5]: (warning, inconclusive) Access of moved variable 'a'.\n", errout.str());
    }

    void moveAndReturn() {
        check("int f(int i) {\n"
              "    A a;\n"
              "    A b;\n"
              "    g(std::move(a));\n"
              "    if (i)\n"
              "        return g(std::move(b));\n"
              "    return h(std::move(a),std::move(b));\n"
              "}");
        ASSERT_EQUALS("[test.cpp:7]: (warning) Access of moved variable 'a'.\n", errout.str());
    }

    void moveAndClear() {
        check("void f() {\n"
              "    V v;\n"
              "    g(std::move(v));\n"
              "    v.clear();\n"
              "    if (v.empty()) {}\n"
              "}");
        ASSERT_EQUALS("", errout.str());
    }

    void movedPointer() {
        check("void f() {\n"
              "    P p;\n"
              "    g(std::move(p));\n"
              "    x = p->x;\n"
              "    y = p->y;\n"
              "}");
        ASSERT_EQUALS("[test.cpp:4]: (warning) Access of moved variable 'p'.\n"
                      "[test.cpp:5]: (warning) Access of moved variable 'p'.\n", errout.str());
    }

    void moveAndAddressOf() {
        check("void f() {\n"
              "    std::string s1 = x;\n"
              "    std::string s2 = std::move(s1);\n"
              "    p = &s1;\n"
              "}");
        ASSERT_EQUALS("", errout.str());
    }

    void partiallyMoved() {
        check("void f() {\n"
              "    A a;\n"
              "    gx(std::move(a).x());\n"
              "    gy(std::move(a).y());\n"
              "}");
        ASSERT_EQUALS("", errout.str());
    }

    void moveAndLambda() {
        check("void f() {\n"
              "    A a;\n"
              "    auto h = [a=std::move(a)](){return g(std::move(a));};"
              "    b = a;\n"
              "}");
        ASSERT_EQUALS("", errout.str());
    }

    void moveInLoop()
    {
        check("void g(std::string&& s);\n"
              "void f() {\n"
              "    std::string p;\n"
              "    while(true)\n"
              "        g(std::move(p));\n"
              "}\n");
        ASSERT_EQUALS("[test.cpp:5]: (warning) Access of moved variable 'p'.\n", errout.str());

        check("std::list<int> g(std::list<int>&&);\n"
              "void f(std::list<int>l) {\n"
              "    for(int i = 0; i < 10; ++i) {\n"
              "        for (auto &j : g(std::move(l))) { (void)j; }\n"
              "    }\n"
              "}\n");
        ASSERT_EQUALS("[test.cpp:4]: (warning) Access of moved variable 'l'.\n", errout.str());
    }

    void moveCallback()
    {
        check("bool f(std::function<void()>&& callback);\n"
              "void func(std::function<void()> callback) {\n"
              "    if(!f(std::move(callback)))\n"
              "        callback();\n"
              "}\n");
        ASSERT_EQUALS("[test.cpp:4]: (warning) Access of moved variable 'callback'.\n", errout.str());
    }

    void moveClassVariable()
    {
        check("struct B {\n"
              "    virtual void f();\n"
              "};\n"
              "struct D : B {\n"
              "    void f() override {\n"
              "        auto p = std::unique_ptr<D>(new D(std::move(m)));\n"
              "    }\n"
              "    D(std::unique_ptr<int> c) : m(std::move(c)) {}\n"
              "    std::unique_ptr<int> m;\n"
              "};\n");
        ASSERT_EQUALS("", errout.str());
    }

    void forwardAndUsed() {
        Settings s = settingsBuilder().checkUnusedTemplates().build();

        check("template<typename T>\n"
              "void f(T && t) {\n"
              "    g(std::forward<T>(t));\n"
              "    T s = t;\n"
              "}", &s);
        ASSERT_EQUALS("[test.cpp:4]: (warning) Access of forwarded variable 't'.\n", errout.str());
    }

    void moveAndReference() { // #9791
        check("void g(std::string&&);\n"
              "void h(const std::string&);\n"
              "void f() {\n"
              "    std::string s;\n"
              "    const std::string& r = s;\n"
              "    g(std::move(s));\n"
              "    h(r);\n"
              "}\n");
        ASSERT_EQUALS("[test.cpp:7]: (warning) Access of moved variable 'r'.\n", errout.str());
    }

    void moveForRange()
    {
        check("struct C {\n"
              "    void f() {\n"
              "        for (auto r : mCategory.find(std::move(mWhere))) {}\n"
              "    }\n"
              "    cif::category mCategory;\n"
              "    cif::condition mWhere;\n"
              "};\n");
        ASSERT_EQUALS("", errout.str());
    }

    void funcArgNamesDifferent() {
        check("void func1(int a, int b, int c);\n"
              "void func1(int a, int b, int c) { }\n"
              "void func2(int a, int b, int c);\n"
              "void func2(int A, int B, int C) { }\n"
              "class Fred {\n"
              "    void func1(int a, int b, int c);\n"
              "    void func2(int a, int b, int c);\n"
              "    void func3(int a = 0, int b = 0, int c = 0);\n"
              "    void func4(int a = 0, int b = 0, int c = 0);\n"
              "};\n"
              "void Fred::func1(int a, int b, int c) { }\n"
              "void Fred::func2(int A, int B, int C) { }\n"
              "void Fred::func3(int a, int b, int c) { }\n"
              "void Fred::func4(int A, int B, int C) { }");
        ASSERT_EQUALS("[test.cpp:3] -> [test.cpp:4]: (style, inconclusive) Function 'func2' argument 1 names different: declaration 'a' definition 'A'.\n"
                      "[test.cpp:3] -> [test.cpp:4]: (style, inconclusive) Function 'func2' argument 2 names different: declaration 'b' definition 'B'.\n"
                      "[test.cpp:3] -> [test.cpp:4]: (style, inconclusive) Function 'func2' argument 3 names different: declaration 'c' definition 'C'.\n"
                      "[test.cpp:7] -> [test.cpp:12]: (style, inconclusive) Function 'func2' argument 1 names different: declaration 'a' definition 'A'.\n"
                      "[test.cpp:7] -> [test.cpp:12]: (style, inconclusive) Function 'func2' argument 2 names different: declaration 'b' definition 'B'.\n"
                      "[test.cpp:7] -> [test.cpp:12]: (style, inconclusive) Function 'func2' argument 3 names different: declaration 'c' definition 'C'.\n"
                      "[test.cpp:9] -> [test.cpp:14]: (style, inconclusive) Function 'func4' argument 1 names different: declaration 'a' definition 'A'.\n"
                      "[test.cpp:9] -> [test.cpp:14]: (style, inconclusive) Function 'func4' argument 2 names different: declaration 'b' definition 'B'.\n"
                      "[test.cpp:9] -> [test.cpp:14]: (style, inconclusive) Function 'func4' argument 3 names different: declaration 'c' definition 'C'.\n", errout.str());
    }

    void funcArgOrderDifferent() {
        check("void func1(int a, int b, int c);\n"
              "void func1(int a, int b, int c) { }\n"
              "void func2(int a, int b, int c);\n"
              "void func2(int c, int b, int a) { }\n"
              "void func3(int, int b, int c);\n"
              "void func3(int c, int b, int a) { }\n"
              "class Fred {\n"
              "    void func1(int a, int b, int c);\n"
              "    void func2(int a, int b, int c);\n"
              "    void func3(int a = 0, int b = 0, int c = 0);\n"
              "    void func4(int, int b = 0, int c = 0);\n"
              "};\n"
              "void Fred::func1(int a, int b, int c) { }\n"
              "void Fred::func2(int c, int b, int a) { }\n"
              "void Fred::func3(int c, int b, int a) { }\n"
              "void Fred::func4(int c, int b, int a) { }\n",
              nullptr, false);
        ASSERT_EQUALS("[test.cpp:3] -> [test.cpp:4]: (warning) Function 'func2' argument order different: declaration 'a, b, c' definition 'c, b, a'\n"
                      "[test.cpp:5] -> [test.cpp:6]: (warning) Function 'func3' argument order different: declaration ', b, c' definition 'c, b, a'\n"
                      "[test.cpp:9] -> [test.cpp:14]: (warning) Function 'func2' argument order different: declaration 'a, b, c' definition 'c, b, a'\n"
                      "[test.cpp:10] -> [test.cpp:15]: (warning) Function 'func3' argument order different: declaration 'a, b, c' definition 'c, b, a'\n"
                      "[test.cpp:11] -> [test.cpp:16]: (warning) Function 'func4' argument order different: declaration ', b, c' definition 'c, b, a'\n", errout.str());
    }

    // #7846 - Syntax error when using C++11 braced-initializer in default argument
    void cpp11FunctionArgInit() {
        // syntax error is not expected
        ASSERT_NO_THROW(check("\n void foo(int declaration = {}) {"
                              "\n   for (int i = 0; i < 10; i++) {}\n"
                              "\n }"
                              "\n  "));
        ASSERT_EQUALS("", errout.str());
    }

    void shadowVariables() {
        check("int x;\n"
              "void f() { int x; }");
        ASSERT_EQUALS("[test.cpp:1] -> [test.cpp:2]: (style) Local variable \'x\' shadows outer variable\n", errout.str());

        check("int x();\n"
              "void f() { int x; }");
        ASSERT_EQUALS("[test.cpp:1] -> [test.cpp:2]: (style) Local variable \'x\' shadows outer function\n", errout.str());

        check("struct C {\n"
              "    C(int x) : x(x) {}\n" // <- we do not want a FP here
              "    int x;\n"
              "};");
        ASSERT_EQUALS("", errout.str());

        check("void f() {\n"
              "  if (cond) {int x;}\n" // <- not a shadow variable
              "  int x;\n"
              "}");
        ASSERT_EQUALS("", errout.str());

        check("int size() {\n"
              "  int size;\n" // <- not a shadow variable
              "}");
        ASSERT_EQUALS("", errout.str());

        check("void f() {\n" // #8954 - lambda
              "  int x;\n"
              "  auto f = [](){ int x; }"
              "}");
        ASSERT_EQUALS("", errout.str());

        check("void f(int x) { int x; }");
        ASSERT_EQUALS("[test.cpp:1] -> [test.cpp:1]: (style) Local variable 'x' shadows outer argument\n", errout.str());

        check("class C { C(); void foo() { static int C = 0; } }"); // #9195 - shadow constructor
        ASSERT_EQUALS("", errout.str());

        check("struct C {\n" // #10091 - shadow destructor
              "    ~C();\n"
              "    void f() {\n"
              "        bool C{};\n"
              "    }\n"
              "};\n"
              "C::~C() = default;");
        ASSERT_EQUALS("", errout.str());

        // 10752 - no
        check("struct S {\n"
              "    int i;\n"
              "\n"
              "    static int foo() {\n"
              "        int i = 0;\n"
              "        return i;\n"
              "    }\n"
              "};");
        ASSERT_EQUALS("", errout.str());

        check("struct S {\n"
              "    int i{};\n"
              "    void f() { int i; }\n"
              "};\n");
        ASSERT_EQUALS("[test.cpp:2] -> [test.cpp:3]: (style) Local variable 'i' shadows outer variable\n", errout.str());

        check("struct S {\n"
              "    int i{};\n"
              "    std::vector<int> v;\n"
              "    void f() const { for (const int& i : v) {} }\n"
              "};\n");
        ASSERT_EQUALS("[test.cpp:2] -> [test.cpp:4]: (style) Local variable 'i' shadows outer variable\n", errout.str());

        check("struct S {\n" // #10405
              "    F* f{};\n"
              "    std::list<F> fl;\n"
              "    void S::f() const;\n"
              "};\n"
              "void S::f() const {\n"
              "    for (const F& f : fl) {}\n"
              "};\n");
        ASSERT_EQUALS("[test.cpp:2] -> [test.cpp:7]: (style) Local variable 'f' shadows outer variable\n", errout.str());

        check("extern int a;\n"
              "int a;\n"
              "static int f(void) {\n"
              "    int a;\n"
              "    return 0;\n"
              "}\n", "test.c");
        ASSERT_EQUALS("[test.c:1] -> [test.c:4]: (style) Local variable 'a' shadows outer variable\n", errout.str());
    }

    void knownArgument() {
        check("void g(int);\n"
              "void f(int x) {\n"
              "   g((x & 0x01) >> 7);\n"
              "}");
        ASSERT_EQUALS("[test.cpp:3]: (style) Argument '(x&0x01)>>7' to function g is always 0. It does not matter what value 'x' has.\n", errout.str());

        check("void g(int);\n"
              "void f(int x) {\n"
              "   g((int)((x & 0x01) >> 7));\n"
              "}");
        ASSERT_EQUALS("[test.cpp:3]: (style) Argument '(int)((x&0x01)>>7)' to function g is always 0. It does not matter what value 'x' has.\n", errout.str());

        check("void g(int);\n"
              "void f(int x) {\n"
              "    g(0);\n"
              "}");
        ASSERT_EQUALS("", errout.str());

        check("void g(int);\n"
              "void h() { return 1; }\n"
              "void f(int x) {\n"
              "    g(h());\n"
              "}");
        ASSERT_EQUALS("", errout.str());

        check("void g(int);\n"
              "void f(int x) {\n"
              "    g(std::strlen(\"a\"));\n"
              "}");
        ASSERT_EQUALS("", errout.str());

        check("void g(int);\n"
              "void f(int x) {\n"
              "    g((int)0);\n"
              "}");
        ASSERT_EQUALS("", errout.str());

        check("void g(Foo *);\n"
              "void f() {\n"
              "    g(reinterpret_cast<Foo*>(0));\n"
              "}");
        ASSERT_EQUALS("", errout.str());

        check("void g(int);\n"
              "void f(int x) {\n"
              "    x = 0;\n"
              "    g(x);\n"
              "}");
        ASSERT_EQUALS("", errout.str());

        check("void g(int);\n"
              "void f() {\n"
              "    const int x = 0;\n"
              "    g(x + 1);\n"
              "}");
        ASSERT_EQUALS("", errout.str());

        check("void g(int);\n"
              "void f() {\n"
              "    char i = 1;\n"
              "    g(static_cast<int>(i));\n"
              "}");
        ASSERT_EQUALS("", errout.str());

        check("char *yytext;\n"
              "void re_init_scanner() {\n"
              "  int size = 256;\n"
              "  yytext = xmalloc(size * sizeof *yytext);\n"
              "}");
        ASSERT_EQUALS("", errout.str());

        check("void foo(const char *c) {\n"
              "    if (*c == '+' && (operand || !isalnum(*c))) {}\n"
              "}");
        ASSERT_EQUALS("", errout.str());

        // #8986
        check("void f(int);\n"
              "void g() {\n"
              "    const int x[] = { 10, 10 };\n"
              "    f(x[0]);\n"
              "}");
        ASSERT_EQUALS("", errout.str());

        check("void f(int);\n"
              "void g() {\n"
              "    int x[] = { 10, 10 };\n"
              "    f(x[0]);\n"
              "}");
        ASSERT_EQUALS("[test.cpp:3]: (style) Variable 'x' can be declared as const array\n", errout.str());

        check("struct A { int x; };"
              "void g(int);\n"
              "void f(int x) {\n"
              "    A y;\n"
              "    y.x = 1;\n"
              "    g(y.x);\n"
              "}");
        ASSERT_EQUALS("", errout.str());

        // allow known argument value in assert call
        check("void g(int);\n"
              "void f(int x) {\n"
              "   ASSERT((int)((x & 0x01) >> 7));\n"
              "}");
        ASSERT_EQUALS("", errout.str());

        // #9905 - expression that does not use integer calculation at all
        check("void foo() {\n"
              "    const std::string heading = \"Interval\";\n"
              "    std::cout << std::setw(heading.length());\n"
              "}");
        ASSERT_EQUALS("", errout.str());

        // #9909 - struct member with known value
        check("struct LongStack {\n"
              "    int maxsize;\n"
              "};\n"
              "\n"
              "void growLongStack(LongStack* self) {\n"
              "    self->maxsize = 32;\n"
              "    dostuff(self->maxsize * sizeof(intptr_t));\n"
              "}");
        ASSERT_EQUALS("", errout.str());

        // #11679
        check("bool g(int);\n"
              "void h(int);\n"
              "int k(int a) { h(a); return 0; }\n"
              "void f(int i) {\n"
              "    if (g(k(i))) {}\n"
              "}\n");
        ASSERT_EQUALS("", errout.str());
    }

    void knownArgumentHiddenVariableExpression() {
        // #9914 - variable expression is explicitly hidden
        check("void f(int x) {\n"
              "    dostuff(x && false);\n"
              "    dostuff(false && x);\n"
              "    dostuff(x || true);\n"
              "    dostuff(true || x);\n"
              "    dostuff(x * 0);\n"
              "    dostuff(0 * x);\n"
              "}\n");
        ASSERT_EQUALS("[test.cpp:3]: (style) Argument 'false&&x' to function dostuff is always 0. Constant literal calculation disable/hide variable expression 'x'.\n"
                      "[test.cpp:5]: (style) Argument 'true||x' to function dostuff is always 1. Constant literal calculation disable/hide variable expression 'x'.\n"
                      "[test.cpp:6]: (style) Argument 'x*0' to function dostuff is always 0. Constant literal calculation disable/hide variable expression 'x'.\n"
                      "[test.cpp:7]: (style) Argument '0*x' to function dostuff is always 0. Constant literal calculation disable/hide variable expression 'x'.\n", errout.str());
    }

    void knownArgumentTernaryOperator() { // #10374
        check("void f(bool a, bool b) {\n"
              "    const T* P = nullptr; \n"
              "    long N = 0; \n"
              "    const bool c = foo(); \n"
              "    bar(P, N); \n"
              "    if (c ? a : b)\n"
              "      baz(P, N); \n"
              "}");
        ASSERT_EQUALS("", errout.str());
    }

    void checkComparePointers() {
        check("int f() {\n"
              "    const int foo[1] = {0};\n"
              "    const int bar[1] = {0};\n"
              "    int diff = 0;\n"
              "    if(foo > bar) {\n"
              "       diff = 1;\n"
              "    }\n"
              "    return diff;\n"
              "}");
        ASSERT_EQUALS(
            "[test.cpp:2] -> [test.cpp:5] -> [test.cpp:3] -> [test.cpp:5] -> [test.cpp:5]: (error) Comparing pointers that point to different objects\n",
            errout.str());

        check("bool f() {\n"
              "    int x = 0;\n"
              "    int y = 0;\n"
              "    int* xp = &x;\n"
              "    int* yp = &y;\n"
              "    return xp > yp;\n"
              "}");
        ASSERT_EQUALS(
            "[test.cpp:2] -> [test.cpp:4] -> [test.cpp:3] -> [test.cpp:5] -> [test.cpp:6]: (error) Comparing pointers that point to different objects\n"
            "[test.cpp:4]: (style) Variable 'xp' can be declared as pointer to const\n"
            "[test.cpp:5]: (style) Variable 'yp' can be declared as pointer to const\n",
            errout.str());

        check("bool f() {\n"
              "    int x = 0;\n"
              "    int y = 1;\n"
              "    return &x > &y;\n"
              "}");
        ASSERT_EQUALS(
            "[test.cpp:2] -> [test.cpp:4] -> [test.cpp:3] -> [test.cpp:4] -> [test.cpp:4]: (error) Comparing pointers that point to different objects\n",
            errout.str());

        check("struct A {int data;};\n"
              "bool f() {\n"
              "    A x;\n"
              "    A y;\n"
              "    int* xp = &x.data;\n"
              "    int* yp = &y.data;\n"
              "    return xp > yp;\n"
              "}");
        ASSERT_EQUALS(
            "[test.cpp:1] -> [test.cpp:5] -> [test.cpp:1] -> [test.cpp:6] -> [test.cpp:7]: (error) Comparing pointers that point to different objects\n"
            "[test.cpp:5]: (style) Variable 'xp' can be declared as pointer to const\n"
            "[test.cpp:6]: (style) Variable 'yp' can be declared as pointer to const\n",
            errout.str());

        check("struct A {int data;};\n"
              "bool f(A ix, A iy) {\n"
              "    A* x = &ix;\n"
              "    A* y = &iy;\n"
              "    int* xp = &x->data;\n"
              "    int* yp = &y->data;\n"
              "    return xp > yp;\n"
              "}");
        ASSERT_EQUALS(
            "[test.cpp:2] -> [test.cpp:3] -> [test.cpp:5] -> [test.cpp:2] -> [test.cpp:4] -> [test.cpp:6] -> [test.cpp:7]: (error) Comparing pointers that point to different objects\n"
            "[test.cpp:5]: (style) Variable 'xp' can be declared as pointer to const\n"
            "[test.cpp:6]: (style) Variable 'yp' can be declared as pointer to const\n",
            errout.str());

        check("bool f(int * xp, int* yp) {\n"
              "    return &xp > &yp;\n"
              "}");
        ASSERT_EQUALS(
            "[test.cpp:1] -> [test.cpp:2] -> [test.cpp:1] -> [test.cpp:2] -> [test.cpp:2]: (error) Comparing pointers that point to different objects\n",
            errout.str());

        check("int f() {\n"
              "    int x = 0;\n"
              "    int y = 1;\n"
              "    return &x - &y;\n"
              "}");
        ASSERT_EQUALS(
            "[test.cpp:2] -> [test.cpp:4] -> [test.cpp:3] -> [test.cpp:4] -> [test.cpp:4]: (error) Subtracting pointers that point to different objects\n",
            errout.str());

        check("bool f() {\n"
              "    int x[2] = {1, 2}m;\n"
              "    int* xp = &x[0];\n"
              "    int* yp = &x[1];\n"
              "    return xp > yp;\n"
              "}");
        ASSERT_EQUALS("[test.cpp:3]: (style) Variable 'xp' can be declared as pointer to const\n"
                      "[test.cpp:4]: (style) Variable 'yp' can be declared as pointer to const\n",
                      errout.str());

        check("bool f(const int * xp, const int* yp) {\n"
              "    return xp > yp;\n"
              "}");
        ASSERT_EQUALS("", errout.str());

        check("bool f(const int & x, const int& y) {\n"
              "    return &x > &y;\n"
              "}");
        ASSERT_EQUALS("", errout.str());

        check("int& g();\n"
              "bool f() {\n"
              "    const int& x = g();\n"
              "    const int& y = g();\n"
              "    const int* xp = &x;\n"
              "    const int* yp = &y;\n"
              "    return xp > yp;\n"
              "}");
        ASSERT_EQUALS("", errout.str());

        check("struct A {int data;};\n"
              "bool f(A ix) {\n"
              "    A* x = &ix;\n"
              "    A* y = x;\n"
              "    int* xp = &x->data;\n"
              "    int* yp = &y->data;\n"
              "    return xp > yp;\n"
              "}");
        ASSERT_EQUALS("[test.cpp:5]: (style) Variable 'xp' can be declared as pointer to const\n"
                      "[test.cpp:6]: (style) Variable 'yp' can be declared as pointer to const\n",
                      errout.str());

        check("struct S { int i; };\n" // #11576
              "int f(S s) {\n"
              "    return &s.i - (int*)&s;\n"
              "}\n");
        ASSERT_EQUALS("[test.cpp:3]: (style) C-style pointer casting\n", errout.str());

        check("struct S { int i; };\n"
              "int f(S s1, S s2) {\n"
              "    return &s1.i - reinterpret_cast<int*>(&s2);\n"
              "}\n");
        ASSERT_EQUALS("[test.cpp:1] -> [test.cpp:3] -> [test.cpp:2] -> [test.cpp:3] -> [test.cpp:3]: (error) Subtracting pointers that point to different objects\n",
                      errout.str());
    }

    void unusedVariableValueTemplate() {
        check("#include <functional>\n"
              "class A\n"
              "{\n"
              "public:\n"
              "    class Hash\n"
              "    {\n"
              "    public:\n"
              "        std::size_t operator()(const A& a) const\n"
              "        {\n"
              "            (void)a;\n"
              "            return 0;\n"
              "        }\n"
              "    };\n"
              "};\n"
              "namespace std\n"
              "{\n"
              "    template <>\n"
              "    struct hash<A>\n"
              "    {\n"
              "        std::size_t operator()(const A& a) const noexcept\n"
              "        {\n"
              "            return A::Hash{}(a);\n"
              "        }\n"
              "    };\n"
              "}");
        ASSERT_EQUALS("", errout.str());
    }

    void moduloOfOne() {
        check("void f(unsigned int x) {\n"
              "  int y = x % 1;\n"
              "}");
        ASSERT_EQUALS("[test.cpp:2]: (style) Modulo of one is always equal to zero\n", errout.str());

        check("void f() {\n"
              "  for (int x = 1; x < 10; x++) {\n"
              "    int y = 100 % x;\n"
              "  }\n"
              "}");
        ASSERT_EQUALS("", errout.str());

        check("void f(int i, int j) {\n" // #11191
              "    const int c = pow(2, i);\n"
              "    if (j % c) {}\n"
              "}\n");
        ASSERT_EQUALS("", errout.str());
    }

    void sameExpressionPointers() {
        check("int f(int *i);\n"
              "void g(int *a, const int *b) {\n"
              "    int c = *a;\n"
              "    f(a);\n"
              "    if (b && c != *a) {}\n"
              "}\n");
        ASSERT_EQUALS("", errout.str());
    }

    void checkOverlappingWrite() {
        // union
        check("void foo() {\n"
              "    union { int i; float f; } u;\n"
              "    u.i = 0;\n"
              "    u.i = u.f;\n" // <- error
              "}");
        ASSERT_EQUALS("[test.cpp:4]: (error) Overlapping read/write of union is undefined behavior\n", errout.str());

        check("void foo() {\n" // #11013
              "    union { struct { uint8_t a; uint8_t b; }; uint16_t c; } u;\n"
              "    u.a = u.b = 0;\n"
              "}");
        ASSERT_EQUALS("", errout.str());

        // memcpy
        check("void foo() {\n"
              "    char a[10];\n"
              "    memcpy(&a[5], &a[4], 2u);\n"
              "}");
        ASSERT_EQUALS("[test.cpp:3]: (error) Overlapping read/write in memcpy() is undefined behavior\n", errout.str());

        check("void foo() {\n"
              "    char a[10];\n"
              "    memcpy(a+5, a+4, 2u);\n"
              "}");
        ASSERT_EQUALS("[test.cpp:3]: (error) Overlapping read/write in memcpy() is undefined behavior\n", errout.str());

        check("void foo() {\n"
              "    char a[10];\n"
              "    memcpy(a, a+1, 2u);\n"
              "}");
        ASSERT_EQUALS("[test.cpp:3]: (error) Overlapping read/write in memcpy() is undefined behavior\n", errout.str());

        check("void foo() {\n"
              "    char a[8];\n"
              "    memcpy(&a[0], &a[4], 4u);\n"
              "}");
        ASSERT_EQUALS("", errout.str());

        // wmemcpy
        check("void foo() {\n"
              "    wchar_t a[10];\n"
              "    wmemcpy(&a[5], &a[4], 2u);\n"
              "}");
        ASSERT_EQUALS("[test.cpp:3]: (error) Overlapping read/write in wmemcpy() is undefined behavior\n", errout.str());

        check("void foo() {\n"
              "    wchar_t a[10];\n"
              "    wmemcpy(a+5, a+4, 2u);\n"
              "}");
        ASSERT_EQUALS("[test.cpp:3]: (error) Overlapping read/write in wmemcpy() is undefined behavior\n", errout.str());

        check("void foo() {\n"
              "    wchar_t a[10];\n"
              "    wmemcpy(a, a+1, 2u);\n"
              "}");
        ASSERT_EQUALS("[test.cpp:3]: (error) Overlapping read/write in wmemcpy() is undefined behavior\n", errout.str());

        // strcpy
        check("void foo(char *ptr) {\n"
              "    strcpy(ptr, ptr);\n"
              "}");
        ASSERT_EQUALS("[test.cpp:2]: (error) Overlapping read/write in strcpy() is undefined behavior\n", errout.str());
    }

    void constVariableArrayMember() { // #10371
        check("class Foo {\n"
              "public:\n"
              "    Foo();\n"
              "    int GetVal() const { return m_Arr[0]; }\n"
              "    int m_Arr[1];\n"
              "};\n");
        ASSERT_EQUALS("", errout.str());
    }
};

REGISTER_TEST(TestOther)<|MERGE_RESOLUTION|>--- conflicted
+++ resolved
@@ -3220,7 +3220,6 @@
                       "[test.cpp:9]: (style) Parameter 'a' can be declared as pointer to const\n",
                       errout.str());
 
-<<<<<<< HEAD
         check("void g(int*);\n"
               "void f(std::vector<int>& v) {\n"
               "    g(v.data());\n"
@@ -3232,7 +3231,7 @@
               "    g(v.data());\n"
               "}\n");
         ASSERT_EQUALS("[test.cpp:2]: (style) Parameter 'v' can be declared as reference to const\n", errout.str());
-=======
+
         check("struct a {\n"
               "    template <class T>\n"
               "    void mutate();\n"
@@ -3263,7 +3262,6 @@
               "    const int* p = s.g<int>();\n"
               "}\n");
         ASSERT_EQUALS("", errout.str());
->>>>>>> d6e31824
     }
 
     void constParameterCallback() {
