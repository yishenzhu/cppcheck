/*
 * Cppcheck - A tool for static C/C++ code analysis
 * Copyright (C) 2007-2018 Cppcheck team.
 *
 * This program is free software: you can redistribute it and/or modify
 * it under the terms of the GNU General Public License as published by
 * the Free Software Foundation, either version 3 of the License, or
 * (at your option) any later version.
 *
 * This program is distributed in the hope that it will be useful,
 * but WITHOUT ANY WARRANTY; without even the implied warranty of
 * MERCHANTABILITY or FITNESS FOR A PARTICULAR PURPOSE.  See the
 * GNU General Public License for more details.
 *
 * You should have received a copy of the GNU General Public License
 * along with this program.  If not, see <http://www.gnu.org/licenses/>.
 */

#include "checkother.h"
#include "library.h"
#include "platform.h"
#include "settings.h"
#include "standards.h"
#include "testsuite.h"
#include "tokenize.h"

#include <simplecpp.h>
#include <tinyxml2.h>
#include <map>
#include <string>
#include <vector>

class TestOther : public TestFixture {
public:
    TestOther() : TestFixture("TestOther") {
    }

private:
    Settings _settings;

    void run() override {
        LOAD_LIB_2(_settings.library, "std.cfg");


        TEST_CASE(emptyBrackets);

        TEST_CASE(zeroDiv1);
        TEST_CASE(zeroDiv2);
        TEST_CASE(zeroDiv3);
        TEST_CASE(zeroDiv4);
        TEST_CASE(zeroDiv5);
        TEST_CASE(zeroDiv6);
        TEST_CASE(zeroDiv7);  // #4930
        TEST_CASE(zeroDiv8);
        TEST_CASE(zeroDiv9);
        TEST_CASE(zeroDiv10);
        TEST_CASE(zeroDiv11);

        TEST_CASE(zeroDivCond); // division by zero / useless condition

        TEST_CASE(nanInArithmeticExpression);

        TEST_CASE(varScope1);
        TEST_CASE(varScope2);
        TEST_CASE(varScope3);
        TEST_CASE(varScope4);
        TEST_CASE(varScope5);
        TEST_CASE(varScope6);
        TEST_CASE(varScope7);
        TEST_CASE(varScope8);
        TEST_CASE(varScope9);       // classes may have extra side-effects
        TEST_CASE(varScope10);      // Undefined macro FOR
        TEST_CASE(varScope11);      // #2475 - struct initialization is not inner scope
        TEST_CASE(varScope12);
        TEST_CASE(varScope13);      // variable usage in inner loop
        TEST_CASE(varScope14);
        TEST_CASE(varScope15);      // #4573 if-else-if
        TEST_CASE(varScope16);
        TEST_CASE(varScope17);
        TEST_CASE(varScope18);
        TEST_CASE(varScope20);      // Ticket #5103
        TEST_CASE(varScope21);      // Ticket #5382
        TEST_CASE(varScope22);      // Ticket #5684
        TEST_CASE(varScope23);      // Ticket #6154
        TEST_CASE(varScope24);      // pointer / reference
        TEST_CASE(varScope25);      // time_t

        TEST_CASE(oldStylePointerCast);
        TEST_CASE(invalidPointerCast);

        TEST_CASE(passedByValue);
        TEST_CASE(passedByValue_nonConst);

        TEST_CASE(switchRedundantAssignmentTest);
        TEST_CASE(switchRedundantOperationTest);
        TEST_CASE(switchRedundantBitwiseOperationTest);
        TEST_CASE(unreachableCode);

        TEST_CASE(suspiciousCase);
        TEST_CASE(suspiciousEqualityComparison);

        TEST_CASE(selfAssignment);
        TEST_CASE(trac1132);
        TEST_CASE(testMisusedScopeObjectDoesNotPickFunction1);
        TEST_CASE(testMisusedScopeObjectDoesNotPickFunction2);
        TEST_CASE(testMisusedScopeObjectPicksClass);
        TEST_CASE(testMisusedScopeObjectPicksStruct);
        TEST_CASE(testMisusedScopeObjectDoesNotPickIf);
        TEST_CASE(testMisusedScopeObjectDoesNotPickConstructorDeclaration);
        TEST_CASE(testMisusedScopeObjectDoesNotPickFunctor);
        TEST_CASE(testMisusedScopeObjectDoesNotPickLocalClassConstructors);
        TEST_CASE(testMisusedScopeObjectDoesNotPickUsedObject);
        TEST_CASE(testMisusedScopeObjectDoesNotPickPureC);
        TEST_CASE(testMisusedScopeObjectDoesNotPickNestedClass);
        TEST_CASE(testMisusedScopeObjectInConstructor);
        TEST_CASE(testMisusedScopeObjectNoCodeAfter);
        TEST_CASE(trac2071);
        TEST_CASE(trac2084);
        TEST_CASE(trac3693);

        TEST_CASE(clarifyCalculation);
        TEST_CASE(clarifyStatement);

        TEST_CASE(duplicateBranch);
        TEST_CASE(duplicateBranch1); // tests extracted by http://www.viva64.com/en/b/0149/ ( Comparison between PVS-Studio and cppcheck ): Errors detected in Quake 3: Arena by PVS-Studio: Fragment 2
        TEST_CASE(duplicateBranch2); // empty macro
        TEST_CASE(duplicateExpression1);
        TEST_CASE(duplicateExpression2); // ticket #2730
        TEST_CASE(duplicateExpression3); // ticket #3317
        TEST_CASE(duplicateExpression4); // ticket #3354 (++)
        TEST_CASE(duplicateExpression5); // ticket #3749 (macros with same values)
        TEST_CASE(duplicateExpression6); // ticket #4639
        TEST_CASE(duplicateExpression7);
        TEST_CASE(duplicateExpression8);
        TEST_CASE(duplicateExpressionLoop);
        TEST_CASE(duplicateValueTernary);
        TEST_CASE(duplicateExpressionTernary); // #6391
        TEST_CASE(duplicateExpressionTemplate); // #6930
        TEST_CASE(oppositeExpression);
        TEST_CASE(duplicateVarExpression);
        TEST_CASE(duplicateVarExpressionUnique);
        TEST_CASE(duplicateVarExpressionAssign);
        TEST_CASE(duplicateVarExpressionCrash);
        TEST_CASE(multiConditionSameExpression);

        TEST_CASE(checkSignOfUnsignedVariable);
        TEST_CASE(checkSignOfPointer);

        TEST_CASE(checkForSuspiciousSemicolon1);
        TEST_CASE(checkForSuspiciousSemicolon2);

        TEST_CASE(checkInvalidFree);

        TEST_CASE(checkRedundantCopy);

        TEST_CASE(checkNegativeShift);

        TEST_CASE(incompleteArrayFill);

        TEST_CASE(redundantVarAssignment);
        TEST_CASE(redundantVarAssignment_7133);
        TEST_CASE(redundantVarAssignment_stackoverflow);
        TEST_CASE(redundantMemWrite);

        TEST_CASE(varFuncNullUB);

        TEST_CASE(checkPipeParameterSize); // ticket #3521

        TEST_CASE(checkCastIntToCharAndBack); // ticket #160

        TEST_CASE(checkCommaSeparatedReturn);
        TEST_CASE(checkPassByReference);

        TEST_CASE(checkComparisonFunctionIsAlwaysTrueOrFalse);

        TEST_CASE(integerOverflow); // #5895

        TEST_CASE(redundantPointerOp);
        TEST_CASE(test_isSameExpression);
        TEST_CASE(raceAfterInterlockedDecrement);

        TEST_CASE(testUnusedLabel);

        TEST_CASE(testEvaluationOrder);
        TEST_CASE(testEvaluationOrderSelfAssignment);
        TEST_CASE(testEvaluationOrderMacro);
        TEST_CASE(testEvaluationOrderSequencePointsFunctionCall);
        TEST_CASE(testEvaluationOrderSequencePointsComma);
        TEST_CASE(testEvaluationOrderSizeof);

        TEST_CASE(testUnsignedLessThanZero);

        TEST_CASE(doubleMove1);
        TEST_CASE(doubleMoveMemberInitialization1);
        TEST_CASE(doubleMoveMemberInitialization2);
        TEST_CASE(moveAndAssign1);
        TEST_CASE(moveAndAssign2);
        TEST_CASE(moveAssignMoveAssign);
        TEST_CASE(moveAndReset1);
        TEST_CASE(moveAndReset2);
        TEST_CASE(moveResetMoveReset);
        TEST_CASE(moveAndFunctionParameter);
        TEST_CASE(moveAndFunctionParameterReference);
        TEST_CASE(moveAndFunctionParameterConstReference);
        TEST_CASE(moveAndFunctionParameterUnknown);
        TEST_CASE(moveAndReturn);
        TEST_CASE(moveAndClear);
        TEST_CASE(movedPointer);
        TEST_CASE(partiallyMoved);
        TEST_CASE(moveAndLambda);
        TEST_CASE(forwardAndUsed);

        TEST_CASE(funcArgNamesDifferent);
        TEST_CASE(funcArgOrderDifferent);
        TEST_CASE(cpp11FunctionArgInit); // #7846 - "void foo(int declaration = {}) {"
    }

    void check(const char code[], const char *filename = nullptr, bool experimental = false, bool inconclusive = true, bool runSimpleChecks=true, Settings* settings = 0) {
        // Clear the error buffer..
        errout.str("");

        if (!settings) {
            settings = &_settings;
        }
        settings->addEnabled("style");
        settings->addEnabled("warning");
        settings->addEnabled("portability");
        settings->addEnabled("performance");
        settings->standards.c = Standards::CLatest;
        settings->standards.cpp = Standards::CPPLatest;
        settings->inconclusive = inconclusive;
        settings->experimental = experimental;

        // Tokenize..
        Tokenizer tokenizer(settings, this);
        std::istringstream istr(code);
        tokenizer.tokenize(istr, filename ? filename : "test.cpp");

        // Check..
        CheckOther checkOther(&tokenizer, settings, this);
        checkOther.runChecks(&tokenizer, settings, this);

        if (runSimpleChecks) {
            tokenizer.simplifyTokenList2();
            checkOther.runSimplifiedChecks(&tokenizer, settings, this);
        }
    }

    void check(const char code[], Settings *s) {
        check(code,"test.cpp",false,true,true,s);
    }

    void checkP(const char code[], const char *filename = "test.cpp") {
        // Clear the error buffer..
        errout.str("");

        Settings* settings = &_settings;
        settings->addEnabled("style");
        settings->addEnabled("warning");
        settings->addEnabled("portability");
        settings->addEnabled("performance");
        settings->standards.c = Standards::CLatest;
        settings->standards.cpp = Standards::CPPLatest;
        settings->inconclusive = true;
        settings->experimental = false;

        // Raw tokens..
        std::vector<std::string> files(1, filename);
        std::istringstream istr(code);
        const simplecpp::TokenList tokens1(istr, files, files[0]);

        // Preprocess..
        simplecpp::TokenList tokens2(files);
        std::map<std::string, simplecpp::TokenList*> filedata;
        simplecpp::preprocess(tokens2, tokens1, files, filedata, simplecpp::DUI());

        // Tokenizer..
        Tokenizer tokenizer(settings, this);
        tokenizer.createTokens(&tokens2);
        tokenizer.simplifyTokens1("");

        // Check..
        CheckOther checkOther(&tokenizer, settings, this);
        checkOther.runChecks(&tokenizer, settings, this);
        tokenizer.simplifyTokenList2();
        checkOther.runSimplifiedChecks(&tokenizer, settings, this);
    }

    void checkposix(const char code[]) {
        static Settings settings;
        settings.addEnabled("warning");
        settings.standards.posix = true;

        check(code,
              nullptr, // filename
              false,   // experimental
              false,   // inconclusive
              true,    // runSimpleChecks
              &settings);
    }

    void checkInterlockedDecrement(const char code[]) {
        static Settings settings;
        settings.platformType = Settings::Win32A;

        check(code, nullptr, false, false, true, &settings);
    }

    void emptyBrackets() {
        check("{\n"
              "}");
        ASSERT_EQUALS("", errout.str());
    }


    void zeroDiv1() { // floating point division by zero => no error
        check("void foo() {\n"
              "    cout << 1. / 0;\n"
              "}");
        ASSERT_EQUALS("", errout.str());

        check("void foo() {\n"
              "    cout << 42 / (double)0;\n"
              "}");
        ASSERT_EQUALS("", errout.str());

        check("void foo() {\n"
              "    cout << 42 / (float)0;\n"
              "}");
        ASSERT_EQUALS("", errout.str());

        check("void foo() {\n"
              "    cout << 42 / (int)0;\n"
              "}");
        ASSERT_EQUALS("[test.cpp:2]: (error) Division by zero.\n", errout.str());
    }

    void zeroDiv2() {
        check("void foo()\n"
              "{\n"
              "    int sum = 0;\n"
              "    for(int i = 0; i < n; i ++)\n"
              "    {\n"
              "        sum += i;\n"
              "    }\n"
              "    cout<<b/sum;\n"
              "}");
        ASSERT_EQUALS("", errout.str());
    }

    void zeroDiv3() {
        check("int foo(int i) {\n"
              "    return i / 0;\n"
              "}");
        ASSERT_EQUALS("[test.cpp:2]: (error) Division by zero.\n", errout.str());

        check("int foo(int i) {\n"
              "    return i % 0;\n"
              "}");
        ASSERT_EQUALS("[test.cpp:2]: (error) Division by zero.\n", errout.str());

        check("void foo(int& i) {\n"
              "    i /= 0;\n"
              "}");
        ASSERT_EQUALS("[test.cpp:2]: (error) Division by zero.\n", errout.str());

        check("void foo(int& i) {\n"
              "    i %= 0;\n"
              "}");
        ASSERT_EQUALS("[test.cpp:2]: (error) Division by zero.\n", errout.str());

        check("uint8_t foo(uint8_t i) {\n"
              "    return i / 0;\n"
              "}");
        ASSERT_EQUALS("[test.cpp:2]: (error) Division by zero.\n", errout.str());
    }

    void zeroDiv4() {
        check("void f()\n"
              "{\n"
              "   long a = b / 0x6;\n"
              "}");
        ASSERT_EQUALS("", errout.str());

        check("void f()\n"
              "{\n"
              "   long a = b / 0x0;\n"
              "}");
        ASSERT_EQUALS("", errout.str());
        check("void f(long b)\n"
              "{\n"
              "   long a = b / 0x0;\n"
              "}");
        ASSERT_EQUALS("[test.cpp:3]: (error) Division by zero.\n", errout.str());

        check("void f()\n"
              "{\n"
              "   long a = b / 0L;\n"
              "}");
        ASSERT_EQUALS("", errout.str());
        check("void f(long b)\n"
              "{\n"
              "   long a = b / 0L;\n"
              "}");
        ASSERT_EQUALS("[test.cpp:3]: (error) Division by zero.\n", errout.str());

        check("void f()\n"
              "{\n"
              "   long a = b / 0ul;\n"
              "}");
        ASSERT_EQUALS("", errout.str());
        check("void f(long b)\n"
              "{\n"
              "   long a = b / 0ul;\n"
              "}");
        ASSERT_EQUALS("[test.cpp:3]: (error) Division by zero.\n", errout.str());

        // Don't warn about floating points (gcc doesn't warn either)
        // and floating points are handled differently than integers.
        check("void f()\n"
              "{\n"
              "   long a = b / 0.0;\n"
              "}");
        ASSERT_EQUALS("", errout.str());

        check("void f()\n"
              "{\n"
              "   long a = b / 0.5;\n"
              "}");
        ASSERT_EQUALS("", errout.str());
    }

    void zeroDiv5() {
        check("void f()\n"
              "{ { {\n"
              "   long a = b / 0;\n"
              "} } }");
        ASSERT_EQUALS("", errout.str());
        check("void f(long b)\n"
              "{ { {\n"
              "   long a = b / 0;\n"
              "} } }");
        ASSERT_EQUALS("[test.cpp:3]: (error) Division by zero.\n", errout.str());
    }

    void zeroDiv6() {
        check("void f()\n"
              "{ { {\n"
              "   int a = b % 0;\n"
              "} } }");
        ASSERT_EQUALS("", errout.str());
        check("void f(int b)\n"
              "{ { {\n"
              "   int a = b % 0;\n"
              "} } }");
        ASSERT_EQUALS("[test.cpp:3]: (error) Division by zero.\n", errout.str());
    }

    void zeroDiv7() {
        // unknown types for x and y --> do not warn
        check("void f() {\n"
              "  int a = x/2*3/0;\n"
              "  int b = y/2*3%0;\n"
              "}");
        ASSERT_EQUALS("", errout.str());
        check("void f(int x, int y) {\n"
              "  int a = x/2*3/0;\n"
              "  int b = y/2*3%0;\n"
              "}");
        ASSERT_EQUALS("[test.cpp:2]: (error) Division by zero.\n"
                      "[test.cpp:3]: (error) Division by zero.\n", errout.str());
    }

    void zeroDiv8() {
        // #5584 - FP when function is unknown
        check("void f() {\n"
              "  int a = 0;\n"
              "  do_something(a);\n"
              "  return 4 / a;\n"
              "}");
        ASSERT_EQUALS("[test.cpp:4]: (error, inconclusive) Division by zero.\n", errout.str());
    }

    void zeroDiv9() {
        // #6403 FP zerodiv - inside protecting if-clause
        check("void foo() {\n"
              "  double fStepHelp = 0;\n"
              "   if( (rOuterValue >>= fStepHelp) ) {\n"
              "     if( fStepHelp != 0.0) {\n"
              "       double fStepMain = 1;\n"
              "       sal_Int32 nIntervalCount = static_cast< sal_Int32 >(fStepMain / fStepHelp);\n"
              "    }\n"
              "  }\n"
              "}");
        ASSERT_EQUALS("", errout.str());
    }

    void zeroDiv10() {
        // #5402 false positive: (error) Division by zero -- with boost::format
        check("int main() {\n"
              "  std::cout\n"
              "    << boost::format(\" %d :: %s <> %s\") % 0 % \"a\" % \"b\"\n"
              "    << std::endl;\n"
              "  return 0;\n"
              "}");
        ASSERT_EQUALS("", errout.str());
    }

    void zeroDiv11() {
        check("void f(int a) {\n"
              "  int res = (a+2)/0;\n"
              "  int res = (a*2)/0;\n"
              "}");
        ASSERT_EQUALS("[test.cpp:2]: (error) Division by zero.\n"
                      "[test.cpp:3]: (error) Division by zero.\n", errout.str());
        check("void f() {\n"
              "  int res = (a+2)/0;\n"
              "  int res = (a*2)/0;\n"
              "}");
        ASSERT_EQUALS("", errout.str());
    }

    void zeroDivCond() {
        check("void f(unsigned int x) {\n"
              "  int y = 17 / x;\n"
              "  if (x > 0) {}\n"
              "}");
        ASSERT_EQUALS("[test.cpp:3] -> [test.cpp:2]: (warning) Either the condition 'x>0' is redundant or there is division by zero at line 2.\n", errout.str());

        check("void f(unsigned int x) {\n"
              "  int y = 17 / x;\n"
              "  if (x >= 1) {}\n"
              "}");
        ASSERT_EQUALS("[test.cpp:3] -> [test.cpp:2]: (warning) Either the condition 'x>=1' is redundant or there is division by zero at line 2.\n", errout.str());

        check("void f(int x) {\n"
              "  int y = 17 / x;\n"
              "  if (x == 0) {}\n"
              "}");
        ASSERT_EQUALS("[test.cpp:3] -> [test.cpp:2]: (warning) Either the condition 'x==0' is redundant or there is division by zero at line 2.\n", errout.str());

        check("void f(unsigned int x) {\n"
              "  int y = 17 / x;\n"
              "  if (x != 0) {}\n"
              "}");
        ASSERT_EQUALS("[test.cpp:3] -> [test.cpp:2]: (warning) Either the condition 'x!=0' is redundant or there is division by zero at line 2.\n", errout.str());

        // function call
        check("void f1(int x, int y) { c=x/y; }\n"
              "void f2(unsigned int y) {\n"
              "    f1(123,y);\n"
              "    if (y>0){}\n"
              "}");
        ASSERT_EQUALS("[test.cpp:4] -> [test.cpp:1]: (warning) Either the condition 'y>0' is redundant or there is division by zero at line 1.\n", errout.str());

        // avoid false positives when variable is changed after division
        check("void f() {\n"
              "  unsigned int x = do_something();\n"
              "  int y = 17 / x;\n"
              "  x = some+calculation;\n"
              "  if (x != 0) {}\n"
              "}");
        ASSERT_EQUALS("", errout.str());

        {
            // function is called that might modify global variable
            check("void do_something();\n"
                  "int x;\n"
                  "void f() {\n"
                  "  int y = 17 / x;\n"
                  "  do_something();\n"
                  "  if (x != 0) {}\n"
                  "}");
            ASSERT_EQUALS("", errout.str());

            // function is called. but don't care, variable is local
            check("void do_something();\n"
                  "void f() {\n"
                  "  int x = some + calculation;\n"
                  "  int y = 17 / x;\n"
                  "  do_something();\n"
                  "  if (x != 0) {}\n"
                  "}");
            ASSERT_EQUALS("[test.cpp:6] -> [test.cpp:4]: (warning) Either the condition 'x!=0' is redundant or there is division by zero at line 4.\n", errout.str());
        }

        check("void do_something(int value);\n"
              "void f(int x) {\n"
              "  int y = 17 / x;\n"
              "  do_something(x);\n"
              "}");
        ASSERT_EQUALS("", errout.str());

        check("int x;\n"
              "void f() {\n"
              "  int y = 17 / x;\n"
              "  while (y || x == 0) { x--; }\n"
              "}");
        ASSERT_EQUALS("", errout.str());

        // ticket 5033 segmentation fault (valid code) in CheckOther::checkZeroDivisionOrUselessCondition
        check("void f() {\n"
              "double* p1= new double[1];\n"
              "double* p2= new double[1];\n"
              "double* p3= new double[1];\n"
              "double* pp[3] = {p1,p2,p3};\n"
              "}");
        ASSERT_EQUALS("", errout.str());

        // #5105 - FP
        check("int f(int a, int b) {\n"
              "  int r = a / b;\n"
              "  if (func(b)) {}\n"
              "}");
        ASSERT_EQUALS("", errout.str());

        // Unknown types for b and c --> do not warn
        check("int f(int d) {\n"
              "  int r = (a?b:c) / d;\n"
              "  if (d == 0) {}\n"
              "}");
        ASSERT_EQUALS("", errout.str());

        check("int f(int a) {\n"
              "  int r = a ? 1 / a : 0;\n"
              "  if (a == 0) {}\n"
              "}");
        ASSERT_EQUALS("", errout.str());

        check("int f(int a) {\n"
              "  int r = (a == 0) ? 0 : 1 / a;\n"
              "  if (a == 0) {}\n"
              "}");
        ASSERT_EQUALS("", errout.str());
    }

    void nanInArithmeticExpression() {
        check("void f()\n"
              "{\n"
              "   double x = 3.0 / 0.0 + 1.0\n"
              "   printf(\"%f\", x);\n"
              "}");
        ASSERT_EQUALS(
            "[test.cpp:3]: (style) Using NaN/Inf in a computation.\n", errout.str());

        check("void f()\n"
              "{\n"
              "   double x = 3.0 / 0.0 - 1.0\n"
              "   printf(\"%f\", x);\n"
              "}");
        ASSERT_EQUALS(
            "[test.cpp:3]: (style) Using NaN/Inf in a computation.\n", errout.str());

        check("void f()\n"
              "{\n"
              "   double x = 1.0 + 3.0 / 0.0\n"
              "   printf(\"%f\", x);\n"
              "}");
        ASSERT_EQUALS(
            "[test.cpp:3]: (style) Using NaN/Inf in a computation.\n", errout.str());

        check("void f()\n"
              "{\n"
              "   double x = 1.0 - 3.0 / 0.0\n"
              "   printf(\"%f\", x);\n"
              "}");
        ASSERT_EQUALS(
            "[test.cpp:3]: (style) Using NaN/Inf in a computation.\n", errout.str());

        check("void f()\n"
              "{\n"
              "   double x = 3.0 / 0.0\n"
              "   printf(\"%f\", x);\n"
              "}");
        ASSERT_EQUALS("", errout.str());

    }

    void varScope1() {
        check("unsigned short foo()\n"
              "{\n"
              "    test_client CClient;\n"
              "    try\n"
              "    {\n"
              "        if (CClient.Open())\n"
              "        {\n"
              "            return 0;\n"
              "        }\n"
              "    }\n"
              "    catch (...)\n"
              "    {\n"
              "        return 2;\n"
              "    }\n"
              "\n"
              "    try\n"
              "    {\n"
              "        CClient.Close();\n"
              "    }\n"
              "    catch (...)\n"
              "    {\n"
              "        return 2;\n"
              "    }\n"
              "\n"
              "    return 1;\n"
              "}");
        ASSERT_EQUALS("", errout.str());
    }

    void varScope2() {
        check("int foo()\n"
              "{\n"
              "    Error e;\n"
              "    e.SetValue(12);\n"
              "    throw e;\n"
              "}");
        ASSERT_EQUALS("", errout.str());
    }

    void varScope3() {
        check("void foo()\n"
              "{\n"
              "    int i;\n"
              "    int *p = 0;\n"
              "    if (abc)\n"
              "    {\n"
              "        p = &i;\n"
              "    }\n"
              "    *p = 1;\n"
              "}");
        ASSERT_EQUALS("", errout.str());
    }

    void varScope4() {
        check("void foo()\n"
              "{\n"
              "    int i;\n"
              "}");
        ASSERT_EQUALS("", errout.str());
    }

    void varScope5() {
        check("void f(int x)\n"
              "{\n"
              "    int i = 0;\n"
              "    if (x) {\n"
              "        for ( ; i < 10; ++i) ;\n"
              "    }\n"
              "}");
        ASSERT_EQUALS("[test.cpp:3]: (style) The scope of the variable 'i' can be reduced.\n", errout.str());

        check("void f(int x) {\n"
              "    const unsigned char i = 0;\n"
              "    if (x) {\n"
              "        for ( ; i < 10; ++i) ;\n"
              "    }\n"
              "}");
        ASSERT_EQUALS("", errout.str());

        check("void f(int x)\n"
              "{\n"
              "    int i = 0;\n"
              "    if (x) {b()}\n"
              "    else {\n"
              "        for ( ; i < 10; ++i) ;\n"
              "    }\n"
              "}");
        ASSERT_EQUALS("[test.cpp:3]: (style) The scope of the variable 'i' can be reduced.\n", errout.str());
    }

    void varScope6() {
        check("void f(int x)\n"
              "{\n"
              "    int i = x;\n"
              "    if (a) {\n"
              "        x++;\n"
              "    }\n"
              "    if (b) {\n"
              "        c(i);\n"
              "    }\n"
              "}");
        ASSERT_EQUALS("", errout.str());

        check("void f() {\n" // #5398
              "    bool success = false;\n"
              "    int notReducable(someClass.getX(&success));\n"
              "    if (success) {\n"
              "        foo(notReducable);\n"
              "    }\n"
              "}");
        ASSERT_EQUALS("", errout.str());

        check("void foo(Test &test) {\n"
              "  int& x = test.getData();\n"
              "  if (test.process())\n"
              "    x = 0;\n"
              "}");
        ASSERT_EQUALS("", errout.str());

        check("void f()\n"
              "{\n"
              "int foo = 0;\n"
              "std::vector<int> vec(10);\n"
              "BOOST_FOREACH(int& i, vec)\n"
              "{\n"
              " foo += 1;\n"
              " if(foo == 10)\n"
              " {\n"
              "  return 0;\n"
              " }\n"
              "}\n"
              "}");
        ASSERT_EQUALS("", errout.str());

        check("void f(int &x)\n"
              "{\n"
              "  int n = 1;\n"
              "  do\n"
              "  {\n"
              "    ++n;\n"
              "    ++x;\n"
              "  } while (x);\n"
              "}");
        ASSERT_EQUALS("", errout.str());
    }

    void varScope7() {
        check("void f(int x)\n"
              "{\n"
              "    int y = 0;\n"
              "    b(y);\n"
              "    if (x) {\n"
              "        y++;\n"
              "    }\n"
              "}");
        ASSERT_EQUALS("", errout.str());
    }

    void varScope8() {
        check("void test() {\n"
              "    float edgeResistance=1;\n"
              "    std::vector<int> edges;\n"
              "    BOOST_FOREACH(int edge, edges) {\n"
              "        edgeResistance = (edge+1) / 2.0;\n"
              "    }\n"
              "}");
        ASSERT_EQUALS("[test.cpp:2]: (style) The scope of the variable 'edgeResistance' can be reduced.\n", errout.str());
    }

    void varScope9() {
        // classes may have extra side effects
        check("class fred {\n"
              "public:\n"
              "    void x();\n"
              "};\n"
              "void test(int a) {\n"
              "    fred f;\n"
              "    if (a == 2) {\n"
              "        f.x();\n"
              "    }\n"
              "}");
        ASSERT_EQUALS("", errout.str());
    }

    void varScope10() {
        check("int f()\n"
              "{\n"
              "    int x = 0;\n"
              "    FOR {\n"
              "        foo(x++);\n"
              "    }\n"
              "}");
        ASSERT_EQUALS("", errout.str());
    }

    void varScope11() {
        check("int f() {\n"
              "    int x = 0;\n"
              "    AB ab = { x, 0 };\n"
              "}");
        ASSERT_EQUALS("", errout.str());

        check("int f() {\n"
              "    int x = 0;\n"
              "    if (a == 0) { ++x; }\n"
              "    AB ab = { x, 0 };\n"
              "}");
        ASSERT_EQUALS("", errout.str());

        check("int f() {\n"
              "    int x = 0;\n"
              "    if (a == 0) { ++x; }\n"
              "    if (a == 1) { AB ab = { x, 0 }; }\n"
              "}");
        ASSERT_EQUALS("", errout.str());
    }

    void varScope12() {
        check("void f(int x) {\n"
              "    int i[5];\n"
              "    int* j = y;\n"
              "    if (x)\n"
              "        foo(i);\n"
              "    foo(j);\n"
              "}");
        ASSERT_EQUALS("[test.cpp:2]: (style) The scope of the variable 'i' can be reduced.\n", errout.str());

        check("void f(int x) {\n"
              "    int i[5];\n"
              "    int* j;\n"
              "    if (x)\n"
              "        j = i;\n"
              "    foo(j);\n"
              "}");
        ASSERT_EQUALS("", errout.str());

        check("void f(int x) {\n"
              "    const bool b = true;\n"
              "    x++;\n"
              "    if (x == 5)\n"
              "        foo(b);\n"
              "}");
        ASSERT_EQUALS("", errout.str());

        check("void f(int x) {\n"
              "    const bool b = x;\n"
              "    x++;\n"
              "    if (x == 5)\n"
              "        foo(b);\n"
              "}");
        ASSERT_EQUALS("", errout.str());
    }

    void varScope13() {
        // #2770
        check("void f() {\n"
              "    int i = 0;\n"
              "    forever {\n"
              "        if (i++ == 42) { break; }\n"
              "    }\n"
              "}");
        ASSERT_EQUALS("", errout.str());
    }

    void varScope14() {
        // #3941
        check("void f() {\n"
              "    const int i( foo());\n"
              "    if(a) {\n"
              "        for ( ; i < 10; ++i) ;\n"
              "    }\n"
              "}");
        ASSERT_EQUALS("", errout.str());
    }

    void varScope15() {
        // #4573
        check("void f() {\n"
              "    int a,b,c;\n"
              "    if (a);\n"
              "    else if(b);\n"
              "    else if(c);\n"
              "    else;\n"
              "}", nullptr, false, false);
        ASSERT_EQUALS("", errout.str());
    }

    void varScope16() {
        check("void f() {\n"
              "    int a = 0;\n"
              "    while((++a) < 56) {\n"
              "        foo();\n"
              "    }\n"
              "}");
        ASSERT_EQUALS("", errout.str());

        check("void f() {\n"
              "    int a = 0;\n"
              "    do {\n"
              "        foo();\n"
              "    } while((++a) < 56);\n"
              "}");
        ASSERT_EQUALS("", errout.str());

        check("void f() {\n"
              "    int a = 0;\n"
              "    do {\n"
              "        a = 64;\n"
              "        foo(a);\n"
              "    } while((++a) < 56);\n"
              "}");
        ASSERT_EQUALS("", errout.str());

        check("void f() {\n"
              "    int a = 0;\n"
              "    do {\n"
              "        a = 64;\n"
              "        foo(a);\n"
              "    } while(z());\n"
              "}");
        ASSERT_EQUALS("[test.cpp:2]: (style) The scope of the variable 'a' can be reduced.\n", errout.str());
    }

    void varScope17() {
        check("void f() {\n"
              "    int x;\n"
              "    if (a) {\n"
              "        x = stuff(x);\n"
              "        morestuff(x);\n"
              "    }\n"
              "}");
        ASSERT_EQUALS("[test.cpp:2]: (style) The scope of the variable 'x' can be reduced.\n", errout.str());

        check("void f() {\n"
              "    int x;\n"
              "    if (a) {\n"
              "        x = stuff(x);\n"
              "        morestuff(x);\n"
              "    }\n"
              "    if (b) {}\n"
              "}");
        ASSERT_EQUALS("[test.cpp:2]: (style) The scope of the variable 'x' can be reduced.\n", errout.str());
    }

    void varScope18() {
        check("void f() {\n"
              "    short x;\n"
              "\n"
              "    switch (ab) {\n"
              "        case A:\n"
              "            break;\n"
              "        case B:\n"
              "        default:\n"
              "            break;\n"
              "    }\n"
              "\n"
              "    if (c) {\n"
              "        x = foo();\n"
              "        do_something(x);\n"
              "    }\n"
              "}");
        ASSERT_EQUALS("[test.cpp:2]: (style) The scope of the variable 'x' can be reduced.\n", errout.str());

        check("void f() {\n"
              "    short x;\n"
              "\n"
              "    switch (ab) {\n"
              "        case A:\n"
              "            x = 10;\n"
              "            break;\n"
              "        case B:\n"
              "        default:\n"
              "            break;\n"
              "    }\n"
              "\n"
              "    if (c) {\n"
              "        x = foo();\n"
              "        do_something(x);\n"
              "    }\n"
              "}");
        ASSERT_EQUALS("", errout.str());

        check("void f() {\n"
              "    short x;\n"
              "\n"
              "    switch (ab) {\n"
              "        case A:\n"
              "            if(c)\n"
              "                do_something(x);\n"
              "            break;\n"
              "        case B:\n"
              "        default:\n"
              "            break;\n"
              "    }\n"
              "}");
        ASSERT_EQUALS("[test.cpp:2]: (style) The scope of the variable 'x' can be reduced.\n", errout.str());

        check("void f() {\n"
              "    short x;\n"
              "\n"
              "    switch (ab) {\n"
              "        case A:\n"
              "            if(c)\n"
              "                do_something(x);\n"
              "            break;\n"
              "        case B:\n"
              "        default:\n"
              "            if(d)\n"
              "                do_something(x);\n"
              "            break;\n"
              "    }\n"
              "}");
        ASSERT_EQUALS("", errout.str());
    }

    void varScope20() { // Ticket #5103 - constant variable only used in inner scope
        check("int f(int a) {\n"
              "  const int x = 234;\n"
              "  int b = a;\n"
              "  if (b > 32) b = x;\n"
              "  return b;\n"
              "}");
        ASSERT_EQUALS("", errout.str());
    }

    void varScope21() { // Ticket #5382 - initializing two-dimensional array
        check("int test() {\n"
              "    int test_value = 3;\n"
              "    int test_array[1][1] = { { test_value } };\n"
              "    return sizeof(test_array);\n"
              "}");
        ASSERT_EQUALS("", errout.str());
    }

    void varScope22() { // Ticket #5684 - "The scope of the variable 'p' can be reduced" - But it can not.
        check("void foo() {\n"
              "   int* p( 42 );\n"
              "   int i = 0;\n"
              "   while ( i != 100 ) {\n"
              "      *p = i;\n"
              "      ++p;\n"
              "      ++i;\n"
              "   }\n"
              "}");
        ASSERT_EQUALS("", errout.str());
        // try to avoid an obvious false negative after applying the fix for the example above:
        check("void foo() {\n"
              "   int* p( 42 );\n"
              "   int i = 0;\n"
              "   int dummy = 0;\n"
              "   while ( i != 100 ) {\n"
              "      p = & dummy;\n"
              "      *p = i;\n"
              "      ++p;\n"
              "      ++i;\n"
              "   }\n"
              "}");
        ASSERT_EQUALS("[test.cpp:2]: (style) The scope of the variable 'p' can be reduced.\n", errout.str());
    }

    void varScope23() { // #6154: Don't suggest to reduce scope if inner scope is a lambda
        check("int main() {\n"
              "   size_t myCounter = 0;\n"
              "   Test myTest([&](size_t aX){\n"
              "       std::cout << myCounter += aX << std::endl;\n"
              "   });\n"
              "}");
        ASSERT_EQUALS("", errout.str());
    }

    void varScope24() {
        check("void f(Foo x) {\n"
              "   Foo &r = x;\n"
              "   if (cond) {\n"
              "       r.dostuff();\n"
              "   }\n"
              "}");
        ASSERT_EQUALS("[test.cpp:2]: (style) The scope of the variable 'r' can be reduced.\n", errout.str());

        check("void f(Foo x) {\n"
              "   Foo foo = x;\n"
              "   if (cond) {\n"
              "       foo.dostuff();\n"
              "   }\n"
              "}");
        ASSERT_EQUALS("", errout.str());
    }

    void varScope25() {
        check("void f() {\n"
              "    time_t currtime;\n"
              "    if (a) {\n"
              "        currtime = time(&dummy);\n"
              "        if (currtime > t) {}\n"
              "    }\n"
              "}", "test.c");
        ASSERT_EQUALS("[test.c:2]: (style) The scope of the variable 'currtime' can be reduced.\n", errout.str());
    }
    void checkOldStylePointerCast(const char code[]) {
        // Clear the error buffer..
        errout.str("");

        static Settings settings;
        settings.addEnabled("style");
        settings.standards.cpp = Standards::CPP03; // #5560

        // Tokenize..
        Tokenizer tokenizerCpp(&settings, this);
        std::istringstream istr(code);
        tokenizerCpp.tokenize(istr, "test.cpp");

        CheckOther checkOtherCpp(&tokenizerCpp, &settings, this);
        checkOtherCpp.warningOldStylePointerCast();
    }

    void oldStylePointerCast() {
        checkOldStylePointerCast("class Base;\n"
                                 "void foo()\n"
                                 "{\n"
                                 "    Base * b = (Base *) derived;\n"
                                 "}");
        ASSERT_EQUALS("[test.cpp:4]: (style) C-style pointer casting\n", errout.str());

        checkOldStylePointerCast("class Base;\n"
                                 "void foo()\n"
                                 "{\n"
                                 "    Base * b = (const Base *) derived;\n"
                                 "}");
        ASSERT_EQUALS("[test.cpp:4]: (style) C-style pointer casting\n", errout.str());

        checkOldStylePointerCast("class Base;\n"
                                 "void foo()\n"
                                 "{\n"
                                 "    Base * b = (const Base * const) derived;\n"
                                 "}");
        ASSERT_EQUALS("[test.cpp:4]: (style) C-style pointer casting\n", errout.str());

        checkOldStylePointerCast("class Base;\n"
                                 "void foo()\n"
                                 "{\n"
                                 "    Base * b = (volatile Base *) derived;\n"
                                 "}");
        ASSERT_EQUALS("[test.cpp:4]: (style) C-style pointer casting\n", errout.str());

        checkOldStylePointerCast("class Base;\n"
                                 "void foo()\n"
                                 "{\n"
                                 "    Base * b = (volatile Base * const) derived;\n"
                                 "}");
        ASSERT_EQUALS("[test.cpp:4]: (style) C-style pointer casting\n", errout.str());

        checkOldStylePointerCast("class Base;\n"
                                 "void foo()\n"
                                 "{\n"
                                 "    Base * b = (const volatile Base *) derived;\n"
                                 "}");
        ASSERT_EQUALS("[test.cpp:4]: (style) C-style pointer casting\n", errout.str());

        checkOldStylePointerCast("class Base;\n"
                                 "void foo()\n"
                                 "{\n"
                                 "    Base * b = (const volatile Base * const) derived;\n"
                                 "}");
        ASSERT_EQUALS("[test.cpp:4]: (style) C-style pointer casting\n", errout.str());

        checkOldStylePointerCast("class Base;\n"
                                 "void foo()\n"
                                 "{\n"
                                 "    Base * b = (const Base *) ( new Derived() );\n"
                                 "}");
        ASSERT_EQUALS("[test.cpp:4]: (style) C-style pointer casting\n", errout.str());

        checkOldStylePointerCast("class Base;\n"
                                 "void foo()\n"
                                 "{\n"
                                 "    Base * b = (const Base *) new Derived();\n"
                                 "}");
        ASSERT_EQUALS("[test.cpp:4]: (style) C-style pointer casting\n", errout.str());

        checkOldStylePointerCast("class Base;\n"
                                 "void foo()\n"
                                 "{\n"
                                 "    Base * b = (const Base *) new short[10];\n"
                                 "}");
        ASSERT_EQUALS("[test.cpp:4]: (style) C-style pointer casting\n", errout.str());

        checkOldStylePointerCast("class B;\n"
                                 "class A\n"
                                 "{\n"
                                 "  virtual void abc(B *) const = 0;\n"
                                 "}");
        ASSERT_EQUALS("", errout.str());

        checkOldStylePointerCast("class B;\n"
                                 "class A\n"
                                 "{\n"
                                 "  virtual void abc(const B *) const = 0;\n"
                                 "}");
        ASSERT_EQUALS("", errout.str());

        // #3630
        checkOldStylePointerCast("class SomeType;\n"
                                 "class X : public Base {\n"
                                 "    X() : Base((SomeType*)7) {}\n"
                                 "};");
        ASSERT_EQUALS("[test.cpp:3]: (style) C-style pointer casting\n", errout.str());

        checkOldStylePointerCast("class SomeType;\n"
                                 "class X : public Base {\n"
                                 "    X() : Base((SomeType*)var) {}\n"
                                 "};");
        ASSERT_EQUALS("[test.cpp:3]: (style) C-style pointer casting\n", errout.str());

        checkOldStylePointerCast("class SomeType;\n"
                                 "class X : public Base {\n"
                                 "    X() : Base((SomeType*)0) {}\n"
                                 "};");
        ASSERT_EQUALS("", errout.str());

        // #5560
        checkOldStylePointerCast("class C;\n"
                                 "\n"
                                 "class B\n"
                                 "{ virtual G* createGui(S*, C*) const = 0; };\n"
                                 "\n"
                                 "class MS : public M\n"
                                 "{ virtual void addController(C*) override {} };");
        ASSERT_EQUALS("", errout.str());

        // #6164
        checkOldStylePointerCast("class Base {};\n"
                                 "class Derived: public Base {};\n"
                                 "void testCC() {\n"
                                 "  std::vector<Base*> v;\n"
                                 "  v.push_back((Base*)new Derived);\n"
                                 "}");
        ASSERT_EQUALS("[test.cpp:5]: (style) C-style pointer casting\n", errout.str());
    }

    void checkInvalidPointerCast(const char code[], bool portability = true, bool inconclusive = false) {
        // Clear the error buffer..
        errout.str("");

        Settings settings;
        settings.addEnabled("warning");
        if (portability)
            settings.addEnabled("portability");
        settings.inconclusive = inconclusive;

        // Tokenize..
        Tokenizer tokenizer(&settings, this);
        std::istringstream istr(code);
        tokenizer.tokenize(istr, "test.cpp");

        CheckOther checkOtherCpp(&tokenizer, &settings, this);
        checkOtherCpp.invalidPointerCast();
    }


    void invalidPointerCast() {
        checkInvalidPointerCast("void test() {\n"
                                "    float *f = new float[10];\n"
                                "    delete [] (double*)f;\n"
                                "    delete [] (long double const*)(new float[10]);\n"
                                "}");
        TODO_ASSERT_EQUALS("[test.cpp:3]: (portability) Casting between float* and double* which have an incompatible binary data representation.\n"
                           "[test.cpp:4]: (portability) Casting between float* and const long double* which have an incompatible binary data representation.\n",
                           "[test.cpp:3]: (portability) Casting between float* and double* which have an incompatible binary data representation.\n", errout.str());

        checkInvalidPointerCast("void test(const float* f) {\n"
                                "    double *d = (double*)f;\n"
                                "}");
        ASSERT_EQUALS("[test.cpp:2]: (portability) Casting between const float* and double* which have an incompatible binary data representation.\n", errout.str());

        checkInvalidPointerCast("void test(double* d1) {\n"
                                "    long double *ld = (long double*)d1;\n"
                                "    double *d2 = (double*)ld;\n"
                                "}");
        ASSERT_EQUALS("[test.cpp:2]: (portability) Casting between double* and long double* which have an incompatible binary data representation.\n"
                      "[test.cpp:3]: (portability) Casting between long double* and double* which have an incompatible binary data representation.\n", errout.str());

        checkInvalidPointerCast("char* test(int* i) {\n"
                                "    long double *d = (long double*)(i);\n"
                                "    double *d = (double*)(i);\n"
                                "    float *f = reinterpret_cast<float*>(i);\n"
                                "}");
        ASSERT_EQUALS("[test.cpp:2]: (portability) Casting between integer* and long double* which have an incompatible binary data representation.\n"
                      "[test.cpp:3]: (portability) Casting between integer* and double* which have an incompatible binary data representation.\n"
                      "[test.cpp:4]: (portability) Casting between integer* and float* which have an incompatible binary data representation.\n", errout.str());

        checkInvalidPointerCast("float* test(unsigned int* i) {\n"
                                "    return (float*)i;\n"
                                "}");
        ASSERT_EQUALS("[test.cpp:2]: (portability) Casting between integer* and float* which have an incompatible binary data representation.\n", errout.str());

        checkInvalidPointerCast("float* test(unsigned int* i) {\n"
                                "    return (float*)i[0];\n"
                                "}");
        ASSERT_EQUALS("", errout.str());

        checkInvalidPointerCast("float* test(double& d) {\n"
                                "    return (float*)&d;\n"
                                "}");
        ASSERT_EQUALS("[test.cpp:2]: (portability) Casting between double* and float* which have an incompatible binary data representation.\n", errout.str());

        checkInvalidPointerCast("void test(float* data) {\n"
                                "    f.write((char*)data,sizeof(float));\n"
                                "}", true, false);
        ASSERT_EQUALS("", errout.str());

        checkInvalidPointerCast("void test(float* data) {\n"
                                "    f.write((char*)data,sizeof(float));\n"
                                "}", true, true); // #3639
        ASSERT_EQUALS("[test.cpp:2]: (portability, inconclusive) Casting from float* to char* is not portable due to different binary data representations on different platforms.\n", errout.str());


        checkInvalidPointerCast("long long* test(float* f) {\n"
                                "    return (long long*)f;\n"
                                "}", false);
        ASSERT_EQUALS("", errout.str());

        checkInvalidPointerCast("long long* test(float* f, char* c) {\n"
                                "    foo((long long*)f);\n"
                                "    return reinterpret_cast<long long*>(c);\n"
                                "}", true);
        ASSERT_EQUALS("[test.cpp:2]: (portability) Casting from float* to integer* is not portable due to different binary data representations on different platforms.\n", errout.str());

        checkInvalidPointerCast("Q_DECLARE_METATYPE(int*)"); // #4135 - don't crash
    }


    void passedByValue() {
        check("void f(const std::string str) {}");
        ASSERT_EQUALS("[test.cpp:1]: (performance) Function parameter 'str' should be passed by const reference.\n", errout.str());

        check("void f(std::unique_ptr<std::string> ptr) {}");
        ASSERT_EQUALS("", errout.str());

        check("void f(const std::shared_ptr<std::string> ptr) {}");
        ASSERT_EQUALS("", errout.str());

        check("void f(const std::function<F> ptr) {}");
        ASSERT_EQUALS("", errout.str());

        {
            check("void f(const std::pair<int,int> x) {}");
            ASSERT_EQUALS("", errout.str());

            check("void f(const std::pair<std::string,std::string> x) {}");
            TODO_ASSERT_EQUALS("error", "", errout.str());
        }

        check("void f(const std::string::size_type x) {}");
        ASSERT_EQUALS("", errout.str());

        check("class Foo;\nvoid f(const Foo foo) {}"); // Unknown class
        ASSERT_EQUALS("[test.cpp:2]: (performance, inconclusive) Function parameter 'foo' should be passed by const reference.\n", errout.str());

        check("class Foo { std::vector<int> v; };\nvoid f(const Foo foo) {}"); // Large class (STL member)
        ASSERT_EQUALS("[test.cpp:2]: (performance) Function parameter 'foo' should be passed by const reference.\n", errout.str());

        check("class Foo { int i; };\nvoid f(const Foo foo) {}"); // Small class
        ASSERT_EQUALS("", errout.str());

        check("class Foo { int i[6]; };\nvoid f(const Foo foo) {}"); // Large class (array)
        ASSERT_EQUALS("[test.cpp:2]: (performance) Function parameter 'foo' should be passed by const reference.\n", errout.str());

        check("class Foo { std::string* s; };\nvoid f(const Foo foo) {}"); // Small class (pointer)
        ASSERT_EQUALS("", errout.str());

        check("class Foo { static std::string s; };\nvoid f(const Foo foo) {}"); // Small class (static member)
        ASSERT_EQUALS("", errout.str());

        check("class X { std::string s; }; class Foo : X { };\nvoid f(const Foo foo) {}"); // Large class (inherited)
        ASSERT_EQUALS("[test.cpp:2]: (performance) Function parameter 'foo' should be passed by const reference.\n", errout.str());

        check("class X { std::string s; }; class Foo { X x; };\nvoid f(const Foo foo) {}"); // Large class (inherited)
        ASSERT_EQUALS("[test.cpp:2]: (performance) Function parameter 'foo' should be passed by const reference.\n", errout.str());

        check("void f(const std::string &str) {}");
        ASSERT_EQUALS("", errout.str());

        check("void f(const std::vector<int> v) {}");
        ASSERT_EQUALS("[test.cpp:1]: (performance) Function parameter 'v' should be passed by const reference.\n", errout.str());

        check("void f(const std::vector<std::string> v) {}");
        ASSERT_EQUALS("[test.cpp:1]: (performance) Function parameter 'v' should be passed by const reference.\n", errout.str());

        check("void f(const std::vector<std::string>::size_type s) {}");
        ASSERT_EQUALS("", errout.str());

        check("void f(const std::vector<int> &v) {}");
        ASSERT_EQUALS("", errout.str());

        check("void f(const std::map<int,int> &v) {}");
        ASSERT_EQUALS("", errout.str());

        check("void f(const std::map<int,int> v) {}");
        ASSERT_EQUALS("[test.cpp:1]: (performance) Function parameter 'v' should be passed by const reference.\n", errout.str());

        check("void f(const std::map<std::string,std::string> v) {}");
        ASSERT_EQUALS("[test.cpp:1]: (performance) Function parameter 'v' should be passed by const reference.\n", errout.str());

        check("void f(const std::map<int,std::string> v) {}");
        ASSERT_EQUALS("[test.cpp:1]: (performance) Function parameter 'v' should be passed by const reference.\n", errout.str());

        check("void f(const std::map<std::string,int> v) {}");
        ASSERT_EQUALS("[test.cpp:1]: (performance) Function parameter 'v' should be passed by const reference.\n", errout.str());

        check("void f(const std::streamoff pos) {}");
        ASSERT_EQUALS("", errout.str());

        check("void f(std::initializer_list<int> i) {}");
        ASSERT_EQUALS("", errout.str());

        // #5824
        check("void log(const std::string& file, int line, const std::string& function, const std::string str, ...) {}");
        ASSERT_EQUALS("", errout.str());

        // #5534
        check("struct float3 { };\n"
              "typedef float3 vec;\n"
              "class Plane {\n"
              "    vec Refract(vec &vec) const;\n"
              "    bool IntersectLinePlane(const vec &planeNormal);\n"
              "}; ");
        ASSERT_EQUALS("", errout.str());

        check("class X {\n"
              "    virtual void func(const std::string str) {}\n"
              "};");
        ASSERT_EQUALS("[test.cpp:2]: (performance) Function parameter 'str' should be passed by const reference.\n", errout.str());
    }

    void passedByValue_nonConst() {
        check("void f(std::string str) {}");
        ASSERT_EQUALS("[test.cpp:1]: (performance) Function parameter 'str' should be passed by const reference.\n", errout.str());

        check("void f(std::string str) {\n"
              "    return str + x;\n"
              "}");
        ASSERT_EQUALS("[test.cpp:1]: (performance) Function parameter 'str' should be passed by const reference.\n", errout.str());

        check("void f(std::string str) {\n"
              "    std::cout << str;\n"
              "}");
        ASSERT_EQUALS("[test.cpp:1]: (performance) Function parameter 'str' should be passed by const reference.\n", errout.str());

        check("void f(std::string str) {\n"
              "    std::cin >> str;\n"
              "}");
        ASSERT_EQUALS("", errout.str());

        check("void f(std::string str) {\n"
              "    std::string s2 = str;\n"
              "}");
        ASSERT_EQUALS("[test.cpp:1]: (performance) Function parameter 'str' should be passed by const reference.\n", errout.str());

        check("void f(std::string str) {\n"
              "    std::string& s2 = str;\n"
              "}");
        ASSERT_EQUALS("", errout.str());

        check("void f(std::string str) {\n"
              "    const std::string& s2 = str;\n"
              "}");
        ASSERT_EQUALS("[test.cpp:1]: (performance) Function parameter 'str' should be passed by const reference.\n", errout.str());

        check("void f(std::string str) {\n"
              "    str = \"\";\n"
              "}");
        ASSERT_EQUALS("", errout.str());

        check("void f(std::string str) {\n"
              "    foo(str);\n" // It could be that foo takes str as non-const-reference
              "}");
        ASSERT_EQUALS("", errout.str());

        check("void foo(const std::string& str);\n"
              "void f(std::string str) {\n"
              "    foo(str);\n"
              "}");
        ASSERT_EQUALS("[test.cpp:2]: (performance) Function parameter 'str' should be passed by const reference.\n", errout.str());

        check("void foo(std::string str);\n"
              "void f(std::string str) {\n"
              "    foo(str);\n"
              "}");
        ASSERT_EQUALS("[test.cpp:2]: (performance) Function parameter 'str' should be passed by const reference.\n", errout.str());

        check("void foo(std::string& str);\n"
              "void f(std::string str) {\n"
              "    foo(str);\n"
              "}");
        ASSERT_EQUALS("", errout.str());

        check("void foo(std::string* str);\n"
              "void f(std::string str) {\n"
              "    foo(&str);\n"
              "}");
        ASSERT_EQUALS("", errout.str());

        check("void foo(int& i1, const std::string& str, int& i2);\n"
              "void f(std::string str) {\n"
              "    foo((a+b)*c, str, x);\n"
              "}");
        ASSERT_EQUALS("[test.cpp:2]: (performance) Function parameter 'str' should be passed by const reference.\n", errout.str());

        check("std::string f(std::string str) {\n"
              "    str += x;\n"
              "    return str;\n"
              "}");
        ASSERT_EQUALS("", errout.str());

        check("class X {\n"
              "    std::string s;\n"
              "    void func() const;\n"
              "};\n"
              "Y f(X x) {\n"
              "    x.func();\n"
              "}");
        ASSERT_EQUALS("[test.cpp:5]: (performance) Function parameter 'x' should be passed by const reference.\n", errout.str());

        check("class X {\n"
              "    void func();\n"
              "};\n"
              "Y f(X x) {\n"
              "    x.func();\n"
              "}");
        ASSERT_EQUALS("", errout.str());

        check("class X {\n"
              "    void func(std::string str) {}\n"
              "};");
        ASSERT_EQUALS("[test.cpp:2]: (performance) Function parameter 'str' should be passed by const reference.\n", errout.str());

        check("class X {\n"
              "    virtual void func(std::string str) {}\n" // Do not warn about virtual functions, if 'str' is not declared as const
              "};");
        ASSERT_EQUALS("", errout.str());

        check("class X {\n"
              "    char a[1024];\n"
              "};\n"
              "class Y : X {\n"
              "    char b;\n"
              "};\n"
              "void f(Y y) {\n"
              "}");
        ASSERT_EQUALS("[test.cpp:7]: (performance) Function parameter 'y' should be passed by const reference.\n", errout.str());

        check("class X {\n"
              "    void* a;\n"
              "    void* b;\n"
              "};\n"
              "class Y {\n"
              "    void* a;\n"
              "    void* b;\n"
              "    char c;\n"
              "};\n"
              "void f(X x, Y y) {\n"
              "}");
        ASSERT_EQUALS("[test.cpp:10]: (performance) Function parameter 'y' should be passed by const reference.\n", errout.str());

        {
            // 8-byte data should be passed by const reference on 32-bit platform but not on 64-bit platform
            const char code[] = "class X {\n"
                                "    uint64_t a;\n"
                                "    uint64_t b;\n"
                                "};\n"
                                "void f(X x) {}";

            Settings s32(_settings);
            s32.platform(cppcheck::Platform::Unix32);
            check(code, &s32);
            ASSERT_EQUALS("[test.cpp:5]: (performance) Function parameter 'x' should be passed by const reference.\n", errout.str());

            Settings s64(_settings);
            s64.platform(cppcheck::Platform::Unix64);
            check(code, &s64);
            ASSERT_EQUALS("", errout.str());
        }
    }

    void switchRedundantAssignmentTest() {
        check("void foo()\n"
              "{\n"
              "    int y = 1;\n"
              "    switch (a)\n"
              "    {\n"
              "    case 2:\n"
              "        y = 2;\n"
              "    case 3:\n"
              "        y = 3;\n"
              "    }\n"
              "    bar(y);\n"
              "}");
        ASSERT_EQUALS("[test.cpp:7] -> [test.cpp:9]: (warning) Variable 'y' is reassigned a value before the old one has been used. 'break;' missing?\n", errout.str());

        check("void foo()\n"
              "{\n"
              "    int y = 1;\n"
              "    switch (a)\n"
              "    {\n"
              "    case 2:\n"
              "      {\n"
              "        y = 2;\n"
              "      }\n"
              "    case 3:\n"
              "        y = 3;\n"
              "    }\n"
              "    bar(y);\n"
              "}");
        ASSERT_EQUALS("[test.cpp:8] -> [test.cpp:11]: (warning) Variable 'y' is reassigned a value before the old one has been used. 'break;' missing?\n", errout.str());

        check("void foo()\n"
              "{\n"
              "    int y = 1;\n"
              "    switch (a)\n"
              "    {\n"
              "    case 2:\n"
              "        y = 2;\n"
              "    case 3:\n"
              "        if (x)\n"
              "        {\n"
              "            y = 3;\n"
              "        }\n"
              "    }\n"
              "    bar(y);\n"
              "}");
        ASSERT_EQUALS("", errout.str());

        check("void foo()\n"
              "{\n"
              "    int y = 1;\n"
              "    switch (a)\n"
              "    {\n"
              "    case 2:\n"
              "      {\n"
              "        y = 2;\n"
              "        if (z)\n"
              "            printf(\"%d\", y);\n"
              "      }\n"
              "    case 3:\n"
              "        y = 3;\n"
              "    }\n"
              "    bar(y);\n"
              "}");
        ASSERT_EQUALS("", errout.str());

        check("void foo()\n"
              "{\n"
              "    int x = a;\n"
              "    int y = 1;\n"
              "    switch (x)\n"
              "    {\n"
              "    case 2:\n"
              "        x = 2;\n"
              "    case 3:\n"
              "        y = 3;\n"
              "    }\n"
              "    bar(y);\n"
              "}");
        ASSERT_EQUALS("", errout.str());

        check("void foo()\n"
              "{\n"
              "    int y = 1;\n"
              "    switch (x)\n"
              "    {\n"
              "    case 2:\n"
              "        y = 2;\n"
              "        break;\n"
              "    case 3:\n"
              "        y = 3;\n"
              "    }\n"
              "    bar(y);\n"
              "}");
        ASSERT_EQUALS("", errout.str());

        check("void foo()\n"
              "{\n"
              "    int y = 1;\n"
              "    while(xyz()) {\n"
              "        switch (x)\n"
              "        {\n"
              "        case 2:\n"
              "            y = 2;\n"
              "            continue;\n"
              "        case 3:\n"
              "            y = 3;\n"
              "        }\n"
              "        bar(y);\n"
              "    }\n"
              "}");
        ASSERT_EQUALS("", errout.str());

        check("void foo()\n"
              "{\n"
              "    int y = 1;\n"
              "    while(xyz()) {\n"
              "        switch (x)\n"
              "        {\n"
              "        case 2:\n"
              "            y = 2;\n"
              "            throw e;\n"
              "        case 3:\n"
              "            y = 3;\n"
              "        }\n"
              "        bar(y);\n"
              "    }\n"
              "}");
        ASSERT_EQUALS("", errout.str());

        check("void foo()\n"
              "{\n"
              "    int y = 1;\n"
              "    switch (x)\n"
              "    {\n"
              "    case 2:\n"
              "        y = 2;\n"
              "        printf(\"%d\", y);\n"
              "    case 3:\n"
              "        y = 3;\n"
              "    }\n"
              "    bar(y);\n"
              "}");
        ASSERT_EQUALS("", errout.str());

        check("void foo()\n"
              "{\n"
              "    int y = 1;\n"
              "    switch (x)\n"
              "    {\n"
              "    case 2:\n"
              "        y = 2;\n"
              "        bar();\n"
              "    case 3:\n"
              "        y = 3;\n"
              "    }\n"
              "    bar(y);\n"
              "}");
        ASSERT_EQUALS("", errout.str());

        check("void bar() {}\n" // bar isn't noreturn
              "void foo()\n"
              "{\n"
              "    int y = 1;\n"
              "    switch (x)\n"
              "    {\n"
              "    case 2:\n"
              "        y = 2;\n"
              "        bar();\n"
              "    case 3:\n"
              "        y = 3;\n"
              "    }\n"
              "    bar(y);\n"
              "}");
        ASSERT_EQUALS("[test.cpp:8] -> [test.cpp:11]: (warning) Variable 'y' is reassigned a value before the old one has been used. 'break;' missing?\n", errout.str());

        check("void foo(int a) {\n"
              "    char str[10];\n"
              "    switch (a)\n"
              "    {\n"
              "    case 2:\n"
              "      strcpy(str, \"a'\");\n"
              "    case 3:\n"
              "      strcpy(str, \"b'\");\n"
              "    }\n"
              "}", 0, false, false, false);
        ASSERT_EQUALS("[test.cpp:6] -> [test.cpp:8]: (warning) Buffer 'str' is being written before its old content has been used. 'break;' missing?\n", errout.str());

        check("void foo(int a) {\n"
              "    char str[10];\n"
              "    switch (a)\n"
              "    {\n"
              "    case 2:\n"
              "      strncpy(str, \"a'\");\n"
              "    case 3:\n"
              "      strncpy(str, \"b'\");\n"
              "    }\n"
              "}");
        ASSERT_EQUALS("[test.cpp:6] -> [test.cpp:8]: (warning) Buffer 'str' is being written before its old content has been used. 'break;' missing?\n", errout.str());

        check("void foo(int a) {\n"
              "    char str[10];\n"
              "    int z = 0;\n"
              "    switch (a)\n"
              "    {\n"
              "    case 2:\n"
              "      strcpy(str, \"a'\");\n"
              "      z++;\n"
              "    case 3:\n"
              "      strcpy(str, \"b'\");\n"
              "      z++;\n"
              "    }\n"
              "}", nullptr, false, false, false);
        ASSERT_EQUALS("[test.cpp:7] -> [test.cpp:10]: (warning) Buffer 'str' is being written before its old content has been used. 'break;' missing?\n", errout.str());

        check("void foo(int a) {\n"
              "    char str[10];\n"
              "    switch (a)\n"
              "    {\n"
              "    case 2:\n"
              "      strcpy(str, \"a'\");\n"
              "      break;\n"
              "    case 3:\n"
              "      strcpy(str, \"b'\");\n"
              "      break;\n"
              "    }\n"
              "}");
        ASSERT_EQUALS("", errout.str());

        check("void foo(int a) {\n"
              "    char str[10];\n"
              "    switch (a)\n"
              "    {\n"
              "    case 2:\n"
              "      strcpy(str, \"a'\");\n"
              "      printf(str);\n"
              "    case 3:\n"
              "      strcpy(str, \"b'\");\n"
              "    }\n"
              "}", nullptr, false, false, false);
        ASSERT_EQUALS("", errout.str());

        // Ticket #5158 "segmentation fault (valid code)"
        check("typedef struct ct_data_s {\n"
              "    union {\n"
              "        char freq;\n"
              "    } fc;\n"
              "} ct_data;\n"
              "typedef struct internal_state {\n"
              "    struct ct_data_s dyn_ltree[10];\n"
              "} deflate_state;\n"
              "void f(deflate_state *s) {\n"
              "    s->dyn_ltree[0].fc.freq++;\n"
              "}\n", nullptr, false, false, false);
        ASSERT_EQUALS("", errout.str());

        // Ticket #6132 "crash: daca: kvirc CheckOther::checkRedundantAssignment()"
        check("void HttpFileTransfer :: transferTerminated ( bool bSuccess@1 ) {\n"
              "if ( m_szCompletionCallback . isNull ( ) ) {\n"
              "KVS_TRIGGER_EVENT ( KviEvent_OnHTTPGetTerminated , out ? out : ( g_pApp . activeConsole ( ) ) , & vParams )\n"
              "} else {\n"
              "KviKvsScript :: run ( m_szCompletionCallback , out ? out : ( g_pApp . activeConsole ( ) ) , & vParams ) ;\n"
              "}\n"
              "}\n", nullptr, false, false, true);
        ASSERT_EQUALS("", errout.str());

    }

    void switchRedundantOperationTest() {
        check("void foo()\n"
              "{\n"
              "    int y = 1;\n"
              "    switch (a)\n"
              "    {\n"
              "    case 2:\n"
              "        ++y;\n"
              "    case 3:\n"
              "        y = 3;\n"
              "    }\n"
              "    bar(y);\n"
              "}");
        ASSERT_EQUALS("[test.cpp:7] -> [test.cpp:9]: (warning) Variable 'y' is reassigned a value before the old one has been used. 'break;' missing?\n", errout.str());
        check("void foo()\n"
              "{\n"
              "    int y = 1;\n"
              "    switch (a)\n"
              "    {\n"
              "    case 2:\n"
              "      {\n"
              "        ++y;\n"
              "      }\n"
              "    case 3:\n"
              "        y = 3;\n"
              "    }\n"
              "    bar(y);\n"
              "}");
        ASSERT_EQUALS("[test.cpp:8] -> [test.cpp:11]: (warning) Variable 'y' is reassigned a value before the old one has been used. 'break;' missing?\n", errout.str());
        check("void foo()\n"
              "{\n"
              "    int y = 1;\n"
              "    switch (a)\n"
              "    {\n"
              "    case 2:\n"
              "        y;\n"
              "    case 3:\n"
              "        ++y;\n"
              "    }\n"
              "    bar(y);\n"
              "}");
        ASSERT_EQUALS("", errout.str());
        check("void foo()\n"
              "{\n"
              "    int y = 1;\n"
              "    switch (a)\n"
              "    {\n"
              "    case 2:\n"
              "        ++y;\n"
              "    case 3:\n"
              "        ++y;\n"
              "    }\n"
              "    bar(y);\n"
              "}");
        ASSERT_EQUALS("", errout.str());
        check("void foo()\n"
              "{\n"
              "    int y = 1;\n"
              "    switch (a)\n"
              "    {\n"
              "    case 2:\n"
              "        --y;\n"
              "    case 3:\n"
              "        y = 3;\n"
              "    }\n"
              "    bar(y);\n"
              "}");
        ASSERT_EQUALS("[test.cpp:7] -> [test.cpp:9]: (warning) Variable 'y' is reassigned a value before the old one has been used. 'break;' missing?\n", errout.str());
        check("void foo()\n"
              "{\n"
              "    int y = 1;\n"
              "    switch (a)\n"
              "    {\n"
              "    case 2:\n"
              "      {\n"
              "        --y;\n"
              "      }\n"
              "    case 3:\n"
              "        y = 3;\n"
              "    }\n"
              "    bar(y);\n"
              "}");
        ASSERT_EQUALS("[test.cpp:8] -> [test.cpp:11]: (warning) Variable 'y' is reassigned a value before the old one has been used. 'break;' missing?\n", errout.str());
        check("void foo()\n"
              "{\n"
              "    int y = 1;\n"
              "    switch (a)\n"
              "    {\n"
              "    case 2:\n"
              "        y;\n"
              "    case 3:\n"
              "        --y;\n"
              "    }\n"
              "    bar(y);\n"
              "}");
        ASSERT_EQUALS("", errout.str());
        check("void foo()\n"
              "{\n"
              "    int y = 1;\n"
              "    switch (a)\n"
              "    {\n"
              "    case 2:\n"
              "        --y;\n"
              "    case 3:\n"
              "        --y;\n"
              "    }\n"
              "    bar(y);\n"
              "}");
        ASSERT_EQUALS("", errout.str());
        check("void foo()\n"
              "{\n"
              "    int y = 1;\n"
              "    switch (a)\n"
              "    {\n"
              "    case 2:\n"
              "        y++;\n"
              "    case 3:\n"
              "        y = 3;\n"
              "    }\n"
              "    bar(y);\n"
              "}");
        ASSERT_EQUALS("[test.cpp:7] -> [test.cpp:9]: (warning) Variable 'y' is reassigned a value before the old one has been used. 'break;' missing?\n", errout.str());
        check("void foo()\n"
              "{\n"
              "    int y = 1;\n"
              "    switch (a)\n"
              "    {\n"
              "    case 2:\n"
              "      {\n"
              "        y++;\n"
              "      }\n"
              "    case 3:\n"
              "        y = 3;\n"
              "    }\n"
              "    bar(y);\n"
              "}");
        ASSERT_EQUALS("[test.cpp:8] -> [test.cpp:11]: (warning) Variable 'y' is reassigned a value before the old one has been used. 'break;' missing?\n", errout.str());
        check("void foo()\n"
              "{\n"
              "    int y = 1;\n"
              "    switch (a)\n"
              "    {\n"
              "    case 2:\n"
              "        y = 2;\n"
              "    case 3:\n"
              "        y++;\n"
              "    }\n"
              "    bar(y);\n"
              "}", nullptr, false, false, false);
        ASSERT_EQUALS("", errout.str());
        check("void foo()\n"
              "{\n"
              "    int y = 1;\n"
              "    switch (a)\n"
              "    {\n"
              "    case 2:\n"
              "        y++;\n"
              "    case 3:\n"
              "        y++;\n"
              "    }\n"
              "    bar(y);\n"
              "}");
        ASSERT_EQUALS("", errout.str());
        check("void foo()\n"
              "{\n"
              "    int y = 1;\n"
              "    switch (a)\n"
              "    {\n"
              "    case 2:\n"
              "        y--;\n"
              "    case 3:\n"
              "        y = 3;\n"
              "    }\n"
              "    bar(y);\n"
              "}");
        ASSERT_EQUALS("[test.cpp:7] -> [test.cpp:9]: (warning) Variable 'y' is reassigned a value before the old one has been used. 'break;' missing?\n", errout.str());
        check("void foo()\n"
              "{\n"
              "    int y = 1;\n"
              "    switch (a)\n"
              "    {\n"
              "    case 2:\n"
              "      {\n"
              "        y--;\n"
              "      }\n"
              "    case 3:\n"
              "        y = 3;\n"
              "    }\n"
              "    bar(y);\n"
              "}");
        ASSERT_EQUALS("[test.cpp:8] -> [test.cpp:11]: (warning) Variable 'y' is reassigned a value before the old one has been used. 'break;' missing?\n", errout.str());
        check("void foo()\n"
              "{\n"
              "    int y = 1;\n"
              "    switch (a)\n"
              "    {\n"
              "    case 2:\n"
              "        y = 2;\n"
              "    case 3:\n"
              "        y--;\n"
              "    }\n"
              "    bar(y);\n"
              "}", nullptr, false, false, false);
        ASSERT_EQUALS("", errout.str());
        check("void foo()\n"
              "{\n"
              "    int y = 1;\n"
              "    switch (a)\n"
              "    {\n"
              "    case 2:\n"
              "        y--;\n"
              "    case 3:\n"
              "        y--;\n"
              "    }\n"
              "    bar(y);\n"
              "}");
        ASSERT_EQUALS("", errout.str());
        check("void foo()\n"
              "{\n"
              "    int y = 1;\n"
              "    switch (a)\n"
              "    {\n"
              "    case 2:\n"
              "        y++;\n"
              "    case 3:\n"
              "        if (x)\n"
              "        {\n"
              "            y = 3;\n"
              "        }\n"
              "    }\n"
              "    bar(y);\n"
              "}");
        ASSERT_EQUALS("", errout.str());
        check("void foo()\n"
              "{\n"
              "    int y = 1;\n"
              "    switch (a)\n"
              "    {\n"
              "    case 2:\n"
              "      {\n"
              "        y++;\n"
              "        if (y)\n"
              "            printf(\"%d\", y);\n"
              "      }\n"
              "    case 3:\n"
              "        y = 3;\n"
              "    }\n"
              "    bar(y);\n"
              "}");
        ASSERT_EQUALS("", errout.str());
        check("void foo()\n"
              "{\n"
              "    int x = a;\n"
              "    int y = 1;\n"
              "    switch (x)\n"
              "    {\n"
              "    case 2:\n"
              "        x++;\n"
              "    case 3:\n"
              "        y++;\n"
              "    }\n"
              "    bar(y);\n"
              "}");
        ASSERT_EQUALS("", errout.str());
        check("void foo()\n"
              "{\n"
              "    int y = 1;\n"
              "    switch (x)\n"
              "    {\n"
              "    case 2:\n"
              "        y++;\n"
              "        break;\n"
              "    case 3:\n"
              "        y = 3;\n"
              "    }\n"
              "    bar(y);\n"
              "}");
        ASSERT_EQUALS("", errout.str());
        check("void foo()\n"
              "{\n"
              "    int y = 1;\n"
              "    while(xyz()) {\n"
              "        switch (x)\n"
              "        {\n"
              "        case 2:\n"
              "            y++;\n"
              "            continue;\n"
              "        case 3:\n"
              "            y = 3;\n"
              "        }\n"
              "        bar(y);\n"
              "    }\n"
              "}");
        ASSERT_EQUALS("", errout.str());
        check("void foo()\n"
              "{\n"
              "    int y = 1;\n"
              "    while(xyz()) {\n"
              "        switch (x)\n"
              "        {\n"
              "        case 2:\n"
              "            y++;\n"
              "            throw e;\n"
              "        case 3:\n"
              "            y = 3;\n"
              "        }\n"
              "        bar(y);\n"
              "    }\n"
              "}");
        ASSERT_EQUALS("", errout.str());
        check("void foo()\n"
              "{\n"
              "    int y = 1;\n"
              "    switch (x)\n"
              "    {\n"
              "    case 2:\n"
              "        y++;\n"
              "        printf(\"%d\", y);\n"
              "    case 3:\n"
              "        y = 3;\n"
              "    }\n"
              "    bar(y);\n"
              "}");
        ASSERT_EQUALS("", errout.str());
        check("void foo()\n"
              "{\n"
              "    int y = 1;\n"
              "    switch (x)\n"
              "    {\n"
              "    case 2:\n"
              "        y++;\n"
              "        bar();\n"
              "    case 3:\n"
              "        y = 3;\n"
              "    }\n"
              "    bar(y);\n"
              "}");
        ASSERT_EQUALS("", errout.str());
    }

    void switchRedundantBitwiseOperationTest() {
        check("void foo(int a)\n"
              "{\n"
              "    int y = 1;\n"
              "    switch (a)\n"
              "    {\n"
              "    case 2:\n"
              "        y |= 3;\n"
              "    case 3:\n"
              "        y |= 3;\n"
              "        break;\n"
              "    }\n"
              "}");
        ASSERT_EQUALS("[test.cpp:7]: (warning) Redundant bitwise operation on 'y' in 'switch' statement. 'break;' missing?\n", errout.str());

        check("void foo(int a)\n"
              "{\n"
              "    int y = 1;\n"
              "    switch (a)\n"
              "    {\n"
              "    case 2:\n"
              "        y |= 3;\n"
              "    default:\n"
              "        y |= 3;\n"
              "        break;\n"
              "    }\n"
              "}");
        ASSERT_EQUALS("[test.cpp:7]: (warning) Redundant bitwise operation on 'y' in 'switch' statement. 'break;' missing?\n", errout.str());

        check("void foo(int a)\n"
              "{\n"
              "    int y = 1;\n"
              "    switch (a)\n"
              "    {\n"
              "    case 2:\n"
              "        y |= 3;\n"
              "    default:\n"
              "        if (z)\n"
              "            y |= 3;\n"
              "        break;\n"
              "    }\n"
              "}");
        ASSERT_EQUALS("", errout.str());

        check("void foo(int a)\n"
              "{\n"
              "    int y = 1;\n"
              "    switch (a)\n"
              "    {\n"
              "    case 2:\n"
              "        y |= z;\n"
              "        z++\n"
              "    default:\n"
              "        y |= z;\n"
              "        break;\n"
              "    }\n"
              "}");
        ASSERT_EQUALS("", errout.str());

        check("void foo(int a)\n"
              "{\n"
              "    int y = 1;\n"
              "    switch (a)\n"
              "    {\n"
              "    case 2:\n"
              "        y |= 3;\n"
              "        bar(y);\n"
              "    case 3:\n"
              "        y |= 3;\n"
              "        break;\n"
              "    }\n"
              "}");
        ASSERT_EQUALS("", errout.str());

        check("void foo(int a)\n"
              "{\n"
              "    int y = 1;\n"
              "    switch (a)\n"
              "    {\n"
              "    case 2:\n"
              "        y |= 3;\n"
              "        y = 4;\n"
              "    case 3:\n"
              "        y |= 3;\n"
              "        break;\n"
              "    }\n"
              "}");
        ASSERT_EQUALS("", errout.str());

        check("void foo(int a)\n"
              "{\n"
              "    int y = 1;\n"
              "    switch (a)\n"
              "    {\n"
              "    case 2:\n"
              "        y &= 3;\n"
              "    case 3:\n"
              "        y &= 3;\n"
              "        break;\n"
              "    }\n"
              "}");
        ASSERT_EQUALS("[test.cpp:7]: (warning) Redundant bitwise operation on 'y' in 'switch' statement. 'break;' missing?\n", errout.str());

        check("void foo(int a)\n"
              "{\n"
              "    int y = 1;\n"
              "    switch (a)\n"
              "    {\n"
              "    case 2:\n"
              "        y |= 3;\n"
              "        break;\n"
              "    case 3:\n"
              "        y |= 3;\n"
              "        break;\n"
              "    }\n"
              "}");
        ASSERT_EQUALS("", errout.str());

        check("void foo(int a)\n"
              "{\n"
              "    int y = 1;\n"
              "    switch (a)\n"
              "    {\n"
              "    case 2:\n"
              "        y ^= 3;\n"
              "    case 3:\n"
              "        y ^= 3;\n"
              "        break;\n"
              "    }\n"
              "}");
        ASSERT_EQUALS("", errout.str());

        check("void foo(int a)\n"
              "{\n"
              "    int y = 1;\n"
              "    switch (a)\n"
              "    {\n"
              "    case 2:\n"
              "        y |= 2;\n"
              "    case 3:\n"
              "        y |= 3;\n"
              "        break;\n"
              "    }\n"
              "}");
        ASSERT_EQUALS("", errout.str());

        check("void foo(int a)\n"
              "{\n"
              "    int y = 1;\n"
              "    switch (a)\n"
              "    {\n"
              "    case 2:\n"
              "        y &= 2;\n"
              "    case 3:\n"
              "        y &= 3;\n"
              "        break;\n"
              "    }\n"
              "}");
        ASSERT_EQUALS("", errout.str());

        check("void foo(int a)\n"
              "{\n"
              "    int y = 1;\n"
              "    switch (a)\n"
              "    {\n"
              "    case 2:\n"
              "        y |= 2;\n"
              "    case 3:\n"
              "        y &= 2;\n"
              "        break;\n"
              "    }\n"
              "}");
        ASSERT_EQUALS("", errout.str());
    }

    void unreachableCode() {
        check("void foo(int a) {\n"
              "    while(1) {\n"
              "        if (a++ >= 100) {\n"
              "            break;\n"
              "            continue;\n"
              "        }\n"
              "    }\n"
              "}", nullptr, false, false, false);
        ASSERT_EQUALS("[test.cpp:5]: (style) Consecutive return, break, continue, goto or throw statements are unnecessary.\n", errout.str());

        check("int foo(int a) {\n"
              "    return 0;\n"
              "    return(a-1);\n"
              "}", nullptr, false, false, false);
        ASSERT_EQUALS("[test.cpp:3]: (style) Consecutive return, break, continue, goto or throw statements are unnecessary.\n", errout.str());

        check("int foo(int a) {\n"
              "  A:"
              "    return(0);\n"
              "    goto A;\n"
              "}", nullptr, false, false, false);
        ASSERT_EQUALS("[test.cpp:3]: (style) Consecutive return, break, continue, goto or throw statements are unnecessary.\n", errout.str());

        Settings settings;
        settings.library.setnoreturn("exit", true);
        settings.library.functions["exit"].argumentChecks[1] = Library::ArgumentChecks();
        check("void foo() {\n"
              "    exit(0);\n"
              "    break;\n"
              "}", nullptr, false, false, false, &settings);
        ASSERT_EQUALS("[test.cpp:3]: (style) Consecutive return, break, continue, goto or throw statements are unnecessary.\n", errout.str());

        check("class NeonSession {\n"
              "    void exit();\n"
              "};\n"
              "void NeonSession::exit()\n"
              "{\n"
              "    SAL_INFO(\"ucb.ucp.webdav\", \"neon commands cannot be aborted\");\n"
              "}", nullptr, false, false, false, &settings);
        ASSERT_EQUALS("", errout.str());

        check("void NeonSession::exit()\n"
              "{\n"
              "    SAL_INFO(\"ucb.ucp.webdav\", \"neon commands cannot be aborted\");\n"
              "}", nullptr, false, false, false, &settings);
        ASSERT_EQUALS("", errout.str());

        check("void foo() { xResAccess->exit(); }", nullptr, false, false, false, &settings);
        ASSERT_EQUALS("", errout.str());

        check("void foo(int a)\n"
              "{\n"
              "        switch(a) {\n"
              "          case 0:\n"
              "            printf(\"case 0\");\n"
              "            break;\n"
              "            break;\n"
              "          case 1:\n"
              "            c++;\n"
              "            break;\n"
              "         }\n"
              "}", nullptr, false, false, false);
        ASSERT_EQUALS("[test.cpp:7]: (style) Consecutive return, break, continue, goto or throw statements are unnecessary.\n", errout.str());

        check("void foo(int a)\n"
              "{\n"
              "        switch(a) {\n"
              "          case 0:\n"
              "            printf(\"case 0\");\n"
              "            break;\n"
              "          case 1:\n"
              "            c++;\n"
              "            break;\n"
              "         }\n"
              "}");
        ASSERT_EQUALS("", errout.str());

        check("void foo(int a)\n"
              "{\n"
              "        while(true) {\n"
              "          if (a++ >= 100) {\n"
              "            break;\n"
              "            break;\n"
              "          }\n"
              "       }\n"
              "}", nullptr, false, false, false);
        ASSERT_EQUALS("[test.cpp:6]: (style) Consecutive return, break, continue, goto or throw statements are unnecessary.\n", errout.str());

        check("void foo(int a)\n"
              "{\n"
              "        while(true) {\n"
              "          if (a++ >= 100) {\n"
              "            continue;\n"
              "            continue;\n"
              "          }\n"
              "          a+=2;\n"
              "       }\n"
              "}", nullptr, false, false, false);
        ASSERT_EQUALS("[test.cpp:6]: (style) Consecutive return, break, continue, goto or throw statements are unnecessary.\n", errout.str());

        check("void foo(int a)\n"
              "{\n"
              "        while(true) {\n"
              "          if (a++ >= 100) {\n"
              "            continue;\n"
              "          }\n"
              "          a+=2;\n"
              "       }\n"
              "}");
        ASSERT_EQUALS("", errout.str());

        check("int foo() {\n"
              "    throw 0;\n"
              "    return 1;\n"
              "}", nullptr, false, false, false);
        ASSERT_EQUALS("", errout.str());

        check("void foo() {\n"
              "    throw 0;\n"
              "    return;\n"
              "}", nullptr, false, false, false);
        ASSERT_EQUALS("[test.cpp:3]: (style) Consecutive return, break, continue, goto or throw statements are unnecessary.\n", errout.str());

        check("int foo() {\n"
              "    return 0;\n"
              "    return 1;\n"
              "}", nullptr, false, false, false);
        ASSERT_EQUALS("[test.cpp:3]: (style) Consecutive return, break, continue, goto or throw statements are unnecessary.\n", errout.str());

        check("int foo() {\n"
              "    return 0;\n"
              "    foo();\n"
              "}", nullptr, false, false, false);
        ASSERT_EQUALS("[test.cpp:3]: (style) Statements following return, break, continue, goto or throw will never be executed.\n", errout.str());

        check("int foo(int unused) {\n"
              "    return 0;\n"
              "    (void)unused;\n"
              "}", nullptr, false, false, false);
        ASSERT_EQUALS("", errout.str());

        check("int foo(int unused1, int unused2) {\n"
              "    return 0;\n"
              "    (void)unused1;\n"
              "    (void)unused2;\n"
              "}", nullptr, false, false, false);
        ASSERT_EQUALS("", errout.str());

        check("int foo(int unused1, int unused2) {\n"
              "    return 0;\n"
              "    (void)unused1;\n"
              "    (void)unused2;\n"
              "    foo();\n"
              "}", nullptr, false, false, false);
        ASSERT_EQUALS("[test.cpp:5]: (style) Statements following return, break, continue, goto or throw will never be executed.\n", errout.str());

        check("int foo() {\n"
              "    if(bar)\n"
              "        return 0;\n"
              "    return 124;\n"
              "}");
        ASSERT_EQUALS("", errout.str());

        check("int foo() {\n"
              "    while(bar) {\n"
              "        return 0;\n"
              "        return 0;\n"
              "        return 0;\n"
              "        return 0;\n"
              "    }\n"
              "    return 124;\n"
              "}", nullptr, false, false, false);
        ASSERT_EQUALS("[test.cpp:4]: (style) Consecutive return, break, continue, goto or throw statements are unnecessary.\n", errout.str());

        check("void foo() {\n"
              "    while(bar) {\n"
              "        return;\n"
              "        break;\n"
              "    }\n"
              "}", nullptr, false, false, false);
        ASSERT_EQUALS("[test.cpp:4]: (style) Consecutive return, break, continue, goto or throw statements are unnecessary.\n", errout.str());

        // #5707
        check("extern int i,j;\n"
              "int foo() {\n"
              "    switch(i) {\n"
              "        default: j=1; break;\n"
              "    }\n"
              "    return 0;\n"
              "    j=2;\n"
              "}", nullptr, false, false, false);
        ASSERT_EQUALS("[test.cpp:7]: (style) Statements following return, break, continue, goto or throw will never be executed.\n", errout.str());

        check("int foo() {\n"
              "    return 0;\n"
              "  label:\n"
              "    throw 0;\n"
              "}", nullptr, false, false, false);
        ASSERT_EQUALS("[test.cpp:3]: (style) Label 'label' is not used.\n", errout.str());

        check("void foo() {\n"
              "    wxCHECK2(state < 3 && state >= 0, return);\n"
              "    _checkboxState = state;\n"
              "}");
        ASSERT_EQUALS("", errout.str());

        check("struct A {\n"
              "    virtual void foo  (P & Val) throw ();\n"
              "    virtual void foo1 (P & Val) throw ();\n"
              "}");
        ASSERT_EQUALS("", errout.str());

        check("int foo() {\n"
              "    goto label;\n"
              "    while (true) {\n"
              "     bar();\n"
              "     label:\n"
              "    }\n"
              "}");
        ASSERT_EQUALS("", errout.str()); // #3457

        check("int foo() {\n"
              "    goto label;\n"
              "    do {\n"
              "     bar();\n"
              "     label:\n"
              "    } while (true);\n"
              "}");
        ASSERT_EQUALS("", errout.str()); // #3457

        check("int foo() {\n"
              "    goto label;\n"
              "    for (;;) {\n"
              "     bar();\n"
              "     label:\n"
              "    }\n"
              "}");
        ASSERT_EQUALS("", errout.str()); // #3457

        // #3383. TODO: Use preprocessor
        check("int foo() {\n"
              "\n" // #ifdef A
              "    return 0;\n"
              "\n" // #endif
              "    return 1;\n"
              "}", nullptr, false, false, false);
        ASSERT_EQUALS("", errout.str());
        check("int foo() {\n"
              "\n" // #ifdef A
              "    return 0;\n"
              "\n" // #endif
              "    return 1;\n"
              "}", nullptr, false, true, false);
        ASSERT_EQUALS("[test.cpp:5]: (style, inconclusive) Consecutive return, break, continue, goto or throw statements are unnecessary.\n", errout.str());

        // #4711 lambda functions
        check("int f() {\n"
              "    return g([](int x){x+1; return x;});\n"
              "}", nullptr, false, false, false);
        ASSERT_EQUALS("", errout.str());

        // #4756
        check("template <>\n"
              "inline uint16_t htobe(uint16_t value) {\n"
              "     return ( __extension__ ({\n"
              "         register unsigned short int __v, __x = (unsigned short int) (value);\n"
              "         if (__builtin_constant_p (__x))\n"
              "             __v = ((unsigned short int) ((((__x) >> 8) & 0xff) | (((__x) & 0xff) << 8)));\n"
              "         else\n"
              "             __asm__ (\"rorw $8, %w0\" : \"=r\" (__v) : \"0\" (__x) : \"cc\");\n"
              "         __v;\n"
              "     }));\n"
              "}", nullptr, false, false, false);
        ASSERT_EQUALS("", errout.str());

        // #6008
        check("static std::function< int ( int, int ) > GetFunctor() {\n"
              "    return [](int a_, int b_) -> int {\n"
              "        int sum = a_ + b_;\n"
              "        return sum;\n"
              "    };\n"
              "}", nullptr, false, false, false);
        ASSERT_EQUALS("", errout.str());

        // #5789
        check("struct per_state_info {\n"
              "    uint64_t enter, exit;\n"
              "    uint64_t events;\n"
              "    per_state_info() : enter(0), exit(0), events(0) {}\n"
              "};", nullptr, false, false, false);
        ASSERT_EQUALS("", errout.str());

        // #6664
        check("void foo() {\n"
              "    (beat < 100) ? (void)0 : exit(0);\n"
              "    bar();\n"
              "}", nullptr, false, false, false, &settings);
        ASSERT_EQUALS("", errout.str());

        check("void foo() {\n"
              "    (beat < 100) ? exit(0) : (void)0;\n"
              "    bar();\n"
              "}", nullptr, false, false, false, &settings);
        ASSERT_EQUALS("", errout.str());
    }


    void suspiciousCase() {
        check("void foo() {\n"
              "    switch(a) {\n"
              "        case A&&B:\n"
              "            foo();\n"
              "        case (A||B):\n"
              "            foo();\n"
              "        case A||B:\n"
              "            foo();\n"
              "    }\n"
              "}");
        ASSERT_EQUALS("[test.cpp:3]: (warning, inconclusive) Found suspicious case label in switch(). Operator '&&' probably doesn't work as intended.\n"
                      "[test.cpp:5]: (warning, inconclusive) Found suspicious case label in switch(). Operator '||' probably doesn't work as intended.\n"
                      "[test.cpp:7]: (warning, inconclusive) Found suspicious case label in switch(). Operator '||' probably doesn't work as intended.\n", errout.str());

        check("void foo() {\n"
              "    switch(a) {\n"
              "        case 1:\n"
              "            a=A&&B;\n"
              "    }\n"
              "}");
        ASSERT_EQUALS("", errout.str());

        check("void foo() {\n"
              "    switch(a) {\n"
              "        case A&&B?B:A:\n"
              "            foo();\n"
              "    }\n"
              "}");
        ASSERT_EQUALS("", errout.str());
    }

    void suspiciousEqualityComparison() {
        check("void foo(int c) {\n"
              "    if (c == 1) c == 0;\n"
              "}");
        ASSERT_EQUALS("[test.cpp:2]: (warning, inconclusive) Found suspicious equality comparison. Did you intend to assign a value instead?\n", errout.str());

        check("void foo(int* c) {\n"
              "    if (*c == 1) *c == 0;\n"
              "}");
        ASSERT_EQUALS("[test.cpp:2]: (warning, inconclusive) Found suspicious equality comparison. Did you intend to assign a value instead?\n", errout.str());


        check("void foo(int c) {\n"
              "    if (c == 1) {\n"
              "        c = 0;\n"
              "    }\n"
              "}");
        ASSERT_EQUALS("", errout.str());

        check("void foo(int c) {\n"
              "    c == 1;\n"
              "}");
        ASSERT_EQUALS("[test.cpp:2]: (warning, inconclusive) Found suspicious equality comparison. Did you intend to assign a value instead?\n", errout.str());

        check("void foo(int c) {\n"
              "    for (int i = 0; i == 10; i ++) {\n"
              "        a ++;\n"
              "    }\n"
              "}");
        ASSERT_EQUALS("", errout.str());

        check("void foo(int c) {\n"
              "    for (i == 0; i < 10; i ++) {\n"
              "        c ++;\n"
              "    }\n"
              "}");
        ASSERT_EQUALS("[test.cpp:2]: (warning, inconclusive) Found suspicious equality comparison. Did you intend to assign a value instead?\n", errout.str());

        check("void foo(int c) {\n"
              "    for (i == 1; i < 10; i ++) {\n"
              "        c ++;\n"
              "    }\n"
              "}");
        ASSERT_EQUALS("[test.cpp:2]: (warning, inconclusive) Found suspicious equality comparison. Did you intend to assign a value instead?\n", errout.str());

        check("void foo(int c) {\n"
              "    for (i == 2; i < 10; i ++) {\n"
              "        c ++;\n"
              "    }\n"
              "}");
        ASSERT_EQUALS("[test.cpp:2]: (warning, inconclusive) Found suspicious equality comparison. Did you intend to assign a value instead?\n", errout.str());

        check("void foo(int c) {\n"
              "    for (int i = 0; i < 10; i == c) {\n"
              "        c ++;\n"
              "    }\n"
              "}");
        ASSERT_EQUALS("[test.cpp:2]: (warning, inconclusive) Found suspicious equality comparison. Did you intend to assign a value instead?\n", errout.str());

        check("void foo(int c) {\n"
              "    for (; running == 1;) {\n"
              "        c ++;\n"
              "    }\n"
              "}");
        ASSERT_EQUALS("", errout.str());

        check("void foo(int c) {\n"
              "    printf(\"%i\", ({x==0;}));\n"
              "}");
        ASSERT_EQUALS("", errout.str());

        check("void foo(int x) {\n"
              "    printf(\"%i\", ({int x = do_something(); x == 0;}));\n"
              "}");
        ASSERT_EQUALS("", errout.str());

        check("void foo(int x) {\n"
              "    printf(\"%i\", ({x == 0; x > 0 ? 10 : 20}));\n"
              "}");
        ASSERT_EQUALS("[test.cpp:2]: (warning, inconclusive) Found suspicious equality comparison. Did you intend to assign a value instead?\n", errout.str());

        check("void foo(int x) {\n"
              "    for (const Token* end = tok->link(); tok != end; tok = (tok == end) ? end : tok->next()) {\n"
              "        x++;\n"
              "    }\n"
              "}");
        ASSERT_EQUALS("", errout.str());

        check("void foo(int x) {\n"
              "    for (int i = (x == 0) ? 0 : 5; i < 10; i ++) {\n"
              "        x++;\n"
              "    }\n"
              "}");
        ASSERT_EQUALS("", errout.str());

        check("void foo(int x) {\n"
              "    for (int i = 0; i < 10; i += (x == 5) ? 1 : 2) {\n"
              "        x++;\n"
              "    }\n"
              "}");
        ASSERT_EQUALS("", errout.str());
    }

    void selfAssignment() {
        check("void foo()\n"
              "{\n"
              "    int x = 1;\n"
              "    x = x;\n"
              "    return 0;\n"
              "}");
        ASSERT_EQUALS("[test.cpp:4]: (warning) Redundant assignment of 'x' to itself.\n", errout.str());

        check("void foo()\n"
              "{\n"
              "    int x = x;\n"
              "}");
        ASSERT_EQUALS("[test.cpp:3]: (warning) Redundant assignment of 'x' to itself.\n", errout.str());

        check("struct A { int b; };\n"
              "void foo(A* a1, A* a2) {\n"
              "    a1->b = a1->b;\n"
              "}");
        ASSERT_EQUALS("[test.cpp:3]: (warning) Redundant assignment of 'a1->b' to itself.\n", errout.str());

        // #4073 (segmentation fault)
        check("void Foo::myFunc( int a )\n"
              "{\n"
              "    if (a == 42)\n"
              "    a = a;\n"
              "}");

        check("void foo()\n"
              "{\n"
              "    int x = 1;\n"
              "    x = x + 1;\n"
              "    return 0;\n"
              "}");
        ASSERT_EQUALS("", errout.str());

        check("void foo()\n"
              "{\n"
              "        int *x = getx();\n"
              "        *x = x;\n"
              "}");
        ASSERT_EQUALS("", errout.str());

        check("void foo() {\n"
              "    BAR *x = getx();\n"
              "    x = x;\n"
              "}");
        ASSERT_EQUALS("[test.cpp:3]: (warning) Redundant assignment of 'x' to itself.\n", errout.str());

        // #2502 - non-primitive type -> there might be some side effects
        check("void foo()\n"
              "{\n"
              "    Fred fred; fred = fred;\n"
              "}");
        ASSERT_EQUALS("", errout.str());

        check("void f(int x) {\n"
              "    x = (x == 0);"
              "    func(x);\n"
              "}");
        ASSERT_EQUALS("", errout.str());

        check("void f(int x) {\n"
              "    x = (x != 0);"
              "    func(x);\n"
              "}");
        ASSERT_EQUALS("", errout.str());

        // ticket #3001 - false positive
        check("void foo(int x) {\n"
              "    x = x ? x : 0;\n"
              "}");
        ASSERT_EQUALS("", errout.str());

        // #3800 - false negative when variable is extern
        check("extern int i;\n"
              "void f() {\n"
              "    i = i;\n"
              "}");
        ASSERT_EQUALS("[test.cpp:3]: (warning) Redundant assignment of 'i' to itself.\n", errout.str());

        // #4291 - id for variables accessed through 'this'
        check("class Foo {\n"
              "    int var;\n"
              "    void func();\n"
              "};\n"
              "void Foo::func() {\n"
              "    this->var = var;\n"
              "}");
        ASSERT_EQUALS("[test.cpp:6]: (warning) Redundant assignment of 'this->var' to itself.\n", errout.str());

        check("class Foo {\n"
              "    int var;\n"
              "    void func(int var);\n"
              "};\n"
              "void Foo::func(int var) {\n"
              "    this->var = var;\n"
              "}");
        ASSERT_EQUALS("", errout.str());

        // #6406 - designated initializer doing bogus self assignment
        check("struct callbacks {\n"
              "    void (*something)(void);\n"
              "};\n"
              "void something(void) {}\n"
              "void f() {\n"
              "    struct callbacks ops = { .something = ops.something };\n"
              "}\n");
        TODO_ASSERT_EQUALS("[test.cpp:6]: (warning) Redundant assignment of 'something' to itself.\n", "", errout.str());

        check("class V\n"
              "{\n"
              "public:\n"
              "    V()\n"
              "    {\n"
              "        x = y = z = 0.0;\n"
              "    }\n"
              "    V( double x, const double y, const double &z )\n"
              "    {\n"
              "        x = x; y = y; z = z;\n"
              "    }\n"
              "    double x, y, z;\n"
              "};");
        ASSERT_EQUALS("[test.cpp:10]: (warning) Redundant assignment of 'x' to itself.\n"
                      "[test.cpp:10]: (warning) Redundant assignment of 'y' to itself.\n"
                      "[test.cpp:10]: (warning) Redundant assignment of 'z' to itself.\n", errout.str());

        check("void f(int i) { i = !!i; }");
        ASSERT_EQUALS("", errout.str());

    }

    void trac1132() {
        check("class Lock\n"
              "{\n"
              "public:\n"
              "    Lock(int i)\n"
              "    {\n"
              "        std::cout << \"Lock \" << i << std::endl;\n"
              "    }\n"
              "    ~Lock()\n"
              "    {\n"
              "        std::cout << \"~Lock\" << std::endl;\n"
              "    }\n"
              "};\n"
              "int main()\n"
              "{\n"
              "    Lock(123);\n"
              "    std::cout << \"hello\" << std::endl;\n"
              "    return 0;\n"
              "}\n"
             );
        ASSERT_EQUALS("[test.cpp:15]: (style) Instance of 'Lock' object is destroyed immediately.\n", errout.str());
    }

    void trac3693() {
        check("struct A{\n"
              "  enum {\n"
              "    b = 300\n"
              "  };\n"
              "};\n"
              "const int DFLT_TIMEOUT = A::b % 1000000 ;\n", nullptr, false, false, false);
        ASSERT_EQUALS("", errout.str());
    }

    void testMisusedScopeObjectDoesNotPickFunction1() {
        check("int main ( )\n"
              "{\n"
              "    CouldBeFunction ( 123 ) ;\n"
              "    return 0 ;\n"
              "}\n"
             );
        ASSERT_EQUALS("", errout.str());
    }

    void testMisusedScopeObjectDoesNotPickFunction2() {
        check("struct error {\n"
              "    error() {}\n"
              "};\n"
              "\n"
              "class parser {\n"
              "public:\n"
              "    void error() const {}\n"
              "\n"
              "    void foo() const {\n"
              "        error();\n"
              "        do_something();\n"
              "    }\n"
              "};\n"
             );
        ASSERT_EQUALS("", errout.str());
    }

    void testMisusedScopeObjectPicksClass() {
        check("class NotAFunction ;\n"
              "int function ( )\n"
              "{\n"
              "    NotAFunction ( 123 );\n"
              "    return 0 ;\n"
              "}\n"
             );
        ASSERT_EQUALS("[test.cpp:4]: (style) Instance of 'NotAFunction' object is destroyed immediately.\n", errout.str());
    }

    void testMisusedScopeObjectPicksStruct() {
        check("struct NotAClass;\n"
              "bool func ( )\n"
              "{\n"
              "    NotAClass ( 123 ) ;\n"
              "    return true ;\n"
              "}\n"
             );
        ASSERT_EQUALS("[test.cpp:4]: (style) Instance of 'NotAClass' object is destroyed immediately.\n", errout.str());
    }

    void testMisusedScopeObjectDoesNotPickIf() {
        check("bool func( int a , int b , int c )\n"
              "{\n"
              "    if ( a > b ) return c == a ;\n"
              "    return b == a ;\n"
              "}\n"
             );
        ASSERT_EQUALS("", errout.str());
    }

    void testMisusedScopeObjectDoesNotPickConstructorDeclaration() {
        check("class Something : public SomethingElse\n"
              "{\n"
              "public:\n"
              "~Something ( ) ;\n"
              "Something ( ) ;\n"
              "}\n"
             );
        ASSERT_EQUALS("", errout.str());
    }

    void testMisusedScopeObjectDoesNotPickFunctor() {
        check("class IncrementFunctor\n"
              "{\n"
              "public:\n"
              "    void operator()(int &i)\n"
              "    {\n"
              "        ++i;\n"
              "    }\n"
              "};\n"
              "\n"
              "int main()\n"
              "{\n"
              "    int a = 1;\n"
              "    IncrementFunctor()(a);\n"
              "    return a;\n"
              "}\n"
             );
        ASSERT_EQUALS("", errout.str());
    }

    void testMisusedScopeObjectDoesNotPickLocalClassConstructors() {
        check("void f() {\n"
              "    class Foo {\n"
              "        Foo() { }\n"
              "        Foo(int a) { }\n"
              "        Foo(int a, int b) { }\n"
              "    };\n"
              "    Foo();\n"
              "    do_something();\n"
              "}\n"
             );
        ASSERT_EQUALS("[test.cpp:7]: (style) Instance of 'Foo' object is destroyed immediately.\n", errout.str());
    }

    void testMisusedScopeObjectDoesNotPickUsedObject() {
        check("struct Foo {\n"
              "    void bar() {\n"
              "    }\n"
              "};\n"
              "\n"
              "void fn() {\n"
              "    Foo().bar();\n"
              "}\n"
             );
        ASSERT_EQUALS("", errout.str());
    }

    void testMisusedScopeObjectDoesNotPickPureC() {
        // Ticket #2352
        const char code[] = "struct cb_watch_bool {\n"
                            "    int a;\n"
                            "};\n"
                            "\n"
                            "void f()\n"
                            "{\n"
                            "    cb_watch_bool();\n"
                            "    do_something();\n"
                            "}\n";

        check(code, "test.cpp");
        ASSERT_EQUALS("[test.cpp:7]: (style) Instance of 'cb_watch_bool' object is destroyed immediately.\n", errout.str());

        check(code, "test.c");
        ASSERT_EQUALS("", errout.str());

        // Ticket #2639
        check("struct stat { int a; int b; };\n"
              "void stat(const char *fn, struct stat *);\n"
              "\n"
              "void foo() {\n"
              "    stat(\"file.txt\", &st);\n"
              "    do_something();\n"
              "}");
        ASSERT_EQUALS("",errout.str());
    }

    void testMisusedScopeObjectDoesNotPickNestedClass() {
        const char code[] = "class ios_base {\n"
                            "public:\n"
                            "  class Init {\n"
                            "  public:\n"
                            "  };\n"
                            "};\n"
                            "class foo {\n"
                            "public:\n"
                            "  foo();\n"
                            "  void Init(int);\n"
                            "};\n"
                            "foo::foo() {\n"
                            "  Init(0);\n"
                            "  do_something();\n"
                            "}\n";

        check(code, "test.cpp");
        ASSERT_EQUALS("", errout.str());
    }

    void testMisusedScopeObjectInConstructor() {
        const char code[] = "class Foo {\n"
                            "public:\n"
                            "  Foo(char x) {\n"
                            "    Foo(x, 0);\n"
                            "    do_something();\n"
                            "  }\n"
                            "  Foo(char x, int y) { }\n"
                            "};\n";
        check(code, "test.cpp");
        ASSERT_EQUALS("[test.cpp:4]: (style) Instance of 'Foo' object is destroyed immediately.\n", errout.str());
    }

    void testMisusedScopeObjectNoCodeAfter() {
        check("class Foo {};\n"
              "void f() {\n"
              "  Foo();\n" // No code after class => don't warn
              "}", "test.cpp");
        ASSERT_EQUALS("", errout.str());
    }

    void trac2084() {
        check("void f()\n"
              "{\n"
              "    struct sigaction sa;\n"
              "\n"
              "    { sigaction(SIGHUP, &sa, 0); };\n"
              "    { sigaction(SIGINT, &sa, 0); };\n"
              "}\n"
             );
        ASSERT_EQUALS("", errout.str());
    }

    void trac2071() {
        check("void f() {\n"
              "    struct AB {\n"
              "        AB(int a) { }\n"
              "    };\n"
              "\n"
              "    const AB ab[3] = { AB(0), AB(1), AB(2) };\n"
              "}\n"
             );
        ASSERT_EQUALS("", errout.str());
    }

    void clarifyCalculation() {
        check("int f(char c) {\n"
              "    return 10 * (c == 0) ? 1 : 2;\n"
              "}");
        ASSERT_EQUALS("[test.cpp:2]: (style) Clarify calculation precedence for '*' and '?'.\n", errout.str());

        check("void f(char c) {\n"
              "    printf(\"%i\", 10 * (c == 0) ? 1 : 2);\n"
              "}");
        ASSERT_EQUALS("[test.cpp:2]: (style) Clarify calculation precedence for '*' and '?'.\n", errout.str());

        check("void f() {\n"
              "    return (2*a)?b:c;\n"
              "}");
        ASSERT_EQUALS("", errout.str());

        check("void f(char c) {\n"
              "    printf(\"%i\", 1 + 1 ? 1 : 2);\n" // "1+1" is simplified away
              "}",0,false,false,false);
        TODO_ASSERT_EQUALS("[test.cpp:2]: (style) Clarify calculation precedence for '+' and '?'.\n", "", errout.str()); // TODO: Is that really necessary, or is this pattern too unlikely?

        check("void f() {\n"
              "    std::cout << x << 1 ? 2 : 3;\n"
              "}");
        ASSERT_EQUALS("[test.cpp:2]: (style) Clarify calculation precedence for '<<' and '?'.\n", errout.str());

        check("void f() {\n"
              "    int ab = a - b ? 2 : 3;\n"
              "}");
        ASSERT_EQUALS("[test.cpp:2]: (style) Clarify calculation precedence for '-' and '?'.\n", errout.str());

        check("void f() {\n"
              "    int ab = a | b ? 2 : 3;\n"
              "}");
        ASSERT_EQUALS("[test.cpp:2]: (style) Clarify calculation precedence for '|' and '?'.\n", errout.str());

        // ticket #195
        check("int f(int x, int y) {\n"
              "    return x >> ! y ? 8 : 2;\n"
              "}");
        ASSERT_EQUALS("[test.cpp:2]: (style) Clarify calculation precedence for '>>' and '?'.\n", errout.str());

        check("int f() {\n"
              "   return shift < sizeof(int64_t)*8 ? 1 : 2;\n"
              "}");
        ASSERT_EQUALS("", errout.str());

        check("void f() { a = *p ? 1 : 2; }");
        ASSERT_EQUALS("", errout.str());
    }

    void clarifyStatement() {
        check("char* f(char* c) {\n"
              "    *c++;\n"
              "    return c;\n"
              "}");
        ASSERT_EQUALS("[test.cpp:2]: (warning) Ineffective statement similar to '*A++;'. Did you intend to write '(*A)++;'?\n", errout.str());

        check("char* f(char** c) {\n"
              "    *c[5]--;\n"
              "    return *c;\n"
              "}");
        ASSERT_EQUALS("[test.cpp:2]: (warning) Ineffective statement similar to '*A++;'. Did you intend to write '(*A)++;'?\n", errout.str());

        check("void f(Foo f) {\n"
              "    *f.a++;\n"
              "}");
        ASSERT_EQUALS("[test.cpp:2]: (warning) Ineffective statement similar to '*A++;'. Did you intend to write '(*A)++;'?\n", errout.str());

        check("void f(Foo f) {\n"
              "    *f.a[5].v[3]++;\n"
              "}");
        ASSERT_EQUALS("[test.cpp:2]: (warning) Ineffective statement similar to '*A++;'. Did you intend to write '(*A)++;'?\n", errout.str());

        check("void f(Foo f) {\n"
              "    *f.a(1, 5).v[x + y]++;\n"
              "}");
        ASSERT_EQUALS("[test.cpp:2]: (warning) Ineffective statement similar to '*A++;'. Did you intend to write '(*A)++;'?\n", errout.str());

        check("char* f(char* c) {\n"
              "    (*c)++;\n"
              "    return c;\n"
              "}");
        ASSERT_EQUALS("", errout.str());

        check("void f(char* c) {\n"
              "    bar(*c++);\n"
              "}");
        ASSERT_EQUALS("", errout.str());

        check("char*** f(char*** c) {\n"
              "    ***c++;\n"
              "    return c;\n"
              "}");
        ASSERT_EQUALS("[test.cpp:2]: (warning) Ineffective statement similar to '*A++;'. Did you intend to write '(*A)++;'?\n", errout.str());

        check("char** f(char*** c) {\n"
              "    **c[5]--;\n"
              "    return **c;\n"
              "}");
        ASSERT_EQUALS("[test.cpp:2]: (warning) Ineffective statement similar to '*A++;'. Did you intend to write '(*A)++;'?\n", errout.str());

        check("char*** f(char*** c) {\n"
              "    (***c)++;\n"
              "    return c;\n"
              "}");
        ASSERT_EQUALS("", errout.str());

        check("void *f(char** c) {\n"
              "    bar(**c++);\n"
              "}");
        ASSERT_EQUALS("", errout.str());

        check("void *f(char* p) {\n"
              "    for (p = path; *p++;) ;\n"
              "}");
        ASSERT_EQUALS("", errout.str());
    }

    void duplicateBranch() {
        check("void f(int a, int &b) {\n"
              "    if (a)\n"
              "        b = 1;\n"
              "    else\n"
              "        b = 1;\n"
              "}");
        ASSERT_EQUALS("[test.cpp:4] -> [test.cpp:2]: (style, inconclusive) Found duplicate branches for 'if' and 'else'.\n", errout.str());

        check("void f(int a, int &b) {\n"
              "    if (a) {\n"
              "        if (a == 1)\n"
              "            b = 2;\n"
              "        else\n"
              "            b = 2;\n"
              "    } else\n"
              "        b = 1;\n"
              "}");
        ASSERT_EQUALS("[test.cpp:5] -> [test.cpp:3]: (style, inconclusive) Found duplicate branches for 'if' and 'else'.\n", errout.str());

        check("void f(int a, int &b) {\n"
              "    if (a == 1)\n"
              "        b = 1;\n"
              "    else {\n"
              "        if (a)\n"
              "            b = 2;\n"
              "        else\n"
              "            b = 2;\n"
              "    }\n"
              "}");
        ASSERT_EQUALS("[test.cpp:7] -> [test.cpp:5]: (style, inconclusive) Found duplicate branches for 'if' and 'else'.\n", errout.str());

        check("int f(int signed, unsigned char value) {\n"
              "    int ret;\n"
              "    if (signed)\n"
              "        ret = (signed char)value;\n"  // cast must be kept so the simplifications and verification is skipped
              "    else\n"
              "        ret = (unsigned char)value;\n"
              "    return ret;\n"
              "}", nullptr, false, false, false);
        ASSERT_EQUALS("", errout.str());

        check("void f() {\n"
              "    if (b)\n"
              "        __asm__(\"mov ax, bx\");\n"
              "    else\n"
              "        __asm__(\"mov bx, bx\");\n"
              "}");
        ASSERT_EQUALS("", errout.str()); // #3407

        check("void f() {\n"
              "    if (b)\n"
              "        __asm__(\"mov ax, bx\");\n"
              "    else\n"
              "        __asm__(\"mov ax, bx\");\n"
              "}");
        ASSERT_EQUALS("[test.cpp:4] -> [test.cpp:2]: (style, inconclusive) Found duplicate branches for 'if' and 'else'.\n", errout.str());
    }

    void duplicateBranch1() {

        // tests inspired by http://www.viva64.com/en/b/0149/ ( Comparison between PVS-Studio and cppcheck )
        // Errors detected in Quake 3: Arena by PVS-Studio: Fragment 2
        check("void f()\n"
              "{\n"
              "  if (front < 0)\n"
              "    frac = front/(front-back);\n"
              "  else\n"
              "    frac = front/(front-back);\n"
              "}");
        ASSERT_EQUALS("[test.cpp:5] -> [test.cpp:3]: (style, inconclusive) Found duplicate branches for 'if' and 'else'.\n", errout.str());

        check("void f()\n"
              "{\n"
              "  if (front < 0)\n"
              "  { frac = front/(front-back);}\n"
              "  else\n"
              "    frac = front/((front-back));\n"
              "}");
        ASSERT_EQUALS("[test.cpp:5] -> [test.cpp:3]: (style, inconclusive) Found duplicate branches for 'if' and 'else'.\n", errout.str());

        // No message about empty branches (#5354)
        check("void f()\n"
              "{\n"
              "  if (front < 0)\n"
              "  {}\n"
              "  else\n"
              "  {}\n"
              "}");
        ASSERT_EQUALS("", errout.str());
    }

    void duplicateBranch2() {
        checkP("#define DOSTUFF1 ;\n"
               "#define DOSTUFF2 ;\n"
               "void f(int x) {\n" // #4329
               "  if (x)\n"
               "    DOSTUFF1\n"
               "  else\n"
               "    DOSTUFF2\n"
               "}");
        ASSERT_EQUALS("", errout.str());
    }

    void duplicateExpression1() {
        check("void foo(int a) {\n"
              "    if (a == a) { }\n"
              "}");
        ASSERT_EQUALS("[test.cpp:2]: (style) Same expression on both sides of '=='.\n", errout.str());

        check("void fun(int b) {\n"
              "    return  a && a ||\n"
              "            b == b &&\n"
              "            d > d &&\n"
              "            e < e &&\n"
              "            f ;\n"
              "}");
        ASSERT_EQUALS("[test.cpp:2]: (style) Same expression on both sides of '&&'.\n"
                      "[test.cpp:3]: (style) Same expression on both sides of '=='.\n"
                      "[test.cpp:4]: (style) Same expression on both sides of '>'.\n"
                      "[test.cpp:5]: (style) Same expression on both sides of '<'.\n", errout.str());

        check("void foo() {\n"
              "    return a && a;\n"
              "}");
        ASSERT_EQUALS("[test.cpp:2]: (style) Same expression on both sides of '&&'.\n", errout.str());

        check("void foo() {\n"
              "    a = b && b;\n"
              "}");
        ASSERT_EQUALS("[test.cpp:2]: (style) Same expression on both sides of '&&'.\n", errout.str());

        check("void foo(int b) {\n"
              "    f(a,b == b);\n"
              "}");
        ASSERT_EQUALS("[test.cpp:2]: (style) Same expression on both sides of '=='.\n", errout.str());

        check("void foo(int b) {\n"
              "    f(b == b, a);\n"
              "}");
        ASSERT_EQUALS("[test.cpp:2]: (style) Same expression on both sides of '=='.\n", errout.str());

        check("void foo() {\n"
              "    if (x!=2 || x!=2) {}\n"
              "}");
        ASSERT_EQUALS("[test.cpp:2]: (style) Same expression on both sides of '||'.\n", errout.str());

        check("void foo(int a, int b) {\n"
              "    if ((a < b) && (b > a)) { }\n"
              "}");
        ASSERT_EQUALS("[test.cpp:2]: (style) Same expression on both sides of '&&' because 'a<b' and 'b>a' represent the same value.\n", errout.str());

        check("void foo(int a, int b) {\n"
              "    if ((a <= b) && (b >= a)) { }\n"
              "}");
        ASSERT_EQUALS("[test.cpp:2]: (style) Same expression on both sides of '&&' because 'a<=b' and 'b>=a' represent the same value.\n", errout.str());

        check("void foo() {\n"
              "    if (x!=2 || y!=3 || x!=2) {}\n"
              "}");
        TODO_ASSERT_EQUALS("error", "", errout.str());

        check("void foo() {\n"
              "    if (x!=2 && (x=y) && x!=2) {}\n"
              "}");
        ASSERT_EQUALS("", errout.str());

        check("void foo() {\n"
              "    if (a && b || a && b) {}\n"
              "}");
        ASSERT_EQUALS("[test.cpp:2]: (style) Same expression on both sides of '||'.\n", errout.str());

        check("void foo() {\n"
              "    if (a && b || b && c) {}\n"
              "}");
        ASSERT_EQUALS("", errout.str());

        check("void foo() {\n"
              "    if (a && b | b && c) {}\n"
              "}");
        ASSERT_EQUALS("[test.cpp:2]: (style) Same expression on both sides of '|'.\n", errout.str());

        check("void foo() {\n"
              "    if ((a + b) | (a + b)) {}\n"
              "}");
        ASSERT_EQUALS("[test.cpp:2]: (style) Same expression on both sides of '|'.\n", errout.str());

        check("void foo() {\n"
              "    if ((a | b) & (a | b)) {}\n"
              "}");
        ASSERT_EQUALS("[test.cpp:2]: (style) Same expression on both sides of '&'.\n", errout.str());

        check("void foo(int a, int b) {\n"
              "    if ((a | b) == (a | b)) {}\n"
              "}");
        ASSERT_EQUALS("[test.cpp:2]: (style) Same expression on both sides of '=='.\n", errout.str());

        check("void foo() {\n"
              "    if (a1[a2[c & 0xff] & 0xff]) {}\n"
              "}");
        ASSERT_EQUALS("", errout.str());

        check("void d(const char f, int o, int v)\n"
              "{\n"
              "     if (((f=='R') && (o == 1) && ((v < 2) || (v > 99))) ||\n"
              "         ((f=='R') && (o == 2) && ((v < 2) || (v > 99))) ||\n"
              "         ((f=='T') && (o == 2) && ((v < 200) || (v > 9999)))) {}\n"
              "}");
        ASSERT_EQUALS("", errout.str());

        check("int f(int x) { return x+x; }");
        ASSERT_EQUALS("", errout.str());

        check("void f(int x) { while (x+=x) ; }");
        ASSERT_EQUALS("", errout.str());

        check("void foo() {\n"
              "    if (a && b && b) {}\n"
              "}");
        ASSERT_EQUALS("[test.cpp:2]: (style) Same expression on both sides of '&&'.\n", errout.str());

        check("void foo() {\n"
              "    if (a || b || b) {}\n"
              "}");
        ASSERT_EQUALS("[test.cpp:2]: (style) Same expression on both sides of '||'.\n", errout.str());

        check("void foo() {\n"
              "    if (a / 1000 / 1000) {}\n"
              "}");
        ASSERT_EQUALS("", errout.str());

        check("int foo(int i) {\n"
              "    return i/i;\n"
              "}");
        ASSERT_EQUALS("[test.cpp:2]: (style) Same expression on both sides of '/'.\n", errout.str());

        check("void foo() {\n"
              "    if (a << 1 << 1) {}\n"
              "}");
        ASSERT_EQUALS("", errout.str());

        check("int f() { return !!y; }"); // No FP
        ASSERT_EQUALS("", errout.str());

        // make sure there are not "same expression" fp when there are different casts
        check("void f(long x) { if ((int32_t)x == (int64_t)x) {} }",
              nullptr,  // filename
              false, // experimental
              false, // inconclusive
              false, // runSimpleChecks
              nullptr   // settings
             );
        ASSERT_EQUALS("", errout.str());

        // make sure there are not "same expression" fp when there are different ({}) expressions
        check("void f(long x) { if (({ 1+2; }) == ({3+4;})) {} }");
        ASSERT_EQUALS("", errout.str());

        // #5535: Reference named like its type
        check("void foo() { UMSConfig& UMSConfig = GetUMSConfiguration(); }");
        ASSERT_EQUALS("", errout.str());

        // #3868 - false positive (same expression on both sides of |)
        check("void f(int x) {\n"
              "    a = x ? A | B | C\n"
              "          : A | B;\n"
              "}");
        ASSERT_EQUALS("", errout.str());

        check("void f(const Bar &bar) {\n"
              "    bool a = bar.isSet() && bar->isSet();\n"
              "    bool b = bar.isSet() && bar.isSet();\n"
              "}");
        ASSERT_EQUALS("[test.cpp:3]: (style) Same expression on both sides of '&&'.\n", errout.str());


        check("void foo(int a, int b) {\n"
              "    if ((b + a) | (a + b)) {}\n"
              "}");
        ASSERT_EQUALS("[test.cpp:2]: (style) Same expression on both sides of '|' because 'b+a' and 'a+b' represent the same value.\n", errout.str());

        check("void foo(const std::string& a, const std::string& b) {\n"
              "  return a.find(b+\"&\") || a.find(\"&\"+b);\n"
              "}");
        ASSERT_EQUALS("", errout.str());

        check("void foo(int a, int b) {\n"
              "    if ((b > a) | (a > b)) {}\n" // > is not commutative
              "}");
        ASSERT_EQUALS("", errout.str());

        check("void foo(double a, double b) {\n"
              "    if ((b + a) > (a + b)) {}\n"
              "}");
        ASSERT_EQUALS("[test.cpp:2]: (style) The expression 'b+a > a+b' is always false because 'b+a' and 'a+b' represent the same value.\n", errout.str());

        check("void f(int x) {\n"
              "    if ((x == 1) && (x == 0x00000001))\n"
              "        a++;\n"
              "}");
        ASSERT_EQUALS("[test.cpp:2]: (style) Same expression on both sides of '&&'.\n", errout.str());

        check("void f() {\n"
              "    enum { Four = 4 };\n"
              "    if (Four == 4) {}"
              "}", nullptr, false, true, false);
        ASSERT_EQUALS("", errout.str());

        check("void f() {\n"
              "    enum { Four = 4 };\n"
              "    static_assert(Four == 4, "");\n"
              "}");
        ASSERT_EQUALS("", errout.str());

        check("void f() {\n"
              "    enum { Four = 4 };\n"
              "    static_assert(4 == Four, "");\n"
              "}");
        ASSERT_EQUALS("", errout.str());

        check("void f() {\n"
              "    enum { FourInEnumOne = 4 };\n"
              "    enum { FourInEnumTwo = 4 };\n"
              "    if (FourInEnumOne == FourInEnumTwo) {}\n"
              "}", nullptr, false, true, false);
        ASSERT_EQUALS("", errout.str());

        check("void f() {\n"
              "    enum { FourInEnumOne = 4 };\n"
              "    enum { FourInEnumTwo = 4 };\n"
              "    static_assert(FourInEnumOne == FourInEnumTwo, "");\n"
              "}");
        ASSERT_EQUALS("", errout.str());

        check("void foo(int a, int b) {\n"
              "    if (sizeof(a) == sizeof(a)) { }\n"
              "    if (sizeof(a) == sizeof(b)) { }\n"
              "}");
        ASSERT_EQUALS("[test.cpp:2]: (style) Same expression on both sides of '=='.\n", errout.str());

        check("float bar(int) __attribute__((pure));\n"
              "char foo(int) __attribute__((pure));\n"
              "int test(int a, int b) {\n"
              "    if (bar(a) == bar(a)) { }\n"
              "    if (unknown(a) == unknown(a)) { }\n"
              "    if (foo(a) == foo(a)) { }\n"
              "}");
        ASSERT_EQUALS("[test.cpp:6]: (style) Same expression on both sides of '=='.\n", errout.str());
    }

    void duplicateExpression2() { // check if float is NaN or Inf
        check("int f(long double ldbl, double dbl, float flt) {\n" // ticket #2730
              "    if (ldbl != ldbl) have_nan = 1;\n"
              "    if (!(dbl == dbl)) have_nan = 1;\n"
              "    if (flt != flt) have_nan = 1;\n"
              "    return have_nan;\n"
              "}");
        ASSERT_EQUALS("", errout.str());

        check("float f(float x) { return x-x; }"); // ticket #4485 (Inf)
        ASSERT_EQUALS("", errout.str());

        check("float f(float x) { return (X double)x == (X double)x; }", nullptr, false, false, false);
        ASSERT_EQUALS("", errout.str());

        check("struct X { float f; };\n"
              "float f(struct X x) { return x.f == x.f; }");
        ASSERT_EQUALS("", errout.str());

        check("struct X { int i; };\n"
              "int f(struct X x) { return x.i == x.i; }");
        ASSERT_EQUALS("[test.cpp:2]: (style) Same expression on both sides of '=='.\n", errout.str());

        // #5284 - when type is unknown, assume it's float
        check("int f() { return x==x; }");
        ASSERT_EQUALS("", errout.str());
    }

    void duplicateExpression3() {
        Settings settings;
        const char xmldata[] = "<?xml version=\"1.0\"?>\n"
                               "<def>\n"
                               "  <function name=\"mystrcmp\">\n"
                               "    <pure/>\n"
                               "    <arg nr=\"1\"/>\n"
                               "    <arg nr=\"2\"/>\n"
                               "  </function>\n"
                               "</def>";
        tinyxml2::XMLDocument doc;
        doc.Parse(xmldata, sizeof(xmldata));
        settings.library.load(doc);

        check("void foo() {\n"
              "    if (x() || x()) {}\n"
              "}");
        ASSERT_EQUALS("", errout.str());

        check("struct A {\n"
              "  void foo() const;\n"
              "  bool bar() const;\n"
              "};\n"
              "void A::foo() const {\n"
              "    if (bar() && bar()) {}\n"
              "}");
        ASSERT_EQUALS("[test.cpp:6]: (style) Same expression on both sides of '&&'.\n", errout.str());

        check("struct A {\n"
              "  void foo();\n"
              "  bool bar();\n"
              "  bool bar() const;\n"
              "};\n"
              "void A::foo() {\n"
              "    if (bar() && bar()) {}\n"
              "}");
        ASSERT_EQUALS("", errout.str());

        check("class B {\n"
              "    void bar(int i);\n"
              "};\n"
              "class A {\n"
              "    void bar(int i) const;\n"
              "};\n"
              "void foo() {\n"
              "    B b;\n"
              "    A a;\n"
              "    if (b.bar(1) && b.bar(1)) {}\n"
              "    if (a.bar(1) && a.bar(1)) {}\n"
              "}");
        ASSERT_EQUALS("[test.cpp:11]: (style) Same expression on both sides of '&&'.\n", errout.str());

        check("class D { void strcmp(); };\n"
              "void foo() {\n"
              "    D d;\n"
              "    if (d.strcmp() && d.strcmp()) {}\n"
              "}");
        ASSERT_EQUALS("", errout.str());

        check("void foo() {\n"
              "    if ((mystrcmp(a, b) == 0) || (mystrcmp(a, b) == 0)) {}\n"
              "}", "test.cpp", false, false, true, &settings);
        ASSERT_EQUALS("[test.cpp:2]: (style) Same expression on both sides of '||'.\n", errout.str());

        check("void GetValue() { return rand(); }\n"
              "void foo() {\n"
              "    if ((GetValue() == 0) || (GetValue() == 0)) { dostuff(); }\n"
              "}");
        ASSERT_EQUALS("", errout.str());

        check("void __attribute__((const)) GetValue() { return X; }\n"
              "void foo() {\n"
              "    if ((GetValue() == 0) || (GetValue() == 0)) { dostuff(); }\n"
              "}");
        ASSERT_EQUALS("[test.cpp:3]: (style) Same expression on both sides of '||'.\n", errout.str());

        check("void GetValue() __attribute__((const));\n"
              "void GetValue() { return X; }\n"
              "void foo() {\n"
              "    if ((GetValue() == 0) || (GetValue() == 0)) { dostuff(); }\n"
              "}");
        ASSERT_EQUALS("[test.cpp:4]: (style) Same expression on both sides of '||'.\n", errout.str());

        check("void foo() {\n"
              "    if (str == \"(\" || str == \"(\") {}\n"
              "}");
        ASSERT_EQUALS("[test.cpp:2]: (style) Same expression on both sides of '||'.\n", errout.str());

        check("void foo() {\n"
              "    if (bar(a) && !strcmp(a, b) && bar(a) && !strcmp(a, b)) {}\n"
              "}");
        ASSERT_EQUALS("", errout.str());

        // #5334
        check("void f(C *src) {\n"
              "    if (x<A*>(src) || x<B*>(src))\n"
              "        a++;\n"
              "}\n");
        ASSERT_EQUALS("", errout.str());

        check("void f(A *src) {\n"
              "    if (dynamic_cast<B*>(src) || dynamic_cast<B*>(src)) {}\n"
              "}\n", "test.cpp", false, false, false); // don't run simplifications
        ASSERT_EQUALS("[test.cpp:2]: (style) Same expression on both sides of '||'.\n", errout.str());

        // #5819
        check("Vector func(Vector vec1) {\n"
              "    return fabs(vec1 & vec1 & vec1);\n"
              "}");
        ASSERT_EQUALS("", errout.str());

        check("Vector func(int vec1) {\n"
              "    return fabs(vec1 & vec1 & vec1);\n"
              "}");
        ASSERT_EQUALS("[test.cpp:2]: (style) Same expression on both sides of '&'.\n", errout.str());

    }

    void duplicateExpression4() {
        check("void foo() {\n"
              "    if (*a++ != b || *a++ != b) {}\n"
              "}");
        ASSERT_EQUALS("", errout.str());

        check("void foo() {\n"
              "    if (*a-- != b || *a-- != b) {}\n"
              "}");
        ASSERT_EQUALS("", errout.str());

        // assignment
        check("void f() {\n"
              "  while (*(a+=2)==*(b+=2) && *(a+=2)==*(b+=2)) {}\n"
              "}");
        ASSERT_EQUALS("", errout.str());
    }

    void duplicateExpression5() {  // #3749 - macros with same values
        check("void f() {\n"
              "    if ($a == $a) { }\n"
              "}");
        ASSERT_EQUALS("", errout.str());
    }

    void duplicateExpression6() {  // #4639
        check("float IsNan(float value) { return !(value == value); }\n"
              "double IsNan(double value) { return !(value == value); }\n"
              "long double IsNan(long double value) { return !(value == value); }");
        ASSERT_EQUALS("", errout.str());
    }

    void duplicateExpression7() {
        check("void f() {\n"
              "    const int i = sizeof(int);\n"
              "    if ( i != sizeof (int)){}\n"
              "}\n");
        ASSERT_EQUALS("[test.cpp:2] -> [test.cpp:3]: (style) The expression 'i != sizeof(int)' is always false because 'i' and 'sizeof(int)' represent the same value.\n", errout.str());

        check("void f() {\n"
              "    const int i = sizeof(int);\n"
              "    if ( sizeof (int) != i){}\n"
              "}\n");
        ASSERT_EQUALS("[test.cpp:2] -> [test.cpp:3]: (style) The expression 'sizeof(int) != i' is always false because 'sizeof(int)' and 'i' represent the same value.\n", errout.str());

        check("void f(int a = 1) { if ( a != 1){}}\n");
        ASSERT_EQUALS("", errout.str());

        check("void f() {\n"
              "    int a = 1;\n"
              "    if ( a != 1){} \n"
              "}\n");
        ASSERT_EQUALS("[test.cpp:2] -> [test.cpp:3]: (style) The expression 'a != 1' is always false.\n", errout.str());

        check("void f() {\n"
              "    int a = 1;\n"
              "    int b = 1;\n"
              "    if ( a != b){} \n"
              "}\n");
        ASSERT_EQUALS("[test.cpp:2] -> [test.cpp:3] -> [test.cpp:4]: (style) The expression 'a != b' is always false because 'a' and 'b' represent the same value.\n", errout.str());

        check("void f() {\n"
              "    int a = 1;\n"
              "    int b = a;\n"
              "    if ( a != b){} \n"
              "}\n");
        ASSERT_EQUALS("[test.cpp:3] -> [test.cpp:4]: (style) The expression 'a != b' is always false because 'a' and 'b' represent the same value.\n", errout.str());

        check("void use(int);\n"
              "void f() {\n"
              "    int a = 1;\n"
              "    int b = 1;\n"
              "    use(b);\n"
              "    if ( a != 1){} \n"
              "}\n");
        ASSERT_EQUALS("[test.cpp:3] -> [test.cpp:6]: (style) The expression 'a != 1' is always false.\n", errout.str());

        check("void use(int);\n"
              "void f() {\n"
              "    int a = 1;\n"
              "    use(a);\n"
              "    a = 2;\n"
              "    if ( a != 1){} \n"
              "}\n");
        ASSERT_EQUALS("", errout.str());

        check("void use(int);\n"
              "void f() {\n"
              "    int a = 2;\n"
              "    use(a);\n"
              "    a = 1;\n"
              "    if ( a != 1){} \n"
              "}\n");
        ASSERT_EQUALS("", errout.str());

        check("const int a = 1;\n"
              "    void f() {\n"
              "    if ( a != 1){} \n"
              "}\n");
        ASSERT_EQUALS("[test.cpp:1] -> [test.cpp:3]: (style) The expression 'a != 1' is always false.\n", errout.str());

        check("int a = 1;\n"
              "    void f() {\n"
              "    if ( a != 1){} \n"
              "}\n");
        ASSERT_EQUALS("", errout.str());

        check("void f() {\n"
              "    static const int a = 1;\n"
              "    if ( a != 1){} \n"
              "}\n");
        ASSERT_EQUALS("[test.cpp:2] -> [test.cpp:3]: (style) The expression 'a != 1' is always false.\n", errout.str());

        check("void f() {\n"
              "    static int a = 1;\n"
              "    if ( a != 1){} \n"
              "}\n");
        ASSERT_EQUALS("", errout.str());

        check("void f() {\n"
              "    int a = 1;\n"
              "    if ( a != 1){\n"
              "        a++;\n"
              "    }}\n");
        ASSERT_EQUALS("[test.cpp:2] -> [test.cpp:3]: (style) The expression 'a != 1' is always false.\n", errout.str());

        check("void f(int b) {\n"
              "    int a = 1;\n"
              "    while (b) {\n"
              "        if ( a != 1){}\n"
              "        a++;\n"
              "    }\n"
              "}\n");
        ASSERT_EQUALS("", errout.str());
    }

    void duplicateExpression8() {
        check("void f() {\n"
              "    int a = 1;\n"
              "    int b = a;\n"
              "    a = 2;\n"
              "    if ( b != a){}\n"
              "}\n");
        ASSERT_EQUALS("", errout.str());

        check("void f(int * a, int i) { int b = a[i]; a[i] = 2; if ( b != a[i]){}}\n");
        ASSERT_EQUALS("", errout.str());

        check("void f(int * a, int i) { int b = *a; *a = 2; if ( b != *a){}}\n");
        ASSERT_EQUALS("", errout.str());

        check("struct A { int f() const; };\n"
              "A g();\n"
              "void foo() {\n"
              "    for (const A x = A();;) {\n"
              "        const int a = x.f();\n"
              "        x = g();\n"
              "        if (x.f() == a) break;\n"
              "    }\n"
              "}\n");
        ASSERT_EQUALS("", errout.str());

        check("int f(int i);\n"
              "struct A {\n"
              "    enum E { B, C };\n"
              "    bool f(E);\n"
              "};\n"
              "void foo() {\n"
              "    A a;\n"
              "    const bool x = a.f(A::B);\n"
              "    const bool y = a.f(A::C);\n"
              "    if(!x && !y) return;\n"
              "}\n");
        ASSERT_EQUALS("", errout.str());

        check("void foo() { \n"
              "    const bool x = a.f(A::B);\n"
              "    const bool y = a.f(A::C);\n"
              "    if (!x && !y) return;\n"
              "}\n");
        ASSERT_EQUALS("", errout.str());

        check("void f(bool * const b);\n"
              "void foo() { \n"
              "    bool x = true;\n"
              "    bool y = true;\n"
              "    f(&x);\n"
              "    if (!x && !y) return;\n"
              "}\n");
        ASSERT_EQUALS("", errout.str());

        check("void f() {\n"
              "    const int a = {};\n"
              "    if(a == 1) {}\n"
              "}\n");
        ASSERT_EQUALS("", errout.str());

        check("volatile const int var = 42;\n"
              "void f() { if(var == 42) {} }\n");
        ASSERT_EQUALS("", errout.str());
    }

    void duplicateExpressionLoop() {
        check("void f() {\n"
              "    int a = 1;\n"
              "    while ( a != 1){}\n"
              "}\n");
        ASSERT_EQUALS("[test.cpp:2] -> [test.cpp:3]: (style) The expression 'a != 1' is always false.\n", errout.str());

        check("void f() { int a = 1; while ( a != 1){ a++; }}\n");
        ASSERT_EQUALS("", errout.str());

        check("void f() { int a = 1; for ( int i=0; i < 3 && a != 1; i++){ a++; }}\n");
        ASSERT_EQUALS("", errout.str());

        check("void f(int b) { int a = 1; while (b) { if ( a != 1){} b++; } a++; } \n");
        ASSERT_EQUALS("", errout.str());

        check("void f() {\n"
              "    for(int i = 0; i < 10;) {\n"
              "        if( i != 0 ) {}\n"
              "    }\n"
              "}\n");
        ASSERT_EQUALS("[test.cpp:2] -> [test.cpp:3]: (style) The expression 'i != 0' is always false.\n", errout.str());

        check("void f() {\n"
              "    for(int i = 0; i < 10;) {\n"
              "        if( i != 0 ) {}\n"
              "        i++;\n"
              "    }\n"
              "}\n");
        ASSERT_EQUALS("", errout.str());

        check("void f() {\n"
              "    for(int i = 0; i < 10;) {\n"
              "        if( i != 0 ) { i++; }\n"
              "        i++;\n"
              "    }\n"
              "}\n");
        ASSERT_EQUALS("", errout.str());

        check("void f() {\n"
              "    for(int i = 0; i < 10;) {\n"
              "        if( i != 0 ) { i++; }\n"
              "    }\n"
              "}\n");
        ASSERT_EQUALS("", errout.str());

        check("void f() {\n"
              "    int i = 0;\n"
              "    while(i < 10) {\n"
              "        if( i != 0 ) {}\n"
              "        i++;\n"
              "    }\n"
              "}\n");
        ASSERT_EQUALS("", errout.str());

        check("void f(int b) {\n"
              "    while (b) {\n"
              "        int a = 1;\n"
              "        if ( a != 1){}\n"
              "        b++;\n"
              "    }\n"
              "}\n");
        ASSERT_EQUALS("[test.cpp:3] -> [test.cpp:4]: (style) The expression 'a != 1' is always false.\n", errout.str());
    }

    void duplicateExpressionTernary() { // #6391
        check("void f() {\n"
              "    return A ? x : x;\n"
              "}");
        ASSERT_EQUALS("[test.cpp:2]: (style) Same expression in both branches of ternary operator.\n", errout.str());

        check("void f() {\n"
              "    return A ? x : z;\n"
              "}");
        ASSERT_EQUALS("", errout.str());

        check("void f(unsigned char c) {\n"
              "  x = y ? (signed char)c : (unsigned char)c;\n"
              "}");
        ASSERT_EQUALS("", errout.str());

        check("std::string stringMerge(std::string const& x, std::string const& y) {\n" // #7938
              "    return ((x > y) ? (y + x) : (x + y));\n"
              "}");
        ASSERT_EQUALS("", errout.str());

        // #6426
        check("void foo(bool flag) {\n"
              "  bar( (flag) ? ~0u : ~0ul);\n"
              "}");
        ASSERT_EQUALS((_settings.sizeof_int==_settings.sizeof_long)?"[test.cpp:2]: (style) Same value in both branches of ternary operator.\n":"",  errout.str());
    }

    void duplicateValueTernary() {
        check("void f() {\n"
              "    if( a ? (b ? false:false): false ) ;\n"
              "}");
        ASSERT_EQUALS("[test.cpp:2]: (style) Same value in both branches of ternary operator.\n", errout.str());

        check("int f1(int a) {return (a == 1) ? (int)1 : 1; }");
        ASSERT_EQUALS("[test.cpp:1]: (style) Same value in both branches of ternary operator.\n", errout.str());

        check("int f2(int a) {return (a == 1) ? (int)1 : (int)1; }");
        ASSERT_EQUALS("[test.cpp:1]: (style) Same value in both branches of ternary operator.\n", errout.str());

        check("int f3(int a) {return (a == 1) ? 1 : (int)1; }");
        ASSERT_EQUALS("[test.cpp:1]: (style) Same value in both branches of ternary operator.\n", errout.str());

        check("int f4(int a) {return (a == 1) ? 1 : 1; }");
        ASSERT_EQUALS("[test.cpp:1]: (style) Same value in both branches of ternary operator.\n", errout.str());

        check("int f5(int a) {return (a == (int)1) ? (int)1 : 1; }");
        ASSERT_EQUALS("[test.cpp:1]: (style) Same value in both branches of ternary operator.\n", errout.str());

        check("int f6(int a) {return (a == (int)1) ? (int)1 : (int)1; }");
        ASSERT_EQUALS("[test.cpp:1]: (style) Same value in both branches of ternary operator.\n", errout.str());

        check("int f7(int a) {return (a == (int)1) ? 1 : (int)1; }");
        ASSERT_EQUALS("[test.cpp:1]: (style) Same value in both branches of ternary operator.\n", errout.str());

        check("int f8(int a) {return (a == (int)1) ? 1 : 1; }");
        ASSERT_EQUALS("[test.cpp:1]: (style) Same value in both branches of ternary operator.\n", errout.str());
    }

    void duplicateExpressionTemplate() { // #6930
        check("template <int I> void f() {\n"
              "    if (I >= 0 && I < 3) {}\n"
              "}\n"
              "\n"
              "static auto a = f<0>();");
        ASSERT_EQUALS("", errout.str());
    }

    void oppositeExpression() {
        check("void f(bool a) { if(a && !a) {} }");
        ASSERT_EQUALS("[test.cpp:1] -> [test.cpp:1]: (style) Opposite expression on both sides of '&&'.\n", errout.str());

        check("void f(bool a) { if(a != !a) {} }");
        ASSERT_EQUALS("[test.cpp:1] -> [test.cpp:1]: (style) Opposite expression on both sides of '!='.\n", errout.str());

        check("void f(bool a) { if( a == !(a) ) {}}");
        ASSERT_EQUALS("[test.cpp:1] -> [test.cpp:1]: (style) Opposite expression on both sides of '=='.\n", errout.str());

        check("void f(bool a) { if( a != !(a) ) {}}");
        ASSERT_EQUALS("[test.cpp:1] -> [test.cpp:1]: (style) Opposite expression on both sides of '!='.\n", errout.str());

        check("void f(bool a) { if( !(a) == a ) {}}");
        ASSERT_EQUALS("[test.cpp:1] -> [test.cpp:1]: (style) Opposite expression on both sides of '=='.\n", errout.str());

        check("void f(bool a) { if( !(a) != a ) {}}");
        ASSERT_EQUALS("[test.cpp:1] -> [test.cpp:1]: (style) Opposite expression on both sides of '!='.\n", errout.str());

        check("void f(bool a) { if( !(!a) == !(a) ) {}}");
        ASSERT_EQUALS("[test.cpp:1] -> [test.cpp:1]: (style) Opposite expression on both sides of '=='.\n", errout.str());

        check("void f(bool a) { if( !(!a) != !(a) ) {}}");
        ASSERT_EQUALS("[test.cpp:1] -> [test.cpp:1]: (style) Opposite expression on both sides of '!='.\n", errout.str());

        check("void f(bool a) { a = !a; }");
        ASSERT_EQUALS("", errout.str());

        check("void f(int a) { if( a < -a ) {}}");
        ASSERT_EQUALS("[test.cpp:1] -> [test.cpp:1]: (style) Opposite expression on both sides of '<'.\n", errout.str());

        check("void f(int a) { a -= -a; }");
        ASSERT_EQUALS("", errout.str());

        check("void f(int a) { a = a / (-a); }");
        ASSERT_EQUALS("", errout.str());

        check("bool f(int i){ return !((i - 1) & i); }");
        ASSERT_EQUALS("", errout.str());

        check("bool f(unsigned i){ return (x > 0) && (x & (x-1)) == 0; }");
        ASSERT_EQUALS("", errout.str());

        check("void A::f(bool a, bool c)\n"
              "{\n"
              "    const bool b = a;\n"
              "    if(c) { a = false; } \n"
              "    if(b && !a) { }\n"
              "}\n");
        ASSERT_EQUALS("", errout.str());

<<<<<<< HEAD
        check("void f(bool c) {\n"
              "    const bool b = a;\n"
              "    if(c) { a = false; } \n"
              "    if(b && !a) { }\n"
              "}\n");
        ASSERT_EQUALS("", errout.str());

        check("void f() {\n"
              "    bool x = a;\n"
              "    dostuff();\n"
              "    if (x && a) {}\n"
=======
        check("void f() {\n"
              "  const bool b = g();\n"
              "  if (!b && g()) {}\n"
>>>>>>> 399a90c0
              "}\n");
        ASSERT_EQUALS("", errout.str());
    }

    void duplicateVarExpression() {
        check("int f() __attribute__((pure));\n"
              "int g() __attribute__((pure));\n"
              "void test() {\n"
              "    int i = f();\n"
              "    int j = f();\n"
              "}");
        ASSERT_EQUALS("[test.cpp:5] -> [test.cpp:4]: (style) Same expression used in consecutive assignments of 'i' and 'j'.\n", errout.str());

        check("struct Foo { int f() const; int g() const; };\n"
              "void test() {\n"
              "    Foo f = Foo{};\n"
              "    int i = f.f();\n"
              "    int j = f.f();\n"
              "}");
        ASSERT_EQUALS("[test.cpp:5] -> [test.cpp:4]: (style) Same expression used in consecutive assignments of 'i' and 'j'.\n", errout.str());

        check("struct Foo { int f() const; int g() const; };\n"
              "void test() {\n"
              "    Foo f = Foo{};\n"
              "    Foo f2 = Foo{};\n"
              "    int i = f.f();\n"
              "    int j = f.f();\n"
              "}");
        ASSERT_EQUALS("[test.cpp:6] -> [test.cpp:5]: (style) Same expression used in consecutive assignments of 'i' and 'j'.\n", errout.str());

        check("int f() __attribute__((pure));\n"
              "int g() __attribute__((pure));\n"
              "void test() {\n"
              "    int i = 1 + f();\n"
              "    int j = 1 + f();\n"
              "}");
        ASSERT_EQUALS("[test.cpp:5] -> [test.cpp:4]: (style) Same expression used in consecutive assignments of 'i' and 'j'.\n", errout.str());

        check("int f() __attribute__((pure));\n"
              "int g() __attribute__((pure));\n"
              "void test() {\n"
              "    int i = f() + 1;\n"
              "    int j = 1 + f();\n"
              "}");
        ASSERT_EQUALS("", errout.str());

        check("int f() __attribute__((pure));\n"
              "int g() __attribute__((pure));\n"
              "void test() {\n"
              "    int x = f();\n"
              "    int i = x + 1;\n"
              "    int j = f() + 1;\n"
              "}");
        ASSERT_EQUALS("", errout.str());

        check("int f() __attribute__((pure));\n"
              "int g() __attribute__((pure));\n"
              "void test() {\n"
              "    int i = f() + f();\n"
              "    int j = f() + f();\n"
              "}");
        ASSERT_EQUALS("[test.cpp:5] -> [test.cpp:4]: (style) Same expression used in consecutive assignments of 'i' and 'j'.\n", errout.str());

        check("int f(int) __attribute__((pure));\n"
              "int g(int) __attribute__((pure));\n"
              "void test() {\n"
              "    int i = f(0);\n"
              "    int j = f(0);\n"
              "}");
        ASSERT_EQUALS("[test.cpp:5] -> [test.cpp:4]: (style) Same expression used in consecutive assignments of 'i' and 'j'.\n", errout.str());

        check("int f(int) __attribute__((pure));\n"
              "int g(int) __attribute__((pure));\n"
              "void test() {\n"
              "    const int x = 0;\n"
              "    int i = f(0);\n"
              "    int j = f(x);\n"
              "}");
        ASSERT_EQUALS("", errout.str());

        check("void test(int * p, int * q) {\n"
              "    int i = *p;\n"
              "    int j = *p;\n"
              "}");
        ASSERT_EQUALS("[test.cpp:3] -> [test.cpp:2]: (style) Same expression used in consecutive assignments of 'i' and 'j'.\n", errout.str());

        check("struct A { int x; int y; };"
              "void test(A a) {\n"
              "    int i = a.x;\n"
              "    int j = a.x;\n"
              "}");
        ASSERT_EQUALS("[test.cpp:3] -> [test.cpp:2]: (style) Same expression used in consecutive assignments of 'i' and 'j'.\n", errout.str());

        check("void test() {\n"
              "    int i = 0;\n"
              "    int j = 0;\n"
              "}");
        ASSERT_EQUALS("", errout.str());

        check("void test() {\n"
              "    int i = -1;\n"
              "    int j = -1;\n"
              "}");
        ASSERT_EQUALS("", errout.str());

        check("int f(int);\n"
              "void test() {\n"
              "    int i = f(0);\n"
              "    int j = f(1);\n"
              "}");
        ASSERT_EQUALS("", errout.str());

        check("int f();\n"
              "int g();\n"
              "void test() {\n"
              "    int i = f() || f();\n"
              "    int j = f() && f();\n"
              "}");
        ASSERT_EQUALS("", errout.str());

        check("struct Foo {};\n"
              "void test() {\n"
              "    Foo i = Foo();\n"
              "    Foo j = Foo();\n"
              "}");
        ASSERT_EQUALS("", errout.str());

        check("struct Foo {};\n"
              "void test() {\n"
              "    Foo i = Foo{};\n"
              "    Foo j = Foo{};\n"
              "}");
        ASSERT_EQUALS("", errout.str());

        check("struct Foo { int f() const; float g() const; };\n"
              "void test() {\n"
              "    Foo f = Foo{};\n"
              "    int i = f.f();\n"
              "    int j = f.f();\n"
              "}");
        ASSERT_EQUALS("", errout.str());

        check("struct Foo { int f(); int g(); };\n"
              "void test() {\n"
              "    Foo f = Foo{};\n"
              "    int i = f.f();\n"
              "    int j = f.f();\n"
              "}");
        ASSERT_EQUALS("", errout.str());

        check("void test() {\n"
              "    int i = f();\n"
              "    int j = f();\n"
              "}");
        ASSERT_EQUALS("", errout.str());

        check("void test(int x) {\n"
              "    int i = ++x;\n"
              "    int j = ++x;\n"
              "}");
        ASSERT_EQUALS("", errout.str());

        check("void test(int x) {\n"
              "    int i = x++;\n"
              "    int j = x++;\n"
              "}");
        ASSERT_EQUALS("", errout.str());

        check("void test(int x) {\n"
              "    int i = --x;\n"
              "    int j = --x;\n"
              "}");
        ASSERT_EQUALS("", errout.str());

        check("void test(int x) {\n"
              "    int i = x--;\n"
              "    int j = x--;\n"
              "}");
        ASSERT_EQUALS("", errout.str());

        check("void test(int x) {\n"
              "    int i = x + 1;\n"
              "    int j = 1 + x;\n"
              "}");
        ASSERT_EQUALS("", errout.str());
    }

    void duplicateVarExpressionUnique() {
        check("struct SW { int first; };\n"
              "void foo(SW* x) {\n"
              "    int start = x->first;\n"
              "    int end   = x->first;\n"
              "}");
        ASSERT_EQUALS("", errout.str());
        check("struct SW { int first; };\n"
              "void foo(SW* x, int i, int j) {\n"
              "    int start = x->first;\n"
              "    int end   = x->first;\n"
              "}");
        ASSERT_EQUALS("", errout.str());
        check("struct Foo { int f() const; };\n"
              "void test() {\n"
              "    Foo f = Foo{};\n"
              "    int i = f.f();\n"
              "    int j = f.f();\n"
              "}");
        ASSERT_EQUALS("", errout.str());

        check("void test(int * p) {\n"
              "    int i = *p;\n"
              "    int j = *p;\n"
              "}");
        ASSERT_EQUALS("", errout.str());

        check("struct Foo { int f() const; int g(int) const; };\n"
              "void test() {\n"
              "    Foo f = Foo{};\n"
              "    int i = f.f();\n"
              "    int j = f.f();\n"
              "}");
        ASSERT_EQUALS("", errout.str());

        check("struct Foo { int f() const; };\n"
              "void test() {\n"
              "    Foo f = Foo{};\n"
              "    int i = f.f();\n"
              "    int j = f.f();\n"
              "}");
        ASSERT_EQUALS("", errout.str());
    }

    void duplicateVarExpressionAssign() {
        check("struct A { int x; int y; };"
              "void use(int);\n"
              "void test(A a) {\n"
              "    int i = a.x;\n"
              "    int j = a.x;\n"
              "    use(i);\n"
              "    i = j;\n"
              "}");
        ASSERT_EQUALS("", errout.str());

        check("struct A { int x; int y; };"
              "void use(int);\n"
              "void test(A a) {\n"
              "    int i = a.x;\n"
              "    int j = a.x;\n"
              "    use(j);\n"
              "    j = i;\n"
              "}");
        ASSERT_EQUALS("", errout.str());

        // Issue #8612
        check("struct P\n"
              "{\n"
              "    void func();\n"
              "    bool operator==(const P&) const;\n"
              "};\n"
              "struct X\n"
              "{\n"
              "    P first;\n"
              "    P second;\n"
              "};\n"
              "bool bar();\n"
              "void baz(const P&);\n"
              "void foo(const X& x)\n"
              "{\n"
              "    P current = x.first;\n"
              "    P previous = x.first;\n"
              "    while (true)\n"
              "    {\n"
              "        baz(current);\n"
              "        if (bar() && previous == current)\n"
              "        {\n"
              "            current.func();\n"
              "        }\n"
              "        previous = current;\n"
              "    }\n"
              "}\n");
        ASSERT_EQUALS("", errout.str());
    }

    void duplicateVarExpressionCrash() {
        // Issue #8624
        check("struct  X {\n"
              "    X();\n"
              "    int f() const;\n"
              "};\n"
              "void run() {\n"
              "        X x;\n"
              "        int a = x.f();\n"
              "        int b = x.f();\n"
              "        (void)a;\n"
              "        (void)b;\n"
              "}\n");
        ASSERT_EQUALS("", errout.str());

        // Issue #8712
        check("void f() {\n"
              "  unsigned char d;\n"
              "  d = d % 5;\n"
              "}\n");
        ASSERT_EQUALS("", errout.str());

        check("template <typename T>\n"
              "T f() {\n"
              "  T a = T();\n"
              "}\n"
              "int &a = f<int&>();\n");
        ASSERT_EQUALS("", errout.str());

        // Issue #8713
        check("class A {\n"
              "  int64_t B = 32768;\n"
              "  P<uint8_t> m = MakeP<uint8_t>(B);\n"
              "};\n"
              "void f() {\n"
              "  uint32_t a = 42;\n"
              "  uint32_t b = uint32_t(A ::B / 1024);\n"
              "  int32_t c = int32_t(a / b);\n"
              "}\n");
        ASSERT_EQUALS("", errout.str());

        // Issue #8709
        check("a b;\n"
              "void c() {\n"
              "  switch (d) { case b:; }\n"
              "  double e(b);\n"
              "  if(e <= 0) {}\n"
              "}\n");
        ASSERT_EQUALS("", errout.str());

    }

    void multiConditionSameExpression() {
        check("void f() {\n"
              "  int val = 0;\n"
              "  if (val < 0) continue;\n"
              "  if ((val > 0)) {}\n"
              "}\n");
        ASSERT_EQUALS("[test.cpp:2] -> [test.cpp:3]: (style) The expression 'val < 0' is always false.\n"
                      "[test.cpp:2] -> [test.cpp:4]: (style) The expression 'val > 0' is always false.\n", errout.str());

        check("void f() {\n"
              "  int val = 0;\n"
              "  if (val < 0) {\n"
              "    if ((val > 0)) {}\n"
              "  }\n"
              "}\n");
        ASSERT_EQUALS("[test.cpp:2] -> [test.cpp:3]: (style) The expression 'val < 0' is always false.\n"
                      "[test.cpp:2] -> [test.cpp:4]: (style) The expression 'val > 0' is always false.\n", errout.str());

        check("void f() {\n"
              "  int val = 0;\n"
              "  if (val < 0) {\n"
              "    if ((val < 0)) {}\n"
              "  }\n"
              "}\n");
        ASSERT_EQUALS("[test.cpp:2] -> [test.cpp:3]: (style) The expression 'val < 0' is always false.\n"
                      "[test.cpp:2] -> [test.cpp:4]: (style) The expression 'val < 0' is always false.\n", errout.str());

        check("void f() {\n"
              "  int activate = 0;\n"
              "  int foo = 0;\n"
              "  if (activate) {}\n"
              "  else if (foo) {}\n"
              "}\n");
        ASSERT_EQUALS("", errout.str());
    }

    void checkSignOfUnsignedVariable() {
        check(
            "void foo() {\n"
            "  for(unsigned char i = 10; i >= 0; i--)"
            "    printf(\"%u\", i);\n"
            "}");
        ASSERT_EQUALS("[test.cpp:2]: (style) Unsigned variable 'i' can't be negative so it is unnecessary to test it.\n", errout.str());

        check(
            "void foo(bool b) {\n"
            "  for(unsigned int i = 10; b || i >= 0; i--)"
            "    printf(\"%u\", i);\n"
            "}");
        ASSERT_EQUALS("[test.cpp:2]: (style) Unsigned variable 'i' can't be negative so it is unnecessary to test it.\n", errout.str());

        check(
            "bool foo(unsigned int x) {\n"
            "  if (x < 0)"
            "    return true;\n"
            "  return false;\n"
            "}");
        ASSERT_EQUALS("[test.cpp:2]: (style) Checking if unsigned variable 'x' is less than zero.\n", errout.str());

        check(
            "bool foo(int x) {\n"
            "  if (x < 0)"
            "    return true;\n"
            "  return false;\n"
            "}");
        ASSERT_EQUALS("", errout.str());

        check(
            "bool foo(unsigned int x) {\n"
            "  if (0 > x)"
            "    return true;\n"
            "  return false;\n"
            "}");
        ASSERT_EQUALS("[test.cpp:2]: (style) Checking if unsigned variable 'x' is less than zero.\n", errout.str());

        check(
            "bool foo(int x) {\n"
            "  if (0 > x)"
            "    return true;\n"
            "  return false;\n"
            "}");
        ASSERT_EQUALS("", errout.str());

        check(
            "bool foo(unsigned int x) {\n"
            "  if (x >= 0)"
            "    return true;\n"
            "  return false;\n"
            "}");
        ASSERT_EQUALS("[test.cpp:2]: (style) Unsigned variable 'x' can't be negative so it is unnecessary to test it.\n", errout.str());

        check(
            "bool foo(int x) {\n"
            "  if (x >= 0)"
            "    return true;\n"
            "  return false;\n"
            "}");
        ASSERT_EQUALS("", errout.str());


        check(
            "bool foo(unsigned int x, bool y) {\n"
            "  if (x < 0 && y)"
            "    return true;\n"
            "  return false;\n"
            "}");
        ASSERT_EQUALS("[test.cpp:2]: (style) Checking if unsigned variable 'x' is less than zero.\n", errout.str());

        check(
            "bool foo(int x, bool y) {\n"
            "  if (x < 0 && y)"
            "    return true;\n"
            "  return false;\n"
            "}");
        ASSERT_EQUALS("", errout.str());

        check(
            "bool foo(unsigned int x, bool y) {\n"
            "  if (0 > x && y)"
            "    return true;\n"
            "  return false;\n"
            "}");
        ASSERT_EQUALS("[test.cpp:2]: (style) Checking if unsigned variable 'x' is less than zero.\n", errout.str());

        check(
            "bool foo(int x, bool y) {\n"
            "  if (0 > x && y)"
            "    return true;\n"
            "  return false;\n"
            "}");
        ASSERT_EQUALS("", errout.str());

        check(
            "bool foo(unsigned int x, bool y) {\n"
            "  if (x >= 0 && y)"
            "    return true;\n"
            "  return false;\n"
            "}");
        ASSERT_EQUALS("[test.cpp:2]: (style) Unsigned variable 'x' can't be negative so it is unnecessary to test it.\n", errout.str());

        check(
            "bool foo(int x, bool y) {\n"
            "  if (x >= 0 && y)"
            "    return true;\n"
            "  return false;\n"
            "}");
        ASSERT_EQUALS("", errout.str());


        check(
            "bool foo(unsigned int x, bool y) {\n"
            "  if (y && x < 0)"
            "    return true;\n"
            "  return false;\n"
            "}");
        ASSERT_EQUALS("[test.cpp:2]: (style) Checking if unsigned variable 'x' is less than zero.\n", errout.str());

        check(
            "bool foo(int x, bool y) {\n"
            "  if (y && x < 0)"
            "    return true;\n"
            "  return false;\n"
            "}");
        ASSERT_EQUALS("", errout.str());

        check(
            "bool foo(unsigned int x, bool y) {\n"
            "  if (y && 0 > x)"
            "    return true;\n"
            "  return false;\n"
            "}");
        ASSERT_EQUALS("[test.cpp:2]: (style) Checking if unsigned variable 'x' is less than zero.\n", errout.str());

        check(
            "bool foo(int x, bool y) {\n"
            "  if (y && 0 > x)"
            "    return true;\n"
            "  return false;\n"
            "}");
        ASSERT_EQUALS("", errout.str());

        check(
            "bool foo(unsigned int x, bool y) {\n"
            "  if (y && x >= 0)"
            "    return true;\n"
            "  return false;\n"
            "}");
        ASSERT_EQUALS("[test.cpp:2]: (style) Unsigned variable 'x' can't be negative so it is unnecessary to test it.\n", errout.str());

        check(
            "bool foo(int x, bool y) {\n"
            "  if (y && x >= 0)"
            "    return true;\n"
            "  return false;\n"
            "}");
        ASSERT_EQUALS("", errout.str());


        check(
            "bool foo(unsigned int x, bool y) {\n"
            "  if (x < 0 || y)"
            "    return true;\n"
            "  return false;\n"
            "}");
        ASSERT_EQUALS("[test.cpp:2]: (style) Checking if unsigned variable 'x' is less than zero.\n", errout.str());

        check(
            "bool foo(int x, bool y) {\n"
            "  if (x < 0 || y)"
            "    return true;\n"
            "  return false;\n"
            "}");
        ASSERT_EQUALS("", errout.str());

        check(
            "bool foo(unsigned int x, bool y) {\n"
            "  if (0 > x || y)"
            "    return true;\n"
            "  return false;\n"
            "}");
        ASSERT_EQUALS("[test.cpp:2]: (style) Checking if unsigned variable 'x' is less than zero.\n", errout.str());

        check(
            "bool foo(int x, bool y) {\n"
            "  if (0 > x || y)"
            "    return true;\n"
            "  return false;\n"
            "}");
        ASSERT_EQUALS("", errout.str());

        check(
            "bool foo(unsigned int x, bool y) {\n"
            "  if (x >= 0 || y)"
            "    return true;\n"
            "  return false;\n"
            "}");
        ASSERT_EQUALS("[test.cpp:2]: (style) Unsigned variable 'x' can't be negative so it is unnecessary to test it.\n", errout.str());

        check(
            "bool foo(int x, bool y) {\n"
            "  if (x >= 0 || y)"
            "    return true;\n"
            "  return false;\n"
            "}");
        ASSERT_EQUALS("", errout.str());

        // #3233 - FP when template is used (template parameter is numeric constant)
        {
            const char code[] =
                "template<int n> void foo(unsigned int x) {\n"
                "  if (x <= n);\n"
                "}\n"
                "foo<0>();";
            check(code, nullptr, false, false);
            ASSERT_EQUALS("", errout.str());
            check(code, nullptr, false, true);
            ASSERT_EQUALS("[test.cpp:2]: (style, inconclusive) Checking if unsigned variable 'x' is less than zero. This might be a false warning.\n", errout.str());
        }
    }

    void checkSignOfPointer() {
        check(
            "bool foo(int* x) {\n"
            "  if (x >= 0)"
            "    bar();\n"
            "}");
        ASSERT_EQUALS("[test.cpp:2]: (style) A pointer can not be negative so it is either pointless or an error to check if it is not.\n", errout.str());

        check(
            "bool foo(int* x) {\n"
            "  if (*x >= 0)"
            "    bar();\n"
            "}");
        ASSERT_EQUALS("", errout.str());

        check(
            "bool foo(int* x) {\n"
            "  if (x < 0)"
            "    bar();\n"
            "}");
        ASSERT_EQUALS("[test.cpp:2]: (style) A pointer can not be negative so it is either pointless or an error to check if it is.\n", errout.str());

        check(
            "bool foo(int* x) {\n"
            "  if (*x < 0)"
            "    bar();\n"
            "}");
        ASSERT_EQUALS("", errout.str());

        check(
            "bool foo(int* x, int* y) {\n"
            "  if (x - y < 0)"
            "    bar();\n"
            "}");
        ASSERT_EQUALS("", errout.str());

        check(
            "bool foo(int* x, int* y) {\n"
            "  if (x - y <= 0)"
            "    bar();\n"
            "}");
        ASSERT_EQUALS("", errout.str());

        check(
            "bool foo(int* x, int* y) {\n"
            "  if (x - y > 0)"
            "    bar();\n"
            "}");
        ASSERT_EQUALS("", errout.str());

        check(
            "bool foo(int* x, int* y) {\n"
            "  if (x - y >= 0)"
            "    bar();\n"
            "}");
        ASSERT_EQUALS("", errout.str());

        check(
            "bool foo(Bar* x) {\n"
            "  if (0 <= x)"
            "    bar();\n"
            "}");
        ASSERT_EQUALS("[test.cpp:2]: (style) A pointer can not be negative so it is either pointless or an error to check if it is not.\n", errout.str());

        check(
            "struct S {\n"
            "  int* ptr;\n"
            "};\n"
            "void foo(S* first) {\n"
            "  if (first.ptr >= 0) {} \n"
            "}");
        ASSERT_EQUALS("[test.cpp:5]: (style) A pointer can not be negative so it is either pointless or an error to check if it is not.\n", errout.str());

        check(
            "struct S {\n"
            "  int* ptr;\n"
            "};\n"
            "void foo(S* first, S* second) {\n"
            "  if((first.ptr - second.ptr) >= 0) {} \n"
            "}");
        ASSERT_EQUALS("", errout.str());

        check(
            "struct S {\n"
            "  int* ptr;\n"
            "};\n"
            "void foo(S* first) {\n"
            "  if((first.ptr) >= 0) {} \n"
            "}");
        ASSERT_EQUALS("[test.cpp:5]: (style) A pointer can not be negative so it is either pointless or an error to check if it is not.\n", errout.str());

        check(
            "struct S {\n"
            "  int* ptr;\n"
            "};\n"
            "void foo(S* first, S* second) {\n"
            "  if(0 <= first.ptr - second.ptr) {} \n"
            "}");
        ASSERT_EQUALS("", errout.str());

        check(
            "struct S {\n"
            "  int* ptr;\n"
            "};\n"
            "void foo(S* first, S* second) {\n"
            "  if(0 <= (first.ptr - second.ptr)) {} \n"
            "}");
        ASSERT_EQUALS("", errout.str());

        check(
            "struct S {\n"
            "  int* ptr;\n"
            "};\n"
            "void foo(S* first, S* second) {\n"
            "  if(first.ptr - second.ptr < 0) {} \n"
            "}");
        ASSERT_EQUALS("", errout.str());

        check(
            "struct S {\n"
            "  int* ptr;\n"
            "};\n"
            "void foo(S* first, S* second) {\n"
            "  if((first.ptr - second.ptr) < 0) {} \n"
            "}");
        ASSERT_EQUALS("", errout.str());

        check(
            "struct S {\n"
            "  int* ptr;\n"
            "};\n"
            "void foo(S* first, S* second) {\n"
            "  if(0 > first.ptr - second.ptr) {} \n"
            "}");
        ASSERT_EQUALS("", errout.str());

        check(
            "struct S {\n"
            "  int* ptr;\n"
            "};\n"
            "void foo(S* first, S* second) {\n"
            "  if(0 > (first.ptr - second.ptr)) {} \n"
            "}");
        ASSERT_EQUALS("", errout.str());

        check(
            "bool foo(int* x) {\n"
            "  if (0 <= x[0])"
            "    bar();\n"
            "}");
        ASSERT_EQUALS("", errout.str());

        check(
            "bool foo(Bar* x) {\n"
            "  if (0 <= x.y)"
            "    bar();\n"
            "}");
        ASSERT_EQUALS("", errout.str());

        check(
            "bool foo(Bar* x) {\n"
            "  if (0 <= x->y)"
            "    bar();\n"
            "}");
        ASSERT_EQUALS("", errout.str());

        check(
            "bool foo(Bar* x, Bar* y) {\n"
            "  if (0 <= x->y - y->y )"
            "    bar();\n"
            "}");
        ASSERT_EQUALS("", errout.str());

        check(
            "bool foo(Bar* x) {\n"
            "  if (0 > x)"
            "    bar();\n"
            "}");
        ASSERT_EQUALS("[test.cpp:2]: (style) A pointer can not be negative so it is either pointless or an error to check if it is.\n", errout.str());

        check(
            "bool foo(int* x) {\n"
            "  if (0 > x[0])"
            "    bar();\n"
            "}");
        ASSERT_EQUALS("", errout.str());

        check(
            "bool foo(Bar* x) {\n"
            "  if (0 > x.y)"
            "    bar();\n"
            "}");
        ASSERT_EQUALS("", errout.str());

        check(
            "bool foo(Bar* x) {\n"
            "  if (0 > x->y)"
            "    bar();\n"
            "}");
        ASSERT_EQUALS("", errout.str());

        check(
            "void foo() {\n"
            "  int (*t)(void *a, void *b);\n"
            "  if (t(a, b) < 0)\n"
            "    bar();\n"
            "}");
        ASSERT_EQUALS("", errout.str());

        check(
            "void foo() {\n"
            "  int (*t)(void *a, void *b);\n"
            "  if (0 > t(a, b))\n"
            "    bar();\n"
            "}");
        ASSERT_EQUALS("", errout.str());

        check(
            "struct object_info { int *typep; };\n"
            "void packed_object_info(struct object_info *oi) {\n"
            "  if (oi->typep < 0);\n"
            "}");
        ASSERT_EQUALS("[test.cpp:3]: (style) A pointer can not be negative so it is either pointless or an error to check if it is.\n", errout.str());

        check(
            "struct object_info { int typep[10]; };\n"
            "void packed_object_info(struct object_info *oi) {\n"
            "  if (oi->typep < 0);\n"
            "}");
        ASSERT_EQUALS("[test.cpp:3]: (style) A pointer can not be negative so it is either pointless or an error to check if it is.\n", errout.str());

        check(
            "struct object_info { int *typep; };\n"
            "void packed_object_info(struct object_info *oi) {\n"
            "  if (*oi->typep < 0);\n"
            "}");
        ASSERT_EQUALS("", errout.str());
    }

    void checkForSuspiciousSemicolon1() {
        check(
            "void foo() {\n"
            "  for(int i = 0; i < 10; ++i);\n"
            "}");
        ASSERT_EQUALS("", errout.str());

        // Empty block
        check(
            "void foo() {\n"
            "  for(int i = 0; i < 10; ++i); {\n"
            "  }\n"
            "}");
        ASSERT_EQUALS("[test.cpp:2]: (warning, inconclusive) Suspicious use of ; at the end of 'for' statement.\n", errout.str());

        check(
            "void foo() {\n"
            "  while (!quit); {\n"
            "    do_something();\n"
            "  }\n"
            "}");
        ASSERT_EQUALS("[test.cpp:2]: (warning, inconclusive) Suspicious use of ; at the end of 'while' statement.\n", errout.str());
    }

    void checkForSuspiciousSemicolon2() {
        check(
            "void foo() {\n"
            "  if (i == 1); {\n"
            "    do_something();\n"
            "  }\n"
            "}");
        ASSERT_EQUALS("[test.cpp:2]: (warning, inconclusive) Suspicious use of ; at the end of 'if' statement.\n", errout.str());

        // Seen this in the wild
        check(
            "void foo() {\n"
            "  if (Match());\n"
            "  do_something();\n"
            "}");
        ASSERT_EQUALS("", errout.str());

        check(
            "void foo() {\n"
            "  if (Match());\n"
            "  else\n"
            "    do_something();\n"
            "}");
        ASSERT_EQUALS("", errout.str());

        check(
            "void foo() {\n"
            "  if (i == 1)\n"
            "       ;\n"
            "  {\n"
            "    do_something();\n"
            "  }\n"
            "}");
        ASSERT_EQUALS("", errout.str());

        check(
            "void foo() {\n"
            "  if (i == 1);\n"
            "\n"
            "  {\n"
            "    do_something();\n"
            "  }\n"
            "}");
        ASSERT_EQUALS("", errout.str());
    }


    void checkInvalidFree() {
        check(
            "void foo(char *p) {\n"
            "  char *a; a = malloc(1024);\n"
            "  free(a + 10);\n"
            "}");
        ASSERT_EQUALS("[test.cpp:3]: (error) Invalid memory address freed.\n", errout.str());

        check(
            "void foo(char *p) {\n"
            "  char *a; a = malloc(1024);\n"
            "  free(a - 10);\n"
            "}");
        ASSERT_EQUALS("[test.cpp:3]: (error) Invalid memory address freed.\n", errout.str());

        check(
            "void foo(char *p) {\n"
            "  char *a; a = malloc(1024);\n"
            "  free(10 + a);\n"
            "}");
        ASSERT_EQUALS("[test.cpp:3]: (error) Invalid memory address freed.\n", errout.str());

        check(
            "void foo(char *p) {\n"
            "  char *a; a = new char[1024];\n"
            "  delete[] (a + 10);\n"
            "}");
        ASSERT_EQUALS("[test.cpp:3]: (error) Invalid memory address freed.\n", errout.str());

        check(
            "void foo(char *p) {\n"
            "  char *a; a = new char;\n"
            "  delete a + 10;\n"
            "}");
        ASSERT_EQUALS("[test.cpp:3]: (error) Invalid memory address freed.\n", errout.str());

        check(
            "void foo(char *p) {\n"
            "  char *a; a = new char;\n"
            "  bar(a);\n"
            "  delete a + 10;\n"
            "}");
        ASSERT_EQUALS("", errout.str());

        check(
            "void foo(char *p) {\n"
            "  char *a; a = new char;\n"
            "  char *b; b = new char;\n"
            "  bar(a);\n"
            "  delete a + 10;\n"
            "  delete b + 10;\n"
            "}");
        ASSERT_EQUALS("[test.cpp:6]: (error) Invalid memory address freed.\n", errout.str());

        check(
            "void foo(char *p) {\n"
            "  char *a; a = new char;\n"
            "  char *b; b = new char;\n"
            "  bar(a, b);\n"
            "  delete a + 10;\n"
            "  delete b + 10;\n"
            "}");
        ASSERT_EQUALS("", errout.str());

        check(
            "void foo(char *p) {\n"
            "  char *a; a = new char;\n"
            "  bar()\n"
            "  delete a + 10;\n"
            "}");
        ASSERT_EQUALS("[test.cpp:4]: (error) Invalid memory address freed.\n", errout.str());

        check(
            "void foo(size_t xx) {\n"
            "  char *ptr; ptr = malloc(42);\n"
            "  ptr += xx;\n"
            "  free(ptr - xx - 1);\n"
            "}");
        ASSERT_EQUALS("[test.cpp:4]: (error, inconclusive) Invalid memory address freed.\n", errout.str());

        check(
            "void foo(size_t xx) {\n"
            "  char *ptr; ptr = malloc(42);\n"
            "  std::cout << ptr;\n"
            "  ptr = otherPtr;\n"
            "  free(otherPtr - xx - 1);\n"
            "}");
        ASSERT_EQUALS("", errout.str());
    }

    void checkRedundantCopy() {
        check("const std::string& getA(){static std::string a;return a;}\n"
              "void foo() {\n"
              "    const std::string a = getA();\n"
              "}");
        ASSERT_EQUALS("[test.cpp:3]: (performance, inconclusive) Use const reference for 'a' to avoid unnecessary data copying.\n", errout.str());

        check("class A{public:A(){}};\n"
              "const A& getA(){static A a;return a;}\n"
              "int main()\n"
              "{\n"
              "    const A a = getA();\n"
              "    return 0;\n"
              "}");
        ASSERT_EQUALS("[test.cpp:5]: (performance, inconclusive) Use const reference for 'a' to avoid unnecessary data copying.\n", errout.str());

        check("const int& getA(){static int a;return a;}\n"
              "int main()\n"
              "{\n"
              "    const int a = getA();\n"
              "    return 0;\n"
              "}");
        ASSERT_EQUALS("", errout.str());

        check("const int& getA(){static int a;return a;}\n"
              "int main()\n"
              "{\n"
              "    int getA = 0;\n"
              "    const int a = getA + 3;\n"
              "    return 0;\n"
              "}");
        ASSERT_EQUALS("", errout.str());

        check("class A{public:A(){}};\n"
              "const A& getA(){static A a;return a;}\n"
              "int main()\n"
              "{\n"
              "    const A a(getA());\n"
              "    return 0;\n"
              "}");
        ASSERT_EQUALS("[test.cpp:5]: (performance, inconclusive) Use const reference for 'a' to avoid unnecessary data copying.\n", errout.str());

        check("const int& getA(){static int a;return a;}\n"
              "int main()\n"
              "{\n"
              "    const int a(getA());\n"
              "    return 0;\n"
              "}");
        ASSERT_EQUALS("", errout.str());

        check("class A{\n"
              "public:A(int a=0){_a = a;}\n"
              "A operator+(const A & a){return A(_a+a._a);}\n"
              "private:int _a;};\n"
              "const A& getA(){static A a;return a;}\n"
              "int main()\n"
              "{\n"
              "    const A a = getA() + 1;\n"
              "    return 0;\n"
              "}");
        ASSERT_EQUALS("", errout.str());

        check("class A{\n"
              "public:A(int a=0){_a = a;}\n"
              "A operator+(const A & a){return A(_a+a._a);}\n"
              "private:int _a;};\n"
              "const A& getA(){static A a;return a;}\n"
              "int main()\n"
              "{\n"
              "    const A a(getA()+1);\n"
              "    return 0;\n"
              "}");
        ASSERT_EQUALS("", errout.str());

        // #5190 - FP when creating object with constructor that takes a reference
        check("class A {};\n"
              "class B { B(const A &a); };\n"
              "const A &getA();\n"
              "void f() {\n"
              "    const B b(getA());\n"
              "}");
        ASSERT_EQUALS("", errout.str());

        // #5618
        const char* code5618 = "class Token {\n"
                               "public:\n"
                               "    const std::string& str();\n"
                               "};\n"
                               "void simplifyArrayAccessSyntax() {\n"
                               "    for (Token *tok = list.front(); tok; tok = tok->next()) {\n"
                               "        const std::string temp = tok->str();\n"
                               "        tok->str(tok->strAt(2));\n"
                               "    }\n"
                               "}";
        check(code5618, nullptr, false, true);
        TODO_ASSERT_EQUALS("", "[test.cpp:7]: (performance, inconclusive) Use const reference for 'temp' to avoid unnecessary data copying.\n", errout.str());
        check(code5618, nullptr, false, false);
        ASSERT_EQUALS("", errout.str());

        // #5890 - crash: wesnoth desktop_util.cpp / unicode.hpp
        check("typedef std::vector<char> X;\n"
              "X f<X>(const X &in) {\n"
              "    const X s = f<X>(in);\n"
              "    return f<X>(s);\n"
              "}");
        ASSERT_EQUALS("", errout.str());
    }

    void checkNegativeShift() {
        check("void foo()\n"
              "{\n"
              "   int a; a = 123;\n"
              "   a << -1;\n"
              "}");
        ASSERT_EQUALS("[test.cpp:4]: (error) Shifting by a negative value is undefined behaviour\n", errout.str());
        check("void foo()\n"
              "{\n"
              "   int a; a = 123;\n"
              "   a >> -1;\n"
              "}");
        ASSERT_EQUALS("[test.cpp:4]: (error) Shifting by a negative value is undefined behaviour\n", errout.str());
        check("void foo()\n"
              "{\n"
              "   int a; a = 123;\n"
              "   a <<= -1;\n"
              "}");
        ASSERT_EQUALS("[test.cpp:4]: (error) Shifting by a negative value is undefined behaviour\n", errout.str());
        check("void foo()\n"
              "{\n"
              "   int a; a = 123;\n"
              "   a >>= -1;\n"
              "}");
        ASSERT_EQUALS("[test.cpp:4]: (error) Shifting by a negative value is undefined behaviour\n", errout.str());
        check("void foo()\n"
              "{\n"
              "   std::cout << -1;\n"
              "}");
        ASSERT_EQUALS("", errout.str());
        check("void foo()\n"
              "{\n"
              "   std::cout << a << -1 ;\n"
              "}");
        ASSERT_EQUALS("", errout.str());
        check("void foo()\n"
              "{\n"
              "   std::cout << 3 << -1 ;\n"
              "}");
        ASSERT_EQUALS("", errout.str());
        check("void foo() {\n"
              "   x = (-10+2) << 3;\n"
              "}");
        ASSERT_EQUALS("[test.cpp:2]: (portability) Shifting a negative value is technically undefined behaviour\n", errout.str());

        check("x = y ? z << $-1 : 0;\n");
        ASSERT_EQUALS("", errout.str());

        // Negative LHS
        check("const int x = -1 >> 2;");
        ASSERT_EQUALS("[test.cpp:1]: (portability) Shifting a negative value is technically undefined behaviour\n", errout.str());

        // #6383 - unsigned type
        check("const int x = (unsigned int)(-1) >> 2;");
        ASSERT_EQUALS("", errout.str());

        // #7814 - UB happening in valueflowcode when it tried to compute shifts.
        check("int shift1() { return 1 >> -1 ;}\n"
              "int shift2() { return 1 << -1 ;}\n"
              "int shift3() { return -1 >> 1 ;}\n"
              "int shift4() { return -1 << 1 ;}\n");
        ASSERT_EQUALS("[test.cpp:1]: (error) Shifting by a negative value is undefined behaviour\n"
                      "[test.cpp:2]: (error) Shifting by a negative value is undefined behaviour\n"
                      "[test.cpp:3]: (portability) Shifting a negative value is technically undefined behaviour\n"
                      "[test.cpp:4]: (portability) Shifting a negative value is technically undefined behaviour\n", errout.str());
    }

    void incompleteArrayFill() {
        check("void f() {\n"
              "    int a[5];\n"
              "    memset(a, 123, 5);\n"
              "    memcpy(a, b, 5);\n"
              "    memmove(a, b, 5);\n"
              "}");
        ASSERT_EQUALS("[test.cpp:4] -> [test.cpp:5]: (performance) Buffer 'a' is being written before its old content has been used.\n"
                      "[test.cpp:3]: (warning, inconclusive) Array 'a' is filled incompletely. Did you forget to multiply the size given to 'memset()' with 'sizeof(*a)'?\n"
                      "[test.cpp:4]: (warning, inconclusive) Array 'a' is filled incompletely. Did you forget to multiply the size given to 'memcpy()' with 'sizeof(*a)'?\n"
                      "[test.cpp:5]: (warning, inconclusive) Array 'a' is filled incompletely. Did you forget to multiply the size given to 'memmove()' with 'sizeof(*a)'?\n", errout.str());

        check("void f() {\n"
              "    Foo* a[5];\n"
              "    memset(a, 'a', 5);\n"
              "}");
        ASSERT_EQUALS("[test.cpp:3]: (warning, inconclusive) Array 'a' is filled incompletely. Did you forget to multiply the size given to 'memset()' with 'sizeof(*a)'?\n", errout.str());

        check("class Foo {int a; int b;};\n"
              "void f() {\n"
              "    Foo a[5];\n"
              "    memset(a, 'a', 5);\n"
              "}");
        TODO_ASSERT_EQUALS("[test.cpp:4]: (warning, inconclusive) Array 'a' is filled incompletely. Did you forget to multiply the size given to 'memset()' with 'sizeof(*a)'?\n", "", errout.str());

        check("void f() {\n"
              "    Foo a[5];\n" // Size of foo is unknown
              "    memset(a, 'a', 5);\n"
              "}");
        ASSERT_EQUALS("", errout.str());

        check("void f() {\n"
              "    char a[5];\n"
              "    memset(a, 'a', 5);\n"
              "}");
        ASSERT_EQUALS("", errout.str());

        check("void f() {\n"
              "    int a[5];\n"
              "    memset(a+15, 'a', 5);\n"
              "}");
        ASSERT_EQUALS("", errout.str());

        check("void f() {\n"
              "    bool a[5];\n"
              "    memset(a, false, 5);\n"
              "}");
        ASSERT_EQUALS("[test.cpp:3]: (portability, inconclusive) Array 'a' might be filled incompletely. Did you forget to multiply the size given to 'memset()' with 'sizeof(*a)'?\n", errout.str());
    }

    void redundantVarAssignment() {
        // Simple tests
        check("void f(int i) {\n"
              "    i = 1;\n"
              "    i = 1;\n"
              "}");
        ASSERT_EQUALS("[test.cpp:2] -> [test.cpp:3]: (style) Variable 'i' is reassigned a value before the old one has been used.\n", errout.str());

        {
            // non-local variable => only show warning when inconclusive is used
            const char code[] = "int i;\n"
                                "void f() {\n"
                                "    i = 1;\n"
                                "    i = 1;\n"
                                "}";
            check(code, "test.cpp", false, false); // inconclusive = false
            ASSERT_EQUALS("", errout.str());
            check(code, "test.cpp", false, true); // inconclusive = true
            ASSERT_EQUALS("[test.cpp:3] -> [test.cpp:4]: (style, inconclusive) Variable 'i' is reassigned a value before the old one has been used if variable is no semaphore variable.\n", errout.str());
        }

        check("void f() {\n"
              "    int i;\n"
              "    i = 1;\n"
              "    i = 1;\n"
              "}", nullptr, false, false, false);
        ASSERT_EQUALS("[test.cpp:3] -> [test.cpp:4]: (style) Variable 'i' is reassigned a value before the old one has been used.\n", errout.str());

        check("void f() {\n"
              "    static int i;\n"
              "    i = 1;\n"
              "    i = 1;\n"
              "}");
        ASSERT_EQUALS("[test.cpp:3] -> [test.cpp:4]: (style, inconclusive) Variable 'i' is reassigned a value before the old one has been used if variable is no semaphore variable.\n", errout.str());

        check("void f() {\n"
              "    int i[10];\n"
              "    i[2] = 1;\n"
              "    i[2] = 1;\n"
              "}", nullptr, false, false, false);
        ASSERT_EQUALS("[test.cpp:3] -> [test.cpp:4]: (style) Variable 'i[2]' is reassigned a value before the old one has been used.\n", errout.str());

        check("void f(int x) {\n"
              "    int i[10];\n"
              "    i[x] = 1;\n"
              "    x=1;\n"
              "    i[x] = 1;\n"
              "}", nullptr, false, false, false);
        ASSERT_EQUALS("", errout.str());

        check("void f(const int x) {\n"
              "    int i[10];\n"
              "    i[x] = 1;\n"
              "    i[x] = 1;\n"
              "}", nullptr, false, false, false);
        ASSERT_EQUALS("[test.cpp:3] -> [test.cpp:4]: (style) Variable 'i[x]' is reassigned a value before the old one has been used.\n", errout.str());

        // Testing different types
        check("void f() {\n"
              "    Foo& bar = foo();\n"
              "    bar = x;\n"
              "}");
        ASSERT_EQUALS("", errout.str());

        check("void f() {\n"
              "    Foo& bar = foo();\n"
              "    bar = x;\n"
              "    bar = y;\n"
              "}");
        ASSERT_EQUALS("[test.cpp:3] -> [test.cpp:4]: (style, inconclusive) Variable 'bar' is reassigned a value before the old one has been used if variable is no semaphore variable.\n", errout.str());

        check("void f() {\n"
              "    Foo& bar = foo();\n" // #4425. bar might refer to something global, etc.
              "    bar = y();\n"
              "    foo();\n"
              "    bar = y();\n"
              "}");
        ASSERT_EQUALS("", errout.str());

        // Tests with function call between assignment
        check("void f(int i) {\n"
              "    i = 1;\n"
              "    bar();\n"
              "    i = 1;\n"
              "}");
        ASSERT_EQUALS("[test.cpp:2] -> [test.cpp:4]: (style) Variable 'i' is reassigned a value before the old one has been used.\n", errout.str());

        check("int i;\n"
              "void f() {\n"
              "    i = 1;\n"
              "    bar();\n" // Global variable might be accessed in bar()
              "    i = 1;\n"
              "}");
        ASSERT_EQUALS("", errout.str());

        check("void f() {\n"
              "    static int i;\n"
              "    i = 1;\n"
              "    bar();\n" // bar() might call f() recursively. This could be a false positive in more complex examples (when value of i is used somewhere. See #4229)
              "    i = 2;\n"
              "}");
        ASSERT_EQUALS("", errout.str());

        check("void f() {\n"
              "    int i;\n"
              "    i = 1;\n"
              "    bar();\n"
              "    i = 1;\n"
              "}", nullptr, false, false, false);
        ASSERT_EQUALS("[test.cpp:3] -> [test.cpp:5]: (style) Variable 'i' is reassigned a value before the old one has been used.\n", errout.str());

        check("void bar(int i) {}\n"
              "void f(int i) {\n"
              "    i = 1;\n"
              "    bar(i);\n" // Passed as argument
              "    i = 1;\n"
              "}", nullptr, false, false, false);
        ASSERT_EQUALS("", errout.str());

        check("void f() {\n"
              "    Foo bar = foo();\n"
              "    bar();\n" // #5568. operator() called
              "    bar = y();\n"
              "}");
        ASSERT_EQUALS("", errout.str());

        // Branch tests
        check("void f(int i) {\n"
              "    i = 1;\n"
              "    if(x)\n"
              "        i = 0;\n"
              "}");
        ASSERT_EQUALS("", errout.str());

        check("void f(int i) {\n"
              "    if(x)\n"
              "        i = 0;\n"
              "    i = 1;\n"
              "    i = 2;\n"
              "}");
        ASSERT_EQUALS("[test.cpp:4] -> [test.cpp:5]: (style) Variable 'i' is reassigned a value before the old one has been used.\n", errout.str());

        // #4513
        check("int x;\n"
              "int g() {\n"
              "    return x*x;\n"
              "}\n"
              "void f() {\n"
              "    x = 2;\n"
              "    x = g();\n"
              "}");
        ASSERT_EQUALS("", errout.str());

        check("int g() {\n"
              "    return x*x;\n"
              "}\n"
              "void f(int x) {\n"
              "    x = 2;\n"
              "    x = g();\n"
              "}");
        ASSERT_EQUALS("[test.cpp:5] -> [test.cpp:6]: (style) Variable 'x' is reassigned a value before the old one has been used.\n", errout.str());

        check("void f() {\n"
              "    Foo& bar = foo();\n"
              "    bar = x;\n"
              "    bar = y();\n"
              "}");
        ASSERT_EQUALS("", errout.str());

        check("class C {\n"
              "    int x;\n"
              "    void g() { return x*x; }\n"
              "    void f();\n"
              "};\n"
              "\n"
              "void C::f() {\n"
              "    x = 2;\n"
              "    x = g();\n"
              "}");
        ASSERT_EQUALS("", errout.str());

        check("class C {\n"
              "    int x;\n"
              "    void g() { return x*x; }\n"
              "    void f(Foo z);\n"
              "};\n"
              "\n"
              "void C::f(Foo z) {\n"
              "    x = 2;\n"
              "    x = z.g();\n"
              "}");
        ASSERT_EQUALS("", errout.str());

        // from #3103 (avoid a false negative)
        check("int foo(){\n"
              "    int x;\n"
              "    x = 1;\n"
              "    x = 1;\n"
              "    return x + 1;\n"
              "}", nullptr, false, false, false);
        ASSERT_EQUALS("[test.cpp:3] -> [test.cpp:4]: (style) Variable 'x' is reassigned a value before the old one has been used.\n", errout.str());

        // from #3103 (avoid a false positive)
        check("int foo(){\n"
              "    int x;\n"
              "    x = 1;\n"
              "    if (y)\n" // <-- cppcheck does not know anything about 'y'
              "        x = 2;\n"
              "    return x + 1;\n"
              "}");
        ASSERT_EQUALS("", errout.str());

        check("void f() {\n"  // Ticket #4356
              "    int x = 0;\n"  // <- ignore assignment with 0
              "    x = 3;\n"
              "}", 0, false, false, false);
        ASSERT_EQUALS("", errout.str());

        check("void f() {\n"
              "    int i = 54;\n"
              "    i = 0;\n"
              "}", 0, false, false, false);
        ASSERT_EQUALS("[test.cpp:2] -> [test.cpp:3]: (style) Variable 'i' is reassigned a value before the old one has been used.\n", errout.str());

        check("void f() {\n"
              "    int i = 54;\n"
              "    i = 1;\n"
              "}", 0, false, false, false);
        ASSERT_EQUALS("[test.cpp:2] -> [test.cpp:3]: (style) Variable 'i' is reassigned a value before the old one has been used.\n", errout.str());

        check("int foo() {\n" // #4420
              "    int x;\n"
              "    bar(++x);\n"
              "    x = 5;\n"
              "    return bar(x);\n"
              "}");
        ASSERT_EQUALS("", errout.str());

        // struct member..
        check("struct AB { int a; int b; };\n"
              "\n"
              "int f() {\n"
              "    struct AB ab;\n"
              "    ab.a = 1;\n"
              "    ab.a = 2;\n"
              "    return ab.a;\n"
              "}");
        ASSERT_EQUALS("[test.cpp:5] -> [test.cpp:6]: (style) Variable 'ab.a' is reassigned a value before the old one has been used.\n", errout.str());

        check("struct AB { int a; int b; };\n"
              "\n"
              "int f() {\n"
              "    struct AB ab;\n"
              "    ab.a = 1;\n"
              "    ab = do_something();\n"
              "    return ab.a;\n"
              "}");
        TODO_ASSERT_EQUALS("error", "", errout.str());

        check("struct AB { int a; int b; };\n"
              "\n"
              "int f() {\n"
              "    struct AB ab;\n"
              "    ab.a = 1;\n"
              "    do_something(&ab);\n"
              "    ab.a = 2;\n"
              "    return ab.a;\n"
              "}");
        ASSERT_EQUALS("", errout.str());

        check("struct AB { int a; int b; };\n"
              "\n"
              "int f(DO_SOMETHING do_something) {\n"
              "    struct AB ab;\n"
              "    ab.a = 1;\n"
              "    do_something(&ab);\n"
              "    ab.a = 2;\n"
              "    return ab.a;\n"
              "}");
        ASSERT_EQUALS("", errout.str());

        check("struct AB { int a; int b; };\n"
              "\n"
              "int f(struct AB *ab) {\n"
              "    ab->a = 1;\n"
              "    ab->b = 2;\n"
              "    ab++;\n"
              "    ab->a = 1;\n"
              "    ab->b = 2;\n"
              "}");
        ASSERT_EQUALS("", errout.str());

        check("struct AB { int a; int b; };\n"
              "\n"
              "int f(struct AB *ab) {\n"
              "    ab->a = 1;\n"
              "    ab->b = 2;\n"
              "    ab = x;\n"
              "    ab->a = 1;\n"
              "    ab->b = 2;\n"
              "}");
        ASSERT_EQUALS("", errout.str());

        check("void f(struct AB *ab) {\n" // #
              "    ab->data->x = 1;\n"
              "    ab = &ab1;\n"
              "    ab->data->x = 2;\n"
              "}");
        ASSERT_EQUALS("", errout.str());

        // #5964
        check("void func(char *buffer, const char *format, int precision, unsigned value) {\n"
              "    (precision < 0) ? sprintf(buffer, format, value) : sprintf(buffer, format, precision, value);\n"
              "}");
        ASSERT_EQUALS("", errout.str());

        // don't crash
        check("struct data {\n"
              "  struct { int i; } fc;\n"
              "};\n"
              "struct state {\n"
              "  struct data d[123];\n"
              "};\n"
              "void func(struct state *s) {\n"
              "  s->foo[s->x++] = 2;\n"
              "  s->d[1].fc.i++;\n"
              "}");

        // #6525 - inline assembly
        check("void f(int i) {\n"
              "    i = 1;\n"
              "    asm(\"foo\");\n"
              "    i = 1;\n"
              "}");
        ASSERT_EQUALS("", errout.str());

        // #6555
        check("void foo() {\n"
              "    char *p = 0;\n"
              "    try {\n"
              "        p = fred();\n"
              "        p = wilma();\n"
              "    }\n"
              "    catch (...) {\n"
              "        barney(p);\n"
              "    }\n"
              "}");
        ASSERT_EQUALS("", errout.str());

        check("void foo() {\n"
              "    char *p = 0;\n"
              "    try {\n"
              "        p = fred();\n"
              "        p = wilma();\n"
              "    }\n"
              "    catch (...) {\n"
              "        barney(x);\n"
              "    }\n"
              "}");
        ASSERT_EQUALS("[test.cpp:4] -> [test.cpp:5]: (style) Variable 'p' is reassigned a value before the old one has been used.\n"
                      "[test.cpp:2]: (style) The scope of the variable 'p' can be reduced.\n", errout.str());

        check("void foo() {\n"
              "    char *p = 0;\n"
              "    try {\n"
              "        if(z) {\n"
              "            p = fred();\n"
              "            p = wilma();\n"
              "        }\n"
              "    }\n"
              "    catch (...) {\n"
              "        barney(p);\n"
              "    }\n"
              "}");
        ASSERT_EQUALS("", errout.str());

        // Member variable pointers
        check("void podMemPtrs() {\n"
              "    int POD::*memptr;\n"
              "    memptr = &POD::a;\n"
              "    memptr = &POD::b;\n"
              "    if (memptr)\n"
              "        memptr = 0;\n"
              "}");
        ASSERT_EQUALS("[test.cpp:3] -> [test.cpp:4]: (style, inconclusive) Variable 'memptr' is reassigned a value before the old one has been used if variable is no semaphore variable.\n", errout.str());
    }

    void redundantVarAssignment_7133() {
        // #7133
        check("sal_Int32 impl_Export() {\n"
              "   try {\n"
              "        try  {\n"
              "          uno::Sequence< uno::Any > aArgs(2);\n"
              "          beans::NamedValue aValue;\n"
              "          aValue.Name = \"DocumentHandler\";\n"
              "          aValue.Value <<= xDocHandler;\n"
              "          aArgs[0] <<= aValue;\n"
              "          aValue.Name = \"Model\";\n"
              "          aValue.Value <<= xDocumentComp;\n"
              "          aArgs[1] <<= aValue;\n"
              "        }\n"
              "        catch (const uno::Exception&) {\n"
              "        }\n"
              "   }\n"
              "   catch (const uno::Exception&)  {\n"
              "   }\n"
              "}", "test.cpp", false, true);
        ASSERT_EQUALS("", errout.str());

        check("void ConvertBitmapData(sal_uInt16 nDestBits) {\n"
              "    BitmapBuffer aSrcBuf;\n"
              "    aSrcBuf.mnBitCount = nSrcBits;\n"
              "    BitmapBuffer aDstBuf;\n"
              "    aSrcBuf.mnBitCount = nDestBits;\n"
              "    bConverted = ::ImplFastBitmapConversion( aDstBuf, aSrcBuf, aTwoRects );\n"
              "}", "test.c");
        ASSERT_EQUALS("[test.c:3] -> [test.c:5]: (style) Variable 'aSrcBuf.mnBitCount' is reassigned a value before the old one has been used.\n", errout.str());
        check("void ConvertBitmapData(sal_uInt16 nDestBits) {\n"
              "    BitmapBuffer aSrcBuf;\n"
              "    aSrcBuf.mnBitCount = nSrcBits;\n"
              "    BitmapBuffer aDstBuf;\n"
              "    aSrcBuf.mnBitCount = nDestBits;\n"
              "    bConverted = ::ImplFastBitmapConversion( aDstBuf, aSrcBuf, aTwoRects );\n"
              "}");
        ASSERT_EQUALS("[test.cpp:3] -> [test.cpp:5]: (style, inconclusive) Variable 'aSrcBuf.mnBitCount' is reassigned a value before the old one has been used if variable is no semaphore variable.\n",
                      errout.str());

    }

    void redundantVarAssignment_stackoverflow() {
        check("typedef struct message_node {\n"
              "  char code;\n"
              "  size_t size;\n"
              "  struct message_node *next, *prev;\n"
              "} *message_list;\n"
              "static message_list remove_message_from_list(message_list m) {\n"
              "    m->prev->next = m->next;\n"
              "    m->next->prev = m->prev;\n"
              "    return m->next;\n"
              "}");
        ASSERT_EQUALS("", errout.str());
    }

    void redundantMemWrite() {
        // Simple tests
        check("void f() {\n"
              "    char a[10];\n"
              "    memcpy(a, foo, bar);\n"
              "    memset(a, 0, bar);\n"
              "}");
        ASSERT_EQUALS("[test.cpp:3] -> [test.cpp:4]: (performance) Buffer 'a' is being written before its old content has been used.\n", errout.str());

        check("void f() {\n"
              "    char a[10];\n"
              "    strcpy(a, foo);\n"
              "    strncpy(a, 0, bar);\n"
              "}");
        ASSERT_EQUALS("[test.cpp:3] -> [test.cpp:4]: (performance) Buffer 'a' is being written before its old content has been used.\n", errout.str());

        check("void f() {\n"
              "    char a[10];\n"
              "    sprintf(a, \"foo\");\n"
              "    memmove(a, 0, bar);\n"
              "}");
        ASSERT_EQUALS("[test.cpp:3] -> [test.cpp:4]: (performance) Buffer 'a' is being written before its old content has been used.\n", errout.str());

        check("void f(char *filename) {\n"
              "    char *p = strrchr(filename,'.');\n"
              "    strcpy(p, \"foo\");\n"
              "    dostuff(filename);\n"
              "    strcpy(p, \"foo\");\n"
              "}");
        ASSERT_EQUALS("", errout.str());

        // Writing to different parts of a buffer
        check("void f(void* a) {\n"
              "    memcpy(a, foo, bar);\n"
              "    memset(a+5, 0, bar);\n"
              "}");
        ASSERT_EQUALS("", errout.str());

        // Use variable as second argument
        check("void f(void* a, void* b) {\n"
              "    memset(a, 0, 5);\n"
              "    memcpy(b, a, 5);\n"
              "    memset(a, 1, 5);\n"
              "}");
        ASSERT_EQUALS("", errout.str());

        // strcat is special
        check("void f() {\n"
              "    char a[10];\n"
              "    strcpy(a, foo);\n"
              "    strcat(a, bar);\n" // Not redundant
              "    strcpy(a, x);\n" // Redundant
              "}");
        ASSERT_EQUALS("[test.cpp:3] -> [test.cpp:5]: (performance) Buffer 'a' is being written before its old content has been used.\n", errout.str());

        // Tests with function call between copy
        check("void f() {\n"
              "    char a[10];\n"
              "    snprintf(a, foo, bar);\n"
              "    bar();\n"
              "    memset(a, 0, size);\n"
              "}");
        ASSERT_EQUALS("[test.cpp:3] -> [test.cpp:5]: (performance) Buffer 'a' is being written before its old content has been used.\n", errout.str());

        check("void* a;\n"
              "void f() {\n"
              "    memset(a, 0, size);\n"
              "    bar();\n" // Global variable might be accessed in bar()
              "    memset(a, 0, size);\n"
              "}");
        ASSERT_EQUALS("", errout.str());

        check("void f() {\n"
              "    char a[10];\n"
              "    memset(a, 0, size);\n"
              "    bar();\n"
              "    memset(a, 0, size);\n"
              "}");
        TODO_ASSERT_EQUALS("[test.cpp:3] -> [test.cpp:5]: (performance) Buffer 'a' is being written before its old content has been used.\n", "", errout.str());

        check("void bar(void* a) {}\n"
              "void f(void* a) {\n"
              "    memset(a, 0, size);\n"
              "    bar(a);\n" // Passed as argument
              "    memset(a, 0, size);\n"
              "}");
        ASSERT_EQUALS("", errout.str());

        // Branch tests
        check("void f(void* a) {\n"
              "    memset(a, 0, size);\n"
              "    if(x)\n"
              "        memset(a, 0, size);\n"
              "}");
        ASSERT_EQUALS("", errout.str());

        // #4455 - initialization of local buffer
        check("void f(void) {"
              "    char buf[10];\n"
              "    memset(buf, 0, 10);\n"
              "    strcpy(buf, string);\n"
              "}");
        ASSERT_EQUALS("", errout.str());

        check("void f(void) {\n"
              "    char buf[10] = {0};\n"
              "    memset(buf, 0, 10);\n"
              "    strcpy(buf, string);\n"
              "}");
        ASSERT_EQUALS("[test.cpp:3] -> [test.cpp:4]: (performance) Buffer 'buf' is being written before its old content has been used.\n", errout.str());

        // #5689 - use return value of strcpy
        check("int f(void* a) {\n"
              "    int i = atoi(strcpy(a, foo));\n"
              "    strncpy(a, 0, bar);\n"
              "    return i;\n"
              "}");
        ASSERT_EQUALS("", errout.str());

        // #7175 - read+write
        check("void f() {\n"
              "    char buf[100];\n"
              "    strcpy(buf, x);\n"
              "    strcpy(buf, dostuff(buf));\n" // <- read + write
              "    strcpy(buf, x);\n"
              "}");
        ASSERT_EQUALS("", errout.str());

        check("void f() {\n"
              "    char buf[100];\n"
              "    strcpy(buf, x);\n"
              "    strcpy(buf, dostuff(buf));\n"
              "    strcpy(buf, x);\n"
              "}");
        TODO_ASSERT_EQUALS("error", "", errout.str());
    }

    void varFuncNullUB() { // #4482
        check("void a(...);\n"
              "void b() { a(NULL); }");
        ASSERT_EQUALS("[test.cpp:2]: (portability) Passing NULL after the last typed argument to a variadic function leads to undefined behaviour.\n", errout.str());

        check("void a(char *p, ...);\n"
              "void b() { a(NULL, 2); }");
        ASSERT_EQUALS("", errout.str());
    }

    void checkPipeParameterSize() { // #3521

        checkposix("void f(){\n"
                   "int pipefd[1];\n" // <--  array of two integers is needed
                   "if (pipe(pipefd) == -1) {\n"
                   "    return;\n"
                   "  }\n"
                   "}");
        ASSERT_EQUALS("[test.cpp:3]: (error) Buffer 'pipefd' must have size of 2 integers if used as parameter of pipe().\n", errout.str());

        checkposix("void f(){\n"
                   "int pipefd[2];\n"
                   "if (pipe(pipefd) == -1) {\n"
                   "    return;\n"
                   "  }\n"
                   "}");
        ASSERT_EQUALS("", errout.str());

        checkposix("void f(){\n"
                   "int pipefd[20];\n"
                   "if (pipe(pipefd) == -1) {\n"
                   "    return;\n"
                   "  }\n"
                   "}");
        ASSERT_EQUALS("", errout.str());

        checkposix("void f(){\n"
                   "int pipefd[1];\n" // <--  array of two integers is needed
                   "if (pipe2(pipefd,0) == -1) {\n"
                   "    return;\n"
                   "  }\n"
                   "}");
        ASSERT_EQUALS("[test.cpp:3]: (error) Buffer 'pipefd' must have size of 2 integers if used as parameter of pipe().\n", errout.str());

        checkposix("void f(){\n"
                   "int pipefd[2];\n"
                   "if (pipe2(pipefd,0) == -1) {\n"
                   "    return;\n"
                   "  }\n"
                   "}");
        ASSERT_EQUALS("", errout.str());

        checkposix("void f(){\n"
                   "int pipefd[20];\n"
                   "if (pipe2(pipefd,0) == -1) {\n"
                   "    return;\n"
                   "  }\n"
                   "}");
        ASSERT_EQUALS("", errout.str());

        // avoid crash with pointer variable
        check("void foo (int* arrayPtr)\n"
              "{\n"
              "  if (pipe (arrayPtr) < 0)\n"
              "  {}\n"
              "}\n");
        ASSERT_EQUALS("", errout.str());

        // avoid crash with pointer variable - for local variable on stack as well - see #4801
        check("void foo() {\n"
              "  int *cp;\n"
              "  if ( pipe (cp) == -1 ) {\n"
              "     return;\n"
              "  }\n"
              "}");
        ASSERT_EQUALS("", errout.str());

        // test with unknown variable
        check("void foo() {\n"
              "  if ( pipe (cp) == -1 ) {\n"
              "     return;\n"
              "  }\n"
              "}");
        ASSERT_EQUALS("", errout.str());

        // avoid crash with pointer variable - for local variable on stack as well - see #4801
        check("void foo() {\n"
              "  int *cp;\n"
              "  if ( pipe (cp) == -1 ) {\n"
              "     return;\n"
              "  }\n"
              "}");
        ASSERT_EQUALS("", errout.str());

        // test with unknown variable
        check("void foo() {\n"
              "  if ( pipe (cp) == -1 ) {\n"
              "     return;\n"
              "  }\n"
              "}");
        ASSERT_EQUALS("", errout.str());
    }

    void checkCastIntToCharAndBack() { // #160

        // check getchar
        check("void f() {\n"
              "unsigned char c; c = getchar();\n"
              "  while( c != EOF)\n"
              "  {\n"
              "    bar(c);\n"
              "    c = getchar();\n"
              "  } ;\n"
              "}");
        ASSERT_EQUALS("[test.cpp:3]: (warning) Storing getchar() return value in char variable and then comparing with EOF.\n", errout.str());

        check("void f() {\n"
              "unsigned char c = getchar();\n"
              "  while( EOF != c)\n"
              "  {\n"
              "    bar(c);\n"
              "  } ;\n"
              "}");
        ASSERT_EQUALS("[test.cpp:3]: (warning) Storing getchar() return value in char variable and then comparing with EOF.\n", errout.str());

        check("void f() {\n"
              "  unsigned char c; c = getchar();\n"
              "  while( EOF != c )\n"
              "  {\n"
              "    bar(c);\n"
              "    c = getchar();\n"
              "  } ;\n"
              "}");
        ASSERT_EQUALS("[test.cpp:3]: (warning) Storing getchar() return value in char variable and then comparing with EOF.\n", errout.str());

        check("void f() {\n"
              "  int i; i = getchar();\n"
              "  while( i != EOF)\n"
              "  {\n"
              "    bar(i);\n"
              "    i = getchar();\n"
              "  } ;\n"
              "}");
        ASSERT_EQUALS("", errout.str());

        check("void f() {\n"
              "  int i; i = getchar();\n"
              "  while( EOF != i )\n"
              "  {\n"
              "    bar(i);\n"
              "    i = getchar();\n"
              "  } ;\n"
              "}");
        ASSERT_EQUALS("", errout.str());


        // check getc
        check("voif f (FILE * pFile){\n"
              "unsigned char c;\n"
              "do {\n"
              "  c = getc (pFile);\n"
              "} while (c != EOF)"
              "}");
        ASSERT_EQUALS("[test.cpp:5]: (warning) Storing getc() return value in char variable and then comparing with EOF.\n", errout.str());

        check("voif f (FILE * pFile){\n"
              "unsigned char c;\n"
              "do {\n"
              "  c = getc (pFile);\n"
              "} while (EOF != c)"
              "}");
        ASSERT_EQUALS("[test.cpp:5]: (warning) Storing getc() return value in char variable and then comparing with EOF.\n", errout.str());

        check("voif f (FILE * pFile){\n"
              "int i;\n"
              "do {\n"
              "  i = getc (pFile);\n"
              "} while (i != EOF)"
              "}");
        ASSERT_EQUALS("", errout.str());

        check("voif f (FILE * pFile){\n"
              "int i;\n"
              "do {\n"
              "  i = getc (pFile);\n"
              "} while (EOF != i)"
              "}");
        ASSERT_EQUALS("", errout.str());


        // check fgetc
        check("voif f (FILE * pFile){\n"
              "unsigned char c;\n"
              "do {\n"
              "  c = fgetc (pFile);\n"
              "} while (c != EOF)"
              "}");
        ASSERT_EQUALS("[test.cpp:5]: (warning) Storing fgetc() return value in char variable and then comparing with EOF.\n", errout.str());

        check("voif f (FILE * pFile){\n"
              "char c;\n"
              "do {\n"
              "  c = fgetc (pFile);\n"
              "} while (EOF != c)"
              "}");
        ASSERT_EQUALS("[test.cpp:5]: (warning) Storing fgetc() return value in char variable and then comparing with EOF.\n", errout.str());

        check("voif f (FILE * pFile){\n"
              "signed char c;\n"
              "do {\n"
              "  c = fgetc (pFile);\n"
              "} while (EOF != c)"
              "}");
        ASSERT_EQUALS("", errout.str());

        check("voif f (FILE * pFile){\n"
              "int i;\n"
              "do {\n"
              "  i = fgetc (pFile);\n"
              "} while (i != EOF)"
              "}");
        ASSERT_EQUALS("", errout.str());

        check("voif f (FILE * pFile){\n"
              "int i;\n"
              "do {\n"
              "  i = fgetc (pFile);\n"
              "} while (EOF != i)"
              "}");
        ASSERT_EQUALS("", errout.str());

        // cin.get()
        check("void f(){\n"
              "   char ch; ch = std::cin.get();\n"
              "   while (EOF != ch) {\n"
              "        std::cout << ch;\n"
              "        ch = std::cin.get();\n"
              "   }\n"
              "}");
        ASSERT_EQUALS("[test.cpp:3]: (warning) Storing cin.get() return value in char variable and then comparing with EOF.\n", errout.str());

        check("void f(){\n"
              "   char ch; ch = std::cin.get();\n"
              "   while (ch != EOF) {\n"
              "        std::cout << ch;\n"
              "        ch = std::cin.get();\n"
              "   }\n"
              "}");
        ASSERT_EQUALS("[test.cpp:3]: (warning) Storing cin.get() return value in char variable and then comparing with EOF.\n", errout.str());

        check("void f(){\n"
              "   int i; i = std::cin.get();\n"
              "   while ( EOF != i ) {\n"
              "        std::cout << i;\n"
              "        i = std::cin.get();\n"
              "   }\n"
              "}");
        ASSERT_EQUALS("", errout.str());

        check("void f(){\n"
              "   int i; i = std::cin.get();\n"
              "   while ( i != EOF ) {\n"
              "        std::cout << i;\n"
              "        i = std::cin.get();\n"
              "   }\n"
              "}");
        ASSERT_EQUALS("", errout.str());
    }

    void checkCommaSeparatedReturn() {
        check("int fun(int a) {\n"
              "  if (a < 0)\n"
              "    return a++,\n"
              "  do_something();\n"
              "}", nullptr, true, false, false);
        ASSERT_EQUALS("[test.cpp:3]: (style) Comma is used in return statement. The comma can easily be misread as a ';'.\n", errout.str());

        check("int fun(int a) {\n"
              "  if (a < 0)\n"
              "    return a++, do_something();\n"
              "}", nullptr, true, false, false);
        ASSERT_EQUALS("", errout.str());

        check("int fun(int a) {\n"
              "  if (a < 0)\n"
              "    return a+5,\n"
              "  do_something();\n"
              "}", nullptr, true, false, false);
        ASSERT_EQUALS("[test.cpp:3]: (style) Comma is used in return statement. The comma can easily be misread as a ';'.\n", errout.str());

        check("int fun(int a) {\n"
              "  if (a < 0)\n"
              "    return a+5, do_something();\n"
              "}", nullptr, true, false, false);
        ASSERT_EQUALS("", errout.str());

        check("int fun(int a) {\n"
              "  if (a < 0)\n"
              "    return c<int,\nint>::b;\n"
              "}", nullptr, true, false, false);
        ASSERT_EQUALS("", errout.str());

        // #4943 take care of C++11 initializer lists
        check("std::vector<Foo> Bar() {\n"
              "    return\n"
              "    {\n"
              "        { \"1\" },\n"
              "        { \"2\" },\n"
              "        { \"3\" }\n"
              "    };\n"
              "}", nullptr, true, false, false);
        ASSERT_EQUALS("", errout.str());
    }

    void checkPassByReference() {
        // #8570 passByValue when std::move is used
        check("struct A\n"
              "{\n"
              "    std::vector<int> x;\n"
              "};\n"
              "\n"
              "struct B\n"
              "{\n"
              "    explicit B(A a) : a(std::move(a)) {}\n"
              "    void Init(A _a) { a = std::move(_a); }\n"
              "    A a;"
              "};", nullptr, false, false, true);
        ASSERT_EQUALS("", errout.str());

        check("struct A\n"
              "{\n"
              "    std::vector<int> x;\n"
              "};\n"
              "\n"
              "struct B\n"
              "{\n"
              "    explicit B(A a) : a{std::move(a)} {}\n"
              "    void Init(A _a) { a = std::move(_a); }\n"
              "    A a;"
              "};", nullptr, false, false, true);
        ASSERT_EQUALS("", errout.str());

        check("struct A\n"
              "{\n"
              "    std::vector<int> x;\n"
              "};\n"
              "\n"
              "struct B\n"
              "{\n"
              "    B(A a, A a2) : a{std::move(a)}, a2{std::move(a2)} {}\n"
              "    void Init(A _a) { a = std::move(_a); }\n"
              "    A a;"
              "    A a2;"
              "};", nullptr, false, false, true);
        ASSERT_EQUALS("", errout.str());

        check("struct A\n"
              "{\n"
              "    std::vector<int> x;\n"
              "};\n"
              "\n"
              "struct B\n"
              "{\n"
              "    B(A a, A a2) : a{std::move(a)}, a2{a2} {}\n"
              "    void Init(A _a) { a = std::move(_a); }\n"
              "    A a;"
              "    A a2;"
              "};", nullptr, false, false, true);
        ASSERT_EQUALS("[test.cpp:8]: (performance) Function parameter 'a2' should be passed by const reference.\n", errout.str());

        check("struct A\n"
              "{\n"
              "    std::vector<int> x;\n"
              "};\n"
              "\n"
              "struct B\n"
              "{\n"
              "    B(A a, A a2) : a{std::move(a)}, a2(a2) {}\n"
              "    void Init(A _a) { a = std::move(_a); }\n"
              "    A a;"
              "    A a2;"
              "};", nullptr, false, false, true);
        ASSERT_EQUALS("[test.cpp:8]: (performance) Function parameter 'a2' should be passed by const reference.\n", errout.str());
    }

    void checkComparisonFunctionIsAlwaysTrueOrFalse() {
        // positive test
        check("bool f(int x){\n"
              "   return isless(x,x);\n"
              "}");
        ASSERT_EQUALS("[test.cpp:2]: (warning) Comparison of two identical variables with isless(x,x) always evaluates to false.\n", errout.str());

        check("bool f(int x){\n"
              "   return isgreater(x,x);\n"
              "}");
        ASSERT_EQUALS("[test.cpp:2]: (warning) Comparison of two identical variables with isgreater(x,x) always evaluates to false.\n", errout.str());

        check("bool f(int x){\n"
              "   return islessgreater(x,x);\n"
              "}");
        ASSERT_EQUALS("[test.cpp:2]: (warning) Comparison of two identical variables with islessgreater(x,x) always evaluates to false.\n", errout.str());

        check("bool f(int x){\n"
              "   return islessequal(x,x);\n"
              "}");
        ASSERT_EQUALS("[test.cpp:2]: (warning) Comparison of two identical variables with islessequal(x,x) always evaluates to true.\n", errout.str());

        check("bool f(int x){\n"
              "   return isgreaterequal(x,x);\n"
              "}");
        ASSERT_EQUALS("[test.cpp:2]: (warning) Comparison of two identical variables with isgreaterequal(x,x) always evaluates to true.\n", errout.str());

        // no warning should be reported for
        check("bool f(int x, int y){\n"
              "   return isgreaterequal(x,y) && islessequal(x,y) && islessgreater(x,y) && isgreater(x,y) && isless(x,y);\n"
              "}");
        ASSERT_EQUALS("", errout.str());
    }

    void integerOverflow() { // 5895
        // no signed integer overflow should happen
        check("void f(unsigned long long ull) {\n"
              "    if (ull == 0x89504e470d0a1a0a || ull == 0x8a4d4e470d0a1a0a) ;\n"
              "}\n");
        ASSERT_EQUALS("", errout.str());
    }

    void redundantPointerOp() {
        check("int *f(int *x) {\n"
              "    return &*x;\n"
              "}\n", nullptr, false, true);
        ASSERT_EQUALS("[test.cpp:2]: (style) Redundant pointer operation on 'x' - it's already a pointer.\n", errout.str());

        check("int *f(int *y) {\n"
              "    return &(*y);\n"
              "}\n", nullptr, false, true);
        ASSERT_EQUALS("[test.cpp:2]: (style) Redundant pointer operation on 'y' - it's already a pointer.\n", errout.str());

        // no warning for bitwise AND
        check("void f(int *b) {\n"
              "    int x = 0x20 & *b;\n"
              "}\n", nullptr, false, true);
        ASSERT_EQUALS("", errout.str());

        // No message for double pointers to structs
        check("void f(struct foo **my_struct) {\n"
              "    char **pass_to_func = &(*my_struct)->buf;\n"
              "}\n", nullptr, false, true);
        ASSERT_EQUALS("", errout.str());

        // another double pointer to struct - with an array
        check("void f(struct foo **my_struct) {\n"
              "    char **pass_to_func = &(*my_struct)->buf[10];\n"
              "}\n", nullptr, false, true);
        ASSERT_EQUALS("", errout.str());

        // double pointer to array
        check("void f(char **ptr) {\n"
              "    int *x = &(*ptr)[10];\n"
              "}\n", nullptr, false, true);
        ASSERT_EQUALS("", errout.str());

        // function calls
        check("void f(Mutex *mut) {\n"
              "    pthread_mutex_lock(&*mut);\n"
              "}\n", nullptr, false, false);
        ASSERT_EQUALS("[test.cpp:2]: (style) Redundant pointer operation on 'mut' - it's already a pointer.\n", errout.str());

        // make sure we got the AST match for "(" right
        check("void f(char *ptr) {\n"
              "    if (&*ptr == NULL)\n"
              "        return;\n"
              "}\n", nullptr, false, true);
        ASSERT_EQUALS("[test.cpp:2]: (style) Redundant pointer operation on 'ptr' - it's already a pointer.\n", errout.str());

        // no warning for macros
        check("#define MUTEX_LOCK(m) pthread_mutex_lock(&(m))\n"
              "void f(struct mutex *mut) {\n"
              "    MUTEX_LOCK(*mut);\n"
              "}\n", nullptr, false, true);
        ASSERT_EQUALS("", errout.str());

    }

    void test_isSameExpression() { // see #5738
        check("bool isInUnoIncludeFile(StringRef name) {"
              "   return  name.startswith(SRCDIR \"/com/\") || name.startswith(SRCDIR \"/uno/\");\n"
              "};", "test.cpp", false, false);
        ASSERT_EQUALS("", errout.str());
    }

    void raceAfterInterlockedDecrement() {
        checkInterlockedDecrement(
            "void f() {\n"
            "    int counter = 0;\n"
            "    InterlockedDecrement(&counter);\n"
            "    whatever();\n"
            "}\n");
        ASSERT_EQUALS("", errout.str());

        checkInterlockedDecrement(
            "void f() {\n"
            "    int counter = 0;\n"
            "    InterlockedDecrement(&counter);\n"
            "    if (counter)\n"
            "        return;\n"
            "    destroy();\n"
            "}\n");
        ASSERT_EQUALS("[test.cpp:4]: (error) Race condition: non-interlocked access after InterlockedDecrement(). Use InterlockedDecrement() return value instead.\n", errout.str());

        checkInterlockedDecrement(
            "void f() {\n"
            "    int counter = 0;\n"
            "    InterlockedDecrement(&counter);\n"
            "    if (!counter)\n"
            "        destroy();\n"
            "}\n");
        ASSERT_EQUALS("[test.cpp:4]: (error) Race condition: non-interlocked access after InterlockedDecrement(). Use InterlockedDecrement() return value instead.\n", errout.str());

        checkInterlockedDecrement(
            "void f() {\n"
            "    int counter = 0;\n"
            "    InterlockedDecrement(&counter);\n"
            "    if (counter > 0)\n"
            "        return;\n"
            "    destroy();\n"
            "}\n");
        ASSERT_EQUALS("[test.cpp:4]: (error) Race condition: non-interlocked access after InterlockedDecrement(). Use InterlockedDecrement() return value instead.\n", errout.str());

        checkInterlockedDecrement(
            "void f() {\n"
            "    int counter = 0;\n"
            "    InterlockedDecrement(&counter);\n"
            "    if (0 < counter)\n"
            "        return;\n"
            "    destroy();\n"
            "}\n");
        ASSERT_EQUALS("[test.cpp:4]: (error) Race condition: non-interlocked access after InterlockedDecrement(). Use InterlockedDecrement() return value instead.\n", errout.str());

        checkInterlockedDecrement(
            "void f() {\n"
            "    int counter = 0;\n"
            "    InterlockedDecrement(&counter);\n"
            "    if (counter == 0)\n"
            "        destroy();\n"
            "}\n");
        ASSERT_EQUALS("[test.cpp:4]: (error) Race condition: non-interlocked access after InterlockedDecrement(). Use InterlockedDecrement() return value instead.\n", errout.str());

        checkInterlockedDecrement(
            "void f() {\n"
            "    int counter = 0;\n"
            "    InterlockedDecrement(&counter);\n"
            "    if (0 == counter)\n"
            "        destroy();\n"
            "}\n");
        ASSERT_EQUALS("[test.cpp:4]: (error) Race condition: non-interlocked access after InterlockedDecrement(). Use InterlockedDecrement() return value instead.\n", errout.str());

        checkInterlockedDecrement(
            "void f() {\n"
            "    int counter = 0;\n"
            "    InterlockedDecrement(&counter);\n"
            "    if (0 != counter)\n"
            "        return;\n"
            "    destroy()\n"
            "}\n");
        ASSERT_EQUALS("[test.cpp:4]: (error) Race condition: non-interlocked access after InterlockedDecrement(). Use InterlockedDecrement() return value instead.\n", errout.str());

        checkInterlockedDecrement(
            "void f() {\n"
            "    int counter = 0;\n"
            "    InterlockedDecrement(&counter);\n"
            "    if (counter != 0)\n"
            "        return;\n"
            "    destroy()\n"
            "}\n");
        ASSERT_EQUALS("[test.cpp:4]: (error) Race condition: non-interlocked access after InterlockedDecrement(). Use InterlockedDecrement() return value instead.\n", errout.str());

        checkInterlockedDecrement(
            "void f() {\n"
            "    int counter = 0;\n"
            "    InterlockedDecrement(&counter);\n"
            "    if (counter <= 0)\n"
            "        destroy();\n"
            "}\n");
        ASSERT_EQUALS("[test.cpp:4]: (error) Race condition: non-interlocked access after InterlockedDecrement(). Use InterlockedDecrement() return value instead.\n", errout.str());

        checkInterlockedDecrement(
            "void f() {\n"
            "    int counter = 0;\n"
            "    InterlockedDecrement(&counter);\n"
            "    if (0 >= counter)\n"
            "        destroy();\n"
            "}\n");
        ASSERT_EQUALS("[test.cpp:4]: (error) Race condition: non-interlocked access after InterlockedDecrement(). Use InterlockedDecrement() return value instead.\n", errout.str());

        checkInterlockedDecrement(
            "void f() {\n"
            "    int counter = 0;\n"
            "    int newCount = InterlockedDecrement(&counter);\n"
            "    if (newCount)\n"
            "        return;\n"
            "    destroy();\n"
            "}\n");
        ASSERT_EQUALS("", errout.str());

        checkInterlockedDecrement(
            "void f() {\n"
            "    int counter = 0;\n"
            "    int newCount = InterlockedDecrement(&counter);\n"
            "    if (!newCount)\n"
            "        destroy();\n"
            "}\n");
        ASSERT_EQUALS("", errout.str());

        checkInterlockedDecrement(
            "void f() {\n"
            "    int counter = 0;\n"
            "    int newCount = InterlockedDecrement(&counter);\n"
            "    if (newCount > 0)\n"
            "        return;\n"
            "    destroy();\n"
            "}\n");
        ASSERT_EQUALS("", errout.str());

        checkInterlockedDecrement(
            "void f() {\n"
            "    int counter = 0;\n"
            "    int newCount = InterlockedDecrement(&counter);\n"
            "    if (0 < newCount)\n"
            "        return;\n"
            "    destroy();\n"
            "}\n");
        ASSERT_EQUALS("", errout.str());

        checkInterlockedDecrement(
            "void f() {\n"
            "    int counter = 0;\n"
            "    int newCount = InterlockedDecrement(&counter);\n"
            "    if (newCount == 0)\n"
            "        destroy();\n"
            "}\n");
        ASSERT_EQUALS("", errout.str());

        checkInterlockedDecrement(
            "void f() {\n"
            "    int counter = 0;\n"
            "    int newCount = InterlockedDecrement(&counter);\n"
            "    if (0 == newCount)\n"
            "        destroy();\n"
            "}\n");
        ASSERT_EQUALS("", errout.str());

        checkInterlockedDecrement(
            "void f() {\n"
            "    int counter = 0;\n"
            "    int newCount = InterlockedDecrement(&counter);\n"
            "    if (0 != newCount)\n"
            "        return;\n"
            "    destroy()\n"
            "}\n");
        ASSERT_EQUALS("", errout.str());

        checkInterlockedDecrement(
            "void f() {\n"
            "    int counter = 0;\n"
            "    int newCount = InterlockedDecrement(&counter);\n"
            "    if (newCount != 0)\n"
            "        return;\n"
            "    destroy()\n"
            "}\n");
        ASSERT_EQUALS("", errout.str());

        checkInterlockedDecrement(
            "void f() {\n"
            "    int counter = 0;\n"
            "    int newCount = InterlockedDecrement(&counter);\n"
            "    if (newCount <= 0)\n"
            "        destroy();\n"
            "}\n");
        ASSERT_EQUALS("", errout.str());

        checkInterlockedDecrement(
            "void f() {\n"
            "    int counter = 0;\n"
            "    int newCount = InterlockedDecrement(&counter);\n"
            "    if (0 >= newCount)\n"
            "        destroy;\n"
            "}\n");
        ASSERT_EQUALS("", errout.str());

        checkInterlockedDecrement(
            "int f() {\n"
            "    int counter = 0;\n"
            "    if (InterlockedDecrement(&counter) == 0) {\n"
            "        destroy();\n"
            "        return 0;\n"
            "    } else {\n"
            "        return counter;\n"
            "    }\n"
            "}\n");
        ASSERT_EQUALS("[test.cpp:7]: (error) Race condition: non-interlocked access after InterlockedDecrement(). Use InterlockedDecrement() return value instead.\n", errout.str());

        checkInterlockedDecrement(
            "int f() {\n"
            "    int counter = 0;\n"
            "    if (::InterlockedDecrement(&counter) == 0) {\n"
            "        destroy();\n"
            "        return 0;\n"
            "    } else {\n"
            "        return counter;\n"
            "    }\n"
            "}\n");
        ASSERT_EQUALS("[test.cpp:7]: (error) Race condition: non-interlocked access after InterlockedDecrement(). Use InterlockedDecrement() return value instead.\n", errout.str());


        checkInterlockedDecrement(
            "int f() {\n"
            "    int counter = 0;\n"
            "    if (InterlockedDecrement(&counter) == 0) {\n"
            "        destroy();\n"
            "        return 0;\n"
            "    }\n"
            "    return counter;\n"
            "}\n");
        ASSERT_EQUALS("[test.cpp:7]: (error) Race condition: non-interlocked access after InterlockedDecrement(). Use InterlockedDecrement() return value instead.\n", errout.str());

        checkInterlockedDecrement(
            "int f() {\n"
            "    int counter = 0;\n"
            "    if (::InterlockedDecrement(&counter) == 0) {\n"
            "        destroy();\n"
            "        return 0;\n"
            "    }\n"
            "    return counter;\n"
            "}\n");
        ASSERT_EQUALS("[test.cpp:7]: (error) Race condition: non-interlocked access after InterlockedDecrement(). Use InterlockedDecrement() return value instead.\n", errout.str());

        checkInterlockedDecrement(
            "int f() {\n"
            "    int counter = 0;\n"
            "    if (InterlockedDecrement(&counter) == 0) {\n"
            "        destroy();\n"
            "        return 0;\n"
            "    } else\n"
            "        return counter;\n"
            "    \n"
            "}\n");
        ASSERT_EQUALS("[test.cpp:7]: (error) Race condition: non-interlocked access after InterlockedDecrement(). Use InterlockedDecrement() return value instead.\n", errout.str());

        checkInterlockedDecrement(
            "int f() {\n"
            "    int counter = 0;\n"
            "    if (::InterlockedDecrement(&counter) == 0) {\n"
            "        destroy();\n"
            "        return 0;\n"
            "    } else\n"
            "        return counter;\n"
            "    \n"
            "}\n");
        ASSERT_EQUALS("[test.cpp:7]: (error) Race condition: non-interlocked access after InterlockedDecrement(). Use InterlockedDecrement() return value instead.\n", errout.str());
    }

    void testUnusedLabel() {
        check("void f() {\n"
              "    label:\n"
              "}");
        ASSERT_EQUALS("[test.cpp:2]: (style) Label 'label' is not used.\n", errout.str());

        check("void f() {\n"
              "    label:\n"
              "    foo();\n"
              "    goto label;\n"
              "}");
        ASSERT_EQUALS("", errout.str());

        check("void f() {\n"
              "    label:\n"
              "    foo();\n"
              "    goto label;\n"
              "}\n"
              "void g() {\n"
              "    label:\n"
              "}");
        ASSERT_EQUALS("[test.cpp:7]: (style) Label 'label' is not used.\n", errout.str());

        check("void f() {\n"
              "    switch(a) {\n"
              "        default:\n"
              "    }\n"
              "}");
        ASSERT_EQUALS("", errout.str());

        check("void f() {\n"
              "    class X {\n"
              "        protected:\n"
              "    };\n"
              "}");
        ASSERT_EQUALS("", errout.str());

        check("void f() {\n"
              "    class X {\n"
              "        my_protected:\n"
              "    };\n"
              "}");
        ASSERT_EQUALS("", errout.str());

        check("int test(char art) {\n"
              "    switch (art) {\n"
              "    caseZERO:\n"
              "        return 0;\n"
              "    case1:\n"
              "        return 1;\n"
              "    case 2:\n"
              "        return 2;\n"
              "    }\n"
              "}");
        ASSERT_EQUALS("[test.cpp:3]: (warning) Label 'caseZERO' is not used. Should this be a 'case' of the enclosing switch()?\n"
                      "[test.cpp:5]: (warning) Label 'case1' is not used. Should this be a 'case' of the enclosing switch()?\n", errout.str());

        check("int test(char art) {\n"
              "    switch (art) {\n"
              "    case 2:\n"
              "        return 2;\n"
              "    }\n"
              "    label:\n"
              "}");
        ASSERT_EQUALS("[test.cpp:6]: (style) Label 'label' is not used.\n", errout.str());
    }

    void testEvaluationOrder() {
        check("void f() {\n"
              "  int x = dostuff();\n"
              "  return x + x++;\n"
              "}", "test.c");
        ASSERT_EQUALS("[test.c:3]: (error) Expression 'x+x++' depends on order of evaluation of side effects\n", errout.str());

        // #7226
        check("long int f1(const char *exp) {\n"
              "  return strtol(++exp, (char **)&exp, 10);\n"
              "}", "test.c");
        ASSERT_EQUALS("", errout.str());

        check("long int f1(const char *exp) {\n"
              "  return dostuff(++exp, exp, 10);\n"
              "}", "test.c");
        ASSERT_EQUALS("[test.c:2]: (error) Expression '++exp,exp' depends on order of evaluation of side effects\n", errout.str());

        check("void f() {\n"
              "  int a;\n"
              "  while (a=x(), a==123) {}\n"
              "}", "test.c");
        ASSERT_EQUALS("", errout.str());

        // # 8717
        check("void f(int argc, char *const argv[]) {\n"
              "    char **local_argv = safe_malloc(sizeof (*local_argv));\n"
              "    int local_argc = 0;\n"
              "    local_argv[local_argc++] = argv[0];\n"
              "}\n", "test.c");
        ASSERT_EQUALS("", errout.str());
    }

    void testEvaluationOrderSelfAssignment() {
        // self assignment
        check("void f() {\n"
              "  int x = x = y + 1;\n"
              "}", "test.c");
        ASSERT_EQUALS("[test.c:2]: (warning) Redundant assignment of 'x' to itself.\n", errout.str());
    }

    void testEvaluationOrderMacro() {
        // macro, don't bailout (#7233)
        checkP("#define X x\n"
               "void f(int x) {\n"
               "  return x + X++;\n"
               "}", "test.c");
        ASSERT_EQUALS("[test.c:3]: (error) Expression 'x+x++' depends on order of evaluation of side effects\n", errout.str());
    }

    void testEvaluationOrderSequencePointsFunctionCall() {
        // FP
        check("void f(int id) {\n"
              "  id = dostuff(id += 42);\n"
              "}", "test.c");
        ASSERT_EQUALS("", errout.str());

        // FN
        check("void f(int id) {\n"
              "  id = id + dostuff(id += 42);\n"
              "}", "test.c");
        TODO_ASSERT_EQUALS("error", "", errout.str());
    }

    void testEvaluationOrderSequencePointsComma() {
        check("int f(void) {\n"
              "  int t;\n"
              "  return (unsigned char)(t=1,t^c);\n"
              "}", "test.c");
        ASSERT_EQUALS("", errout.str());

        check("void f(void) {\n"
              "  int t;\n"
              "  dostuff(t=1,t^c);\n"
              "}", "test.c");
        ASSERT_EQUALS("[test.c:3]: (error) Expression 't=1,t^c' depends on order of evaluation of side effects\n", errout.str());

        check("void f(void) {\n"
              "  int t;\n"
              "  dostuff((t=1,t),2);\n"
              "}", "test.c");
        ASSERT_EQUALS("", errout.str());
    }

    void testEvaluationOrderSizeof() {
        check("void f(char *buf) {\n"
              "  dostuff(buf++, sizeof(*buf));"
              "}", "test.c");
        ASSERT_EQUALS("", errout.str());
    }

    void testUnsignedLessThanZero() {
        check("struct d {\n"
              "  unsigned n;\n"
              "};\n"
              "void f(void) {\n"
              "  struct d d;\n"
              "  d.n = 3;\n"
              "\n"
              "  if (d.n < 0) {\n"
              "    return;\n"
              "  }\n"
              "\n"
              "  if (0 > d.n) {\n"
              "    return;\n"
              "  }\n"
              "}", "test.c");
        ASSERT_EQUALS("[test.c:8]: (style) Checking if unsigned variable 'd.n' is less than zero.\n"
                      "[test.c:12]: (style) Checking if unsigned variable 'd.n' is less than zero.\n",
                      errout.str());
    }

    void doubleMove1() {
        check("void g(A a);\n"
              "void f() {\n"
              "    A a;\n"
              "    g(std::move(a));\n"
              "    g(std::move(a));\n"
              "}");
        ASSERT_EQUALS("[test.cpp:5]: (warning) Access of moved variable 'a'.\n", errout.str());
    }

    void doubleMoveMemberInitialization1() {
        check("class A\n"
              "{\n"
              "    A(B && b)\n"
              "    :b1(std::move(b))\n"
              "    {\n"
              "        b2 = std::move(b);\n"
              "    }\n"
              "    B b1;\n"
              "    B b2;\n"
              "};");
        ASSERT_EQUALS("[test.cpp:6]: (warning) Access of moved variable 'b'.\n", errout.str());
    }

    void doubleMoveMemberInitialization2() {
        check("class A\n"
              "{\n"
              "    A(B && b)\n"
              "    :b1(std::move(b)),\n"
              "     b2(std::move(b))\n"
              "    {}\n"
              "    B b1;\n"
              "    B b2;\n"
              "};");
        ASSERT_EQUALS("[test.cpp:5]: (warning) Access of moved variable 'b'.\n", errout.str());
    }

    void moveAndAssign1() {
        check("A g(A a);\n"
              "void f() {\n"
              "    A a;\n"
              "    a = g(std::move(a));\n"
              "    a = g(std::move(a));\n"
              "}");
        ASSERT_EQUALS("", errout.str());
    }

    void moveAndAssign2() {
        check("A g(A a);\n"
              "void f() {\n"
              "    A a;\n"
              "    B b = g(std::move(a));\n"
              "    C c = g(std::move(a));\n"
              "}");
        ASSERT_EQUALS("[test.cpp:5]: (warning) Access of moved variable 'a'.\n", errout.str());
    }

    void moveAssignMoveAssign() {
        check("void h(A a);\n"
              "void f() {"
              "    A a;\n"
              "    g(std::move(a));\n"
              "    h(a);\n"
              "    a = b;\n"
              "    h(a);\n"
              "    g(std::move(a));\n"
              "    h(a);\n"
              "    a = b;\n"
              "    h(a);\n"
              "}");
        ASSERT_EQUALS("[test.cpp:4]: (warning) Access of moved variable 'a'.\n"
                      "[test.cpp:8]: (warning) Access of moved variable 'a'.\n", errout.str());
    }

    void moveAndReset1() {
        check("A g(A a);\n"
              "void f() {\n"
              "    A a;\n"
              "    a.reset(g(std::move(a)));\n"
              "    a.reset(g(std::move(a)));\n"
              "}");
        ASSERT_EQUALS("", errout.str());
    }

    void moveAndReset2() {
        check("A g(A a);\n"
              "void f() {\n"
              "    A a;\n"
              "    A b;\n"
              "    A c;\n"
              "    b.reset(g(std::move(a)));\n"
              "    c.reset(g(std::move(a)));\n"
              "}");
        ASSERT_EQUALS("[test.cpp:7]: (warning) Access of moved variable 'a'.\n", errout.str());
    }

    void moveResetMoveReset() {
        check("void h(A a);\n"
              "void f() {"
              "    A a;\n"
              "    g(std::move(a));\n"
              "    h(a);\n"
              "    a.reset(b);\n"
              "    h(a);\n"
              "    g(std::move(a));\n"
              "    h(a);\n"
              "    a.reset(b);\n"
              "    h(a);\n"
              "}");
        ASSERT_EQUALS("[test.cpp:4]: (warning) Access of moved variable 'a'.\n"
                      "[test.cpp:8]: (warning) Access of moved variable 'a'.\n", errout.str());
    }

    void moveAndFunctionParameter() {
        check("void g(A a);\n"
              "void f() {\n"
              "    A a;\n"
              "    A b = std::move(a);\n"
              "    g(a);\n"
              "    A c = a;\n"
              "}");
        ASSERT_EQUALS("[test.cpp:5]: (warning) Access of moved variable 'a'.\n"
                      "[test.cpp:6]: (warning) Access of moved variable 'a'.\n", errout.str());
    }

    void moveAndFunctionParameterReference() {
        check("void g(A & a);\n"
              "void f() {\n"
              "    A a;\n"
              "    A b = std::move(a);\n"
              "    g(a);\n"
              "    A c = a;\n"
              "}");
        ASSERT_EQUALS("", errout.str());
    }

    void moveAndFunctionParameterConstReference() {
        check("void g(A const & a);\n"
              "void f() {\n"
              "    A a;\n"
              "    A b = std::move(a);\n"
              "    g(a);\n"
              "    A c = a;\n"
              "}");
        ASSERT_EQUALS("[test.cpp:5]: (warning) Access of moved variable 'a'.\n"
                      "[test.cpp:6]: (warning) Access of moved variable 'a'.\n", errout.str());
    }

    void moveAndFunctionParameterUnknown() {
        check("void f() {\n"
              "    A a;\n"
              "    A b = std::move(a);\n"
              "    g(a);\n"
              "    A c = a;\n"
              "}");
        ASSERT_EQUALS("[test.cpp:4]: (warning, inconclusive) Access of moved variable 'a'.\n"
                      "[test.cpp:5]: (warning, inconclusive) Access of moved variable 'a'.\n", errout.str());
    }

    void moveAndReturn() {
        check("int f(int i) {\n"
              "    A a;\n"
              "    A b;\n"
              "    g(std::move(a));\n"
              "    if (i)\n"
              "        return g(std::move(b));\n"
              "    return h(std::move(a),std::move(b));\n"
              "}");
        ASSERT_EQUALS("[test.cpp:7]: (warning) Access of moved variable 'a'.\n", errout.str());
    }

    void moveAndClear() {
        check("void f() {\n"
              "    V v;\n"
              "    g(std::move(v));\n"
              "    v.clear();\n"
              "    if (v.empty()) {}\n"
              "}");
        ASSERT_EQUALS("", errout.str());
    }

    void movedPointer() {
        check("void f() {\n"
              "    P p;\n"
              "    g(std::move(p));\n"
              "    x = p->x;\n"
              "    y = p->y;\n"
              "}");
        ASSERT_EQUALS("[test.cpp:4]: (warning) Access of moved variable 'p'.\n"
                      "[test.cpp:5]: (warning) Access of moved variable 'p'.\n", errout.str());
    }

    void partiallyMoved() {
        check("void f() {\n"
              "    A a;\n"
              "    gx(std::move(a).x());\n"
              "    gy(std::move(a).y());\n"
              "}");
        ASSERT_EQUALS("", errout.str());
    }

    void moveAndLambda() {
        check("void f() {\n"
              "    A a;\n"
              "    auto h = [a=std::move(a)](){return g(std::move(a));};"
              "    b = a;\n"
              "}");
        ASSERT_EQUALS("", errout.str());
    }

    void forwardAndUsed() {
        check("template<typename T>\n"
              "void f(T && t) {\n"
              "    g(std::forward<T>(t));\n"
              "    T s = t;\n"
              "}");
        ASSERT_EQUALS("[test.cpp:4]: (warning) Access of forwarded variable 't'.\n", errout.str());
    }

    void funcArgNamesDifferent() {
        check("void func1(int a, int b, int c); \n"
              "void func1(int a, int b, int c) { }\n"
              "void func2(int a, int b, int c);\n"
              "void func2(int A, int B, int C) { }\n"
              "class Fred {\n"
              "    void func1(int a, int b, int c); \n"
              "    void func2(int a, int b, int c);\n"
              "    void func3(int a = 0, int b = 0, int c = 0);\n"
              "    void func4(int a = 0, int b = 0, int c = 0);\n"
              "};\n"
              "void Fred::func1(int a, int b, int c) { }\n"
              "void Fred::func2(int A, int B, int C) { }\n"
              "void Fred::func3(int a, int b, int c) { }\n"
              "void Fred::func4(int A, int B, int C) { }\n");
        ASSERT_EQUALS("[test.cpp:3] -> [test.cpp:4]: (style, inconclusive) Function 'func2' argument 1 names different: declaration 'a' definition 'A'.\n"
                      "[test.cpp:3] -> [test.cpp:4]: (style, inconclusive) Function 'func2' argument 2 names different: declaration 'b' definition 'B'.\n"
                      "[test.cpp:3] -> [test.cpp:4]: (style, inconclusive) Function 'func2' argument 3 names different: declaration 'c' definition 'C'.\n"
                      "[test.cpp:7] -> [test.cpp:12]: (style, inconclusive) Function 'func2' argument 1 names different: declaration 'a' definition 'A'.\n"
                      "[test.cpp:7] -> [test.cpp:12]: (style, inconclusive) Function 'func2' argument 2 names different: declaration 'b' definition 'B'.\n"
                      "[test.cpp:7] -> [test.cpp:12]: (style, inconclusive) Function 'func2' argument 3 names different: declaration 'c' definition 'C'.\n"
                      "[test.cpp:9] -> [test.cpp:14]: (style, inconclusive) Function 'func4' argument 1 names different: declaration 'a' definition 'A'.\n"
                      "[test.cpp:9] -> [test.cpp:14]: (style, inconclusive) Function 'func4' argument 2 names different: declaration 'b' definition 'B'.\n"
                      "[test.cpp:9] -> [test.cpp:14]: (style, inconclusive) Function 'func4' argument 3 names different: declaration 'c' definition 'C'.\n", errout.str());
    }

    void funcArgOrderDifferent() {
        check("void func1(int a, int b, int c);\n"
              "void func1(int a, int b, int c) { }\n"
              "void func2(int a, int b, int c);\n"
              "void func2(int c, int b, int a) { }\n"
              "void func3(int, int b, int c);\n"
              "void func3(int c, int b, int a) { }\n"
              "class Fred {\n"
              "    void func1(int a, int b, int c);\n"
              "    void func2(int a, int b, int c);\n"
              "    void func3(int a = 0, int b = 0, int c = 0);\n"
              "    void func4(int, int b = 0, int c = 0);\n"
              "};\n"
              "void Fred::func1(int a, int b, int c) { }\n"
              "void Fred::func2(int c, int b, int a) { }\n"
              "void Fred::func3(int c, int b, int a) { }\n"
              "void Fred::func4(int c, int b, int a) { }\n",
              nullptr, false, false);
        ASSERT_EQUALS("[test.cpp:3] -> [test.cpp:4]: (warning) Function 'func2' argument order different: declaration 'a, b, c' definition 'c, b, a'\n"
                      "[test.cpp:5] -> [test.cpp:6]: (warning) Function 'func3' argument order different: declaration ', b, c' definition 'c, b, a'\n"
                      "[test.cpp:9] -> [test.cpp:14]: (warning) Function 'func2' argument order different: declaration 'a, b, c' definition 'c, b, a'\n"
                      "[test.cpp:10] -> [test.cpp:15]: (warning) Function 'func3' argument order different: declaration 'a, b, c' definition 'c, b, a'\n"
                      "[test.cpp:11] -> [test.cpp:16]: (warning) Function 'func4' argument order different: declaration ', b, c' definition 'c, b, a'\n", errout.str());
    }

    // #7846 - Syntax error when using C++11 braced-initializer in default argument
    void cpp11FunctionArgInit() {
        // syntax error is not expected
        ASSERT_NO_THROW(check(
                            "\n void foo(int declaration = {}) {"
                            "\n   for (int i = 0; i < 10; i++) {}"
                            "\n }"
                            "\n  "
                        ));
        ASSERT_EQUALS("", errout.str());
    }
};

REGISTER_TEST(TestOther)<|MERGE_RESOLUTION|>--- conflicted
+++ resolved
@@ -4266,7 +4266,6 @@
               "}\n");
         ASSERT_EQUALS("", errout.str());
 
-<<<<<<< HEAD
         check("void f(bool c) {\n"
               "    const bool b = a;\n"
               "    if(c) { a = false; } \n"
@@ -4278,11 +4277,12 @@
               "    bool x = a;\n"
               "    dostuff();\n"
               "    if (x && a) {}\n"
-=======
+              "}\n");
+        ASSERT_EQUALS("", errout.str());
+
         check("void f() {\n"
               "  const bool b = g();\n"
               "  if (!b && g()) {}\n"
->>>>>>> 399a90c0
               "}\n");
         ASSERT_EQUALS("", errout.str());
     }
