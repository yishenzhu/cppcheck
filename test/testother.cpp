/*
 * Cppcheck - A tool for static C/C++ code analysis
 * Copyright (C) 2007-2023 Cppcheck team.
 *
 * This program is free software: you can redistribute it and/or modify
 * it under the terms of the GNU General Public License as published by
 * the Free Software Foundation, either version 3 of the License, or
 * (at your option) any later version.
 *
 * This program is distributed in the hope that it will be useful,
 * but WITHOUT ANY WARRANTY; without even the implied warranty of
 * MERCHANTABILITY or FITNESS FOR A PARTICULAR PURPOSE.  See the
 * GNU General Public License for more details.
 *
 * You should have received a copy of the GNU General Public License
 * along with this program.  If not, see <http://www.gnu.org/licenses/>.
 */

#include "checkother.h"
#include "errortypes.h"
#include "library.h"
#include "platform.h"
#include "preprocessor.h"
#include "settings.h"
#include "standards.h"
#include "fixture.h"
#include "tokenize.h"

#include <list>
#include <map>
#include <sstream> // IWYU pragma: keep
#include <string>
#include <unordered_map>
#include <utility>
#include <vector>

#include <simplecpp.h>


class TestOther : public TestFixture {
public:
    TestOther() : TestFixture("TestOther") {}

private:
    Settings _settings;

    void run() override {
        LOAD_LIB_2(_settings.library, "std.cfg");


        TEST_CASE(emptyBrackets);

        TEST_CASE(zeroDiv1);
        TEST_CASE(zeroDiv2);
        TEST_CASE(zeroDiv3);
        TEST_CASE(zeroDiv4);
        TEST_CASE(zeroDiv5);
        TEST_CASE(zeroDiv6);
        TEST_CASE(zeroDiv7);  // #4930
        TEST_CASE(zeroDiv8);
        TEST_CASE(zeroDiv9);
        TEST_CASE(zeroDiv10);
        TEST_CASE(zeroDiv11);
        TEST_CASE(zeroDiv12);
        TEST_CASE(zeroDiv13);
        TEST_CASE(zeroDiv14); // #1169
        TEST_CASE(zeroDiv15); // #8319
        TEST_CASE(zeroDiv16); // #11158
        TEST_CASE(zeroDiv17); // #9931
        TEST_CASE(zeroDiv18);

        TEST_CASE(zeroDivCond); // division by zero / useless condition

        TEST_CASE(nanInArithmeticExpression);

        TEST_CASE(varScope1);
        TEST_CASE(varScope2);
        TEST_CASE(varScope3);
        TEST_CASE(varScope4);
        TEST_CASE(varScope5);
        TEST_CASE(varScope6);
        TEST_CASE(varScope7);
        TEST_CASE(varScope8);
        TEST_CASE(varScope9);       // classes may have extra side-effects
        TEST_CASE(varScope10);      // Undefined macro FOR
        TEST_CASE(varScope11);      // #2475 - struct initialization is not inner scope
        TEST_CASE(varScope12);
        TEST_CASE(varScope13);      // variable usage in inner loop
        TEST_CASE(varScope14);
        TEST_CASE(varScope15);      // #4573 if-else-if
        TEST_CASE(varScope16);
        TEST_CASE(varScope17);
        TEST_CASE(varScope18);
        TEST_CASE(varScope20);      // Ticket #5103
        TEST_CASE(varScope21);      // Ticket #5382
        TEST_CASE(varScope22);      // Ticket #5684
        TEST_CASE(varScope23);      // Ticket #6154
        TEST_CASE(varScope24);      // pointer / reference
        TEST_CASE(varScope25);      // time_t
        TEST_CASE(varScope26);      // range for loop, map
        TEST_CASE(varScope27);      // #7733 - #if
        TEST_CASE(varScope28);      // #10527
        TEST_CASE(varScope29);      // #10888
        TEST_CASE(varScope30);      // #8541
        TEST_CASE(varScope31);      // #11099
        TEST_CASE(varScope32);      // #11441
        TEST_CASE(varScope33);

        TEST_CASE(oldStylePointerCast);
        TEST_CASE(invalidPointerCast);

        TEST_CASE(passedByValue);
        TEST_CASE(passedByValue_nonConst);
        TEST_CASE(passedByValue_externC);

        TEST_CASE(constVariable);
        TEST_CASE(constParameterCallback);
        TEST_CASE(constPointer);

        TEST_CASE(switchRedundantAssignmentTest);
        TEST_CASE(switchRedundantOperationTest);
        TEST_CASE(switchRedundantBitwiseOperationTest);
        TEST_CASE(unreachableCode);
        TEST_CASE(redundantContinue);

        TEST_CASE(suspiciousCase);
        TEST_CASE(suspiciousEqualityComparison);
        TEST_CASE(suspiciousUnaryPlusMinus); // #8004

        TEST_CASE(selfAssignment);
        TEST_CASE(trac1132);
        TEST_CASE(testMisusedScopeObjectDoesNotPickFunction1);
        TEST_CASE(testMisusedScopeObjectDoesNotPickFunction2);
        TEST_CASE(testMisusedScopeObjectPicksClass);
        TEST_CASE(testMisusedScopeObjectPicksStruct);
        TEST_CASE(testMisusedScopeObjectDoesNotPickIf);
        TEST_CASE(testMisusedScopeObjectDoesNotPickConstructorDeclaration);
        TEST_CASE(testMisusedScopeObjectDoesNotPickFunctor);
        TEST_CASE(testMisusedScopeObjectDoesNotPickLocalClassConstructors);
        TEST_CASE(testMisusedScopeObjectDoesNotPickUsedObject);
        TEST_CASE(testMisusedScopeObjectDoesNotPickPureC);
        TEST_CASE(testMisusedScopeObjectDoesNotPickNestedClass);
        TEST_CASE(testMisusedScopeObjectInConstructor);
        TEST_CASE(testMisusedScopeObjectStandardType);
        TEST_CASE(testMisusedScopeObjectNamespace);
        TEST_CASE(testMisusedScopeObjectAssignment); // #11371
        TEST_CASE(trac2071);
        TEST_CASE(trac2084);
        TEST_CASE(trac3693);

        TEST_CASE(clarifyCalculation);
        TEST_CASE(clarifyStatement);

        TEST_CASE(duplicateBranch);
        TEST_CASE(duplicateBranch1); // tests extracted by http://www.viva64.com/en/b/0149/ ( Comparison between PVS-Studio and cppcheck ): Errors detected in Quake 3: Arena by PVS-Studio: Fragment 2
        TEST_CASE(duplicateBranch2); // empty macro
        TEST_CASE(duplicateBranch3);
        TEST_CASE(duplicateBranch4);
        TEST_CASE(duplicateBranch5); // make sure the Token attributes are compared
        TEST_CASE(duplicateBranch6);
        TEST_CASE(duplicateExpression1);
        TEST_CASE(duplicateExpression2); // ticket #2730
        TEST_CASE(duplicateExpression3); // ticket #3317
        TEST_CASE(duplicateExpression4); // ticket #3354 (++)
        TEST_CASE(duplicateExpression5); // ticket #3749 (macros with same values)
        TEST_CASE(duplicateExpression6); // ticket #4639
        TEST_CASE(duplicateExpression7);
        TEST_CASE(duplicateExpression8);
        TEST_CASE(duplicateExpression9); // #9320
        TEST_CASE(duplicateExpression10); // #9485
        TEST_CASE(duplicateExpression11); // #8916 (function call)
        TEST_CASE(duplicateExpression12); // #10026
        TEST_CASE(duplicateExpression13); // #7899
        TEST_CASE(duplicateExpression14); // #9871
        TEST_CASE(duplicateExpression15); // #10650
        TEST_CASE(duplicateExpression16); // #10569
        TEST_CASE(duplicateExpressionLoop);
        TEST_CASE(duplicateValueTernary);
        TEST_CASE(duplicateExpressionTernary); // #6391
        TEST_CASE(duplicateExpressionTemplate); // #6930
        TEST_CASE(duplicateExpressionCompareWithZero);
        TEST_CASE(oppositeExpression);
        TEST_CASE(duplicateVarExpression);
        TEST_CASE(duplicateVarExpressionUnique);
        TEST_CASE(duplicateVarExpressionAssign);
        TEST_CASE(duplicateVarExpressionCrash);
        TEST_CASE(multiConditionSameExpression);

        TEST_CASE(checkSignOfUnsignedVariable);
        TEST_CASE(checkSignOfPointer);

        TEST_CASE(checkSuspiciousSemicolon1);
        TEST_CASE(checkSuspiciousSemicolon2);
        TEST_CASE(checkSuspiciousSemicolon3);
        TEST_CASE(checkSuspiciousComparison);

        TEST_CASE(checkInvalidFree);

        TEST_CASE(checkRedundantCopy);

        TEST_CASE(checkNegativeShift);

        TEST_CASE(incompleteArrayFill);

        TEST_CASE(redundantVarAssignment);
        TEST_CASE(redundantVarAssignment_trivial);
        TEST_CASE(redundantVarAssignment_struct);
        TEST_CASE(redundantVarAssignment_7133);
        TEST_CASE(redundantVarAssignment_stackoverflow);
        TEST_CASE(redundantVarAssignment_lambda);
        TEST_CASE(redundantVarAssignment_loop);
        TEST_CASE(redundantVarAssignment_after_switch);
        TEST_CASE(redundantVarAssignment_pointer);
        TEST_CASE(redundantVarAssignment_pointer_parameter);
        TEST_CASE(redundantVarAssignment_array);
        TEST_CASE(redundantVarAssignment_switch_break);
        TEST_CASE(redundantInitialization);
        TEST_CASE(redundantMemWrite);

        TEST_CASE(varFuncNullUB);

        TEST_CASE(checkCastIntToCharAndBack); // ticket #160

        TEST_CASE(checkCommaSeparatedReturn);
        TEST_CASE(checkPassByReference);

        TEST_CASE(checkComparisonFunctionIsAlwaysTrueOrFalse);

        TEST_CASE(integerOverflow); // #5895

        TEST_CASE(redundantPointerOp);
        TEST_CASE(test_isSameExpression);
        TEST_CASE(raceAfterInterlockedDecrement);

        TEST_CASE(testUnusedLabel);

        TEST_CASE(testEvaluationOrder);
        TEST_CASE(testEvaluationOrderSelfAssignment);
        TEST_CASE(testEvaluationOrderMacro);
        TEST_CASE(testEvaluationOrderSequencePointsFunctionCall);
        TEST_CASE(testEvaluationOrderSequencePointsComma);
        TEST_CASE(testEvaluationOrderSizeof);

        TEST_CASE(testUnsignedLessThanZero);

        TEST_CASE(doubleMove1);
        TEST_CASE(doubleMoveMemberInitialization1);
        TEST_CASE(doubleMoveMemberInitialization2);
        TEST_CASE(doubleMoveMemberInitialization3); // #9974
        TEST_CASE(moveAndAssign1);
        TEST_CASE(moveAndAssign2);
        TEST_CASE(moveAssignMoveAssign);
        TEST_CASE(moveAndReset1);
        TEST_CASE(moveAndReset2);
        TEST_CASE(moveResetMoveReset);
        TEST_CASE(moveAndFunctionParameter);
        TEST_CASE(moveAndFunctionParameterReference);
        TEST_CASE(moveAndFunctionParameterConstReference);
        TEST_CASE(moveAndFunctionParameterUnknown);
        TEST_CASE(moveAndReturn);
        TEST_CASE(moveAndClear);
        TEST_CASE(movedPointer);
        TEST_CASE(moveAndAddressOf);
        TEST_CASE(partiallyMoved);
        TEST_CASE(moveAndLambda);
        TEST_CASE(moveInLoop);
        TEST_CASE(moveCallback);
        TEST_CASE(moveClassVariable);
        TEST_CASE(forwardAndUsed);
        TEST_CASE(moveAndReference);
        TEST_CASE(moveForRange);

        TEST_CASE(funcArgNamesDifferent);
        TEST_CASE(funcArgOrderDifferent);
        TEST_CASE(cpp11FunctionArgInit); // #7846 - "void foo(int declaration = {}) {"

        TEST_CASE(shadowVariables);
        TEST_CASE(knownArgument);
        TEST_CASE(knownArgumentHiddenVariableExpression);
        TEST_CASE(knownArgumentTernaryOperator);
        TEST_CASE(checkComparePointers);

        TEST_CASE(unusedVariableValueTemplate); // #8994

        TEST_CASE(moduloOfOne);

        TEST_CASE(sameExpressionPointers);

        TEST_CASE(checkOverlappingWrite);

        TEST_CASE(constVariableArrayMember); // #10371
    }

#define check(...) check_(__FILE__, __LINE__, __VA_ARGS__)
    void check_(const char* file, int line, const char code[], const char *filename = nullptr, bool inconclusive = true, bool runSimpleChecks=true, bool verbose=false, Settings* settings = nullptr) {
        // Clear the error buffer..
        errout.str("");

        if (!settings) {
            settings = &_settings;
        }
        settings->severity.enable(Severity::style);
        settings->severity.enable(Severity::warning);
        settings->severity.enable(Severity::portability);
        settings->severity.enable(Severity::performance);
        settings->standards.c = Standards::CLatest;
        settings->standards.cpp = Standards::CPPLatest;
        settings->certainty.setEnabled(Certainty::inconclusive, inconclusive);
        settings->verbose = verbose;

        Preprocessor preprocessor(*settings);

        // Tokenize..
        Tokenizer tokenizer(settings, this, &preprocessor);
        std::istringstream istr(code);
        ASSERT_LOC(tokenizer.tokenize(istr, filename ? filename : "test.cpp"), file, line);

        // Check..
        runChecks<CheckOther>(&tokenizer, settings, this);

        (void)runSimpleChecks; // TODO Remove this
    }

    void check_(const char* file, int line, const char code[], Settings *s) {
        check_(file, line, code, "test.cpp", true, true, false, s);
    }

    void checkP(const char code[], const char *filename = "test.cpp") {
        // Clear the error buffer..
        errout.str("");

        Settings* settings = &_settings;
        settings->severity.enable(Severity::style);
        settings->severity.enable(Severity::warning);
        settings->severity.enable(Severity::portability);
        settings->severity.enable(Severity::performance);
        settings->standards.c = Standards::CLatest;
        settings->standards.cpp = Standards::CPPLatest;
        settings->certainty.enable(Certainty::inconclusive);

        // Raw tokens..
        std::vector<std::string> files(1, filename);
        std::istringstream istr(code);
        const simplecpp::TokenList tokens1(istr, files, files[0]);

        // Preprocess..
        simplecpp::TokenList tokens2(files);
        std::map<std::string, simplecpp::TokenList*> filedata;
        simplecpp::preprocess(tokens2, tokens1, files, filedata, simplecpp::DUI());

        Preprocessor preprocessor(*settings);
        preprocessor.setDirectives(tokens1);

        // Tokenizer..
        Tokenizer tokenizer(settings, this, &preprocessor);
        tokenizer.createTokens(std::move(tokens2));
        tokenizer.simplifyTokens1("");

        // Check..
        runChecks<CheckOther>(&tokenizer, settings, this);
    }

    void checkInterlockedDecrement(const char code[]) {
        Settings settings;
        settings.platform.type = cppcheck::Platform::Type::Win32A;

        check(code, nullptr, false, true, false, &settings);
    }

    void emptyBrackets() {
        check("{\n"
              "}");
        ASSERT_EQUALS("", errout.str());
    }


    void zeroDiv1() { // floating point division by zero => no error
        check("void foo() {\n"
              "    cout << 1. / 0;\n"
              "}");
        ASSERT_EQUALS("", errout.str());

        check("void foo() {\n"
              "    cout << 42 / (double)0;\n"
              "}");
        ASSERT_EQUALS("", errout.str());

        check("void foo() {\n"
              "    cout << 42 / (float)0;\n"
              "}");
        ASSERT_EQUALS("", errout.str());

        check("void foo() {\n"
              "    cout << 42 / (int)0;\n"
              "}");
        ASSERT_EQUALS("[test.cpp:2]: (error) Division by zero.\n", errout.str());
    }

    void zeroDiv2() {
        check("void foo()\n"
              "{\n"
              "    int sum = 0;\n"
              "    for(int i = 0; i < n; i ++)\n"
              "    {\n"
              "        sum += i;\n"
              "    }\n"
              "    cout<<b/sum;\n"
              "}");
        ASSERT_EQUALS("", errout.str());
    }

    void zeroDiv3() {
        check("int foo(int i) {\n"
              "    return i / 0;\n"
              "}");
        ASSERT_EQUALS("[test.cpp:2]: (error) Division by zero.\n", errout.str());

        check("int foo(int i) {\n"
              "    return i % 0;\n"
              "}");
        ASSERT_EQUALS("[test.cpp:2]: (error) Division by zero.\n", errout.str());

        check("void foo(int& i) {\n"
              "    i /= 0;\n"
              "}");
        ASSERT_EQUALS("[test.cpp:2]: (error) Division by zero.\n", errout.str());

        check("void foo(int& i) {\n"
              "    i %= 0;\n"
              "}");
        ASSERT_EQUALS("[test.cpp:2]: (error) Division by zero.\n", errout.str());

        check("uint8_t foo(uint8_t i) {\n"
              "    return i / 0;\n"
              "}");
        ASSERT_EQUALS("[test.cpp:2]: (error) Division by zero.\n", errout.str());
    }

    void zeroDiv4() {
        check("void f()\n"
              "{\n"
              "   long a = b / 0x6;\n"
              "}");
        ASSERT_EQUALS("", errout.str());

        check("void f()\n"
              "{\n"
              "   long a = b / 0x0;\n"
              "}");
        ASSERT_EQUALS("", errout.str());
        check("void f(long b)\n"
              "{\n"
              "   long a = b / 0x0;\n"
              "}");
        ASSERT_EQUALS("[test.cpp:3]: (error) Division by zero.\n", errout.str());

        check("void f()\n"
              "{\n"
              "   long a = b / 0L;\n"
              "}");
        ASSERT_EQUALS("", errout.str());
        check("void f(long b)\n"
              "{\n"
              "   long a = b / 0L;\n"
              "}");
        ASSERT_EQUALS("[test.cpp:3]: (error) Division by zero.\n", errout.str());

        check("void f()\n"
              "{\n"
              "   long a = b / 0ul;\n"
              "}");
        ASSERT_EQUALS("", errout.str());
        check("void f(long b)\n"
              "{\n"
              "   long a = b / 0ul;\n"
              "}");
        ASSERT_EQUALS("[test.cpp:3]: (error) Division by zero.\n", errout.str());

        // Don't warn about floating points (gcc doesn't warn either)
        // and floating points are handled differently than integers.
        check("void f()\n"
              "{\n"
              "   long a = b / 0.0;\n"
              "}");
        ASSERT_EQUALS("", errout.str());

        check("void f()\n"
              "{\n"
              "   long a = b / 0.5;\n"
              "}");
        ASSERT_EQUALS("", errout.str());
    }

    void zeroDiv5() {
        check("void f()\n"
              "{ { {\n"
              "   long a = b / 0;\n"
              "} } }");
        ASSERT_EQUALS("", errout.str());
        check("void f(long b)\n"
              "{ { {\n"
              "   long a = b / 0;\n"
              "} } }");
        ASSERT_EQUALS("[test.cpp:3]: (error) Division by zero.\n", errout.str());
    }

    void zeroDiv6() {
        check("void f()\n"
              "{ { {\n"
              "   int a = b % 0;\n"
              "} } }");
        ASSERT_EQUALS("", errout.str());
        check("void f(int b)\n"
              "{ { {\n"
              "   int a = b % 0;\n"
              "} } }");
        ASSERT_EQUALS("[test.cpp:3]: (error) Division by zero.\n", errout.str());
    }

    void zeroDiv7() {
        // unknown types for x and y --> do not warn
        check("void f() {\n"
              "  int a = x/2*3/0;\n"
              "  int b = y/2*3%0;\n"
              "}");
        ASSERT_EQUALS("", errout.str());
        check("void f(int x, int y) {\n"
              "  int a = x/2*3/0;\n"
              "  int b = y/2*3%0;\n"
              "}");
        ASSERT_EQUALS("[test.cpp:2]: (error) Division by zero.\n"
                      "[test.cpp:3]: (error) Division by zero.\n", errout.str());
    }

    void zeroDiv8() {
        // #5584 - FP when function is unknown
        check("void f() {\n"
              "  int a = 0;\n"
              "  do_something(a);\n"
              "  return 4 / a;\n"
              "}");
        ASSERT_EQUALS("[test.cpp:4]: (error, inconclusive) Division by zero.\n", errout.str());
    }

    void zeroDiv9() {
        // #6403 FP zerodiv - inside protecting if-clause
        check("void foo() {\n"
              "  double fStepHelp = 0;\n"
              "   if( (rOuterValue >>= fStepHelp) ) {\n"
              "     if( fStepHelp != 0.0) {\n"
              "       double fStepMain = 1;\n"
              "       sal_Int32 nIntervalCount = static_cast< sal_Int32 >(fStepMain / fStepHelp);\n"
              "    }\n"
              "  }\n"
              "}");
        ASSERT_EQUALS("", errout.str());
    }

    void zeroDiv10() {
        // #5402 false positive: (error) Division by zero -- with boost::format
        check("int main() {\n"
              "  std::cout\n"
              "    << boost::format(\" %d :: %s <> %s\") % 0 % \"a\" % \"b\"\n"
              "    << std::endl;\n"
              "  return 0;\n"
              "}");
        ASSERT_EQUALS("", errout.str());
    }

    void zeroDiv11() {
        check("void f(int a) {\n"
              "  int res = (a+2)/0;\n"
              "  int res = (a*2)/0;\n"
              "}");
        ASSERT_EQUALS("[test.cpp:2]: (error) Division by zero.\n"
                      "[test.cpp:3]: (error) Division by zero.\n", errout.str());
        check("void f() {\n"
              "  int res = (a+2)/0;\n"
              "  int res = (a*2)/0;\n"
              "}");
        ASSERT_EQUALS("", errout.str());
    }

    void zeroDiv12() {
        // #8141
        check("intmax_t f() {\n"
              "  return 1 / imaxabs(0);\n"
              "}");
        ASSERT_EQUALS("[test.cpp:2]: (error) Division by zero.\n", errout.str());
    }
    void zeroDiv13() {
        // #7324
        check("int f () {\n"
              "    int dividend = 10;\n"
              "        int divisor = 1;\n"
              "    dividend = dividend / (--divisor);\n"
              "    return dividend;\n"
              "}\n");
        ASSERT_EQUALS("[test.cpp:4]: (error) Division by zero.\n", errout.str());
    }

    void zeroDiv14() {
        check("void f() {\n" // #1169
              "    double dx = 1.;\n"
              "    int ix = 1;\n"
              "    int i = 1;\n"
              "    std::cout << ix / (i >> 1) << std::endl;\n"
              "    std::cout << dx / (i >> 1) << std::endl;\n"
              "}\n");
        ASSERT_EQUALS("[test.cpp:5]: (error) Division by zero.\n", errout.str());
    }

    void zeroDiv15() { // #8319
        check("int f(int i) { return i - 1; }\n"
              "int f() {\n"
              "    const int d = 1;\n"
              "    const int r = 1 / f(d);\n"
              "    return r;\n"
              "}\n");
        ASSERT_EQUALS("[test.cpp:4]: (error) Division by zero.\n", errout.str());
    }

    // #11158
    void zeroDiv16()
    {
        check("int f(int i) {\n"
              "    int number = 10, a = 0;\n"
              "    for (int count = 0; count < 2; count++) {\n"
              "        a += (i / number) % 10;\n"
              "        number = number / 10;\n"
              "    }\n"
              "    return a;\n"
              "}\n");
        ASSERT_EQUALS("", errout.str());

        check("int f(int i) {\n"
              "    int number = 10, a = 0;\n"
              "    for (int count = 0; count < 2; count++) {\n"
              "        int x = number / 10;\n"
              "        a += (i / number) % 10;\n"
              "        number = x;\n"
              "    }\n"
              "    return a;\n"
              "}\n");
        ASSERT_EQUALS("", errout.str());
    }

    void zeroDiv17() { // #9931
        check("int f(int len) {\n"
              "    int sz = sizeof(void*[255]) / 255;\n"
              "    int x = len % sz;\n"
              "    return x;\n"
              "}\n");
        ASSERT_EQUALS("", errout.str());
    }

    void zeroDiv18()
    {
        check("int f(int x, int y) {\n"
              "    if (x == y) {}\n"
              "    return 1 / (x-y);\n"
              "}\n");
        ASSERT_EQUALS(
            "[test.cpp:2] -> [test.cpp:3]: (warning) Either the condition 'x==y' is redundant or there is division by zero at line 3.\n",
            errout.str());
    }

    void zeroDivCond() {
        check("void f(unsigned int x) {\n"
              "  int y = 17 / x;\n"
              "  if (x > 0) {}\n"
              "}");
        ASSERT_EQUALS("[test.cpp:3] -> [test.cpp:2]: (warning) Either the condition 'x>0' is redundant or there is division by zero at line 2.\n", errout.str());

        check("void f(unsigned int x) {\n"
              "  int y = 17 / x;\n"
              "  if (x >= 1) {}\n"
              "}");
        ASSERT_EQUALS("[test.cpp:3] -> [test.cpp:2]: (warning) Either the condition 'x>=1' is redundant or there is division by zero at line 2.\n", errout.str());

        check("void f(int x) {\n"
              "  int y = 17 / x;\n"
              "  if (x == 0) {}\n"
              "}");
        ASSERT_EQUALS("[test.cpp:3] -> [test.cpp:2]: (warning) Either the condition 'x==0' is redundant or there is division by zero at line 2.\n", errout.str());

        check("void f(unsigned int x) {\n"
              "  int y = 17 / x;\n"
              "  if (x != 0) {}\n"
              "}");
        ASSERT_EQUALS("[test.cpp:3] -> [test.cpp:2]: (warning) Either the condition 'x!=0' is redundant or there is division by zero at line 2.\n", errout.str());

        // function call
        check("void f1(int x, int y) { c=x/y; }\n"
              "void f2(unsigned int y) {\n"
              "    f1(123,y);\n"
              "    if (y>0){}\n"
              "}");
        ASSERT_EQUALS(
            "[test.cpp:4] -> [test.cpp:1]: (warning) Either the condition 'y>0' is redundant or there is division by zero at line 1.\n",
            errout.str());

        // avoid false positives when variable is changed after division
        check("void f() {\n"
              "  unsigned int x = do_something();\n"
              "  int y = 17 / x;\n"
              "  x = some+calculation;\n"
              "  if (x != 0) {}\n"
              "}");
        ASSERT_EQUALS("", errout.str());

        {
            // function is called that might modify global variable
            check("void do_something();\n"
                  "int x;\n"
                  "void f() {\n"
                  "  int y = 17 / x;\n"
                  "  do_something();\n"
                  "  if (x != 0) {}\n"
                  "}");
            ASSERT_EQUALS("", errout.str());

            // function is called. but don't care, variable is local
            check("void do_something();\n"
                  "void f() {\n"
                  "  int x = some + calculation;\n"
                  "  int y = 17 / x;\n"
                  "  do_something();\n"
                  "  if (x != 0) {}\n"
                  "}");
            ASSERT_EQUALS("[test.cpp:6] -> [test.cpp:4]: (warning) Either the condition 'x!=0' is redundant or there is division by zero at line 4.\n", errout.str());
        }

        check("void do_something(int value);\n"
              "void f(int x) {\n"
              "  int y = 17 / x;\n"
              "  do_something(x);\n"
              "}");
        ASSERT_EQUALS("", errout.str());

        check("int x;\n"
              "void f() {\n"
              "  int y = 17 / x;\n"
              "  while (y || x == 0) { x--; }\n"
              "}");
        ASSERT_EQUALS("", errout.str());

        // ticket 5033 segmentation fault (valid code) in CheckOther::checkZeroDivisionOrUselessCondition
        check("void f() {\n"
              "double* p1= new double[1];\n"
              "double* p2= new double[1];\n"
              "double* p3= new double[1];\n"
              "double* pp[3] = {p1,p2,p3};\n"
              "}");
        ASSERT_EQUALS("", errout.str());

        // #5105 - FP
        check("int f(int a, int b) {\n"
              "  int r = a / b;\n"
              "  if (func(b)) {}\n"
              "}");
        ASSERT_EQUALS("", errout.str());

        // Unknown types for b and c --> do not warn
        check("int f(int d) {\n"
              "  int r = (a?b:c) / d;\n"
              "  if (d == 0) {}\n"
              "}");
        ASSERT_EQUALS("", errout.str());

        check("int f(int a) {\n"
              "  int r = a ? 1 / a : 0;\n"
              "  if (a == 0) {}\n"
              "}");
        ASSERT_EQUALS("", errout.str());

        check("int f(int a) {\n"
              "  int r = (a == 0) ? 0 : 1 / a;\n"
              "  if (a == 0) {}\n"
              "}");
        ASSERT_EQUALS("", errout.str());

        check("int g();\n"
              "void f(int b) {\n"
              "  int x = g();\n"
              "  if (x == 0) {}\n"
              "  else if (x > 0) {}\n"
              "  else\n"
              "    a = b / -x;\n"
              "}");
        ASSERT_EQUALS("", errout.str());

        check("struct A {\n"
              "    int x;\n"
              "};\n"
              "int f(A* a) {\n"
              "    if (a->x == 0) \n"
              "        a->x = 1;\n"
              "    return 1/a->x;\n"
              "}\n");
        ASSERT_EQUALS("", errout.str());

        // #10049
        check("int f(int argc) {\n"
              "    int quotient, remainder;\n"
              "    remainder = argc % 2;\n"
              "    argc = 2;\n"
              "    quotient = argc;\n"
              "    if (quotient != 0) \n"
              "        return quotient;\n"
              "    return remainder;\n"
              "}\n");
        ASSERT_EQUALS("", errout.str());

        // #11315
        checkP("#define STATIC_ASSERT(c) \\\n"
               "do { enum { sa = 1/(int)(!!(c)) }; } while (0)\n"
               "void f() {\n"
               "    STATIC_ASSERT(sizeof(int) == sizeof(FOO));\n"
               "}\n");
        ASSERT_EQUALS("", errout.str());
    }

    void nanInArithmeticExpression() {
        check("void f()\n"
              "{\n"
              "   double x = 3.0 / 0.0 + 1.0;\n"
              "   printf(\"%f\", x);\n"
              "}");
        ASSERT_EQUALS("[test.cpp:3]: (style) Using NaN/Inf in a computation.\n", errout.str());

        check("void f()\n"
              "{\n"
              "   double x = 3.0 / 0.0 - 1.0;\n"
              "   printf(\"%f\", x);\n"
              "}");
        ASSERT_EQUALS("[test.cpp:3]: (style) Using NaN/Inf in a computation.\n", errout.str());

        check("void f()\n"
              "{\n"
              "   double x = 1.0 + 3.0 / 0.0;\n"
              "   printf(\"%f\", x);\n"
              "}");
        ASSERT_EQUALS("[test.cpp:3]: (style) Using NaN/Inf in a computation.\n", errout.str());

        check("void f()\n"
              "{\n"
              "   double x = 1.0 - 3.0 / 0.0;\n"
              "   printf(\"%f\", x);\n"
              "}");
        ASSERT_EQUALS("[test.cpp:3]: (style) Using NaN/Inf in a computation.\n", errout.str());

        check("void f()\n"
              "{\n"
              "   double x = 3.0 / 0.0;\n"
              "   printf(\"%f\", x);\n"
              "}");
        ASSERT_EQUALS("", errout.str());

    }

    void varScope1() {
        check("unsigned short foo()\n"
              "{\n"
              "    test_client CClient;\n"
              "    try\n"
              "    {\n"
              "        if (CClient.Open())\n"
              "        {\n"
              "            return 0;\n"
              "        }\n"
              "    }\n"
              "    catch (...)\n"
              "    {\n"
              "        return 2;\n"
              "    }\n"
              "\n"
              "    try\n"
              "    {\n"
              "        CClient.Close();\n"
              "    }\n"
              "    catch (...)\n"
              "    {\n"
              "        return 2;\n"
              "    }\n"
              "\n"
              "    return 1;\n"
              "}");
        ASSERT_EQUALS("", errout.str());
    }

    void varScope2() {
        check("int foo()\n"
              "{\n"
              "    Error e;\n"
              "    e.SetValue(12);\n"
              "    throw e;\n"
              "}");
        ASSERT_EQUALS("", errout.str());
    }

    void varScope3() {
        check("void foo()\n"
              "{\n"
              "    int i;\n"
              "    int *p = 0;\n"
              "    if (abc)\n"
              "    {\n"
              "        p = &i;\n"
              "    }\n"
              "    *p = 1;\n"
              "}");
        ASSERT_EQUALS("", errout.str());
    }

    void varScope4() {
        check("void foo()\n"
              "{\n"
              "    int i;\n"
              "}");
        ASSERT_EQUALS("", errout.str());
    }

    void varScope5() {
        check("void f(int x)\n"
              "{\n"
              "    int i = 0;\n"
              "    if (x) {\n"
              "        for ( ; i < 10; ++i) ;\n"
              "    }\n"
              "}");
        ASSERT_EQUALS("[test.cpp:3]: (style) The scope of the variable 'i' can be reduced.\n", errout.str());

        check("void f(int x) {\n"
              "    const unsigned char i = 0;\n"
              "    if (x) {\n"
              "        for ( ; i < 10; ++i) ;\n"
              "    }\n"
              "}");
        ASSERT_EQUALS("", errout.str());

        check("void f(int x)\n"
              "{\n"
              "    int i = 0;\n"
              "    if (x) {b()}\n"
              "    else {\n"
              "        for ( ; i < 10; ++i) ;\n"
              "    }\n"
              "}");
        ASSERT_EQUALS("[test.cpp:3]: (style) The scope of the variable 'i' can be reduced.\n", errout.str());
    }

    void varScope6() {
        check("void f(int x)\n"
              "{\n"
              "    int i = x;\n"
              "    if (a) {\n"
              "        x++;\n"
              "    }\n"
              "    if (b) {\n"
              "        c(i);\n"
              "    }\n"
              "}");
        ASSERT_EQUALS("", errout.str());

        check("void f() {\n" // #5398
              "    bool success = false;\n"
              "    int notReducable(someClass.getX(&success));\n"
              "    if (success) {\n"
              "        foo(notReducable);\n"
              "    }\n"
              "}");
        ASSERT_EQUALS("", errout.str());

        check("void foo(Test &test) {\n"
              "  int& x = test.getData();\n"
              "  if (test.process())\n"
              "    x = 0;\n"
              "}");
        ASSERT_EQUALS("", errout.str());

        check("void f()\n"
              "{\n"
              "int foo = 0;\n"
              "std::vector<int> vec(10);\n"
              "BOOST_FOREACH(int& i, vec)\n"
              "{\n"
              " foo += 1;\n"
              " if(foo == 10)\n"
              " {\n"
              "  return 0;\n"
              " }\n"
              "}\n"
              "}");
        ASSERT_EQUALS("", errout.str());

        check("void f(int &x)\n"
              "{\n"
              "  int n = 1;\n"
              "  do\n"
              "  {\n"
              "    ++n;\n"
              "    ++x;\n"
              "  } while (x);\n"
              "}");
        ASSERT_EQUALS("", errout.str());
    }

    void varScope7() {
        check("void f(int x)\n"
              "{\n"
              "    int y = 0;\n"
              "    b(y);\n"
              "    if (x) {\n"
              "        y++;\n"
              "    }\n"
              "}");
        ASSERT_EQUALS("", errout.str());
    }

    void varScope8() {
        check("void test() {\n"
              "    float edgeResistance=1;\n"
              "    std::vector<int> edges;\n"
              "    BOOST_FOREACH(int edge, edges) {\n"
              "        edgeResistance = (edge+1) / 2.0;\n"
              "    }\n"
              "}");
        ASSERT_EQUALS("[test.cpp:2]: (style) The scope of the variable 'edgeResistance' can be reduced.\n", errout.str());
    }

    void varScope9() {
        // classes may have extra side effects
        check("class fred {\n"
              "public:\n"
              "    void x();\n"
              "};\n"
              "void test(int a) {\n"
              "    fred f;\n"
              "    if (a == 2) {\n"
              "        f.x();\n"
              "    }\n"
              "}");
        ASSERT_EQUALS("", errout.str());
    }

    void varScope10() {
        check("int f()\n"
              "{\n"
              "    int x = 0;\n"
              "    FOR {\n"
              "        foo(x++);\n"
              "    }\n"
              "}");
        ASSERT_EQUALS("", errout.str());
    }

    void varScope11() {
        check("int f() {\n"
              "    int x = 0;\n"
              "    AB ab = { x, 0 };\n"
              "}");
        ASSERT_EQUALS("", errout.str());

        check("int f() {\n"
              "    int x = 0;\n"
              "    if (a == 0) { ++x; }\n"
              "    AB ab = { x, 0 };\n"
              "}");
        ASSERT_EQUALS("", errout.str());

        check("int f() {\n"
              "    int x = 0;\n"
              "    if (a == 0) { ++x; }\n"
              "    if (a == 1) { AB ab = { x, 0 }; }\n"
              "}");
        ASSERT_EQUALS("", errout.str());
    }

    void varScope12() {
        check("void f(int x) {\n"
              "    int i[5];\n"
              "    int* j = y;\n"
              "    if (x)\n"
              "        foo(i);\n"
              "    foo(j);\n"
              "}");
        ASSERT_EQUALS("[test.cpp:2]: (style) The scope of the variable 'i' can be reduced.\n", errout.str());

        check("void f(int x) {\n"
              "    int i[5];\n"
              "    int* j;\n"
              "    if (x)\n"
              "        j = i;\n"
              "    foo(j);\n"
              "}");
        ASSERT_EQUALS("", errout.str());

        check("void f(int x) {\n"
              "    const bool b = true;\n"
              "    x++;\n"
              "    if (x == 5)\n"
              "        foo(b);\n"
              "}");
        ASSERT_EQUALS("", errout.str());

        check("void f(int x) {\n"
              "    const bool b = x;\n"
              "    x++;\n"
              "    if (x == 5)\n"
              "        foo(b);\n"
              "}");
        ASSERT_EQUALS("", errout.str());
    }

    void varScope13() {
        // #2770
        check("void f() {\n"
              "    int i = 0;\n"
              "    forever {\n"
              "        if (i++ == 42) { break; }\n"
              "    }\n"
              "}");
        ASSERT_EQUALS("", errout.str());
    }

    void varScope14() {
        // #3941
        check("void f() {\n"
              "    const int i( foo());\n"
              "    if(a) {\n"
              "        for ( ; i < 10; ++i) ;\n"
              "    }\n"
              "}");
        ASSERT_EQUALS("", errout.str());
    }

    void varScope15() {
        // #4573
        check("void f() {\n"
              "    int a,b,c;\n"
              "    if (a);\n"
              "    else if(b);\n"
              "    else if(c);\n"
              "    else;\n"
              "}", nullptr, false);
        ASSERT_EQUALS("", errout.str());
    }

    void varScope16() {
        check("void f() {\n"
              "    int a = 0;\n"
              "    while((++a) < 56) {\n"
              "        foo();\n"
              "    }\n"
              "}");
        ASSERT_EQUALS("", errout.str());

        check("void f() {\n"
              "    int a = 0;\n"
              "    do {\n"
              "        foo();\n"
              "    } while((++a) < 56);\n"
              "}");
        ASSERT_EQUALS("", errout.str());

        check("void f() {\n"
              "    int a = 0;\n"
              "    do {\n"
              "        a = 64;\n"
              "        foo(a);\n"
              "    } while((++a) < 56);\n"
              "}");
        ASSERT_EQUALS("", errout.str());

        check("void f() {\n"
              "    int a = 0;\n"
              "    do {\n"
              "        a = 64;\n"
              "        foo(a);\n"
              "    } while(z());\n"
              "}");
        ASSERT_EQUALS("[test.cpp:2]: (style) The scope of the variable 'a' can be reduced.\n", errout.str());
    }

    void varScope17() {
        check("void f() {\n"
              "    int x;\n"
              "    if (a) {\n"
              "        x = stuff(x);\n"
              "        morestuff(x);\n"
              "    }\n"
              "}");
        ASSERT_EQUALS("[test.cpp:2]: (style) The scope of the variable 'x' can be reduced.\n", errout.str());

        check("void f() {\n"
              "    int x;\n"
              "    if (a) {\n"
              "        x = stuff(x);\n"
              "        morestuff(x);\n"
              "    }\n"
              "    if (b) {}\n"
              "}");
        ASSERT_EQUALS("[test.cpp:2]: (style) The scope of the variable 'x' can be reduced.\n", errout.str());
    }

    void varScope18() {
        check("void f() {\n"
              "    short x;\n"
              "\n"
              "    switch (ab) {\n"
              "        case A:\n"
              "            break;\n"
              "        case B:\n"
              "        default:\n"
              "            break;\n"
              "    }\n"
              "\n"
              "    if (c) {\n"
              "        x = foo();\n"
              "        do_something(x);\n"
              "    }\n"
              "}");
        ASSERT_EQUALS("[test.cpp:2]: (style) The scope of the variable 'x' can be reduced.\n", errout.str());

        check("void f() {\n"
              "    short x;\n"
              "\n"
              "    switch (ab) {\n"
              "        case A:\n"
              "            x = 10;\n"
              "            break;\n"
              "        case B:\n"
              "        default:\n"
              "            break;\n"
              "    }\n"
              "\n"
              "    if (c) {\n"
              "        x = foo();\n"
              "        do_something(x);\n"
              "    }\n"
              "}");
        ASSERT_EQUALS("", errout.str());

        check("void f() {\n"
              "    short x;\n"
              "\n"
              "    switch (ab) {\n"
              "        case A:\n"
              "            if(c)\n"
              "                do_something(x);\n"
              "            break;\n"
              "        case B:\n"
              "        default:\n"
              "            break;\n"
              "    }\n"
              "}");
        ASSERT_EQUALS("[test.cpp:2]: (style) The scope of the variable 'x' can be reduced.\n", errout.str());

        check("void f() {\n"
              "    short x;\n"
              "\n"
              "    switch (ab) {\n"
              "        case A:\n"
              "            if(c)\n"
              "                do_something(x);\n"
              "            break;\n"
              "        case B:\n"
              "        default:\n"
              "            if(d)\n"
              "                do_something(x);\n"
              "            break;\n"
              "    }\n"
              "}");
        ASSERT_EQUALS("", errout.str());
    }

    void varScope20() { // Ticket #5103 - constant variable only used in inner scope
        check("int f(int a) {\n"
              "  const int x = 234;\n"
              "  int b = a;\n"
              "  if (b > 32) b = x;\n"
              "  return b;\n"
              "}");
        ASSERT_EQUALS("", errout.str());
    }

    void varScope21() { // Ticket #5382 - initializing two-dimensional array
        check("int test() {\n"
              "    int test_value = 3;\n"
              "    int test_array[1][1] = { { test_value } };\n"
              "    return sizeof(test_array);\n"
              "}");
        ASSERT_EQUALS("", errout.str());
    }

    void varScope22() { // Ticket #5684 - "The scope of the variable 'p' can be reduced" - But it can not.
        check("void foo() {\n"
              "   int* p( 42 );\n"
              "   int i = 0;\n"
              "   while ( i != 100 ) {\n"
              "      *p = i;\n"
              "      ++p;\n"
              "      ++i;\n"
              "   }\n"
              "}");
        ASSERT_EQUALS("", errout.str());
        // try to avoid an obvious false negative after applying the fix for the example above:
        check("void foo() {\n"
              "   int* p( 42 );\n"
              "   int i = 0;\n"
              "   int dummy = 0;\n"
              "   while ( i != 100 ) {\n"
              "      p = & dummy;\n"
              "      *p = i;\n"
              "      ++p;\n"
              "      ++i;\n"
              "   }\n"
              "}");
        ASSERT_EQUALS("[test.cpp:2]: (style) The scope of the variable 'p' can be reduced.\n", errout.str());
    }

    void varScope23() { // #6154: Don't suggest to reduce scope if inner scope is a lambda
        check("int main() {\n"
              "   size_t myCounter = 0;\n"
              "   Test myTest([&](size_t aX){\n"
              "       std::cout << myCounter += aX << std::endl;\n"
              "   });\n"
              "}");
        ASSERT_EQUALS("", errout.str());
    }

    void varScope24() {
        check("void f(Foo x) {\n"
              "   Foo &r = x;\n"
              "   if (cond) {\n"
              "       r.dostuff();\n"
              "   }\n"
              "}");
        ASSERT_EQUALS("[test.cpp:2]: (style) The scope of the variable 'r' can be reduced.\n", errout.str());

        check("void f(Foo x) {\n"
              "   Foo foo = x;\n"
              "   if (cond) {\n"
              "       foo.dostuff();\n"
              "   }\n"
              "}");
        ASSERT_EQUALS("", errout.str());
    }

    void varScope25() {
        check("void f() {\n"
              "    time_t currtime;\n"
              "    if (a) {\n"
              "        currtime = time(&dummy);\n"
              "        if (currtime > t) {}\n"
              "    }\n"
              "}", "test.c");
        ASSERT_EQUALS("[test.c:2]: (style) The scope of the variable 'currtime' can be reduced.\n", errout.str());
    }

    void varScope26() {
        check("void f(const std::map<int,int> &m) {\n"
              "  for (auto it : m) {\n"
              "     if (cond1) {\n"
              "       int& key = it.first;\n"
              "       if (cond2) { dostuff(key); }\n"
              "     }\n"
              "  }\n"
              "}");
        ASSERT_EQUALS("", errout.str());
    }

    void varScope27() {
        checkP("void f() {\n"
               "  int x = 0;\n"
               "#ifdef X\n"
               "#endif\n"
               "  if (id == ABC) { return x; }\n"
               "}");
        ASSERT_EQUALS("", errout.str());

        checkP("void f() {\n"
               "#ifdef X\n"
               "#endif\n"
               "  int x = 0;\n"
               "  if (id == ABC) { return x; }\n"
               "}");
        ASSERT_EQUALS("[test.cpp:4]: (style) The scope of the variable 'x' can be reduced.\n", errout.str());
    }

    void varScope28() {
        check("void f() {\n" // #10527
              "    int i{};\n"
              "    if (double d = g(i); d == 1.0) {}\n"
              "}\n");
        ASSERT_EQUALS("", errout.str());
    }

    void varScope29() { // #10888
        check("enum E { E0 };\n"
              "struct S { int i; };\n"
              "void f(int b) {\n"
              "    enum E e;\n"
              "    struct S s;\n"
              "    if (b) {\n"
              "        e = E0;\n"
              "        s.i = 0;\n"
              "        g(e, s);\n"
              "    }\n"
              "}\n", "test.c");
        ASSERT_EQUALS("[test.c:4]: (style) The scope of the variable 'e' can be reduced.\n"
                      "[test.c:5]: (style) The scope of the variable 's' can be reduced.\n",
                      errout.str());

        check("void f(bool b) {\n"
              "    std::string s;\n"
              "    if (b) {\n"
              "        s = \"abc\";\n"
              "        g(s);\n"
              "    }\n"
              "}");
        ASSERT_EQUALS("[test.cpp:2]: (style) The scope of the variable 's' can be reduced.\n", errout.str());

        check("auto foo(std::vector<int>& vec, bool flag) {\n"
              "    std::vector<int> dummy;\n"
              "    std::vector<int>::iterator iter;\n"
              "    if (flag)\n"
              "        iter = vec.begin();\n"
              "    else {\n"
              "        dummy.push_back(42);\n"
              "        iter = dummy.begin();\n"
              "    }\n"
              "    return *iter;\n"
              "}");
        ASSERT_EQUALS("[test.cpp:1]: (style) Parameter 'vec' can be declared as reference to const\n", errout.str());

        check("auto& foo(std::vector<int>& vec, bool flag) {\n"
              "    std::vector<int> dummy;\n"
              "    std::vector<int>::iterator iter;\n"
              "    if (flag)\n"
              "        iter = vec.begin();\n"
              "    else {\n"
              "        dummy.push_back(42);\n"
              "        iter = dummy.begin();\n"
              "    }\n"
              "    return *iter;\n"
              "}");
        ASSERT_EQUALS("", errout.str());
    }

    void varScope30() { // #8541
        check("bool f(std::vector<int>& v, int i) {\n"
              "    int n = 0;\n"
              "    bool b = false;\n"
              "    std::for_each(v.begin(), v.end(), [&](int j) {\n"
              "        if (j == i) {\n"
              "            ++n;\n"
              "            if (n > 5)\n"
              "                b = true;\n"
              "        }\n"
              "    });\n"
              "    return b;\n"
              "}\n");
        ASSERT_EQUALS("", errout.str());
    }

    void varScope31() { // #11099
        check("bool g(std::vector<int>&);\n"
              "void h(std::vector<int>);\n"
              "void f0(std::vector<int> v) {\n"
              "    std::vector<int> w{ v };\n"
              "    bool b = g(v);\n"
              "    if (b)\n"
              "        h(w);\n"
              "    h(v);\n"
              "}\n"
              "void f1(std::vector<int> v) {\n"
              "    std::vector<int> w{ v.begin(), v.end() };\n"
              "    bool b = g(v);\n"
              "    if (b)\n"
              "        h(w);\n"
              "    h(v);\n"
              "}\n"
              "void f2(std::vector<int> v) {\n"
              "    std::vector<int> w{ 10, 0, std::allocator<int>() };\n" // FN
              "    bool b = g(v);\n"
              "    if (b)\n"
              "        h(w);\n"
              "    h(v);\n"
              "}\n"
              "void f3(std::vector<int> v) {\n"
              "    std::vector<int> w{ 10, 0 };\n" // warn
              "    bool b = g(v);\n"
              "    if (b)\n"
              "        h(w);\n"
              "    h(v);\n"
              "}\n"
              "void f4(std::vector<int> v) {\n"
              "    std::vector<int> w{ 10 };\n" // warn
              "    bool b = g(v);\n"
              "    if (b)\n"
              "        h(w);\n"
              "    h(v);\n"
              "}\n"
              "void f5(std::vector<int> v) {\n"
              "    std::vector<int> w(v);\n"
              "    bool b = g(v);\n"
              "    if (b)\n"
              "        h(w);\n"
              "    h(v);\n"
              "}\n"
              "void f6(std::vector<int> v) {\n"
              "    std::vector<int> w(v.begin(), v.end());\n"
              "    bool b = g(v);\n"
              "    if (b)\n"
              "        h(w);\n"
              "    h(v);\n"
              "}\n"
              "void f7(std::vector<int> v) {\n"
              "    std::vector<int> w(10, 0, std::allocator<int>);\n" // FN
              "    bool b = g(v);\n"
              "    if (b)\n"
              "        h(w);\n"
              "    h(v);\n"
              "}\n"
              "void f8(std::vector<int> v) {\n"
              "    std::vector<int> w(10, 0);\n" // warn
              "    bool b = g(v);\n"
              "    if (b)\n"
              "        h(w);\n"
              "    h(v);\n"
              "}\n"
              "void f9(std::vector<int> v) {\n"
              "    std::vector<int> w(10);\n" // warn
              "    bool b = g(v);\n"
              "    if (b)\n"
              "        h(w);\n"
              "    h(v);\n"
              "}\n"
              "void f10(std::vector<int> v) {\n"
              "    std::vector<int> w{};\n" // warn
              "    bool b = g(v);\n"
              "    if (b)\n"
              "        h(w);\n"
              "    h(v);\n"
              "}\n");
        ASSERT_EQUALS("[test.cpp:25]: (style) The scope of the variable 'w' can be reduced.\n"
                      "[test.cpp:32]: (style) The scope of the variable 'w' can be reduced.\n"
                      "[test.cpp:60]: (style) The scope of the variable 'w' can be reduced.\n"
                      "[test.cpp:67]: (style) The scope of the variable 'w' can be reduced.\n"
                      "[test.cpp:74]: (style) The scope of the variable 'w' can be reduced.\n",
                      errout.str());
    }

    void varScope32() { // #11441
        check("template <class F>\n"
              "std::vector<int> g(F, const std::vector<int>&);\n"
              "void f(const std::vector<int>&v) {\n"
              "    std::vector<int> w;\n"
              "    for (auto x : v)\n"
              "        w = g([&]() { x; }, w);\n"
              "}\n");
        ASSERT_EQUALS("[test.cpp:6]: (warning) Unused variable value 'x'\n", errout.str());
    }

    void varScope33() { // #11131
        check("struct S {\n"
              "    const std::string& getStr() const;\n"
              "    void mutate();\n"
              "    bool getB() const;\n"
              "};\n"
              "void g(S& s) {\n"
              "    std::string str = s.getStr();\n"
              "    s.mutate();\n"
              "    if (s.getB()) {\n"
              "        if (str == \"abc\") {}\n"
              "    }\n"
              "}\n"
              "void g(char* s, bool b) {\n"
              "    int i = strlen(s);\n"
              "    s[0] = '\\0';\n"
              "    if (b) {\n"
              "        if (i == 5) {}\n"
              "    }\n"
              "}\n"
              "void f(const S& s) {\n"
              "    std::string str = s.getStr();\n"
              "    std::string str2{ s.getStr() };\n"
<<<<<<< HEAD
              "    std::string str3(s.getStr());\n"
              "    if (s.getB()) {\n"
              "        if (str == \"abc\") {}\n"
              "        if (str2 == \"abc\") {}\n"
              "        if (str3 == \"abc\") {}\n"
=======
              "    if (s.getB()) {\n"
              "        if (str == \"abc\") {}\n"
              "        if (str2 == \"abc\") {}\n"
>>>>>>> ec2a2ad4
              "    }\n"
              "}\n"
              "void f(const char* s, bool b) {\n"
              "    int i = strlen(s);\n"
              "    if (b) {\n"
              "        if (i == 5) {}\n"
              "    }\n"
              "}\n"
              "void f(int j, bool b) {\n"
              "    int k = j;\n"
              "    if (b) {\n"
              "        if (k == 5) {}\n"
              "    }\n"
              "}\n");
        ASSERT_EQUALS("[test.cpp:21]: (style) The scope of the variable 'str' can be reduced.\n"
                      "[test.cpp:22]: (style) The scope of the variable 'str2' can be reduced.\n"
<<<<<<< HEAD
                      "[test.cpp:23]: (style) The scope of the variable 'str3' can be reduced.\n"
                      "[test.cpp:31]: (style) The scope of the variable 'i' can be reduced.\n"
                      "[test.cpp:37]: (style) The scope of the variable 'k' can be reduced.\n",
=======
                      "[test.cpp:29]: (style) The scope of the variable 'i' can be reduced.\n"
                      "[test.cpp:35]: (style) The scope of the variable 'k' can be reduced.\n",
>>>>>>> ec2a2ad4
                      errout.str());
    }

#define checkOldStylePointerCast(code) checkOldStylePointerCast_(code, __FILE__, __LINE__)
    void checkOldStylePointerCast_(const char code[], const char* file, int line) {
        // Clear the error buffer..
        errout.str("");

        // #5560 - set c++03
        const Settings settings = settingsBuilder().severity(Severity::style).cpp(Standards::CPP03).build();

        Preprocessor preprocessor(settings);

        // Tokenize..
        Tokenizer tokenizerCpp(&settings, this, &preprocessor);
        std::istringstream istr(code);
        ASSERT_LOC(tokenizerCpp.tokenize(istr, "test.cpp"), file, line);

        CheckOther checkOtherCpp(&tokenizerCpp, &settings, this);
        checkOtherCpp.warningOldStylePointerCast();
    }

    void oldStylePointerCast() {
        checkOldStylePointerCast("class Base;\n"
                                 "void foo()\n"
                                 "{\n"
                                 "    Base * b = (Base *) derived;\n"
                                 "}");
        ASSERT_EQUALS("[test.cpp:4]: (style) C-style pointer casting\n", errout.str());

        checkOldStylePointerCast("class Base;\n"
                                 "void foo()\n"
                                 "{\n"
                                 "    Base * b = (const Base *) derived;\n"
                                 "}");
        ASSERT_EQUALS("[test.cpp:4]: (style) C-style pointer casting\n", errout.str());

        checkOldStylePointerCast("class Base;\n"
                                 "void foo()\n"
                                 "{\n"
                                 "    Base * b = (const Base * const) derived;\n"
                                 "}");
        ASSERT_EQUALS("[test.cpp:4]: (style) C-style pointer casting\n", errout.str());

        checkOldStylePointerCast("class Base;\n"
                                 "void foo()\n"
                                 "{\n"
                                 "    Base * b = (volatile Base *) derived;\n"
                                 "}");
        ASSERT_EQUALS("[test.cpp:4]: (style) C-style pointer casting\n", errout.str());

        checkOldStylePointerCast("class Base;\n"
                                 "void foo()\n"
                                 "{\n"
                                 "    Base * b = (volatile Base * const) derived;\n"
                                 "}");
        ASSERT_EQUALS("[test.cpp:4]: (style) C-style pointer casting\n", errout.str());

        checkOldStylePointerCast("class Base;\n"
                                 "void foo()\n"
                                 "{\n"
                                 "    Base * b = (const volatile Base *) derived;\n"
                                 "}");
        ASSERT_EQUALS("[test.cpp:4]: (style) C-style pointer casting\n", errout.str());

        checkOldStylePointerCast("class Base;\n"
                                 "void foo()\n"
                                 "{\n"
                                 "    Base * b = (const volatile Base * const) derived;\n"
                                 "}");
        ASSERT_EQUALS("[test.cpp:4]: (style) C-style pointer casting\n", errout.str());

        checkOldStylePointerCast("class Base;\n"
                                 "void foo()\n"
                                 "{\n"
                                 "    Base * b = (const Base *) ( new Derived() );\n"
                                 "}");
        ASSERT_EQUALS("[test.cpp:4]: (style) C-style pointer casting\n", errout.str());

        checkOldStylePointerCast("class Base;\n"
                                 "void foo()\n"
                                 "{\n"
                                 "    Base * b = (const Base *) new Derived();\n"
                                 "}");
        ASSERT_EQUALS("[test.cpp:4]: (style) C-style pointer casting\n", errout.str());

        checkOldStylePointerCast("class Base;\n"
                                 "void foo()\n"
                                 "{\n"
                                 "    Base * b = (const Base *) new short[10];\n"
                                 "}");
        ASSERT_EQUALS("[test.cpp:4]: (style) C-style pointer casting\n", errout.str());

        checkOldStylePointerCast("class B;\n"
                                 "class A\n"
                                 "{\n"
                                 "  virtual void abc(B *) const = 0;\n"
                                 "}");
        ASSERT_EQUALS("", errout.str());

        checkOldStylePointerCast("class B;\n"
                                 "class A\n"
                                 "{\n"
                                 "  virtual void abc(const B *) const = 0;\n"
                                 "}");
        ASSERT_EQUALS("", errout.str());

        // #3630
        checkOldStylePointerCast("class SomeType;\n"
                                 "class X : public Base {\n"
                                 "    X() : Base((SomeType*)7) {}\n"
                                 "};");
        ASSERT_EQUALS("[test.cpp:3]: (style) C-style pointer casting\n", errout.str());

        checkOldStylePointerCast("class SomeType;\n"
                                 "class X : public Base {\n"
                                 "    X() : Base((SomeType*)var) {}\n"
                                 "};");
        ASSERT_EQUALS("[test.cpp:3]: (style) C-style pointer casting\n", errout.str());

        checkOldStylePointerCast("class SomeType;\n"
                                 "class X : public Base {\n"
                                 "    X() : Base((SomeType*)0) {}\n"
                                 "};");
        ASSERT_EQUALS("", errout.str());

        // #5560
        checkOldStylePointerCast("class C;\n"
                                 "\n"
                                 "class B\n"
                                 "{ virtual G* createGui(S*, C*) const = 0; };\n"
                                 "\n"
                                 "class MS : public M\n"
                                 "{ virtual void addController(C*) override {} };");
        ASSERT_EQUALS("", errout.str());

        // #6164
        checkOldStylePointerCast("class Base {};\n"
                                 "class Derived: public Base {};\n"
                                 "void testCC() {\n"
                                 "  std::vector<Base*> v;\n"
                                 "  v.push_back((Base*)new Derived);\n"
                                 "}");
        ASSERT_EQUALS("[test.cpp:5]: (style) C-style pointer casting\n", errout.str());

        // #7709
        checkOldStylePointerCast("typedef struct S S;\n"
                                 "typedef struct S SS;\n"
                                 "typedef class C C;\n"
                                 "typedef long LONG;\n"
                                 "typedef long* LONGP;\n"
                                 "struct T {};\n"
                                 "typedef struct T TT;\n"
                                 "typedef struct T2 {} TT2;\n"
                                 "void f(int* i) {\n"
                                 "    S* s = (S*)i;\n"
                                 "    SS* ss = (SS*)i;\n"
                                 "    struct S2* s2 = (struct S2*)i;\n"
                                 "    C* c = (C*)i;\n"
                                 "    class C2* c2 = (class C2*)i;\n"
                                 "    long* l = (long*)i;\n"
                                 "    LONG* l2 = (LONG*)i;\n"
                                 "    LONGP l3 = (LONGP)i;\n"
                                 "    TT* tt = (TT*)i;\n"
                                 "    TT2* tt2 = (TT2*)i;\n"
                                 "}\n");
        ASSERT_EQUALS("[test.cpp:10]: (style) C-style pointer casting\n"
                      "[test.cpp:11]: (style) C-style pointer casting\n"
                      "[test.cpp:12]: (style) C-style pointer casting\n"
                      "[test.cpp:13]: (style) C-style pointer casting\n"
                      "[test.cpp:14]: (style) C-style pointer casting\n"
                      "[test.cpp:15]: (style) C-style pointer casting\n"
                      "[test.cpp:16]: (style) C-style pointer casting\n"
                      "[test.cpp:17]: (style) C-style pointer casting\n"
                      "[test.cpp:18]: (style) C-style pointer casting\n"
                      "[test.cpp:19]: (style) C-style pointer casting\n",
                      errout.str());

        // #8649
        checkOldStylePointerCast("struct S {};\n"
                                 "void g(S*& s);\n"
                                 "void f(int i) {\n"
                                 "    g((S*&)i);\n"
                                 "    S*& r = (S*&)i;\n"
                                 "}\n");
        ASSERT_EQUALS("[test.cpp:4]: (style) C-style pointer casting\n"
                      "[test.cpp:5]: (style) C-style pointer casting\n",
                      errout.str());

        // #10823
        checkOldStylePointerCast("void f(void* p) {\n"
                                 "    auto h = reinterpret_cast<void (STDAPICALLTYPE*)(int)>(p);\n"
                                 "}\n");
        ASSERT_EQUALS("", errout.str());

        // #5210
        checkOldStylePointerCast("void f(void* v1, void* v2) {\n"
                                 "    T** p1 = (T**)v1;\n"
                                 "    T*** p2 = (T***)v2;\n"
                                 "}\n");
        ASSERT_EQUALS("[test.cpp:2]: (style) C-style pointer casting\n"
                      "[test.cpp:3]: (style) C-style pointer casting\n",
                      errout.str());
    }

#define checkInvalidPointerCast(...) checkInvalidPointerCast_(__FILE__, __LINE__, __VA_ARGS__)
    void checkInvalidPointerCast_(const char* file, int line, const char code[], bool portability = true, bool inconclusive = false) {
        // Clear the error buffer..
        errout.str("");

        Settings settings = settingsBuilder().severity(Severity::warning).severity(Severity::portability, portability).certainty(Certainty::inconclusive, inconclusive).build();
        settings.platform.defaultSign = 's';

        Preprocessor preprocessor(settings);

        // Tokenize..
        Tokenizer tokenizer(&settings, this, &preprocessor);
        std::istringstream istr(code);
        ASSERT_LOC(tokenizer.tokenize(istr, "test.cpp"), file, line);

        CheckOther checkOtherCpp(&tokenizer, &settings, this);
        checkOtherCpp.invalidPointerCast();
    }


    void invalidPointerCast() {
        checkInvalidPointerCast("void test() {\n"
                                "    float *f = new float[10];\n"
                                "    delete [] (double*)f;\n"
                                "    delete [] (long double const*)(new float[10]);\n"
                                "}");
        ASSERT_EQUALS("[test.cpp:3]: (portability) Casting between float * and double * which have an incompatible binary data representation.\n"
                      "[test.cpp:4]: (portability) Casting between float * and const long double * which have an incompatible binary data representation.\n", errout.str());

        checkInvalidPointerCast("void test(const float* f) {\n"
                                "    double *d = (double*)f;\n"
                                "}");
        ASSERT_EQUALS("[test.cpp:2]: (portability) Casting between const float * and double * which have an incompatible binary data representation.\n", errout.str());

        checkInvalidPointerCast("void test(double* d1) {\n"
                                "    long double *ld = (long double*)d1;\n"
                                "    double *d2 = (double*)ld;\n"
                                "}");
        ASSERT_EQUALS("[test.cpp:2]: (portability) Casting between double * and long double * which have an incompatible binary data representation.\n"
                      "[test.cpp:3]: (portability) Casting between long double * and double * which have an incompatible binary data representation.\n", errout.str());

        checkInvalidPointerCast("char* test(int* i) {\n"
                                "    long double *d = (long double*)(i);\n"
                                "    double *d = (double*)(i);\n"
                                "    float *f = reinterpret_cast<float*>(i);\n"
                                "}");
        ASSERT_EQUALS("[test.cpp:2]: (portability) Casting between signed int * and long double * which have an incompatible binary data representation.\n"
                      "[test.cpp:3]: (portability) Casting between signed int * and double * which have an incompatible binary data representation.\n"
                      "[test.cpp:4]: (portability) Casting between signed int * and float * which have an incompatible binary data representation.\n", errout.str());

        checkInvalidPointerCast("float* test(unsigned int* i) {\n"
                                "    return (float*)i;\n"
                                "}");
        ASSERT_EQUALS("[test.cpp:2]: (portability) Casting between unsigned int * and float * which have an incompatible binary data representation.\n", errout.str());

        checkInvalidPointerCast("float* test(unsigned int* i) {\n"
                                "    return (float*)i[0];\n"
                                "}");
        ASSERT_EQUALS("", errout.str());

        checkInvalidPointerCast("float* test(double& d) {\n"
                                "    return (float*)&d;\n"
                                "}");
        ASSERT_EQUALS("[test.cpp:2]: (portability) Casting between double * and float * which have an incompatible binary data representation.\n", errout.str());

        checkInvalidPointerCast("void test(float* data) {\n"
                                "    f.write((char*)data,sizeof(float));\n"
                                "}", true, false);
        ASSERT_EQUALS("", errout.str());

        checkInvalidPointerCast("void test(float* data) {\n"
                                "    f.write((char*)data,sizeof(float));\n"
                                "}", true, true); // #3639
        ASSERT_EQUALS("[test.cpp:2]: (portability, inconclusive) Casting from float * to signed char * is not portable due to different binary data representations on different platforms.\n", errout.str());


        checkInvalidPointerCast("long long* test(float* f) {\n"
                                "    return (long long*)f;\n"
                                "}", false);
        ASSERT_EQUALS("", errout.str());

        checkInvalidPointerCast("long long* test(float* f, char* c) {\n"
                                "    foo((long long*)f);\n"
                                "    return reinterpret_cast<long long*>(c);\n"
                                "}", true);
        ASSERT_EQUALS("[test.cpp:2]: (portability) Casting from float * to signed long long * is not portable due to different binary data representations on different platforms.\n", errout.str());

        checkInvalidPointerCast("Q_DECLARE_METATYPE(int*)"); // #4135 - don't crash
    }


    void passedByValue() {
        check("void f(const std::string str) {}");
        ASSERT_EQUALS("[test.cpp:1]: (performance) Function parameter 'str' should be passed by const reference.\n", errout.str());

        check("void f(std::unique_ptr<std::string> ptr) {}");
        ASSERT_EQUALS("", errout.str());

        check("void f(const std::shared_ptr<std::string> ptr) {}");
        ASSERT_EQUALS("", errout.str());

        check("void f(const std::function<F> ptr) {}");
        ASSERT_EQUALS("", errout.str());

        {
            check("void f(const std::pair<int,int> x) {}");
            ASSERT_EQUALS("", errout.str());

            check("void f(const std::pair<std::string,std::string> x) {}");
            TODO_ASSERT_EQUALS("error", "", errout.str());
        }

        check("void f(const std::string::size_type x) {}");
        ASSERT_EQUALS("", errout.str());

        check("class Foo;\nvoid f(const Foo foo) {}"); // Unknown class
        ASSERT_EQUALS("[test.cpp:2]: (performance, inconclusive) Function parameter 'foo' should be passed by const reference.\n", errout.str());

        check("class Foo { std::vector<int> v; };\nvoid f(const Foo foo) {}"); // Large class (STL member)
        ASSERT_EQUALS("[test.cpp:2]: (performance) Function parameter 'foo' should be passed by const reference.\n", errout.str());

        check("class Foo { int i; };\nvoid f(const Foo foo) {}"); // Small class
        ASSERT_EQUALS("", errout.str());

        check("class Foo { int i[6]; };\nvoid f(const Foo foo) {}"); // Large class (array)
        ASSERT_EQUALS("[test.cpp:2]: (performance) Function parameter 'foo' should be passed by const reference.\n", errout.str());

        check("class Foo { std::string* s; };\nvoid f(const Foo foo) {}"); // Small class (pointer)
        ASSERT_EQUALS("", errout.str());

        check("class Foo { static std::string s; };\nvoid f(const Foo foo) {}"); // Small class (static member)
        ASSERT_EQUALS("", errout.str());

        check("class X { std::string s; }; class Foo : X { };\nvoid f(const Foo foo) {}"); // Large class (inherited)
        ASSERT_EQUALS("[test.cpp:2]: (performance) Function parameter 'foo' should be passed by const reference.\n", errout.str());

        check("class X { std::string s; }; class Foo { X x; };\nvoid f(const Foo foo) {}"); // Large class (inherited)
        ASSERT_EQUALS("[test.cpp:2]: (performance) Function parameter 'foo' should be passed by const reference.\n", errout.str());

        check("void f(const std::string &str) {}");
        ASSERT_EQUALS("", errout.str());

        // The idiomatic way of passing a std::string_view is by value
        check("void f(const std::string_view str) {}");
        ASSERT_EQUALS("", errout.str());

        check("void f(std::string_view str) {}");
        ASSERT_EQUALS("", errout.str());

        check("void f(const std::string_view &str) {}");
        ASSERT_EQUALS("", errout.str());

        check("void f(const std::vector<int> v) {}");
        ASSERT_EQUALS("[test.cpp:1]: (performance) Function parameter 'v' should be passed by const reference.\n", errout.str());

        check("void f(const std::vector<std::string> v) {}");
        ASSERT_EQUALS("[test.cpp:1]: (performance) Function parameter 'v' should be passed by const reference.\n", errout.str());

        check("void f(const std::vector<std::string>::size_type s) {}");
        ASSERT_EQUALS("", errout.str());

        check("void f(const std::vector<int> &v) {}");
        ASSERT_EQUALS("", errout.str());

        check("void f(const std::map<int,int> &v) {}");
        ASSERT_EQUALS("", errout.str());

        check("void f(const std::map<int,int> v) {}");
        ASSERT_EQUALS("[test.cpp:1]: (performance) Function parameter 'v' should be passed by const reference.\n", errout.str());

        check("void f(const std::map<std::string,std::string> v) {}");
        ASSERT_EQUALS("[test.cpp:1]: (performance) Function parameter 'v' should be passed by const reference.\n", errout.str());

        check("void f(const std::map<int,std::string> v) {}");
        ASSERT_EQUALS("[test.cpp:1]: (performance) Function parameter 'v' should be passed by const reference.\n", errout.str());

        check("void f(const std::map<std::string,int> v) {}");
        ASSERT_EQUALS("[test.cpp:1]: (performance) Function parameter 'v' should be passed by const reference.\n", errout.str());

        check("void f(const std::streamoff pos) {}");
        ASSERT_EQUALS("", errout.str());

        check("void f(std::initializer_list<int> i) {}");
        ASSERT_EQUALS("", errout.str());

        // #5824
        check("void log(const std::string& file, int line, const std::string& function, const std::string str, ...) {}");
        ASSERT_EQUALS("", errout.str());

        // #5534
        check("struct float3 { };\n"
              "typedef float3 vec;\n"
              "class Plane {\n"
              "    vec Refract(vec &vec) const;\n"
              "    bool IntersectLinePlane(const vec &planeNormal);\n"
              "};");
        ASSERT_EQUALS("", errout.str());

        check("class X {\n"
              "    virtual void func(const std::string str) {}\n"
              "};");
        ASSERT_EQUALS("[test.cpp:2]: (performance) Function parameter 'str' should be passed by const reference.\n", errout.str());

        check("enum X;\n"
              "void foo(X x1){}\n");
        ASSERT_EQUALS("", errout.str());

        check("enum X { a, b, c };\n"
              "void foo(X x2){}\n");
        ASSERT_EQUALS("", errout.str());

        check("enum X { a, b, c };\n"
              "enum X;"
              "void foo(X x3){}\n");
        ASSERT_EQUALS("", errout.str());

        check("enum X;\n"
              "enum X { a, b, c };"
              "void foo(X x4){}\n");
        ASSERT_EQUALS("", errout.str());

        check("union U {\n"
              "    char* pc;\n"
              "    short* ps;\n"
              "    int* pi;\n"
              "};\n"
              "void f(U u) {}\n");
        ASSERT_EQUALS("", errout.str());

        check("struct S { char A[8][8]; };\n"
              "void f(S s) {}\n");
        ASSERT_EQUALS("[test.cpp:2]: (performance) Function parameter 's' should be passed by const reference.\n", errout.str());

        check("union U {\n" // don't crash
              "    int a;\n"
              "    decltype(nullptr) b;\n"
              "};\n"
              "int* f(U u) { return u.b; }\n");
        ASSERT_EQUALS("", errout.str());

        check("struct B { virtual int f(std::string s) = 0; };\n" // #11432
              "struct D1 : B {\n"
              "  int f(std::string s) override { s += 'a'; return s.size(); }\n"
              "}\n"
              "struct D2 : B {\n"
              "  int f(std::string s) override { return s.size(); }\n"
              "}\n");
        ASSERT_EQUALS("", errout.str());

        check("int x(int);\n"
              "void f(std::vector<int> v, int& j) {\n"
              "    for (int i : v)\n"
              "        j = i;\n"
              "}\n"
              "void fn(std::vector<int> v) {\n"
              "    for (int& i : v)\n"
              "        i = x(i);\n"
              "}\n"
              "void g(std::vector<int> v, int& j) {\n"
              "    for (int i = 0; i < v.size(); ++i)\n"
              "        j = v[i];\n"
              "}\n"
              "void gn(std::vector<int> v) {\n"
              "    for (int i = 0; i < v.size(); ++i)\n"
              "        v[i] = x(i);\n"
              "}\n"
              "void h(std::vector<std::vector<int>> v, int& j) {\n"
              "    for (int i = 0; i < v.size(); ++i)\n"
              "        j = v[i][0];\n"
              "}\n"
              "void hn(std::vector<std::vector<int>> v) {\n"
              "    for (int i = 0; i < v.size(); ++i)\n"
              "        v[i][0] = x(i);\n"
              "}\n");
        ASSERT_EQUALS("[test.cpp:2]: (performance) Function parameter 'v' should be passed by const reference.\n"
                      "[test.cpp:10]: (performance) Function parameter 'v' should be passed by const reference.\n"
                      "[test.cpp:18]: (performance) Function parameter 'v' should be passed by const reference.\n",
                      errout.str());

        Settings settings1 = settingsBuilder().platform(cppcheck::Platform::Type::Win64).build();
        check("using ui64 = unsigned __int64;\n"
              "ui64 Test(ui64 one, ui64 two) { return one + two; }\n",
              /*filename*/ nullptr, /*inconclusive*/ true, /*runSimpleChecks*/ true, /*verbose*/ false, &settings1);
        ASSERT_EQUALS("", errout.str());
    }

    void passedByValue_nonConst() {
        check("void f(std::string str) {}");
        ASSERT_EQUALS("[test.cpp:1]: (performance) Function parameter 'str' should be passed by const reference.\n", errout.str());

        check("void f(std::string str) {\n"
              "    return str + x;\n"
              "}");
        ASSERT_EQUALS("[test.cpp:1]: (performance) Function parameter 'str' should be passed by const reference.\n", errout.str());

        check("void f(std::string str) {\n"
              "    std::cout << str;\n"
              "}");
        ASSERT_EQUALS("[test.cpp:1]: (performance) Function parameter 'str' should be passed by const reference.\n", errout.str());

        check("void f(std::string str) {\n"
              "    std::cin >> str;\n"
              "}");
        ASSERT_EQUALS("", errout.str());

        check("void f(std::string str) {\n"
              "    std::string s2 = str;\n"
              "}");
        ASSERT_EQUALS("[test.cpp:1]: (performance) Function parameter 'str' should be passed by const reference.\n", errout.str());

        check("void f(std::string str) {\n"
              "    std::string& s2 = str;\n"
              "}");
        ASSERT_EQUALS("[test.cpp:2]: (style) Variable 's2' can be declared as reference to const\n", errout.str());

        check("void f(std::string str) {\n"
              "    const std::string& s2 = str;\n"
              "}");
        ASSERT_EQUALS("[test.cpp:1]: (performance) Function parameter 'str' should be passed by const reference.\n", errout.str());

        check("void f(std::string str) {\n"
              "    str = \"\";\n"
              "}");
        ASSERT_EQUALS("", errout.str());

        check("void f(std::string str) {\n"
              "    foo(str);\n" // It could be that foo takes str as non-const-reference
              "}");
        ASSERT_EQUALS("", errout.str());

        check("void foo(const std::string& str);\n"
              "void f(std::string str) {\n"
              "    foo(str);\n"
              "}");
        ASSERT_EQUALS("[test.cpp:2]: (performance) Function parameter 'str' should be passed by const reference.\n", errout.str());

        check("void foo(std::string str);\n"
              "void f(std::string str) {\n"
              "    foo(str);\n"
              "}");
        ASSERT_EQUALS("[test.cpp:2]: (performance) Function parameter 'str' should be passed by const reference.\n", errout.str());

        check("void foo(std::string& str);\n"
              "void f(std::string str) {\n"
              "    foo(str);\n"
              "}");
        ASSERT_EQUALS("", errout.str());

        check("void foo(std::string* str);\n"
              "void f(std::string str) {\n"
              "    foo(&str);\n"
              "}");
        ASSERT_EQUALS("", errout.str());

        check("void foo(int& i1, const std::string& str, int& i2);\n"
              "void f(std::string str) {\n"
              "    foo((a+b)*c, str, x);\n"
              "}");
        ASSERT_EQUALS("[test.cpp:2]: (performance) Function parameter 'str' should be passed by const reference.\n", errout.str());

        check("std::string f(std::string str) {\n"
              "    str += x;\n"
              "    return str;\n"
              "}");
        ASSERT_EQUALS("", errout.str());

        check("class X {\n"
              "    std::string s;\n"
              "    void func() const;\n"
              "};\n"
              "Y f(X x) {\n"
              "    x.func();\n"
              "}");
        ASSERT_EQUALS("[test.cpp:5]: (performance) Function parameter 'x' should be passed by const reference.\n", errout.str());

        check("class X {\n"
              "    void func();\n"
              "};\n"
              "Y f(X x) {\n"
              "    x.func();\n"
              "}");
        ASSERT_EQUALS("", errout.str());

        check("class X {\n"
              "    void func(std::string str) {}\n"
              "};");
        ASSERT_EQUALS("[test.cpp:2]: (performance) Function parameter 'str' should be passed by const reference.\n", errout.str());

        check("class X {\n"
              "    virtual void func(std::string str) {}\n" // Do not warn about virtual functions, if 'str' is not declared as const
              "};");
        ASSERT_EQUALS("", errout.str());

        check("class X {\n"
              "    char a[1024];\n"
              "};\n"
              "class Y : X {\n"
              "    char b;\n"
              "};\n"
              "void f(Y y) {\n"
              "}");
        ASSERT_EQUALS("[test.cpp:7]: (performance) Function parameter 'y' should be passed by const reference.\n", errout.str());

        check("class X {\n"
              "    void* a;\n"
              "    void* b;\n"
              "};\n"
              "class Y {\n"
              "    void* a;\n"
              "    void* b;\n"
              "    char c;\n"
              "};\n"
              "void f(X x, Y y) {\n"
              "}");
        ASSERT_EQUALS("[test.cpp:10]: (performance) Function parameter 'y' should be passed by const reference.\n", errout.str());

        {
            // 8-byte data should be passed by const reference on 32-bit platform but not on 64-bit platform
            const char code[] = "class X {\n"
                                "    uint64_t a;\n"
                                "    uint64_t b;\n"
                                "};\n"
                                "void f(X x) {}";

            Settings s32 = settingsBuilder(_settings).platform(cppcheck::Platform::Type::Unix32).build();
            check(code, &s32);
            ASSERT_EQUALS("[test.cpp:5]: (performance) Function parameter 'x' should be passed by const reference.\n", errout.str());

            Settings s64 = settingsBuilder(_settings).platform(cppcheck::Platform::Type::Unix64).build();
            check(code, &s64);
            ASSERT_EQUALS("", errout.str());
        }

        check("Writer* getWriter();\n"
              "\n"
              "void foo(Buffer& buffer) {\n"
              "    getWriter()->operator<<(buffer);\n"
              "}");
        ASSERT_EQUALS("", errout.str());
    }

    void passedByValue_externC() {
        check("struct X { int a[5]; }; void f(X v) { }");
        ASSERT_EQUALS("[test.cpp:1]: (performance) Function parameter 'v' should be passed by const reference.\n", errout.str());

        check("extern \"C\" { struct X { int a[5]; }; void f(X v) { } }");
        ASSERT_EQUALS("", errout.str());

        check("struct X { int a[5]; }; extern \"C\" void f(X v) { }");
        ASSERT_EQUALS("", errout.str());

        check("struct X { int a[5]; }; void f(const X v);");
        ASSERT_EQUALS("[test.cpp:1]: (performance) Function parameter 'v' should be passed by const reference.\n", errout.str());

        check("extern \"C\" { struct X { int a[5]; }; void f(const X v); }");
        ASSERT_EQUALS("", errout.str());

        check("struct X { int a[5]; }; extern \"C\" void f(const X v) { }");
        ASSERT_EQUALS("", errout.str());
    }

    void constVariable() {
        check("int f(std::vector<int> x) {\n"
              "    int& i = x[0];\n"
              "    return i;\n"
              "}");
        ASSERT_EQUALS("[test.cpp:2]: (style) Variable 'i' can be declared as reference to const\n", errout.str());

        check("int f(std::vector<int>& x) {\n"
              "    return x[0];\n"
              "}");
        ASSERT_EQUALS("[test.cpp:1]: (style) Parameter 'x' can be declared as reference to const\n", errout.str());

        check("int f(std::vector<int> x) {\n"
              "    const int& i = x[0];\n"
              "    return i;\n"
              "}");
        ASSERT_EQUALS("[test.cpp:1]: (performance) Function parameter 'x' should be passed by const reference.\n", errout.str());

        check("int f(std::vector<int> x) {\n"
              "    static int& i = x[0];\n"
              "    return i;\n"
              "}");
        ASSERT_EQUALS("", errout.str());

        check("int f(std::vector<int> x) {\n"
              "    int& i = x[0];\n"
              "    i++;\n"
              "    return i;\n"
              "}");
        ASSERT_EQUALS("", errout.str());

        check("int& f(std::vector<int>& x) {\n"
              "    x.push_back(1);\n"
              "    int& i = x[0];\n"
              "    return i;\n"
              "}");
        ASSERT_EQUALS("", errout.str());

        check("int f(const std::vector<int>& x) {\n"
              "    return x[0];\n"
              "}");
        ASSERT_EQUALS("", errout.str());

        check("int& f(std::vector<int>& x) {\n"
              "    return x[0];\n"
              "}");
        ASSERT_EQUALS("", errout.str());

        check("const int& f(std::vector<int>& x) {\n"
              "    return x[0];\n"
              "}");
        ASSERT_EQUALS("[test.cpp:1]: (style) Parameter 'x' can be declared as reference to const\n", errout.str());

        check("int f(std::vector<int>& x) {\n"
              "    x[0]++;\n"
              "    return x[0];\n"
              "}");
        ASSERT_EQUALS("", errout.str());

        check("struct A { int a; };\n"
              "A f(std::vector<A>& x) {\n"
              "    x[0].a = 1;\n"
              "    return x[0];\n"
              "}");
        ASSERT_EQUALS("", errout.str());

        check("struct A { int a(); };\n"
              "A f(std::vector<A>& x) {\n"
              "    x[0].a();\n"
              "    return x[0];\n"
              "}");
        ASSERT_EQUALS("", errout.str());

        check("int g(int& x);\n"
              "int f(std::vector<int>& x) {\n"
              "    g(x[0]);\n"
              "    return x[0];\n"
              "}");
        ASSERT_EQUALS("", errout.str());

        check("template<class T>\n"
              "T f(T& x) {\n"
              "    return x[0];\n"
              "}");
        ASSERT_EQUALS("", errout.str());

        check("template<class T>\n"
              "T f(T&& x) {\n"
              "    return x[0];\n"
              "}");
        ASSERT_EQUALS("", errout.str());

        check("template<class T>\n"
              "T f(T& x) {\n"
              "    return x[0];\n"
              "}\n"
              "void h() { std::vector<int> v; h(v); }");
        ASSERT_EQUALS("", errout.str());

        check("int f(int& x) {\n"
              "    return std::move(x);\n"
              "}");
        ASSERT_EQUALS("", errout.str());

        check("void f(std::ostream& os) {\n"
              "    os << \"Hello\";\n"
              "}");
        ASSERT_EQUALS("", errout.str());

        check("void g(int*);\n"
              "void f(int& x) {\n"
              "    g(&x);\n"
              "}");
        ASSERT_EQUALS("", errout.str());

        check("struct A { A(int*); };\n"
              "A f(int& x) {\n"
              "    return A(&x);\n"
              "}");
        ASSERT_EQUALS("", errout.str());

        check("struct A { A(int*); };\n"
              "A f(int& x) {\n"
              "    return A{&x};\n"
              "}");
        ASSERT_EQUALS("", errout.str());

        // Perhaps unused variable should be checked as well.
        check("void f(int& x, int& y) {\n"
              "    y++;\n"
              "}");
        ASSERT_EQUALS("", errout.str());

        check("struct A {\n"
              "    explicit A(int& y) : x(&y) {}\n"
              "    int * x = nullptr;\n"
              "};");
        ASSERT_EQUALS("", errout.str());

        check("struct A {\n"
              "    std::vector<int> v;\n"
              "    void swap(A& a) {\n"
              "        v.swap(a.v);\n"
              "    }\n"
              "};");
        ASSERT_EQUALS("", errout.str());

        check("struct A {\n"
              "    template<class T>\n"
              "    void f();\n"
              "    template<class T>\n"
              "    void f() const;\n"
              "};\n"
              "void g(A& a) {\n"
              "    a.f<int>();\n"
              "}");
        ASSERT_EQUALS("", errout.str());

        check("void f(std::vector<int>& v) {\n"
              "    for(auto&& x:v)\n"
              "        x = 1;\n"
              "}");
        ASSERT_EQUALS("", errout.str());

        check("void f(std::vector<int>& v) {\n"
              "    for(auto x:v)\n"
              "        x = 1;\n"
              "}");
        ASSERT_EQUALS("[test.cpp:1]: (style) Parameter 'v' can be declared as reference to const\n", errout.str());

        check("void f(std::vector<int>& v) {\n"
              "    for(auto& x:v) {}\n"
              "}");
        ASSERT_EQUALS("[test.cpp:2]: (style) Variable 'x' can be declared as reference to const\n",
                      errout.str());

        check("void f(std::vector<int>& v) {\n" // #10980
              "    for (int& i : v)\n"
              "        if (i == 0) {}\n"
              "    for (const int& i : v)\n"
              "        if (i == 0) {}\n"
              "    for (auto& i : v)\n"
              "        if (i == 0) {}\n"
              "    for (const auto& i : v)\n"
              "        if (i == 0) {}\n"
              "    v.clear();\n"
              "}\n");
        ASSERT_EQUALS("[test.cpp:2]: (style) Variable 'i' can be declared as reference to const\n"
                      "[test.cpp:6]: (style) Variable 'i' can be declared as reference to const\n",
                      errout.str());

        check("void f(std::vector<int>& v) {\n"
              "    for(const auto& x:v) {}\n"
              "}");
        ASSERT_EQUALS("[test.cpp:1]: (style) Parameter 'v' can be declared as reference to const\n", errout.str());

        check("void f(int& i) {\n"
              "    int& j = i;\n"
              "    j++;\n"
              "}");
        ASSERT_EQUALS("", errout.str());

        check("void f(std::vector<int>& v) {\n"
              "    int& i = v[0];\n"
              "    i++;\n"
              "}");
        ASSERT_EQUALS("", errout.str());

        check("void f(std::map<unsigned int, std::map<std::string, unsigned int> >& m, unsigned int i) {\n"
              "    std::map<std::string, unsigned int>& members = m[i];\n"
              "    members.clear();\n"
              "}");
        ASSERT_EQUALS("", errout.str());

        check("struct A {\n"
              "    int& x;\n"
              "    A(int& y) : x(y)\n"
              "    {}\n"
              "};");
        ASSERT_EQUALS("", errout.str());

        check("struct A {\n"
              "    A(int& x);\n"
              "};\n"
              "struct B : A {\n"
              "    B(int& x) : A(x)\n"
              "    {}\n"
              "};");
        ASSERT_EQUALS("", errout.str());

        check("void f(bool b, int& x, int& y) {\n"
              "  auto& z = x;\n"
              "  auto& w = b ? y : z;\n"
              "  w = 1;\n"
              "}");
        ASSERT_EQUALS("", errout.str());

        check("struct S {\n"
              "  int i;\n"
              "};\n"
              "int& f(S& s) {\n"
              "  return s.i;\n"
              "}");
        ASSERT_EQUALS("", errout.str());

        check("int* f(std::list<int>& x, unsigned int y) {\n"
              "    for (int& m : x) {\n"
              "        if (m == y)\n"
              "            return &m;\n"
              "    }\n"
              "    return nullptr;\n"
              "}");
        ASSERT_EQUALS("", errout.str());

        check("int& f(std::list<int>& x, int& y) {\n"
              "    for (int& m : x) {\n"
              "        if (m == y)\n"
              "            return m;\n"
              "    }\n"
              "    return y;\n"
              "}");
        ASSERT_EQUALS("", errout.str());

        check("bool from_string(int& t, const std::string& s) {\n"
              "    std::istringstream iss(s);\n"
              "    return !(iss >> t).fail();\n"
              "}\n");
        ASSERT_EQUALS("", errout.str());

        // #9710
        check("class a {\n"
              "    void operator()(int& i) const {\n"
              "        i++;\n"
              "    }\n"
              "};\n"
              "void f(int& i) {\n"
              "    a()(i);\n"
              "}\n");
        ASSERT_EQUALS("", errout.str());

        check("class a {\n"
              "    void operator()(int& i) const {\n"
              "        i++;\n"
              "    }\n"
              "};\n"
              "void f(int& i) {\n"
              "    a x;\n"
              "    x(i);\n"
              "}\n");
        ASSERT_EQUALS("", errout.str());

        check("class a {\n"
              "    void operator()(const int& i) const;\n"
              "};\n"
              "void f(int& i) {\n"
              "    a x;\n"
              "    x(i);\n"
              "}\n");
        ASSERT_EQUALS("[test.cpp:4]: (style) Parameter 'i' can be declared as reference to const\n", errout.str());

        //cast or assignment to a non-const reference should prevent the warning
        check("struct T { void dostuff() const {}};\n"
              "void a(T& x) {\n"
              "    x.dostuff();\n"
              "}");
        ASSERT_EQUALS("[test.cpp:2]: (style) Parameter 'x' can be declared as reference to const\n", errout.str());
        check("struct T : public U  { void dostuff() const {}};\n"
              "void a(T& x) {\n"
              "    x.dostuff();\n"
              "    const T& z = x;\n" //Make sure we find all assignments
              "    T& y = x\n"
              "    y.mutate();\n" //to avoid warnings that y can be const
              "}");
        ASSERT_EQUALS("", errout.str());
        check("struct T : public U  { void dostuff() const {}};\n"
              "void a(T& x) {\n"
              "    x.dostuff();\n"
              "    const U& y = x\n"
              "}");
        ASSERT_EQUALS("[test.cpp:2]: (style) Parameter 'x' can be declared as reference to const\n", errout.str());
        check("struct T : public U  { void dostuff() const {}};\n"
              "void a(T& x) {\n"
              "    x.dostuff();\n"
              "    U& y = x\n"
              "    y.mutate();\n" //to avoid warnings that y can be const
              "}");
        ASSERT_EQUALS("", errout.str());
        check("struct T : public U  { void dostuff() const {}};\n"
              "void a(T& x) {\n"
              "    x.dostuff();\n"
              "    my<fancy>::type& y = x\n" //we don't know if y is const or not
              "    y.mutate();\n" //to avoid warnings that y can be const
              "}");
        ASSERT_EQUALS("", errout.str());
        check("struct T : public U  { void dostuff() const {}};\n"
              "void a(T& x) {\n"
              "    x.dostuff();\n"
              "    const U& y = static_cast<const U&>(x)\n"
              "    y.mutate();\n" //to avoid warnings that y can be const
              "}");
        ASSERT_EQUALS("[test.cpp:2]: (style) Parameter 'x' can be declared as reference to const\n", errout.str());
        check("struct T : public U  { void dostuff() const {}};\n"
              "void a(T& x) {\n"
              "    x.dostuff();\n"
              "    U& y = static_cast<U&>(x)\n"
              "    y.mutate();\n" //to avoid warnings that y can be const
              "}");
        ASSERT_EQUALS("", errout.str());
        check("struct T : public U { void dostuff() const {}};\n"
              "void a(T& x) {\n"
              "    x.dostuff();\n"
              "    const U& y = dynamic_cast<const U&>(x)\n"
              "}");
        ASSERT_EQUALS("[test.cpp:2]: (style) Parameter 'x' can be declared as reference to const\n", errout.str());
        check(
            "struct T : public U { void dostuff() const {}};\n"
            "void a(T& x) {\n"
            "    x.dostuff();\n"
            "    const U& y = dynamic_cast<U const &>(x)\n"
            "}"
            );
        ASSERT_EQUALS("[test.cpp:2]: (style) Parameter 'x' can be declared as reference to const\n", errout.str());
        check("struct T : public U { void dostuff() const {}};\n"
              "void a(T& x) {\n"
              "    x.dostuff();\n"
              "    const U& y = dynamic_cast<U & const>(x)\n"
              "}");
        ASSERT_EQUALS("[test.cpp:2]: (style) Parameter 'x' can be declared as reference to const\n", errout.str());
        check("struct T : public U { void dostuff() const {}};\n"
              "void a(T& x) {\n"
              "    x.dostuff();\n"
              "    U& y = dynamic_cast<U&>(x)\n"
              "    y.mutate();\n" //to avoid warnings that y can be const
              "}");
        ASSERT_EQUALS("", errout.str());
        check("struct T : public U { void dostuff() const {}};\n"
              "void a(T& x) {\n"
              "    x.dostuff();\n"
              "    const U& y = dynamic_cast<typename const U&>(x)\n"
              "}");
        ASSERT_EQUALS("[test.cpp:2]: (style) Parameter 'x' can be declared as reference to const\n", errout.str());
        check("struct T : public U { void dostuff() const {}};\n"
              "void a(T& x) {\n"
              "    x.dostuff();\n"
              "    U& y = dynamic_cast<typename U&>(x)\n"
              "    y.mutate();\n" //to avoid warnings that y can be const
              "}");
        ASSERT_EQUALS("", errout.str());
        check("struct T : public U { void dostuff() const {}};\n"
              "void a(T& x) {\n"
              "    x.dostuff();\n"
              "    U* y = dynamic_cast<U*>(&x)\n"
              "    y->mutate();\n" //to avoid warnings that y can be const
              "}");
        ASSERT_EQUALS("", errout.str());

        check("struct T : public U { void dostuff() const {}};\n"
              "void a(T& x) {\n"
              "    x.dostuff();\n"
              "    const U * y = dynamic_cast<const U *>(&x)\n"
              "    y->mutate();\n" //to avoid warnings that y can be const
              "}");
        TODO_ASSERT_EQUALS("can be const", errout.str(), ""); //Currently taking the address is treated as a non-const operation when it should depend on what we do with it
        check("struct T : public U { void dostuff() const {}};\n"
              "void a(T& x) {\n"
              "    x.dostuff();\n"
              "    U const * y = dynamic_cast<U const *>(&x)\n"
              "    y->mutate();\n" //to avoid warnings that y can be const
              "}");
        TODO_ASSERT_EQUALS("can be const", errout.str(), ""); //Currently taking the address is treated as a non-const operation when it should depend on what we do with it
        check("struct T : public U { void dostuff() const {}};\n"
              "void a(T& x) {\n"
              "    x.dostuff();\n"
              "    U * const y = dynamic_cast<U * const>(&x)\n"
              "    y->mutate();\n" //to avoid warnings that y can be const
              "}");
        ASSERT_EQUALS("", errout.str());
        check("struct T : public U { void dostuff() const {}};\n"
              "void a(T& x) {\n"
              "    x.dostuff();\n"
              "    const U const * const * const * const y = dynamic_cast<const U const * const * const * const>(&x)\n"
              "    y->mutate();\n" //to avoid warnings that y can be const
              "}");
        TODO_ASSERT_EQUALS("can be const", errout.str(), ""); //Currently taking the address is treated as a non-const operation when it should depend on what we do with it
        check("struct T : public U { void dostuff() const {}};\n"
              "void a(T& x) {\n"
              "    x.dostuff();\n"
              "    const U const * const *  * const y = dynamic_cast<const U const * const *  * const>(&x)\n"
              "    y->mutate();\n" //to avoid warnings that y can be const
              "}");
        ASSERT_EQUALS("", errout.str());
        check("struct T : public U { void dostuff() const {}};\n"
              "void a(T& x) {\n"
              "    x.dostuff();\n"
              "    my::fancy<typename type const *> const * * const y = dynamic_cast<my::fancy<typename type const *> const * * const>(&x)\n"
              "    y->mutate();\n" //to avoid warnings that y can be const
              "}");
        ASSERT_EQUALS("", errout.str());
        check("struct T : public U { void dostuff() const {}};\n"
              "void a(T& x) {\n"
              "    x.dostuff();\n"
              "    my::fancy<typename type const *> const * const  * const y = dynamic_cast<my::fancy<typename type const *> const * const  * const>(&x)\n"
              "    y->mutate();\n" //to avoid warnings that y can be const
              "}");
        ASSERT_EQUALS("", errout.str());

        check("struct T : public U { void dostuff() const {}};\n"
              "void a(T& x) {\n"
              "    x.dostuff();\n"
              "    const U& y = (const U&)(x)\n"
              "}");
        ASSERT_EQUALS("[test.cpp:2]: (style) Parameter 'x' can be declared as reference to const\n", errout.str());
        check("struct T : public U { void dostuff() const {}};\n"
              "void a(T& x) {\n"
              "    x.dostuff();\n"
              "    U& y = (U&)(x)\n"
              "    y.mutate();\n" //to avoid warnings that y can be const
              "}");
        ASSERT_EQUALS("", errout.str());
        check("struct T : public U { void dostuff() const {}};\n"
              "void a(T& x) {\n"
              "    x.dostuff();\n"
              "    const U& y = (typename const U&)(x)\n"
              "}");
        ASSERT_EQUALS("[test.cpp:2]: (style) Parameter 'x' can be declared as reference to const\n", errout.str());
        check("struct T : public U { void dostuff() const {}};\n"
              "void a(T& x) {\n"
              "    x.dostuff();\n"
              "    U& y = (typename U&)(x)\n"
              "    y.mutate();\n" //to avoid warnings that y can be const
              "}");
        ASSERT_EQUALS("", errout.str());
        check("struct T : public U { void dostuff() const {}};\n"
              "void a(T& x) {\n"
              "    x.dostuff();\n"
              "    U* y = (U*)(&x)\n"
              "    y->mutate();\n" //to avoid warnings that y can be const
              "}");
        ASSERT_EQUALS("[test.cpp:4]: (style) C-style pointer casting\n", errout.str());

        check("struct C { void f() const; };\n" // #9875 - crash
              "\n"
              "void foo(C& x) {\n"
              "   x.f();\n"
              "   foo( static_cast<U2>(0) );\n"
              "}");
        ASSERT_EQUALS("", errout.str());

        check("class a {\n"
              "    void foo(const int& i) const;\n"
              "    void operator()(int& i) const;\n"
              "};\n"
              "void f(int& i) {\n"
              "    a()(i);\n"
              "}\n");
        ASSERT_EQUALS("", errout.str());

        check("class a {\n"
              "    void operator()(const int& i) const;\n"
              "};\n"
              "void f(int& i) {\n"
              "    a()(i);\n"
              "}\n");
        ASSERT_EQUALS("[test.cpp:4]: (style) Parameter 'i' can be declared as reference to const\n", errout.str());

        // #9767
        check("void fct1(MyClass& object) {\n"
              "   fct2([&](void){}, object);\n"
              "}\n"
              "bool fct2(std::function<void()> lambdaExpression, MyClass& object) {\n"
              "   object.modify();\n"
              "}\n");
        ASSERT_EQUALS("", errout.str());

        // #9778
        check("struct A {};\n"
              "struct B : A {};\n"
              "B& f(A& x) {\n"
              "    return static_cast<B&>(x);\n"
              "}\n");
        ASSERT_EQUALS("", errout.str());

        // #10002
        check("using A = int*;\n"
              "void f(const A& x) {\n"
              "    ++(*x);\n"
              "}\n");
        ASSERT_EQUALS("", errout.str());

        // #10086
        check("struct V {\n"
              "    V& get(typename std::vector<V>::size_type i) {\n"
              "        std::vector<V>& arr = v;\n"
              "        return arr[i];\n"
              "    }\n"
              "    std::vector<V> v;\n"
              "};\n");
        ASSERT_EQUALS("", errout.str());

        check("void e();\n"
              "void g(void);\n"
              "void h(void);\n"
              "void ah(void);\n"
              "void ai(void);\n"
              "void j(void);\n"
              "void e(void);\n"
              "void k(void);\n"
              "void l(void);\n"
              "void m(void);\n"
              "void n(void);\n"
              "void o(void);\n"
              "void q(void);\n"
              "void r(void);\n"
              "void t(void);\n"
              "void u(void);\n"
              "void v(void);\n"
              "void w(void);\n"
              "void z(void);\n"
              "void aj(void);\n"
              "void am(void);\n"
              "void g(void);\n"
              "void h(void);\n"
              "void ah(void);\n"
              "void an(void);\n"
              "void e(void);\n"
              "void k(void);\n"
              "void ao(wchar_t *d);\n"
              "void ah(void);\n"
              "void e(void);\n"
              "void an(void);\n"
              "void e(void);\n"
              "void k(void);\n"
              "void g(void);\n"
              "void ah(void);\n"
              "void an(void);\n"
              "void e(void);\n"
              "void e(void);\n"
              "void e(void);\n"
              "void k(void);\n"
              "void g(void);\n"
              "void ah(void);\n"
              "void an(void);\n"
              "void e(void);\n"
              "void e(void);\n"
              "void k(void);\n"
              "void g(void);\n"
              "void h(void);\n"
              "void ah(void);\n"
              "void an(void);\n"
              "void e(void);\n"
              "void k(void);\n"
              "void e(void);\n"
              "void g(void);\n"
              "void ah(void);\n"
              "void k(void);\n"
              "void an(void);\n"
              "void e(void);\n"
              "void e(void);\n"
              "void e(void);\n"
              "void k(void);\n"
              "void g(void);\n"
              "void h(void);\n"
              "void ah(void);\n"
              "void k(void);\n"
              "void an(void);\n"
              "void k(void);\n"
              "void e(void);\n"
              "void g(void);\n"
              "void ah(void);\n"
              "void e(void);\n"
              "void k(void);\n"
              "void g(void);\n"
              "void h(void);\n"
              "void ah(void);\n"
              "void an(void);\n"
              "void an(void);\n"
              "void k(void);\n"
              "void e(void);\n"
              "void e(void);\n"
              "void e(void);\n"
              "void g(void);\n"
              "void k(void);\n"
              "void g(void);\n"
              "void h(void);\n"
              "void ah(void);\n"
              "void an(void);\n"
              "void k(void);\n"
              "void k(void);\n"
              "void e(void);\n"
              "void g(void);\n"
              "void g(void);\n"
              "void ah(void);\n"
              "void an(void);\n"
              "void e(void);\n"
              "void k(void);\n"
              "void e(void);\n"
              "void ap(wchar_t *c, int d);\n"
              "void ah(void);\n"
              "void an(void);\n"
              "void g(void);\n"
              "void h(void);\n"
              "void ah(void);\n"
              "void aq(char *b, size_t d, char *c, int a);\n"
              "void ar(char *b, size_t d, char *c, va_list a);\n"
              "void k(void);\n"
              "void g(void);\n"
              "void g(void);\n"
              "void h(void);\n"
              "void ah(void);\n"
              "void an(void);\n"
              "void k(void);\n"
              "void k(void);\n"
              "void e(void);\n"
              "void g(void);\n"
              "void g(void);\n"
              "void as(std::string s);\n"
              "void at(std::ifstream &f);\n"
              "void au(std::istream &f);\n"
              "void av(std::string &aa, std::wstring &ab);\n"
              "void aw(bool b, double x, double y);\n"
              "void ax(int i);\n"
              "void ay(std::string c, std::wstring a);\n"
              "void az(const std::locale &ac);\n"
              "void an();\n"
              "void ba(std::ifstream &f);\n"
              "void bb(std::istream &f) {\n"
              "f.read(NULL, 0);\n"
              "}\n"
              "void h(void) {\n"
              "struct tm *tm = 0;\n"
              "(void)std::asctime(tm);\n"
              "(void)std::asctime(0);\n"
              "}\n"
              "void bc(size_t ae) {\n"
              "wchar_t *ad = 0, *af = 0;\n"
              "struct tm *ag = 0;\n"
              "(void)std::wcsftime(ad, ae, af, ag);\n"
              "(void)std::wcsftime(0, ae, 0, 0);\n"
              "}\n"
              "void k(void) {}\n"
              "void bd(void);\n"
              "void be(void);\n"
              "void bf(int b);\n"
              "void e(void);\n"
              "void e(void);\n"
              "void bg(wchar_t *p);\n"
              "void bh(const std::list<int> &ak, const std::list<int> &al);\n"
              "void ah();\n"
              "void an();\n"
              "void h();");
        ASSERT_EQUALS("", errout.str());

        check("class C\n"
              "{\n"
              "public:\n"
              "  explicit C(int&);\n"
              "};\n"
              "\n"
              "class D\n"
              "{\n"
              "public:\n"
              "  explicit D(int&);\n"
              "\n"
              "private:\n"
              "  C c;\n"
              "};\n"
              "\n"
              "D::D(int& i)\n"
              "  : c(i)\n"
              "{\n"
              "}");
        ASSERT_EQUALS("", errout.str());

        check("class C\n"
              "{\n"
              "public:\n"
              "  explicit C(int&);\n"
              "};\n"
              "\n"
              "class D\n"
              "{\n"
              "public:\n"
              "  explicit D(int&) noexcept;\n"
              "\n"
              "private:\n"
              "  C c;\n"
              "};\n"
              "\n"
              "D::D(int& i) noexcept\n"
              "  : c(i)\n"
              "{}");
        ASSERT_EQUALS("", errout.str());

        check("class C\n"
              "{\n"
              "public:\n"
              "  explicit C(const int&);\n"
              "};\n"
              "\n"
              "class D\n"
              "{\n"
              "public:\n"
              "  explicit D(int&);\n"
              "\n"
              "private:\n"
              "  C c;\n"
              "};\n"
              "\n"
              "D::D(int& i)\n"
              "  : c(i)\n"
              "{\n"
              "}");
        TODO_ASSERT_EQUALS("[test.cpp:16]: (style) Parameter 'i' can be declared as reference to const\n", "", errout.str());

        check("class C\n"
              "{\n"
              "public:\n"
              "  explicit C(int);\n"
              "};\n"
              "\n"
              "class D\n"
              "{\n"
              "public:\n"
              "  explicit D(int&);\n"
              "\n"
              "private:\n"
              "  C c;\n"
              "};\n"
              "\n"
              "D::D(int& i)\n"
              "  : c(i)\n"
              "{\n"
              "}");
        TODO_ASSERT_EQUALS("[test.cpp:16]: (style) Parameter 'i' can be declared as reference to const\n", "", errout.str());

        check("class C\n"
              "{\n"
              "public:\n"
              "  explicit C(int, int);\n"
              "};\n"
              "\n"
              "class D\n"
              "{\n"
              "public:\n"
              "  explicit D(int&);\n"
              "\n"
              "private:\n"
              "  C c;\n"
              "};\n"
              "\n"
              "D::D(int& i)\n"
              "  : c(0, i)\n"
              "{\n"
              "}");
        TODO_ASSERT_EQUALS("[test.cpp:16]: (style) Parameter 'i' can be declared as reference to const\n", "", errout.str());

        check("void f(std::map<int, std::vector<int>> &map) {\n" // #10266
              "  for (auto &[slave, panels] : map)\n"
              "    panels.erase(it);\n"
              "}");
        ASSERT_EQUALS("", errout.str());

        check("struct S { void f(); int i; };\n"
              "void call_f(S& s) { (s.*(&S::f))(); }\n");
        ASSERT_EQUALS("", errout.str());

        check("struct S { int a[1]; };\n"
              "void f(S& s) { int* p = s.a; *p = 0; }\n");
        ASSERT_EQUALS("", errout.str());

        check("struct Foo {\n" // #9910
              "    int* p{};\n"
              "    int* get() { return p; }\n"
              "    const int* get() const { return p; }\n"
              "};\n"
              "struct Bar {\n"
              "    int j{};\n"
              "    void f(Foo& foo) const { int* q = foo.get(); *q = j; }\n"
              "};\n");
        ASSERT_EQUALS("", errout.str());

        check("struct S {\n" // #10679
              "    void g(long L, const C*& PC) const;\n"
              "    void g(long L, C*& PC);\n"
              "};\n"
              "void f(S& s) {\n"
              "    C* PC{};\n"
              "    s.g(0, PC);\n"
              "};\n");
        ASSERT_EQUALS("", errout.str());

        // #10785
        check("template <class T, class C>\n"
              "struct d {\n"
              "    T& g(C& c, T C::*f) { return c.*f; }\n"
              "};\n");
        ASSERT_EQUALS("", errout.str());

        check("void f(std::map<int, int>& m) {\n"
              "    std::cout << m[0] << std::endl;\n"
              "};\n");
        ASSERT_EQUALS("", errout.str());

        check("void f(std::vector<std::map<int, int>>& v) {\n" // #11607
              "    for (auto& m : v)\n"
              "        std::cout << m[0];\n"
              "}\n");
        ASSERT_EQUALS("", errout.str());

        check("struct S { int i; };\n" // #11473
              "void f(std::vector<std::vector<S>>&m, int*& p) {\n"
              "    auto& a = m[0];\n"
              "    for (auto& s : a) {\n"
              "        p = &s.i;\n"
              "        return;\n"
              "    }\n"
              "}\n");
        ASSERT_EQUALS("", errout.str());

        check("int& g(int* p, int& r) {\n" // #11625
              "    if (p)\n"
              "        return *p;\n"
              "    return r;\n"
              "}\n");
        ASSERT_EQUALS("", errout.str());

        check("template <typename T> void f(std::vector<T*>& d, const std::vector<T*>& s) {\n" // #11632
              "    for (const auto& e : s) {\n"
              "        T* newE = new T(*e);\n"
              "        d.push_back(newE);\n"
              "    }\n"
              "}\n");
        ASSERT_EQUALS("", errout.str());

        check("void f(std::array<int, 2>& a) {\n"
              "    if (a[0]) {}\n"
              "}\n"
              "void g(std::array<int, 2>& a) {\n"
              "    a.fill(0);\n"
              "}\n");
        ASSERT_EQUALS("[test.cpp:1]: (style) Parameter 'a' can be declared as const array\n", errout.str());
    }

    void constParameterCallback() {
        check("int callback(std::vector<int>& x) { return x[0]; }\n"
              "void f() { dostuff(callback); }");
        ASSERT_EQUALS("[test.cpp:2] -> [test.cpp:1]: (style) Parameter 'x' can be declared as reference to const. However it seems that 'callback' is a callback function, if 'x' is declared with const you might also need to cast function pointer(s).\n", errout.str());

        // #9906
        check("class EventEngine : public IEventEngine {\n"
              "public:\n"
              "    EventEngine();\n"
              "\n"
              "private:\n"
              "    void signalEvent(ev::sig& signal, int revents);\n"
              "};\n"
              "\n"
              "EventEngine::EventEngine() {\n"
              "    mSigWatcher.set<EventEngine, &EventEngine::signalEvent>(this);\n"
              "}\n"
              "\n"
              "void EventEngine::signalEvent(ev::sig& signal, int revents) {\n"
              "    switch (signal.signum) {}\n"
              "}");
        ASSERT_EQUALS("[test.cpp:10] -> [test.cpp:13]: (style) Parameter 'signal' can be declared as reference to const. However it seems that 'signalEvent' is a callback function, if 'signal' is declared with const you might also need to cast function pointer(s).\n", errout.str());
    }

    void constPointer() {
        check("void foo(int *p) { return *p; }");
        ASSERT_EQUALS("[test.cpp:1]: (style) Parameter 'p' can be declared as pointer to const\n", errout.str());

        check("void foo(int *p) { x = *p; }");
        ASSERT_EQUALS("[test.cpp:1]: (style) Parameter 'p' can be declared as pointer to const\n", errout.str());

        check("void foo(int *p) { int &ref = *p; ref = 12; }");
        ASSERT_EQUALS("", errout.str());

        check("void foo(int *p) { x = *p + 10; }");
        ASSERT_EQUALS("[test.cpp:1]: (style) Parameter 'p' can be declared as pointer to const\n", errout.str());

        check("void foo(int *p) { return p[10]; }");
        ASSERT_EQUALS("[test.cpp:1]: (style) Parameter 'p' can be declared as pointer to const\n", errout.str());

        check("void foo(int *p) { int &ref = p[0]; ref = 12; }");
        ASSERT_EQUALS("", errout.str());

        check("void foo(int *p) { x[*p] = 12; }");
        ASSERT_EQUALS("[test.cpp:1]: (style) Parameter 'p' can be declared as pointer to const\n", errout.str());

        check("void foo(int *p) { if (p) {} }");
        ASSERT_EQUALS("[test.cpp:1]: (style) Parameter 'p' can be declared as pointer to const\n", errout.str());

        check("void foo(int *p) { if (p || x) {} }");
        ASSERT_EQUALS("[test.cpp:1]: (style) Parameter 'p' can be declared as pointer to const\n", errout.str());

        check("void foo(int *p) { if (p == 0) {} }");
        ASSERT_EQUALS("[test.cpp:1]: (style) Parameter 'p' can be declared as pointer to const\n", errout.str());

        check("void foo(int *p) { if (!p) {} }");
        ASSERT_EQUALS("[test.cpp:1]: (style) Parameter 'p' can be declared as pointer to const\n", errout.str());

        check("void foo(int *p) { if (*p > 123) {} }");
        ASSERT_EQUALS("[test.cpp:1]: (style) Parameter 'p' can be declared as pointer to const\n", errout.str());

        check("void foo(int *p) { return *p + 1; }");
        ASSERT_EQUALS("[test.cpp:1]: (style) Parameter 'p' can be declared as pointer to const\n", errout.str());

        check("void foo(int *p) { return *p > 1; }");
        ASSERT_EQUALS("[test.cpp:1]: (style) Parameter 'p' can be declared as pointer to const\n", errout.str());

        check("void foo(const int* c) { if (c == 0) {}; }");
        ASSERT_EQUALS("", errout.str());

        check("struct a { void b(); };\n"
              "struct c {\n"
              "    a* d;\n"
              "    a& g() { return *d; }\n"
              "};\n");
        ASSERT_EQUALS("", errout.str());

        check("struct a { void b(); };\n"
              "struct c { a* d; };\n"
              "void e(c);\n");
        ASSERT_EQUALS("", errout.str());

        check("struct V {\n"
              "    V& get(typename std::vector<V>::size_type i, std::vector<V>* arr) {\n"
              "        return arr->at(i);\n"
              "    }\n"
              "};\n");
        ASSERT_EQUALS("", errout.str());

        check("struct A {};\n"
              "struct B : A {};\n"
              "B* f(A* x) {\n"
              "    return static_cast<B*>(x);\n"
              "}\n");
        ASSERT_EQUALS("", errout.str());

        check("int f(std::vector<int>* x) {\n"
              "    int& i = (*x)[0];\n"
              "    i++;\n"
              "    return i;\n"
              "}");
        ASSERT_EQUALS("", errout.str());

        check("struct A { int a; };\n"
              "A f(std::vector<A>* x) {\n"
              "    x->front().a = 1;\n"
              "    return x->front();\n"
              "}");
        ASSERT_EQUALS("", errout.str());

        check("void f(std::vector<int>* v) {\n"
              "    for(auto&& x:*v)\n"
              "        x = 1;\n"
              "}");
        ASSERT_EQUALS("", errout.str());

        check("struct A {\n"
              "    int* x;\n"
              "    A(int* y) : x(y)\n"
              "    {}\n"
              "};");
        ASSERT_EQUALS("", errout.str());

        check("void f(bool b, int* x, int* y) {\n"
              "  int* z = x;\n"
              "  int* w = b ? y : z;\n"
              "  *w = 1;\n"
              "}");
        ASSERT_EQUALS("", errout.str());

        check("void f(bool b, int* x, int* y) {\n"
              "  int& z = *x;\n"
              "  int& w = b ? *y : z;\n"
              "  w = 1;\n"
              "}");
        ASSERT_EQUALS("", errout.str());

        check("class Base { virtual void dostuff(int *p) = 0; };\n" // #10397
              "class Derived: public Base { int x; void dostuff(int *p) override { x = *p; } };");
        ASSERT_EQUALS("", errout.str());

        check("struct Data { char buf[128]; };\n" // #10483
              "void encrypt(Data& data) {\n"
              "    const char a[] = \"asfasd\";\n"
              "    memcpy(data.buf, &a, sizeof(a));\n"
              "}");
        ASSERT_EQUALS("", errout.str());

        // #10547
        check("void foo(std::istream &istr) {\n"
              "  unsigned char x[2];\n"
              "  istr >> x[0];\n"
              "}");
        ASSERT_EQUALS("", errout.str());

        // #10744
        check("S& f() {\n"
              "    static S* p = new S();\n"
              "    return *p;\n"
              "}\n");
        ASSERT_EQUALS("", errout.str());

        check("int f() {\n"
              "    static int i[1] = {};\n"
              "    return i[0];\n"
              "}\n");
        ASSERT_EQUALS("[test.cpp:2]: (style) Variable 'i' can be declared as const array\n", errout.str());

        check("int f() {\n"
              "    static int i[] = { 0 };\n"
              "    int j = i[0] + 1;\n"
              "    return j;\n"
              "}\n");
        ASSERT_EQUALS("[test.cpp:2]: (style) Variable 'i' can be declared as const array\n", errout.str());

        // #10471
        check("void f(std::array<int, 1> const& i) {\n"
              "    if (i[0] == 0) {}\n"
              "}\n");
        ASSERT_EQUALS("", errout.str());

        // #10466
        check("typedef void* HWND;\n"
              "void f(const std::vector<HWND>&v) {\n"
              "    for (const auto* h : v)\n"
              "        if (h) {}\n"
              "    for (const auto& h : v)\n"
              "        if (h) {}\n"
              "}\n");
        ASSERT_EQUALS("[test.cpp:5]: (style) Variable 'h' can be declared as pointer to const\n", errout.str());

        check("void f(const std::vector<int*>& v) {\n"
              "    for (const auto& p : v)\n"
              "        if (p == nullptr) {}\n"
              "    for (const auto* p : v)\n"
              "        if (p == nullptr) {}\n"
              "}\n");
        ASSERT_EQUALS("[test.cpp:2]: (style) Variable 'p' can be declared as pointer to const\n", errout.str());

        check("void f(std::vector<int*>& v) {\n"
              "    for (const auto& p : v)\n"
              "        if (p == nullptr) {}\n"
              "    for (const auto* p : v)\n"
              "        if (p == nullptr) {}\n"
              "    for (const int* const& p : v)\n"
              "        if (p == nullptr) {}\n"
              "    for (const int* p : v)\n"
              "        if (p == nullptr) {}\n"
              "}\n");
        ASSERT_EQUALS("[test.cpp:1]: (style) Parameter 'v' can be declared as reference to const\n"
                      "[test.cpp:2]: (style) Variable 'p' can be declared as pointer to const\n",
                      errout.str());

        check("void f(std::vector<const int*>& v) {\n"
              "    for (const auto& p : v)\n"
              "        if (p == nullptr) {}\n"
              "    for (const auto* p : v)\n"
              "        if (p == nullptr) {}\n"
              "}\n");
        ASSERT_EQUALS("[test.cpp:1]: (style) Parameter 'v' can be declared as reference to const\n", errout.str());

        check("void f(const std::vector<const int*>& v) {\n"
              "    for (const auto& p : v)\n"
              "        if (p == nullptr) {}\n"
              "    for (const auto* p : v)\n"
              "        if (p == nullptr) {}\n"
              "}\n");
        ASSERT_EQUALS("", errout.str());

        check("void f(const int* const p) {\n"
              "    if (p == nullptr) {}\n"
              "}\n");
        ASSERT_EQUALS("", errout.str());

        check("void g(int*);\n"
              "void f(int* const* pp) {\n"
              "    int* p = pp[0];\n"
              "    g(p);\n"
              "}\n");
        ASSERT_EQUALS("", errout.str());

        check("template <typename T>\n"
              "struct S {\n"
              "    static bool f(const T& t) { return t != nullptr; }\n"
              "};\n"
              "S<int*> s;\n");
        ASSERT_EQUALS("", errout.str());

        check("void f(int i) {\n"
              "    const char *tmp;\n"
              "    char* a[] = { \"a\", \"aa\" };\n"
              "    static char* b[] = { \"b\", \"bb\" };\n"
              "    tmp = a[i];\n"
              "    printf(\"%s\", tmp);\n"
              "    tmp = b[i];\n"
              "    printf(\"%s\", tmp);\n"
              "}\n");
        ASSERT_EQUALS("[test.cpp:3]: (style) Variable 'a' can be declared as const array\n"
                      "[test.cpp:4]: (style) Variable 'b' can be declared as const array\n",
                      errout.str());

        check("typedef void* HWND;\n" // #11084
              "void f(const HWND h) {\n"
              "    if (h == nullptr) {}\n"
              "}\n");
        ASSERT_EQUALS("", errout.str());

        check("using HWND = void*;\n"
              "void f(const HWND h) {\n"
              "    if (h == nullptr) {}\n"
              "}\n");
        ASSERT_EQUALS("", errout.str());

        check("typedef int A;\n"
              "void f(A* x) {\n"
              "    if (x == nullptr) {}\n"
              "}\n");
        ASSERT_EQUALS("[test.cpp:2]: (style) Parameter 'x' can be declared as pointer to const\n", errout.str());

        check("using A = int;\n"
              "void f(A* x) {\n"
              "    if (x == nullptr) {}\n"
              "}\n");
        ASSERT_EQUALS("[test.cpp:2]: (style) Parameter 'x' can be declared as pointer to const\n", errout.str());

        check("struct S { void v(); };\n" // #11095
              "void f(S* s) {\n"
              "    (s - 1)->v();\n"
              "}\n");
        ASSERT_EQUALS("", errout.str());

        check("void f(std::vector<int*>& v) {\n" // #11085
              "    for (int* p : v) {\n"
              "        if (p) {}\n"
              "    }\n"
              "    for (auto* p : v) {\n"
              "        if (p) {}\n"
              "    }\n"
              "    v.clear();\n"
              "}\n");
        ASSERT_EQUALS("[test.cpp:2]: (style) Variable 'p' can be declared as pointer to const\n"
                      "[test.cpp:5]: (style) Variable 'p' can be declared as pointer to const\n",
                      errout.str());

        check("void f() {\n"
              "    char a[1][1];\n"
              "    char* b[1];\n"
              "    b[0] = a[0];\n"
              "    **b = 0;\n"
              "}\n");
        ASSERT_EQUALS("", errout.str());

        check("ptrdiff_t f(int *p0, int *p1) {\n" // #11148
              "    return p0 - p1;\n"
              "}\n");
        ASSERT_EQUALS("[test.cpp:1]: (style) Parameter 'p0' can be declared as pointer to const\n"
                      "[test.cpp:1]: (style) Parameter 'p1' can be declared as pointer to const\n",
                      errout.str());

        check("void f() {\n"
              "    std::array<int, 1> a{}, b{};\n"
              "    const std::array<int, 1>& r = a;\n"
              "    if (r == b) {}\n"
              "}\n");
        ASSERT_EQUALS("", errout.str());

        check("struct S {};\n" // #11599
              "void g(S);\n"
              "void h(const S&);\n"
              "void h(int, int, const S&);\n"
              "void i(S&);\n"
              "void j(const S*);\n"
              "void j(int, int, const S*);\n"
              "void f1(S* s) {\n"
              "    g(*s);\n"
              "}\n"
              "void f2(S* s) {\n"
              "    h(*s);\n"
              "}\n"
              "void f3(S* s) {\n"
              "    h(1, 2, *s);\n"
              "}\n"
              "void f4(S* s) {\n"
              "    i(*s);\n"
              "}\n"
              "void f5(S& s) {\n"
              "    j(&s);\n"
              "}\n"
              "void f6(S& s) {\n"
              "    j(1, 2, &s);\n"
              "}\n");
        ASSERT_EQUALS("[test.cpp:20]: (style) Parameter 's' can be declared as reference to const\n"
                      "[test.cpp:23]: (style) Parameter 's' can be declared as reference to const\n"
                      "[test.cpp:8]: (style) Parameter 's' can be declared as pointer to const\n"
                      "[test.cpp:11]: (style) Parameter 's' can be declared as pointer to const\n"
                      "[test.cpp:14]: (style) Parameter 's' can be declared as pointer to const\n",
                      errout.str());

        check("void g(int, const int*);\n"
              "void h(const int*);\n"
              "void f(int* p) {\n"
              "    g(1, p);\n"
              "    h(p);\n"
              "}\n");
        ASSERT_EQUALS("[test.cpp:3]: (style) Parameter 'p' can be declared as pointer to const\n",
                      errout.str());

        check("void f(int, const int*);\n"
              "void f(int i, int* p) {\n"
              "    f(i, const_cast<const int*>(p));\n"
              "}\n");
        ASSERT_EQUALS("", errout.str());

        check("struct S { int a; };\n"
              "void f(std::vector<S>& v, int b) {\n"
              "    size_t n = v.size();\n"
              "    for (size_t i = 0; i < n; i++) {\n"
              "        S& s = v[i];\n"
              "        if (!(b & s.a))\n"
              "            continue;\n"
              "    }\n"
              "}\n");
        ASSERT_EQUALS("[test.cpp:5]: (style) Variable 's' can be declared as reference to const\n", errout.str()); // don't crash

        check("void f(int& i) {\n"
              "    new (&i) int();\n"
              "}\n");
        ASSERT_EQUALS("", errout.str()); // don't crash

        check("void f(int& i) {\n"
              "    int& r = i;\n"
              "    if (!&r) {}\n"
              "}\n");
        ASSERT_EQUALS("[test.cpp:2]: (style) Variable 'r' can be declared as reference to const\n", errout.str()); // don't crash

        check("class C;\n" // #11646
              "void g(const C* const p);\n"
              "void f(C* c) {\n"
              "    g(c);\n"
              "}\n");
        ASSERT_EQUALS("[test.cpp:3]: (style) Parameter 'c' can be declared as pointer to const\n", errout.str());

        check("typedef void (*cb_t)(int*);\n" // #11674
              "void cb(int* p) {\n"
              "    if (*p) {}\n"
              "}\n"
              "void g(cb_t);\n"
              "void f() {\n"
              "    g(cb);\n"
              "}\n");
        ASSERT_EQUALS("[test.cpp:7] -> [test.cpp:2]: (style) Parameter 'p' can be declared as pointer to const. "
                      "However it seems that 'cb' is a callback function, if 'p' is declared with const you might also need to cast function pointer(s).\n",
                      errout.str());

        check("typedef void (*cb_t)(int*);\n"
              "void cb(int* p) {\n"
              "    if (*p) {}\n"
              "}\n"
              "void g(cb_t);\n"
              "void f() {\n"
              "    g(::cb);\n"
              "}\n");
        ASSERT_EQUALS("[test.cpp:7] -> [test.cpp:2]: (style) Parameter 'p' can be declared as pointer to const. "
                      "However it seems that 'cb' is a callback function, if 'p' is declared with const you might also need to cast function pointer(s).\n",
                      errout.str());
    }

    void switchRedundantAssignmentTest() {
        check("void foo()\n"
              "{\n"
              "    int y = 1;\n"
              "    switch (a)\n"
              "    {\n"
              "    case 2:\n"
              "        y = 2;\n"
              "    case 3:\n"
              "        y = 3;\n"
              "    }\n"
              "    bar(y);\n"
              "}");
        ASSERT_EQUALS("[test.cpp:7] -> [test.cpp:9]: (style) Variable 'y' is reassigned a value before the old one has been used. 'break;' missing?\n", errout.str());

        check("void foo()\n"
              "{\n"
              "    int y = 1;\n"
              "    switch (a)\n"
              "    {\n"
              "    case 2:\n"
              "      {\n"
              "        y = 2;\n"
              "      }\n"
              "    case 3:\n"
              "        y = 3;\n"
              "    }\n"
              "    bar(y);\n"
              "}");
        ASSERT_EQUALS("[test.cpp:8] -> [test.cpp:11]: (style) Variable 'y' is reassigned a value before the old one has been used. 'break;' missing?\n", errout.str());

        check("void foo()\n"
              "{\n"
              "    int y = 1;\n"
              "    switch (a)\n"
              "    {\n"
              "    case 2:\n"
              "        y = 2;\n"
              "    case 3:\n"
              "        if (x)\n"
              "        {\n"
              "            y = 3;\n"
              "        }\n"
              "    }\n"
              "    bar(y);\n"
              "}");
        ASSERT_EQUALS("", errout.str());

        check("void foo()\n"
              "{\n"
              "    int y = 1;\n"
              "    switch (a)\n"
              "    {\n"
              "    case 2:\n"
              "      {\n"
              "        y = 2;\n"
              "        if (z)\n"
              "            printf(\"%d\", y);\n"
              "      }\n"
              "    case 3:\n"
              "        y = 3;\n"
              "    }\n"
              "    bar(y);\n"
              "}");
        ASSERT_EQUALS("", errout.str());

        check("void foo()\n"
              "{\n"
              "    int x = a;\n"
              "    int y = 1;\n"
              "    switch (x)\n"
              "    {\n"
              "    case 2:\n"
              "        x = 2;\n"
              "    case 3:\n"
              "        y = 3;\n"
              "    }\n"
              "    bar(y);\n"
              "}");
        ASSERT_EQUALS("", errout.str());

        check("void foo()\n"
              "{\n"
              "    int y = 1;\n"
              "    switch (x)\n"
              "    {\n"
              "    case 2:\n"
              "        y = 2;\n"
              "        break;\n"
              "    case 3:\n"
              "        y = 3;\n"
              "    }\n"
              "    bar(y);\n"
              "}");
        ASSERT_EQUALS("", errout.str());

        check("void foo()\n"
              "{\n"
              "    int y = 1;\n"
              "    while(xyz()) {\n"
              "        switch (x)\n"
              "        {\n"
              "        case 2:\n"
              "            y = 2;\n"
              "            continue;\n"
              "        case 3:\n"
              "            y = 3;\n"
              "        }\n"
              "        bar(y);\n"
              "    }\n"
              "}");
        ASSERT_EQUALS("", errout.str());

        check("void foo()\n"
              "{\n"
              "    int y = 1;\n"
              "    while(xyz()) {\n"
              "        switch (x)\n"
              "        {\n"
              "        case 2:\n"
              "            y = 2;\n"
              "            throw e;\n"
              "        case 3:\n"
              "            y = 3;\n"
              "        }\n"
              "        bar(y);\n"
              "    }\n"
              "}");
        ASSERT_EQUALS("", errout.str());

        check("void foo()\n"
              "{\n"
              "    int y = 1;\n"
              "    switch (x)\n"
              "    {\n"
              "    case 2:\n"
              "        y = 2;\n"
              "        printf(\"%d\", y);\n"
              "    case 3:\n"
              "        y = 3;\n"
              "    }\n"
              "    bar(y);\n"
              "}");
        ASSERT_EQUALS("", errout.str());

        check("void foo()\n"
              "{\n"
              "    int y = 1;\n"
              "    switch (x)\n"
              "    {\n"
              "    case 2:\n"
              "        y = 2;\n"
              "        bar();\n"
              "    case 3:\n"
              "        y = 3;\n"
              "    }\n"
              "    bar(y);\n"
              "}");
        ASSERT_EQUALS("[test.cpp:7] -> [test.cpp:10]: (style) Variable 'y' is reassigned a value before the old one has been used. 'break;' missing?\n", errout.str());

        check("void bar() {}\n" // bar isn't noreturn
              "void foo()\n"
              "{\n"
              "    int y = 1;\n"
              "    switch (x)\n"
              "    {\n"
              "    case 2:\n"
              "        y = 2;\n"
              "        bar();\n"
              "    case 3:\n"
              "        y = 3;\n"
              "    }\n"
              "    bar(y);\n"
              "}");
        ASSERT_EQUALS("[test.cpp:8] -> [test.cpp:11]: (style) Variable 'y' is reassigned a value before the old one has been used. 'break;' missing?\n", errout.str());

        check("void foo(int a) {\n"
              "    char str[10];\n"
              "    switch (a)\n"
              "    {\n"
              "    case 2:\n"
              "      strcpy(str, \"a'\");\n"
              "    case 3:\n"
              "      strcpy(str, \"b'\");\n"
              "    }\n"
              "}", nullptr, false, false);
        TODO_ASSERT_EQUALS("[test.cpp:6] -> [test.cpp:8]: (style) Buffer 'str' is being written before its old content has been used. 'break;' missing?\n",
                           "",
                           errout.str());

        check("void foo(int a) {\n"
              "    char str[10];\n"
              "    switch (a)\n"
              "    {\n"
              "    case 2:\n"
              "      strncpy(str, \"a'\");\n"
              "    case 3:\n"
              "      strncpy(str, \"b'\");\n"
              "    }\n"
              "}");
        TODO_ASSERT_EQUALS("[test.cpp:6] -> [test.cpp:8]: (style) Buffer 'str' is being written before its old content has been used. 'break;' missing?\n",
                           "",
                           errout.str());

        check("void foo(int a) {\n"
              "    char str[10];\n"
              "    int z = 0;\n"
              "    switch (a)\n"
              "    {\n"
              "    case 2:\n"
              "      strcpy(str, \"a'\");\n"
              "      z++;\n"
              "    case 3:\n"
              "      strcpy(str, \"b'\");\n"
              "      z++;\n"
              "    }\n"
              "}", nullptr, false, false);
        TODO_ASSERT_EQUALS("[test.cpp:7] -> [test.cpp:10]: (style) Buffer 'str' is being written before its old content has been used. 'break;' missing?\n",
                           "",
                           errout.str());

        check("void foo(int a) {\n"
              "    char str[10];\n"
              "    switch (a)\n"
              "    {\n"
              "    case 2:\n"
              "      strcpy(str, \"a'\");\n"
              "      break;\n"
              "    case 3:\n"
              "      strcpy(str, \"b'\");\n"
              "      break;\n"
              "    }\n"
              "}");
        ASSERT_EQUALS("", errout.str());

        check("void foo(int a) {\n"
              "    char str[10];\n"
              "    switch (a)\n"
              "    {\n"
              "    case 2:\n"
              "      strcpy(str, \"a'\");\n"
              "      printf(str);\n"
              "    case 3:\n"
              "      strcpy(str, \"b'\");\n"
              "    }\n"
              "}", nullptr, false, false);
        ASSERT_EQUALS("", errout.str());

        // Ticket #5158 "segmentation fault (valid code)"
        check("typedef struct ct_data_s {\n"
              "    union {\n"
              "        char freq;\n"
              "    } fc;\n"
              "} ct_data;\n"
              "typedef struct internal_state {\n"
              "    struct ct_data_s dyn_ltree[10];\n"
              "} deflate_state;\n"
              "void f(deflate_state *s) {\n"
              "    s->dyn_ltree[0].fc.freq++;\n"
              "}\n", nullptr, false, false);
        ASSERT_EQUALS("", errout.str());

        // Ticket #6132 "crash: daca: kvirc CheckOther::checkRedundantAssignment()"
        check("void HttpFileTransfer :: transferTerminated ( bool bSuccess@1 ) {\n"
              "if ( m_szCompletionCallback . isNull ( ) ) {\n"
              "KVS_TRIGGER_EVENT ( KviEvent_OnHTTPGetTerminated , out ? out : ( g_pApp . activeConsole ( ) ) , & vParams )\n"
              "} else {\n"
              "KviKvsScript :: run ( m_szCompletionCallback , out ? out : ( g_pApp . activeConsole ( ) ) , & vParams ) ;\n"
              "}\n"
              "}\n", nullptr, false, true);
        ASSERT_EQUALS("", errout.str());

        check("void f() {\n"
              "  int x;\n"
              "  switch (state) {\n"
              "  case 1: x = 3; goto a;\n"
              "  case 1: x = 6; goto a;\n"
              "  }\n"
              "}");
        ASSERT_EQUALS("", errout.str());
    }

    void switchRedundantOperationTest() {
        check("void foo()\n"
              "{\n"
              "    int y = 1;\n"
              "    switch (a)\n"
              "    {\n"
              "    case 2:\n"
              "        ++y;\n"
              "    case 3:\n"
              "        y = 3;\n"
              "    }\n"
              "    bar(y);\n"
              "}");
        ASSERT_EQUALS("[test.cpp:7] -> [test.cpp:9]: (style) Variable 'y' is reassigned a value before the old one has been used. 'break;' missing?\n", errout.str());
        check("void foo()\n"
              "{\n"
              "    int y = 1;\n"
              "    switch (a)\n"
              "    {\n"
              "    case 2:\n"
              "      {\n"
              "        ++y;\n"
              "      }\n"
              "    case 3:\n"
              "        y = 3;\n"
              "    }\n"
              "    bar(y);\n"
              "}");
        ASSERT_EQUALS("[test.cpp:8] -> [test.cpp:11]: (style) Variable 'y' is reassigned a value before the old one has been used. 'break;' missing?\n", errout.str());
        check("void foo()\n"
              "{\n"
              "    int y = 1;\n"
              "    switch (a)\n"
              "    {\n"
              "    case 2:\n"
              "        (void)y;\n"
              "    case 3:\n"
              "        ++y;\n"
              "    }\n"
              "    bar(y);\n"
              "}");
        ASSERT_EQUALS("", errout.str());
        check("void foo()\n"
              "{\n"
              "    int y = 1;\n"
              "    switch (a)\n"
              "    {\n"
              "    case 2:\n"
              "        ++y;\n"
              "    case 3:\n"
              "        ++y;\n"
              "    }\n"
              "    bar(y);\n"
              "}");
        ASSERT_EQUALS("", errout.str());
        check("void foo()\n"
              "{\n"
              "    int y = 1;\n"
              "    switch (a)\n"
              "    {\n"
              "    case 2:\n"
              "        --y;\n"
              "    case 3:\n"
              "        y = 3;\n"
              "    }\n"
              "    bar(y);\n"
              "}");
        ASSERT_EQUALS("[test.cpp:7] -> [test.cpp:9]: (style) Variable 'y' is reassigned a value before the old one has been used. 'break;' missing?\n", errout.str());
        check("void foo()\n"
              "{\n"
              "    int y = 1;\n"
              "    switch (a)\n"
              "    {\n"
              "    case 2:\n"
              "      {\n"
              "        --y;\n"
              "      }\n"
              "    case 3:\n"
              "        y = 3;\n"
              "    }\n"
              "    bar(y);\n"
              "}");
        ASSERT_EQUALS("[test.cpp:8] -> [test.cpp:11]: (style) Variable 'y' is reassigned a value before the old one has been used. 'break;' missing?\n", errout.str());
        check("void foo()\n"
              "{\n"
              "    int y = 1;\n"
              "    switch (a)\n"
              "    {\n"
              "    case 2:\n"
              "        (void)y;\n"
              "    case 3:\n"
              "        --y;\n"
              "    }\n"
              "    bar(y);\n"
              "}");
        ASSERT_EQUALS("", errout.str());
        check("void foo()\n"
              "{\n"
              "    int y = 1;\n"
              "    switch (a)\n"
              "    {\n"
              "    case 2:\n"
              "        --y;\n"
              "    case 3:\n"
              "        --y;\n"
              "    }\n"
              "    bar(y);\n"
              "}");
        ASSERT_EQUALS("", errout.str());
        check("void foo()\n"
              "{\n"
              "    int y = 1;\n"
              "    switch (a)\n"
              "    {\n"
              "    case 2:\n"
              "        y++;\n"
              "    case 3:\n"
              "        y = 3;\n"
              "    }\n"
              "    bar(y);\n"
              "}");
        ASSERT_EQUALS("[test.cpp:7] -> [test.cpp:9]: (style) Variable 'y' is reassigned a value before the old one has been used. 'break;' missing?\n", errout.str());
        check("void foo()\n"
              "{\n"
              "    int y = 1;\n"
              "    switch (a)\n"
              "    {\n"
              "    case 2:\n"
              "      {\n"
              "        y++;\n"
              "      }\n"
              "    case 3:\n"
              "        y = 3;\n"
              "    }\n"
              "    bar(y);\n"
              "}");
        ASSERT_EQUALS("[test.cpp:8] -> [test.cpp:11]: (style) Variable 'y' is reassigned a value before the old one has been used. 'break;' missing?\n", errout.str());
        check("void foo()\n"
              "{\n"
              "    int y = 1;\n"
              "    switch (a)\n"
              "    {\n"
              "    case 2:\n"
              "        y = 2;\n"
              "    case 3:\n"
              "        y++;\n"
              "    }\n"
              "    bar(y);\n"
              "}", nullptr, false, false);
        ASSERT_EQUALS("", errout.str());
        check("void foo()\n"
              "{\n"
              "    int y = 1;\n"
              "    switch (a)\n"
              "    {\n"
              "    case 2:\n"
              "        y++;\n"
              "    case 3:\n"
              "        y++;\n"
              "    }\n"
              "    bar(y);\n"
              "}");
        ASSERT_EQUALS("", errout.str());
        check("void foo()\n"
              "{\n"
              "    int y = 1;\n"
              "    switch (a)\n"
              "    {\n"
              "    case 2:\n"
              "        y--;\n"
              "    case 3:\n"
              "        y = 3;\n"
              "    }\n"
              "    bar(y);\n"
              "}");
        ASSERT_EQUALS("[test.cpp:7] -> [test.cpp:9]: (style) Variable 'y' is reassigned a value before the old one has been used. 'break;' missing?\n", errout.str());
        check("void foo()\n"
              "{\n"
              "    int y = 1;\n"
              "    switch (a)\n"
              "    {\n"
              "    case 2:\n"
              "      {\n"
              "        y--;\n"
              "      }\n"
              "    case 3:\n"
              "        y = 3;\n"
              "    }\n"
              "    bar(y);\n"
              "}");
        ASSERT_EQUALS("[test.cpp:8] -> [test.cpp:11]: (style) Variable 'y' is reassigned a value before the old one has been used. 'break;' missing?\n", errout.str());
        check("void foo()\n"
              "{\n"
              "    int y = 1;\n"
              "    switch (a)\n"
              "    {\n"
              "    case 2:\n"
              "        y = 2;\n"
              "    case 3:\n"
              "        y--;\n"
              "    }\n"
              "    bar(y);\n"
              "}", nullptr, false, false);
        ASSERT_EQUALS("", errout.str());
        check("void foo()\n"
              "{\n"
              "    int y = 1;\n"
              "    switch (a)\n"
              "    {\n"
              "    case 2:\n"
              "        y--;\n"
              "    case 3:\n"
              "        y--;\n"
              "    }\n"
              "    bar(y);\n"
              "}");
        ASSERT_EQUALS("", errout.str());
        check("void foo()\n"
              "{\n"
              "    int y = 1;\n"
              "    switch (a)\n"
              "    {\n"
              "    case 2:\n"
              "        y++;\n"
              "    case 3:\n"
              "        if (x)\n"
              "        {\n"
              "            y = 3;\n"
              "        }\n"
              "    }\n"
              "    bar(y);\n"
              "}");
        ASSERT_EQUALS("", errout.str());
        check("void foo()\n"
              "{\n"
              "    int y = 1;\n"
              "    switch (a)\n"
              "    {\n"
              "    case 2:\n"
              "      {\n"
              "        y++;\n"
              "        if (y)\n"
              "            printf(\"%d\", y);\n"
              "      }\n"
              "    case 3:\n"
              "        y = 3;\n"
              "    }\n"
              "    bar(y);\n"
              "}");
        ASSERT_EQUALS("", errout.str());
        check("void foo()\n"
              "{\n"
              "    int x = a;\n"
              "    int y = 1;\n"
              "    switch (x)\n"
              "    {\n"
              "    case 2:\n"
              "        x++;\n"
              "    case 3:\n"
              "        y++;\n"
              "    }\n"
              "    bar(y);\n"
              "}");
        ASSERT_EQUALS("", errout.str());
        check("void foo()\n"
              "{\n"
              "    int y = 1;\n"
              "    switch (x)\n"
              "    {\n"
              "    case 2:\n"
              "        y++;\n"
              "        break;\n"
              "    case 3:\n"
              "        y = 3;\n"
              "    }\n"
              "    bar(y);\n"
              "}");
        ASSERT_EQUALS("", errout.str());
        check("void foo()\n"
              "{\n"
              "    int y = 1;\n"
              "    while(xyz()) {\n"
              "        switch (x)\n"
              "        {\n"
              "        case 2:\n"
              "            y++;\n"
              "            continue;\n"
              "        case 3:\n"
              "            y = 3;\n"
              "        }\n"
              "        bar(y);\n"
              "    }\n"
              "}");
        ASSERT_EQUALS("", errout.str());
        check("void foo()\n"
              "{\n"
              "    int y = 1;\n"
              "    while(xyz()) {\n"
              "        switch (x)\n"
              "        {\n"
              "        case 2:\n"
              "            y++;\n"
              "            throw e;\n"
              "        case 3:\n"
              "            y = 3;\n"
              "        }\n"
              "        bar(y);\n"
              "    }\n"
              "}");
        ASSERT_EQUALS("", errout.str());
        check("void foo()\n"
              "{\n"
              "    int y = 1;\n"
              "    switch (x)\n"
              "    {\n"
              "    case 2:\n"
              "        y++;\n"
              "        printf(\"%d\", y);\n"
              "    case 3:\n"
              "        y = 3;\n"
              "    }\n"
              "    bar(y);\n"
              "}");
        ASSERT_EQUALS("", errout.str());
        check("void foo()\n"
              "{\n"
              "    int y = 1;\n"
              "    switch (x)\n"
              "    {\n"
              "    case 2:\n"
              "        y++;\n"
              "        bar();\n"
              "    case 3:\n"
              "        y = 3;\n"
              "    }\n"
              "    bar(y);\n"
              "}");
        ASSERT_EQUALS("[test.cpp:7] -> [test.cpp:10]: (style) Variable 'y' is reassigned a value before the old one has been used. 'break;' missing?\n", errout.str());

        check("bool f() {\n"
              "    bool ret = false;\n"
              "    switch (switchCond) {\n"
              "    case 1:\n"
              "        ret = true;\n"
              "        break;\n"
              "    case 31:\n"
              "        ret = true;\n"
              "        break;\n"
              "    case 54:\n"
              "        ret = true;\n"
              "        break;\n"
              "    };\n"
              "    ret = true;\n"
              "    return ret;\n"
              "}");
        ASSERT_EQUALS("[test.cpp:5] -> [test.cpp:14]: (style) Variable 'ret' is reassigned a value before the old one has been used.\n"
                      "[test.cpp:8] -> [test.cpp:14]: (style) Variable 'ret' is reassigned a value before the old one has been used.\n"
                      "[test.cpp:11] -> [test.cpp:14]: (style) Variable 'ret' is reassigned a value before the old one has been used.\n",
                      errout.str());
    }

    void switchRedundantBitwiseOperationTest() {
        check("void foo(int a)\n"
              "{\n"
              "    int y = 1;\n"
              "    switch (a)\n"
              "    {\n"
              "    case 2:\n"
              "        y |= 3;\n"
              "    case 3:\n"
              "        y |= 3;\n"
              "        break;\n"
              "    }\n"
              "}");
        ASSERT_EQUALS("[test.cpp:7]: (style) Redundant bitwise operation on 'y' in 'switch' statement. 'break;' missing?\n", errout.str());

        check("void foo(int a)\n"
              "{\n"
              "    int y = 1;\n"
              "    switch (a)\n"
              "    {\n"
              "    case 2:\n"
              "        y = y | 3;\n"
              "    case 3:\n"
              "        y = y | 3;\n"
              "        break;\n"
              "    }\n"
              "}");
        ASSERT_EQUALS("[test.cpp:7]: (style) Redundant bitwise operation on 'y' in 'switch' statement. 'break;' missing?\n", errout.str());

        check("void foo(int a)\n"
              "{\n"
              "    int y = 1;\n"
              "    switch (a)\n"
              "    {\n"
              "    case 2:\n"
              "        y |= 3;\n"
              "    default:\n"
              "        y |= 3;\n"
              "        break;\n"
              "    }\n"
              "}");
        ASSERT_EQUALS("[test.cpp:7]: (style) Redundant bitwise operation on 'y' in 'switch' statement. 'break;' missing?\n", errout.str());

        check("void foo(int a)\n"
              "{\n"
              "    int y = 1;\n"
              "    switch (a)\n"
              "    {\n"
              "    case 2:\n"
              "        y |= 3;\n"
              "    default:\n"
              "        if (z)\n"
              "            y |= 3;\n"
              "        break;\n"
              "    }\n"
              "}");
        ASSERT_EQUALS("", errout.str());

        check("void foo(int a)\n"
              "{\n"
              "    int y = 1;\n"
              "    switch (a)\n"
              "    {\n"
              "    case 2:\n"
              "        y |= z;\n"
              "        z++\n"
              "    default:\n"
              "        y |= z;\n"
              "        break;\n"
              "    }\n"
              "}");
        ASSERT_EQUALS("", errout.str());

        check("void foo(int a)\n"
              "{\n"
              "    int y = 1;\n"
              "    switch (a)\n"
              "    {\n"
              "    case 2:\n"
              "        y |= 3;\n"
              "        bar(y);\n"
              "    case 3:\n"
              "        y |= 3;\n"
              "        break;\n"
              "    }\n"
              "}");
        ASSERT_EQUALS("", errout.str());

        check("void foo(int a)\n"
              "{\n"
              "    int y = 1;\n"
              "    switch (a)\n"
              "    {\n"
              "    case 2:\n"
              "        y |= 3;\n"
              "        y = 4;\n"
              "    case 3:\n"
              "        y |= 3;\n"
              "        break;\n"
              "    }\n"
              "}");
        ASSERT_EQUALS("[test.cpp:7] -> [test.cpp:8]: (style) Variable 'y' is reassigned a value before the old one has been used.\n", errout.str());

        check("void foo(int a)\n"
              "{\n"
              "    int y = 1;\n"
              "    switch (a)\n"
              "    {\n"
              "    case 2:\n"
              "        y &= 3;\n"
              "    case 3:\n"
              "        y &= 3;\n"
              "        break;\n"
              "    }\n"
              "}");
        ASSERT_EQUALS("[test.cpp:7]: (style) Redundant bitwise operation on 'y' in 'switch' statement. 'break;' missing?\n", errout.str());

        check("void foo(int a)\n"
              "{\n"
              "    int y = 1;\n"
              "    switch (a)\n"
              "    {\n"
              "    case 2:\n"
              "        y |= 3;\n"
              "        break;\n"
              "    case 3:\n"
              "        y |= 3;\n"
              "        break;\n"
              "    }\n"
              "}");
        ASSERT_EQUALS("", errout.str());

        check("void foo(int a)\n"
              "{\n"
              "    int y = 1;\n"
              "    switch (a)\n"
              "    {\n"
              "    case 2:\n"
              "        y ^= 3;\n"
              "    case 3:\n"
              "        y ^= 3;\n"
              "        break;\n"
              "    }\n"
              "}");
        ASSERT_EQUALS("", errout.str());

        check("void foo(int a)\n"
              "{\n"
              "    int y = 1;\n"
              "    switch (a)\n"
              "    {\n"
              "    case 2:\n"
              "        y |= 2;\n"
              "    case 3:\n"
              "        y |= 3;\n"
              "        break;\n"
              "    }\n"
              "}");
        ASSERT_EQUALS("", errout.str());

        check("void foo(int a)\n"
              "{\n"
              "    int y = 1;\n"
              "    switch (a)\n"
              "    {\n"
              "    case 2:\n"
              "        y &= 2;\n"
              "    case 3:\n"
              "        y &= 3;\n"
              "        break;\n"
              "    }\n"
              "}");
        ASSERT_EQUALS("", errout.str());

        check("void foo(int a)\n"
              "{\n"
              "    int y = 1;\n"
              "    switch (a)\n"
              "    {\n"
              "    case 2:\n"
              "        y |= 2;\n"
              "    case 3:\n"
              "        y &= 2;\n"
              "        break;\n"
              "    }\n"
              "}");
        ASSERT_EQUALS("", errout.str());
    }

    void unreachableCode() {
        check("void foo(int a) {\n"
              "    while(1) {\n"
              "        if (a++ >= 100) {\n"
              "            break;\n"
              "            continue;\n"
              "        }\n"
              "    }\n"
              "}", nullptr, false, false);
        ASSERT_EQUALS("[test.cpp:5]: (style) Consecutive return, break, continue, goto or throw statements are unnecessary.\n", errout.str());

        check("int foo(int a) {\n"
              "    return 0;\n"
              "    return(a-1);\n"
              "}", nullptr, false, false);
        ASSERT_EQUALS("[test.cpp:3]: (style) Consecutive return, break, continue, goto or throw statements are unnecessary.\n", errout.str());

        check("int foo(int a) {\n"
              "  A:"
              "    return(0);\n"
              "    goto A;\n"
              "}", nullptr, false, false);
        ASSERT_EQUALS("[test.cpp:3]: (style) Consecutive return, break, continue, goto or throw statements are unnecessary.\n", errout.str());

        Settings settings;
        settings.library.setnoreturn("exit", true);
        settings.library.functions["exit"].argumentChecks[1] = Library::ArgumentChecks();
        check("void foo() {\n"
              "    exit(0);\n"
              "    break;\n"
              "}", nullptr, false, false, false, &settings);
        ASSERT_EQUALS("[test.cpp:3]: (style) Consecutive return, break, continue, goto or throw statements are unnecessary.\n", errout.str());

        check("class NeonSession {\n"
              "    void exit();\n"
              "};\n"
              "void NeonSession::exit()\n"
              "{\n"
              "    SAL_INFO(\"ucb.ucp.webdav\", \"neon commands cannot be aborted\");\n"
              "}", nullptr, false, false, false, &settings);
        ASSERT_EQUALS("", errout.str());

        check("void NeonSession::exit()\n"
              "{\n"
              "    SAL_INFO(\"ucb.ucp.webdav\", \"neon commands cannot be aborted\");\n"
              "}", nullptr, false, false, false, &settings);
        ASSERT_EQUALS("", errout.str());

        check("void foo() { xResAccess->exit(); }", nullptr, false, false, false, &settings);
        ASSERT_EQUALS("", errout.str());

        check("void foo(int a)\n"
              "{\n"
              "        switch(a) {\n"
              "          case 0:\n"
              "            printf(\"case 0\");\n"
              "            break;\n"
              "            break;\n"
              "          case 1:\n"
              "            c++;\n"
              "            break;\n"
              "         }\n"
              "}", nullptr, false, false);
        ASSERT_EQUALS("[test.cpp:7]: (style) Consecutive return, break, continue, goto or throw statements are unnecessary.\n", errout.str());

        check("void foo(int a)\n"
              "{\n"
              "        switch(a) {\n"
              "          case 0:\n"
              "            printf(\"case 0\");\n"
              "            break;\n"
              "          case 1:\n"
              "            c++;\n"
              "            break;\n"
              "         }\n"
              "}");
        ASSERT_EQUALS("", errout.str());

        check("void foo(int a)\n"
              "{\n"
              "        while(true) {\n"
              "          if (a++ >= 100) {\n"
              "            break;\n"
              "            break;\n"
              "          }\n"
              "       }\n"
              "}", nullptr, false, false);
        ASSERT_EQUALS("[test.cpp:6]: (style) Consecutive return, break, continue, goto or throw statements are unnecessary.\n", errout.str());

        check("void foo(int a)\n"
              "{\n"
              "        while(true) {\n"
              "          if (a++ >= 100) {\n"
              "            continue;\n"
              "            continue;\n"
              "          }\n"
              "          a+=2;\n"
              "       }\n"
              "}", nullptr, false, false);
        ASSERT_EQUALS("[test.cpp:6]: (style) Consecutive return, break, continue, goto or throw statements are unnecessary.\n", errout.str());

        check("void foo(int a)\n"
              "{\n"
              "        while(true) {\n"
              "          if (a++ >= 100) {\n"
              "            continue;\n"
              "          }\n"
              "          a+=2;\n"
              "       }\n"
              "}");
        ASSERT_EQUALS("", errout.str());

        check("int foo() {\n"
              "    throw 0;\n"
              "    return 1;\n"
              "}", nullptr, false, false);
        ASSERT_EQUALS("[test.cpp:3]: (style) Consecutive return, break, continue, goto or throw statements are unnecessary.\n", errout.str());

        check("void foo() {\n"
              "    throw 0;\n"
              "    return;\n"
              "}", nullptr, false, false);
        ASSERT_EQUALS("[test.cpp:3]: (style) Consecutive return, break, continue, goto or throw statements are unnecessary.\n", errout.str());

        check("int foo() {\n"
              "    throw = 0;\n"
              "    return 1;\n"
              "}", "test.c", false, false);
        ASSERT_EQUALS("", errout.str());

        check("int foo() {\n"
              "    return 0;\n"
              "    return 1;\n"
              "}", nullptr, false, false, false);
        ASSERT_EQUALS("[test.cpp:3]: (style) Consecutive return, break, continue, goto or throw statements are unnecessary.\n", errout.str());

        check("int foo() {\n"
              "    return 0;\n"
              "    foo();\n"
              "}", nullptr, false, false);
        ASSERT_EQUALS("[test.cpp:3]: (style) Statements following 'return' will never be executed.\n", errout.str());

        check("int foo(int unused) {\n"
              "    return 0;\n"
              "    (void)unused;\n"
              "}", nullptr, false, false);
        ASSERT_EQUALS("", errout.str());

        check("int foo(int unused1, int unused2) {\n"
              "    return 0;\n"
              "    (void)unused1;\n"
              "    (void)unused2;\n"
              "}", nullptr, false, false);
        ASSERT_EQUALS("", errout.str());

        check("int foo(int unused1, int unused2) {\n"
              "    return 0;\n"
              "    (void)unused1;\n"
              "    (void)unused2;\n"
              "    foo();\n"
              "}", nullptr, false, false);
        ASSERT_EQUALS("[test.cpp:5]: (style) Statements following 'return' will never be executed.\n", errout.str());

        check("int foo() {\n"
              "    if(bar)\n"
              "        return 0;\n"
              "    return 124;\n"
              "}");
        ASSERT_EQUALS("", errout.str());

        check("int foo() {\n"
              "    while(bar) {\n"
              "        return 0;\n"
              "        return 0;\n"
              "        return 0;\n"
              "        return 0;\n"
              "    }\n"
              "    return 124;\n"
              "}", nullptr, false, false);
        ASSERT_EQUALS("[test.cpp:4]: (style) Consecutive return, break, continue, goto or throw statements are unnecessary.\n", errout.str());

        check("void foo() {\n"
              "    while(bar) {\n"
              "        return;\n"
              "        break;\n"
              "    }\n"
              "}", nullptr, false, false);
        ASSERT_EQUALS("[test.cpp:4]: (style) Consecutive return, break, continue, goto or throw statements are unnecessary.\n", errout.str());

        // #5707
        check("extern int i,j;\n"
              "int foo() {\n"
              "    switch(i) {\n"
              "        default: j=1; break;\n"
              "    }\n"
              "    return 0;\n"
              "    j=2;\n"
              "}", nullptr, false, false);
        ASSERT_EQUALS("[test.cpp:7]: (style) Statements following 'return' will never be executed.\n", errout.str());

        check("int foo() {\n"
              "    return 0;\n"
              "  label:\n"
              "    throw 0;\n"
              "}", nullptr, false, false);
        ASSERT_EQUALS("[test.cpp:3]: (style) Label 'label' is not used.\n", errout.str());

        check("struct A {\n"
              "    virtual void foo  (P & Val) throw ();\n"
              "    virtual void foo1 (P & Val) throw ();\n"
              "}");
        ASSERT_EQUALS("", errout.str());

        check("int foo() {\n"
              "    goto label;\n"
              "    while (true) {\n"
              "     bar();\n"
              "     label:\n"
              "    }\n"
              "}");
        ASSERT_EQUALS("", errout.str()); // #3457

        check("int foo() {\n"
              "    goto label;\n"
              "    do {\n"
              "     bar();\n"
              "     label:\n"
              "    } while (true);\n"
              "}");
        ASSERT_EQUALS("", errout.str()); // #3457

        check("int foo() {\n"
              "    goto label;\n"
              "    for (;;) {\n"
              "     bar();\n"
              "     label:\n"
              "    }\n"
              "}");
        ASSERT_EQUALS("", errout.str()); // #3457

        // #3383. TODO: Use preprocessor
        check("int foo() {\n"
              "\n" // #ifdef A
              "    return 0;\n"
              "\n" // #endif
              "    return 1;\n"
              "}", nullptr, false, false);
        ASSERT_EQUALS("", errout.str());
        check("int foo() {\n"
              "\n" // #ifdef A
              "    return 0;\n"
              "\n" // #endif
              "    return 1;\n"
              "}", nullptr, true, false);
        ASSERT_EQUALS("[test.cpp:5]: (style, inconclusive) Consecutive return, break, continue, goto or throw statements are unnecessary.\n", errout.str());

        // #4711 lambda functions
        check("int f() {\n"
              "    return g([](int x){(void)x+1; return x;});\n"
              "}",
              nullptr,
              false,
              false);
        ASSERT_EQUALS("", errout.str());

        // #4756
        check("template <>\n"
              "inline uint16_t htobe(uint16_t value) {\n"
              "     return ( __extension__ ({\n"
              "         register unsigned short int __v, __x = (unsigned short int) (value);\n"
              "         if (__builtin_constant_p (__x))\n"
              "             __v = ((unsigned short int) ((((__x) >> 8) & 0xff) | (((__x) & 0xff) << 8)));\n"
              "         else\n"
              "             __asm__ (\"rorw $8, %w0\" : \"=r\" (__v) : \"0\" (__x) : \"cc\");\n"
              "         (void)__v;\n"
              "     }));\n"
              "}", nullptr, false, false);
        ASSERT_EQUALS("", errout.str());

        // #6008
        check("static std::function< int ( int, int ) > GetFunctor() {\n"
              "    return [](int a_, int b_) -> int {\n"
              "        int sum = a_ + b_;\n"
              "        return sum;\n"
              "    };\n"
              "}", nullptr, false, false);
        ASSERT_EQUALS("", errout.str());

        // #5789
        check("struct per_state_info {\n"
              "    uint64_t enter, exit;\n"
              "    uint64_t events;\n"
              "    per_state_info() : enter(0), exit(0), events(0) {}\n"
              "};", nullptr, false, false);
        ASSERT_EQUALS("", errout.str());

        // #6664
        check("void foo() {\n"
              "    (beat < 100) ? (void)0 : exit(0);\n"
              "    bar();\n"
              "}", nullptr, false, false, false, &settings);
        ASSERT_EQUALS("", errout.str());

        check("void foo() {\n"
              "    (beat < 100) ? exit(0) : (void)0;\n"
              "    bar();\n"
              "}", nullptr, false, false, false, &settings);
        ASSERT_EQUALS("", errout.str());

        // #8261
        // TODO Do not throw AST validation exception
        TODO_ASSERT_THROW(check("void foo() {\n"
                                "    (beat < 100) ? (void)0 : throw(0);\n"
                                "    bar();\n"
                                "}", nullptr, false, false, false, &settings), InternalError);
        //ASSERT_EQUALS("", errout.str());

        check("int foo() {\n"
              "    exit(0);\n"
              "    return 1;\n" // <- clarify for tools that function does not continue..
              "}");
        ASSERT_EQUALS("", errout.str());

        check("void f() {\n"
              "    enum : uint8_t { A, B } var = A;\n"
              "}\n");
        ASSERT_EQUALS("", errout.str());

        checkP("#define INB(x) __extension__ ({ u_int tmp = (x); inb(tmp); })\n" // #4739
               "static unsigned char cmos_hal_read(unsigned index) {\n"
               "    unsigned short port_0, port_1;\n"
               "    assert(!verify_cmos_byte_index(index));\n"
               "    if (index < 128) {\n"
               "      port_0 = 0x70;\n"
               "      port_1 = 0x71;\n"
               "    }\n"
               "    else {\n"
               "      port_0 = 0x72;\n"
               "      port_1 = 0x73;\n"
               "    }\n"
               "    OUTB(index, port_0);\n"
               "    return INB(port_1);\n"
               "}\n", "test.c");
        ASSERT_EQUALS("", errout.str());

        check("[[noreturn]] void n();\n"
              "void f() {\n"
              "    n();\n"
              "    g();\n"
              "}\n");
        ASSERT_EQUALS("[test.cpp:4]: (style) Statements following noreturn function 'n()' will never be executed.\n", errout.str());

        check("void f() {\n"
              "    exit(1);\n"
              "    g();\n"
              "}\n");
        ASSERT_EQUALS("[test.cpp:3]: (style) Statements following noreturn function 'exit()' will never be executed.\n", errout.str());

        check("void f() {\n"
              "    do {\n"
              "        break;\n"
              "        g();\n"
              "    } while (0);\n"
              "}\n");
        ASSERT_EQUALS("[test.cpp:4]: (style) Statements following 'break' will never be executed.\n", errout.str());
    }

    void redundantContinue() {
        check("void f() {\n" // #11195
              "    for (int i = 0; i < 10; ++i) {\n"
              "        printf(\"i = %d\\n\", i);\n"
              "        continue;\n"
              "    }\n"
              "}\n");
        ASSERT_EQUALS("[test.cpp:4]: (style) 'continue' is redundant since it is the last statement in a loop.\n", errout.str());

        check("void f() {\n"
              "    int i = 0;"
              "    do {\n"
              "        ++i;\n"
              "        printf(\"i = %d\\n\", i);\n"
              "        continue;\n"
              "    } while (i < 10);\n"
              "}\n");
        ASSERT_EQUALS("[test.cpp:5]: (style) 'continue' is redundant since it is the last statement in a loop.\n", errout.str());
    }


    void suspiciousCase() {
        check("void foo() {\n"
              "    switch(a) {\n"
              "        case A&&B:\n"
              "            foo();\n"
              "        case (A||B):\n"
              "            foo();\n"
              "        case A||B:\n"
              "            foo();\n"
              "    }\n"
              "}");
        ASSERT_EQUALS("[test.cpp:3]: (warning, inconclusive) Found suspicious case label in switch(). Operator '&&' probably doesn't work as intended.\n"
                      "[test.cpp:5]: (warning, inconclusive) Found suspicious case label in switch(). Operator '||' probably doesn't work as intended.\n"
                      "[test.cpp:7]: (warning, inconclusive) Found suspicious case label in switch(). Operator '||' probably doesn't work as intended.\n", errout.str());

        check("void foo() {\n"
              "    switch(a) {\n"
              "        case 1:\n"
              "            a=A&&B;\n"
              "    }\n"
              "}");
        ASSERT_EQUALS("", errout.str());

        // TODO Do not throw AST validation exception
        TODO_ASSERT_THROW(check("void foo() {\n"
                                "    switch(a) {\n"
                                "        case A&&B?B:A:\n"
                                "            foo();\n"
                                "    }\n"
                                "}"), InternalError);
        //ASSERT_EQUALS("", errout.str());
    }

    void suspiciousEqualityComparison() {
        check("void foo(int c) {\n"
              "    if (x) c == 0;\n"
              "}");
        ASSERT_EQUALS("[test.cpp:2]: (warning, inconclusive) Found suspicious equality comparison. Did you intend to assign a value instead?\n", errout.str());

        check("void foo(const int* c) {\n"
              "    if (x) *c == 0;\n"
              "}");
        ASSERT_EQUALS("[test.cpp:2]: (warning, inconclusive) Found suspicious equality comparison. Did you intend to assign a value instead?\n", errout.str());


        check("void foo(int c) {\n"
              "    if (c == 1) {\n"
              "        c = 0;\n"
              "    }\n"
              "}");
        ASSERT_EQUALS("", errout.str());

        check("void foo(int c) {\n"
              "    c == 1;\n"
              "}");
        ASSERT_EQUALS("[test.cpp:2]: (warning, inconclusive) Found suspicious equality comparison. Did you intend to assign a value instead?\n", errout.str());

        check("void foo(int c) {\n"
              "    for (int i = 0; i == 10; i ++) {\n"
              "        a ++;\n"
              "    }\n"
              "}");
        ASSERT_EQUALS("", errout.str());

        check("void foo(int c) {\n"
              "    for (i == 0; i < 10; i ++) {\n"
              "        c ++;\n"
              "    }\n"
              "}");
        ASSERT_EQUALS("[test.cpp:2]: (warning, inconclusive) Found suspicious equality comparison. Did you intend to assign a value instead?\n", errout.str());

        check("void foo(int c) {\n"
              "    for (i == 1; i < 10; i ++) {\n"
              "        c ++;\n"
              "    }\n"
              "}");
        ASSERT_EQUALS("[test.cpp:2]: (warning, inconclusive) Found suspicious equality comparison. Did you intend to assign a value instead?\n", errout.str());

        check("void foo(int c) {\n"
              "    for (i == 2; i < 10; i ++) {\n"
              "        c ++;\n"
              "    }\n"
              "}");
        ASSERT_EQUALS("[test.cpp:2]: (warning, inconclusive) Found suspicious equality comparison. Did you intend to assign a value instead?\n", errout.str());

        check("void foo(int c) {\n"
              "    for (int i = 0; i < 10; i == c) {\n"
              "        c ++;\n"
              "    }\n"
              "}");
        ASSERT_EQUALS("[test.cpp:2]: (warning, inconclusive) Found suspicious equality comparison. Did you intend to assign a value instead?\n", errout.str());

        check("void foo(int c) {\n"
              "    for (; running == 1;) {\n"
              "        c ++;\n"
              "    }\n"
              "}");
        ASSERT_EQUALS("", errout.str());

        check("void foo(int c) {\n"
              "    printf(\"%i\", ({x==0;}));\n"
              "}");
        ASSERT_EQUALS("", errout.str());

        check("void foo(int arg) {\n"
              "    printf(\"%i\", ({int x = do_something(); x == 0;}));\n"
              "}");
        ASSERT_EQUALS("", errout.str());

        check("void foo(int x) {\n"
              "    printf(\"%i\", ({x == 0; x > 0 ? 10 : 20}));\n"
              "}");
        ASSERT_EQUALS("[test.cpp:2]: (warning, inconclusive) Found suspicious equality comparison. Did you intend to assign a value instead?\n", errout.str());

        check("void foo(int x) {\n"
              "    for (const Token* end = tok->link(); tok != end; tok = (tok == end) ? end : tok->next()) {\n"
              "        x++;\n"
              "    }\n"
              "}");
        ASSERT_EQUALS("", errout.str());

        check("void foo(int x) {\n"
              "    for (int i = (x == 0) ? 0 : 5; i < 10; i ++) {\n"
              "        x++;\n"
              "    }\n"
              "}");
        ASSERT_EQUALS("", errout.str());

        check("void foo(int x) {\n"
              "    for (int i = 0; i < 10; i += (x == 5) ? 1 : 2) {\n"
              "        x++;\n"
              "    }\n"
              "}");
        ASSERT_EQUALS("", errout.str());
    }

    void suspiciousUnaryPlusMinus() { // #8004
        check("int g() { return 1; }\n"
              "void f() {\n"
              "    +g();\n"
              "    -g();\n"
              "}\n");
        ASSERT_EQUALS("[test.cpp:3]: (warning, inconclusive) Found suspicious operator '+', result is not used.\n"
                      "[test.cpp:4]: (warning, inconclusive) Found suspicious operator '-', result is not used.\n",
                      errout.str());

        check("void f(int i) {\n"
              "    +i;\n"
              "    -i;\n"
              "}\n");
        ASSERT_EQUALS("[test.cpp:2]: (warning, inconclusive) Found suspicious operator '+', result is not used.\n"
                      "[test.cpp:3]: (warning, inconclusive) Found suspicious operator '-', result is not used.\n",
                      errout.str());
    }

    void selfAssignment() {
        check("void foo()\n"
              "{\n"
              "    int x = 1;\n"
              "    x = x;\n"
              "    return 0;\n"
              "}");
        ASSERT_EQUALS("[test.cpp:4]: (warning) Redundant assignment of 'x' to itself.\n", errout.str());

        check("void foo()\n"
              "{\n"
              "    int x = x;\n"
              "}");
        ASSERT_EQUALS("[test.cpp:3]: (warning) Redundant assignment of 'x' to itself.\n", errout.str());

        check("struct A { int b; };\n"
              "void foo(A* a1, A* a2) {\n"
              "    a1->b = a1->b;\n"
              "}");
        ASSERT_EQUALS("[test.cpp:3]: (warning) Redundant assignment of 'a1->b' to itself.\n", errout.str());

        check("int x;\n"
              "void f()\n"
              "{\n"
              "    x = x = 3;\n"
              "}");
        ASSERT_EQUALS("[test.cpp:4]: (warning) Redundant assignment of 'x' to itself.\n", errout.str());

        // #4073 (segmentation fault)
        check("void Foo::myFunc( int a )\n"
              "{\n"
              "    if (a == 42)\n"
              "    a = a;\n"
              "}");

        check("void foo()\n"
              "{\n"
              "    int x = 1;\n"
              "    x = x + 1;\n"
              "    return 0;\n"
              "}");
        ASSERT_EQUALS("", errout.str());

        check("void foo()\n"
              "{\n"
              "        int *x = getx();\n"
              "        *x = x;\n"
              "}");
        ASSERT_EQUALS("", errout.str());

        check("void foo() {\n"
              "    BAR *x = getx();\n"
              "    x = x;\n"
              "}");
        ASSERT_EQUALS("[test.cpp:3]: (warning) Redundant assignment of 'x' to itself.\n", errout.str());

        // #2502 - non-primitive type -> there might be some side effects
        check("void foo()\n"
              "{\n"
              "    Fred fred; fred = fred;\n"
              "}");
        ASSERT_EQUALS("", errout.str());

        check("void f(int x) {\n"
              "    x = (x == 0);"
              "    func(x);\n"
              "}");
        ASSERT_EQUALS("", errout.str());

        check("void f(int x) {\n"
              "    x = (x != 0);"
              "    func(x);\n"
              "}");
        ASSERT_EQUALS("", errout.str());

        // ticket #3001 - false positive
        check("void foo(int x) {\n"
              "    x = x ? x : 0;\n"
              "}");
        ASSERT_EQUALS("", errout.str());

        // #3800 - false negative when variable is extern
        check("extern int i;\n"
              "void f() {\n"
              "    i = i;\n"
              "}");
        ASSERT_EQUALS("[test.cpp:3]: (warning) Redundant assignment of 'i' to itself.\n", errout.str());

        // #4291 - id for variables accessed through 'this'
        check("class Foo {\n"
              "    int var;\n"
              "    void func();\n"
              "};\n"
              "void Foo::func() {\n"
              "    this->var = var;\n"
              "}");
        ASSERT_EQUALS("[test.cpp:6]: (warning) Redundant assignment of 'this->var' to itself.\n", errout.str());

        check("class Foo {\n"
              "    int var;\n"
              "    void func(int var);\n"
              "};\n"
              "void Foo::func(int var) {\n"
              "    this->var = var;\n"
              "}");
        ASSERT_EQUALS("", errout.str());

        // #6406 - designated initializer doing bogus self assignment
        check("struct callbacks {\n"
              "    void (*s)(void);\n"
              "};\n"
              "void something(void) {}\n"
              "void f() {\n"
              "    struct callbacks ops = { .s = ops.s };\n"
              "}");
        TODO_ASSERT_EQUALS("[test.cpp:6]: (warning) Redundant assignment of 'something' to itself.\n", "", errout.str());

        check("class V\n"
              "{\n"
              "public:\n"
              "    V()\n"
              "    {\n"
              "        x = y = z = 0.0;\n"
              "    }\n"
              "    V( double x, const double y_, const double &z_)\n"
              "    {\n"
              "        x = x; y = y; z = z;\n"
              "    }\n"
              "    double x, y, z;\n"
              "};");
        ASSERT_EQUALS("[test.cpp:10]: (warning) Redundant assignment of 'x' to itself.\n"
                      "[test.cpp:10]: (warning) Redundant assignment of 'y' to itself.\n"
                      "[test.cpp:10]: (warning) Redundant assignment of 'z' to itself.\n", errout.str());

        check("void f(int i) { i = !!i; }");
        ASSERT_EQUALS("", errout.str());

        check("void foo() {\n"
              "    int x = 1;\n"
              "    int &ref = x;\n"
              "    ref = x;\n"
              "}\n");
        ASSERT_EQUALS("[test.cpp:4]: (warning) Redundant assignment of 'ref' to itself.\n", errout.str());

        check("class Foo {\n" // #9850
              "    int i{};\n"
              "    void modify();\n"
              "    void method() {\n"
              "        Foo copy = *this;\n"
              "        modify();\n"
              "        *this = copy;\n"
              "    }\n"
              "};\n");
        ASSERT_EQUALS("", errout.str());

        check("struct S {\n" // #11383
              "    void f() {\n"
              "        int x = 42;"
              "        auto l2 = [i = i, x, y = 0]() { return i + x + y; };\n"
              "    }\n"
              "    int i;\n"
              "};\n");
        ASSERT_EQUALS("", errout.str());

        check("void f() {\n" // #10337
              "    int b[2] = { 1, 2 };\n"
              "    int idx = 0;\n"
              "    int& i = b[idx];\n"
              "    idx++;\n"
              "    i = b[idx];\n"
              "};\n");
        ASSERT_EQUALS("", errout.str());
    }

    void trac1132() {
        check("class Lock\n"
              "{\n"
              "public:\n"
              "    Lock(int i)\n"
              "    {\n"
              "        std::cout << \"Lock \" << i << std::endl;\n"
              "    }\n"
              "    ~Lock()\n"
              "    {\n"
              "        std::cout << \"~Lock\" << std::endl;\n"
              "    }\n"
              "};\n"
              "int main()\n"
              "{\n"
              "    Lock(123);\n"
              "    std::cout << \"hello\" << std::endl;\n"
              "    return 0;\n"
              "}");
        ASSERT_EQUALS("[test.cpp:15]: (style) Instance of 'Lock' object is destroyed immediately.\n", errout.str());
    }

    void trac3693() {
        check("struct A{\n"
              "  enum {\n"
              "    b = 300\n"
              "  };\n"
              "};\n"
              "const int DFLT_TIMEOUT = A::b % 1000000 ;\n", nullptr, false, false);
        ASSERT_EQUALS("", errout.str());
    }

    void testMisusedScopeObjectDoesNotPickFunction1() {
        check("int main ( )\n"
              "{\n"
              "    CouldBeFunction ( 123 ) ;\n"
              "    return 0 ;\n"
              "}");
        ASSERT_EQUALS("", errout.str());
    }

    void testMisusedScopeObjectDoesNotPickFunction2() {
        check("struct error {\n"
              "    error() {}\n"
              "};\n"
              "\n"
              "class parser {\n"
              "public:\n"
              "    void error() const {}\n"
              "\n"
              "    void foo() const {\n"
              "        error();\n"
              "        do_something();\n"
              "    }\n"
              "};");
        ASSERT_EQUALS("", errout.str());
    }

    void testMisusedScopeObjectPicksClass() {
        check("class NotAFunction ;\n"
              "int function ( )\n"
              "{\n"
              "    NotAFunction ( 123 );\n"
              "    return 0 ;\n"
              "}");
        ASSERT_EQUALS("[test.cpp:4]: (style) Instance of 'NotAFunction' object is destroyed immediately.\n", errout.str());
    }

    void testMisusedScopeObjectPicksStruct() {
        check("struct NotAClass;\n"
              "bool func ( )\n"
              "{\n"
              "    NotAClass ( 123 ) ;\n"
              "    return true ;\n"
              "}");
        ASSERT_EQUALS("[test.cpp:4]: (style) Instance of 'NotAClass' object is destroyed immediately.\n", errout.str());
    }

    void testMisusedScopeObjectDoesNotPickIf() {
        check("bool func( int a , int b , int c )\n"
              "{\n"
              "    if ( a > b ) return c == a ;\n"
              "    return b == a ;\n"
              "}");
        ASSERT_EQUALS("", errout.str());
    }

    void testMisusedScopeObjectDoesNotPickConstructorDeclaration() {
        check("class Something : public SomethingElse\n"
              "{\n"
              "public:\n"
              "~Something ( ) ;\n"
              "Something ( ) ;\n"
              "}");
        ASSERT_EQUALS("", errout.str());
    }

    void testMisusedScopeObjectDoesNotPickFunctor() {
        check("class IncrementFunctor\n"
              "{\n"
              "public:\n"
              "    void operator()(int &i)\n"
              "    {\n"
              "        ++i;\n"
              "    }\n"
              "};\n"
              "\n"
              "int main()\n"
              "{\n"
              "    int a = 1;\n"
              "    IncrementFunctor()(a);\n"
              "    return a;\n"
              "}");
        ASSERT_EQUALS("", errout.str());
    }

    void testMisusedScopeObjectDoesNotPickLocalClassConstructors() {
        check("void f() {\n"
              "    class Foo {\n"
              "        Foo() { }\n"
              "        Foo(int a) { }\n"
              "        Foo(int a, int b) { }\n"
              "    };\n"
              "    Foo();\n"
              "    do_something();\n"
              "}");
        ASSERT_EQUALS("[test.cpp:7]: (style) Instance of 'Foo' object is destroyed immediately.\n", errout.str());
    }

    void testMisusedScopeObjectDoesNotPickUsedObject() {
        check("struct Foo {\n"
              "    void bar() {\n"
              "    }\n"
              "};\n"
              "\n"
              "void fn() {\n"
              "    Foo().bar();\n"
              "}");
        ASSERT_EQUALS("", errout.str());
    }

    void testMisusedScopeObjectDoesNotPickPureC() {
        // Ticket #2352
        const char code[] = "struct cb_watch_bool {\n"
                            "    int a;\n"
                            "};\n"
                            "\n"
                            "void f()\n"
                            "{\n"
                            "    cb_watch_bool();\n"
                            "    do_something();\n"
                            "}\n";

        check(code, "test.cpp");
        ASSERT_EQUALS("[test.cpp:7]: (style) Instance of 'cb_watch_bool' object is destroyed immediately.\n", errout.str());

        check(code, "test.c");
        ASSERT_EQUALS("", errout.str());

        // Ticket #2639
        check("struct stat { int a; int b; };\n"
              "void stat(const char *fn, struct stat *);\n"
              "\n"
              "void foo() {\n"
              "    stat(\"file.txt\", &st);\n"
              "    do_something();\n"
              "}");
        ASSERT_EQUALS("",errout.str());

        check("struct AMethodObject {\n" // #4336
              "    AMethodObject(double, double, double);\n"
              "};\n"
              "struct S {\n"
              "    static void A(double, double, double);\n"
              "};\n"
              "void S::A(double const a1, double const a2, double const a3) {\n"
              "    AMethodObject(a1, a2, a3);\n"
              "}\n");
        ASSERT_EQUALS("",errout.str());
    }

    void testMisusedScopeObjectDoesNotPickNestedClass() {
        const char code[] = "class ios_base {\n"
                            "public:\n"
                            "  class Init {\n"
                            "  public:\n"
                            "  };\n"
                            "};\n"
                            "class foo {\n"
                            "public:\n"
                            "  foo();\n"
                            "  void Init(int);\n"
                            "};\n"
                            "foo::foo() {\n"
                            "  Init(0);\n"
                            "  do_something();\n"
                            "}\n";

        check(code, "test.cpp");
        ASSERT_EQUALS("", errout.str());
    }

    void testMisusedScopeObjectInConstructor() {
        const char code[] = "class Foo {\n"
                            "public:\n"
                            "  Foo(char x) {\n"
                            "    Foo(x, 0);\n"
                            "    do_something();\n"
                            "  }\n"
                            "  Foo(char x, int y) { }\n"
                            "};\n";
        check(code, "test.cpp");
        ASSERT_EQUALS("[test.cpp:4]: (style) Instance of 'Foo' object is destroyed immediately.\n", errout.str());
    }

    void testMisusedScopeObjectStandardType() {
        check("int g();\n"
              "void f(int i) {\n"
              "    int();\n"
              "    int(0);\n"
              "    int( g() );\n" // don't warn
              "    int{};\n"
              "    int{ 0 };\n"
              "    int{ i };\n"
              "    int{ g() };\n" // don't warn
              "    g();\n"
              "}\n", "test.cpp");
        ASSERT_EQUALS("[test.cpp:3]: (style) Instance of 'int' object is destroyed immediately.\n"
                      "[test.cpp:4]: (style) Instance of 'int' object is destroyed immediately.\n"
                      "[test.cpp:6]: (style) Instance of 'int' object is destroyed immediately.\n"
                      "[test.cpp:7]: (style) Instance of 'int' object is destroyed immediately.\n"
                      "[test.cpp:8]: (style) Instance of 'int' object is destroyed immediately.\n",
                      errout.str());

        check("void f(int j) {\n"
              "    for (; bool(j); ) {}\n"
              "}\n", "test.cpp");
        ASSERT_EQUALS("", errout.str());

        check("void g() {\n"
              "    float (f);\n"
              "    float (*p);\n"
              "}\n", "test.cpp");
        ASSERT_EQUALS("", errout.str());

        check("int f(int i) {\n"
              "    void();\n"
              "    return i;\n"
              "}\n", "test.cpp");
        ASSERT_EQUALS("", errout.str());
    }

    void testMisusedScopeObjectNamespace() {
        check("namespace M {\n" // #4779
              "    namespace N {\n"
              "        struct S {};\n"
              "    }\n"
              "}\n"
              "int f() {\n"
              "    M::N::S();\n"
              "    return 0;\n"
              "}\n", "test.cpp");
        ASSERT_EQUALS("[test.cpp:7]: (style) Instance of 'M::N::S' object is destroyed immediately.\n", errout.str());

        check("void f() {\n" // #10057
              "    std::string(\"abc\");\n"
              "    std::string{ \"abc\" };\n"
              "    std::pair<int, int>(1, 2);\n"
              "    (void)0;\n"
              "}\n", "test.cpp");
        ASSERT_EQUALS("[test.cpp:2]: (style) Instance of 'std::string' object is destroyed immediately.\n"
                      "[test.cpp:3]: (style) Instance of 'std::string' object is destroyed immediately.\n"
                      "[test.cpp:4]: (style) Instance of 'std::pair' object is destroyed immediately.\n",
                      errout.str());

        check("struct S {\n" // #10083
              "    void f() {\n"
              "        std::lock_guard<std::mutex>(m);\n"
              "    }\n"
              "    void g() {\n"
              "        std::scoped_lock<std::mutex>(m);\n"
              "    }\n"
              "    void h() {\n"
              "        std::scoped_lock(m);\n"
              "    }\n"
              "    std::mutex m;\n"
              "}\n", "test.cpp");
        ASSERT_EQUALS("[test.cpp:3]: (style) Instance of 'std::lock_guard' object is destroyed immediately.\n"
                      "[test.cpp:6]: (style) Instance of 'std::scoped_lock' object is destroyed immediately.\n"
                      "[test.cpp:9]: (style) Instance of 'std::scoped_lock' object is destroyed immediately.\n",
                      errout.str());
    }

    void testMisusedScopeObjectAssignment() { // #11371
        check("struct S;\n"
              "S f();\n"
              "S& g();\n"
              "S&& h();\n"
              "S* i();\n"
              "void t0() { f() = {}; }\n"
              "void t1() { g() = {}; }\n"
              "void t2() { h() = {}; }\n"
              "void t3() { *i() = {}; }\n", "test.cpp");
        ASSERT_EQUALS("[test.cpp:6]: (style) Instance of 'S' object is destroyed immediately, assignment has no effect.\n", errout.str());
    }

    void trac2084() {
        check("void f()\n"
              "{\n"
              "    struct sigaction sa;\n"
              "\n"
              "    { sigaction(SIGHUP, &sa, 0); };\n"
              "    { sigaction(SIGINT, &sa, 0); };\n"
              "}");
        ASSERT_EQUALS("", errout.str());
    }

    void trac2071() {
        check("void f() {\n"
              "    struct AB {\n"
              "        AB(int a) { }\n"
              "    };\n"
              "\n"
              "    const AB ab[3] = { AB(0), AB(1), AB(2) };\n"
              "}");
        ASSERT_EQUALS("", errout.str());
    }

    void clarifyCalculation() {
        check("int f(char c) {\n"
              "    return 10 * (c == 0) ? 1 : 2;\n"
              "}");
        ASSERT_EQUALS("[test.cpp:2]: (style) Clarify calculation precedence for '*' and '?'.\n", errout.str());

        check("void f(char c) {\n"
              "    printf(\"%i\", 10 * (c == 0) ? 1 : 2);\n"
              "}");
        ASSERT_EQUALS("[test.cpp:2]: (style) Clarify calculation precedence for '*' and '?'.\n", errout.str());

        check("void f() {\n"
              "    return (2*a)?b:c;\n"
              "}");
        ASSERT_EQUALS("", errout.str());

        check("void f(char c) {\n"
              "    printf(\"%i\", a + b ? 1 : 2);\n"
              "}",nullptr,false,false);
        ASSERT_EQUALS("[test.cpp:2]: (style) Clarify calculation precedence for '+' and '?'.\n", errout.str());

        check("void f() {\n"
              "    std::cout << x << y ? 2 : 3;\n"
              "}");
        ASSERT_EQUALS("[test.cpp:2]: (style) Clarify calculation precedence for '<<' and '?'.\n", errout.str());

        check("void f() {\n"
              "    int ab = a - b ? 2 : 3;\n"
              "}");
        ASSERT_EQUALS("[test.cpp:2]: (style) Clarify calculation precedence for '-' and '?'.\n", errout.str());

        check("void f() {\n"
              "    int ab = a | b ? 2 : 3;\n"
              "}");
        ASSERT_EQUALS("[test.cpp:2]: (style) Clarify calculation precedence for '|' and '?'.\n", errout.str());

        // ticket #195
        check("int f(int x, int y) {\n"
              "    return x >> ! y ? 8 : 2;\n"
              "}");
        ASSERT_EQUALS("[test.cpp:2]: (style) Clarify calculation precedence for '>>' and '?'.\n", errout.str());

        check("int f() {\n"
              "   return shift < sizeof(int64_t)*8 ? 1 : 2;\n"
              "}");
        ASSERT_EQUALS("", errout.str());

        check("void f() { a = *p ? 1 : 2; }");
        ASSERT_EQUALS("", errout.str());

        check("void f(int x) { const char *p = x & 1 ? \"1\" : \"0\"; }");
        ASSERT_EQUALS("", errout.str());

        check("void foo() { x = a % b ? \"1\" : \"0\"; }");
        ASSERT_EQUALS("", errout.str());

        check("void f(int x) { return x & 1 ? '1' : '0'; }");
        ASSERT_EQUALS("", errout.str());

        check("void f(int x) { return x & 16 ? 1 : 0; }");
        ASSERT_EQUALS("", errout.str());

        check("void f(int x) { return x % 16 ? 1 : 0; }");
        ASSERT_EQUALS("", errout.str());

        check("enum {X,Y}; void f(int x) { return x & Y ? 1 : 0; }");
        ASSERT_EQUALS("", errout.str());
    }

    void clarifyStatement() {
        check("char* f(char* c) {\n"
              "    *c++;\n"
              "    return c;\n"
              "}");
        ASSERT_EQUALS(
            "[test.cpp:2]: (warning, inconclusive) Found suspicious operator '*', result is not used.\n"
            "[test.cpp:2]: (warning) In expression like '*A++' the result of '*' is unused. Did you intend to write '(*A)++;'?\n",
            errout.str());

        check("char* f(char** c) {\n"
              "    *c[5]--;\n"
              "    return *c;\n"
              "}");
        ASSERT_EQUALS(
            "[test.cpp:2]: (warning, inconclusive) Found suspicious operator '*', result is not used.\n"
            "[test.cpp:2]: (warning) In expression like '*A++' the result of '*' is unused. Did you intend to write '(*A)++;'?\n",
            errout.str());

        check("void f(Foo f) {\n"
              "    *f.a++;\n"
              "}");
        ASSERT_EQUALS(
            "[test.cpp:2]: (warning, inconclusive) Found suspicious operator '*', result is not used.\n"
            "[test.cpp:2]: (warning) In expression like '*A++' the result of '*' is unused. Did you intend to write '(*A)++;'?\n",
            errout.str());

        check("void f(Foo f) {\n"
              "    *f.a[5].v[3]++;\n"
              "}");
        ASSERT_EQUALS(
            "[test.cpp:2]: (warning, inconclusive) Found suspicious operator '*', result is not used.\n"
            "[test.cpp:2]: (warning) In expression like '*A++' the result of '*' is unused. Did you intend to write '(*A)++;'?\n",
            errout.str());

        check("void f(Foo f) {\n"
              "    *f.a(1, 5).v[x + y]++;\n"
              "}");
        ASSERT_EQUALS(
            "[test.cpp:2]: (warning, inconclusive) Found suspicious operator '*', result is not used.\n"
            "[test.cpp:2]: (warning) In expression like '*A++' the result of '*' is unused. Did you intend to write '(*A)++;'?\n",
            errout.str());

        check("char* f(char* c) {\n"
              "    (*c)++;\n"
              "    return c;\n"
              "}");
        ASSERT_EQUALS("", errout.str());

        check("void f(char* c) {\n"
              "    bar(*c++);\n"
              "}");
        ASSERT_EQUALS("", errout.str());

        check("char*** f(char*** c) {\n"
              "    ***c++;\n"
              "    return c;\n"
              "}");
        ASSERT_EQUALS(
            "[test.cpp:2]: (warning, inconclusive) Found suspicious operator '*', result is not used.\n"
            "[test.cpp:2]: (warning) In expression like '*A++' the result of '*' is unused. Did you intend to write '(*A)++;'?\n",
            errout.str());

        check("char** f(char*** c) {\n"
              "    **c[5]--;\n"
              "    return **c;\n"
              "}");
        ASSERT_EQUALS(
            "[test.cpp:2]: (warning, inconclusive) Found suspicious operator '*', result is not used.\n"
            "[test.cpp:2]: (warning) In expression like '*A++' the result of '*' is unused. Did you intend to write '(*A)++;'?\n",
            errout.str());

        check("char*** f(char*** c) {\n"
              "    (***c)++;\n"
              "    return c;\n"
              "}");
        ASSERT_EQUALS("", errout.str());

        check("void f(const int*** p) {\n" // #10923
              "    delete[] **p;\n"
              "}\n");
        ASSERT_EQUALS("", errout.str());

        check("void *f(char** c) {\n"
              "    bar(**c++);\n"
              "}");
        ASSERT_EQUALS("", errout.str());

        check("void *f(char* p) {\n"
              "    for (p = path; *p++;) ;\n"
              "}");
        ASSERT_EQUALS("", errout.str());

        check("void f() {\n"
              "    std::array<std::array<double,3>,3> array;\n"
              "}\n");
        ASSERT_EQUALS("", errout.str());
    }

    void duplicateBranch() {
        check("void f(int a, int &b) {\n"
              "    if (a)\n"
              "        b = 1;\n"
              "    else\n"
              "        b = 1;\n"
              "}");
        ASSERT_EQUALS("[test.cpp:4] -> [test.cpp:2]: (style, inconclusive) Found duplicate branches for 'if' and 'else'.\n", errout.str());

        check("void f(int a, int &b) {\n"
              "    if (a) {\n"
              "        if (a == 1)\n"
              "            b = 2;\n"
              "        else\n"
              "            b = 2;\n"
              "    } else\n"
              "        b = 1;\n"
              "}");
        ASSERT_EQUALS("[test.cpp:5] -> [test.cpp:3]: (style, inconclusive) Found duplicate branches for 'if' and 'else'.\n", errout.str());

        check("void f(int a, int &b) {\n"
              "    if (a == 1)\n"
              "        b = 1;\n"
              "    else {\n"
              "        if (a)\n"
              "            b = 2;\n"
              "        else\n"
              "            b = 2;\n"
              "    }\n"
              "}");
        ASSERT_EQUALS("[test.cpp:7] -> [test.cpp:5]: (style, inconclusive) Found duplicate branches for 'if' and 'else'.\n", errout.str());

        check("int f(int signed, unsigned char value) {\n"
              "    int ret;\n"
              "    if (signed)\n"
              "        ret = (signed char)value;\n"  // cast must be kept so the simplifications and verification is skipped
              "    else\n"
              "        ret = (unsigned char)value;\n"
              "    return ret;\n"
              "}", nullptr, false, false);
        ASSERT_EQUALS("", errout.str());

        check("void f() {\n"
              "    if (b)\n"
              "        __asm__(\"mov ax, bx\");\n"
              "    else\n"
              "        __asm__(\"mov bx, bx\");\n"
              "}");
        ASSERT_EQUALS("", errout.str()); // #3407

        check("void f() {\n"
              "    if (b)\n"
              "        __asm__(\"mov ax, bx\");\n"
              "    else\n"
              "        __asm__(\"mov ax, bx\");\n"
              "}");
        ASSERT_EQUALS("[test.cpp:4] -> [test.cpp:2]: (style, inconclusive) Found duplicate branches for 'if' and 'else'.\n", errout.str());
    }

    void duplicateBranch1() {

        // tests inspired by http://www.viva64.com/en/b/0149/ ( Comparison between PVS-Studio and cppcheck )
        // Errors detected in Quake 3: Arena by PVS-Studio: Fragment 2
        check("void f()\n"
              "{\n"
              "  if (front < 0)\n"
              "    frac = front/(front-back);\n"
              "  else\n"
              "    frac = front/(front-back);\n"
              "}");
        ASSERT_EQUALS("[test.cpp:5] -> [test.cpp:3]: (style, inconclusive) Found duplicate branches for 'if' and 'else'.\n", errout.str());

        check("void f()\n"
              "{\n"
              "  if (front < 0)\n"
              "  { frac = front/(front-back);}\n"
              "  else\n"
              "    frac = front/((front-back));\n"
              "}");
        ASSERT_EQUALS("[test.cpp:5] -> [test.cpp:3]: (style, inconclusive) Found duplicate branches for 'if' and 'else'.\n", errout.str());

        // No message about empty branches (#5354)
        check("void f()\n"
              "{\n"
              "  if (front < 0)\n"
              "  {}\n"
              "  else\n"
              "  {}\n"
              "}");
        ASSERT_EQUALS("", errout.str());
    }

    void duplicateBranch2() {
        checkP("#define DOSTUFF1 ;\n"
               "#define DOSTUFF2 ;\n"
               "void f(int x) {\n" // #4329
               "  if (x)\n"
               "    DOSTUFF1\n"
               "  else\n"
               "    DOSTUFF2\n"
               "}");
        ASSERT_EQUALS("", errout.str());
    }

    void duplicateBranch3() {
        check("void f(bool b, int i) {\n"
              "    int j = i;\n"
              "    if (b) {\n"
              "        x = i;\n"
              "    } else {\n"
              "        x = j;\n"
              "    }\n"
              "}");
        ASSERT_EQUALS("[test.cpp:2] -> [test.cpp:5] -> [test.cpp:3]: (style, inconclusive) Found duplicate branches for 'if' and 'else'.\n"
                      "[test.cpp:2]: (style) The scope of the variable 'j' can be reduced.\n",
                      errout.str());

        check("void f(bool b, int i) {\n"
              "    int j = i;\n"
              "    i++;\n"
              "    if (b) {\n"
              "        x = i;\n"
              "    } else {\n"
              "        x = j;\n"
              "    }\n"
              "}");
        ASSERT_EQUALS("", errout.str());
    }

    void duplicateBranch4() {
        check("void* f(bool b) {\n"
              "    if (b) {\n"
              "        return new A::Y(true);\n"
              "    } else {\n"
              "        return new A::Z(true);\n"
              "    }\n"
              "}");
        ASSERT_EQUALS("", errout.str());
    }

    void duplicateBranch5() {
        check("void f(bool b) {\n"
              "    int j;\n"
              "    if (b) {\n"
              "        unsigned int i = 0;\n"
              "        j = i;\n"
              "    } else {\n"
              "        unsigned int i = 0;\n"
              "        j = i;\n"
              "    }\n"
              "}");
        ASSERT_EQUALS("[test.cpp:6] -> [test.cpp:3]: (style, inconclusive) Found duplicate branches for 'if' and 'else'.\n", errout.str());

        check("void f(bool b) {\n"
              "    int j;\n"
              "    if (b) {\n"
              "        unsigned int i = 0;\n"
              "        j = i;\n"
              "    } else {\n"
              "        unsigned int i = 0;\n"
              "        j = 1;\n"
              "    }\n"
              "}");
        ASSERT_EQUALS("", errout.str());

        check("void f(bool b) {\n"
              "    int j;\n"
              "    if (b) {\n"
              "        unsigned int i = 0;\n"
              "    } else {\n"
              "        int i = 0;\n"
              "    }\n"
              "}");
        ASSERT_EQUALS("", errout.str());

        check("void f(bool b) {\n"
              "    int j;\n"
              "    if (b) {\n"
              "        unsigned int i = 0;\n"
              "        j = i;\n"
              "    } else {\n"
              "        int i = 0;\n"
              "        j = i;\n"
              "    }\n"
              "}");
        ASSERT_EQUALS("", errout.str());
    }

    void duplicateBranch6() {
        check("void f(bool b) {\n"
              "    if (b) {\n"
              "    } else {\n"
              "        int i = 0;\n"
              "    }\n"
              "}");
        ASSERT_EQUALS("", errout.str());

        check("void f(bool b) {\n"
              "    if (b) {\n"
              "        int i = 0;\n"
              "    } else {\n"
              "    }\n"
              "}");
        ASSERT_EQUALS("", errout.str());
    }

    void duplicateExpression1() {
        check("void foo(int a) {\n"
              "    if (a == a) { }\n"
              "}");
        ASSERT_EQUALS("[test.cpp:2]: (style) Same expression on both sides of '=='.\n", errout.str());

        check("void fun(int b) {\n"
              "    return  a && a ||\n"
              "            b == b &&\n"
              "            d > d &&\n"
              "            e < e &&\n"
              "            f ;\n"
              "}");
        ASSERT_EQUALS("[test.cpp:2]: (style) Same expression on both sides of '&&'.\n"
                      "[test.cpp:3]: (style) Same expression on both sides of '=='.\n"
                      "[test.cpp:4]: (style) Same expression on both sides of '>'.\n"
                      "[test.cpp:5]: (style) Same expression on both sides of '<'.\n", errout.str());

        check("void foo() {\n"
              "    return a && a;\n"
              "}");
        ASSERT_EQUALS("[test.cpp:2]: (style) Same expression on both sides of '&&'.\n", errout.str());

        check("void foo() {\n"
              "    a = b && b;\n"
              "}");
        ASSERT_EQUALS("[test.cpp:2]: (style) Same expression on both sides of '&&'.\n", errout.str());

        check("void foo(int b) {\n"
              "    f(a,b == b);\n"
              "}");
        ASSERT_EQUALS("[test.cpp:2]: (style) Same expression on both sides of '=='.\n", errout.str());

        check("void foo(int b) {\n"
              "    f(b == b, a);\n"
              "}");
        ASSERT_EQUALS("[test.cpp:2]: (style) Same expression on both sides of '=='.\n", errout.str());

        check("void foo() {\n"
              "    if (x!=2 || x!=2) {}\n"
              "}");
        ASSERT_EQUALS("[test.cpp:2]: (style) Same expression on both sides of '||'.\n", errout.str());

        check("void foo(int a, int b) {\n"
              "    if ((a < b) && (b > a)) { }\n"
              "}");
        ASSERT_EQUALS("[test.cpp:2]: (style) Same expression on both sides of '&&' because 'a<b' and 'b>a' represent the same value.\n", errout.str());

        check("void foo(int a, int b) {\n"
              "    if ((a <= b) && (b >= a)) { }\n"
              "}");
        ASSERT_EQUALS("[test.cpp:2]: (style) Same expression on both sides of '&&' because 'a<=b' and 'b>=a' represent the same value.\n", errout.str());

        check("void foo() {\n"
              "    if (x!=2 || y!=3 || x!=2) {}\n"
              "}");
        ASSERT_EQUALS("[test.cpp:2]: (style) Same expression 'x!=2' found multiple times in chain of '||' operators.\n", errout.str());

        check("void foo() {\n"
              "    if (x!=2 && (x=y) && x!=2) {}\n"
              "}");
        ASSERT_EQUALS("", errout.str());

        check("void foo() {\n"
              "    if (a && b || a && b) {}\n"
              "}");
        ASSERT_EQUALS("[test.cpp:2]: (style) Same expression on both sides of '||'.\n", errout.str());

        check("void foo() {\n"
              "    if (a && b || b && c) {}\n"
              "}");
        ASSERT_EQUALS("", errout.str());

        check("void foo() {\n"
              "    if (a && b | b && c) {}\n"
              "}");
        ASSERT_EQUALS("[test.cpp:2]: (style) Same expression on both sides of '|'.\n", errout.str());

        check("void foo() {\n"
              "    if ((a + b) | (a + b)) {}\n"
              "}");
        ASSERT_EQUALS("[test.cpp:2]: (style) Same expression on both sides of '|'.\n", errout.str());

        check("void foo() {\n"
              "    if ((a | b) & (a | b)) {}\n"
              "}");
        ASSERT_EQUALS("[test.cpp:2]: (style) Same expression on both sides of '&'.\n", errout.str());

        check("void foo(int a, int b) {\n"
              "    if ((a | b) == (a | b)) {}\n"
              "}");
        ASSERT_EQUALS("[test.cpp:2]: (style) Same expression on both sides of '=='.\n", errout.str());

        check("void foo() {\n"
              "    if (a1[a2[c & 0xff] & 0xff]) {}\n"
              "}");
        ASSERT_EQUALS("", errout.str());

        check("void d(const char f, int o, int v)\n"
              "{\n"
              "     if (((f=='R') && (o == 1) && ((v < 2) || (v > 99))) ||\n"
              "         ((f=='R') && (o == 2) && ((v < 2) || (v > 99))) ||\n"
              "         ((f=='T') && (o == 2) && ((v < 200) || (v > 9999)))) {}\n"
              "}");
        ASSERT_EQUALS("", errout.str());

        check("int f(int x) { return x+x; }");
        ASSERT_EQUALS("", errout.str());

        check("void f(int x) { while (x+=x) ; }");
        ASSERT_EQUALS("", errout.str());

        check("void foo() {\n"
              "    if (a && b && b) {}\n"
              "}");
        ASSERT_EQUALS("[test.cpp:2]: (style) Same expression on both sides of '&&'.\n", errout.str());

        check("void foo() {\n"
              "    if (a || b || b) {}\n"
              "}");
        ASSERT_EQUALS("[test.cpp:2]: (style) Same expression on both sides of '||'.\n", errout.str());

        check("void foo() {\n"
              "    if (a / 1000 / 1000) {}\n"
              "}");
        ASSERT_EQUALS("", errout.str());

        check("int foo(int i) {\n"
              "    return i/i;\n"
              "}");
        ASSERT_EQUALS("[test.cpp:2]: (style) Same expression on both sides of '/'.\n", errout.str());

        check("void foo() {\n"
              "    if (a << 1 << 1) {}\n"
              "}");
        ASSERT_EQUALS("", errout.str());

        check("int f() { return !!y; }"); // No FP
        ASSERT_EQUALS("", errout.str());

        // make sure there are not "same expression" fp when there are different casts
        check("void f(long x) { if ((int32_t)x == (int64_t)x) {} }",
              nullptr,  // filename
              false, // inconclusive
              false, // runSimpleChecks
              false, // verbose
              nullptr   // settings
              );
        ASSERT_EQUALS("", errout.str());

        // make sure there are not "same expression" fp when there are different ({}) expressions
        check("void f(long x) { if (({ 1+2; }) == ({3+4;})) {} }");
        ASSERT_EQUALS("", errout.str());

        // #5535: Reference named like its type
        check("void foo() { UMSConfig& UMSConfig = GetUMSConfiguration(); }");
        ASSERT_EQUALS("[test.cpp:1]: (style) Variable 'UMSConfig' can be declared as reference to const\n", errout.str());

        // #3868 - false positive (same expression on both sides of |)
        check("void f(int x) {\n"
              "    a = x ? A | B | C\n"
              "          : A | B;\n"
              "}");
        ASSERT_EQUALS("", errout.str());

        check("void f(const Bar &bar) {\n"
              "    bool a = bar.isSet() && bar->isSet();\n"
              "    bool b = bar.isSet() && bar.isSet();\n"
              "}");
        ASSERT_EQUALS("[test.cpp:3]: (style) Same expression on both sides of '&&'.\n", errout.str());


        check("void foo(int a, int b) {\n"
              "    if ((b + a) | (a + b)) {}\n"
              "}");
        ASSERT_EQUALS("[test.cpp:2]: (style) Same expression on both sides of '|' because 'b+a' and 'a+b' represent the same value.\n", errout.str());

        check("void foo(const std::string& a, const std::string& b) {\n"
              "  return a.find(b+\"&\") || a.find(\"&\"+b);\n"
              "}");
        ASSERT_EQUALS("", errout.str());

        check("void foo(int a, int b) {\n"
              "    if ((b > a) | (a > b)) {}\n" // > is not commutative
              "}");
        ASSERT_EQUALS("", errout.str());

        check("void foo(double a, double b) {\n"
              "    if ((b + a) > (a + b)) {}\n"
              "}");
        ASSERT_EQUALS("[test.cpp:2]: (style) The comparison 'b+a > a+b' is always false because 'b+a' and 'a+b' represent the same value.\n", errout.str());

        check("void f(int x) {\n"
              "    if ((x == 1) && (x == 0x00000001))\n"
              "        a++;\n"
              "}");
        ASSERT_EQUALS("[test.cpp:2]: (style) Same expression on both sides of '&&' because 'x==1' and 'x==0x00000001' represent the same value.\n", errout.str());

        check("void f() {\n"
              "    enum { Four = 4 };\n"
              "    if (Four == 4) {}"
              "}", nullptr, true, false);
        ASSERT_EQUALS("", errout.str());

        check("void f() {\n"
              "    enum { Four = 4 };\n"
              "    static_assert(Four == 4, \"\");\n"
              "}");
        ASSERT_EQUALS("", errout.str());

        check("void f() {\n"
              "    enum { Four = 4 };\n"
              "    static_assert(4 == Four, \"\");\n"
              "}");
        ASSERT_EQUALS("", errout.str());

        check("void f() {\n"
              "    enum { FourInEnumOne = 4 };\n"
              "    enum { FourInEnumTwo = 4 };\n"
              "    if (FourInEnumOne == FourInEnumTwo) {}\n"
              "}", nullptr, true, false);
        ASSERT_EQUALS("", errout.str());

        check("void f() {\n"
              "    enum { FourInEnumOne = 4 };\n"
              "    enum { FourInEnumTwo = 4 };\n"
              "    static_assert(FourInEnumOne == FourInEnumTwo, \"\");\n"
              "}");
        ASSERT_EQUALS("", errout.str());

        check("void foo(int a, int b) {\n"
              "    if (sizeof(a) == sizeof(a)) { }\n"
              "    if (sizeof(a) == sizeof(b)) { }\n"
              "}");
        ASSERT_EQUALS("[test.cpp:2]: (style) Same expression on both sides of '=='.\n", errout.str());

        check("float bar(int) __attribute__((pure));\n"
              "char foo(int) __attribute__((pure));\n"
              "int test(int a, int b) {\n"
              "    if (bar(a) == bar(a)) { }\n"
              "    if (unknown(a) == unknown(a)) { }\n"
              "    if (foo(a) == foo(a)) { }\n"
              "}");
        ASSERT_EQUALS("[test.cpp:6]: (style) Same expression on both sides of '=='.\n", errout.str());
    }

    void duplicateExpression2() { // check if float is NaN or Inf
        check("int f(long double ldbl, double dbl, float flt) {\n" // ticket #2730
              "    if (ldbl != ldbl) have_nan = 1;\n"
              "    if (!(dbl == dbl)) have_nan = 1;\n"
              "    if (flt != flt) have_nan = 1;\n"
              "    return have_nan;\n"
              "}");
        ASSERT_EQUALS("", errout.str());

        check("float f(float x) { return x-x; }"); // ticket #4485 (Inf)
        ASSERT_EQUALS("", errout.str());

        check("float f(float x) { return (X double)x == (X double)x; }", nullptr, false, false);
        ASSERT_EQUALS("", errout.str());

        check("struct X { float f; };\n"
              "float f(struct X x) { return x.f == x.f; }");
        ASSERT_EQUALS("", errout.str());

        check("struct X { int i; };\n"
              "int f(struct X x) { return x.i == x.i; }");
        ASSERT_EQUALS("[test.cpp:2]: (style) Same expression on both sides of '=='.\n", errout.str());

        // #5284 - when type is unknown, assume it's float
        check("int f() { return x==x; }");
        ASSERT_EQUALS("", errout.str());
    }

    void duplicateExpression3() {
        Settings settings;
        const char xmldata[] = "<?xml version=\"1.0\"?>\n"
                               "<def>\n"
                               "  <function name=\"mystrcmp\">\n"
                               "    <pure/>\n"
                               "    <arg nr=\"1\"/>\n"
                               "    <arg nr=\"2\"/>\n"
                               "  </function>\n"
                               "</def>";
        ASSERT(settings.library.loadxmldata(xmldata, sizeof(xmldata)));

        check("void foo() {\n"
              "    if (x() || x()) {}\n"
              "}");
        ASSERT_EQUALS("", errout.str());

        check("struct A {\n"
              "  void foo() const;\n"
              "  bool bar() const;\n"
              "};\n"
              "void A::foo() const {\n"
              "    if (bar() && bar()) {}\n"
              "}");
        ASSERT_EQUALS("[test.cpp:6]: (style) Same expression on both sides of '&&'.\n", errout.str());

        check("struct A {\n"
              "  void foo();\n"
              "  bool bar();\n"
              "  bool bar() const;\n"
              "};\n"
              "void A::foo() {\n"
              "    if (bar() && bar()) {}\n"
              "}");
        ASSERT_EQUALS("", errout.str());

        check("class B {\n"
              "    void bar(int i);\n"
              "};\n"
              "class A {\n"
              "    void bar(int i) const;\n"
              "};\n"
              "void foo() {\n"
              "    B b;\n"
              "    A a;\n"
              "    if (b.bar(1) && b.bar(1)) {}\n"
              "    if (a.bar(1) && a.bar(1)) {}\n"
              "}");
        ASSERT_EQUALS("[test.cpp:11]: (style) Same expression on both sides of '&&'.\n", errout.str());

        check("class D { void strcmp(); };\n"
              "void foo() {\n"
              "    D d;\n"
              "    if (d.strcmp() && d.strcmp()) {}\n"
              "}");
        ASSERT_EQUALS("", errout.str());

        check("void foo() {\n"
              "    if ((mystrcmp(a, b) == 0) || (mystrcmp(a, b) == 0)) {}\n"
              "}", "test.cpp", false, true, false, &settings);
        ASSERT_EQUALS("[test.cpp:2]: (style) Same expression on both sides of '||'.\n", errout.str());

        check("void GetValue() { return rand(); }\n"
              "void foo() {\n"
              "    if ((GetValue() == 0) || (GetValue() == 0)) { dostuff(); }\n"
              "}");
        ASSERT_EQUALS("", errout.str());

        check("void __attribute__((const)) GetValue() { return X; }\n"
              "void foo() {\n"
              "    if ((GetValue() == 0) || (GetValue() == 0)) { dostuff(); }\n"
              "}");
        ASSERT_EQUALS("[test.cpp:3]: (style) Same expression on both sides of '||'.\n", errout.str());

        check("void GetValue() __attribute__((const));\n"
              "void GetValue() { return X; }\n"
              "void foo() {\n"
              "    if ((GetValue() == 0) || (GetValue() == 0)) { dostuff(); }\n"
              "}");
        ASSERT_EQUALS("[test.cpp:4]: (style) Same expression on both sides of '||'.\n", errout.str());

        check("void foo() {\n"
              "    if (str == \"(\" || str == \"(\") {}\n"
              "}");
        ASSERT_EQUALS("[test.cpp:2]: (style) Same expression on both sides of '||'.\n", errout.str());

        check("void foo() {\n"
              "    if (bar(a) && !strcmp(a, b) && bar(a) && !strcmp(a, b)) {}\n"
              "}");
        ASSERT_EQUALS("", errout.str());

        // #5334
        check("void f(C *src) {\n"
              "    if (x<A*>(src) || x<B*>(src))\n"
              "        a++;\n"
              "}");
        ASSERT_EQUALS("", errout.str());

        check("void f(A *src) {\n"
              "    if (dynamic_cast<B*>(src) || dynamic_cast<B*>(src)) {}\n"
              "}\n", "test.cpp", false, false); // don't run simplifications
        ASSERT_EQUALS("[test.cpp:2]: (style) Same expression on both sides of '||'.\n", errout.str());

        // #5819
        check("Vector func(Vector vec1) {\n"
              "    return fabs(vec1 & vec1 & vec1);\n"
              "}");
        ASSERT_EQUALS("", errout.str());

        check("Vector func(int vec1) {\n"
              "    return fabs(vec1 & vec1 & vec1);\n"
              "}");
        ASSERT_EQUALS("[test.cpp:2]: (style) Same expression on both sides of '&'.\n", errout.str());

    }

    void duplicateExpression4() {
        check("void foo() {\n"
              "    if (*a++ != b || *a++ != b) {}\n"
              "}");
        ASSERT_EQUALS("", errout.str());

        check("void foo() {\n"
              "    if (*a-- != b || *a-- != b) {}\n"
              "}");
        ASSERT_EQUALS("", errout.str());

        // assignment
        check("void f() {\n"
              "  while (*(a+=2)==*(b+=2) && *(a+=2)==*(b+=2)) {}\n"
              "}");
        ASSERT_EQUALS("", errout.str());
    }

    void duplicateExpression5() {  // #3749 - macros with same values
        check("void f() {\n"
              "    if ($a == $a) { }\n"
              "}");
        ASSERT_EQUALS("", errout.str());
    }

    void duplicateExpression6() {  // #4639
        check("float IsNan(float value) { return !(value == value); }\n"
              "double IsNan(double value) { return !(value == value); }\n"
              "long double IsNan(long double value) { return !(value == value); }");
        ASSERT_EQUALS("", errout.str());
    }

    void duplicateExpression7() {
        check("void f() {\n"
              "    const int i = sizeof(int);\n"
              "    if ( i != sizeof (int)){}\n"
              "}");
        ASSERT_EQUALS("[test.cpp:2] -> [test.cpp:3]: (style) The comparison 'i != sizeof(int)' is always false because 'i' and 'sizeof(int)' represent the same value.\n", errout.str());

        check("void f() {\n"
              "    const int i = sizeof(int);\n"
              "    if ( sizeof (int) != i){}\n"
              "}");
        ASSERT_EQUALS("[test.cpp:2] -> [test.cpp:3]: (style) The comparison 'sizeof(int) != i' is always false because 'sizeof(int)' and 'i' represent the same value.\n", errout.str());

        check("void f(int a = 1) { if ( a != 1){}}");
        ASSERT_EQUALS("", errout.str());

        check("void f() {\n"
              "    int a = 1;\n"
              "    if ( a != 1){}\n"
              "}");
        ASSERT_EQUALS("[test.cpp:2] -> [test.cpp:3]: (style) The comparison 'a != 1' is always false.\n", errout.str());

        check("void f() {\n"
              "    int a = 1;\n"
              "    int b = 1;\n"
              "    if ( a != b){}\n"
              "}");
        ASSERT_EQUALS("[test.cpp:2] -> [test.cpp:3] -> [test.cpp:4]: (style) The comparison 'a != b' is always false because 'a' and 'b' represent the same value.\n", errout.str());

        check("void f() {\n"
              "    int a = 1;\n"
              "    int b = a;\n"
              "    if ( a != b){}\n"
              "}");
        ASSERT_EQUALS("[test.cpp:3] -> [test.cpp:4]: (style) The comparison 'a != b' is always false because 'a' and 'b' represent the same value.\n", errout.str());

        check("void use(int);\n"
              "void f() {\n"
              "    int a = 1;\n"
              "    int b = 1;\n"
              "    use(b);\n"
              "    if ( a != 1){}\n"
              "}");
        ASSERT_EQUALS("[test.cpp:3] -> [test.cpp:6]: (style) The comparison 'a != 1' is always false.\n", errout.str());

        check("void use(int);\n"
              "void f() {\n"
              "    int a = 1;\n"
              "    use(a);\n"
              "    a = 2;\n"
              "    if ( a != 1){}\n"
              "}");
        ASSERT_EQUALS("", errout.str());

        check("void use(int);\n"
              "void f() {\n"
              "    int a = 2;\n"
              "    use(a);\n"
              "    a = 1;\n"
              "    if ( a != 1){}\n"
              "}");
        ASSERT_EQUALS("", errout.str());

        check("const int a = 1;\n"
              "void f() {\n"
              "    if ( a != 1){}\n"
              "}");
        ASSERT_EQUALS("[test.cpp:1] -> [test.cpp:3]: (style) The comparison 'a != 1' is always false.\n", errout.str());

        check("int a = 1;\n"
              "    void f() {\n"
              "    if ( a != 1){}\n"
              "}");
        ASSERT_EQUALS("", errout.str());

        check("void f() {\n"
              "    static const int a = 1;\n"
              "    if ( a != 1){}\n"
              "}");
        ASSERT_EQUALS("[test.cpp:2] -> [test.cpp:3]: (style) The comparison 'a != 1' is always false.\n", errout.str());

        check("void f() {\n"
              "    static int a = 1;\n"
              "    if ( a != 1){}\n"
              "}");
        ASSERT_EQUALS("", errout.str());

        check("void f() {\n"
              "    int a = 1;\n"
              "    if ( a != 1){\n"
              "        a++;\n"
              "    }}");
        ASSERT_EQUALS("[test.cpp:2] -> [test.cpp:3]: (style) The comparison 'a != 1' is always false.\n", errout.str());

        check("void f(int b) {\n"
              "    int a = 1;\n"
              "    while (b) {\n"
              "        if ( a != 1){}\n"
              "        a++;\n"
              "    }\n"
              "}");
        ASSERT_EQUALS("", errout.str());

        check("bool f(bool a, bool b) {\n"
              "    const bool c = a;\n"
              "    return a && b && c;\n"
              "}");
        ASSERT_EQUALS("[test.cpp:2] -> [test.cpp:3]: (style) Same expression 'a' found multiple times in chain of '&&' operators because 'a' and 'c' represent the same value.\n",
                      errout.str());

        // 6906
        check("void f(const bool b) {\n"
              "   const bool b1 = !b;\n"
              "   if(!b && b1){}\n"
              "}");
        ASSERT_EQUALS("[test.cpp:2] -> [test.cpp:3]: (style) Same expression on both sides of '&&' because '!b' and 'b1' represent the same value.\n", errout.str());

        // 7284
        check("void f(void) {\n"
              "   if (a || !!a) {}\n"
              "}");
        ASSERT_EQUALS("[test.cpp:2]: (style) Same expression on both sides of '||' because 'a' and '!!a' represent the same value.\n", errout.str());

        // 8205
        check("void f(int x) {\n"
              "   int Diag = 0;\n"
              "   switch (x) {\n"
              "   case 12:\n"
              "       if (Diag==0) {}\n"
              "       break;\n"
              "   }\n"
              "}");
        ASSERT_EQUALS("[test.cpp:2] -> [test.cpp:5]: (style) The comparison 'Diag == 0' is always true.\n", errout.str());

        // #9744
        check("void f(const std::vector<int>& ints) {\n"
              "    int i = 0;\n"
              "    for (int p = 0; i < ints.size(); ++i) {\n"
              "        if (p == 0) {}\n"
              "    }\n"
              "}\n");
        ASSERT_EQUALS("[test.cpp:3] -> [test.cpp:4]: (style) The comparison 'p == 0' is always true.\n", errout.str());
    }

    void duplicateExpression8() {
        check("void f() {\n"
              "    int a = 1;\n"
              "    int b = a;\n"
              "    a = 2;\n"
              "    if ( b != a){}\n"
              "}");
        ASSERT_EQUALS("", errout.str());

        check("void f(int * a, int i) { int b = a[i]; a[i] = 2; if ( b != a[i]){}}");
        ASSERT_EQUALS("", errout.str());

        check("void f(int * a, int i) { int b = *a; *a = 2; if ( b != *a){}}");
        ASSERT_EQUALS("", errout.str());

        check("struct A { int f() const; };\n"
              "A g();\n"
              "void foo() {\n"
              "    for (A x = A();;) {\n"
              "        const int a = x.f();\n"
              "        x = g();\n"
              "        if (x.f() == a) break;\n"
              "    }\n"
              "}");
        ASSERT_EQUALS("", errout.str());

        check("int f(int i);\n"
              "struct A {\n"
              "    enum E { B, C };\n"
              "    bool f(E);\n"
              "};\n"
              "void foo() {\n"
              "    A a;\n"
              "    const bool x = a.f(A::B);\n"
              "    const bool y = a.f(A::C);\n"
              "    if(!x && !y) return;\n"
              "}");
        ASSERT_EQUALS("", errout.str());

        check("void foo() {\n"
              "    const bool x = a.f(A::B);\n"
              "    const bool y = a.f(A::C);\n"
              "    if (!x && !y) return;\n"
              "}");
        ASSERT_EQUALS("", errout.str());

        check("void f(bool * const b);\n"
              "void foo() {\n"
              "    bool x = true;\n"
              "    bool y = true;\n"
              "    f(&x);\n"
              "    if (!x && !y) return;\n"
              "}");
        ASSERT_EQUALS("", errout.str());

        check("void f() {\n"
              "    const int a = {};\n"
              "    if(a == 1) {}\n"
              "}");
        ASSERT_EQUALS("", errout.str());

        check("volatile const int var = 42;\n"
              "void f() { if(var == 42) {} }");
        ASSERT_EQUALS("", errout.str());

        check("void f() {\n"
              "    int a = 0;\n"
              "    struct b c;\n"
              "    c.a = &a;\n"
              "    g(&c);\n"
              "    if (a == 0) {}\n"
              "}");
        ASSERT_EQUALS("", errout.str());
    }

    void duplicateExpression9() {
        // #9320
        check("void f() {\n"
              "  uint16_t x = 1000;\n"
              "  uint8_t y = x;\n"
              "  if (x != y) {}\n"
              "}");
        ASSERT_EQUALS("", errout.str());
    }

    void duplicateExpression10() {
        // #9485
        check("int f() {\n"
              "   const int a = 1;\n"
              "   const int b = a-1;\n"
              "   const int c = a+1;\n"
              "   return c;\n"
              "}");
        ASSERT_EQUALS("", errout.str());
    }

    void duplicateExpression11() {
        check("class Fred {\n"
              "public:\n"
              "    double getScale() const { return m_range * m_zoom; }\n"
              "    void setZoom(double z) { m_zoom = z; }\n"
              "    void dostuff(int);\n"
              "private:\n"
              "    double m_zoom;\n"
              "    double m_range;\n"
              "};\n"
              "\n"
              "void Fred::dostuff(int x) {\n"
              "    if (x == 43) {\n"
              "        double old_scale = getScale();\n"
              "        setZoom(m_zoom + 1);\n"
              "        double scale_ratio = getScale() / old_scale;\n" // <- FP
              "    }\n"
              "}");
        ASSERT_EQUALS("", errout.str());
    }

    void duplicateExpression12() { //#10026
        check("int f(const std::vector<int> &buffer, const uint8_t index)\n"
              "{\n"
              "        int var = buffer[index - 1];\n"
              "        return buffer[index - 1] - var;\n"  // <<
              "}");
        ASSERT_EQUALS("[test.cpp:3] -> [test.cpp:4]: (style) Same expression on both sides of '-'.\n", errout.str());
    }

    void duplicateExpression13() { //#7899
        check("void f() {\n"
              "    if (sizeof(long) == sizeof(long long)) {}\n"
              "}");
        ASSERT_EQUALS("", errout.str());
    }

    void duplicateExpression14() { //#9871
        check("int f() {\n"
              "    int k = 7;\n"
              "    int* f = &k;\n"
              "    int* g = &k;\n"
              "    return (f + 4 != g + 4);\n"
              "}\n");
        ASSERT_EQUALS("[test.cpp:3] -> [test.cpp:4] -> [test.cpp:5]: (style) The comparison 'f+4 != g+4' is always false because 'f+4' and 'g+4' represent the same value.\n", errout.str());
    }

    void duplicateExpression15() { //#10650
        check("bool f() {\n"
              "    const int i = int(0);\n"
              "    return i == 0;\n"
              "}\n"
              "bool g() {\n"
              "    const int i = int{ 0 };\n"
              "    return i == 0;\n"
              "}\n");
        ASSERT_EQUALS("[test.cpp:2] -> [test.cpp:3]: (style) The comparison 'i == 0' is always true.\n"
                      "[test.cpp:6] -> [test.cpp:7]: (style) The comparison 'i == 0' is always true.\n",
                      errout.str());
    }

    void duplicateExpression16() {
        check("void f(const std::string& a) {\n" //#10569
              "    if ((a == \"x\") ||\n"
              "        (a == \"42\") ||\n"
              "        (a == \"y\") ||\n"
              "        (a == \"42\")) {}\n"
              "}\n"
              "void g(const std::string& a) {\n"
              "    if ((a == \"42\") ||\n"
              "        (a == \"x\") ||\n"
              "        (a == \"42\") ||\n"
              "        (a == \"y\")) {}\n"
              "}\n"
              "void h(const std::string& a) {\n"
              "    if ((a == \"42\") ||\n"
              "        (a == \"x\") ||\n"
              "        (a == \"y\") ||\n"
              "        (a == \"42\")) {}\n"
              "}\n");
        ASSERT_EQUALS("[test.cpp:1] -> [test.cpp:4]: (style) Same expression 'a==\"42\"' found multiple times in chain of '||' operators.\n"
                      "[test.cpp:7] -> [test.cpp:9]: (style) Same expression 'a==\"42\"' found multiple times in chain of '||' operators.\n"
                      "[test.cpp:13] -> [test.cpp:16]: (style) Same expression 'a==\"42\"' found multiple times in chain of '||' operators.\n",
                      errout.str());

        check("void f(const char* s) {\n" // #6371
              "    if (*s == '\x0F') {\n"
              "        if (!s[1] || !s[2] || !s[1])\n"
              "            break;\n"
              "    }\n"
              "}\n");
        ASSERT_EQUALS("[test.cpp:3]: (style) Same expression '!s[1]' found multiple times in chain of '||' operators.\n", errout.str());
    }

    void duplicateExpressionLoop() {
        check("void f() {\n"
              "    int a = 1;\n"
              "    while ( a != 1){}\n"
              "}");
        ASSERT_EQUALS("[test.cpp:2] -> [test.cpp:3]: (style) The comparison 'a != 1' is always false.\n", errout.str());

        check("void f() { int a = 1; while ( a != 1){ a++; }}");
        ASSERT_EQUALS("", errout.str());

        check("void f() { int a = 1; for ( int i=0; i < 3 && a != 1; i++){ a++; }}");
        ASSERT_EQUALS("", errout.str());

        check("void f(int b) { int a = 1; while (b) { if ( a != 1){} b++; } a++; }");
        ASSERT_EQUALS("", errout.str());

        check("void f() {\n"
              "    for(int i = 0; i < 10;) {\n"
              "        if( i != 0 ) {}\n"
              "    }\n"
              "}");
        ASSERT_EQUALS("[test.cpp:2] -> [test.cpp:3]: (style) The comparison 'i != 0' is always false.\n", errout.str());

        check("void f() {\n"
              "    for(int i = 0; i < 10;) {\n"
              "        if( i != 0 ) {}\n"
              "        i++;\n"
              "    }\n"
              "}");
        ASSERT_EQUALS("", errout.str());

        check("void f() {\n"
              "    for(int i = 0; i < 10;) {\n"
              "        if( i != 0 ) { i++; }\n"
              "        i++;\n"
              "    }\n"
              "}");
        ASSERT_EQUALS("", errout.str());

        check("void f() {\n"
              "    for(int i = 0; i < 10;) {\n"
              "        if( i != 0 ) { i++; }\n"
              "    }\n"
              "}");
        ASSERT_EQUALS("", errout.str());

        check("void f() {\n"
              "    int i = 0;\n"
              "    while(i < 10) {\n"
              "        if( i != 0 ) {}\n"
              "        i++;\n"
              "    }\n"
              "}");
        ASSERT_EQUALS("", errout.str());

        check("void f(int b) {\n"
              "    while (b) {\n"
              "        int a = 1;\n"
              "        if ( a != 1){}\n"
              "        b++;\n"
              "    }\n"
              "}");
        ASSERT_EQUALS("[test.cpp:3] -> [test.cpp:4]: (style) The comparison 'a != 1' is always false.\n", errout.str());

        check("struct T {\n" // #11083
              "    std::string m;\n"
              "    const std::string & str() const { return m; }\n"
              "    T* next();\n"
              "};\n"
              "void f(T* t) {\n"
              "    const std::string& s = t->str();\n"
              "    while (t && t->str() == s)\n"
              "        t = t->next();\n"
              "    do {\n"
              "        t = t->next();\n"
              "    } while (t && t->str() == s);\n"
              "    for (; t && t->str() == s; t = t->next());\n"
              "}\n");
        ASSERT_EQUALS("", errout.str());
    }

    void duplicateExpressionTernary() { // #6391
        check("void f() {\n"
              "    return A ? x : x;\n"
              "}");
        ASSERT_EQUALS("[test.cpp:2]: (style) Same expression in both branches of ternary operator.\n", errout.str());

        check("int f(bool b, int a) {\n"
              "    const int c = a;\n"
              "    return b ? a : c;\n"
              "}");
        ASSERT_EQUALS("[test.cpp:2] -> [test.cpp:3]: (style) Same expression in both branches of ternary operator.\n", errout.str());

        check("void f() {\n"
              "    return A ? x : z;\n"
              "}");
        ASSERT_EQUALS("", errout.str());

        check("void f(unsigned char c) {\n"
              "  x = y ? (signed char)c : (unsigned char)c;\n"
              "}");
        ASSERT_EQUALS("", errout.str());

        check("std::string stringMerge(std::string const& x, std::string const& y) {\n" // #7938
              "    return ((x > y) ? (y + x) : (x + y));\n"
              "}");
        ASSERT_EQUALS("", errout.str());

        // #6426
        {
            const char code[] = "void foo(bool flag) {\n"
                                "  bar( (flag) ? ~0u : ~0ul);\n"
                                "}";
            Settings settings = _settings;
            settings.platform.sizeof_int = 4;
            settings.platform.int_bit = 32;

            settings.platform.sizeof_long = 4;
            settings.platform.long_bit = 32;
            check(code, &settings);
            ASSERT_EQUALS("[test.cpp:2]: (style) Same value in both branches of ternary operator.\n", errout.str());

            settings.platform.sizeof_long = 8;
            settings.platform.long_bit = 64;
            check(code, &settings);
            ASSERT_EQUALS("", errout.str());
        }
    }

    void duplicateValueTernary() {
        check("void f() {\n"
              "    if( a ? (b ? false:false): false ) ;\n"
              "}");
        ASSERT_EQUALS("[test.cpp:2]: (style) Same value in both branches of ternary operator.\n", errout.str());

        check("int f1(int a) {return (a == 1) ? (int)1 : 1; }");
        ASSERT_EQUALS("[test.cpp:1]: (style) Same value in both branches of ternary operator.\n", errout.str());

        check("int f2(int a) {return (a == 1) ? (int)1 : (int)1; }");
        ASSERT_EQUALS("[test.cpp:1]: (style) Same value in both branches of ternary operator.\n", errout.str());

        check("int f3(int a) {return (a == 1) ? 1 : (int)1; }");
        ASSERT_EQUALS("[test.cpp:1]: (style) Same value in both branches of ternary operator.\n", errout.str());

        check("int f4(int a) {return (a == 1) ? 1 : 1; }");
        ASSERT_EQUALS("[test.cpp:1]: (style) Same value in both branches of ternary operator.\n", errout.str());

        check("int f5(int a) {return (a == (int)1) ? (int)1 : 1; }");
        ASSERT_EQUALS("[test.cpp:1]: (style) Same value in both branches of ternary operator.\n", errout.str());

        check("int f6(int a) {return (a == (int)1) ? (int)1 : (int)1; }");
        ASSERT_EQUALS("[test.cpp:1]: (style) Same value in both branches of ternary operator.\n", errout.str());

        check("int f7(int a) {return (a == (int)1) ? 1 : (int)1; }");
        ASSERT_EQUALS("[test.cpp:1]: (style) Same value in both branches of ternary operator.\n", errout.str());

        check("int f8(int a) {return (a == (int)1) ? 1 : 1; }");
        ASSERT_EQUALS("[test.cpp:1]: (style) Same value in both branches of ternary operator.\n", errout.str());

        check("struct Foo {\n"
              "  std::vector<int> bar{1,2,3};\n"
              "  std::vector<int> baz{4,5,6};\n"
              "};\n"
              "void f() {\n"
              "  Foo foo;\n"
              "  it = true ? foo.bar.begin() : foo.baz.begin();\n"
              "}\n");
        ASSERT_EQUALS("", errout.str());

        check("void f(bool b) {\n"
              "  std::vector<int> bar{1,2,3};\n"
              "  std::vector<int> baz{4,5,6};\n"
              "  std::vector<int> v = b ? bar : baz;\n"
              "}\n");
        ASSERT_EQUALS("", errout.str());

        check("void f(bool q) {\n" // #9570
              "    static int a = 0;\n"
              "    static int b = 0;\n"
              "    int& x = q ? a : b;\n"
              "    ++x;\n"
              "}\n");
        ASSERT_EQUALS("", errout.str());

        check("struct S { int a, b; };\n" // #10107
              "S f(bool x, S s) {\n"
              "    (x) ? f.a = 42 : f.b = 42;\n"
              "    return f;\n"
              "}\n");
        ASSERT_EQUALS("", errout.str());

        check("float f(float x) {\n" // # 11368
              "    return (x >= 0.0) ? 0.0 : -0.0;\n"
              "}\n");
        ASSERT_EQUALS("", errout.str());
    }

    void duplicateExpressionTemplate() {
        check("template <int I> void f() {\n" // #6930
              "    if (I >= 0 && I < 3) {}\n"
              "}\n"
              "\n"
              "static auto a = f<0>();");
        ASSERT_EQUALS("", errout.str());

        check("template<typename T>\n" // #7754
              "void f() {\n"
              "    if (std::is_same_v<T, char> || std::is_same_v<T, unsigned char>) {}\n"
              "}\n");
        ASSERT_EQUALS("", errout.str());

        check("typedef long long int64_t;"
              "template<typename T>\n"
              "void f() {\n"
              "    if (std::is_same_v<T, long> || std::is_same_v<T, int64_t>) {}\n"
              "}\n");
        ASSERT_EQUALS("", errout.str());

        checkP("#define int32_t int"
               "template<typename T>\n"
               "void f() {\n"
               "    if (std::is_same_v<T, int> || std::is_same_v<T, int32_t>) {}\n"
               "}\n");
        ASSERT_EQUALS("", errout.str());
    }

    void duplicateExpressionCompareWithZero() {
        check("void f(const int* x, bool b) {\n"
              "    if ((x && b) || (x != 0 && b)) {}\n"
              "}\n");
        ASSERT_EQUALS("[test.cpp:2]: (style) Same expression on both sides of '||' because 'x&&b' and 'x!=0&&b' represent the same value.\n", errout.str());

        check("void f(const int* x, bool b) {\n"
              "    if ((x != 0 && b) || (x && b)) {}\n"
              "}\n");
        ASSERT_EQUALS("[test.cpp:2]: (style) Same expression on both sides of '||' because 'x!=0&&b' and 'x&&b' represent the same value.\n", errout.str());

        check("void f(const int* x, bool b) {\n"
              "    if ((x && b) || (b && x != 0)) {}\n"
              "}\n");
        ASSERT_EQUALS("[test.cpp:2]: (style) Same expression on both sides of '||' because 'x&&b' and 'b&&x!=0' represent the same value.\n", errout.str());

        check("void f(const int* x, bool b) {\n"
              "    if ((!x && b) || (x == 0 && b)) {}\n"
              "}\n");
        ASSERT_EQUALS("[test.cpp:2]: (style) Same expression on both sides of '||' because '!x&&b' and 'x==0&&b' represent the same value.\n", errout.str());

        check("void f(const int* x, bool b) {\n"
              "    if ((x == 0 && b) || (!x && b)) {}\n"
              "}\n");
        ASSERT_EQUALS("[test.cpp:2]: (style) Same expression on both sides of '||' because 'x==0&&b' and '!x&&b' represent the same value.\n", errout.str());

        check("void f(const int* x, bool b) {\n"
              "    if ((!x && b) || (b && x == 0)) {}\n"
              "}\n");
        ASSERT_EQUALS("[test.cpp:2]: (style) Same expression on both sides of '||' because '!x&&b' and 'b&&x==0' represent the same value.\n", errout.str());

        check("struct A {\n"
              "    int* getX() const;\n"
              "    bool getB() const;\n"
              "    void f() {\n"
              "        if ((getX() && getB()) || (getX() != 0 && getB())) {}\n"
              "    }\n"
              "};\n");
        ASSERT_EQUALS("[test.cpp:5]: (style) Same expression on both sides of '||' because 'getX()&&getB()' and 'getX()!=0&&getB()' represent the same value.\n", errout.str());

        check("void f(const int* x, bool b) {\n"
              "    if ((x && b) || (x == 0 && b)) {}\n"
              "}\n");
        ASSERT_EQUALS("", errout.str());

        check("void f(const int* x, bool b) {\n"
              "    if ((!x && b) || (x != 0 && b)) {}\n"
              "}\n");
        ASSERT_EQUALS("", errout.str());
    }

    void oppositeExpression() {
        check("void f(bool a) { if(a && !a) {} }");
        ASSERT_EQUALS("[test.cpp:1]: (style) Opposite expression on both sides of '&&'.\n", errout.str());

        check("void f(bool a) { if(a != !a) {} }");
        ASSERT_EQUALS("[test.cpp:1]: (style) Opposite expression on both sides of '!='.\n", errout.str());

        check("void f(bool a) { if( a == !(a) ) {}}");
        ASSERT_EQUALS("[test.cpp:1]: (style) Opposite expression on both sides of '=='.\n", errout.str());

        check("void f(bool a) { if( a != !(a) ) {}}");
        ASSERT_EQUALS("[test.cpp:1]: (style) Opposite expression on both sides of '!='.\n", errout.str());

        check("void f(bool a) { if( !(a) == a ) {}}");
        ASSERT_EQUALS("[test.cpp:1]: (style) Opposite expression on both sides of '=='.\n", errout.str());

        check("void f(bool a) { if( !(a) != a ) {}}");
        ASSERT_EQUALS("[test.cpp:1]: (style) Opposite expression on both sides of '!='.\n", errout.str());

        check("void f(bool a) { if( !(!a) == !(a) ) {}}");
        ASSERT_EQUALS("[test.cpp:1]: (style) Opposite expression on both sides of '=='.\n", errout.str());

        check("void f(bool a) { if( !(!a) != !(a) ) {}}");
        ASSERT_EQUALS("[test.cpp:1]: (style) Opposite expression on both sides of '!='.\n", errout.str());

        check("void f1(bool a) {\n"
              "    const bool b = a;\n"
              "    if( a == !(b) ) {}\n"
              "    if( b == !(a) ) {}\n"
              "}");
        ASSERT_EQUALS("[test.cpp:2] -> [test.cpp:3]: (style) Opposite expression on both sides of '=='.\n"
                      "[test.cpp:2] -> [test.cpp:4]: (style) Opposite expression on both sides of '=='.\n", errout.str());

        check("void f2(const bool *a) {\n"
              "    const bool b = *a;\n"
              "    if( *a == !(b) ) {}\n"
              "    if( b == !(*a) ) {}\n"
              "}");
        ASSERT_EQUALS("[test.cpp:2] -> [test.cpp:3]: (style) Opposite expression on both sides of '=='.\n"
                      "[test.cpp:2] -> [test.cpp:4]: (style) Opposite expression on both sides of '=='.\n", errout.str());

        check("void f(bool a) { a = !a; }");
        ASSERT_EQUALS("", errout.str());

        check("void f(int a) { if( a < -a ) {}}");
        ASSERT_EQUALS("[test.cpp:1]: (style) Opposite expression on both sides of '<'.\n", errout.str());

        check("void f(int a) { a -= -a; }");
        ASSERT_EQUALS("", errout.str());

        check("void f(int a) { a = a / (-a); }");
        ASSERT_EQUALS("", errout.str());

        check("bool f(int i){ return !((i - 1) & i); }");
        ASSERT_EQUALS("", errout.str());

        check("bool f(unsigned i){ return (x > 0) && (x & (x-1)) == 0; }");
        ASSERT_EQUALS("", errout.str());

        check("void A::f(bool a, bool c)\n"
              "{\n"
              "    const bool b = a;\n"
              "    if(c) { a = false; }\n"
              "    if(b && !a) { }\n"
              "}");
        ASSERT_EQUALS("", errout.str());

        check("void f(bool c) {\n"
              "    const bool b = a;\n"
              "    if(c) { a = false; }\n"
              "    if(b && !a) { }\n"
              "}");
        ASSERT_EQUALS("", errout.str());

        check("void f() {\n"
              "    bool x = a;\n"
              "    dostuff();\n"
              "    if (x && a) {}\n"
              "}");
        ASSERT_EQUALS("", errout.str());

        check("void f() {\n"
              "  const bool b = g();\n"
              "  if (!b && g()) {}\n"
              "}");
        ASSERT_EQUALS("", errout.str());

        check("void f(const bool *a) {\n"
              "    const bool b = a[42];\n"
              "    if( b == !(a[42]) ) {}\n"
              "}\n");
        ASSERT_EQUALS("[test.cpp:2] -> [test.cpp:3]: (style) Opposite expression on both sides of '=='.\n", errout.str());

        check("void f(const bool *a) {\n"
              "    const bool b = a[42];\n"
              "    if( a[42] == !(b) ) {}\n"
              "}\n");
        ASSERT_EQUALS("[test.cpp:2] -> [test.cpp:3]: (style) Opposite expression on both sides of '=='.\n", errout.str());

        check("void f(const bool *a) {\n"
              "    const bool b = *a;\n"
              "    if( b == !(*a) ) {}\n"
              "}\n");
        ASSERT_EQUALS("[test.cpp:2] -> [test.cpp:3]: (style) Opposite expression on both sides of '=='.\n", errout.str());

        check("void f(const bool *a) {\n"
              "    const bool b = *a;\n"
              "    if( *a == !(b) ) {}\n"
              "}\n");
        ASSERT_EQUALS("[test.cpp:2] -> [test.cpp:3]: (style) Opposite expression on both sides of '=='.\n", errout.str());

        check("void f(uint16_t u) {\n" // #9342
              "    if (u != (u & -u))\n"
              "        return false;\n"
              "    if (u != (-u & u))\n"
              "        return false;\n"
              "    return true;\n"
              "}\n");
        ASSERT_EQUALS("", errout.str());
    }

    void duplicateVarExpression() {
        check("int f() __attribute__((pure));\n"
              "int g() __attribute__((pure));\n"
              "void test() {\n"
              "    int i = f();\n"
              "    int j = f();\n"
              "}");
        ASSERT_EQUALS("[test.cpp:5] -> [test.cpp:4]: (style) Same expression used in consecutive assignments of 'i' and 'j'.\n", errout.str());

        check("struct Foo { int f() const; int g() const; };\n"
              "void test() {\n"
              "    Foo f = Foo{};\n"
              "    int i = f.f();\n"
              "    int j = f.f();\n"
              "}");
        ASSERT_EQUALS("[test.cpp:5] -> [test.cpp:4]: (style) Same expression used in consecutive assignments of 'i' and 'j'.\n", errout.str());

        check("struct Foo { int f() const; int g() const; };\n"
              "void test() {\n"
              "    Foo f = Foo{};\n"
              "    Foo f2 = Foo{};\n"
              "    int i = f.f();\n"
              "    int j = f.f();\n"
              "}");
        ASSERT_EQUALS("[test.cpp:6] -> [test.cpp:5]: (style) Same expression used in consecutive assignments of 'i' and 'j'.\n", errout.str());

        check("int f() __attribute__((pure));\n"
              "int g() __attribute__((pure));\n"
              "void test() {\n"
              "    int i = 1 + f();\n"
              "    int j = 1 + f();\n"
              "}");
        ASSERT_EQUALS("[test.cpp:5] -> [test.cpp:4]: (style) Same expression used in consecutive assignments of 'i' and 'j'.\n", errout.str());

        check("int f() __attribute__((pure));\n"
              "int g() __attribute__((pure));\n"
              "void test() {\n"
              "    int i = f() + 1;\n"
              "    int j = 1 + f();\n"
              "}");
        ASSERT_EQUALS("", errout.str());

        check("int f() __attribute__((pure));\n"
              "int g() __attribute__((pure));\n"
              "void test() {\n"
              "    int x = f();\n"
              "    int i = x + 1;\n"
              "    int j = f() + 1;\n"
              "}");
        ASSERT_EQUALS("", errout.str());

        check("int f() __attribute__((pure));\n"
              "int g() __attribute__((pure));\n"
              "void test() {\n"
              "    int i = f() + f();\n"
              "    int j = f() + f();\n"
              "}");
        ASSERT_EQUALS("[test.cpp:5] -> [test.cpp:4]: (style) Same expression used in consecutive assignments of 'i' and 'j'.\n", errout.str());

        check("int f(int) __attribute__((pure));\n"
              "int g(int) __attribute__((pure));\n"
              "void test() {\n"
              "    int i = f(0);\n"
              "    int j = f(0);\n"
              "}");
        ASSERT_EQUALS("[test.cpp:5] -> [test.cpp:4]: (style) Same expression used in consecutive assignments of 'i' and 'j'.\n", errout.str());

        check("int f(int) __attribute__((pure));\n"
              "int g(int) __attribute__((pure));\n"
              "void test() {\n"
              "    const int x = 0;\n"
              "    int i = f(0);\n"
              "    int j = f(x);\n"
              "}");
        ASSERT_EQUALS("", errout.str());

        check("void test(const int * p, const int * q) {\n"
              "    int i = *p;\n"
              "    int j = *p;\n"
              "}");
        ASSERT_EQUALS("[test.cpp:3] -> [test.cpp:2]: (style) Same expression used in consecutive assignments of 'i' and 'j'.\n", errout.str());

        check("struct A { int x; int y; };"
              "void test(A a) {\n"
              "    int i = a.x;\n"
              "    int j = a.x;\n"
              "}");
        ASSERT_EQUALS("[test.cpp:3] -> [test.cpp:2]: (style) Same expression used in consecutive assignments of 'i' and 'j'.\n", errout.str());

        check("void test() {\n"
              "    int i = 0;\n"
              "    int j = 0;\n"
              "}");
        ASSERT_EQUALS("", errout.str());

        check("void test() {\n"
              "    int i = -1;\n"
              "    int j = -1;\n"
              "}");
        ASSERT_EQUALS("", errout.str());

        check("int f(int);\n"
              "void test() {\n"
              "    int i = f(0);\n"
              "    int j = f(1);\n"
              "}");
        ASSERT_EQUALS("", errout.str());

        check("int f();\n"
              "int g();\n"
              "void test() {\n"
              "    int i = f() || f();\n"
              "    int j = f() && f();\n"
              "}");
        ASSERT_EQUALS("", errout.str());

        check("struct Foo {};\n"
              "void test() {\n"
              "    Foo i = Foo();\n"
              "    Foo j = Foo();\n"
              "}");
        ASSERT_EQUALS("", errout.str());

        check("struct Foo {};\n"
              "void test() {\n"
              "    Foo i = Foo{};\n"
              "    Foo j = Foo{};\n"
              "}");
        ASSERT_EQUALS("", errout.str());

        check("struct Foo { int f() const; float g() const; };\n"
              "void test() {\n"
              "    Foo f = Foo{};\n"
              "    int i = f.f();\n"
              "    int j = f.f();\n"
              "}");
        ASSERT_EQUALS("[test.cpp:5] -> [test.cpp:4]: (style, inconclusive) Same expression used in consecutive assignments of 'i' and 'j'.\n", errout.str());

        check("struct Foo { int f(); int g(); };\n"
              "void test() {\n"
              "    Foo f = Foo{};\n"
              "    int i = f.f();\n"
              "    int j = f.f();\n"
              "}");
        ASSERT_EQUALS("", errout.str());

        check("void test() {\n"
              "    int i = f();\n"
              "    int j = f();\n"
              "}");
        ASSERT_EQUALS("", errout.str());

        check("void test(int x) {\n"
              "    int i = ++x;\n"
              "    int j = ++x;\n"
              "}");
        ASSERT_EQUALS("", errout.str());

        check("void test(int x) {\n"
              "    int i = x++;\n"
              "    int j = x++;\n"
              "}");
        ASSERT_EQUALS("", errout.str());

        check("void test(int x) {\n"
              "    int i = --x;\n"
              "    int j = --x;\n"
              "}");
        ASSERT_EQUALS("", errout.str());

        check("void test(int x) {\n"
              "    int i = x--;\n"
              "    int j = x--;\n"
              "}");
        ASSERT_EQUALS("", errout.str());

        check("void test(int x) {\n"
              "    int i = x + 1;\n"
              "    int j = 1 + x;\n"
              "}");
        ASSERT_EQUALS("", errout.str());
    }

    void duplicateVarExpressionUnique() {
        check("struct SW { int first; };\n"
              "void foo(SW* x) {\n"
              "    int start = x->first;\n"
              "    int end   = x->first;\n"
              "}");
        ASSERT_EQUALS("[test.cpp:4] -> [test.cpp:3]: (style, inconclusive) Same expression used in consecutive assignments of 'start' and 'end'.\n", errout.str());
        check("struct SW { int first; };\n"
              "void foo(SW* x, int i, int j) {\n"
              "    int start = x->first;\n"
              "    int end   = x->first;\n"
              "}");
        ASSERT_EQUALS("[test.cpp:4] -> [test.cpp:3]: (style, inconclusive) Same expression used in consecutive assignments of 'start' and 'end'.\n", errout.str());
        check("struct Foo { int f() const; };\n"
              "void test() {\n"
              "    Foo f = Foo{};\n"
              "    int i = f.f();\n"
              "    int j = f.f();\n"
              "}");
        ASSERT_EQUALS("[test.cpp:5] -> [test.cpp:4]: (style, inconclusive) Same expression used in consecutive assignments of 'i' and 'j'.\n", errout.str());

        check("void test(const int * p) {\n"
              "    int i = *p;\n"
              "    int j = *p;\n"
              "}");
        ASSERT_EQUALS("[test.cpp:3] -> [test.cpp:2]: (style, inconclusive) Same expression used in consecutive assignments of 'i' and 'j'.\n", errout.str());

        check("struct Foo { int f() const; int g(int) const; };\n"
              "void test() {\n"
              "    Foo f = Foo{};\n"
              "    int i = f.f();\n"
              "    int j = f.f();\n"
              "}");
        ASSERT_EQUALS("[test.cpp:5] -> [test.cpp:4]: (style, inconclusive) Same expression used in consecutive assignments of 'i' and 'j'.\n", errout.str());

        check("struct Foo { int f() const; };\n"
              "void test() {\n"
              "    Foo f = Foo{};\n"
              "    int i = f.f();\n"
              "    int j = f.f();\n"
              "}");
        ASSERT_EQUALS("[test.cpp:5] -> [test.cpp:4]: (style, inconclusive) Same expression used in consecutive assignments of 'i' and 'j'.\n", errout.str());
    }

    void duplicateVarExpressionAssign() {
        check("struct A { int x; int y; };"
              "void use(int);\n"
              "void test(A a) {\n"
              "    int i = a.x;\n"
              "    int j = a.x;\n"
              "    use(i);\n"
              "    i = j;\n"
              "}");
        ASSERT_EQUALS("[test.cpp:4] -> [test.cpp:3]: (style, inconclusive) Same expression used in consecutive assignments of 'i' and 'j'.\n", errout.str());

        check("struct A { int x; int y; };"
              "void use(int);\n"
              "void test(A a) {\n"
              "    int i = a.x;\n"
              "    int j = a.x;\n"
              "    use(j);\n"
              "    j = i;\n"
              "}");
        ASSERT_EQUALS("[test.cpp:4] -> [test.cpp:3]: (style, inconclusive) Same expression used in consecutive assignments of 'i' and 'j'.\n", errout.str());

        check("struct A { int x; int y; };"
              "void use(int);\n"
              "void test(A a) {\n"
              "    int i = a.x;\n"
              "    int j = a.x;\n"
              "    use(j);\n"
              "    if (i == j) {}\n"
              "}");
        ASSERT_EQUALS(
            "[test.cpp:4] -> [test.cpp:3]: (style, inconclusive) Same expression used in consecutive assignments of 'i' and 'j'.\n"
            "[test.cpp:3] -> [test.cpp:4] -> [test.cpp:6]: (style) The comparison 'i == j' is always true because 'i' and 'j' represent the same value.\n",
            errout.str());

        check("struct A { int x; int y; };"
              "void use(int);\n"
              "void test(A a) {\n"
              "    int i = a.x;\n"
              "    int j = a.x;\n"
              "    use(j);\n"
              "    if (i == a.x) {}\n"
              "}");
        ASSERT_EQUALS(
            "[test.cpp:4] -> [test.cpp:3]: (style, inconclusive) Same expression used in consecutive assignments of 'i' and 'j'.\n"
            "[test.cpp:3] -> [test.cpp:6]: (style) The comparison 'i == a.x' is always true because 'i' and 'a.x' represent the same value.\n",
            errout.str());

        check("struct A { int x; int y; };"
              "void use(int);\n"
              "void test(A a) {\n"
              "    int i = a.x;\n"
              "    int j = a.x;\n"
              "    use(i);\n"
              "    if (j == a.x) {}\n"
              "}");
        ASSERT_EQUALS(
            "[test.cpp:4] -> [test.cpp:3]: (style, inconclusive) Same expression used in consecutive assignments of 'i' and 'j'.\n"
            "[test.cpp:4] -> [test.cpp:6]: (style) The comparison 'j == a.x' is always true because 'j' and 'a.x' represent the same value.\n",
            errout.str());

        // Issue #8612
        check("struct P\n"
              "{\n"
              "    void func();\n"
              "    bool operator==(const P&) const;\n"
              "};\n"
              "struct X\n"
              "{\n"
              "    P first;\n"
              "    P second;\n"
              "};\n"
              "bool bar();\n"
              "void baz(const P&);\n"
              "void foo(const X& x)\n"
              "{\n"
              "    P current = x.first;\n"
              "    P previous = x.first;\n"
              "    while (true)\n"
              "    {\n"
              "        baz(current);\n"
              "        if (bar() && previous == current)\n"
              "        {\n"
              "            current.func();\n"
              "        }\n"
              "        previous = current;\n"
              "    }\n"
              "}");
        ASSERT_EQUALS("[test.cpp:16] -> [test.cpp:15]: (style, inconclusive) Same expression used in consecutive assignments of 'current' and 'previous'.\n", errout.str());
    }

    void duplicateVarExpressionCrash() {
        // Issue #8624
        check("struct  X {\n"
              "    X();\n"
              "    int f() const;\n"
              "};\n"
              "void run() {\n"
              "        X x;\n"
              "        int a = x.f();\n"
              "        int b = x.f();\n"
              "        (void)a;\n"
              "        (void)b;\n"
              "}");
        ASSERT_EQUALS("[test.cpp:8] -> [test.cpp:7]: (style, inconclusive) Same expression used in consecutive assignments of 'a' and 'b'.\n", errout.str());

        // Issue #8712
        check("void f() {\n"
              "  unsigned char d;\n"
              "  d = d % 5;\n"
              "}");
        ASSERT_EQUALS("", errout.str());

        check("template <typename T>\n"
              "T f() {\n"
              "  T x = T();\n"
              "}\n"
              "int &a = f<int&>();");
        ASSERT_EQUALS("", errout.str());

        // Issue #8713
        check("class A {\n"
              "  int64_t B = 32768;\n"
              "  P<uint8_t> m = MakeP<uint8_t>(B);\n"
              "};\n"
              "void f() {\n"
              "  uint32_t a = 42;\n"
              "  uint32_t b = uint32_t(A ::B / 1024);\n"
              "  int32_t c = int32_t(a / b);\n"
              "}");
        ASSERT_EQUALS("", errout.str());

        // Issue #8709
        check("a b;\n"
              "void c() {\n"
              "  switch (d) { case b:; }\n"
              "  double e(b);\n"
              "  if(e <= 0) {}\n"
              "}");
        ASSERT_EQUALS("", errout.str());

        // #10718
        // Should probably not be inconclusive
        check("struct a {\n"
              "  int b() const;\n"
              "  auto c() -> decltype(0) {\n"
              "    a d;\n"
              "    int e = d.b(), f = d.b();\n"
              "    return e + f;\n"
              "  }\n"
              "};\n");
        ASSERT_EQUALS("[test.cpp:5] -> [test.cpp:5]: (style, inconclusive) Same expression used in consecutive assignments of 'e' and 'f'.\n", errout.str());
    }

    void multiConditionSameExpression() {
        check("void f() {\n"
              "  int val = 0;\n"
              "  if (val < 0) continue;\n"
              "  if ((val > 0)) {}\n"
              "}");
        ASSERT_EQUALS("[test.cpp:2] -> [test.cpp:3]: (style) The comparison 'val < 0' is always false.\n"
                      "[test.cpp:2] -> [test.cpp:4]: (style) The comparison 'val > 0' is always false.\n", errout.str());

        check("void f() {\n"
              "  int val = 0;\n"
              "  int *p = &val;n"
              "  val = 1;\n"
              "  if (*p < 0) continue;\n"
              "  if ((*p > 0)) {}\n"
              "}\n");
        ASSERT_EQUALS("", errout.str());

        check("void f() {\n"
              "  int val = 0;\n"
              "  int *p = &val;\n"
              "  if (*p < 0) continue;\n"
              "  if ((*p > 0)) {}\n"
              "}\n");
        TODO_ASSERT_EQUALS("[test.cpp:2] -> [test.cpp:3]: (style) The comparison '*p < 0' is always false.\n"
                           "[test.cpp:2] -> [test.cpp:4]: (style) The comparison '*p > 0' is always false.\n", "", errout.str());

        check("void f() {\n"
              "  int val = 0;\n"
              "  if (val < 0) {\n"
              "    if ((val > 0)) {}\n"
              "  }\n"
              "}");
        ASSERT_EQUALS("[test.cpp:2] -> [test.cpp:3]: (style) The comparison 'val < 0' is always false.\n"
                      "[test.cpp:2] -> [test.cpp:4]: (style) The comparison 'val > 0' is always false.\n", errout.str());

        check("void f() {\n"
              "  int val = 0;\n"
              "  if (val < 0) {\n"
              "    if ((val < 0)) {}\n"
              "  }\n"
              "}");
        ASSERT_EQUALS("[test.cpp:2] -> [test.cpp:3]: (style) The comparison 'val < 0' is always false.\n"
                      "[test.cpp:2] -> [test.cpp:4]: (style) The comparison 'val < 0' is always false.\n", errout.str());

        check("void f() {\n"
              "  int activate = 0;\n"
              "  int foo = 0;\n"
              "  if (activate) {}\n"
              "  else if (foo) {}\n"
              "}");
        ASSERT_EQUALS("", errout.str());
    }

    void checkSignOfUnsignedVariable() {
        check("void foo() {\n"
              "  for(unsigned char i = 10; i >= 0; i--) {}\n"
              "}");
        ASSERT_EQUALS("[test.cpp:2]: (style) Unsigned expression 'i' can't be negative so it is unnecessary to test it.\n", errout.str());

        check("void foo(bool b) {\n"
              "  for(unsigned int i = 10; b || i >= 0; i--) {}\n"
              "}");
        ASSERT_EQUALS("[test.cpp:2]: (style) Unsigned expression 'i' can't be negative so it is unnecessary to test it.\n", errout.str());

        {
            const char code[] = "void foo(unsigned int x) {\n"
                                "  if (x < 0) {}\n"
                                "}";
            check(code, nullptr, false, true, false);
            ASSERT_EQUALS("[test.cpp:2]: (style) Checking if unsigned expression 'x' is less than zero.\n", errout.str());
            check(code, nullptr, false, true, true);
            ASSERT_EQUALS("[test.cpp:2]: (style) Checking if unsigned expression 'x' is less than zero.\n", errout.str());
        }

        check("void foo(unsigned int x) {\n"
              "  if (x < 0u) {}\n"
              "}");
        ASSERT_EQUALS("[test.cpp:2]: (style) Checking if unsigned expression 'x' is less than zero.\n", errout.str());

        check("void foo(int x) {\n"
              "  if (x < 0) {}\n"
              "}");
        ASSERT_EQUALS("", errout.str());

        {
            const char code[] = "void foo(unsigned x) {\n"
                                "  int y = 0;\n"
                                "  if (x < y) {}\n"
                                "}";
            check(code, nullptr, false, true, false);
            ASSERT_EQUALS("[test.cpp:3]: (style) Checking if unsigned expression 'x' is less than zero.\n", errout.str());
            check(code, nullptr, false, true, true);
            ASSERT_EQUALS("[test.cpp:2] -> [test.cpp:3]: (style) Checking if unsigned expression 'x' is less than zero.\n", errout.str());
        }
        check("void foo(unsigned x) {\n"
              "  int y = 0;\n"
              "  if (b)\n"
              "    y = 1;\n"
              "  if (x < y) {}\n"
              "}");
        ASSERT_EQUALS("", errout.str());

        check("void foo(unsigned int x) {\n"
              "  if (0 > x) {}\n"
              "}");
        ASSERT_EQUALS("[test.cpp:2]: (style) Checking if unsigned expression 'x' is less than zero.\n", errout.str());

        check("void foo(unsigned int x) {\n"
              "  if (0UL > x) {}\n"
              "}");
        ASSERT_EQUALS("[test.cpp:2]: (style) Checking if unsigned expression 'x' is less than zero.\n", errout.str());

        check("void foo(int x) {\n"
              "  if (0 > x) {}\n"
              "}");
        ASSERT_EQUALS("", errout.str());

        check("void foo(unsigned int x) {\n"
              "  if (x >= 0) {}\n"
              "}");
        ASSERT_EQUALS("[test.cpp:2]: (style) Unsigned expression 'x' can't be negative so it is unnecessary to test it.\n", errout.str());

        check("void foo(unsigned int x, unsigned y) {\n"
              "  if (x - y >= 0) {}\n"
              "}");
        ASSERT_EQUALS("[test.cpp:2]: (style) Unsigned expression 'x-y' can't be negative so it is unnecessary to test it.\n", errout.str());

        check("void foo(unsigned int x) {\n"
              "  if (x >= 0ull) {}\n"
              "}");
        ASSERT_EQUALS("[test.cpp:2]: (style) Unsigned expression 'x' can't be negative so it is unnecessary to test it.\n", errout.str());

        check("void foo(int x) {\n"
              "  if (x >= 0) {}\n"
              "}");
        ASSERT_EQUALS("", errout.str());

        check("void foo(unsigned int x) {\n"
              "  if (0 <= x) {}\n"
              "}");
        ASSERT_EQUALS("[test.cpp:2]: (style) Unsigned expression 'x' can't be negative so it is unnecessary to test it.\n", errout.str());

        check("void foo(unsigned int x) {\n"
              "  if (0ll <= x) {}\n"
              "}");
        ASSERT_EQUALS("[test.cpp:2]: (style) Unsigned expression 'x' can't be negative so it is unnecessary to test it.\n", errout.str());

        check("void foo(int x) {\n"
              "  if (0 <= x) {}\n"
              "}");
        ASSERT_EQUALS("", errout.str());

        check("void foo(unsigned int x, bool y) {\n"
              "  if (x < 0 && y) {}\n"
              "}");
        ASSERT_EQUALS("[test.cpp:2]: (style) Checking if unsigned expression 'x' is less than zero.\n", errout.str());

        check("void foo(int x, bool y) {\n"
              "  if (x < 0 && y) {}\n"
              "}");
        ASSERT_EQUALS("", errout.str());

        check("void foo(unsigned int x, bool y) {\n"
              "  if (0 > x && y) {}\n"
              "}");
        ASSERT_EQUALS("[test.cpp:2]: (style) Checking if unsigned expression 'x' is less than zero.\n", errout.str());

        check("void foo(int x, bool y) {\n"
              "  if (0 > x && y) {}\n"
              "}");
        ASSERT_EQUALS("", errout.str());

        check("void foo(unsigned int x, bool y) {\n"
              "  if (x >= 0 && y) {}\n"
              "}");
        ASSERT_EQUALS("[test.cpp:2]: (style) Unsigned expression 'x' can't be negative so it is unnecessary to test it.\n", errout.str());

        check("void foo(int x, bool y) {\n"
              "  if (x >= 0 && y) {}\n"
              "}");
        ASSERT_EQUALS("", errout.str());


        check("void foo(unsigned int x, bool y) {\n"
              "  if (y && x < 0) {}\n"
              "}");
        ASSERT_EQUALS("[test.cpp:2]: (style) Checking if unsigned expression 'x' is less than zero.\n", errout.str());

        check("void foo(int x, bool y) {\n"
              "  if (y && x < 0) {}\n"
              "}");
        ASSERT_EQUALS("", errout.str());

        check("void foo(unsigned int x, bool y) {\n"
              "  if (y && 0 > x) {}\n"
              "}");
        ASSERT_EQUALS("[test.cpp:2]: (style) Checking if unsigned expression 'x' is less than zero.\n", errout.str());

        check("void foo(int x, bool y) {\n"
              "  if (y && 0 > x) {}\n"
              "}");
        ASSERT_EQUALS("", errout.str());

        check("void foo(unsigned int x, bool y) {\n"
              "  if (y && x >= 0) {}\n"
              "}");
        ASSERT_EQUALS("[test.cpp:2]: (style) Unsigned expression 'x' can't be negative so it is unnecessary to test it.\n", errout.str());

        check("void foo(int x, bool y) {\n"
              "  if (y && x >= 0) {}\n"
              "}");
        ASSERT_EQUALS("", errout.str());


        check("void foo(unsigned int x, bool y) {\n"
              "  if (x < 0 || y) {}\n"
              "}");
        ASSERT_EQUALS("[test.cpp:2]: (style) Checking if unsigned expression 'x' is less than zero.\n", errout.str());

        check("void foo(int x, bool y) {\n"
              "  if (x < 0 || y) {}\n"
              "}");
        ASSERT_EQUALS("", errout.str());

        check("void foo(unsigned int x, bool y) {\n"
              "  if (0 > x || y) {}\n"
              "}");
        ASSERT_EQUALS("[test.cpp:2]: (style) Checking if unsigned expression 'x' is less than zero.\n", errout.str());

        check("void foo(int x, bool y) {\n"
              "  if (0 > x || y) {}\n"
              "}");
        ASSERT_EQUALS("", errout.str());

        check("void foo(unsigned int x, bool y) {\n"
              "  if (x >= 0 || y) {}\n"
              "}");
        ASSERT_EQUALS("[test.cpp:2]: (style) Unsigned expression 'x' can't be negative so it is unnecessary to test it.\n", errout.str());

        check("void foo(int x, bool y) {\n"
              "  if (x >= 0 || y) {}\n"
              "}");
        ASSERT_EQUALS("", errout.str());

        // #3233 - FP when template is used (template parameter is numeric constant)
        {
            const char code[] = "template<int n> void foo(unsigned int x) {\n"
                                "  if (x <= n);\n"
                                "}\n"
                                "foo<0>();";
            check(code, nullptr, false);
            ASSERT_EQUALS("", errout.str());
            check(code, nullptr, true);
            ASSERT_EQUALS("", errout.str());
        }

        {
            Settings s = settingsBuilder().checkUnusedTemplates().build();
            check("template<int n> void foo(unsigned int x) {\n"
                  "if (x <= 0);\n"
                  "}", &s);
            ASSERT_EQUALS("[test.cpp:2]: (style) Checking if unsigned expression 'x' is less than zero.\n", errout.str());
        }

        // #8836
        check("uint32_t value = 0xFUL;\n"
              "void f() {\n"
              "  if (value < 0u)\n"
              "  {\n"
              "    value = 0u;\n"
              "  }\n"
              "}");
        ASSERT_EQUALS("[test.cpp:3]: (style) Checking if unsigned expression 'value' is less than zero.\n", errout.str());

        // #9040
        Settings settings1 = settingsBuilder().platform(cppcheck::Platform::Type::Win64).build();
        check("using BOOL = unsigned;\n"
              "int i;\n"
              "bool f() {\n"
              "    return i >= 0;\n"
              "}\n", &settings1);
        ASSERT_EQUALS("", errout.str());

        // #10612
        check("void f(void) {\n"
              "   const uint32_t x = 0;\n"
              "   constexpr const auto y = 0xFFFFU;\n"
              "   if (y < x) {}\n"
              "}");
        ASSERT_EQUALS("[test.cpp:4]: (style) Checking if unsigned expression 'y' is less than zero.\n", errout.str());
    }

    void checkSignOfPointer() {
        check("void foo(const int* x) {\n"
              "  if (x >= 0) {}\n"
              "}");
        ASSERT_EQUALS("[test.cpp:2]: (style) A pointer can not be negative so it is either pointless or an error to check if it is not.\n", errout.str());

        {
            const char code[] = "void foo(const int* x) {\n"
                                "  int y = 0;\n"
                                "  if (x >= y) {}\n"
                                "}";
            check(code, nullptr, false, true, false);
            ASSERT_EQUALS("[test.cpp:3]: (style) A pointer can not be negative so it is either pointless or an error to check if it is not.\n", errout.str());
            check(code, nullptr, false, true, true);
            ASSERT_EQUALS("[test.cpp:2] -> [test.cpp:3]: (style) A pointer can not be negative so it is either pointless or an error to check if it is not.\n", errout.str());
        }
        check("void foo(const int* x) {\n"
              "  if (*x >= 0) {}\n"
              "}");
        ASSERT_EQUALS("", errout.str());

        check("void foo(const int* x) {\n"
              "  if (x < 0) {}\n"
              "}");
        ASSERT_EQUALS("[test.cpp:2]: (style) A pointer can not be negative so it is either pointless or an error to check if it is.\n", errout.str());

        {
            const char code[] = "void foo(const int* x) {\n"
                                "  unsigned y = 0u;\n"
                                "  if (x < y) {}\n"
                                "}";

            check(code, nullptr, false, true, false);
            ASSERT_EQUALS("[test.cpp:3]: (style) A pointer can not be negative so it is either pointless or an error to check if it is.\n", errout.str());
            check(code, nullptr, false, true, true);
            ASSERT_EQUALS("[test.cpp:2] -> [test.cpp:3]: (style) A pointer can not be negative so it is either pointless or an error to check if it is.\n", errout.str());
        }

        check("void foo(const int* x) {\n"
              "  if (*x < 0) {}\n"
              "}");
        ASSERT_EQUALS("", errout.str());

        check("void foo(const int* x, const int* y) {\n"
              "  if (x - y < 0) {}\n"
              "}");
        ASSERT_EQUALS("", errout.str());

        check("void foo(const int* x, const int* y) {\n"
              "  if (x - y <= 0) {}\n"
              "}");
        ASSERT_EQUALS("", errout.str());

        check("void foo(const int* x, const int* y) {\n"
              "  if (x - y > 0) {}\n"
              "}");
        ASSERT_EQUALS("", errout.str());

        check("void foo(const int* x, const int* y) {\n"
              "  if (x - y >= 0) {}\n"
              "}");
        ASSERT_EQUALS("", errout.str());

        check("void foo(const Bar* x) {\n"
              "  if (0 <= x) {}\n"
              "}");
        ASSERT_EQUALS("[test.cpp:2]: (style) A pointer can not be negative so it is either pointless or an error to check if it is not.\n", errout.str());

        check("struct S {\n"
              "  int* ptr;\n"
              "};\n"
              "void foo(S* first) {\n"
              "  if (first.ptr >= 0) {}\n"
              "}");
        ASSERT_EQUALS("[test.cpp:5]: (style) A pointer can not be negative so it is either pointless or an error to check if it is not.\n", errout.str());

        check("struct S {\n"
              "  int* ptr;\n"
              "};\n"
              "void foo(S* first, S* second) {\n"
              "  if((first.ptr - second.ptr) >= 0) {}\n"
              "}");
        ASSERT_EQUALS("", errout.str());

        check("struct S {\n"
              "  int* ptr;\n"
              "};\n"
              "void foo(S* first) {\n"
              "  if((first.ptr) >= 0) {}\n"
              "}");
        ASSERT_EQUALS("[test.cpp:5]: (style) A pointer can not be negative so it is either pointless or an error to check if it is not.\n", errout.str());

        check("struct S {\n"
              "  int* ptr;\n"
              "};\n"
              "void foo(S* first, S* second) {\n"
              "  if(0 <= first.ptr - second.ptr) {}\n"
              "}");
        ASSERT_EQUALS("", errout.str());

        check("struct S {\n"
              "  int* ptr;\n"
              "};\n"
              "void foo(S* first, S* second) {\n"
              "  if(0 <= (first.ptr - second.ptr)) {}\n"
              "}");
        ASSERT_EQUALS("", errout.str());

        check("struct S {\n"
              "  int* ptr;\n"
              "};\n"
              "void foo(S* first, S* second) {\n"
              "  if(first.ptr - second.ptr < 0) {}\n"
              "}");
        ASSERT_EQUALS("", errout.str());

        check("struct S {\n"
              "  int* ptr;\n"
              "};\n"
              "void foo(S* first, S* second) {\n"
              "  if((first.ptr - second.ptr) < 0) {}\n"
              "}");
        ASSERT_EQUALS("", errout.str());

        check("struct S {\n"
              "  int* ptr;\n"
              "};\n"
              "void foo(S* first, S* second) {\n"
              "  if(0 > first.ptr - second.ptr) {}\n"
              "}");
        ASSERT_EQUALS("", errout.str());

        check("struct S {\n"
              "  int* ptr;\n"
              "};\n"
              "void foo(S* first, S* second) {\n"
              "  if(0 > (first.ptr - second.ptr)) {}\n"
              "}");
        ASSERT_EQUALS("", errout.str());

        check("void foo(const int* x) {\n"
              "  if (0 <= x[0]) {}\n"
              "}");
        ASSERT_EQUALS("", errout.str());

        check("void foo(Bar* x) {\n"
              "  if (0 <= x.y) {}\n"
              "}");
        ASSERT_EQUALS("", errout.str());

        check("void foo(Bar* x) {\n"
              "  if (0 <= x->y) {}\n"
              "}");
        ASSERT_EQUALS("", errout.str());

        check("void foo(Bar* x, Bar* y) {\n"
              "  if (0 <= x->y - y->y ) {}\n"
              "}");
        ASSERT_EQUALS("", errout.str());

        check("void foo(const Bar* x) {\n"
              "  if (0 > x) {}\n"
              "}");
        ASSERT_EQUALS("[test.cpp:2]: (style) A pointer can not be negative so it is either pointless or an error to check if it is.\n", errout.str());

        check("void foo(const int* x) {\n"
              "  if (0 > x[0]) {}\n"
              "}");
        ASSERT_EQUALS("", errout.str());

        check("void foo(Bar* x) {\n"
              "  if (0 > x.y) {}\n"
              "}");
        ASSERT_EQUALS("", errout.str());

        check("void foo(Bar* x) {\n"
              "  if (0 > x->y) {}\n"
              "}");
        ASSERT_EQUALS("", errout.str());

        check("void foo() {\n"
              "  int (*t)(void *a, void *b);\n"
              "  if (t(a, b) < 0) {}\n"
              "}");
        ASSERT_EQUALS("", errout.str());

        check("void foo() {\n"
              "  int (*t)(void *a, void *b);\n"
              "  if (0 > t(a, b)) {}\n"
              "}");
        ASSERT_EQUALS("", errout.str());

        check("struct object_info { int *typep; };\n"
              "void packed_object_info(struct object_info *oi) {\n"
              "  if (oi->typep < 0);\n"
              "}");
        ASSERT_EQUALS("[test.cpp:3]: (style) A pointer can not be negative so it is either pointless or an error to check if it is.\n", errout.str());

        check("struct object_info { int typep[10]; };\n"
              "void packed_object_info(struct object_info *oi) {\n"
              "  if (oi->typep < 0);\n"
              "}");
        ASSERT_EQUALS("[test.cpp:3]: (style) A pointer can not be negative so it is either pointless or an error to check if it is.\n", errout.str());

        check("struct object_info { int *typep; };\n"
              "void packed_object_info(struct object_info *oi) {\n"
              "  if (*oi->typep < 0);\n"
              "}");
        ASSERT_EQUALS("", errout.str());
    }

    void checkSuspiciousSemicolon1() {
        check("void foo() {\n"
              "  for(int i = 0; i < 10; ++i);\n"
              "}");
        ASSERT_EQUALS("", errout.str());

        // Empty block
        check("void foo() {\n"
              "  for(int i = 0; i < 10; ++i); {\n"
              "  }\n"
              "}");
        ASSERT_EQUALS("[test.cpp:2]: (warning) Suspicious use of ; at the end of 'for' statement.\n", errout.str());

        check("void foo() {\n"
              "  while (!quit); {\n"
              "    do_something();\n"
              "  }\n"
              "}");
        ASSERT_EQUALS("[test.cpp:2]: (warning) Suspicious use of ; at the end of 'while' statement.\n", errout.str());
    }

    void checkSuspiciousSemicolon2() {
        check("void foo() {\n"
              "  if (i == 1); {\n"
              "    do_something();\n"
              "  }\n"
              "}");
        ASSERT_EQUALS("[test.cpp:2]: (warning) Suspicious use of ; at the end of 'if' statement.\n", errout.str());

        // Seen this in the wild
        check("void foo() {\n"
              "  if (Match());\n"
              "  do_something();\n"
              "}");
        ASSERT_EQUALS("", errout.str());

        check("void foo() {\n"
              "  if (Match());\n"
              "  else\n"
              "    do_something();\n"
              "}");
        ASSERT_EQUALS("", errout.str());

        check("void foo() {\n"
              "  if (i == 1)\n"
              "       ;\n"
              "  {\n"
              "    do_something();\n"
              "  }\n"
              "}");
        ASSERT_EQUALS("", errout.str());

        check("void foo() {\n"
              "  if (i == 1);\n"
              "\n"
              "  {\n"
              "    do_something();\n"
              "  }\n"
              "}");
        ASSERT_EQUALS("", errout.str());
    }

    void checkSuspiciousSemicolon3() {
        checkP("#define REQUIRE(code) {code}\n"
               "void foo() {\n"
               "  if (x == 123);\n"
               "  REQUIRE(y=z);\n"
               "}");
        ASSERT_EQUALS("", errout.str());
    }

    void checkSuspiciousComparison() {
        checkP("void f(int a, int b) {\n"
               "  a > b;\n"
               "}");
        ASSERT_EQUALS("[test.cpp:2]: (warning, inconclusive) Found suspicious operator '>', result is not used.\n", errout.str());

        checkP("void f() {\n" // #10607
               "  for (auto p : m)\n"
               "    std::vector<std::pair<std::string, std::string>> k;\n"
               "}");
        ASSERT_EQUALS("", errout.str());
    }

    void checkInvalidFree() {
        check("void foo(char *p) {\n"
              "  char *a; a = malloc(1024);\n"
              "  free(a + 10);\n"
              "}");
        ASSERT_EQUALS("[test.cpp:3]: (error) Mismatching address is freed. The address you get from malloc() must be freed without offset.\n", errout.str());

        check("void foo(char *p) {\n"
              "  char *a; a = malloc(1024);\n"
              "  free(a - 10);\n"
              "}");
        ASSERT_EQUALS("[test.cpp:3]: (error) Mismatching address is freed. The address you get from malloc() must be freed without offset.\n", errout.str());

        check("void foo(char *p) {\n"
              "  char *a; a = malloc(1024);\n"
              "  free(10 + a);\n"
              "}");
        ASSERT_EQUALS("[test.cpp:3]: (error) Mismatching address is freed. The address you get from malloc() must be freed without offset.\n", errout.str());

        check("void foo(char *p) {\n"
              "  char *a; a = new char[1024];\n"
              "  delete[] (a + 10);\n"
              "}");
        ASSERT_EQUALS("[test.cpp:3]: (error) Mismatching address is deleted. The address you get from new must be deleted without offset.\n", errout.str());

        check("void foo(char *p) {\n"
              "  char *a; a = new char;\n"
              "  delete a + 10;\n"
              "}");
        ASSERT_EQUALS("[test.cpp:3]: (error) Mismatching address is deleted. The address you get from new must be deleted without offset.\n", errout.str());

        check("void foo(char *p) {\n"
              "  char *a; a = new char;\n"
              "  bar(a);\n"
              "  delete a + 10;\n"
              "}");
        ASSERT_EQUALS("", errout.str());

        check("void foo(char *p) {\n"
              "  char *a; a = new char;\n"
              "  char *b; b = new char;\n"
              "  bar(a);\n"
              "  delete a + 10;\n"
              "  delete b + 10;\n"
              "}");
        ASSERT_EQUALS("[test.cpp:6]: (error) Mismatching address is deleted. The address you get from new must be deleted without offset.\n", errout.str());

        check("void foo(char *p) {\n"
              "  char *a; a = new char;\n"
              "  char *b; b = new char;\n"
              "  bar(a, b);\n"
              "  delete a + 10;\n"
              "  delete b + 10;\n"
              "}");
        ASSERT_EQUALS("", errout.str());

        check("void foo(char *p) {\n"
              "  char *a; a = new char;\n"
              "  bar()\n"
              "  delete a + 10;\n"
              "}");
        ASSERT_EQUALS("[test.cpp:4]: (error) Mismatching address is deleted. The address you get from new must be deleted without offset.\n", errout.str());

        check("void foo(size_t xx) {\n"
              "  char *ptr; ptr = malloc(42);\n"
              "  ptr += xx;\n"
              "  free(ptr + 1 - xx);\n"
              "}");
        ASSERT_EQUALS("[test.cpp:4]: (error) Mismatching address is freed. The address you get from malloc() must be freed without offset.\n", errout.str());

        check("void foo(size_t xx) {\n"
              "  char *ptr; ptr = malloc(42);\n"
              "  std::cout << ptr;\n"
              "  ptr = otherPtr;\n"
              "  free(otherPtr - xx - 1);\n"
              "}");
        ASSERT_EQUALS("", errout.str());
    }

    void checkRedundantCopy() {
        check("const std::string& getA(){static std::string a;return a;}\n"
              "void foo() {\n"
              "    const std::string a = getA();\n"
              "}");
        ASSERT_EQUALS("[test.cpp:3]: (performance, inconclusive) Use const reference for 'a' to avoid unnecessary data copying.\n", errout.str());

        check("class A{public:A(){}};\n"
              "const A& getA(){static A a;return a;}\n"
              "int main()\n"
              "{\n"
              "    const A a = getA();\n"
              "    return 0;\n"
              "}");
        ASSERT_EQUALS("[test.cpp:5]: (performance, inconclusive) Use const reference for 'a' to avoid unnecessary data copying.\n", errout.str());

        check("const int& getA(){static int a;return a;}\n"
              "int main()\n"
              "{\n"
              "    const int a = getA();\n"
              "    return 0;\n"
              "}");
        ASSERT_EQUALS("", errout.str());

        check("const int& getA(){static int a;return a;}\n"
              "int main()\n"
              "{\n"
              "    int getA = 0;\n"
              "    const int a = getA + 3;\n"
              "    return 0;\n"
              "}");
        ASSERT_EQUALS("[test.cpp:1] -> [test.cpp:4]: (style) Local variable \'getA\' shadows outer function\n", errout.str());

        check("class A{public:A(){}};\n"
              "const A& getA(){static A a;return a;}\n"
              "int main()\n"
              "{\n"
              "    const A a(getA());\n"
              "    return 0;\n"
              "}");
        ASSERT_EQUALS("[test.cpp:5]: (performance, inconclusive) Use const reference for 'a' to avoid unnecessary data copying.\n", errout.str());

        check("const int& getA(){static int a;return a;}\n"
              "int main()\n"
              "{\n"
              "    const int a(getA());\n"
              "    return 0;\n"
              "}");
        ASSERT_EQUALS("", errout.str());

        check("class A{\n"
              "public:A(int a=0){_a = a;}\n"
              "A operator+(const A & a){return A(_a+a._a);}\n"
              "private:int _a;};\n"
              "const A& getA(){static A a;return a;}\n"
              "int main()\n"
              "{\n"
              "    const A a = getA() + 1;\n"
              "    return 0;\n"
              "}");
        ASSERT_EQUALS("", errout.str());

        check("class A{\n"
              "public:A(int a=0){_a = a;}\n"
              "A operator+(const A & a){return A(_a+a._a);}\n"
              "private:int _a;};\n"
              "const A& getA(){static A a;return a;}\n"
              "int main()\n"
              "{\n"
              "    const A a(getA()+1);\n"
              "    return 0;\n"
              "}");
        ASSERT_EQUALS("", errout.str());

        // #5190 - FP when creating object with constructor that takes a reference
        check("class A {};\n"
              "class B { B(const A &a); };\n"
              "const A &getA();\n"
              "void f() {\n"
              "    const B b(getA());\n"
              "}");
        ASSERT_EQUALS("", errout.str());

        check("class A {};\n"
              "class B { B(const A& a); };\n"
              "const A& getA();\n"
              "void f() {\n"
              "    const B b{ getA() };\n"
              "}");
        ASSERT_EQUALS("", errout.str());

        // #5618
        const char* code5618 = "class Token {\n"
                               "public:\n"
                               "    const std::string& str();\n"
                               "};\n"
                               "void simplifyArrayAccessSyntax() {\n"
                               "    for (Token *tok = list.front(); tok; tok = tok->next()) {\n"
                               "        const std::string temp = tok->str();\n"
                               "        tok->str(tok->strAt(2));\n"
                               "    }\n"
                               "}";
        check(code5618, nullptr, true);
        ASSERT_EQUALS("", errout.str());
        check(code5618, nullptr, false);
        ASSERT_EQUALS("", errout.str());

        // #5890 - crash: wesnoth desktop_util.cpp / unicode.hpp
        check("typedef std::vector<char> X;\n"
              "X f<X>(const X &in) {\n"
              "    const X s = f<X>(in);\n"
              "    return f<X>(s);\n"
              "}");
        ASSERT_EQUALS("", errout.str());

        // #7981 - False positive redundantCopyLocalConst - const ref argument to ctor
        check("class CD {\n"
              "        public:\n"
              "        CD(const CD&);\n"
              "        static const CD& getOne();\n"
              "};\n"
              " \n"
              "void foo() {\n"
              "  const CD cd(CD::getOne());\n"
              "}", nullptr, true);
        ASSERT_EQUALS("", errout.str());

        check("struct S {\n" // #10545
              "    int modify();\n"
              "    const std::string& get() const;\n"
              "};\n"
              "std::string f(S& s) {\n"
              "    const std::string old = s.get();\n"
              "    int i = s.modify();\n"
              "    if (i != 0)\n"
              "        return old;\n"
              "    return {};\n"
              "}", nullptr, /*inconclusive*/ true);
        ASSERT_EQUALS("", errout.str());

        check("struct X { int x; };\n" // #10191
              "struct S {\n"
              "    X _x;\n"
              "    X& get() { return _x; }\n"
              "    void modify() { _x.x += 42; }\n"
              "    int copy() {\n"
              "        const X x = get();\n"
              "        modify();\n"
              "        return x.x;\n"
              "    }\n"
              "    int constref() {\n"
              "        const X& x = get();\n"
              "        modify();\n"
              "        return x.x;\n"
              "    }\n"
              "};\n", nullptr, /*inconclusive*/ true);
        ASSERT_EQUALS("", errout.str());

        // #10704
        check("struct C {\n"
              "    std::string str;\n"
              "    const std::string& get() const { return str; }\n"
              "};\n"
              "struct D {\n"
              "    C c;\n"
              "    bool f() const {\n"
              "        std::string s = c.get();\n"
              "        return s.empty();\n"
              "    }\n"
              "};\n");
        ASSERT_EQUALS("[test.cpp:8]: (performance, inconclusive) Use const reference for 's' to avoid unnecessary data copying.\n", errout.str());

        check("struct C {\n"
              "    const std::string & get() const { return m; }\n"
              "    std::string m;\n"
              "};\n"
              "C getC();\n"
              "void f() {\n"
              "    const std::string s = getC().get();\n"
              "}\n"
              "void g() {\n"
              "    std::string s = getC().get();\n"
              "}\n");
        ASSERT_EQUALS("", errout.str());
    }

    void checkNegativeShift() {
        check("void foo()\n"
              "{\n"
              "   int a; a = 123;\n"
              "   (void)(a << -1);\n"
              "}");
        ASSERT_EQUALS("[test.cpp:4]: (error) Shifting by a negative value is undefined behaviour\n", errout.str());
        check("void foo()\n"
              "{\n"
              "   int a; a = 123;\n"
              "   (void)(a >> -1);\n"
              "}");
        ASSERT_EQUALS("[test.cpp:4]: (error) Shifting by a negative value is undefined behaviour\n", errout.str());
        check("void foo()\n"
              "{\n"
              "   int a; a = 123;\n"
              "   a <<= -1;\n"
              "}");
        ASSERT_EQUALS("[test.cpp:4]: (error) Shifting by a negative value is undefined behaviour\n", errout.str());
        check("void foo()\n"
              "{\n"
              "   int a; a = 123;\n"
              "   a >>= -1;\n"
              "}");
        ASSERT_EQUALS("[test.cpp:4]: (error) Shifting by a negative value is undefined behaviour\n", errout.str());
        check("void foo()\n"
              "{\n"
              "   std::cout << -1;\n"
              "}");
        ASSERT_EQUALS("", errout.str());
        check("void foo()\n"
              "{\n"
              "   std::cout << a << -1 ;\n"
              "}");
        ASSERT_EQUALS("", errout.str());
        check("void foo()\n"
              "{\n"
              "   std::cout << 3 << -1 ;\n"
              "}");
        ASSERT_EQUALS("", errout.str());
        check("void foo() {\n"
              "   x = (-10+2) << 3;\n"
              "}");
        ASSERT_EQUALS("[test.cpp:2]: (portability) Shifting a negative value is technically undefined behaviour\n", errout.str());

        check("x = y ? z << $-1 : 0;");
        ASSERT_EQUALS("", errout.str());

        // Negative LHS
        check("const int x = -1 >> 2;");
        ASSERT_EQUALS("[test.cpp:1]: (portability) Shifting a negative value is technically undefined behaviour\n", errout.str());

        // #6383 - unsigned type
        check("const int x = (unsigned int)(-1) >> 2;");
        ASSERT_EQUALS("", errout.str());

        // #7814 - UB happening in valueflowcode when it tried to compute shifts.
        check("int shift1() { return 1 >> -1 ;}\n"
              "int shift2() { return 1 << -1 ;}\n"
              "int shift3() { return -1 >> 1 ;}\n"
              "int shift4() { return -1 << 1 ;}");
        ASSERT_EQUALS("[test.cpp:1]: (error) Shifting by a negative value is undefined behaviour\n"
                      "[test.cpp:2]: (error) Shifting by a negative value is undefined behaviour\n"
                      "[test.cpp:3]: (portability) Shifting a negative value is technically undefined behaviour\n"
                      "[test.cpp:4]: (portability) Shifting a negative value is technically undefined behaviour\n", errout.str());
    }

    void incompleteArrayFill() {
        check("void f() {\n"
              "    int a[5];\n"
              "    memset(a, 123, 5);\n"
              "    memcpy(a, b, 5);\n"
              "    memmove(a, b, 5);\n"
              "}");
        ASSERT_EQUALS(// TODO "[test.cpp:4] -> [test.cpp:5]: (performance) Buffer 'a' is being written before its old content has been used.\n"
            "[test.cpp:3]: (warning, inconclusive) Array 'a' is filled incompletely. Did you forget to multiply the size given to 'memset()' with 'sizeof(*a)'?\n"
            "[test.cpp:4]: (warning, inconclusive) Array 'a' is filled incompletely. Did you forget to multiply the size given to 'memcpy()' with 'sizeof(*a)'?\n"
            "[test.cpp:5]: (warning, inconclusive) Array 'a' is filled incompletely. Did you forget to multiply the size given to 'memmove()' with 'sizeof(*a)'?\n", errout.str());

        check("int a[5];\n"
              "namespace Z { struct B { int a[5]; } b; }\n"
              "void f() {\n"
              "    memset(::a, 123, 5);\n"
              "    memset(Z::b.a, 123, 5);\n"
              "}");
        TODO_ASSERT_EQUALS("[test.cpp:4]: (warning, inconclusive) Array '::a' is filled incompletely. Did you forget to multiply the size given to 'memset()' with 'sizeof(*::a)'?\n"
                           "[test.cpp:5]: (warning, inconclusive) Array 'Z::b.a' is filled incompletely. Did you forget to multiply the size given to 'memset()' with 'sizeof(*Z::b.a)'?\n",
                           "[test.cpp:4]: (warning, inconclusive) Array '::a' is filled incompletely. Did you forget to multiply the size given to 'memset()' with 'sizeof(*::a)'?\n", errout.str());

        check("void f() {\n"
              "    Foo* a[5];\n"
              "    memset(a, 'a', 5);\n"
              "}");
        ASSERT_EQUALS("[test.cpp:3]: (warning, inconclusive) Array 'a' is filled incompletely. Did you forget to multiply the size given to 'memset()' with 'sizeof(*a)'?\n", errout.str());

        check("class Foo {int a; int b;};\n"
              "void f() {\n"
              "    Foo a[5];\n"
              "    memset(a, 'a', 5);\n"
              "}");
        ASSERT_EQUALS("[test.cpp:4]: (warning, inconclusive) Array 'a' is filled incompletely. Did you forget to multiply the size given to 'memset()' with 'sizeof(*a)'?\n", errout.str());

        check("void f() {\n"
              "    Foo a[5];\n" // Size of foo is unknown
              "    memset(a, 'a', 5);\n"
              "}");
        ASSERT_EQUALS("", errout.str());

        check("void f() {\n"
              "    char a[5];\n"
              "    memset(a, 'a', 5);\n"
              "}");
        ASSERT_EQUALS("", errout.str());

        check("void f() {\n"
              "    int a[5];\n"
              "    memset(a+15, 'a', 5);\n"
              "}");
        ASSERT_EQUALS("", errout.str());

        check("void f() {\n"
              "    bool a[5];\n"
              "    memset(a, false, 5);\n"
              "}");
        ASSERT_EQUALS("[test.cpp:3]: (portability, inconclusive) Array 'a' might be filled incompletely. Did you forget to multiply the size given to 'memset()' with 'sizeof(*a)'?\n", errout.str());
    }

    void redundantVarAssignment() {
        setMultiline();

        // Simple tests
        check("void f(int i) {\n"
              "    i = 1;\n"
              "    i = 1;\n"
              "}");
        ASSERT_EQUALS("test.cpp:3:style:Variable 'i' is reassigned a value before the old one has been used.\n"
                      "test.cpp:2:note:i is assigned\n"
                      "test.cpp:3:note:i is overwritten\n", errout.str());

        // non-local variable => only show warning when inconclusive is used
        check("int i;\n"
              "void f() {\n"
              "    i = 1;\n"
              "    i = 1;\n"
              "}");
        ASSERT_EQUALS("test.cpp:4:style:Variable 'i' is reassigned a value before the old one has been used.\n"
                      "test.cpp:3:note:i is assigned\n"
                      "test.cpp:4:note:i is overwritten\n", errout.str());

        check("void f() {\n"
              "    int i;\n"
              "    i = 1;\n"
              "    i = 1;\n"
              "}");
        ASSERT_EQUALS("test.cpp:4:style:Variable 'i' is reassigned a value before the old one has been used.\n"
                      "test.cpp:3:note:i is assigned\n"
                      "test.cpp:4:note:i is overwritten\n", errout.str());

        check("void f() {\n"
              "    static int i;\n"
              "    i = 1;\n"
              "    i = 1;\n"
              "}");
        TODO_ASSERT_EQUALS("error", "", errout.str());

        check("void f() {\n"
              "    int i[10];\n"
              "    i[2] = 1;\n"
              "    i[2] = 1;\n"
              "}");
        ASSERT_EQUALS("test.cpp:4:style:Variable 'i[2]' is reassigned a value before the old one has been used.\n"
                      "test.cpp:3:note:i[2] is assigned\n"
                      "test.cpp:4:note:i[2] is overwritten\n", errout.str());

        check("void f(int x) {\n"
              "    int i[10];\n"
              "    i[x] = 1;\n"
              "    x=1;\n"
              "    i[x] = 1;\n"
              "}");
        ASSERT_EQUALS("", errout.str());

        check("void f(const int x) {\n"
              "    int i[10];\n"
              "    i[x] = 1;\n"
              "    i[x] = 1;\n"
              "}");
        ASSERT_EQUALS("test.cpp:4:style:Variable 'i[x]' is reassigned a value before the old one has been used.\n"
                      "test.cpp:3:note:i[x] is assigned\n"
                      "test.cpp:4:note:i[x] is overwritten\n", errout.str());

        // Testing different types
        check("void f() {\n"
              "    Foo& bar = foo();\n"
              "    bar = x;\n"
              "}");
        ASSERT_EQUALS("", errout.str());

        check("void f() {\n"
              "    Foo& bar = foo();\n"
              "    bar = x;\n"
              "    bar = y;\n"
              "}");
        TODO_ASSERT_EQUALS("error", "", errout.str());

        check("void f() {\n"
              "    Foo& bar = foo();\n" // #4425. bar might refer to something global, etc.
              "    bar = y();\n"
              "    foo();\n"
              "    bar = y();\n"
              "}");
        ASSERT_EQUALS("", errout.str());

        // Tests with function call between assignment
        check("void f(int i) {\n"
              "    i = 1;\n"
              "    bar();\n"
              "    i = 1;\n"
              "}");
        ASSERT_EQUALS("test.cpp:4:style:Variable 'i' is reassigned a value before the old one has been used.\n"
                      "test.cpp:2:note:i is assigned\n"
                      "test.cpp:4:note:i is overwritten\n", errout.str());

        check("int i;\n"
              "void f() {\n"
              "    i = 1;\n"
              "    bar();\n" // Global variable might be accessed in bar()
              "    i = 1;\n"
              "}");
        ASSERT_EQUALS("", errout.str());

        check("void f() {\n"
              "    static int i;\n"
              "    i = 1;\n"
              "    bar();\n" // bar() might call f() recursively. This could be a false positive in more complex examples (when value of i is used somewhere. See #4229)
              "    i = 2;\n"
              "}");
        ASSERT_EQUALS("", errout.str());

        check("void f() {\n"
              "    int i;\n"
              "    i = 1;\n"
              "    bar();\n"
              "    i = 1;\n"
              "}");
        ASSERT_EQUALS("test.cpp:5:style:Variable 'i' is reassigned a value before the old one has been used.\n"
                      "test.cpp:3:note:i is assigned\n"
                      "test.cpp:5:note:i is overwritten\n", errout.str());

        check("void bar(int i) {}\n"
              "void f(int i) {\n"
              "    i = 1;\n"
              "    bar(i);\n" // Passed as argument
              "    i = 1;\n"
              "}");
        ASSERT_EQUALS("", errout.str());

        check("void f() {\n"
              "    Foo bar = foo();\n"
              "    bar();\n" // #5568. operator() called
              "    bar = y();\n"
              "}");
        ASSERT_EQUALS("", errout.str());

        // Branch tests
        check("void f(int i) {\n"
              "    i = 1;\n"
              "    if(x)\n"
              "        i = 0;\n"
              "}");
        ASSERT_EQUALS("", errout.str());

        check("void f(int i) {\n"
              "    if(x)\n"
              "        i = 0;\n"
              "    i = 1;\n"
              "    i = 2;\n"
              "}");
        ASSERT_EQUALS("test.cpp:5:style:Variable 'i' is reassigned a value before the old one has been used.\n"
                      "test.cpp:4:note:i is assigned\n"
                      "test.cpp:5:note:i is overwritten\n", errout.str());

        // #4513
        check("int x;\n"
              "int g() {\n"
              "    return x*x;\n"
              "}\n"
              "void f() {\n"
              "    x = 2;\n"
              "    x = g();\n"
              "}");
        ASSERT_EQUALS("", errout.str());

        check("int g() {\n"
              "    return x*x;\n"
              "}\n"
              "void f(int x) {\n"
              "    x = 2;\n"
              "    x = g();\n"
              "}");
        ASSERT_EQUALS("test.cpp:6:style:Variable 'x' is reassigned a value before the old one has been used.\n"
                      "test.cpp:5:note:x is assigned\n"
                      "test.cpp:6:note:x is overwritten\n", errout.str());

        check("void f() {\n"
              "    Foo& bar = foo();\n"
              "    bar = x;\n"
              "    bar = y();\n"
              "}");
        ASSERT_EQUALS("", errout.str());

        check("class C {\n"
              "    int x;\n"
              "    void g() { return x * x; }\n"
              "    void f();\n"
              "};\n"
              "\n"
              "void C::f() {\n"
              "    x = 2;\n"
              "    x = g();\n"
              "}");
        ASSERT_EQUALS("", errout.str());

        check("class C {\n"
              "    int x;\n"
              "    void g() { return x*x; }\n"
              "    void f(Foo z);\n"
              "};\n"
              "\n"
              "void C::f(Foo z) {\n"
              "    x = 2;\n"
              "    x = z.g();\n"
              "}");
        ASSERT_EQUALS("", errout.str());

        // ({ })
        check("void f() {\n"
              "  int x;\n"
              "  x = 321;\n"
              "  x = ({ asm(123); })\n"
              "}");
        ASSERT_EQUALS("", errout.str());

        // from #3103 (avoid a false negative)
        check("int foo(){\n"
              "    int x;\n"
              "    x = 1;\n"
              "    x = 1;\n"
              "    return x + 1;\n"
              "}");
        ASSERT_EQUALS("test.cpp:4:style:Variable 'x' is reassigned a value before the old one has been used.\n"
                      "test.cpp:3:note:x is assigned\n"
                      "test.cpp:4:note:x is overwritten\n", errout.str());

        // from #3103 (avoid a false positive)
        check("int foo(){\n"
              "    int x;\n"
              "    x = 1;\n"
              "    if (y)\n" // <-- cppcheck does not know anything about 'y'
              "        x = 2;\n"
              "    return x + 1;\n"
              "}");
        ASSERT_EQUALS("", errout.str());

        // initialization, assignment with 0
        check("void f() {\n"  // Ticket #4356
              "    int x = 0;\n"  // <- ignore initialization with 0
              "    x = 3;\n"
              "}");
        ASSERT_EQUALS("", errout.str());

        check("void f() {\n"
              "  state_t *x = NULL;\n"
              "  x = dostuff();\n"
              "}");
        ASSERT_EQUALS("", errout.str());

        check("void f() {\n"
              "  state_t *x;\n"
              "  x = NULL;\n"
              "  x = dostuff();\n"
              "}");
        ASSERT_EQUALS("", errout.str());

        check("int foo() {\n" // #4420
              "    int x;\n"
              "    bar(++x);\n"
              "    x = 5;\n"
              "    return bar(x);\n"
              "}");
        ASSERT_EQUALS("", errout.str());

        // struct member..
        check("struct AB { int a; int b; };\n"
              "\n"
              "int f() {\n"
              "    struct AB ab;\n"
              "    ab.a = 1;\n"
              "    ab.a = 2;\n"
              "    return ab.a;\n"
              "}");
        ASSERT_EQUALS("test.cpp:6:style:Variable 'ab.a' is reassigned a value before the old one has been used.\n"
                      "test.cpp:5:note:ab.a is assigned\n"
                      "test.cpp:6:note:ab.a is overwritten\n", errout.str());

        check("struct AB { int a; int b; };\n"
              "\n"
              "int f() {\n"
              "    struct AB ab;\n"
              "    ab.a = 1;\n"
              "    ab = do_something();\n"
              "    return ab.a;\n"
              "}");
        TODO_ASSERT_EQUALS("error", "", errout.str());

        check("struct AB { int a; int b; };\n"
              "\n"
              "int f() {\n"
              "    struct AB ab;\n"
              "    ab.a = 1;\n"
              "    do_something(&ab);\n"
              "    ab.a = 2;\n"
              "    return ab.a;\n"
              "}");
        ASSERT_EQUALS("", errout.str());

        check("struct AB { int a; int b; };\n"
              "\n"
              "int f(DO_SOMETHING do_something) {\n"
              "    struct AB ab;\n"
              "    ab.a = 1;\n"
              "    do_something(&ab);\n"
              "    ab.a = 2;\n"
              "    return ab.a;\n"
              "}");
        ASSERT_EQUALS("", errout.str());

        check("struct AB { int a; int b; };\n"
              "\n"
              "int f(struct AB *ab) {\n"
              "    ab->a = 1;\n"
              "    ab->b = 2;\n"
              "    ab++;\n"
              "    ab->a = 1;\n"
              "    ab->b = 2;\n"
              "}");
        ASSERT_EQUALS("", errout.str());

        check("struct AB { int a; int b; };\n"
              "\n"
              "int f(struct AB *ab) {\n"
              "    ab->a = 1;\n"
              "    ab->b = 2;\n"
              "    ab = x;\n"
              "    ab->a = 1;\n"
              "    ab->b = 2;\n"
              "}");
        ASSERT_EQUALS("", errout.str());

        check("void f(struct AB *ab) {\n" // #
              "    ab->data->x = 1;\n"
              "    ab = &ab1;\n"
              "    ab->data->x = 2;\n"
              "}");
        ASSERT_EQUALS("", errout.str());

        // #5964
        check("void func(char *buffer, const char *format, int precision, unsigned value) {\n"
              "    (precision < 0) ? sprintf(buffer, format, value) : sprintf(buffer, format, precision, value);\n"
              "}");
        ASSERT_EQUALS("", errout.str());

        // don't crash
        check("struct data {\n"
              "  struct { int i; } fc;\n"
              "};\n"
              "struct state {\n"
              "  struct data d[123];\n"
              "};\n"
              "void func(struct state *s) {\n"
              "  s->foo[s->x++] = 2;\n"
              "  s->d[1].fc.i++;\n"
              "}");

        // #6525 - inline assembly
        check("void f(int i) {\n"
              "    i = 1;\n"
              "    asm(\"foo\");\n"
              "    i = 1;\n"
              "}");
        ASSERT_EQUALS("", errout.str());

        // #6555
        check("void foo() {\n"
              "    char *p = 0;\n"
              "    try {\n"
              "        p = fred();\n"
              "        p = wilma();\n"
              "    }\n"
              "    catch (...) {\n"
              "        barney(p);\n"
              "    }\n"
              "}");
        ASSERT_EQUALS("", errout.str());

        check("void foo() {\n"
              "    char *p = 0;\n"
              "    try {\n"
              "        p = fred();\n"
              "        p = wilma();\n"
              "    }\n"
              "    catch (...) {\n"
              "        barney(x);\n"
              "    }\n"
              "}");
        ASSERT_EQUALS("test.cpp:2:style:The scope of the variable 'p' can be reduced.\n",
                      errout.str());

        check("void foo() {\n"
              "    char *p = 0;\n"
              "    try {\n"
              "        if(z) {\n"
              "            p = fred();\n"
              "            p = wilma();\n"
              "        }\n"
              "    }\n"
              "    catch (...) {\n"
              "        barney(p);\n"
              "    }\n"
              "}");
        ASSERT_EQUALS("", errout.str());

        // Member variable pointers
        check("void podMemPtrs() {\n"
              "    int POD::*memptr;\n"
              "    memptr = &POD::a;\n"
              "    memptr = &POD::b;\n"
              "    if (memptr)\n"
              "        memptr = 0;\n"
              "}");
        ASSERT_EQUALS("test.cpp:4:style:Variable 'memptr' is reassigned a value before the old one has been used.\n"
                      "test.cpp:3:note:memptr is assigned\n"
                      "test.cpp:4:note:memptr is overwritten\n", errout.str());

        // Pointer function argument (#3857)
        check("void f(float * var)\n"
              "{\n"
              "  var[0] = 0.2f;\n"
              "  var[0] = 0.2f;\n" // <-- is initialized twice
              "}");
        ASSERT_EQUALS("test.cpp:4:style:Variable 'var[0]' is reassigned a value before the old one has been used.\n"
                      "test.cpp:3:note:var[0] is assigned\n"
                      "test.cpp:4:note:var[0] is overwritten\n", errout.str());

        check("void f(float * var)\n"
              "{\n"
              "  *var = 0.2f;\n"
              "  *var = 0.2f;\n" // <-- is initialized twice
              "}");
        ASSERT_EQUALS("test.cpp:4:style:Variable '*var' is reassigned a value before the old one has been used.\n"
                      "test.cpp:3:note:*var is assigned\n"
                      "test.cpp:4:note:*var is overwritten\n", errout.str());

        // Volatile variables
        check("void f() {\n"
              "  volatile char *reg = (volatile char *)0x12345;\n"
              "  *reg = 12;\n"
              "  *reg = 34;\n"
              "}");
        ASSERT_EQUALS("test.cpp:2:style:C-style pointer casting\n", errout.str());

        check("void f(std::map<int, int>& m, int key, int value) {\n" // #6379
              "    m[key] = value;\n"
              "    m[key] = value;\n"
              "}\n");
        ASSERT_EQUALS("test.cpp:3:style:Variable 'm[key]' is reassigned a value before the old one has been used.\n"
                      "test.cpp:2:note:m[key] is assigned\n"
                      "test.cpp:3:note:m[key] is overwritten\n",
                      errout.str());
    }

    void redundantVarAssignment_trivial() {
        check("void f() {\n"
              "   int a = 0;\n"
              "   a = 4;\n"
              "}");
        ASSERT_EQUALS("", errout.str());

        check("void f() {\n"
              "   int a;\n"
              "   a = 0;\n"
              "   a = 4;\n"
              "}");
        ASSERT_EQUALS("", errout.str());

        check("void f() {\n"
              "   unsigned a;\n"
              "   a = 0u;\n"
              "   a = 2u;\n"
              "}");
        ASSERT_EQUALS("", errout.str());

        check("void f() {\n"
              "   void* a;\n"
              "   a = (void*)0;\n"
              "   a = p;\n"
              "}");
        ASSERT_EQUALS("", errout.str());

        check("void f() {\n"
              "   void* a;\n"
              "   a = (void*)0U;\n"
              "   a = p;\n"
              "}");
        ASSERT_EQUALS("", errout.str());
    }

    void redundantVarAssignment_struct() {
        check("struct foo {\n"
              "  int a,b;\n"
              "};\n"
              "\n"
              "int main() {\n"
              "  struct foo x;\n"
              "  x.a = _mm_set1_ps(1.0);\n"
              "  x.a = _mm_set1_ps(2.0);\n"
              "}");
        ASSERT_EQUALS("[test.cpp:7] -> [test.cpp:8]: (style) Variable 'x.a' is reassigned a value before the old one has been used.\n", errout.str());

        check("void f() {\n"
              "  struct AB ab;\n"
              "  ab.x = 23;\n"
              "  ab.y = 41;\n"
              "  ab.x = 1;\n"
              "}");
        ASSERT_EQUALS("[test.cpp:3] -> [test.cpp:5]: (style) Variable 'ab.x' is reassigned a value before the old one has been used.\n", errout.str());

        check("void f() {\n"
              "  struct AB ab = {0};\n"
              "  ab = foo();\n"
              "}");
        ASSERT_EQUALS("", errout.str());
    }

    void redundantVarAssignment_7133() {
        // #7133
        check("sal_Int32 impl_Export() {\n"
              "   try {\n"
              "        try  {\n"
              "          uno::Sequence< uno::Any > aArgs(2);\n"
              "          beans::NamedValue aValue;\n"
              "          aValue.Name = \"DocumentHandler\";\n"
              "          aValue.Value <<= xDocHandler;\n"
              "          aArgs[0] <<= aValue;\n"
              "          aValue.Name = \"Model\";\n"
              "          aValue.Value <<= xDocumentComp;\n"
              "          aArgs[1] <<= aValue;\n"
              "        }\n"
              "        catch (const uno::Exception&) {\n"
              "        }\n"
              "   }\n"
              "   catch (const uno::Exception&)  {\n"
              "   }\n"
              "}", "test.cpp", true);
        ASSERT_EQUALS("", errout.str());

        check("void ConvertBitmapData(sal_uInt16 nDestBits) {\n"
              "    BitmapBuffer aSrcBuf;\n"
              "    aSrcBuf.mnBitCount = nSrcBits;\n"
              "    BitmapBuffer aDstBuf;\n"
              "    aSrcBuf.mnBitCount = nDestBits;\n"
              "    bConverted = ::ImplFastBitmapConversion( aDstBuf, aSrcBuf, aTwoRects );\n"
              "}", "test.c");
        ASSERT_EQUALS("[test.c:3] -> [test.c:5]: (style) Variable 'aSrcBuf.mnBitCount' is reassigned a value before the old one has been used.\n", errout.str());
        check("void ConvertBitmapData(sal_uInt16 nDestBits) {\n"
              "    BitmapBuffer aSrcBuf;\n"
              "    aSrcBuf.mnBitCount = nSrcBits;\n"
              "    BitmapBuffer aDstBuf;\n"
              "    aSrcBuf.mnBitCount = nDestBits;\n"
              "    bConverted = ::ImplFastBitmapConversion( aDstBuf, aSrcBuf, aTwoRects );\n"
              "}");
        ASSERT_EQUALS("[test.cpp:3] -> [test.cpp:5]: (style) Variable 'aSrcBuf.mnBitCount' is reassigned a value before the old one has been used.\n",
                      errout.str());

        check("class C { void operator=(int x); };\n" // #8368 - assignment operator might have side effects => inconclusive
              "void f() {\n"
              "    C c;\n"
              "    c = x;\n"
              "    c = x;\n"
              "}");
        ASSERT_EQUALS("[test.cpp:4] -> [test.cpp:5]: (style, inconclusive) Variable 'c' is reassigned a value before the old one has been used if variable is no semaphore variable.\n", errout.str());
    }

    void redundantVarAssignment_stackoverflow() {
        check("typedef struct message_node {\n"
              "  char code;\n"
              "  size_t size;\n"
              "  struct message_node *next, *prev;\n"
              "} *message_list;\n"
              "static message_list remove_message_from_list(message_list m) {\n"
              "    m->prev->next = m->next;\n"
              "    m->next->prev = m->prev;\n"
              "    return m->next;\n"
              "}");
        ASSERT_EQUALS("", errout.str());
    }

    void redundantVarAssignment_lambda() {
        // #7152
        check("int foo() {\n"
              "    int x = 0, y = 0;\n"
              "    auto f = [&]() { if (x < 5) ++y; };\n"
              "    x = 2;\n"
              "    f();\n"
              "    x = 6;\n"
              "    f();\n"
              "    return y;\n"
              "}");
        ASSERT_EQUALS("", errout.str());

        // #10228
        check("std::tuple<int, int> g();\n"
              "void h(int);\n"
              "void f() {\n"
              "    auto [a, b] = g();\n"
              "    auto l = [a = a]() { h(i); };\n"
              "}\n");
        ASSERT_EQUALS("", errout.str());
    }

    void redundantVarAssignment_loop() {
        check("void f() {\n"
              "    char buf[10];\n"
              "    int i;\n"
              "    for (i = 0; i < 4; i++)\n"
              "        buf[i] = 131;\n"
              "    buf[i] = 0;\n"
              "}");
        ASSERT_EQUALS("", errout.str());

        check("void bar() {\n" // #9262 do-while with break
              "    int x = 0;\n"
              "    x = 432;\n"
              "    do {\n"
              "        if (foo()) break;\n"
              "        x = 1;\n"
              "     } while (false);\n"
              "}");
        ASSERT_EQUALS("", errout.str());

        check("void foo(int num) {\n" // #9420 FP
              "  int a = num;\n"
              "  for (int b = 0; b < num; a = b++)\n"
              "    dostuff(a);\n"
              "}");
        ASSERT_EQUALS("", errout.str());

        check("void foo(int num) {\n" // #9420 FN
              "  int a = num;\n"
              "  for (int b = 0; b < num; a = b++);\n"
              "}");
        TODO_ASSERT_EQUALS("error", "", errout.str());
    }

    void redundantVarAssignment_after_switch() {
        check("void f(int x) {\n" // #7907
              "    int ret;\n"
              "    switch (x) {\n"
              "    case 123:\n"
              "        ret = 1;\n" // redundant assignment
              "        break;\n"
              "    }\n"
              "    ret = 3;\n"
              "}");
        ASSERT_EQUALS("[test.cpp:5] -> [test.cpp:8]: (style) Variable 'ret' is reassigned a value before the old one has been used.\n", errout.str());
    }

    void redundantVarAssignment_pointer() {
        check("void f(int *ptr) {\n"
              "    int *x = ptr + 1;\n"
              "    *x = 23;\n"
              "    foo(ptr);\n"
              "    *x = 32;\n"
              "}");
        ASSERT_EQUALS("", errout.str());

        // #8997
        check("void f() {\n"
              "  char x[2];\n"
              "  char* p = x;\n"
              "  *p = 1;\n"
              "  p += 1;\n"
              "  *p = 1;\n"
              "}");
        ASSERT_EQUALS("", errout.str());
    }

    void redundantVarAssignment_pointer_parameter() {
        check("void f(int *p) {\n"
              "    *p = 1;\n"
              "    if (condition) return;\n"
              "    *p = 2;\n"
              "}");
        ASSERT_EQUALS("", errout.str());
    }

    void redundantVarAssignment_array() {
        check("void f() {\n"
              "    int arr[10];\n"
              "    int i = 0;\n"
              "    arr[i] = 1;\n"
              "    i += 2;\n"
              "    arr[i] = 3;\n"
              "    dostuff(arr);\n"
              "}");
        ASSERT_EQUALS("", errout.str());
    }

    void redundantVarAssignment_switch_break() {
        // #10058
        check("void f(int a, int b) {\n"
              "    int ret = 0;\n"
              "    switch (a) {\n"
              "    case 1:\n"
              "        ret = 543;\n"
              "        if (b) break;\n"
              "        ret = 1;\n"
              "        break;\n"
              "    }"
              "    return ret;\n"
              "}");
        ASSERT_EQUALS("", errout.str());

        check("void f(int a, int b) {\n"
              "    int ret = 0;\n"
              "    switch (a) {\n"
              "    case 1:\n"
              "        ret = 543;\n"
              "        if (b) break;\n"
              "        ret = 1;\n"
              "        break;\n"
              "    }"
              "}");
        ASSERT_EQUALS("[test.cpp:5] -> [test.cpp:7]: (style) Variable 'ret' is reassigned a value before the old one has been used.\n", errout.str());
    }

    void redundantInitialization() {
        setMultiline();

        check("void f() {\n"
              "    int err = -ENOMEM;\n"
              "    err = dostuff();\n"
              "}");
        ASSERT_EQUALS("test.cpp:3:style:Redundant initialization for 'err'. The initialized value is overwritten before it is read.\n"
                      "test.cpp:2:note:err is initialized\n"
                      "test.cpp:3:note:err is overwritten\n",
                      errout.str());

        check("void f() {\n"
              "    struct S s = {1,2,3};\n"
              "    s = dostuff();\n"
              "}");
        ASSERT_EQUALS("test.cpp:3:style:Redundant initialization for 's'. The initialized value is overwritten before it is read.\n"
                      "test.cpp:2:note:s is initialized\n"
                      "test.cpp:3:note:s is overwritten\n",
                      errout.str());

        check("void f() {\n"
              "    int *p = NULL;\n"
              "    p = dostuff();\n"
              "}");
        ASSERT_EQUALS("", errout.str());

        // "trivial" initialization => do not warn
        check("void f() {\n"
              "    struct S s = {0};\n"
              "    s = dostuff();\n"
              "}");
        ASSERT_EQUALS("", errout.str());

        check("namespace N { enum E {e0,e1}; }\n"
              "void f() {\n"
              "    N::E e = N::e0;\n" // #9261
              "    e = dostuff();\n"
              "}");
        ASSERT_EQUALS("", errout.str());

        check("void f() {\n" // #10143
              "    std::shared_ptr<int> i = g();\n"
              "    h();\n"
              "    i = nullptr;\n"
              "}\n");
        ASSERT_EQUALS("", errout.str());

        check("int f(const std::vector<int>& v) {\n" // #9815
              "    int i = g();\n"
              "    i = std::distance(v.begin(), std::find_if(v.begin(), v.end(), [=](int j) { return i == j; }));\n"
              "    return i;\n"
              "}\n");
        ASSERT_EQUALS("", errout.str());
    }

    void redundantMemWrite() {
        return; // FIXME: temporary hack

        // Simple tests
        // cppcheck-suppress unreachableCode - remove when code is enabled again
        check("void f() {\n"
              "    char a[10];\n"
              "    memcpy(a, foo, bar);\n"
              "    memset(a, 0, bar);\n"
              "}");
        ASSERT_EQUALS("[test.cpp:3] -> [test.cpp:4]: (performance) Buffer 'a' is being written before its old content has been used.\n", errout.str());

        check("void f() {\n"
              "    char a[10];\n"
              "    strcpy(a, foo);\n"
              "    strncpy(a, 0, bar);\n"
              "}");
        ASSERT_EQUALS("[test.cpp:3] -> [test.cpp:4]: (performance) Buffer 'a' is being written before its old content has been used.\n", errout.str());

        check("void f() {\n"
              "    char a[10];\n"
              "    sprintf(a, \"foo\");\n"
              "    memmove(a, 0, bar);\n"
              "}");
        ASSERT_EQUALS("[test.cpp:3] -> [test.cpp:4]: (performance) Buffer 'a' is being written before its old content has been used.\n", errout.str());

        check("void f(char *filename) {\n"
              "    char *p = strrchr(filename,'.');\n"
              "    strcpy(p, \"foo\");\n"
              "    dostuff(filename);\n"
              "    strcpy(p, \"foo\");\n"
              "}");
        ASSERT_EQUALS("", errout.str());

        // Writing to different parts of a buffer
        check("void f(void* a) {\n"
              "    memcpy(a, foo, bar);\n"
              "    memset(a+5, 0, bar);\n"
              "}");
        ASSERT_EQUALS("", errout.str());

        // Use variable as second argument
        check("void f(void* a, void* b) {\n"
              "    memset(a, 0, 5);\n"
              "    memcpy(b, a, 5);\n"
              "    memset(a, 1, 5);\n"
              "}");
        ASSERT_EQUALS("", errout.str());

        // strcat is special
        check("void f() {\n"
              "    char a[10];\n"
              "    strcpy(a, foo);\n"
              "    strcat(a, bar);\n" // Not redundant
              "    strcpy(a, x);\n" // Redundant
              "}");
        ASSERT_EQUALS("[test.cpp:3] -> [test.cpp:5]: (performance) Buffer 'a' is being written before its old content has been used.\n", errout.str());

        // Tests with function call between copy
        check("void f() {\n"
              "    char a[10];\n"
              "    snprintf(a, foo, bar);\n"
              "    bar();\n"
              "    memset(a, 0, size);\n"
              "}");
        ASSERT_EQUALS("[test.cpp:3] -> [test.cpp:5]: (performance) Buffer 'a' is being written before its old content has been used.\n", errout.str());

        check("void* a;\n"
              "void f() {\n"
              "    memset(a, 0, size);\n"
              "    bar();\n" // Global variable might be accessed in bar()
              "    memset(a, 0, size);\n"
              "}");
        ASSERT_EQUALS("", errout.str());

        check("void f() {\n"
              "    char a[10];\n"
              "    memset(a, 0, size);\n"
              "    bar();\n"
              "    memset(a, 0, size);\n"
              "}");
        TODO_ASSERT_EQUALS("[test.cpp:3] -> [test.cpp:5]: (performance) Buffer 'a' is being written before its old content has been used.\n", "", errout.str());

        check("void bar(void* a) {}\n"
              "void f(void* a) {\n"
              "    memset(a, 0, size);\n"
              "    bar(a);\n" // Passed as argument
              "    memset(a, 0, size);\n"
              "}");
        ASSERT_EQUALS("", errout.str());

        // Branch tests
        check("void f(void* a) {\n"
              "    memset(a, 0, size);\n"
              "    if(x)\n"
              "        memset(a, 0, size);\n"
              "}");
        ASSERT_EQUALS("", errout.str());

        // #4455 - initialization of local buffer
        check("void f(void) {"
              "    char buf[10];\n"
              "    memset(buf, 0, 10);\n"
              "    strcpy(buf, string);\n"
              "}");
        ASSERT_EQUALS("", errout.str());

        check("void f(void) {\n"
              "    char buf[10] = {0};\n"
              "    memset(buf, 0, 10);\n"
              "    strcpy(buf, string);\n"
              "}");
        ASSERT_EQUALS("[test.cpp:3] -> [test.cpp:4]: (performance) Buffer 'buf' is being written before its old content has been used.\n", errout.str());

        // #5689 - use return value of strcpy
        check("int f(void* a) {\n"
              "    int i = atoi(strcpy(a, foo));\n"
              "    strncpy(a, 0, bar);\n"
              "    return i;\n"
              "}");
        ASSERT_EQUALS("", errout.str());

        // #7175 - read+write
        check("void f() {\n"
              "    char buf[100];\n"
              "    strcpy(buf, x);\n"
              "    strcpy(buf, dostuff(buf));\n" // <- read + write
              "    strcpy(buf, x);\n"
              "}");
        ASSERT_EQUALS("", errout.str());

        check("void f() {\n"
              "    char buf[100];\n"
              "    strcpy(buf, x);\n"
              "    strcpy(buf, dostuff(buf));\n"
              "    strcpy(buf, x);\n"
              "}");
        TODO_ASSERT_EQUALS("error", "", errout.str());
    }

    void varFuncNullUB() { // #4482
        check("void a(...);\n"
              "void b() { a(NULL); }");
        ASSERT_EQUALS("[test.cpp:2]: (portability) Passing NULL after the last typed argument to a variadic function leads to undefined behaviour.\n", errout.str());

        check("void a(char *p, ...);\n"
              "void b() { a(NULL, 2); }");
        ASSERT_EQUALS("", errout.str());
    }

    void checkCastIntToCharAndBack() { // #160

        // check getchar
        check("void f() {\n"
              "unsigned char c; c = getchar();\n"
              "  while( c != EOF)\n"
              "  {\n"
              "    bar(c);\n"
              "    c = getchar();\n"
              "  } ;\n"
              "}");
        ASSERT_EQUALS("[test.cpp:3]: (warning) Storing getchar() return value in char variable and then comparing with EOF.\n", errout.str());

        check("void f() {\n"
              "unsigned char c = getchar();\n"
              "  while( EOF != c)\n"
              "  {\n"
              "    bar(c);\n"
              "  } ;\n"
              "}");
        ASSERT_EQUALS("[test.cpp:3]: (warning) Storing getchar() return value in char variable and then comparing with EOF.\n", errout.str());

        check("void f() {\n"
              "  unsigned char c; c = getchar();\n"
              "  while( EOF != c )\n"
              "  {\n"
              "    bar(c);\n"
              "    c = getchar();\n"
              "  } ;\n"
              "}");
        ASSERT_EQUALS("[test.cpp:3]: (warning) Storing getchar() return value in char variable and then comparing with EOF.\n", errout.str());

        check("void f() {\n"
              "  unsigned char c;\n"
              "  while( EOF != ( c = getchar() ) )\n"
              "  {\n"
              "  }\n"
              "}");
        ASSERT_EQUALS("[test.cpp:3]: (warning) Storing getchar() return value in char variable and then comparing with EOF.\n", errout.str());

        check("void f() {\n"
              "  int i; i = getchar();\n"
              "  while( i != EOF)\n"
              "  {\n"
              "    bar(i);\n"
              "    i = getchar();\n"
              "  } ;\n"
              "}");
        ASSERT_EQUALS("", errout.str());

        check("void f() {\n"
              "  int i; i = getchar();\n"
              "  while( EOF != i )\n"
              "  {\n"
              "    bar(i);\n"
              "    i = getchar();\n"
              "  } ;\n"
              "}");
        ASSERT_EQUALS("", errout.str());


        // check getc
        check("void f (FILE * pFile){\n"
              "unsigned char c;\n"
              "do {\n"
              "  c = getc (pFile);\n"
              "} while (c != EOF)"
              "}");
        ASSERT_EQUALS("[test.cpp:5]: (warning) Storing getc() return value in char variable and then comparing with EOF.\n", errout.str());

        check("void f (FILE * pFile){\n"
              "unsigned char c;\n"
              "do {\n"
              "  c = getc (pFile);\n"
              "} while (EOF != c)"
              "}");
        ASSERT_EQUALS("[test.cpp:5]: (warning) Storing getc() return value in char variable and then comparing with EOF.\n", errout.str());

        check("void f (FILE * pFile){\n"
              "int i;\n"
              "do {\n"
              "  i = getc (pFile);\n"
              "} while (i != EOF)"
              "}");
        ASSERT_EQUALS("", errout.str());

        check("void f (FILE * pFile){\n"
              "int i;\n"
              "do {\n"
              "  i = getc (pFile);\n"
              "} while (EOF != i)"
              "}");
        ASSERT_EQUALS("", errout.str());


        // check fgetc
        check("void f (FILE * pFile){\n"
              "unsigned char c;\n"
              "do {\n"
              "  c = fgetc (pFile);\n"
              "} while (c != EOF)"
              "}");
        ASSERT_EQUALS("[test.cpp:5]: (warning) Storing fgetc() return value in char variable and then comparing with EOF.\n", errout.str());

        check("void f (FILE * pFile){\n"
              "char c;\n"
              "do {\n"
              "  c = fgetc (pFile);\n"
              "} while (EOF != c)"
              "}");
        ASSERT_EQUALS("[test.cpp:5]: (warning) Storing fgetc() return value in char variable and then comparing with EOF.\n", errout.str());

        check("void f (FILE * pFile){\n"
              "signed char c;\n"
              "do {\n"
              "  c = fgetc (pFile);\n"
              "} while (EOF != c)"
              "}");
        ASSERT_EQUALS("", errout.str());

        check("void f (FILE * pFile){\n"
              "int i;\n"
              "do {\n"
              "  i = fgetc (pFile);\n"
              "} while (i != EOF)"
              "}");
        ASSERT_EQUALS("", errout.str());

        check("void f (FILE * pFile){\n"
              "int i;\n"
              "do {\n"
              "  i = fgetc (pFile);\n"
              "} while (EOF != i)"
              "}");
        ASSERT_EQUALS("", errout.str());

        // cin.get()
        check("void f(){\n"
              "   char ch; ch = std::cin.get();\n"
              "   while (EOF != ch) {\n"
              "        std::cout << ch;\n"
              "        ch = std::cin.get();\n"
              "   }\n"
              "}");
        ASSERT_EQUALS("[test.cpp:3]: (warning) Storing cin.get() return value in char variable and then comparing with EOF.\n", errout.str());

        check("void f(){\n"
              "   char ch; ch = std::cin.get();\n"
              "   while (ch != EOF) {\n"
              "        std::cout << ch;\n"
              "        ch = std::cin.get();\n"
              "   }\n"
              "}");
        ASSERT_EQUALS("[test.cpp:3]: (warning) Storing cin.get() return value in char variable and then comparing with EOF.\n", errout.str());

        check("void f(){\n"
              "   int i; i = std::cin.get();\n"
              "   while ( EOF != i ) {\n"
              "        std::cout << i;\n"
              "        i = std::cin.get();\n"
              "   }\n"
              "}");
        ASSERT_EQUALS("", errout.str());

        check("void f(){\n"
              "   int i; i = std::cin.get();\n"
              "   while ( i != EOF ) {\n"
              "        std::cout << i;\n"
              "        i = std::cin.get();\n"
              "   }\n"
              "}");
        ASSERT_EQUALS("", errout.str());
    }

    void checkCommaSeparatedReturn() {
        check("int fun(int a) {\n"
              "  if (a < 0)\n"
              "    return a++,\n"
              "  do_something();\n"
              "}", nullptr, false, false);
        TODO_ASSERT_EQUALS("[test.cpp:3]: (style) Comma is used in return statement. The comma can easily be misread as a ';'.\n", "", errout.str());

        check("int fun(int a) {\n"
              "  if (a < 0)\n"
              "    return a++, do_something();\n"
              "}", nullptr, false, false);
        ASSERT_EQUALS("", errout.str());

        check("int fun(int a) {\n"
              "  if (a < 0)\n"
              "    return a+5,\n"
              "  do_something();\n"
              "}", nullptr, false, false);
        TODO_ASSERT_EQUALS("[test.cpp:3]: (style) Comma is used in return statement. The comma can easily be misread as a ';'.\n", "", errout.str());

        check("int fun(int a) {\n"
              "  if (a < 0)\n"
              "    return a+5, do_something();\n"
              "}", nullptr, false, false);
        ASSERT_EQUALS("", errout.str());

        check("int fun(int a) {\n"
              "  if (a < 0)\n"
              "    return c<int,\nint>::b;\n"
              "}", nullptr, false, false);
        ASSERT_EQUALS("", errout.str());

        // #4943 take care of C++11 initializer lists
        check("std::vector<Foo> Bar() {\n"
              "    return\n"
              "    {\n"
              "        { \"1\" },\n"
              "        { \"2\" },\n"
              "        { \"3\" }\n"
              "    };\n"
              "}", nullptr, false, false);
        ASSERT_EQUALS("", errout.str());
    }

    void checkPassByReference() {
        // #8570 passByValue when std::move is used
        check("struct A\n"
              "{\n"
              "    std::vector<int> x;\n"
              "};\n"
              "\n"
              "struct B\n"
              "{\n"
              "    explicit B(A a) : a(std::move(a)) {}\n"
              "    void Init(A _a) { a = std::move(_a); }\n"
              "    A a;"
              "};", nullptr, false, true);
        ASSERT_EQUALS("", errout.str());

        check("struct A\n"
              "{\n"
              "    std::vector<int> x;\n"
              "};\n"
              "\n"
              "struct B\n"
              "{\n"
              "    explicit B(A a) : a{std::move(a)} {}\n"
              "    void Init(A _a) { a = std::move(_a); }\n"
              "    A a;"
              "};", nullptr, false, true);
        ASSERT_EQUALS("", errout.str());

        check("struct A\n"
              "{\n"
              "    std::vector<int> x;\n"
              "};\n"
              "\n"
              "struct B\n"
              "{\n"
              "    B(A a, A a2) : a{std::move(a)}, a2{std::move(a2)} {}\n"
              "    void Init(A _a) { a = std::move(_a); }\n"
              "    A a;"
              "    A a2;"
              "};", nullptr, false, true);
        ASSERT_EQUALS("", errout.str());

        check("struct A\n"
              "{\n"
              "    std::vector<int> x;\n"
              "};\n"
              "\n"
              "struct B\n"
              "{\n"
              "    B(A a, A a2) : a{std::move(a)}, a2{a2} {}\n"
              "    void Init(A _a) { a = std::move(_a); }\n"
              "    A a;"
              "    A a2;"
              "};", nullptr, false, true);
        ASSERT_EQUALS("[test.cpp:8]: (performance) Function parameter 'a2' should be passed by const reference.\n", errout.str());

        check("struct A\n"
              "{\n"
              "    std::vector<int> x;\n"
              "};\n"
              "\n"
              "struct B\n"
              "{\n"
              "    B(A a, A a2) : a{std::move(a)}, a2(a2) {}\n"
              "    void Init(A _a) { a = std::move(_a); }\n"
              "    A a;"
              "    A a2;"
              "};", nullptr, false, true);
        ASSERT_EQUALS("[test.cpp:8]: (performance) Function parameter 'a2' should be passed by const reference.\n", errout.str());

        check("std::map<int, int> m;\n" // #10817
              "void f(const decltype(m)::const_iterator i) {}");
        ASSERT_EQUALS("", errout.str());
    }

    void checkComparisonFunctionIsAlwaysTrueOrFalse() {
        // positive test
        check("bool f(int x){\n"
              "   return isless(x,x);\n"
              "}");
        ASSERT_EQUALS("[test.cpp:2]: (warning) Comparison of two identical variables with isless(x,x) always evaluates to false.\n", errout.str());

        check("bool f(int x){\n"
              "   return isgreater(x,x);\n"
              "}");
        ASSERT_EQUALS("[test.cpp:2]: (warning) Comparison of two identical variables with isgreater(x,x) always evaluates to false.\n", errout.str());

        check("bool f(int x){\n"
              "   return islessgreater(x,x);\n"
              "}");
        ASSERT_EQUALS("[test.cpp:2]: (warning) Comparison of two identical variables with islessgreater(x,x) always evaluates to false.\n", errout.str());

        check("bool f(int x){\n"
              "   return islessequal(x,x);\n"
              "}");
        ASSERT_EQUALS("[test.cpp:2]: (warning) Comparison of two identical variables with islessequal(x,x) always evaluates to true.\n", errout.str());

        check("bool f(int x){\n"
              "   return isgreaterequal(x,x);\n"
              "}");
        ASSERT_EQUALS("[test.cpp:2]: (warning) Comparison of two identical variables with isgreaterequal(x,x) always evaluates to true.\n", errout.str());

        // no warning should be reported for
        check("bool f(int x, int y){\n"
              "   return isgreaterequal(x,y) && islessequal(x,y) && islessgreater(x,y) && isgreater(x,y) && isless(x,y);\n"
              "}");
        ASSERT_EQUALS("", errout.str());
    }

    void integerOverflow() { // 5895
        // no signed integer overflow should happen
        check("void f(unsigned long long ull) {\n"
              "    if (ull == 0x89504e470d0a1a0a || ull == 0x8a4d4e470d0a1a0a) ;\n"
              "}");
        ASSERT_EQUALS("", errout.str());
    }

    void redundantPointerOp() {
        check("int *f(int *x) {\n"
              "    return &*x;\n"
              "}\n", nullptr, true);
        ASSERT_EQUALS("[test.cpp:2]: (style) Redundant pointer operation on 'x' - it's already a pointer.\n", errout.str());

        check("int *f(int *y) {\n"
              "    return &(*y);\n"
              "}\n", nullptr, true);
        ASSERT_EQUALS("[test.cpp:2]: (style) Redundant pointer operation on 'y' - it's already a pointer.\n", errout.str());

        check("int f() {\n" // #10991
              "    int value = 4;\n"
              "    int result1 = *(&value);\n"
              "    int result2 = *&value;\n"
              "    return result1 + result2;\n"
              "}\n", nullptr, true);
        ASSERT_EQUALS("[test.cpp:3]: (style) Redundant pointer operation on 'value' - it's already a variable.\n"
                      "[test.cpp:4]: (style) Redundant pointer operation on 'value' - it's already a variable.\n",
                      errout.str());

        check("void f(int& a, int b) {\n"
              "    *(&a) = b;\n"
              "}\n", nullptr, true);
        ASSERT_EQUALS("[test.cpp:2]: (style) Redundant pointer operation on 'a' - it's already a variable.\n",
                      errout.str());

        check("void f(int**& p) {}\n", nullptr, true);
        ASSERT_EQUALS("", errout.str());

        checkP("#define	RESTORE(ORIG, COPY) { *ORIG = *COPY; }\n"
               "void f(int* p, int i) {\n"
               "    RESTORE(p, &i);\n"
               "}\n");
        ASSERT_EQUALS("", errout.str());

        // no warning for bitwise AND
        check("void f(const int *b) {\n"
              "    int x = 0x20 & *b;\n"
              "}\n", nullptr, true);
        ASSERT_EQUALS("", errout.str());

        // No message for double pointers to structs
        check("void f(struct foo **my_struct) {\n"
              "    char **pass_to_func = &(*my_struct)->buf;\n"
              "}\n", nullptr, true);
        ASSERT_EQUALS("", errout.str());

        // another double pointer to struct - with an array
        check("void f(struct foo **my_struct) {\n"
              "    char **pass_to_func = &(*my_struct)->buf[10];\n"
              "}\n", nullptr, true);
        ASSERT_EQUALS("", errout.str());

        // double pointer to array
        check("void f(char **ptr) {\n"
              "    int *x = &(*ptr)[10];\n"
              "}\n", nullptr, true);
        ASSERT_EQUALS("", errout.str());

        // function calls
        check("void f(Mutex *mut) {\n"
              "    pthread_mutex_lock(&*mut);\n"
              "}\n", nullptr, false);
        ASSERT_EQUALS("[test.cpp:2]: (style) Redundant pointer operation on 'mut' - it's already a pointer.\n", errout.str());

        // make sure we got the AST match for "(" right
        check("void f(char *ptr) {\n"
              "    if (&*ptr == NULL)\n"
              "        return;\n"
              "}\n", nullptr, true);
        ASSERT_EQUALS("[test.cpp:2]: (style) Redundant pointer operation on 'ptr' - it's already a pointer.\n", errout.str());

        // no warning for macros
        checkP("#define MUTEX_LOCK(m) pthread_mutex_lock(&(m))\n"
               "void f(struct mutex *mut) {\n"
               "    MUTEX_LOCK(*mut);\n"
               "}\n");
        ASSERT_EQUALS("", errout.str());

        checkP("#define B(op)        bar(op)\n"
               "#define C(orf)       B(&orf)\n"
               "void foo(const int * pkey) {\n"
               "    C(*pkey);\n"
               "}\n");
        ASSERT_EQUALS("", errout.str());
    }

    void test_isSameExpression() { // see #5738
        check("bool isInUnoIncludeFile(StringRef name) {"
              "   return  name.startswith(SRCDIR \"/com/\") || name.startswith(SRCDIR \"/uno/\");\n"
              "};", "test.cpp", false);
        ASSERT_EQUALS("", errout.str());
    }

    void raceAfterInterlockedDecrement() {
        checkInterlockedDecrement("void f() {\n"
                                  "    int counter = 0;\n"
                                  "    InterlockedDecrement(&counter);\n"
                                  "    whatever();\n"
                                  "}");
        ASSERT_EQUALS("", errout.str());

        checkInterlockedDecrement("void f() {\n"
                                  "    int counter = 0;\n"
                                  "    InterlockedDecrement(&counter);\n"
                                  "    if (counter)\n"
                                  "        return;\n"
                                  "    destroy();\n"
                                  "}");
        ASSERT_EQUALS("[test.cpp:4]: (error) Race condition: non-interlocked access after InterlockedDecrement(). Use InterlockedDecrement() return value instead.\n", errout.str());

        checkInterlockedDecrement("void f() {\n"
                                  "    int counter = 0;\n"
                                  "    InterlockedDecrement(&counter);\n"
                                  "    if (!counter)\n"
                                  "        destroy();\n"
                                  "}");
        ASSERT_EQUALS("[test.cpp:4]: (error) Race condition: non-interlocked access after InterlockedDecrement(). Use InterlockedDecrement() return value instead.\n", errout.str());

        checkInterlockedDecrement("void f() {\n"
                                  "    int counter = 0;\n"
                                  "    InterlockedDecrement(&counter);\n"
                                  "    if (counter > 0)\n"
                                  "        return;\n"
                                  "    destroy();\n"
                                  "}");
        ASSERT_EQUALS("[test.cpp:4]: (error) Race condition: non-interlocked access after InterlockedDecrement(). Use InterlockedDecrement() return value instead.\n", errout.str());

        checkInterlockedDecrement("void f() {\n"
                                  "    int counter = 0;\n"
                                  "    InterlockedDecrement(&counter);\n"
                                  "    if (0 < counter)\n"
                                  "        return;\n"
                                  "    destroy();\n"
                                  "}");
        ASSERT_EQUALS("[test.cpp:4]: (error) Race condition: non-interlocked access after InterlockedDecrement(). Use InterlockedDecrement() return value instead.\n", errout.str());

        checkInterlockedDecrement("void f() {\n"
                                  "    int counter = 0;\n"
                                  "    InterlockedDecrement(&counter);\n"
                                  "    if (counter == 0)\n"
                                  "        destroy();\n"
                                  "}");
        ASSERT_EQUALS("[test.cpp:4]: (error) Race condition: non-interlocked access after InterlockedDecrement(). Use InterlockedDecrement() return value instead.\n", errout.str());

        checkInterlockedDecrement("void f() {\n"
                                  "    int counter = 0;\n"
                                  "    InterlockedDecrement(&counter);\n"
                                  "    if (0 == counter)\n"
                                  "        destroy();\n"
                                  "}");
        ASSERT_EQUALS("[test.cpp:4]: (error) Race condition: non-interlocked access after InterlockedDecrement(). Use InterlockedDecrement() return value instead.\n", errout.str());

        checkInterlockedDecrement("void f() {\n"
                                  "    int counter = 0;\n"
                                  "    InterlockedDecrement(&counter);\n"
                                  "    if (0 != counter)\n"
                                  "        return;\n"
                                  "    destroy()\n"
                                  "}");
        ASSERT_EQUALS("[test.cpp:4]: (error) Race condition: non-interlocked access after InterlockedDecrement(). Use InterlockedDecrement() return value instead.\n", errout.str());

        checkInterlockedDecrement("void f() {\n"
                                  "    int counter = 0;\n"
                                  "    InterlockedDecrement(&counter);\n"
                                  "    if (counter != 0)\n"
                                  "        return;\n"
                                  "    destroy()\n"
                                  "}");
        ASSERT_EQUALS("[test.cpp:4]: (error) Race condition: non-interlocked access after InterlockedDecrement(). Use InterlockedDecrement() return value instead.\n", errout.str());

        checkInterlockedDecrement("void f() {\n"
                                  "    int counter = 0;\n"
                                  "    InterlockedDecrement(&counter);\n"
                                  "    if (counter <= 0)\n"
                                  "        destroy();\n"
                                  "}");
        ASSERT_EQUALS("[test.cpp:4]: (error) Race condition: non-interlocked access after InterlockedDecrement(). Use InterlockedDecrement() return value instead.\n", errout.str());

        checkInterlockedDecrement("void f() {\n"
                                  "    int counter = 0;\n"
                                  "    InterlockedDecrement(&counter);\n"
                                  "    if (0 >= counter)\n"
                                  "        destroy();\n"
                                  "}");
        ASSERT_EQUALS("[test.cpp:4]: (error) Race condition: non-interlocked access after InterlockedDecrement(). Use InterlockedDecrement() return value instead.\n", errout.str());

        checkInterlockedDecrement("void f() {\n"
                                  "    int counter = 0;\n"
                                  "    int newCount = InterlockedDecrement(&counter);\n"
                                  "    if (newCount)\n"
                                  "        return;\n"
                                  "    destroy();\n"
                                  "}");
        ASSERT_EQUALS("", errout.str());

        checkInterlockedDecrement("void f() {\n"
                                  "    int counter = 0;\n"
                                  "    int newCount = InterlockedDecrement(&counter);\n"
                                  "    if (!newCount)\n"
                                  "        destroy();\n"
                                  "}");
        ASSERT_EQUALS("", errout.str());

        checkInterlockedDecrement("void f() {\n"
                                  "    int counter = 0;\n"
                                  "    int newCount = InterlockedDecrement(&counter);\n"
                                  "    if (newCount > 0)\n"
                                  "        return;\n"
                                  "    destroy();\n"
                                  "}");
        ASSERT_EQUALS("", errout.str());

        checkInterlockedDecrement("void f() {\n"
                                  "    int counter = 0;\n"
                                  "    int newCount = InterlockedDecrement(&counter);\n"
                                  "    if (0 < newCount)\n"
                                  "        return;\n"
                                  "    destroy();\n"
                                  "}");
        ASSERT_EQUALS("", errout.str());

        checkInterlockedDecrement("void f() {\n"
                                  "    int counter = 0;\n"
                                  "    int newCount = InterlockedDecrement(&counter);\n"
                                  "    if (newCount == 0)\n"
                                  "        destroy();\n"
                                  "}");
        ASSERT_EQUALS("", errout.str());

        checkInterlockedDecrement("void f() {\n"
                                  "    int counter = 0;\n"
                                  "    int newCount = InterlockedDecrement(&counter);\n"
                                  "    if (0 == newCount)\n"
                                  "        destroy();\n"
                                  "}");
        ASSERT_EQUALS("", errout.str());

        checkInterlockedDecrement("void f() {\n"
                                  "    int counter = 0;\n"
                                  "    int newCount = InterlockedDecrement(&counter);\n"
                                  "    if (0 != newCount)\n"
                                  "        return;\n"
                                  "    destroy()\n"
                                  "}");
        ASSERT_EQUALS("", errout.str());

        checkInterlockedDecrement("void f() {\n"
                                  "    int counter = 0;\n"
                                  "    int newCount = InterlockedDecrement(&counter);\n"
                                  "    if (newCount != 0)\n"
                                  "        return;\n"
                                  "    destroy()\n"
                                  "}");
        ASSERT_EQUALS("", errout.str());

        checkInterlockedDecrement("void f() {\n"
                                  "    int counter = 0;\n"
                                  "    int newCount = InterlockedDecrement(&counter);\n"
                                  "    if (newCount <= 0)\n"
                                  "        destroy();\n"
                                  "}");
        ASSERT_EQUALS("", errout.str());

        checkInterlockedDecrement("void f() {\n"
                                  "    int counter = 0;\n"
                                  "    int newCount = InterlockedDecrement(&counter);\n"
                                  "    if (0 >= newCount)\n"
                                  "        destroy;\n"
                                  "}");
        ASSERT_EQUALS("", errout.str());

        checkInterlockedDecrement("int f() {\n"
                                  "    int counter = 0;\n"
                                  "    if (InterlockedDecrement(&counter) == 0) {\n"
                                  "        destroy();\n"
                                  "        return 0;\n"
                                  "    } else {\n"
                                  "        return counter;\n"
                                  "    }\n"
                                  "}");
        ASSERT_EQUALS("[test.cpp:7]: (error) Race condition: non-interlocked access after InterlockedDecrement(). Use InterlockedDecrement() return value instead.\n", errout.str());

        checkInterlockedDecrement("int f() {\n"
                                  "    int counter = 0;\n"
                                  "    if (::InterlockedDecrement(&counter) == 0) {\n"
                                  "        destroy();\n"
                                  "        return 0;\n"
                                  "    } else {\n"
                                  "        return counter;\n"
                                  "    }\n"
                                  "}");
        ASSERT_EQUALS("[test.cpp:7]: (error) Race condition: non-interlocked access after InterlockedDecrement(). Use InterlockedDecrement() return value instead.\n", errout.str());


        checkInterlockedDecrement("int f() {\n"
                                  "    int counter = 0;\n"
                                  "    if (InterlockedDecrement(&counter) == 0) {\n"
                                  "        destroy();\n"
                                  "        return 0;\n"
                                  "    }\n"
                                  "    return counter;\n"
                                  "}");
        ASSERT_EQUALS("[test.cpp:7]: (error) Race condition: non-interlocked access after InterlockedDecrement(). Use InterlockedDecrement() return value instead.\n", errout.str());

        checkInterlockedDecrement("int f() {\n"
                                  "    int counter = 0;\n"
                                  "    if (::InterlockedDecrement(&counter) == 0) {\n"
                                  "        destroy();\n"
                                  "        return 0;\n"
                                  "    }\n"
                                  "    return counter;\n"
                                  "}");
        ASSERT_EQUALS("[test.cpp:7]: (error) Race condition: non-interlocked access after InterlockedDecrement(). Use InterlockedDecrement() return value instead.\n", errout.str());

        checkInterlockedDecrement("int f() {\n"
                                  "    int counter = 0;\n"
                                  "    if (InterlockedDecrement(&counter) == 0) {\n"
                                  "        destroy();\n"
                                  "        return 0;\n"
                                  "    } else\n"
                                  "        return counter;\n"
                                  "   \n"
                                  "}");
        ASSERT_EQUALS("[test.cpp:7]: (error) Race condition: non-interlocked access after InterlockedDecrement(). Use InterlockedDecrement() return value instead.\n", errout.str());

        checkInterlockedDecrement("int f() {\n"
                                  "    int counter = 0;\n"
                                  "    if (::InterlockedDecrement(&counter) == 0) {\n"
                                  "        destroy();\n"
                                  "        return 0;\n"
                                  "    } else\n"
                                  "        return counter;\n"
                                  "   \n"
                                  "}");
        ASSERT_EQUALS("[test.cpp:7]: (error) Race condition: non-interlocked access after InterlockedDecrement(). Use InterlockedDecrement() return value instead.\n", errout.str());
    }

    void testUnusedLabel() {
        check("void f() {\n"
              "    label:\n"
              "}");
        ASSERT_EQUALS("[test.cpp:2]: (style) Label 'label' is not used.\n", errout.str());

        check("void f() {\n"
              "    label:\n"
              "    foo();\n"
              "    goto label;\n"
              "}");
        ASSERT_EQUALS("", errout.str());

        check("void f() {\n"
              "    label:\n"
              "    foo();\n"
              "    goto label;\n"
              "}\n"
              "void g() {\n"
              "    label:\n"
              "}");
        ASSERT_EQUALS("[test.cpp:7]: (style) Label 'label' is not used.\n", errout.str());

        check("void f() {\n"
              "    switch(a) {\n"
              "        default:\n"
              "    }\n"
              "}");
        ASSERT_EQUALS("", errout.str());

        check("void f() {\n"
              "    class X {\n"
              "        protected:\n"
              "    };\n"
              "}");
        ASSERT_EQUALS("", errout.str());

        check("void f() {\n"
              "    class X {\n"
              "        my_protected:\n"
              "    };\n"
              "}");
        ASSERT_EQUALS("", errout.str());

        check("int test(char art) {\n"
              "    switch (art) {\n"
              "    caseZERO:\n"
              "        return 0;\n"
              "    case1:\n"
              "        return 1;\n"
              "    case 2:\n"
              "        return 2;\n"
              "    }\n"
              "}");
        ASSERT_EQUALS("[test.cpp:3]: (warning) Label 'caseZERO' is not used. Should this be a 'case' of the enclosing switch()?\n"
                      "[test.cpp:5]: (warning) Label 'case1' is not used. Should this be a 'case' of the enclosing switch()?\n", errout.str());

        check("int test(char art) {\n"
              "    switch (art) {\n"
              "    case 2:\n"
              "        return 2;\n"
              "    }\n"
              "    label:\n"
              "}");
        ASSERT_EQUALS("[test.cpp:6]: (style) Label 'label' is not used.\n", errout.str());
    }

    void testEvaluationOrder() {
        check("void f() {\n"
              "  int x = dostuff();\n"
              "  return x + x++;\n"
              "}", "test.c");
        ASSERT_EQUALS("[test.c:3]: (error) Expression 'x+x++' depends on order of evaluation of side effects\n", errout.str());

        // #7226
        check("long int f1(const char *exp) {\n"
              "  return strtol(++exp, (char **)&exp, 10);\n"
              "}", "test.c");
        ASSERT_EQUALS("", errout.str());

        check("long int f1(const char *exp) {\n"
              "  return dostuff(++exp, exp, 10);\n"
              "}", "test.c");
        ASSERT_EQUALS("[test.c:2]: (error) Expression '++exp,exp' depends on order of evaluation of side effects\n", errout.str());

        check("void f() {\n"
              "  int a;\n"
              "  while (a=x(), a==123) {}\n"
              "}", "test.c");
        ASSERT_EQUALS("", errout.str());

        // # 8717
        check("void f(int argc, char *const argv[]) {\n"
              "    char **local_argv = safe_malloc(sizeof (*local_argv));\n"
              "    int local_argc = 0;\n"
              "    local_argv[local_argc++] = argv[0];\n"
              "}\n", "test.c");
        ASSERT_EQUALS("", errout.str());

        check("void f() {\n"
              "  int x = 0;\n"
              "  return 0 + x++;\n"
              "}\n", "test.c");
        ASSERT_EQUALS("", errout.str());

        check("void f(int x, int y) {\n"
              "  int a[10];\n"
              "  a[x+y] = a[y+x]++;;\n"
              "}\n", "test.c");
        ASSERT_EQUALS("[test.c:3]: (error) Expression 'a[x+y]=a[y+x]++' depends on order of evaluation of side effects\n", errout.str());
    }

    void testEvaluationOrderSelfAssignment() {
        // self assignment
        check("void f() {\n"
              "  int x = x = y + 1;\n"
              "}", "test.c");
        ASSERT_EQUALS("[test.c:2]: (warning) Redundant assignment of 'x' to itself.\n", errout.str());
    }

    void testEvaluationOrderMacro() {
        // macro, don't bailout (#7233)
        checkP("#define X x\n"
               "void f(int x) {\n"
               "  return x + X++;\n"
               "}", "test.c");
        ASSERT_EQUALS("[test.c:3]: (error) Expression 'x+x++' depends on order of evaluation of side effects\n", errout.str());
    }

    void testEvaluationOrderSequencePointsFunctionCall() {
        // FP
        check("void f(int id) {\n"
              "  id = dostuff(id += 42);\n"
              "}", "test.c");
        ASSERT_EQUALS("", errout.str());

        // FN
        check("void f(int id) {\n"
              "  id = id + dostuff(id += 42);\n"
              "}", "test.c");
        TODO_ASSERT_EQUALS("error", "", errout.str());
    }

    void testEvaluationOrderSequencePointsComma() {
        check("int f(void) {\n"
              "  int t;\n"
              "  return (unsigned char)(t=1,t^c);\n"
              "}", "test.c");
        ASSERT_EQUALS("", errout.str());

        check("void f(void) {\n"
              "  int t;\n"
              "  dostuff(t=1,t^c);\n"
              "}", "test.c");
        ASSERT_EQUALS("[test.c:3]: (error) Expression 't=1,t^c' depends on order of evaluation of side effects\n", errout.str());

        check("void f(void) {\n"
              "  int t;\n"
              "  dostuff((t=1,t),2);\n"
              "}", "test.c");
        ASSERT_EQUALS("", errout.str());

        // #8230
        check("void hprf(const char* fp) {\n"
              "    do\n"
              "        ;\n"
              "    while (++fp, (*fp) <= 0177);\n"
              "}\n", "test.c");
        ASSERT_EQUALS("", errout.str());

        check("void hprf(const char* fp) {\n"
              "    do\n"
              "        ;\n"
              "    while (i++, ++fp, (*fp) <= 0177);\n"
              "}\n", "test.c");
        ASSERT_EQUALS("", errout.str());

        check("void f(const char* fp) {\n"
              "    do\n"
              "        ;\n"
              "    while (f(++fp, (*fp) <= 7));\n"
              "}\n", "test.c");
        ASSERT_EQUALS("[test.c:4]: (error) Expression '++fp,(*fp)<=7' depends on order of evaluation of side effects\n", errout.str());
    }

    void testEvaluationOrderSizeof() {
        check("void f(char *buf) {\n"
              "  dostuff(buf++, sizeof(*buf));"
              "}", "test.c");
        ASSERT_EQUALS("", errout.str());
    }

    void testUnsignedLessThanZero() {
        check("struct d {\n"
              "  unsigned n;\n"
              "};\n"
              "void f(void) {\n"
              "  struct d d;\n"
              "  d.n = 3;\n"
              "\n"
              "  if (d.n < 0) {\n"
              "    return;\n"
              "  }\n"
              "\n"
              "  if (0 > d.n) {\n"
              "    return;\n"
              "  }\n"
              "}", "test.c");
        ASSERT_EQUALS("[test.c:8]: (style) Checking if unsigned expression 'd.n' is less than zero.\n"
                      "[test.c:12]: (style) Checking if unsigned expression 'd.n' is less than zero.\n",
                      errout.str());
    }

    void doubleMove1() {
        check("void g(A a);\n"
              "void f() {\n"
              "    A a;\n"
              "    g(std::move(a));\n"
              "    g(std::move(a));\n"
              "}");
        ASSERT_EQUALS("[test.cpp:5]: (warning) Access of moved variable 'a'.\n", errout.str());
    }

    void doubleMoveMemberInitialization1() {
        check("class A\n"
              "{\n"
              "    A(B && b)\n"
              "    :b1(std::move(b))\n"
              "    {\n"
              "        b2 = std::move(b);\n"
              "    }\n"
              "    B b1;\n"
              "    B b2;\n"
              "};");
        ASSERT_EQUALS("[test.cpp:6]: (warning) Access of moved variable 'b'.\n", errout.str());
    }

    void doubleMoveMemberInitialization2() {
        check("class A\n"
              "{\n"
              "    A(B && b)\n"
              "    :b1(std::move(b)),\n"
              "     b2(std::move(b))\n"
              "    {}\n"
              "    B b1;\n"
              "    B b2;\n"
              "};");
        ASSERT_EQUALS("[test.cpp:5]: (warning) Access of moved variable 'b'.\n", errout.str());
    }

    void doubleMoveMemberInitialization3() { // #9974
        check("struct A { int i; };\n"
              "struct B { A a1; A a2; };\n"
              "B f() {\n"
              "    A a1 = { 1 };\n"
              "    A a2 = { 2 };\n"
              "    return { .a1 = std::move(a1), .a2 = std::move(a2) };\n"
              "}\n");
        ASSERT_EQUALS("", errout.str());
    }

    void moveAndAssign1() {
        check("A g(A a);\n"
              "void f() {\n"
              "    A a;\n"
              "    a = g(std::move(a));\n"
              "    a = g(std::move(a));\n"
              "}");
        ASSERT_EQUALS("", errout.str());
    }

    void moveAndAssign2() {
        check("A g(A a);\n"
              "void f() {\n"
              "    A a;\n"
              "    B b = g(std::move(a));\n"
              "    C c = g(std::move(a));\n"
              "}");
        ASSERT_EQUALS("[test.cpp:5]: (warning) Access of moved variable 'a'.\n", errout.str());
    }

    void moveAssignMoveAssign() {
        check("void h(A a);\n"
              "void f() {"
              "    A a;\n"
              "    g(std::move(a));\n"
              "    h(a);\n"
              "    a = b;\n"
              "    h(a);\n"
              "    g(std::move(a));\n"
              "    h(a);\n"
              "    a = b;\n"
              "    h(a);\n"
              "}");
        ASSERT_EQUALS("[test.cpp:4]: (warning) Access of moved variable 'a'.\n"
                      "[test.cpp:8]: (warning) Access of moved variable 'a'.\n", errout.str());
    }

    void moveAndReset1() {
        check("A g(A a);\n"
              "void f() {\n"
              "    A a;\n"
              "    a.reset(g(std::move(a)));\n"
              "    a.reset(g(std::move(a)));\n"
              "}");
        ASSERT_EQUALS("", errout.str());
    }

    void moveAndReset2() {
        check("A g(A a);\n"
              "void f() {\n"
              "    A a;\n"
              "    A b;\n"
              "    A c;\n"
              "    b.reset(g(std::move(a)));\n"
              "    c.reset(g(std::move(a)));\n"
              "}");
        ASSERT_EQUALS("[test.cpp:7]: (warning) Access of moved variable 'a'.\n", errout.str());
    }

    void moveResetMoveReset() {
        check("void h(A a);\n"
              "void f() {"
              "    A a;\n"
              "    g(std::move(a));\n"
              "    h(a);\n"
              "    a.reset(b);\n"
              "    h(a);\n"
              "    g(std::move(a));\n"
              "    h(a);\n"
              "    a.reset(b);\n"
              "    h(a);\n"
              "}");
        ASSERT_EQUALS("[test.cpp:4]: (warning) Access of moved variable 'a'.\n"
                      "[test.cpp:8]: (warning) Access of moved variable 'a'.\n", errout.str());
    }

    void moveAndFunctionParameter() {
        check("void g(A a);\n"
              "void f() {\n"
              "    A a;\n"
              "    A b = std::move(a);\n"
              "    g(a);\n"
              "    A c = a;\n"
              "}");
        ASSERT_EQUALS("[test.cpp:5]: (warning) Access of moved variable 'a'.\n"
                      "[test.cpp:6]: (warning) Access of moved variable 'a'.\n", errout.str());
    }

    void moveAndFunctionParameterReference() {
        check("void g(A & a);\n"
              "void f() {\n"
              "    A a;\n"
              "    A b = std::move(a);\n"
              "    g(a);\n"
              "    A c = a;\n"
              "}");
        ASSERT_EQUALS("", errout.str());
    }

    void moveAndFunctionParameterConstReference() {
        check("void g(A const & a);\n"
              "void f() {\n"
              "    A a;\n"
              "    A b = std::move(a);\n"
              "    g(a);\n"
              "    A c = a;\n"
              "}");
        ASSERT_EQUALS("[test.cpp:5]: (warning) Access of moved variable 'a'.\n"
                      "[test.cpp:6]: (warning) Access of moved variable 'a'.\n", errout.str());
    }

    void moveAndFunctionParameterUnknown() {
        check("void f() {\n"
              "    A a;\n"
              "    A b = std::move(a);\n"
              "    g(a);\n"
              "    A c = a;\n"
              "}");
        ASSERT_EQUALS("[test.cpp:4]: (warning, inconclusive) Access of moved variable 'a'.\n"
                      "[test.cpp:5]: (warning, inconclusive) Access of moved variable 'a'.\n", errout.str());
    }

    void moveAndReturn() {
        check("int f(int i) {\n"
              "    A a;\n"
              "    A b;\n"
              "    g(std::move(a));\n"
              "    if (i)\n"
              "        return g(std::move(b));\n"
              "    return h(std::move(a),std::move(b));\n"
              "}");
        ASSERT_EQUALS("[test.cpp:7]: (warning) Access of moved variable 'a'.\n", errout.str());
    }

    void moveAndClear() {
        check("void f() {\n"
              "    V v;\n"
              "    g(std::move(v));\n"
              "    v.clear();\n"
              "    if (v.empty()) {}\n"
              "}");
        ASSERT_EQUALS("", errout.str());
    }

    void movedPointer() {
        check("void f() {\n"
              "    P p;\n"
              "    g(std::move(p));\n"
              "    x = p->x;\n"
              "    y = p->y;\n"
              "}");
        ASSERT_EQUALS("[test.cpp:4]: (warning) Access of moved variable 'p'.\n"
                      "[test.cpp:5]: (warning) Access of moved variable 'p'.\n", errout.str());
    }

    void moveAndAddressOf() {
        check("void f() {\n"
              "    std::string s1 = x;\n"
              "    std::string s2 = std::move(s1);\n"
              "    p = &s1;\n"
              "}");
        ASSERT_EQUALS("", errout.str());
    }

    void partiallyMoved() {
        check("void f() {\n"
              "    A a;\n"
              "    gx(std::move(a).x());\n"
              "    gy(std::move(a).y());\n"
              "}");
        ASSERT_EQUALS("", errout.str());
    }

    void moveAndLambda() {
        check("void f() {\n"
              "    A a;\n"
              "    auto h = [a=std::move(a)](){return g(std::move(a));};"
              "    b = a;\n"
              "}");
        ASSERT_EQUALS("", errout.str());
    }

    void moveInLoop()
    {
        check("void g(std::string&& s);\n"
              "void f() {\n"
              "    std::string p;\n"
              "    while(true)\n"
              "        g(std::move(p));\n"
              "}\n");
        ASSERT_EQUALS("[test.cpp:5]: (warning) Access of moved variable 'p'.\n", errout.str());

        check("std::list<int> g(std::list<int>&&);\n"
              "void f(std::list<int>l) {\n"
              "    for(int i = 0; i < 10; ++i) {\n"
              "        for (auto &j : g(std::move(l))) { (void)j; }\n"
              "    }\n"
              "}\n");
        ASSERT_EQUALS("[test.cpp:4]: (warning) Access of moved variable 'l'.\n", errout.str());
    }

    void moveCallback()
    {
        check("bool f(std::function<void()>&& callback);\n"
              "void func(std::function<void()> callback) {\n"
              "    if(!f(std::move(callback)))\n"
              "        callback();\n"
              "}\n");
        ASSERT_EQUALS("[test.cpp:4]: (warning) Access of moved variable 'callback'.\n", errout.str());
    }

    void moveClassVariable()
    {
        check("struct B {\n"
              "    virtual void f();\n"
              "};\n"
              "struct D : B {\n"
              "    void f() override {\n"
              "        auto p = std::unique_ptr<D>(new D(std::move(m)));\n"
              "    }\n"
              "    D(std::unique_ptr<int> c) : m(std::move(c)) {}\n"
              "    std::unique_ptr<int> m;\n"
              "};\n");
        ASSERT_EQUALS("", errout.str());
    }

    void forwardAndUsed() {
        Settings s = settingsBuilder().checkUnusedTemplates().build();

        check("template<typename T>\n"
              "void f(T && t) {\n"
              "    g(std::forward<T>(t));\n"
              "    T s = t;\n"
              "}", &s);
        ASSERT_EQUALS("[test.cpp:4]: (warning) Access of forwarded variable 't'.\n", errout.str());
    }

    void moveAndReference() { // #9791
        check("void g(std::string&&);\n"
              "void h(const std::string&);\n"
              "void f() {\n"
              "    std::string s;\n"
              "    const std::string& r = s;\n"
              "    g(std::move(s));\n"
              "    h(r);\n"
              "}\n");
        ASSERT_EQUALS("[test.cpp:7]: (warning) Access of moved variable 'r'.\n", errout.str());
    }

    void moveForRange()
    {
        check("struct C {\n"
              "    void f() {\n"
              "        for (auto r : mCategory.find(std::move(mWhere))) {}\n"
              "    }\n"
              "    cif::category mCategory;\n"
              "    cif::condition mWhere;\n"
              "};\n");
        ASSERT_EQUALS("", errout.str());
    }

    void funcArgNamesDifferent() {
        check("void func1(int a, int b, int c);\n"
              "void func1(int a, int b, int c) { }\n"
              "void func2(int a, int b, int c);\n"
              "void func2(int A, int B, int C) { }\n"
              "class Fred {\n"
              "    void func1(int a, int b, int c);\n"
              "    void func2(int a, int b, int c);\n"
              "    void func3(int a = 0, int b = 0, int c = 0);\n"
              "    void func4(int a = 0, int b = 0, int c = 0);\n"
              "};\n"
              "void Fred::func1(int a, int b, int c) { }\n"
              "void Fred::func2(int A, int B, int C) { }\n"
              "void Fred::func3(int a, int b, int c) { }\n"
              "void Fred::func4(int A, int B, int C) { }");
        ASSERT_EQUALS("[test.cpp:3] -> [test.cpp:4]: (style, inconclusive) Function 'func2' argument 1 names different: declaration 'a' definition 'A'.\n"
                      "[test.cpp:3] -> [test.cpp:4]: (style, inconclusive) Function 'func2' argument 2 names different: declaration 'b' definition 'B'.\n"
                      "[test.cpp:3] -> [test.cpp:4]: (style, inconclusive) Function 'func2' argument 3 names different: declaration 'c' definition 'C'.\n"
                      "[test.cpp:7] -> [test.cpp:12]: (style, inconclusive) Function 'func2' argument 1 names different: declaration 'a' definition 'A'.\n"
                      "[test.cpp:7] -> [test.cpp:12]: (style, inconclusive) Function 'func2' argument 2 names different: declaration 'b' definition 'B'.\n"
                      "[test.cpp:7] -> [test.cpp:12]: (style, inconclusive) Function 'func2' argument 3 names different: declaration 'c' definition 'C'.\n"
                      "[test.cpp:9] -> [test.cpp:14]: (style, inconclusive) Function 'func4' argument 1 names different: declaration 'a' definition 'A'.\n"
                      "[test.cpp:9] -> [test.cpp:14]: (style, inconclusive) Function 'func4' argument 2 names different: declaration 'b' definition 'B'.\n"
                      "[test.cpp:9] -> [test.cpp:14]: (style, inconclusive) Function 'func4' argument 3 names different: declaration 'c' definition 'C'.\n", errout.str());
    }

    void funcArgOrderDifferent() {
        check("void func1(int a, int b, int c);\n"
              "void func1(int a, int b, int c) { }\n"
              "void func2(int a, int b, int c);\n"
              "void func2(int c, int b, int a) { }\n"
              "void func3(int, int b, int c);\n"
              "void func3(int c, int b, int a) { }\n"
              "class Fred {\n"
              "    void func1(int a, int b, int c);\n"
              "    void func2(int a, int b, int c);\n"
              "    void func3(int a = 0, int b = 0, int c = 0);\n"
              "    void func4(int, int b = 0, int c = 0);\n"
              "};\n"
              "void Fred::func1(int a, int b, int c) { }\n"
              "void Fred::func2(int c, int b, int a) { }\n"
              "void Fred::func3(int c, int b, int a) { }\n"
              "void Fred::func4(int c, int b, int a) { }\n",
              nullptr, false);
        ASSERT_EQUALS("[test.cpp:3] -> [test.cpp:4]: (warning) Function 'func2' argument order different: declaration 'a, b, c' definition 'c, b, a'\n"
                      "[test.cpp:5] -> [test.cpp:6]: (warning) Function 'func3' argument order different: declaration ', b, c' definition 'c, b, a'\n"
                      "[test.cpp:9] -> [test.cpp:14]: (warning) Function 'func2' argument order different: declaration 'a, b, c' definition 'c, b, a'\n"
                      "[test.cpp:10] -> [test.cpp:15]: (warning) Function 'func3' argument order different: declaration 'a, b, c' definition 'c, b, a'\n"
                      "[test.cpp:11] -> [test.cpp:16]: (warning) Function 'func4' argument order different: declaration ', b, c' definition 'c, b, a'\n", errout.str());
    }

    // #7846 - Syntax error when using C++11 braced-initializer in default argument
    void cpp11FunctionArgInit() {
        // syntax error is not expected
        ASSERT_NO_THROW(check("\n void foo(int declaration = {}) {"
                              "\n   for (int i = 0; i < 10; i++) {}\n"
                              "\n }"
                              "\n  "));
        ASSERT_EQUALS("", errout.str());
    }

    void shadowVariables() {
        check("int x;\n"
              "void f() { int x; }");
        ASSERT_EQUALS("[test.cpp:1] -> [test.cpp:2]: (style) Local variable \'x\' shadows outer variable\n", errout.str());

        check("int x();\n"
              "void f() { int x; }");
        ASSERT_EQUALS("[test.cpp:1] -> [test.cpp:2]: (style) Local variable \'x\' shadows outer function\n", errout.str());

        check("struct C {\n"
              "    C(int x) : x(x) {}\n" // <- we do not want a FP here
              "    int x;\n"
              "};");
        ASSERT_EQUALS("", errout.str());

        check("void f() {\n"
              "  if (cond) {int x;}\n" // <- not a shadow variable
              "  int x;\n"
              "}");
        ASSERT_EQUALS("", errout.str());

        check("int size() {\n"
              "  int size;\n" // <- not a shadow variable
              "}");
        ASSERT_EQUALS("", errout.str());

        check("void f() {\n" // #8954 - lambda
              "  int x;\n"
              "  auto f = [](){ int x; }"
              "}");
        ASSERT_EQUALS("", errout.str());

        check("void f(int x) { int x; }");
        ASSERT_EQUALS("[test.cpp:1] -> [test.cpp:1]: (style) Local variable 'x' shadows outer argument\n", errout.str());

        check("class C { C(); void foo() { static int C = 0; } }"); // #9195 - shadow constructor
        ASSERT_EQUALS("", errout.str());

        check("struct C {\n" // #10091 - shadow destructor
              "    ~C();\n"
              "    void f() {\n"
              "        bool C{};\n"
              "    }\n"
              "};\n"
              "C::~C() = default;");
        ASSERT_EQUALS("", errout.str());

        // 10752 - no
        check("struct S {\n"
              "    int i;\n"
              "\n"
              "    static int foo() {\n"
              "        int i = 0;\n"
              "        return i;\n"
              "    }\n"
              "};");
        ASSERT_EQUALS("", errout.str());

        check("struct S {\n"
              "    int i{};\n"
              "    void f() { int i; }\n"
              "};\n");
        ASSERT_EQUALS("[test.cpp:2] -> [test.cpp:3]: (style) Local variable 'i' shadows outer variable\n", errout.str());

        check("struct S {\n"
              "    int i{};\n"
              "    std::vector<int> v;\n"
              "    void f() const { for (const int& i : v) {} }\n"
              "};\n");
        ASSERT_EQUALS("[test.cpp:2] -> [test.cpp:4]: (style) Local variable 'i' shadows outer variable\n", errout.str());

        check("struct S {\n" // #10405
              "    F* f{};\n"
              "    std::list<F> fl;\n"
              "    void S::f() const;\n"
              "};\n"
              "void S::f() const {\n"
              "    for (const F& f : fl) {}\n"
              "};\n");
        ASSERT_EQUALS("[test.cpp:2] -> [test.cpp:7]: (style) Local variable 'f' shadows outer variable\n", errout.str());

        check("extern int a;\n"
              "int a;\n"
              "static int f(void) {\n"
              "    int a;\n"
              "    return 0;\n"
              "}\n", "test.c");
        ASSERT_EQUALS("[test.c:1] -> [test.c:4]: (style) Local variable 'a' shadows outer variable\n", errout.str());
    }

    void knownArgument() {
        check("void g(int);\n"
              "void f(int x) {\n"
              "   g((x & 0x01) >> 7);\n"
              "}");
        ASSERT_EQUALS("[test.cpp:3]: (style) Argument '(x&0x01)>>7' to function g is always 0. It does not matter what value 'x' has.\n", errout.str());

        check("void g(int);\n"
              "void f(int x) {\n"
              "   g((int)((x & 0x01) >> 7));\n"
              "}");
        ASSERT_EQUALS("[test.cpp:3]: (style) Argument '(int)((x&0x01)>>7)' to function g is always 0. It does not matter what value 'x' has.\n", errout.str());

        check("void g(int);\n"
              "void f(int x) {\n"
              "    g(0);\n"
              "}");
        ASSERT_EQUALS("", errout.str());

        check("void g(int);\n"
              "void h() { return 1; }\n"
              "void f(int x) {\n"
              "    g(h());\n"
              "}");
        ASSERT_EQUALS("", errout.str());

        check("void g(int);\n"
              "void f(int x) {\n"
              "    g(std::strlen(\"a\"));\n"
              "}");
        ASSERT_EQUALS("", errout.str());

        check("void g(int);\n"
              "void f(int x) {\n"
              "    g((int)0);\n"
              "}");
        ASSERT_EQUALS("", errout.str());

        check("void g(Foo *);\n"
              "void f() {\n"
              "    g(reinterpret_cast<Foo*>(0));\n"
              "}");
        ASSERT_EQUALS("", errout.str());

        check("void g(int);\n"
              "void f(int x) {\n"
              "    x = 0;\n"
              "    g(x);\n"
              "}");
        ASSERT_EQUALS("", errout.str());

        check("void g(int);\n"
              "void f() {\n"
              "    const int x = 0;\n"
              "    g(x + 1);\n"
              "}");
        ASSERT_EQUALS("", errout.str());

        check("void g(int);\n"
              "void f() {\n"
              "    char i = 1;\n"
              "    g(static_cast<int>(i));\n"
              "}");
        ASSERT_EQUALS("", errout.str());

        check("char *yytext;\n"
              "void re_init_scanner() {\n"
              "  int size = 256;\n"
              "  yytext = xmalloc(size * sizeof *yytext);\n"
              "}");
        ASSERT_EQUALS("", errout.str());

        check("void foo(const char *c) {\n"
              "    if (*c == '+' && (operand || !isalnum(*c))) {}\n"
              "}");
        ASSERT_EQUALS("", errout.str());

        // #8986
        check("void f(int);\n"
              "void g() {\n"
              "    const int x[] = { 10, 10 };\n"
              "    f(x[0]);\n"
              "}");
        ASSERT_EQUALS("", errout.str());

        check("void f(int);\n"
              "void g() {\n"
              "    int x[] = { 10, 10 };\n"
              "    f(x[0]);\n"
              "}");
        ASSERT_EQUALS("[test.cpp:3]: (style) Variable 'x' can be declared as const array\n", errout.str());

        check("struct A { int x; };"
              "void g(int);\n"
              "void f(int x) {\n"
              "    A y;\n"
              "    y.x = 1;\n"
              "    g(y.x);\n"
              "}");
        ASSERT_EQUALS("", errout.str());

        // allow known argument value in assert call
        check("void g(int);\n"
              "void f(int x) {\n"
              "   ASSERT((int)((x & 0x01) >> 7));\n"
              "}");
        ASSERT_EQUALS("", errout.str());

        // #9905 - expression that does not use integer calculation at all
        check("void foo() {\n"
              "    const std::string heading = \"Interval\";\n"
              "    std::cout << std::setw(heading.length());\n"
              "}");
        ASSERT_EQUALS("", errout.str());

        // #9909 - struct member with known value
        check("struct LongStack {\n"
              "    int maxsize;\n"
              "};\n"
              "\n"
              "void growLongStack(LongStack* self) {\n"
              "    self->maxsize = 32;\n"
              "    dostuff(self->maxsize * sizeof(intptr_t));\n"
              "}");
        ASSERT_EQUALS("", errout.str());

        // #11679
        check("bool g(int);\n"
              "void h(int);\n"
              "int k(int a) { h(a); return 0; }\n"
              "void f(int i) {\n"
              "    if (g(k(i))) {}\n"
              "}\n");
        ASSERT_EQUALS("", errout.str());
    }

    void knownArgumentHiddenVariableExpression() {
        // #9914 - variable expression is explicitly hidden
        check("void f(int x) {\n"
              "    dostuff(x && false);\n"
              "    dostuff(false && x);\n"
              "    dostuff(x || true);\n"
              "    dostuff(true || x);\n"
              "    dostuff(x * 0);\n"
              "    dostuff(0 * x);\n"
              "}\n");
        ASSERT_EQUALS("[test.cpp:3]: (style) Argument 'false&&x' to function dostuff is always 0. Constant literal calculation disable/hide variable expression 'x'.\n"
                      "[test.cpp:5]: (style) Argument 'true||x' to function dostuff is always 1. Constant literal calculation disable/hide variable expression 'x'.\n"
                      "[test.cpp:6]: (style) Argument 'x*0' to function dostuff is always 0. Constant literal calculation disable/hide variable expression 'x'.\n"
                      "[test.cpp:7]: (style) Argument '0*x' to function dostuff is always 0. Constant literal calculation disable/hide variable expression 'x'.\n", errout.str());
    }

    void knownArgumentTernaryOperator() { // #10374
        check("void f(bool a, bool b) {\n"
              "    const T* P = nullptr; \n"
              "    long N = 0; \n"
              "    const bool c = foo(); \n"
              "    bar(P, N); \n"
              "    if (c ? a : b)\n"
              "      baz(P, N); \n"
              "}");
        ASSERT_EQUALS("", errout.str());
    }

    void checkComparePointers() {
        check("int f() {\n"
              "    const int foo[1] = {0};\n"
              "    const int bar[1] = {0};\n"
              "    int diff = 0;\n"
              "    if(foo > bar) {\n"
              "       diff = 1;\n"
              "    }\n"
              "    return diff;\n"
              "}");
        ASSERT_EQUALS(
            "[test.cpp:2] -> [test.cpp:5] -> [test.cpp:3] -> [test.cpp:5] -> [test.cpp:5]: (error) Comparing pointers that point to different objects\n",
            errout.str());

        check("bool f() {\n"
              "    int x = 0;\n"
              "    int y = 0;\n"
              "    int* xp = &x;\n"
              "    int* yp = &y;\n"
              "    return xp > yp;\n"
              "}");
        ASSERT_EQUALS(
            "[test.cpp:2] -> [test.cpp:4] -> [test.cpp:3] -> [test.cpp:5] -> [test.cpp:6]: (error) Comparing pointers that point to different objects\n",
            errout.str());

        check("bool f() {\n"
              "    int x = 0;\n"
              "    int y = 1;\n"
              "    return &x > &y;\n"
              "}");
        ASSERT_EQUALS(
            "[test.cpp:2] -> [test.cpp:4] -> [test.cpp:3] -> [test.cpp:4] -> [test.cpp:4]: (error) Comparing pointers that point to different objects\n",
            errout.str());

        check("struct A {int data;};\n"
              "bool f() {\n"
              "    A x;\n"
              "    A y;\n"
              "    int* xp = &x.data;\n"
              "    int* yp = &y.data;\n"
              "    return xp > yp;\n"
              "}");
        ASSERT_EQUALS(
            "[test.cpp:1] -> [test.cpp:5] -> [test.cpp:1] -> [test.cpp:6] -> [test.cpp:7]: (error) Comparing pointers that point to different objects\n",
            errout.str());

        check("struct A {int data;};\n"
              "bool f(A ix, A iy) {\n"
              "    A* x = &ix;\n"
              "    A* y = &iy;\n"
              "    int* xp = &x->data;\n"
              "    int* yp = &y->data;\n"
              "    return xp > yp;\n"
              "}");
        ASSERT_EQUALS(
            "[test.cpp:2] -> [test.cpp:3] -> [test.cpp:5] -> [test.cpp:2] -> [test.cpp:4] -> [test.cpp:6] -> [test.cpp:7]: (error) Comparing pointers that point to different objects\n",
            errout.str());

        check("bool f(int * xp, int* yp) {\n"
              "    return &xp > &yp;\n"
              "}");
        ASSERT_EQUALS(
            "[test.cpp:1] -> [test.cpp:2] -> [test.cpp:1] -> [test.cpp:2] -> [test.cpp:2]: (error) Comparing pointers that point to different objects\n",
            errout.str());

        check("int f() {\n"
              "    int x = 0;\n"
              "    int y = 1;\n"
              "    return &x - &y;\n"
              "}");
        ASSERT_EQUALS(
            "[test.cpp:2] -> [test.cpp:4] -> [test.cpp:3] -> [test.cpp:4] -> [test.cpp:4]: (error) Subtracting pointers that point to different objects\n",
            errout.str());

        check("bool f() {\n"
              "    int x[2] = {1, 2}m;\n"
              "    int* xp = &x[0];\n"
              "    int* yp = &x[1];\n"
              "    return xp > yp;\n"
              "}");
        ASSERT_EQUALS("", errout.str());

        check("bool f(const int * xp, const int* yp) {\n"
              "    return xp > yp;\n"
              "}");
        ASSERT_EQUALS("", errout.str());

        check("bool f(const int & x, const int& y) {\n"
              "    return &x > &y;\n"
              "}");
        ASSERT_EQUALS("", errout.str());

        check("int& g();\n"
              "bool f() {\n"
              "    const int& x = g();\n"
              "    const int& y = g();\n"
              "    const int* xp = &x;\n"
              "    const int* yp = &y;\n"
              "    return xp > yp;\n"
              "}");
        ASSERT_EQUALS("", errout.str());

        check("struct A {int data;};\n"
              "bool f(A ix) {\n"
              "    A* x = &ix;\n"
              "    A* y = x;\n"
              "    int* xp = &x->data;\n"
              "    int* yp = &y->data;\n"
              "    return xp > yp;\n"
              "}");
        ASSERT_EQUALS("", errout.str());

        check("struct S { int i; };\n" // #11576
              "int f(S s) {\n"
              "    return &s.i - (int*)&s;\n"
              "}\n");
        ASSERT_EQUALS("[test.cpp:3]: (style) C-style pointer casting\n", errout.str());

        check("struct S { int i; };\n"
              "int f(S s1, S s2) {\n"
              "    return &s1.i - reinterpret_cast<int*>(&s2);\n"
              "}\n");
        ASSERT_EQUALS("[test.cpp:1] -> [test.cpp:3] -> [test.cpp:2] -> [test.cpp:3] -> [test.cpp:3]: (error) Subtracting pointers that point to different objects\n",
                      errout.str());
    }

    void unusedVariableValueTemplate() {
        check("#include <functional>\n"
              "class A\n"
              "{\n"
              "public:\n"
              "    class Hash\n"
              "    {\n"
              "    public:\n"
              "        std::size_t operator()(const A& a) const\n"
              "        {\n"
              "            (void)a;\n"
              "            return 0;\n"
              "        }\n"
              "    };\n"
              "};\n"
              "namespace std\n"
              "{\n"
              "    template <>\n"
              "    struct hash<A>\n"
              "    {\n"
              "        std::size_t operator()(const A& a) const noexcept\n"
              "        {\n"
              "            return A::Hash{}(a);\n"
              "        }\n"
              "    };\n"
              "}");
        ASSERT_EQUALS("", errout.str());
    }

    void moduloOfOne() {
        check("void f(unsigned int x) {\n"
              "  int y = x % 1;\n"
              "}");
        ASSERT_EQUALS("[test.cpp:2]: (style) Modulo of one is always equal to zero\n", errout.str());

        check("void f() {\n"
              "  for (int x = 1; x < 10; x++) {\n"
              "    int y = 100 % x;\n"
              "  }\n"
              "}");
        ASSERT_EQUALS("", errout.str());

        check("void f(int i, int j) {\n" // #11191
              "    const int c = pow(2, i);\n"
              "    if (j % c) {}\n"
              "}\n");
        ASSERT_EQUALS("", errout.str());
    }

    void sameExpressionPointers() {
        check("int f(int *i);\n"
              "void g(int *a, const int *b) {\n"
              "    int c = *a;\n"
              "    f(a);\n"
              "    if (b && c != *a) {}\n"
              "}\n");
        ASSERT_EQUALS("", errout.str());
    }

    void checkOverlappingWrite() {
        // union
        check("void foo() {\n"
              "    union { int i; float f; } u;\n"
              "    u.i = 0;\n"
              "    u.i = u.f;\n" // <- error
              "}");
        ASSERT_EQUALS("[test.cpp:4]: (error) Overlapping read/write of union is undefined behavior\n", errout.str());

        // memcpy
        check("void foo() {\n"
              "    char a[10];\n"
              "    memcpy(&a[5], &a[4], 2u);\n"
              "}");
        ASSERT_EQUALS("[test.cpp:3]: (error) Overlapping read/write in memcpy() is undefined behavior\n", errout.str());

        check("void foo() {\n"
              "    char a[10];\n"
              "    memcpy(a+5, a+4, 2u);\n"
              "}");
        ASSERT_EQUALS("[test.cpp:3]: (error) Overlapping read/write in memcpy() is undefined behavior\n", errout.str());

        check("void foo() {\n"
              "    char a[10];\n"
              "    memcpy(a, a+1, 2u);\n"
              "}");
        ASSERT_EQUALS("[test.cpp:3]: (error) Overlapping read/write in memcpy() is undefined behavior\n", errout.str());

        check("void foo() {\n"
              "    char a[8];\n"
              "    memcpy(&a[0], &a[4], 4u);\n"
              "}");
        ASSERT_EQUALS("", errout.str());

        // wmemcpy
        check("void foo() {\n"
              "    wchar_t a[10];\n"
              "    wmemcpy(&a[5], &a[4], 2u);\n"
              "}");
        ASSERT_EQUALS("[test.cpp:3]: (error) Overlapping read/write in wmemcpy() is undefined behavior\n", errout.str());

        check("void foo() {\n"
              "    wchar_t a[10];\n"
              "    wmemcpy(a+5, a+4, 2u);\n"
              "}");
        ASSERT_EQUALS("[test.cpp:3]: (error) Overlapping read/write in wmemcpy() is undefined behavior\n", errout.str());

        check("void foo() {\n"
              "    wchar_t a[10];\n"
              "    wmemcpy(a, a+1, 2u);\n"
              "}");
        ASSERT_EQUALS("[test.cpp:3]: (error) Overlapping read/write in wmemcpy() is undefined behavior\n", errout.str());

        // strcpy
        check("void foo(char *ptr) {\n"
              "    strcpy(ptr, ptr);\n"
              "}");
        ASSERT_EQUALS("[test.cpp:2]: (error) Overlapping read/write in strcpy() is undefined behavior\n", errout.str());
    }

    void constVariableArrayMember() { // #10371
        check("class Foo {\n"
              "public:\n"
              "    Foo();\n"
              "    int GetVal() const { return m_Arr[0]; }\n"
              "    int m_Arr[1];\n"
              "};\n");
        ASSERT_EQUALS("", errout.str());
    }
};

REGISTER_TEST(TestOther)<|MERGE_RESOLUTION|>--- conflicted
+++ resolved
@@ -1587,17 +1587,11 @@
               "void f(const S& s) {\n"
               "    std::string str = s.getStr();\n"
               "    std::string str2{ s.getStr() };\n"
-<<<<<<< HEAD
               "    std::string str3(s.getStr());\n"
               "    if (s.getB()) {\n"
               "        if (str == \"abc\") {}\n"
               "        if (str2 == \"abc\") {}\n"
               "        if (str3 == \"abc\") {}\n"
-=======
-              "    if (s.getB()) {\n"
-              "        if (str == \"abc\") {}\n"
-              "        if (str2 == \"abc\") {}\n"
->>>>>>> ec2a2ad4
               "    }\n"
               "}\n"
               "void f(const char* s, bool b) {\n"
@@ -1614,14 +1608,9 @@
               "}\n");
         ASSERT_EQUALS("[test.cpp:21]: (style) The scope of the variable 'str' can be reduced.\n"
                       "[test.cpp:22]: (style) The scope of the variable 'str2' can be reduced.\n"
-<<<<<<< HEAD
                       "[test.cpp:23]: (style) The scope of the variable 'str3' can be reduced.\n"
                       "[test.cpp:31]: (style) The scope of the variable 'i' can be reduced.\n"
                       "[test.cpp:37]: (style) The scope of the variable 'k' can be reduced.\n",
-=======
-                      "[test.cpp:29]: (style) The scope of the variable 'i' can be reduced.\n"
-                      "[test.cpp:35]: (style) The scope of the variable 'k' can be reduced.\n",
->>>>>>> ec2a2ad4
                       errout.str());
     }
 
