--- conflicted
+++ resolved
@@ -43,14 +43,9 @@
 
 void memleak()
 {
-<<<<<<< HEAD
     // cppcheck-suppress cstyleCast
     const char * pBuf = (char *)cv::fastMalloc(1000);
-    // cppcheck-suppress uninitdata
+    // cppcheck-suppress [uninitdata, valueFlowBailoutIncompleteVar]
     std::cout << pBuf;
-=======
-    const char * pBuf = (char *)cv::fastMalloc(1000); // cppcheck-suppress cstyleCast
-    std::cout << pBuf; // cppcheck-suppress valueFlowBailoutIncompleteVar
->>>>>>> 23ec4016
     // cppcheck-suppress memleak
 }