--- conflicted
+++ resolved
@@ -37,10 +37,9 @@
 #include <wx/position.h>
 #include <wx/versioninfo.h>
 
-<<<<<<< HEAD
 void unreadVariable_wxPoint2DInt(const wxInt32 x, const wxPoint2DInt& pti, const wxPoint &pt)
 {
-    // TODO cppcheck-suppress unusedVariable
+    // cppcheck-suppress unusedVariable
     wxPoint2DInt a;
     // cppcheck-suppress unreadVariable
     wxPoint2DInt b(x, x);
@@ -52,7 +51,7 @@
 
 void unreadVariable_wxPoint2DDouble(const wxDouble x, const wxPoint2DDouble& ptd, const wxPoint2DInt& pti, const wxPoint &pt)
 {
-    // TODO cppcheck-suppress unusedVariable
+    // cppcheck-suppress unusedVariable
     wxPoint2DDouble a;
     // cppcheck-suppress unreadVariable
     wxPoint2DDouble b(x, x);
@@ -66,22 +65,13 @@
 
 void unusedVariable_wxAcceleratorEntry()
 {
-    // TODO cppcheck-suppress unusedVariable
-=======
-void unusedVariable_wxAcceleratorEntry()
-{
-    // cppcheck-suppress unusedVariable
->>>>>>> e64c368d
+    // cppcheck-suppress unusedVariable
     wxAcceleratorEntry a;
 }
 
 void unreadVariable_wxDateSpan(const int x)
 {
-<<<<<<< HEAD
-    // TODO cppcheck-suppress unusedVariable
-=======
-    // cppcheck-suppress unusedVariable
->>>>>>> e64c368d
+    // cppcheck-suppress unusedVariable
     wxDateSpan a;
     // cppcheck-suppress unreadVariable
     wxDateSpan b{x};
@@ -95,11 +85,7 @@
 
 void unreadVariable_wxTimeSpan(const long x, const wxLongLong y)
 {
-<<<<<<< HEAD
-    // TODO cppcheck-suppress unusedVariable
-=======
-    // cppcheck-suppress unusedVariable
->>>>>>> e64c368d
+    // cppcheck-suppress unusedVariable
     wxTimeSpan a;
     // TODO cppcheck-suppress unreadVariable
     wxTimeSpan b{};
@@ -121,11 +107,7 @@
 
 void unreadVariable_wxPosition(const int x)
 {
-<<<<<<< HEAD
-    // TODO cppcheck-suppress unusedVariable
-=======
-    // cppcheck-suppress unusedVariable
->>>>>>> e64c368d
+    // cppcheck-suppress unusedVariable
     wxPosition a;
     // TODO cppcheck-suppress unreadVariable
     wxPosition b{};
@@ -135,11 +117,7 @@
 
 void unreadVariable_wxRegEx(const wxString &expr, const int flags)
 {
-<<<<<<< HEAD
-    // TODO cppcheck-suppress unusedVariable
-=======
-    // cppcheck-suppress unusedVariable
->>>>>>> e64c368d
+    // cppcheck-suppress unusedVariable
     wxRegEx a;
     // cppcheck-suppress unreadVariable
     wxRegEx b{expr};
@@ -149,11 +127,7 @@
 
 void unreadVariable_wxRegion(const wxCoord x, const wxPoint &pt, const wxRect &rect, const wxRegion &region, const wxBitmap &bmp)
 {
-<<<<<<< HEAD
-    // TODO cppcheck-suppress unusedVariable
-=======
-    // cppcheck-suppress unusedVariable
->>>>>>> e64c368d
+    // cppcheck-suppress unusedVariable
     wxRegion a;
     // TODO cppcheck-suppress unreadVariable
     wxRegion b{};
@@ -171,11 +145,7 @@
 
 void unreadVariable_wxVersionInfo(const wxString &name, const int major, const int minor, const int micro, const wxString &description, const wxString &copyright)
 {
-<<<<<<< HEAD
-    // TODO cppcheck-suppress unusedVariable
-=======
-    // cppcheck-suppress unusedVariable
->>>>>>> e64c368d
+    // cppcheck-suppress unusedVariable
     wxVersionInfo a;
     // cppcheck-suppress unreadVariable
     wxVersionInfo b(name);
@@ -193,11 +163,7 @@
 
 void unreadVariable_wxSize(const wxSize &s)
 {
-<<<<<<< HEAD
-    // TODO cppcheck-suppress unusedVariable
-=======
-    // cppcheck-suppress unusedVariable
->>>>>>> e64c368d
+    // cppcheck-suppress unusedVariable
     wxSize a;
     // TODO cppcheck-suppress unreadVariable
     wxSize b{};
@@ -211,11 +177,7 @@
 
 void unreadVariable_wxPoint(const wxRealPoint &rp, const int x, const int y)
 {
-<<<<<<< HEAD
-    // TODO cppcheck-suppress unusedVariable
-=======
-    // cppcheck-suppress unusedVariable
->>>>>>> e64c368d
+    // cppcheck-suppress unusedVariable
     wxPoint a;
     // TODO cppcheck-suppress unreadVariable
     wxPoint b{};
@@ -233,11 +195,7 @@
 
 void unreadVariable_wxRealPoint(const wxPoint &pt, const double x, const double y)
 {
-<<<<<<< HEAD
-    // TODO cppcheck-suppress unusedVariable
-=======
-    // cppcheck-suppress unusedVariable
->>>>>>> e64c368d
+    // cppcheck-suppress unusedVariable
     wxRealPoint a;
     // TODO cppcheck-suppress unreadVariable
     wxRealPoint b{};
@@ -255,11 +213,7 @@
 
 void unreadVariable_wxRect(const int x, const wxPoint &pt, const wxSize &sz)
 {
-<<<<<<< HEAD
-    // TODO cppcheck-suppress unusedVariable
-=======
-    // cppcheck-suppress unusedVariable
->>>>>>> e64c368d
+    // cppcheck-suppress unusedVariable
     wxRect a;
     // TODO cppcheck-suppress unreadVariable
     wxRect b{};
