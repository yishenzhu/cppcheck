--- conflicted
+++ resolved
@@ -2143,17 +2143,17 @@
               "}\n");
         ASSERT_EQUALS("[test.cpp:3] -> [test.cpp:3] -> [test.cpp:2] -> [test.cpp:3]: (error) Returning object that points to local variable 'a' that will be invalid when returning.\n", errout.str());
 
-<<<<<<< HEAD
         check("std::vector<int>* g();\n"
               "int& f() {\n"
               "    auto* p = g();\n"
               "    return p->front();\n"
-=======
+              "}\n");
+        ASSERT_EQUALS("", errout.str());
+
         check("std::vector<std::vector<int>> g();\n"
               "void f() {\n"
               "    for(auto& x:g())\n"
               "        std::sort(x.begin(), x.end());\n"
->>>>>>> 8e79b0c8
               "}\n");
         ASSERT_EQUALS("", errout.str());
     }
