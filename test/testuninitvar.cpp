/*
 * Cppcheck - A tool for static C/C++ code analysis
 * Copyright (C) 2007-2022 Cppcheck team.
 *
 * This program is free software: you can redistribute it and/or modify
 * it under the terms of the GNU General Public License as published by
 * the Free Software Foundation, either version 3 of the License, or
 * (at your option) any later version.
 *
 * This program is distributed in the hope that it will be useful,
 * but WITHOUT ANY WARRANTY; without even the implied warranty of
 * MERCHANTABILITY or FITNESS FOR A PARTICULAR PURPOSE.  See the
 * GNU General Public License for more details.
 *
 * You should have received a copy of the GNU General Public License
 * along with this program.  If not, see <http://www.gnu.org/licenses/>.
 */

#include "check.h"
#include "checkuninitvar.h"
#include "ctu.h"
#include "errortypes.h"
#include "library.h"
#include "settings.h"
#include "testsuite.h"
#include "tokenize.h"

#include <list>
#include <sstream>
#include <string>


class TestUninitVar : public TestFixture {
public:
    TestUninitVar() : TestFixture("TestUninitVar") {}

private:
    Settings settings;

    void run() override {
        LOAD_LIB_2(settings.library, "std.cfg");

        TEST_CASE(uninitvar1);
        TEST_CASE(uninitvar_warn_once); // only write 1 warning at a time
        TEST_CASE(uninitvar_decl);      // handling various types in C and C++ files
        TEST_CASE(uninitvar_bitop);     // using uninitialized operand in bit operation
        TEST_CASE(uninitvar_alloc);     // data is allocated but not initialized
        TEST_CASE(uninitvar_arrays);    // arrays
        TEST_CASE(uninitvar_class);     // class/struct
        TEST_CASE(uninitvar_enum);      // enum variables
        TEST_CASE(uninitvar_if);        // handling if
        TEST_CASE(uninitvar_loops);     // handling for/while
        TEST_CASE(uninitvar_switch);    // handling switch
        TEST_CASE(uninitvar_references); // references
        TEST_CASE(uninitvar_return);    // return
        TEST_CASE(uninitvar_assign);    // = {..}
        TEST_CASE(uninitvar_strncpy);   // strncpy doesn't always null-terminate
        TEST_CASE(func_uninit_var);     // analyse function calls for: 'int a(int x) { return x+x; }'
        TEST_CASE(func_uninit_pointer); // analyse function calls for: 'void a(int *p) { *p = 0; }'
        TEST_CASE(uninitvar_typeof);    // typeof
        TEST_CASE(uninitvar_ignore);    // ignore cast, *&x, ..
        TEST_CASE(uninitvar2);
        TEST_CASE(uninitvar3);          // #3844
        TEST_CASE(uninitvar4);          // #3869 (reference)
        TEST_CASE(uninitvar5);          // #3861
        TEST_CASE(uninitvar2_func);     // function calls
        TEST_CASE(uninitvar2_value);    // value flow
        TEST_CASE(valueFlowUninit2_value);
        TEST_CASE(uninitStructMember);  // struct members
        TEST_CASE(uninitvar2_while);
        TEST_CASE(uninitvar2_4494);      // #4494
        TEST_CASE(uninitvar2_malloc);    // malloc returns uninitialized data
        TEST_CASE(uninitvar8); // ticket #6230
        TEST_CASE(uninitvar9); // ticket #6424
        TEST_CASE(uninitvar10); // ticket #9467
        TEST_CASE(uninitvar11); // ticket #9123
        TEST_CASE(uninitvar12); // #10218 - stream read
        TEST_CASE(uninitvar13); // #9772
        TEST_CASE(uninitvar_unconditionalTry);
        TEST_CASE(uninitvar_funcptr); // #6404
        TEST_CASE(uninitvar_operator); // #6680
        TEST_CASE(uninitvar_ternaryexpression); // #4683
        TEST_CASE(uninitvar_pointertoarray);
        TEST_CASE(uninitvar_cpp11ArrayInit); // #7010
        TEST_CASE(uninitvar_rangeBasedFor); // #7078
        TEST_CASE(uninitvar_static); // #8734
        TEST_CASE(checkExpr);
        TEST_CASE(trac_4871);
        TEST_CASE(syntax_error); // Ticket #5073
        TEST_CASE(trac_5970);
        TEST_CASE(valueFlowUninitTest);
        TEST_CASE(valueFlowUninitBreak);
        TEST_CASE(valueFlowUninitStructMembers);
        TEST_CASE(uninitvar_ipa);
        TEST_CASE(uninitvar_memberfunction);
        TEST_CASE(uninitvar_nonmember); // crash in ycmd test

        TEST_CASE(isVariableUsageDeref); // *p
        TEST_CASE(isVariableUsageDerefValueflow); // *p

        TEST_CASE(uninitvar_memberaccess); // (&(a))->b <=> a.b

        // whole program analysis
        TEST_CASE(ctuTest);
    }

#define checkUninitVar(...) checkUninitVar_(__FILE__, __LINE__, __VA_ARGS__)
    void checkUninitVar_(const char* file, int line, const char code[], const char fname[] = "test.cpp", bool debugwarnings = false) {
        // Clear the error buffer..
        errout.str("");

        // Tokenize..
        settings.debugwarnings = debugwarnings;
        Tokenizer tokenizer(&settings, this);
        std::istringstream istr(code);
        ASSERT_LOC(tokenizer.tokenize(istr, fname), file, line);

        // Check for redundant code..
        CheckUninitVar checkuninitvar(&tokenizer, &settings, this);
        checkuninitvar.check();

        settings.debugwarnings = false;
        settings.certainty.enable(Certainty::experimental);
    }

    void uninitvar1() {
        // extracttests.start: int b; int c;

        // Ticket #2207 - False negative
        checkUninitVar("void foo() {\n"
                       "    int a;\n"
                       "    b = c - a;\n"
                       "}");
        ASSERT_EQUALS("[test.cpp:3]: (error) Uninitialized variable: a\n", errout.str());

        checkUninitVar("void foo() {\n"
                       "    int a;\n"
                       "    b = a - c;\n"
                       "}");
        ASSERT_EQUALS("[test.cpp:3]: (error) Uninitialized variable: a\n", errout.str());

        // Ticket #6455 - some compilers allow const variables to be uninitialized
        // extracttests.disable
        checkUninitVar("void foo() {\n"
                       "    const int a;\n"
                       "    b = c - a;\n"
                       "}");
        ASSERT_EQUALS("[test.cpp:3]: (error) Uninitialized variable: a\n", errout.str());
        // extracttests.enable

        checkUninitVar("void foo() {\n"
                       "    int *p;\n"
                       "    realloc(p,10);\n"
                       "}");
        ASSERT_EQUALS("[test.cpp:3]: (error) Uninitialized variable: p\n", errout.str());

        checkUninitVar("void foo() {\n" // #5240
                       "    char *p = malloc(100);\n"
                       "    char *tmp = realloc(p,1000);\n"
                       "    if (!tmp) free(p);\n"
                       "}");
        ASSERT_EQUALS("", errout.str());

        checkUninitVar("void foo() {\n"
                       "    int *p = NULL;\n"
                       "    realloc(p,10);\n"
                       "}");
        ASSERT_EQUALS("", errout.str());

        // dereferencing uninitialized pointer..
        // extracttests.start: struct Foo { void abcd(); };
        checkUninitVar("static void foo()\n"
                       "{\n"
                       "    Foo *p;\n"
                       "    p->abcd();\n"
                       "}");
        ASSERT_EQUALS("[test.cpp:4]: (error) Uninitialized variable: p\n", errout.str());

        // extracttests.start: template<class T> struct Foo { void abcd(); };
        checkUninitVar("static void foo()\n"
                       "{\n"
                       "    Foo<int> *p;\n"
                       "    p->abcd();\n"
                       "}");
        ASSERT_EQUALS("[test.cpp:4]: (error) Uninitialized variable: p\n", errout.str());

        // extracttests.start: struct Foo { void* a; };
        checkUninitVar("void f(Foo *p)\n"
                       "{\n"
                       "    int a;\n"
                       "    p->a = malloc(4 * a);\n"
                       "}");
        ASSERT_EQUALS("[test.cpp:4]: (error) Uninitialized variable: a\n", errout.str());

        checkUninitVar("static void foo()\n"
                       "{\n"
                       "    int *p;\n"
                       "    delete p;\n"
                       "}");
        ASSERT_EQUALS("[test.cpp:4]: (error) Uninitialized variable: p\n", errout.str());

        checkUninitVar("static void foo()\n"
                       "{\n"
                       "    int *p;\n"
                       "    delete [] p;\n"
                       "}");
        ASSERT_EQUALS("[test.cpp:4]: (error) Uninitialized variable: p\n", errout.str());

        checkUninitVar("static void foo()\n"
                       "{\n"
                       "    int *p;\n"
                       "    *p = 135;\n"
                       "}");
        ASSERT_EQUALS("[test.cpp:4]: (error) Uninitialized variable: p\n", errout.str());

        checkUninitVar("static void foo()\n"
                       "{\n"
                       "    int *p;\n"
                       "    p[0] = 135;\n"
                       "}");
        ASSERT_EQUALS("[test.cpp:4]: (error) Uninitialized variable: p\n", errout.str());

        checkUninitVar("static void foo()\n"
                       "{\n"
                       "    int *x;\n"
                       "    int y = *x;\n"
                       "}");
        ASSERT_EQUALS("[test.cpp:4]: (error) Uninitialized variable: x\n", errout.str());

        checkUninitVar("static void foo()\n"
                       "{\n"
                       "    int *x;\n"
                       "    int &y(*x);\n"
                       "}");
        ASSERT_EQUALS("[test.cpp:4]: (error) Uninitialized variable: x\n", errout.str());

        checkUninitVar("void foo()\n"
                       "{\n"
                       "    int x;\n"
                       "    int *y = &x;\n"
                       "}");
        ASSERT_EQUALS("", errout.str());

        checkUninitVar("void foo()\n"
                       "{\n"
                       "    int *x;\n"
                       "    int *&y = x;\n"
                       "}");
        ASSERT_EQUALS("", errout.str());

        checkUninitVar("void foo()\n"
                       "{\n"
                       "    int x = xyz::x;\n"
                       "}");
        ASSERT_EQUALS("", errout.str());

        checkUninitVar("void f()\n"
                       "{\n"
                       "    int a;\n"
                       "    a = 5 + a;\n"
                       "}");
        ASSERT_EQUALS("[test.cpp:4]: (error) Uninitialized variable: a\n", errout.str());

        checkUninitVar("void f()\n"
                       "{\n"
                       "    int a;\n"
                       "    a++;\n"
                       "}");
        ASSERT_EQUALS("[test.cpp:4]: (error) Uninitialized variable: a\n", errout.str());

        checkUninitVar("void f()\n"
                       "{\n"
                       "    extern int a;\n"
                       "    a++;\n"
                       "}");
        ASSERT_EQUALS("", errout.str());

        // extracttests.start: void bar(int);
        checkUninitVar("void f()\n"
                       "{\n"
                       "    int a;\n"
                       "    bar(4 * a);\n"
                       "}");
        ASSERT_EQUALS("[test.cpp:4]: (error) Uninitialized variable: a\n", errout.str());

        checkUninitVar("static void foo()\n"
                       "{\n"
                       "    int i;\n"
                       "    if (i);\n"
                       "}");
        ASSERT_EQUALS("[test.cpp:4]: (error) Uninitialized variable: i\n", errout.str());

        checkUninitVar("static void foo()\n"
                       "{\n"
                       "    int i;\n"
                       "    for (int x = 0; i < 10; x++);\n"
                       "}");
        ASSERT_EQUALS("[test.cpp:4]: (error) Uninitialized variable: i\n", errout.str());

        checkUninitVar("static void foo()\n"
                       "{\n"
                       "    int i;\n"
                       "    for (int x = 0; x < 10; i++);\n"
                       "}");
        ASSERT_EQUALS("[test.cpp:4]: (error) Uninitialized variable: i\n", errout.str());

        checkUninitVar("static void foo(int x)\n"
                       "{\n"
                       "    int i;\n"
                       "    if (x)\n"
                       "        i = 0;\n"
                       "    i++;\n"
                       "}");
        ASSERT_EQUALS("[test.cpp:6]: (error) Uninitialized variable: i\n", errout.str());

        checkUninitVar("static void foo()\n"
                       "{\n"
                       "    int ar[10];\n"
                       "    int i;\n"
                       "    ar[i] = 0;\n"
                       "}");
        ASSERT_EQUALS("[test.cpp:5]: (error) Uninitialized variable: i\n", errout.str());

        checkUninitVar("static void foo()\n"
                       "{\n"
                       "    int x, y;\n"
                       "    x = (y = 10);\n"
                       "    int z = y * 2;\n"
                       "}", "test.cpp", false);
        ASSERT_EQUALS("", errout.str());

        checkUninitVar("static void foo() {\n"
                       "    int x, y;\n"
                       "    x = ((y) = 10);\n"
                       "}");
        ASSERT_EQUALS("", errout.str());

        // Ticket #3597
        checkUninitVar("void f() {\n"
                       "    int a;\n"
                       "    int b = 1;\n"
                       "    (b += a) = 1;\n"
                       "}");
        ASSERT_EQUALS("[test.cpp:4]: (error) Uninitialized variable: a\n", errout.str());

        checkUninitVar("int f() {\n"
                       "    int a,b,c;\n"
                       "    a = b = c;\n"
                       "}", "test.cpp", /*debugwarnings=*/ false);
        ASSERT_EQUALS("[test.cpp:3]: (error) Uninitialized variable: c\n", errout.str());

        checkUninitVar("static void foo()\n"
                       "{\n"
                       "    Foo p;\n"
                       "    p.abcd();\n"
                       "}");
        ASSERT_EQUALS("", errout.str());

        checkUninitVar("static void foo()\n"
                       "{\n"
                       "    Foo p;\n"
                       "    int x = p.abcd();\n"
                       "}");
        ASSERT_EQUALS("", errout.str());

        // Unknown types
        // extracttests.disable
        {
            checkUninitVar("void a()\n"
                           "{\n"
                           "    A ret;\n"
                           "    return ret;\n"
                           "}");
            ASSERT_EQUALS("", errout.str());

            checkUninitVar("void a()\n"
                           "{\n"
                           "    A ret;\n"
                           "    return ret;\n"
                           "}\n",
                           "test.c");
            ASSERT_EQUALS("[test.c:4]: (error) Uninitialized variable: ret\n", errout.str());
        }
        // extracttests.enable

        // #3916 - avoid false positive
        checkUninitVar("void f(float x) {\n"
                       "  union lf { long l; float f; } u_lf;\n"
                       "  float hx = (u_lf.f = (x), u_lf.l);\n"
                       "}",
                       "test.c", false);
        ASSERT_EQUALS("", errout.str());

        checkUninitVar("void a()\n"
                       "{\n"
                       "    int x[10];\n"
                       "    int *y = x;\n"
                       "}");
        ASSERT_EQUALS("", errout.str());

        checkUninitVar("void a()\n"
                       "{\n"
                       "    int x;\n"
                       "    int *y = &x;\n"
                       "    *y = 0;\n"
                       "    x++;\n"
                       "}", "test.cpp", false);
        ASSERT_EQUALS("", errout.str());

        checkUninitVar("void a()\n"
                       "{\n"
                       "    char x[10], y[10];\n"
                       "    char *z = x;\n"
                       "    memset(z, 0, sizeof(x));\n"
                       "    memcpy(y, x, sizeof(x));\n"
                       "}", "test.cpp", false);
        ASSERT_EQUALS("", errout.str());

        // Handling >> and <<
        {
            checkUninitVar("int a() {\n"
                           "    int ret;\n"
                           "    std::cin >> ret;\n"
                           "    ret++;\n"
                           "}");
            ASSERT_EQUALS("", errout.str());

            checkUninitVar("void f(int b) {\n"
                           "    int a;\n"
                           "    std::cin >> b >> a;\n"
                           "    return a;"
                           "}");
            ASSERT_EQUALS("", errout.str());

            checkUninitVar("void f() {\n"
                           "    int ret[2];\n"
                           "    std::cin >> ret[0];\n"
                           "}");
            ASSERT_EQUALS("", errout.str());

            checkUninitVar("void f(int i) {\n"
                           "    int a;\n"
                           "    i >> a;\n"
                           "}");
            ASSERT_EQUALS("[test.cpp:3]: (error) Uninitialized variable: a\n", errout.str());

            checkUninitVar("int a() {\n"
                           "    int ret;\n"
                           "    int a = value >> ret;\n"
                           "}\n",
                           "test.c");
            ASSERT_EQUALS("[test.c:3]: (error) Uninitialized variable: ret\n", errout.str());

            checkUninitVar("void foo() {\n"   // #3707
                           "    Node node;\n"
                           "    int x;\n"
                           "    node[\"abcd\"] >> x;\n"
                           "}");
            ASSERT_EQUALS("", errout.str());

            checkUninitVar("int a(FArchive &arc) {\n"   // #3060 (initialization through operator<<)
                           "    int *p;\n"
                           "    arc << p;\n" // <- TODO initialization?
                           "    return *p;\n"
                           "}");
            ASSERT_EQUALS("[test.cpp:3]: (error) Uninitialized variable: p\n", errout.str());

            checkUninitVar("void a() {\n"
                           "    int ret;\n"
                           "    a = value << ret;\n"
                           "}\n",
                           "test.c");
            ASSERT_EQUALS("[test.c:3]: (error) Uninitialized variable: ret\n", errout.str());

            // #4320 says this is a FP. << is overloaded.
            checkUninitVar("int f() {\n"
                           "    int a;\n"
                           "    a << 1;\n"  // <- TODO initialization?
                           "    return a;\n"
                           "}");
            ASSERT_EQUALS("[test.cpp:3]: (error) Uninitialized variable: a\n", errout.str());

            // #4673
            checkUninitVar("void f() {\n"
                           "    int a;\n"
                           "    std::cout << a;\n"
                           "}");
            ASSERT_EQUALS("[test.cpp:3]: (error) Uninitialized variable: a\n", errout.str());

            checkUninitVar("void f(std::ostringstream& os) {\n"
                           "    int a;\n"
                           "    os << a;\n"
                           "}");
            ASSERT_EQUALS("[test.cpp:3]: (error) Uninitialized variable: a\n", errout.str());

            checkUninitVar("void f() {\n"
                           "    int a;\n"
                           "    std::cout << 1 << a;\n"
                           "}");
            ASSERT_EQUALS("[test.cpp:3]: (error) Uninitialized variable: a\n", errout.str());

            checkUninitVar("void f(std::ostringstream& os) {\n"
                           "    int a;\n"
                           "    os << 1 << a;\n"
                           "}");
            ASSERT_EQUALS("[test.cpp:3]: (error) Uninitialized variable: a\n", errout.str());

            {
                // #9422
                checkUninitVar("void f() {\n"
                               "  char *p = new char[10];\n"
                               "  std::cout << (void *)p << 1;\n"
                               "}");
                ASSERT_EQUALS("", errout.str());

                checkUninitVar("void f() {\n"
                               "  char p[10];\n"
                               "  std::cout << (void *)p << 1;\n"
                               "}");
                ASSERT_EQUALS("", errout.str());

                checkUninitVar("void f() {\n"
                               "  char *p = new char[10];\n"
                               "  std::cout << p << 1;\n"
                               "}");
                ASSERT_EQUALS("[test.cpp:3]: (error) Memory is allocated but not initialized: p\n", errout.str());

                checkUninitVar("void f() {\n" // #9696
                               "  int *p = new int[10];\n"
                               "  std::cout << p << 1;\n"
                               "}");
                ASSERT_EQUALS("", errout.str());

                checkUninitVar("void f() {\n"
                               "  int i[10];\n"
                               "  std::cout << i;\n"
                               "  char c[10];\n"
                               "  std::cout << c;\n"
                               "  wchar_t w[10];\n"
                               "  std::cout << w;\n"
                               "}");
                ASSERT_EQUALS("[test.cpp:5]: (error) Uninitialized variable: c\n"
                              "[test.cpp:7]: (error) Uninitialized variable: w\n",
                              errout.str());

                checkUninitVar("void f() {\n"
                               "  char p[10];\n"
                               "  std::cout << p << 1;\n"
                               "}");
                ASSERT_EQUALS("[test.cpp:3]: (error) Uninitialized variable: p\n", errout.str());

                checkUninitVar("void f() {\n"
                               "  char p[10];\n"
                               "  std::cout << *p << 1;\n"
                               "}");
                ASSERT_EQUALS("[test.cpp:3]: (error) Uninitialized variable: p\n", errout.str());
            }
        }

        // #8494 : Overloaded & operator
        checkUninitVar("void f() {\n"
                       "  int x;\n"
                       "  a & x;\n"
                       "}");
        ASSERT_EQUALS("", errout.str());

        checkUninitVar("void f(int a) {\n"
                       "  int x;\n"
                       "  a & x;\n"
                       "}");
        ASSERT_EQUALS("[test.cpp:3]: (error) Uninitialized variable: x\n", errout.str());

        checkUninitVar("void f() {\n"
                       "  int a,b,c;\n"
                       "  ar & a & b & c;\n"
                       "}");
        ASSERT_EQUALS("", errout.str());

        checkUninitVar("void a() {\n"   // asm
                       "    int x;\n"
                       "    asm();\n"
                       "    x++;\n"
                       "}");
        ASSERT_EQUALS("", errout.str());

        checkUninitVar("void a()\n"
                       "{\n"
                       "    int x[10];\n"
                       "    struct xyz xyz1 = { .x = x };\n"
                       "}");
        ASSERT_EQUALS("", errout.str());

        checkUninitVar("void a()\n"
                       "{\n"
                       "    struct S *s;\n"
                       "    s->x = 0;\n"
                       "}");
        ASSERT_EQUALS("[test.cpp:4]: (error) Uninitialized variable: s\n", errout.str());

        checkUninitVar("void foo()\n"
                       "{\n"
                       "   char *buf = malloc(100);\n"
                       "   struct ABC *abc = buf;\n"
                       "}");
        ASSERT_EQUALS("", errout.str());

        checkUninitVar("class Fred {\n"
                       "public:\n"
                       "    FILE *f;\n"
                       "    ~Fred();\n"
                       "}\n"
                       "Fred::~Fred()\n"
                       "{\n"
                       "    fclose(f);\n"
                       "}");
        ASSERT_EQUALS("", errout.str());

        checkUninitVar("void f()\n"
                       "{\n"
                       "    int c;\n"
                       "    ab(sizeof(xyz), &c);\n"
                       "    if (c);\n"
                       "}");
        ASSERT_EQUALS("", errout.str());

        checkUninitVar("void f()\n"
                       "{\n"
                       "    int c;\n"
                       "    a = (f2(&c));\n"
                       "    c++;\n"
                       "}");
        ASSERT_EQUALS("", errout.str());

        checkUninitVar("void f(int a)\n"
                       "{\n"
                       "    if (a) {\n"
                       "        char *p;\n"
                       "        *p = 0;\n"
                       "    }\n"
                       "}");
        ASSERT_EQUALS("[test.cpp:5]: (error) Uninitialized variable: p\n", errout.str());

        // +=
        checkUninitVar("void f()\n"
                       "{\n"
                       "    int c;\n"
                       "    c += 2;\n"
                       "}");
        ASSERT_EQUALS("[test.cpp:4]: (error) Uninitialized variable: c\n", errout.str());

        checkUninitVar("void f()\n"
                       "{\n"
                       "    int a[10];\n"
                       "    a[0] = 10 - a[1];\n"
                       "}");
        ASSERT_EQUALS("[test.cpp:4]: (error) Uninitialized variable: a[1]\n", errout.str());

        // goto/setjmp/longjmp..
        checkUninitVar("void foo(int x)\n"
                       "{\n"
                       "    long b;\n"
                       "    if (g()) {\n"
                       "        b =2;\n"
                       "        goto found;\n"
                       "    }\n"
                       "\n"
                       "    return;\n"
                       "\n"
                       "found:\n"
                       "    int a = b;\n"
                       "}", "test.cpp", false);
        ASSERT_EQUALS("", errout.str());

        checkUninitVar("int foo()\n"
                       "{\n"
                       "    jmp_buf env;\n"
                       "    int a;\n"
                       "    int val = setjmp(env);\n"
                       "    if(val)\n"
                       "        return a;\n"
                       "    a = 1;\n"
                       "    longjmp(env, 1);\n"
                       "}");
        ASSERT_EQUALS("", errout.str());

        // macro_for..
        checkUninitVar("int foo()\n"
                       "{\n"
                       "  int retval;\n"
                       "  if (condition) {\n"
                       "    for12(1,2) { }\n"
                       "    retval = 1;\n"
                       "  }\n"
                       "  else\n"
                       "    retval = 2;\n"
                       "  return retval;\n"
                       "}");
        ASSERT_EQUALS("", errout.str());

        checkUninitVar("int foo()\n"
                       "{\n"
                       "    int i;\n"
                       "    goto exit;\n"
                       "    i++;\n"
                       "exit:\n"
                       "}", "test.cpp", false);
        ASSERT_EQUALS("", errout.str());

        checkUninitVar("int foo() {\n"
                       "    int x,y=0;\n"
                       "again:\n"
                       "    if (y) return x;\n"
                       "    x = a;\n"
                       "    y = 1;\n"
                       "    goto again;\n"
                       "}", "test.c", false);
        ASSERT_EQUALS("", errout.str());

        // Ticket #3873 (false positive)
        checkUninitVar("MachineLoopRange *MachineLoopRanges::getLoopRange(const MachineLoop *Loop) {\n"
                       "  MachineLoopRange *&Range = Cache[Loop];\n"
                       "  if (!Range)\n"
                       "    Range = new MachineLoopRange(Loop, Allocator, *Indexes);\n"
                       "  return Range;\n"
                       "}");
        ASSERT_EQUALS("", errout.str());

        // #4040 - False positive
        checkUninitVar("int f(int x)  {\n"
                       "    int iter;\n"
                       "    {\n"
                       "        union\n"
                       "        {\n"
                       "            int asInt;\n"
                       "            double asDouble;\n"
                       "        };\n"
                       "\n"
                       "        iter = x;\n"
                       "    }\n"
                       "    return 1 + iter;\n"
                       "}", "test.cpp", false);
        ASSERT_EQUALS("", errout.str());

        // C++11 style initialization
        checkUninitVar("int f() {\n"
                       "    int i = 0;\n"
                       "    int j{ i };\n"
                       "    return j;\n"
                       "}");
        ASSERT_EQUALS("", errout.str());

        // Ticket #5646
        checkUninitVar("float foo() {\n"
                       "  float source[2] = {3.1, 3.1};\n"
                       "  float (*sink)[2] = &source;\n"
                       "  return (*sink)[0];\n"
                       "}");
        ASSERT_EQUALS("", errout.str());

        // Ticket #9296
        checkUninitVar("void f(void)\n"
                       "{\n"
                       "    int x;\n"
                       "    int z = (x) & ~__round_mask(1, 1);\n"
                       "}");
        ASSERT_EQUALS("[test.cpp:4]: (error) Uninitialized variable: x\n", errout.str());

        checkUninitVar("void f(void)\n"
                       "{\n"
                       "    int x;\n"
                       "    int z = (x) | ~__round_mask(1, 1);\n"
                       "}");
        ASSERT_EQUALS("[test.cpp:4]: (error) Uninitialized variable: x\n", errout.str());

        checkUninitVar("int __round_mask(int, int);\n"
                       "void f(void)\n"
                       "{\n"
                       "    int x;\n"
                       "    int* z = &x;\n"
                       "}");
        ASSERT_EQUALS("", errout.str());
    }

    void uninitvar_warn_once() {
        // extracttests.start: int a; int b;

        checkUninitVar("void f() {\n"
                       "  int x;\n"
                       "  a = x;\n"
                       "  b = x;\n"
                       "}");
        ASSERT_EQUALS("[test.cpp:3]: (error) Uninitialized variable: x\n", errout.str());
    }

    // Handling of unknown types. Assume they are POD in C.
    void uninitvar_decl() {
        const char code[] = "void f() {\n"
                            "    dfs a;\n"
                            "    return a;\n"
                            "}";

        // Assume dfs is a non POD type if file is C++
        checkUninitVar(code, "test.cpp");
        ASSERT_EQUALS("", errout.str());

        // Assume dfs is a POD type if file is C
        checkUninitVar(code, "test.c");
        ASSERT_EQUALS("[test.c:3]: (error) Uninitialized variable: a\n", errout.str());

        const char code2[] = "struct AB { int a,b; };\n"
                             "void f() {\n"
                             "    struct AB ab;\n"
                             "    return ab;\n"
                             "}";
        checkUninitVar(code2, "test.cpp");
        ASSERT_EQUALS("[test.cpp:4]: (error) Uninitialized struct member: ab.a\n"
                      "[test.cpp:4]: (error) Uninitialized struct member: ab.b\n", errout.str());
        checkUninitVar(code2, "test.c");
        ASSERT_EQUALS("[test.c:4]: (error) Uninitialized variable: ab\n", errout.str());

        // Ticket #3890 - False positive for std::map
        checkUninitVar("void f() {\n"
                       "    std::map<int,bool> x;\n"
                       "    return x;\n"
                       "}");
        ASSERT_EQUALS("", errout.str());

        // Ticket #3906 - False positive for std::vector pointer
        checkUninitVar("void f() {\n"
                       "    std::vector<int> *x = NULL;\n"
                       "    return x;\n"
                       "}", "test.cpp", false);
        ASSERT_EQUALS("", errout.str());

        // Ticket #6701 - Variable name is a POD type according to cfg
        const char xmldata[] = "<?xml version=\"1.0\"?>\n"
                               "<def format=\"1\">"
                               "  <podtype name=\"_tm\"/>"
                               "</def>";
        ASSERT_EQUALS(true, settings.library.loadxmldata(xmldata, sizeof(xmldata)));
        checkUninitVar("void f() {\n"
                       "  Fred _tm;\n"
                       "  _tm.dostuff();\n"
                       "}");
        ASSERT_EQUALS("", errout.str());

        // Ticket #7822 - Array type
        checkUninitVar("A *f() {\n"
                       "    A a,b;\n"
                       "    b[0] = 0;"
                       "    return a;\n"
                       "}", "test.c", false);
        ASSERT_EQUALS("", errout.str());
    }

    void uninitvar3() { // #3844
        // avoid false positive
        checkUninitVar("namespace std _GLIBCXX_VISIBILITY(default)\n"
                       "{\n"
                       "_GLIBCXX_BEGIN_NAMESPACE_CONTAINER\n"
                       "    typedef unsigned long _Bit_type;\n"
                       "    struct _Bit_reference\n"
                       "    {\n"
                       "        _Bit_type * _M_p;\n"
                       "        _Bit_type _M_mask;\n"
                       "        _Bit_reference(_Bit_type * __x, _Bit_type __y)\n"
                       "         : _M_p(__x), _M_mask(__y) { }\n"
                       "    };\n"
                       "}");
        ASSERT_EQUALS("", errout.str());
    }

    void uninitvar_bitop() {
        // extracttests.start: int a; int c;

        checkUninitVar("void foo() {\n"
                       "    int b;\n"
                       "    c = a | b;\n"
                       "}");
        ASSERT_EQUALS("[test.cpp:3]: (error) Uninitialized variable: b\n", errout.str());

        checkUninitVar("void foo() {\n"
                       "    int b;\n"
                       "    c = b | a;\n"
                       "}");
        ASSERT_EQUALS("[test.cpp:3]: (error) Uninitialized variable: b\n", errout.str());
    }

    // if..
    void uninitvar_if() {
        // extracttests.start: struct Foo { void abcd(); };
        checkUninitVar("static void foo(int x)\n"
                       "{\n"
                       "    Foo *p;\n"
                       "    if (x)\n"
                       "        p = new Foo;\n"
                       "    p->abcd();\n"
                       "}");
        ASSERT_EQUALS("[test.cpp:6]: (error) Uninitialized variable: p\n", errout.str());

        checkUninitVar("static void foo(int x)\n"
                       "{\n"
                       "    int a;\n"
                       "    if (x==1);\n"
                       "    if (x==2);\n"
                       "    x = a;\n"
                       "}");
        ASSERT_EQUALS("[test.cpp:6]: (error) Uninitialized variable: a\n", errout.str());

        checkUninitVar("int foo() {\n"
                       "    int i;\n"
                       "    if (1)\n"
                       "        i = 11;\n"
                       "    return i;\n"
                       "}");
        ASSERT_EQUALS("", errout.str());

        checkUninitVar("int bar(int x) {\n"
                       "    int n;\n"
                       "    if ( x == 23)\n"
                       "      n = 1;\n"
                       "    else if ( x == 11 )\n"
                       "      n = 2;\n"
                       "    return n;\n"
                       "}");
        TODO_ASSERT_EQUALS("error", "", errout.str());

        checkUninitVar("int foo()\n"
                       "{\n"
                       "    int i;\n"
                       "    if (x)\n"
                       "        i = 22;\n"
                       "    else\n"
                       "        i = 33;\n"
                       "    return i;\n"
                       "}");
        ASSERT_EQUALS("", errout.str());

        checkUninitVar("int foo(int x)\n" // #5503
                       "{\n"
                       "    int i;\n"
                       "    if (x < 2)\n"
                       "        i = 22;\n"
                       "    else if (x >= 2)\n" // condition is always true
                       "        i = 33;\n"
                       "    return i;\n"
                       "}");
        ASSERT_EQUALS("", errout.str());

        checkUninitVar("int foo()\n"
                       "{\n"
                       "    int i;\n"
                       "    if (x)\n"
                       "        i = 22;\n"
                       "    else\n"
                       "    {\n"
                       "        char *y = {0};\n"
                       "        i = 33;\n"
                       "    }\n"
                       "    return i;\n"
                       "}");
        ASSERT_EQUALS("", errout.str());

        checkUninitVar("int foo()\n"
                       "{\n"
                       "    int i;\n"
                       "    if (x)\n"
                       "    {\n"
                       "        struct abc abc1 = (struct abc) { .a=0, .b=0, .c=0 };\n"
                       "        i = 22;\n"
                       "    }\n"
                       "    else\n"
                       "    {\n"
                       "        i = 33;\n"
                       "    }\n"
                       "    return i;\n"
                       "}", "test.cpp", false);
        ASSERT_EQUALS("", errout.str());

        checkUninitVar("static void foo(int x)\n"
                       "{\n"
                       "    Foo *p;\n"
                       "    if (x)\n"
                       "        p = new Foo;\n"
                       "    if (x)\n"
                       "        p->abcd();\n"
                       "}");
        ASSERT_EQUALS("", errout.str());

        checkUninitVar("void foo(int a)\n"
                       "{\n"
                       "    int n;\n"
                       "    int condition;\n"
                       "    if(a == 1) {\n"
                       "        n=0;\n"
                       "        condition=0;\n"
                       "    }\n"
                       "    else {\n"
                       "        n=1;\n"
                       "    }\n"
                       "\n"
                       "    if( n == 0) {\n"
                       "        a=condition;\n"
                       "    }\n"
                       "}");
        ASSERT_EQUALS("", errout.str());

        checkUninitVar("void f()\n"
                       "{\n"
                       "    C *c;\n"
                       "    if (fun(&c));\n"
                       "    c->Release();\n"
                       "}");
        ASSERT_EQUALS("", errout.str());

        checkUninitVar("void f() {\n"
                       "    C c;\n"
                       "    if (fun(&c.d));\n"
                       "    return c;\n"
                       "}");
        ASSERT_EQUALS("", errout.str());

        checkUninitVar("void f() {\n"
                       "   char a[10];\n"
                       "   if (a[0] = x){}\n"
                       "}");
        ASSERT_EQUALS("", errout.str());

        checkUninitVar("int foo(int x)\n"
                       "{\n"
                       "    int i;\n"
                       "    if (one())\n"
                       "        i = 1;\n"
                       "    else\n"
                       "        return 3;\n"
                       "    return i;\n"
                       "}");
        ASSERT_EQUALS("", errout.str());

        // Ticket #2207 - False positive
        checkUninitVar("void foo(int x) {\n"
                       "    int a;\n"
                       "    if (x)\n"
                       "        a = 1;\n"
                       "    if (!x)\n"
                       "        return;\n"
                       "    b = (c - a);\n"
                       "}");
        ASSERT_EQUALS("", errout.str());

        checkUninitVar("int foo()\n"
                       "{\n"
                       "    int ret;\n"
                       "    if (one())\n"
                       "        ret = 1;\n"
                       "    else\n"
                       "        throw 3;\n"
                       "    return ret;\n"
                       "}");
        ASSERT_EQUALS("", errout.str());

        checkUninitVar("int f(int a)\n"
                       "{\n"
                       "    int ret;\n"
                       "    if (a == 1)\n"
                       "        ret = 1;\n"
                       "    else\n"
                       "        XYZ ret = 2;\n"  // XYZ may be an unexpanded macro so bailout the checking of "ret".
                       "    return ret;\n"
                       "}");
        ASSERT_EQUALS("[test.cpp:8]: (error) Uninitialized variable: ret\n", errout.str());

        checkUninitVar("int f(int a, int b)\n"
                       "{\n"
                       "   int x;\n"
                       "   if (a)\n"
                       "      x = a;\n"
                       "   else {\n"
                       "      do { } while (f2());\n"
                       "      x = b;\n"
                       "   }\n"
                       "   return x;\n"
                       "}");
        ASSERT_EQUALS("", errout.str());

        checkUninitVar("void foo(long verbose,bool bFlag)\n"
                       "{\n"
                       "  double t;\n"
                       "  if (bFlag)\n"
                       "  {\n"
                       "    if (verbose)\n"
                       "      t = 1;\n"
                       "    if (verbose)\n"
                       "      std::cout << (12-t);\n"
                       "  }\n"
                       "}");
        ASSERT_EQUALS("", errout.str());

        checkUninitVar("int test(int cond1, int cond2) {\n"
                       "  int foo;\n"
                       "  if (cond1 || cond2) {\n"
                       "     if (cond2)\n"
                       "        foo = 0;\n"
                       "  }\n"
                       "  if (cond2) {\n"
                       "    int t = foo*foo;\n"
                       "  }\n"
                       "}");
        ASSERT_EQUALS("", errout.str());

        checkUninitVar("void foo(int *pix) {\n"
                       "    int dest_x;\n"
                       "    {\n"
                       "        if (pix)\n"
                       "            dest_x = 123;\n"
                       "    }\n"
                       "    if (pix)\n"
                       "        a = dest_x;\n" // <- not uninitialized
                       "}");
        ASSERT_EQUALS("", errout.str());

        // ? :
        checkUninitVar("static void foo(int v) {\n"
                       "    int x;\n"
                       "    x = v <= 0 ? -1 : x;\n"
                       "}");
        ASSERT_EQUALS("[test.cpp:3]: (error) Uninitialized variable: x\n", errout.str());

        checkUninitVar("void foo()\n"
                       "{\n"
                       "    const char *msgid1, *msgid2;\n"
                       "    int ret = bar(&msgid1);\n"
                       "    if (ret > 0) {\n"
                       "        ret = bar(&msgid2);\n"
                       "    }\n"
                       "    ret = ret <= 0 ? -1 :\n"
                       "          strcmp(msgid1, msgid2) == 0;\n"
                       "}");
        ASSERT_EQUALS("", errout.str());

        checkUninitVar("void foo(int a, int b)\n"
                       "{\n"
                       "    int x; x = (a<b) ? 1 : 0;\n"
                       "    int y = y;\n"
                       "}");
        ASSERT_EQUALS("[test.cpp:4]: (error) Uninitialized variable: y\n", errout.str());

        checkUninitVar("void foo() {\n" // pidgin-2.11.0/finch/libgnt/gnttree.c
                       "  int x = (x = bar()) ? x : 0;\n"
                       "}");
        ASSERT_EQUALS("", errout.str());

        // ; { .. }
        checkUninitVar("int foo()\n"
                       "{\n"
                       "  int retval;\n"
                       "  if (condition) {\n"
                       "    { }\n"
                       "    retval = 1; }\n"
                       "  else\n"
                       "    retval = 2;\n"
                       "  return retval;\n"
                       "}");
        ASSERT_EQUALS("", errout.str());

        checkUninitVar("void foo()\n"
                       "{\n"
                       "  {\n"
                       "    for (int i = 0; i < 10; ++i)\n"
                       "    { }\n"
                       "  }\n"
                       "\n"
                       "  { }\n"
                       "}");
        ASSERT_EQUALS("", errout.str());

        // ({ .. })
        checkUninitVar("void f() {\n"
                       "    int x;\n"
                       "    if (abc) { x = 123; }\n"
                       "    else { a = ({b=c;}); x = 456; }\n"
                       "    ++x;\n"
                       "}");
        ASSERT_EQUALS("", errout.str());

        // Ticket #3098 - False negative uninitialized variable
        checkUninitVar("void f()\n"
                       "{\n"
                       "    char *c1,*c2;\n"
                       "    if(strcoll(c1,c2))\n"
                       "    {\n"
                       "    }\n"
                       "}");
        ASSERT_EQUALS("[test.cpp:4]: (error) Uninitialized variable: c1\n"
                      "[test.cpp:4]: (error) Uninitialized variable: c2\n", errout.str());

        checkUninitVar("void f(char *c1, char *c2)\n"
                       "{\n"
                       "    if(strcoll(c1,c2))\n"
                       "    {\n"
                       "    }\n"
                       "}");
        ASSERT_EQUALS("", errout.str());

        checkUninitVar("void f()\n"
                       "{\n"
                       "    char *c1;\n"
                       "    c1=strcpy(c1,\"test\");\n"
                       "}");
        ASSERT_EQUALS("[test.cpp:4]: (error) Uninitialized variable: c1\n", errout.str());

        checkUninitVar("void f(char *c1)\n"
                       "{\n"
                       "    c1=strcpy(c1,\"test\");\n"
                       "}");
        ASSERT_EQUALS("", errout.str());

        checkUninitVar("void f() {\n"
                       "  X var;\n"
                       "  memset(var, 0, sizeof(var));\n"
                       "}", "test.c");
        ASSERT_EQUALS("", errout.str());
    }


    // handling for/while loops..
    void uninitvar_loops() {
        // for..
        // extracttests.start: void b(int);
        checkUninitVar("void f()\n"
                       "{\n"
                       "    for (int i = 0; i < 4; ++i) {\n"
                       "        int a;\n"
                       "        b(4*a);\n"
                       "    }"
                       "}");
        ASSERT_EQUALS("[test.cpp:5]: (error) Uninitialized variable: a\n", errout.str());

        checkUninitVar("void f() {\n"
                       "    int k;\n"
                       "    for (int i = 0; i < 4; ++i) {\n"
                       "        k = k + 2;\n"
                       "    }\n"
                       "}");
        ASSERT_EQUALS("[test.cpp:4]: (error) Uninitialized variable: k\n", errout.str());

        checkUninitVar("void f() {\n"
                       "    gchar sel[10];\n"
                       "    for (int i = 0; i < 4; ++i) {\n"
                       "        int sz = sizeof(sel);\n"
                       "    }\n"
                       "}");
        ASSERT_EQUALS("", errout.str());

        checkUninitVar("enum ABCD { A, B, C, D };\n"
                       "\n"
                       "static void f(char *str ) {\n"
                       "    enum ABCD i;\n"
                       "    for (i = 0; i < D; i++) {\n"
                       "        str[i] = 0;\n"
                       "    }\n"
                       "}");
        ASSERT_EQUALS("", errout.str());

        checkUninitVar("void x() {\n"
                       "    do  {\n"
                       "        Token * tok;\n"
                       "        for (tok = a; tok; tok = tok->next())\n"
                       "        {\n"
                       "        }\n"
                       "    } while (tok2);\n"
                       "}");
        ASSERT_EQUALS("", errout.str());

        checkUninitVar("void foo(void) {\n"
                       "    int a = 0;\n"
                       "    int x;\n"
                       "\n"
                       "    for (;;) {\n"
                       "        if (!a || 12 < x) {\n" // <- x is not uninitialized
                       "            a = 1;\n"
                       "            x = 2;\n"
                       "        }\n"
                       "    }\n"
                       "}");
        ASSERT_EQUALS("", errout.str());

        checkUninitVar("void foo(void) {\n"
                       "    int a = 0;\n"
                       "    int x;\n"
                       "\n"
                       "    for (;;) {\n"
                       "        if (!a || 12 < x) {\n" // <- x is uninitialized
                       "            a = 1;\n"
                       "        }\n"
                       "    }\n"
                       "}");
        ASSERT_EQUALS("[test.cpp:6]: (error) Uninitialized variable: x\n", errout.str());

        checkUninitVar("void foo(int n) {\n"
                       "  int one[10];\n"
                       "  for (int rank = 0; rank < n; ++rank) {\n"
                       "    for (int i=0;i<rank;i++)\n"
                       "      f = one[i];\n"
                       "    one[rank] = -1;\n"
                       "  }\n"
                       "}");
        ASSERT_EQUALS("", errout.str());

        // Ticket #2226: C++0x loop
        checkUninitVar("void f() {\n"
                       "    container c;\n"
                       "    for (iterator it : c) {\n"
                       "    }\n"
                       "}");
        ASSERT_EQUALS("", errout.str());

        // Ticket #2345: False positive in sub-condition in if inside a loop
        checkUninitVar("void f(int x) {\n"
                       "    const PoolItem* pItem;\n"
                       "    while (x > 0) {\n"
                       "        if (GetItem(&pItem) && (*pItem != rPool))\n"
                       "        { }\n"
                       "        x--;\n"
                       "    }\n"
                       "}");
        ASSERT_EQUALS("", errout.str());
        // extracttests.start: struct PoolItem { bool operator!=(const PoolItem&) const; };
        checkUninitVar("void f(int x, const PoolItem& rPool) {\n"
                       "    const PoolItem* pItem;\n"
                       "    while (x > 0) {\n"
                       "        if (*pItem != rPool)\n"
                       "        { }\n"
                       "        x--;\n"
                       "    }\n"
                       "}");
        ASSERT_EQUALS("[test.cpp:4]: (error) Uninitialized variable: pItem\n", errout.str());

        // #2231 - conditional initialization in loop..
        checkUninitVar("int foo(char *a) {\n"
                       "    int x;\n"
                       "\n"
                       "    for (int i = 0; i < 10; ++i) {\n"
                       "        if (a[i] == 'x') {\n"
                       "            x = i;\n"
                       "            break;\n"
                       "        }\n"
                       "    }\n"
                       "\n"
                       "    return x;\n"
                       "}");
        TODO_ASSERT_EQUALS("[test.cpp:11]: (error) Uninitialized variable: x\n", "", errout.str());

        // Ticket #2796
        checkUninitVar("void foo() {\n"
                       "    while (true) {\n"
                       "        int x;\n"
                       "        if (y) x = 0;\n"
                       "        else break;\n"
                       "        return x;\n"   // <- x is initialized
                       "    }\n"
                       "}");
        ASSERT_EQUALS("", errout.str());

        // Assignment in for. Ticket #3287
        checkUninitVar("int foo(char* in, bool b) {\n"
                       "    char* c;\n"
                       "    if (b) for (c = in; *c == 0; ++c) {}\n"
                       "    else c = in + strlen(in) - 1;\n"
                       "    *c = 0;\n"
                       "}");
        ASSERT_EQUALS("", errout.str());

        // #10273 - assignment in conditional code
        // extracttests.start: extern const int PORT_LEARN_DISABLE;
        checkUninitVar("void foo() {\n"
                       "    int learn;\n"
                       "    for (int index = 0; index < 10; index++) {\n"
                       "        if (!(learn & PORT_LEARN_DISABLE))\n"
                       "            learn = 123;\n"
                       "    }\n"
                       "}");
        ASSERT_EQUALS("[test.cpp:4]: (error) Uninitialized variable: learn\n", errout.str());

        // extracttests.start: struct Entry { Entry *next; }; Entry *buckets[10];
        checkUninitVar("void foo() {\n"
                       "  Entry *entry, *nextEntry;\n"
                       "  for(int i = 0; i < 10; i++) {\n"
                       "    for(entry = buckets[i]; entry != NULL; entry = nextEntry) {\n" // <- nextEntry is not uninitialized
                       "      nextEntry = entry->next;\n"
                       "    }\n"
                       "  }\n"
                       "}\n");
        ASSERT_EQUALS("", errout.str());

        checkUninitVar("void foo() {\n"
                       "  Entry *entry, *nextEntry;\n"
                       "  for(int i = 0; i < 10; i++) {\n"
                       "    for(entry = buckets[i]; entry != NULL; entry = nextEntry) {\n"
                       "    }\n"
                       "  }\n"
                       "}\n");
        ASSERT_EQUALS("[test.cpp:4]: (error) Uninitialized variable: nextEntry\n", errout.str());

        checkUninitVar("void f(int x) {\n"
                       "    list *f = NULL;\n"
                       "    list *l;\n"
                       "\n"
                       "    while (--x) {\n"
                       "        if (!f)\n"
                       "            f = c;\n"
                       "        else\n"
                       "            l->next = c;\n" // <- not uninitialized
                       "        l = c;\n"
                       "    }\n"
                       "}\n");
        ASSERT_EQUALS("", errout.str());

        // #6952 - do-while-loop
        checkUninitVar("void f(void)\n"
                       "{\n"
                       "    int* p;\n"
                       "    do\n"
                       "    {\n"
                       "        if (true) {;}\n"
                       "        else\n"
                       "        {\n"
                       "            return;\n"
                       "        }\n"
                       "        *p = 7;\n" // <<
                       "        p = new int(9);\n"
                       "    } while (*p != 8);\n"
                       "}");
        ASSERT_EQUALS("[test.cpp:11]: (error) Uninitialized variable: p\n", errout.str());

        // #6952 - while-loop
        checkUninitVar("void f(void)\n"
                       "{\n"
                       "    int* p;\n"
                       "    while (*p != 8) {\n" // <<
                       "        *p = 7;\n"
                       "        p = new int(9);\n"
                       "    }\n"
                       "}");
        ASSERT_EQUALS("[test.cpp:4]: (error) Uninitialized variable: p\n", errout.str());

        // switch in loop
        checkUninitVar("int foo(int *p) {\n"
                       "  int x;\n"
                       "  while (true) {\n"
                       "    switch (*p) {\n"
                       "    case 1:\n"
                       "        return x;\n"
                       "    case 2:\n"
                       "        x = 123;\n"
                       "        break;\n"
                       "    };\n"
                       "    ++p\n"
                       "  }\n"
                       "}");
        ASSERT_EQUALS("", errout.str());
    }

    // switch..
    void uninitvar_switch() {
        checkUninitVar("void f(int x)\n"
                       "{\n"
                       "    short c;\n"
                       "    switch(x) {\n"
                       "    case 1:\n"
                       "        c++;\n"
                       "        break;\n"
                       "    };\n"
                       "}");
        TODO_ASSERT_EQUALS("[test.cpp:6]: (error) Uninitialized variable: c\n", "", errout.str());

        checkUninitVar("char * f()\n"
                       "{\n"
                       "    static char ret[200];\n"
                       "    memset(ret, 0, 200);\n"
                       "    switch (x)\n"
                       "    {\n"
                       "        case 1: return ret;\n"
                       "        case 2: return ret;\n"
                       "    }\n"
                       "    return 0;\n"
                       "}");
        ASSERT_EQUALS("", errout.str());

        checkUninitVar("int foo(const int iVar, unsigned int slot, unsigned int pin)\n"
                       "{\n"
                       "    int i;\n"
                       "    if (iVar == 0)\n"
                       "    {\n"
                       "        switch (slot)\n"
                       "        {\n"
                       "            case 4:  return 5;\n"
                       "            default: return -1;\n"
                       "        }\n"
                       "    }\n"
                       "    else\n"
                       "    {\n"
                       "        switch (pin)\n"
                       "        {\n"
                       "            case 0:   i =  2; break;\n"
                       "            default:  i = -1; break;\n"
                       "        }\n"
                       "    }\n"
                       "    return i;\n"
                       "}");
        ASSERT_EQUALS("", errout.str());

        // #1855 - switch(foo(&x))
        checkUninitVar("int a()\n"
                       "{\n"
                       "    int x;\n"
                       "    switch (foo(&x))\n"
                       "    {\n"
                       "        case 1:\n"
                       "            return x;\n"
                       "    }\n"
                       "}");
        ASSERT_EQUALS("", errout.str());

        // #3231 - ({ switch .. })
        checkUninitVar("void f() {\n"
                       "    int a;\n"
                       "    ({\n"
                       "    switch(sizeof(int)) {\n"
                       "    case 4:\n"
                       "    default:\n"
                       "        (a)=0;\n"
                       "        break;\n"
                       "    };\n"
                       "    })\n"
                       "}", "test.cpp", false);
        ASSERT_EQUALS("", errout.str());
    }

    // arrays..
    void uninitvar_arrays() {
        checkUninitVar("void f()\n"
                       "{\n"
                       "    char a[10];\n"
                       "    a[a[0]] = 0;\n"
                       "}");
        ASSERT_EQUALS("[test.cpp:4]: (error) Uninitialized variable: a[0]\n", errout.str());

        checkUninitVar("int f()\n"
                       "{\n"
                       "    char a[10];\n"
                       "    *a = '\\0';\n"
                       "    int i = strlen(a);\n"
                       "}");
        ASSERT_EQUALS("", errout.str());

        checkUninitVar("void f()\n"
                       "{\n"
                       "    char a, b[10];\n"
                       "    a = b[0] = 0;\n"
                       "}");
        ASSERT_EQUALS("", errout.str());

        checkUninitVar("void f()\n"
                       "{\n"
                       "    char a[10], b[10];\n"
                       "    a[0] = b[0] = 0;\n"
                       "}");
        ASSERT_EQUALS("", errout.str());

        checkUninitVar("void f()\n"
                       "{\n"
                       "    char a[10], *p;\n"
                       "    *(p = a) = 0;\n"
                       "}");
        ASSERT_EQUALS("", errout.str());

        checkUninitVar("void f() {\n"
                       "    char a[10], *p;\n"
                       "    p = &(a[10]);\n"
                       "}");
        ASSERT_EQUALS("", errout.str());

        // array usage in ?: (tests that the isVariableUsed() works)
        checkUninitVar("void f() {\n"
                       "    char a[10], *p;\n"
                       "    p = c?a:0;\n"
                       "}");
        ASSERT_EQUALS("", errout.str());

        checkUninitVar("void f(int x) {\n"
                       "    char a[10], c;\n"
                       "    c = *(x?a:0);\n"
                       "}");
        ASSERT_EQUALS("[test.cpp:3]: (error) Uninitialized variable: a\n", errout.str());

        checkUninitVar("void f() {\n"
                       "    char a[10], c;\n"
                       "    strcpy(dest, x?a:\"\");\n"
                       "}");
        TODO_ASSERT_EQUALS("error", "", errout.str());

        checkUninitVar("void f(int x) {\n"
                       "  int a[2];\n"
                       "  y *= (x ? 1 : 2);\n"
                       "}");
        ASSERT_EQUALS("", errout.str());

        // passing array to library functions
        checkUninitVar("void f()\n"
                       "{\n"
                       "    char c[50] = \"\";\n"
                       "    strcat(c, \"test\");\n"
                       "}");
        ASSERT_EQUALS("", errout.str());

        checkUninitVar("void f(char *s2) {\n"
                       "    char s[20];\n"
                       "    strcpy(s2, s);\n"
                       "};");
        ASSERT_EQUALS("[test.cpp:3]: (error) Uninitialized variable: s\n", errout.str());

        checkUninitVar("void f() {\n"
                       "    char s[20];\n"
                       "    strcat(s, \"abc\");\n"
                       "};");
        ASSERT_EQUALS("[test.cpp:3]: (error) Uninitialized variable: s\n", errout.str());

        checkUninitVar("void f() {\n"
                       "    char s[20];\n"
                       "    strchr(s, ' ');\n"
                       "};");
        ASSERT_EQUALS("[test.cpp:3]: (error) Uninitialized variable: s\n", errout.str());

        checkUninitVar("void foo()\n"
                       "{\n"
                       "        int y[2];\n"
                       "        int s;\n"
                       "        GetField( y + 0, y + 1 );\n"
                       "        s = y[0] * y[1];\n"
                       "}");
        ASSERT_EQUALS("", errout.str());

        checkUninitVar("void foo()\n"
                       "{\n"
                       "        int a[2];\n"
                       "        init(a - 1);\n"
                       "        int b = a[0];\n"
                       "}");
        ASSERT_EQUALS("", errout.str());

        checkUninitVar("void foo()\n"
                       "{\n"
                       "        Fred a[2];\n"
                       "        Fred b = a[0];\n"
                       "}");
        ASSERT_EQUALS("", errout.str());

        checkUninitVar("void foo() {\n"
                       "  char buf[1024];\n"
                       "  char *b = (char *) (((uintptr_t) buf + 63) & ~(uintptr_t) 63);\n"
                       "}\n");
        ASSERT_EQUALS("", errout.str());

        checkUninitVar("void foo() {\n"
                       "  char buf[1024];\n"
                       "  char x = *(char *) (((uintptr_t) buf + 63) & ~(uintptr_t) 63);\n"
                       "}\n");
        ASSERT_EQUALS("[test.cpp:3]: (error) Uninitialized variable: buf\n", errout.str());

        // Passing array to function
        checkUninitVar("void f(int i);\n"
                       "void foo()\n"
                       "{\n"
                       "    int a[10];\n"
                       "    f(a[0]);\n"
                       "}");
        ASSERT_EQUALS("[test.cpp:5]: (error) Uninitialized variable: a\n", errout.str());

        // Ticket #2320
        checkUninitVar("void foo() {\n"
                       "        char a[2];\n"
                       "        unsigned long b = (unsigned long)(a+2) & ~7;\n"
                       "}");
        ASSERT_EQUALS("", errout.str());

        checkUninitVar("void f() {\n"   // Ticket #3050
                       "    char a[2];\n"
                       "    printf(\"%s\", a);\n"
                       "}");
        TODO_ASSERT_EQUALS("[test.cpp:3]: (error) Uninitialized variable: a\n", "", errout.str());

        checkUninitVar("void f() {\n"   // Ticket #5108 (fp)
                       "    const char *a;\n"
                       "    printf(\"%s\", a=\"abc\");\n"
                       "}");
        ASSERT_EQUALS("", errout.str());

        checkUninitVar("void f() {\n"    // Ticket #3497
                       "    char header[1];\n"
                       "    *((unsigned char*)(header)) = 0xff;\n"
                       "    return header[0];\n"
                       "}");
        ASSERT_EQUALS("", errout.str());

        checkUninitVar("void f() {\n"    // Ticket #3497
                       "    char header[1];\n"
                       "    *((unsigned char*)((unsigned char *)(header))) = 0xff;\n"
                       "    return header[0];\n"
                       "}");
        ASSERT_EQUALS("", errout.str());

        checkUninitVar("void f() {\n"
                       "    ABC abc;\n"
                       "    int a[1];\n"
                       "\n"
                       "    abc.a = a;\n"
                       "    init(&abc);\n"
                       "    return a[0];\n"
                       "}");
        ASSERT_EQUALS("", errout.str());

        // ticket #3344
        checkUninitVar("void f(){\n"
                       "   char *strMsg = \"This is a message\";\n"
                       "   char *buffer=(char*)malloc(128*sizeof(char));\n"
                       "   strcpy(strMsg,buffer);\n"
                       "   free(buffer);\n"
                       "}", "test.cpp", false);
        ASSERT_EQUALS("[test.cpp:4]: (error) Memory is allocated but not initialized: buffer\n", errout.str());

        checkUninitVar("void f(){\n"
                       "   char *strMsg = \"This is a message\";\n"
                       "   char *buffer=static_cast<char*>(malloc(128*sizeof(char)));\n"
                       "   strcpy(strMsg,buffer);\n"
                       "   free(buffer);\n"
                       "}", "test.cpp", false);
        ASSERT_EQUALS("[test.cpp:4]: (error) Memory is allocated but not initialized: buffer\n", errout.str());

        // #3845
        checkUninitVar("int foo() {\n"
                       "    int a[1] = {5};\n"
                       "    return a[0];\n"
                       "}");
        ASSERT_EQUALS("", errout.str());

        checkUninitVar("int foo() {\n"
                       "    int a[2][2] = {{3,4}, {5,6}};\n"
                       "    return a[0][1];\n"
                       "}");
        ASSERT_EQUALS("", errout.str());

        checkUninitVar("int foo() {\n"
                       "    int a[1];\n"
                       "    return a[0];\n"
                       "}");
        ASSERT_EQUALS("[test.cpp:3]: (error) Uninitialized variable: a\n", errout.str());

        checkUninitVar("int foo() {\n"
                       "    int a[2][2];\n"
                       "    return a[0][1];\n"
                       "}");
        ASSERT_EQUALS("[test.cpp:3]: (error) Uninitialized variable: a\n", errout.str());

        checkUninitVar("int foo() {\n"
                       "    int a[10];\n"
                       "    dostuff(a[0]);\n"
                       "}");
        ASSERT_EQUALS("", errout.str());

        // # 4740
        checkUninitVar("void f() {\n"
                       "    int *a[2][19];\n"
                       "    int **b = a[0];\n"
                       "}");
        ASSERT_EQUALS("", errout.str());

        // #6869 - FP when passing uninit array to function
        checkUninitVar("void bar(PSTR x);\n"
                       "void foo() {\n"
                       "  char x[10];\n"
                       "  bar(x);\n"
                       "}");
        ASSERT_EQUALS("", errout.str());

        // struct
        checkUninitVar("struct Fred { int x; int y; };\n"
                       ""
                       "void f() {\n"
                       "  struct Fred fred[10];\n"
                       "  fred[1].x = 0;\n"
                       "}", "test.c");
        ASSERT_EQUALS("", errout.str());

        checkUninitVar("char f() {\n"
                       "    std::array<char, 1> a;\n"
                       "    return a[0];\n"
                       "}\n");
        ASSERT_EQUALS("[test.cpp:3]: (error) Uninitialized variable: a\n", errout.str());

        checkUninitVar("std::string f() {\n"
                       "    std::array<std::string, 1> a;\n"
                       "    return a[0];\n"
                       "}\n");
        ASSERT_EQUALS("", errout.str());
    }

    void uninitvar_pointertoarray() {
        checkUninitVar("void draw_quad(float z)  {\n"
                       "    int i;\n"
                       "    float (*vertices)[2][4];\n"
                       "    vertices[0][0][0] = z;\n"
                       "    vertices[0][0][1] = z;\n"
                       "    vertices[1][0][0] = z;\n"
                       "    vertices[1][0][1] = z;\n"
                       "    vertices[2][0][0] = z;\n"
                       "    vertices[2][0][1] = z;\n"
                       "    vertices[3][0][0] = z;\n"
                       "    vertices[3][0][1] = z;\n"
                       "    for (i = 0; i < 4; i++) {\n"
                       "        vertices[i][0][2] = z;\n"
                       "        vertices[i][0][3] = 1.0;\n"
                       "        vertices[i][1][0] = 2.0;\n"
                       "        vertices[i][1][1] = 3.0;\n"
                       "        vertices[i][1][2] = 4.0;\n"
                       "        vertices[i][1][3] = 5.0;\n"
                       "    }\n"
                       "}");
        ASSERT_EQUALS("[test.cpp:4]: (error) Uninitialized variable: vertices\n",
                      errout.str());

        checkUninitVar("void f() {\n"
                       "    std::array<int, 3> *PArr[2] = { p0, p1 };\n"
                       "    (*PArr[0])[2] = 0;\n"
                       "    (*PArr[1])[2] = 0;\n"
                       "}\n");
        ASSERT_EQUALS("", errout.str());
    }

    void uninitvar_cpp11ArrayInit() { // #7010
        checkUninitVar("double foo(bool flag) {\n"
                       "    double adIHPoint_local[4][4]{};\n"
                       "    function(*adIHPoint_local);\n"
                       "}");
        ASSERT_EQUALS("", errout.str());
    }

    // alloc..
    void uninitvar_alloc() {
        checkUninitVar("void f() {\n"
                       "    char *s = (char *)malloc(100);\n"
                       "    strcat(s, \"abc\");\n"
                       "};");
        ASSERT_EQUALS("[test.cpp:3]: (error) Memory is allocated but not initialized: s\n", errout.str());

        checkUninitVar("void f()\n"
                       "{\n"
                       "    char *s1 = new char[10];\n"
                       "    char *s2 = new char[strlen(s1)];\n"
                       "};");
        ASSERT_EQUALS("[test.cpp:4]: (error) Memory is allocated but not initialized: s1\n", errout.str());

        checkUninitVar("void f()\n"
                       "{\n"
                       "    char *p = (char*)malloc(64);\n"
                       "    int x = p[0];\n"
                       "}");
        ASSERT_EQUALS("[test.cpp:4]: (error) Memory is allocated but not initialized: p\n", errout.str());

        checkUninitVar("void f() {\n"
                       "    char *p = (char*)malloc(64);\n"
                       "    if (p[0]) { }\n"
                       "}");
        ASSERT_EQUALS("[test.cpp:3]: (error) Memory is allocated but not initialized: p[0]\n", errout.str());

        checkUninitVar("char f() {\n"
                       "    char *p = (char*)malloc(64);\n"
                       "    return p[0];\n"
                       "}");
        ASSERT_EQUALS("[test.cpp:3]: (error) Memory is allocated but not initialized: p\n", errout.str());

        checkUninitVar("void f()\n"
                       "{\n"
                       "    Fred *fred = new Fred;\n"
                       "    fred->foo();\n"
                       "}");
        ASSERT_EQUALS("", errout.str());

        checkUninitVar("struct Fred { int i; Fred(int, float); };\n"
                       "void f() {\n"
                       "    Fred *fred = new Fred(1, 2);\n"
                       "    fred->foo();\n"
                       "}");
        ASSERT_EQUALS("", errout.str());

        checkUninitVar("void f()\n"
                       "{\n"
                       "    Fred *fred = malloc(sizeof(Fred));\n"
                       "    x(&fred->f);\n"
                       "}");
        ASSERT_EQUALS("", errout.str());

        checkUninitVar("void f()\n"
                       "{\n"
                       "    Fred *fred = malloc(sizeof(Fred));\n"
                       "    x(fred->f);\n"
                       "}");
        ASSERT_EQUALS("", errout.str());

        checkUninitVar("void foo(char *s)\n"
                       "{\n"
                       "    char *a = malloc(100);\n"
                       "    *a = *s;\n"
                       "}");
        ASSERT_EQUALS("", errout.str());

        checkUninitVar("void foo()\n"
                       "{\n"
                       "    char *a;\n"
                       "    if (a);\n"
                       "}");
        ASSERT_EQUALS("[test.cpp:4]: (error) Uninitialized variable: a\n", errout.str());

        checkUninitVar("void foo()\n"
                       "{\n"
                       "    char *a = malloc(100);\n"
                       "    if (a);\n"
                       "}");
        ASSERT_EQUALS("", errout.str());

        checkUninitVar("void foo()\n"
                       "{\n"
                       "    ABC *abc = malloc(100);\n"
                       "    abc->a = 123;\n"
                       "}");
        ASSERT_EQUALS("", errout.str());

        checkUninitVar("void foo()\n"
                       "{\n"
                       "    ABC *abc = malloc(100);\n"
                       "    abc->a.word = 123;\n"
                       "}");
        ASSERT_EQUALS("", errout.str());

        checkUninitVar("void foo()\n"
                       "{\n"
                       "    ABC *abc = malloc(100);\n"
                       "    abc->a = 123;\n"
                       "    abc->a += 123;\n"
                       "}");
        ASSERT_EQUALS("", errout.str());

        checkUninitVar("void foo()\n"
                       "{\n"
                       "    ABC *abc = malloc(100);\n"
                       "    free(abc);\n"
                       "}");
        ASSERT_EQUALS("", errout.str());

        checkUninitVar("void f()\n"
                       "{\n"
                       "    char *s = (char*)malloc(100);\n"
                       "    if (!s)\n"
                       "        return;\n"
                       "    char c = *s;\n"
                       "}");
        TODO_ASSERT_EQUALS("[test.cpp:6]: (error) Memory is allocated but not initialized: s\n", "", errout.str());

        // #3708 - false positive when using ptr typedef
        checkUninitVar("void f() {\n"
                       "    uintptr_t x = malloc(100);\n"
                       "    uintptr_t y = x + 10;\n"  // <- not bad usage
                       "}");
        ASSERT_EQUALS("", errout.str());

        checkUninitVar("void f() {\n"
                       "  z_stream strm;\n"
                       "  char* buf = malloc(10);\n"
                       "  strm.next_out = buf;\n"
                       "  deflate(&strm, Z_FINISH);\n"
                       "  memcpy(body, buf, 10);\n"
                       "}");
        ASSERT_EQUALS("", errout.str());

        // #6451 - allocation in subscope
        checkUninitVar("struct StgStrm {\n"
                       "    StgIo& rIo;\n"
                       "    StgStrm(StgIo&);\n"
                       "    virtual sal_Int32 Write();\n"
                       "};\n"
                       "void Tmp2Strm() {\n"
                       "    StgStrm* pNewStrm;\n"
                       "    if (someflag)\n"
                       "        pNewStrm = new StgStrm(rIo);\n"
                       "    else\n"
                       "        pNewStrm = new StgStrm(rIo);\n"
                       "    pNewStrm->Write();\n"
                       "}");
        ASSERT_EQUALS("", errout.str());

        // #6450 - calling a member function is allowed if memory was allocated by new
        checkUninitVar("struct EMFPFont {\n"
                       "    bool family;\n"
                       "    void Initialize();\n"
                       "};\n"
                       "void processObjectRecord() {\n"
                       "    EMFPFont *font = new EMFPFont();\n"
                       "    font->Initialize();\n"
                       "}");
        ASSERT_EQUALS("", errout.str());

        // #7623 - new can also initialize the memory, don't warn in this case
        checkUninitVar("void foo(){\n"
                       "    int* p1 = new int(314);\n"
                       "    int* p2 = new int();\n"
                       "    int* arr = new int[5]();\n"
                       "    std::cout << *p1 << *p2 << arr[0];\n"
                       "}");
        ASSERT_EQUALS("", errout.str());

        // new in C code does not allocate..
        checkUninitVar("int main() {\n"
                       "    char * pBuf = new(10);\n"
                       "    a = *pBuf;\n"
                       "}", "test.c");
        ASSERT_EQUALS("", errout.str());

        checkUninitVar("class A {};\n" // #10698
                       "void f() {\n"
                       "    A* a = new A{};\n"
                       "}\n");
        ASSERT_EQUALS("", errout.str());
    }

    // class / struct..
    void uninitvar_class() {
        checkUninitVar("class Fred\n"
                       "{\n"
                       "    int i;\n"
                       "    int a() { return i; }\n"
                       "};");
        ASSERT_EQUALS("", errout.str());

        checkUninitVar("void f()\n"
                       "{\n"
                       "    struct Relative {\n"
                       "        Surface *surface;\n"
                       "        void MoveTo(int x, int y) {\n"
                       "            surface->MoveTo();\n"
                       "        }\n"
                       "    };\n"
                       "}");
        ASSERT_EQUALS("", errout.str());

        checkUninitVar("void f()\n"
                       "{\n"
                       "    static const struct ab {\n"
                       "        int a,b;\n"
                       "        int get_a() { return a; }"
                       "    } = { 0, 0 };\n"
                       "}", "test.cpp", false);
        ASSERT_EQUALS("", errout.str());

        checkUninitVar("void f()\n"
                       "{\n"
                       "    int i;\n"
                       "    {\n"
                       "        union ab {\n"
                       "            int a,b;\n"
                       "        }\n"
                       "        i = 0;\n"
                       "    }\n"
                       "    return i;\n"
                       "}", "test.cpp", false);
        ASSERT_EQUALS("", errout.str());

        checkUninitVar("void f(int x) {\n"
                       "    struct AB ab;\n"
                       "    x = ab.x = 12;\n"
                       "}");
        ASSERT_EQUALS("", errout.str());
    }

    // enum..
    void uninitvar_enum() {
        checkUninitVar("void f()\n"
                       "{\n"
                       "    enum AB { a, b };\n"
                       "    AB ab;\n"
                       "    if (ab);\n"
                       "}");
        ASSERT_EQUALS("[test.cpp:5]: (error) Uninitialized variable: ab\n", errout.str());
    }

    // references..
    void uninitvar_references() {
        checkUninitVar("void f()\n"
                       "{\n"
                       "    int a;\n"
                       "    int &b = a;\n"
                       "    b = 0;\n"
                       "    int x = a;\n"
                       "}", "test.cpp", false);
        ASSERT_EQUALS("", errout.str());

        checkUninitVar("void f(struct blame_entry *ent)\n"
                       "{\n"
                       "    struct origin *suspect = ent->suspect;\n"
                       "    char hex[41];\n"
                       "    strcpy(hex, sha1_to_hex(suspect->commit->object.sha1));\n"
                       "}");
        ASSERT_EQUALS("", errout.str());

        checkUninitVar("void foo()\n"
                       "{\n"
                       "    const std::string s(x());\n"
                       "    strchr(s.c_str(), ',');\n"
                       "}");
        ASSERT_EQUALS("", errout.str());

        // #6717
        checkUninitVar("void f() {\n"
                       "    struct thing { int value; };\n"
                       "    thing it;\n"
                       "    int& referenced_int = it.value;\n"
                       "    referenced_int = 123;\n"
                       "}");
        ASSERT_EQUALS("", errout.str());
    }

    void uninitvar_return() {

        checkUninitVar("static int foo() {\n"
                       "    int ret;\n"
                       "    return ret;\n"
                       "}");
        ASSERT_EQUALS("[test.cpp:3]: (error) Uninitialized variable: ret\n", errout.str());

        checkUninitVar("static int foo() {\n"
                       "    int ret;\n"
                       "    return ret+5;\n"
                       "}");
        ASSERT_EQUALS("[test.cpp:3]: (error) Uninitialized variable: ret\n", errout.str());

        checkUninitVar("static int foo() {\n"
                       "    int ret;\n"
                       "    return ret = 5;\n"
                       "}");
        ASSERT_EQUALS("", errout.str());

        {
            checkUninitVar("static int foo() {\n"
                           "    int ret;\n"
                           "    cin >> ret;\n"
                           "    return ret;\n"
                           "}");
            ASSERT_EQUALS("", errout.str());

            checkUninitVar("static int foo() {\n"
                           "    int ret;\n"
                           "    return cin >> ret;\n"
                           "}\n", "test.c");
            ASSERT_EQUALS("[test.c:3]: (error) Uninitialized variable: ret\n", errout.str());
        }

        // Ticket #6341- False negative
        {
            checkUninitVar("wchar_t f() { int i; return btowc(i); }");
            ASSERT_EQUALS("[test.cpp:1]: (error) Uninitialized variable: i\n", errout.str());

            checkUninitVar("wchar_t f(int i) { return btowc(i); }");
            ASSERT_EQUALS("", errout.str());

            // Avoid a potential false positive (#6341)
            checkUninitVar(
                "void setvalue(int &x) {\n"
                "  x = 0;\n"
                "  return 123;\n"
                "}\n"
                "int f() {\n"
                "  int x;\n"
                "  return setvalue(x);\n"
                "}");
            ASSERT_EQUALS("", errout.str());
        }

        // Ticket #5412 - False negative
        {
            checkUninitVar("void f(bool b) {\n"
                           "    double f;\n"
                           "    if (b)   {  }\n"
                           "    else  {\n"
                           "        f = 0.0;\n"
                           "    }\n"
                           "    printf (\"%f\",f);\n"
                           "}");
            ASSERT_EQUALS("[test.cpp:7]: (error) Uninitialized variable: f\n", errout.str());

            // Check for potential FP
            checkUninitVar("void f(bool b) {\n"
                           "    double f;\n"
                           "    if (b)   { f = 1.0 }\n"
                           "    else  {\n"
                           "        f = 0.0;\n"
                           "    }\n"
                           "    printf (\"%f\",f);\n"
                           "}");
            ASSERT_EQUALS("", errout.str());
        }

        // Ticket #2146 - False negative
        checkUninitVar("int f(int x) {\n"
                       "    int y;\n"
                       "    return x ? 1 : y;\n"
                       "}");
        ASSERT_EQUALS("[test.cpp:3]: (error) Uninitialized variable: y\n", errout.str());

        // Ticket #3106 - False positive
        {
            checkUninitVar("int f() {\n"
                           "    int i;\n"
                           "    return x(&i) ? i : 0;\n"
                           "}");
            ASSERT_EQUALS("", errout.str());

            checkUninitVar("int f() {\n"
                           "    int i;\n"
                           "    return x() ? i : 0;\n"
                           "}");
            ASSERT_EQUALS("[test.cpp:3]: (error) Uninitialized variable: i\n", errout.str());
        }
    }

    void uninitvar_assign() {  // = { .. }
        // #1533
        checkUninitVar("char a()\n"
                       "{\n"
                       "    char key;\n"
                       "    struct A msg = { .buf = {&key} };\n"
                       "    init(&msg);\n"
                       "    key++;\n"
                       "}");
        ASSERT_EQUALS("", errout.str());

        // Ticket #5660 - False positive
        checkUninitVar("int f() {\n"
                       "    int result;\n"
                       "    int *res[] = {&result};\n"
                       "    foo(res);\n"
                       "    return result;\n"
                       "}");
        ASSERT_EQUALS("", errout.str());

        // #6873
        checkUninitVar("int f() {\n"
                       "    char a[10];\n"
                       "    char *b[] = {a};\n"
                       "    foo(b);\n"
                       "    return atoi(a);\n"
                       "}");
        ASSERT_EQUALS("", errout.str());

        // = { .. }
        checkUninitVar("int f() {\n"
                       "    int a;\n"
                       "    int *p[] = { &a };\n"
                       "    *p[0] = 0;\n"
                       "    return a;\n"
                       "}");
        ASSERT_EQUALS("", errout.str());

    }

    // strncpy doesn't always null-terminate..
    void uninitvar_strncpy() {
        // TODO: Add this checking
        // Can it be added without hardcoding?

        checkUninitVar("void f()\n"
                       "{\n"
                       "    char a[100];\n"
                       "    strncpy(a, s, 20);\n"
                       "    strncat(a, s, 20);\n"
                       "}");
        TODO_ASSERT_EQUALS("[test.cpp:5]: (error) Dangerous usage of 'a' (strncpy doesn't always null-terminate it).\n", "", errout.str());

        checkUninitVar("void f()\n"
                       "{\n"
                       "    char a[100];\n"
                       "    strncpy(a, \"hello\", 3);\n"
                       "    strncat(a, \"world\", 20);\n"
                       "}");
        TODO_ASSERT_EQUALS("[test.cpp:5]: (error) Dangerous usage of 'a' (strncpy doesn't always null-terminate it).\n", "", errout.str());

        checkUninitVar("void f()\n"
                       "{\n"
                       "    char a[100];\n"
                       "    strncpy(a, \"hello\", sizeof(a));\n"
                       "    strncat(a, \"world\", 20);\n"
                       "}", "test.cpp", false);
        ASSERT_EQUALS("", errout.str());

        // #3245 - false positive
        {
            checkUninitVar("void f() {\n"
                           "    char a[100];\n"
                           "    strncpy(a,p,10);\n"
                           "    memcmp(a,q,10);\n"
                           "}");
            ASSERT_EQUALS("", errout.str());

            checkUninitVar("void f() {\n"
                           "    char a[100];\n"
                           "    strncpy(a,p,10);\n"
                           "    if (memcmp(a,q,10)==0);\n"
                           "}");
            ASSERT_EQUALS("", errout.str());
        }

        // Using strncpy isn't necessarily dangerous usage
        checkUninitVar("void f(const char dev[], char *str) {\n"
                       "    char buf[10];\n"
                       "    strncpy(buf, dev, 10);\n"
                       "    strncpy(str, buf, 10);\n"
                       "}");
        ASSERT_EQUALS("", errout.str());

        checkUninitVar("void f() {\n"
                       "  char dst[4];\n"
                       "  const char* source = \"You\";\n"
                       "  strncpy(dst, source, sizeof(dst));\n"
                       "  char value = dst[2];\n"
                       "}", "test.cpp", false);
        ASSERT_EQUALS("", errout.str());
    }

    // valid and invalid use of 'int a(int x) { return x + x; }'
    void func_uninit_var() {
        const std::string funca("int a(int x) { return x + x; }");

        checkUninitVar((funca +
                        "void b() {\n"
                        "    int x;\n"
                        "    a(x);\n"
                        "}").c_str());
        ASSERT_EQUALS("[test.cpp:3]: (error) Uninitialized variable: x\n", errout.str());

        checkUninitVar((funca +
                        "void b() {\n"
                        "    int *p;\n"
                        "    a(*p);\n"
                        "}").c_str());
        ASSERT_EQUALS("[test.cpp:3]: (error) Uninitialized variable: p\n", errout.str());
    }


    // valid and invalid use of 'void a(int *p) { *p = 0; }'
    void func_uninit_pointer() {
        const std::string funca("void a(int *p) { *p = 0; }");

        // ok - initialized pointer
        checkUninitVar((funca +
                        "void b() {\n"
                        "    int buf[10];\n"
                        "    a(buf);\n"
                        "}").c_str());
        ASSERT_EQUALS("", errout.str());

        // not ok - uninitialized pointer
        checkUninitVar((funca +
                        "void b() {\n"
                        "    int *p;\n"
                        "    a(p);\n"
                        "}").c_str());
        ASSERT_EQUALS("[test.cpp:3]: (error) Uninitialized variable: p\n", errout.str());
    }

    void uninitvar_typeof() {
        checkUninitVar("void f() {\n"
                       "    struct Fred *fred;\n"
                       "    typeof(fred->x);\n"
                       "}");
        ASSERT_EQUALS("", errout.str());

        checkUninitVar("void f() {\n"
                       "    struct SData * s;\n"
                       "    ab(typeof(s->status));\n"
                       "}");
        ASSERT_EQUALS("", errout.str());

        checkUninitVar("void f() {\n"
                       "    struct SData * s;\n"
                       "    TYPEOF(s->status);\n"
                       "}");
        TODO_ASSERT_EQUALS("", "[test.cpp:3]: (error) Uninitialized variable: s\n", errout.str());

        checkUninitVar("void f() {\n"
                       "    int *n = ({ typeof(*n) z;  (typeof(*n)*)z; })\n"
                       "}", "test.cpp", false);
        ASSERT_EQUALS("", errout.str());
    }

    void uninitvar_ignore() {
        checkUninitVar("void foo() {\n"
                       "  int i;\n"
                       "  dostuff((int&)i, 0);\n" // <- cast is not use
                       "}");
        ASSERT_EQUALS("", errout.str());

        checkUninitVar("int foo() {\n"
                       "  int i;\n"
                       "  return (int&)i + 2;\n"
                       "}");
        ASSERT_EQUALS("[test.cpp:3]: (error) Uninitialized variable: i\n", errout.str());

        checkUninitVar("void foo() {\n"
                       "  int i;\n"
                       "  dostuff(*&i, 0);\n" // <- *& is not use
                       "}");
        ASSERT_EQUALS("", errout.str());

        checkUninitVar("int foo() {\n"
                       "  int i;\n"
                       "  return *&i;\n"
                       "}");
        ASSERT_EQUALS("[test.cpp:3]: (error) Uninitialized variable: i\n", errout.str());
    }

    void uninitvar2() {
        // using uninit var
        checkUninitVar("void f() {\n"
                       "    int x;\n"
                       "    x++;\n"
                       "}");
        ASSERT_EQUALS("[test.cpp:3]: (error) Uninitialized variable: x\n", errout.str());

        // extracttests.start: char str[10];
        checkUninitVar("void f() {\n"
                       "    int x;\n"
                       "    str[x] = 0;\n"
                       "}");
        ASSERT_EQUALS("[test.cpp:3]: (error) Uninitialized variable: x\n", errout.str());

        checkUninitVar("void f() {\n" // #7736
                       "    int buf[12];\n"
                       "    printf (\"%d\", buf[0] );\n"
                       "}");
        ASSERT_EQUALS("[test.cpp:3]: (error) Uninitialized variable: buf\n", errout.str());

        checkUninitVar("void f() {\n"
                       "    int x;\n"
                       "    int y = x & 3;\n"
                       "}");
        ASSERT_EQUALS("[test.cpp:3]: (error) Uninitialized variable: x\n", errout.str());

        checkUninitVar("void f() {\n"
                       "    int x;\n"
                       "    int y = 3 & x;\n"
                       "}");
        ASSERT_EQUALS("[test.cpp:3]: (error) Uninitialized variable: x\n", errout.str());

        checkUninitVar("void f() {\n"
                       "    int x;\n"
                       "    x = 3 + x;\n"
                       "}");
        ASSERT_EQUALS("[test.cpp:3]: (error) Uninitialized variable: x\n", errout.str());

        checkUninitVar("void f() {\n"
                       "    int x;\n"
                       "    x = x;\n"
                       "}");
        ASSERT_EQUALS("[test.cpp:3]: (error) Uninitialized variable: x\n", errout.str());

        // extracttests.start: struct ABC {int a;};
        checkUninitVar("void f() {\n"
                       "    struct ABC *abc;\n"
                       "    abc->a = 0;\n"
                       "}");
        ASSERT_EQUALS("[test.cpp:3]: (error) Uninitialized variable: abc\n", errout.str());

        checkUninitVar("int f() {\n"
                       "    static int x;\n"
                       "    return ++x;\n"
                       "}");
        ASSERT_EQUALS("", errout.str());

        checkUninitVar("int f() {\n"
                       "    extern int x;\n"
                       "    return ++x;\n"
                       "}");
        ASSERT_EQUALS("", errout.str());

        checkUninitVar("void f() {\n"  // #3926 - weird cast.
                       "    int x;\n"
                       "    *(((char *)&x) + 0) = 0;\n"
                       "}", "test.c", false);
        ASSERT_EQUALS("", errout.str());

        checkUninitVar("void f() {\n" // #4737 - weird cast.
                       "    int x;\n"
                       "    do_something(&((char*)&x)[0], 1);\n"
                       "}");
        ASSERT_EQUALS("", errout.str());

        checkUninitVar("void f() {\n"
                       "    int x;\n"
                       "    char *p = (char*)&x + 1;\n"
                       "}", "test.cpp", false);
        ASSERT_EQUALS("", errout.str());

        checkUninitVar("void f() {\n"
                       "    int i;\n"
                       "    i=f(), i!=2;\n"
                       "}");
        ASSERT_EQUALS("", errout.str());

        // using uninit var in condition
        checkUninitVar("void f(void) {\n"
                       "    int x;\n"
                       "    if (x) { }\n"
                       "}");
        ASSERT_EQUALS("[test.cpp:3]: (error) Uninitialized variable: x\n", errout.str());

        checkUninitVar("void f() {\n"
                       "    int x;\n"
                       "    if (1 == (3 & x)) { }\n"
                       "}");
        ASSERT_EQUALS("[test.cpp:3]: (error) Uninitialized variable: x\n", errout.str());

        // ?:
        checkUninitVar("int f(int *ptr) {\n"
                       "    int a;\n"
                       "    int *p = ptr ? ptr : &a;\n"
                       "}");
        ASSERT_EQUALS("", errout.str());

        checkUninitVar("int f(int a) {\n"
                       "    int x;\n"
                       "    if (a==3) { x=2; }\n"
                       "    y = (a==3) ? x : a;\n"
                       "}");
        ASSERT_EQUALS("", errout.str());

        // = ({ .. })
        checkUninitVar("void f() {\n"
                       "    int x = ({ 1 + 2; });\n"
                       "    int y = 1 + (x ? y : y);\n"
                       "}");
        ASSERT_EQUALS("[test.cpp:3]: (error) Uninitialized variable: y\n", errout.str());

        // >> => initialization / usage
        {
            const char code[] = "void f() {\n"
                                "    int x;\n"
                                "    if (i >> x) { }\n"
                                "}";
            checkUninitVar(code, "test.cpp");
            ASSERT_EQUALS("", errout.str());

            checkUninitVar(code, "test.c");
            ASSERT_EQUALS("[test.c:3]: (error) Uninitialized variable: x\n", errout.str());
        }

        checkUninitVar("void f() {\n"
                       "    int i, i2;\n"
                       "    strm >> i >> i2;\n"
                       "}");
        ASSERT_EQUALS("", errout.str());

        // unconditional initialization
        checkUninitVar("int f() {\n"
                       "    int ret;\n"
                       "    if (a) { ret = 1; }\n"
                       "    else { {} ret = 2; }\n"
                       "    return ret;\n"
                       "}");
        ASSERT_EQUALS("", errout.str());

        checkUninitVar("int f() {\n"
                       "    int ret;\n"
                       "    if (a) { ret = 1; }\n"
                       "    else { s=foo(1,{2,3},4); ret = 2; }\n"
                       "    return ret;\n"
                       "}");
        ASSERT_EQUALS("", errout.str());

        // conditional initialization
        checkUninitVar("void f() {\n"
                       "    int x;\n"
                       "    if (y == 1) { x = 1; }\n"
                       "    else { if (y == 2) { x = 1; } }\n"
                       "    return x;\n"
                       "}");
        ASSERT_EQUALS("[test.cpp:5]: (error) Uninitialized variable: x\n", errout.str());

        checkUninitVar("void f() {\n"
                       "    int x;\n"
                       "    if (y == 1) { x = 1; }\n"
                       "    else { if (y == 2) { x = 1; } }\n"
                       "    if (y == 3) { }\n"   // <- ignore condition
                       "    return x;\n"
                       "}");
        ASSERT_EQUALS("[test.cpp:6]: (error) Uninitialized variable: x\n", errout.str());

        // initialization in condition
        checkUninitVar("void f() {\n"
                       "    int a;\n"
                       "    if (init(&a)) { }\n"
                       "    a++;\n"
                       "}");
        ASSERT_EQUALS("", errout.str());

        // return, break, continue, goto
        checkUninitVar("void f() {\n"
                       "    int x;\n"
                       "    if (y == 1) { return; }\n"
                       "    else { x = 1; }\n"
                       "    return x;\n"
                       "}");
        ASSERT_EQUALS("", errout.str());

        checkUninitVar("void f() {\n"
                       "    int x;\n"
                       "    if (y == 1) { return; }\n"
                       "    return x;\n"
                       "}");
        ASSERT_EQUALS("[test.cpp:4]: (error) Uninitialized variable: x\n", errout.str());

        checkUninitVar("int f(int x) {\n"
                       "    int ret;\n"
                       "    if (!x) {\n"
                       "        ret = -123;\n"
                       "        goto out1;\n"
                       "    }\n"
                       "    return 0;\n"
                       "out1:\n"
                       "out2:\n"
                       "    return ret;\n"
                       "}", "test.c");
        ASSERT_EQUALS("", errout.str());

        checkUninitVar("void f() {\n"
                       "    int i;\n"
                       "    if (x) {\n"
                       "        i = 1;\n"
                       "    } else {\n"
                       "        goto out;\n"
                       "    }\n"
                       "    i++;\n"
                       "}");
        ASSERT_EQUALS("", errout.str());

        checkUninitVar("int f() {\n"
                       "    int i,x;\n"
                       "    for (i=0;i<9;++i)\n"
                       "        if (foo) break;\n"
                       "    return x;\n"
                       "}");
        ASSERT_EQUALS("[test.cpp:5]: (error) Uninitialized variable: x\n", errout.str());

        checkUninitVar("int f() {\n"
                       "    int x;\n"
                       "    while (foo)\n"
                       "        if (bar) break;\n"
                       "    return x;\n"
                       "}");
        ASSERT_EQUALS("[test.cpp:5]: (error) Uninitialized variable: x\n", errout.str());

        // try/catch : don't warn about exception variable
        checkUninitVar("void f() {\n"
                       "    try {\n"
                       "    } catch (CException* e) {\n"
                       "        trace();\n"
                       "        e->Delete();\n"
                       "    }\n"
                       "}");
        ASSERT_EQUALS("", errout.str());

        checkUninitVar("void f() {\n" // #5347
                       "    try {\n"
                       "    } catch (const char* e) {\n"
                       "        A a = e;\n"
                       "    }\n"
                       "}");
        ASSERT_EQUALS("", errout.str());

        // exit
        checkUninitVar("void f() {\n"
                       "    int x;\n"
                       "    if (y == 1) { exit(0); }\n"
                       "    else { x = 1; }\n"
                       "    return x;\n"
                       "}");
        ASSERT_EQUALS("", errout.str());

        // strange code.. don't crash (#3415)
        checkUninitVar("void foo() {\n"
                       "    int i;\n"
                       "    ({ if (0); });\n"
                       "    for_each(i) { }\n"
                       "}", "test.c", false);

        // if, if
        checkUninitVar("void f(int a) {\n"
                       "    int i;\n"
                       "    if (a) i = 0;\n"
                       "    if (a) i++;\n"
                       "}");
        ASSERT_EQUALS("", errout.str());

        checkUninitVar("void f() {\n"
                       "    int a,b=0;\n"
                       "    if (x) {\n"
                       "        if (y) {\n"
                       "            a = 0;\n"
                       "            b = 1;\n"
                       "        }\n"
                       "    }\n"
                       "    if (b) a++;\n"
                       "}");
        ASSERT_EQUALS("", errout.str());

        checkUninitVar("void f() {\n"
                       "    int a=0, b;\n"
                       "    if (x) { }\n"
                       "    else { if (y==2) { a=1; b=2; } }\n"
                       "    if (a) { ++b; }\n"
                       "}");
        ASSERT_EQUALS("", errout.str());

        checkUninitVar("static void f(int x, int y) {\n"
                       "    int a;\n"
                       "    if (x == 0) { a = y; }\n"
                       "    if (x == 0 && (a == 1)) { }\n"
                       "}");
        ASSERT_EQUALS("", errout.str());

        checkUninitVar("static void f() {\n"
                       "    int a=0, b;\n"
                       "    if (something) { a = dostuff(&b); }\n"
                       "    if (!a || b) { }\n"
                       "}");
        ASSERT_EQUALS("", errout.str());

        checkUninitVar("static void f(int x, int y) {\n"
                       "    int a;\n"
                       "    if (x == 0 && (a == 1)) { }\n"
                       "}", "test.cpp", false);
        ASSERT_EQUALS("[test.cpp:3]: (error) Uninitialized variable: a\n", errout.str());

        checkUninitVar("void f() {\n"
                       "    int a;\n"
                       "    if (x) { a = 0; }\n"
                       "    if (x) { if (y) { a++; } }\n"
                       "}");
        ASSERT_EQUALS("", errout.str());

        checkUninitVar("void f() {\n"
                       "    int a;\n"
                       "    if (x) { a = 0; }\n"
                       "    if (x) { if (y) { } else { a++; } }\n"
                       "}");
        ASSERT_EQUALS("", errout.str());

        checkUninitVar("struct AB { int a; int b; };\n"
                       "void f(void) {\n"
                       "    struct AB ab;\n"
                       "    if (x) ab = getAB();\n"
                       "    else ab.a = 0;\n"
                       "    if (ab.a == 1) b = ab.b;\n"
                       "}", "test.c");
        ASSERT_EQUALS("", errout.str());

        checkUninitVar("int f(void) {\n"
                       "    int a;\n"
                       "    int i;\n"
                       "    if (x) { noreturn(); }\n"
                       "    else { i = 0; }\n"
                       "    if (i==1) { a = 0; }\n"
                       "    else { a = 1; }\n"
                       "    return a;\n"
                       "}");
        ASSERT_EQUALS("", errout.str());

        checkUninitVar("int f(int a) {\n" // #4560
                       "    int x = 0, y;\n"
                       "    if (a) x = 1;\n"
                       "    else return 0;\n"
                       "    if (x) y = 123;\n" // <- y is always initialized
                       "    else {}\n"
                       "    return y;\n"
                       "}");
        ASSERT_EQUALS("", errout.str());

        checkUninitVar("int f(int a) {\n" // #6583
                       "    int x;\n"
                       "    if (a < 2) exit(1);\n"
                       "    else if (a == 2) x = 0;\n"
                       "    else exit(2);\n"
                       "    return x;\n"
                       "}");
        ASSERT_EQUALS("", errout.str());

        checkUninitVar("int f(int a) {\n" // #4560
                       "    int x = 1, y;\n"
                       "    if (a) x = 0;\n"
                       "    else return 0;\n"
                       "    if (x) {}\n"
                       "    else y = 123;\n" // <- y is always initialized
                       "    return y;\n"
                       "}");
        ASSERT_EQUALS("", errout.str());

        checkUninitVar("void f(int x) {\n" // #3948
                       "  int value;\n"
                       "  if (x !=-1)\n"
                       "    value = getvalue();\n"
                       "  if (x == -1 || value > 300) {}\n"
                       "}");
        ASSERT_EQUALS("", errout.str());

        checkUninitVar("enum t_err { ERR_NONE, ERR_BAD_ARGS };\n" // #9649
                       "struct box_t { int value; };\n"
                       "int init_box(box_t *p, int v);\n"
                       "\n"
                       "void foo(int ret) {\n"
                       "    box_t box2;\n"
                       "    if (ret == ERR_NONE)\n"
                       "        ret = init_box(&box2, 20);\n"
                       "    if (ret == ERR_NONE)\n"
                       "        z = x + box2.value;\n"
                       "}");
        ASSERT_EQUALS("", errout.str());

        checkUninitVar("void f(int x) {\n"
                       "  int value;\n"
                       "  if (x == 32)\n"
                       "    value = getvalue();\n"
                       "  if (x == 1)\n"
                       "    v = value;\n"
                       "}");
        ASSERT_EQUALS("[test.cpp:6]: (error) Uninitialized variable: value\n", errout.str());

        checkUninitVar("void f(int x) {\n"
                       "  int value;\n"
                       "  if (x == 32)\n"
                       "    value = getvalue();\n"
                       "  if (x == 32) {}\n"
                       "  else v = value;\n"
                       "}");
        ASSERT_EQUALS("[test.cpp:6]: (error) Uninitialized variable: value\n", errout.str());

        checkUninitVar("static int x;" // #4773
                       "int f() {\n"
                       "    int y;\n"
                       "    if (x) g();\n"
                       "    if (x) y = 123;\n"
                       "    else y = 456;\n"
                       "    return y;\n"
                       "}");
        ASSERT_EQUALS("", errout.str());

        checkUninitVar("static int x;" // #4773
                       "int f() {\n"
                       "    int y;\n"
                       "    if (!x) g();\n"
                       "    if (x) y = 123;\n"
                       "    else y = 456;\n"
                       "    return y;\n"
                       "}");
        ASSERT_EQUALS("", errout.str());

        checkUninitVar("void f(int a) {\n"
                       "  int x;\n"
                       "  if (a) x=123;\n"
                       "  if (!a) {\n"
                       "    if (!a) {}\n"
                       "    else if (x) {}\n"
                       "  }\n"
                       "}");
        ASSERT_EQUALS("", errout.str());

        // asm
        checkUninitVar("void f() {\n"
                       "    int x;\n"
                       "    asm();\n"
                       "    x++;\n"
                       "}");
        ASSERT_EQUALS("", errout.str());

        // sizeof / typeof / offsetof / etc
        checkUninitVar("void f() {\n"
                       "    int i;\n"
                       "    sizeof(i+1);\n"
                       "}");
        ASSERT_EQUALS("", errout.str());

        checkUninitVar("void f() {\n"
                       "    int i;\n"
                       "    if (100 == sizeof(i+1));\n"
                       "}");
        ASSERT_EQUALS("", errout.str());

        checkUninitVar("void f() {\n"
                       "    struct ABC *abc;\n"
                       "    int i = ARRAY_SIZE(abc.a);"
                       "}");
        // FP ASSERT_EQUALS("", errout.str());

        checkUninitVar("void f() {\n"
                       "    int *abc;\n"
                       "    typeof(*abc);\n"
                       "}");
        ASSERT_EQUALS("", errout.str());

        checkUninitVar("void f() {\n"
                       "    struct ABC *abc;\n"
                       "    return do_something(typeof(*abc));\n"
                       "}");
        ASSERT_EQUALS("", errout.str());

        checkUninitVar("void f() {\n"
                       "    A *a;\n"
                       "    a = malloc(sizeof(*a));\n"
                       "}");
        ASSERT_EQUALS("", errout.str());

        // &
        checkUninitVar("void f() {\n"  // #4426 - address of uninitialized variable
                       "    int a,b;\n"
                       "    if (&a == &b);\n"
                       "}");
        ASSERT_EQUALS("", errout.str());

        checkUninitVar("void f() {\n"  // #4439 - cast address of uninitialized variable
                       "    int a;\n"
                       "    x((LPARAM)(RECT*)&a);\n"
                       "}");
        ASSERT_EQUALS("", errout.str());

        checkUninitVar("int main() {\n"
                       "    int done;\n"
                       "    dostuff(1, (AuPointer) &done);\n" // <- It is not conclusive if the "&" is a binary or unary operator. Bailout.
                       "}");
        ASSERT_EQUALS("", errout.str());

        checkUninitVar("void f() {\n" // #4778 - cast address of uninitialized variable
                       "    long a;\n"
                       "    &a;\n"
                       "}");
        ASSERT_EQUALS("", errout.str());

        checkUninitVar("void f() {\n" // #4717 - ({})
                       "    int a = ({ long b = (long)(123); 2 + b; });\n"
                       "}", "test.c");
        ASSERT_EQUALS("", errout.str());
    }

    // #3869 - reference variable
    void uninitvar4() {
        checkUninitVar("void f() {\n"
                       "    int buf[10];\n"
                       "    int &x = buf[0];\n"
                       "    buf[0] = 0;\n"
                       "    x++;\n"
                       "}");
        ASSERT_EQUALS("", errout.str());
    }

    // #3861
    void uninitvar5() {
        // ensure there is no false positive
        checkUninitVar("void f() {\n"
                       "    x<char> c;\n"
                       "    c << 2345;\n"
                       "}");
        ASSERT_EQUALS("", errout.str());

        // ensure there is no false negative
        checkUninitVar("void f() {\n"
                       "    char c;\n"
                       "    char a = c << 2;\n"
                       "}");
        ASSERT_EQUALS("[test.cpp:3]: (error) Uninitialized variable: c\n", errout.str());
    }

    void uninitvar8() {
        const char code[] = "struct Fred {\n"
                            "    void Sync(dsmp_t& type, int& len, int limit = 123);\n"
                            "    void Sync(int& syncpos, dsmp_t& type, int& len, int limit = 123);\n"
                            "    void FindSyncPoint();\n"
                            "};\n"
                            "void Fred::FindSyncPoint() {\n"
                            "    dsmp_t type;\n"
                            "    int syncpos, len;\n"
                            "    Sync(syncpos, type, len);\n"
                            "}";
        checkUninitVar(code, "test.cpp");
        ASSERT_EQUALS("", errout.str());
    }

    void uninitvar9() { // 6424
        const char code[] = "namespace Ns { class C; }\n"
                            "void f1() { char *p; *p = 0; }\n"
                            "class Ns::C* p;\n"
                            "void f2() { char *p; *p = 0; }";
        checkUninitVar(code, "test.cpp");
        ASSERT_EQUALS("[test.cpp:2]: (error) Uninitialized variable: p\n"
                      "[test.cpp:4]: (error) Uninitialized variable: p\n", errout.str());
    }

    void uninitvar10() { // 9467
        const char code[] = "class Foo {\n"
                            "    template <unsigned int i>\n"
                            "    bool bar() {\n"
                            "        return true;\n"
                            "    }\n"
                            "};\n"
                            "template <>\n"
                            "bool Foo::bar<9>() {\n"
                            "    return true;\n"
                            "}\n"
                            "int global() {\n"
                            "    int bar = 1;\n"
                            "    return bar;\n"
                            "}";
        checkUninitVar(code, "test.cpp");
        ASSERT_EQUALS("", errout.str());
    }

    void uninitvar11() { // 9123
        const char code[] = "bool get(int &var);\n"
                            "void foo () {\n"
                            "    int x;\n"
                            "    x = get(x) && x;\n"
                            "}";
        checkUninitVar(code, "test.cpp");
        ASSERT_EQUALS("", errout.str());
    }

    void uninitvar12() { // 10218
        const char code[] = "void fp() {\n"
                            "  std::stringstream ss;\n"
                            "  for (int i; ss >> i;) {}\n"
                            "}";
        checkUninitVar(code);
        ASSERT_EQUALS("", errout.str());
    }

    void uninitvar13() { // #9772 - FP
        const char code[] = "int func(void)\n"
                            "{ int rez;\n"
                            "  struct sccb* ccb;\n"
                            " \n"
                            "  do\n"
                            "  { if ((ccb = calloc(1, sizeof(*ccb))) == NULL)\n"
                            "    { rez = 1;\n"
                            "      break;\n"
                            "    }\n"
                            "    rez = 0;\n"
                            "  } while (0);\n"
                            " \n"
                            "  if (rez != 0)\n"
                            "    free(ccb);\n"
                            " \n"
                            "  return rez;\n"
                            "}";
        checkUninitVar(code);
        ASSERT_EQUALS("", errout.str());
    }

    void uninitvar_unconditionalTry() {
        // Unconditional scopes and try{} scopes
        checkUninitVar("int f() {\n"
                       "    int i;\n"
                       "    {\n"
                       "        return i;\n"
                       "    }\n"
                       "}");
        ASSERT_EQUALS("[test.cpp:4]: (error) Uninitialized variable: i\n", errout.str());

        checkUninitVar("int f() {\n"
                       "    int i;\n"
                       "    try {\n"
                       "        return i;\n"
                       "    } catch(...) {}\n"
                       "}");
        ASSERT_EQUALS("[test.cpp:4]: (error) Uninitialized variable: i\n", errout.str());

        checkUninitVar("void f(bool x) {\n"
                       "    bool b;\n"
                       "    {\n"
                       "        auto g = []{};\n"
                       "        b = x;\n"
                       "    }\n"
                       "    if (b) {}\n"
                       "}\n");
        ASSERT_EQUALS("", errout.str());

        checkUninitVar("void f(bool x) {\n"
                       "    bool b;\n"
                       "    {\n"
                       "        int i[2]{ 1, 2 };\n"
                       "        b = x;\n"
                       "    }\n"
                       "    if (b) {}\n"
                       "}\n");
        ASSERT_EQUALS("", errout.str());

        checkUninitVar("void f(bool x) {\n"
                       "    bool b;\n"
                       "    {\n"
                       "        auto g = []{};\n"
                       "    }\n"
                       "    if (b) {}\n"
                       "}\n");
        ASSERT_EQUALS("[test.cpp:6]: (error) Uninitialized variable: b\n", errout.str());
    }

    void uninitvar_funcptr() {
        // extracttests.disable

        checkUninitVar("void getLibraryContainer() {\n"
                       "    Reference< XStorageBasedLibraryContainer >(*Factory)(const Reference< XComponentContext >&, const Reference< XStorageBasedDocument >&)\n"
                       "        = &DocumentDialogLibraryContainer::create;\n"
                       "    rxContainer.set((*Factory)(m_aContext, xDocument));\n"
                       "}");
        ASSERT_EQUALS("", errout.str());

        checkUninitVar("void foo() {\n"
                       "    void* x;\n"
                       "    int (*f)(int, int) = x;\n"
                       "    dostuff((*f)(a,b));\n"
                       "}");
        ASSERT_EQUALS("[test.cpp:3]: (error) Uninitialized variable: x\n", errout.str());

        checkUninitVar("void getLibraryContainer() {\n"
                       "    Reference< XStorageBasedLibraryContainer >(*Factory)(const Reference< XComponentContext >&, const Reference< XStorageBasedDocument >&);\n"
                       "    rxContainer.set((*Factory)(m_aContext, xDocument));\n"
                       "}");
        ASSERT_EQUALS("[test.cpp:3]: (error) Uninitialized variable: Factory\n", errout.str());

        // extracttests.enable
    }

    void uninitvar_operator() { // Ticket #6463, #6680
        checkUninitVar("struct Source { Source& operator>>(int& i) { i = 0; return *this; } };\n"
                       "struct Sink { int v; };\n"
                       "Source foo;\n"
                       "void uninit() {\n"
                       "  Sink s;\n"
                       "  int n = 1 >> s.v;\n" // Not initialized
                       "};\n"
                       "void notUninit() {\n"
                       "  Sink s1;\n"
                       "  foo >> s1.v;\n" // Initialized by operator>>
                       "  Sink s2;\n"
                       "  int n;\n"
                       "  foo >> s2.v >> n;\n" // Initialized by operator>>
                       "}");
        ASSERT_EQUALS("[test.cpp:6]: (error) Uninitialized struct member: s.v\n", errout.str());

        checkUninitVar("struct Fred { int a; };\n"
                       "void foo() {\n"
                       "  Fred fred;\n"
                       "  std::cin >> fred.a;\n"
                       "}");
        ASSERT_EQUALS("", errout.str());
    }

    // Handling of function calls
    void uninitvar2_func() {
        // #4716
        checkUninitVar("void bar(const int a, const int * const b);\n"
                       "int foo(void) {\n"
                       "   int a;\n"
                       "   int *b = 0;\n"
                       "   bar(a,b);\n" // <<
                       "   return 0;\n"
                       "}");
        ASSERT_EQUALS("[test.cpp:5]: (error) Uninitialized variable: a\n", errout.str());

        // non-pointer variable
        checkUninitVar("void a(char);\n"  // value => error
                       "void b() {\n"
                       "    char c;\n"
                       "    a(c);\n"
                       "}");
        ASSERT_EQUALS("[test.cpp:4]: (error) Uninitialized variable: c\n", errout.str());

        checkUninitVar("void a(char c);\n"  // value => error
                       "void b() {\n"
                       "    char c;\n"
                       "    a(c);\n"
                       "}");
        ASSERT_EQUALS("[test.cpp:4]: (error) Uninitialized variable: c\n", errout.str());

        checkUninitVar("void a(const char c);\n"  // const value => error
                       "void b() {\n"
                       "    char c;\n"
                       "    a(c);\n"
                       "}");
        ASSERT_EQUALS("[test.cpp:4]: (error) Uninitialized variable: c\n", errout.str());

        checkUninitVar("void a(char *c);\n"  // address => no error
                       "void b() {\n"
                       "    char c;\n"
                       "    a(&c);\n"
                       "}");
        ASSERT_EQUALS("", errout.str());

        checkUninitVar("void a(pstr s);\n"  // address => no error
                       "void b() {\n"
                       "    char c;\n"
                       "    a(&c);\n"
                       "}");
        ASSERT_EQUALS("", errout.str());

        checkUninitVar("void a(const char *c);\n"  // const address => data is not changed
                       "void b() {\n"
                       "    char c;\n"
                       "    a(&c);\n"  // <- no warning
                       "    c++;\n"  // <- uninitialized variable
                       "}");
        TODO_ASSERT_EQUALS("[test.cpp:5]: (error) Uninitialized variable: c\n", "", errout.str());

        // pointer variable
        checkUninitVar("void a(char c);\n"  // value => error
                       "void b() {\n"
                       "    char *c;\n"
                       "    a(*c);\n"
                       "}");
        ASSERT_EQUALS("[test.cpp:4]: (error) Uninitialized variable: c\n", errout.str());


        checkUninitVar("void a(char *c);\n"  // address => error
                       "void b() {\n"
                       "    char *c;\n"
                       "    a(c);\n"
                       "}");
        ASSERT_EQUALS("[test.cpp:4]: (error) Uninitialized variable: c\n", errout.str());

        checkUninitVar("typedef struct { int a; int b; } AB;\n"
                       "void a(AB *ab);\n"
                       "void b() {\n"
                       "    AB *ab;\n"
                       "    a(ab);\n"
                       "}");
        ASSERT_EQUALS("[test.cpp:5]: (error) Uninitialized variable: ab\n", errout.str());

        checkUninitVar("void a(const char *c);\n"  // const address => error
                       "void b() {\n"
                       "    char *c;\n"
                       "    a(c);\n"
                       "}");
        ASSERT_EQUALS("[test.cpp:4]: (error) Uninitialized variable: c\n", errout.str());

        checkUninitVar("void a(const char c[]);\n"  // const address => error
                       "void b() {\n"
                       "    char *c;\n"
                       "    a(c);\n"
                       "}");
        ASSERT_EQUALS("[test.cpp:4]: (error) Uninitialized variable: c\n", errout.str());

        checkUninitVar("void a(char **c);\n"  // address of pointer => no error
                       "void b() {\n"
                       "    char *c;\n"
                       "    a(&c);\n"
                       "}");
        ASSERT_EQUALS("", errout.str());

        checkUninitVar("void a(char *c);\n"  // address of pointer (suspicious cast to pointer) => no error
                       "void b() {\n"
                       "    char *c;\n"
                       "    a(&c);\n"
                       "}");
        ASSERT_EQUALS("", errout.str());

        checkUninitVar("void a(const char **c);\n"  // const address of pointer => no error
                       "void b() {\n"
                       "    const char *c;\n"
                       "    a(&c);\n"
                       "}");
        ASSERT_EQUALS("", errout.str());

        // array
        checkUninitVar("int calc(const int *p, int n);\n"
                       "void f() {\n"
                       "    int x[10];\n"
                       "    calc(x,10);\n"
                       "}");
        TODO_ASSERT_EQUALS("[test.cpp:4]: (error) Uninitialized variable: x\n",
                           "", errout.str());

        checkUninitVar("void f() {\n"
                       "    int x[10];\n"
                       "    int &x0(*x);\n"
                       "}");
        ASSERT_EQUALS("", errout.str());

        // ....
        checkUninitVar("struct ABC { int a; };\n"  // struct initialization
                       "void clear(struct ABC &abc);\n"
                       "int f() {\n"
                       "    struct ABC abc;\n"
                       "    clear(abc);\n"
                       "    return abc.a;\n"
                       "}");
        ASSERT_EQUALS("", errout.str());

        checkUninitVar("void write_packet() {\n"
                       "    time_t now0;\n"
                       "    time(&now0);\n"
                       "}", "test.c");
        ASSERT_EQUALS("", errout.str());

        checkUninitVar("void write_packet() {\n"
                       "    time_t* now0;\n"
                       "    time(now0);\n"
                       "}", "test.c");
        ASSERT_EQUALS("[test.c:3]: (error) Uninitialized variable: now0\n", errout.str());

        checkUninitVar("void write_packet() {\n"
                       "    char now0;\n"
                       "    strcmp(&now0, sth);\n"
                       "}", "test.c");
        ASSERT_EQUALS("[test.c:3]: (error) Uninitialized variable: now0\n", errout.str());

        // #2775 - uninitialized struct pointer in subfunction
        // extracttests.start: struct Fred {int x;};
        checkUninitVar("void a(struct Fred *fred) {\n"
                       "    fred->x = 0;\n"
                       "}\n"
                       "\n"
                       "void b() {\n"
                       "    struct Fred *p;\n"
                       "    a(p);\n"
                       "}");
        ASSERT_EQUALS("[test.cpp:7]: (error) Uninitialized variable: p\n", errout.str());

        // #2946 - FP array is initialized in subfunction
        checkUninitVar("void a(char *buf) {\n"
                       "    buf[0] = 0;\n"
                       "}\n"
                       "void b() {\n"
                       "    char buf[10];\n"
                       "    a(buf);\n"
                       "    buf[1] = buf[0];\n"
                       "}");
        ASSERT_EQUALS("", errout.str());

        // unknown macro
        checkUninitVar("void f() {\n"
                       "  struct listnode *item;\n"
                       "  list_for_each(item, &key_list) {}\n"
                       "}");
        ASSERT_EQUALS("", errout.str());
    }

    void uninitvar2_value() {
        checkUninitVar("void f() {\n"
                       "    int i;\n"
                       "    if (x) {\n"
                       "        int y = -ENOMEM;\n"  // assume constant ENOMEM is nonzero since it's negated
                       "        if (y != 0) return;\n"
                       "        i++;\n"
                       "    }\n"
                       "}", "test.cpp", false);
        ASSERT_EQUALS("", errout.str());

        checkUninitVar("void f() {\n"
                       "    int i, y;\n"
                       "    if (x) {\n"
                       "        y = -ENOMEM;\n"  // assume constant ENOMEM is nonzero since it's negated
                       "        if (y != 0) return;\n"
                       "        i++;\n"
                       "    }\n"
                       "}", "test.cpp", false);
        ASSERT_EQUALS("", errout.str());

        checkUninitVar("void f() {\n"
                       "    int i, y;\n"
                       "    if (x) y = -ENOMEM;\n"  // assume constant ENOMEM is nonzero since it's negated
                       "    else y = get_value(i);\n"
                       "    if (y != 0) return;\n" // <- condition is always true if i is uninitialized
                       "    i++;\n"
                       "}");
        ASSERT_EQUALS("", errout.str());

        checkUninitVar("void f(int x) {\n"
                       "    int i;\n"
                       "    if (x) i = 0;\n"
                       "    if (!x || i>0) {}\n" // <- no error
                       "}");
        ASSERT_EQUALS("", errout.str());

        checkUninitVar("void f(int x) {\n"
                       "    int i;\n"
                       "    if (!x) { }\n"
                       "    else i = 0;\n"
                       "    if (x || i>0) {}\n"
                       "}");
        ASSERT_EQUALS("[test.cpp:5]: (error) Uninitialized variable: i\n", errout.str());

        checkUninitVar("void f(int x) {\n"
                       "    int i;\n"
                       "    if (x) { }\n"
                       "    else i = 0;\n"
                       "    if (x || i>0) {}\n" // <- no error
                       "}");
        ASSERT_EQUALS("", errout.str());

        checkUninitVar("int f(int x) {\n"
                       "    int y;\n"
                       "    if (x) y = do_something();\n"
                       "    if (!x) return 0;\n"
                       "    return y;\n"
                       "}");
        ASSERT_EQUALS("", errout.str());

        // extracttests.start: int y;
        checkUninitVar("int f(int x) {\n" // FP with ?:
                       "    int a;\n"
                       "    if (x)\n"
                       "        a = y;\n"
                       "    return x ? 2*a : 0;\n"
                       "}");
        ASSERT_EQUALS("", errout.str());

        checkUninitVar("int f(int x) {\n"
                       "    int a;\n"
                       "    if (x)\n"
                       "        a = y;\n"
                       "    return y ? 2*a : 3*a;\n"
                       "}");
        ASSERT_EQUALS("[test.cpp:5]: (error) Uninitialized variable: a\n", errout.str());

        checkUninitVar("void f() {\n" // Don't crash
                       "    int a;\n"
                       "    dostuff(\"ab\" cd \"ef\", x?a:z);\n" // <- No AST is created for ?:
                       "}");

        // Unknown => bail out..
        checkUninitVar("void f(int x) {\n"
                       "    int i;\n"
                       "    if (a(x)) i = 0;\n"
                       "    if (b(x)) return;\n"
                       "    i++;\n" // <- no error if b(x) is always true when a(x) is false
                       "}");
        ASSERT_EQUALS("", errout.str());

        checkUninitVar("void f(int x) {\n"
                       "    int i;\n"
                       "    if (x) i = 0;\n"
                       "    while (condition) {\n"
                       "        if (x) i++;\n" // <- no error
                       "    }\n"
                       "}");
        ASSERT_EQUALS("", errout.str());

        checkUninitVar("void f(int x) {\n"
                       "    int i;\n"
                       "    if (x) i = 0;\n"
                       "    while (condition) {\n"
                       "        i++;\n"
                       "    }\n"
                       "}");
        TODO_ASSERT_EQUALS("error", "", errout.str());
    }

#define valueFlowUninit(...) valueFlowUninit_(__FILE__, __LINE__, __VA_ARGS__)
    void valueFlowUninit2_value()
    {
        valueFlowUninit("void f() {\n"
                        "    int i;\n"
                        "    if (x) {\n"
                        "        int y = -ENOMEM;\n" // assume constant ENOMEM is nonzero since it's negated
                        "        if (y != 0) return;\n"
                        "        i++;\n"
                        "    }\n"
                        "}",
                        "test.cpp");
        ASSERT_EQUALS("", errout.str());

        valueFlowUninit("void f() {\n"
                        "    int i, y;\n"
                        "    if (x) {\n"
                        "        y = -ENOMEM;\n" // assume constant ENOMEM is nonzero since it's negated
                        "        if (y != 0) return;\n"
                        "        i++;\n"
                        "    }\n"
                        "}",
                        "test.cpp");
        ASSERT_EQUALS("", errout.str());

        valueFlowUninit("void f() {\n"
                        "    int i, y;\n"
                        "    if (x) y = -ENOMEM;\n" // assume constant ENOMEM is nonzero since it's negated
                        "    else y = get_value(i);\n"
                        "    if (y != 0) return;\n" // <- condition is always true if i is uninitialized
                        "    i++;\n"
                        "}");
        ASSERT_EQUALS("", errout.str());

        valueFlowUninit("void f(int x) {\n"
                        "    int i;\n"
                        "    if (!x) i = 0;\n"
                        "    if (!x || i>0) {}\n" // <- error
                        "}");
        ASSERT_EQUALS("[test.cpp:3] -> [test.cpp:4]: (error) Uninitialized variable: i\n", errout.str());

        valueFlowUninit("void f(int x) {\n"
                        "    int i;\n"
                        "    if (x) i = 0;\n"
                        "    if (!x || i>0) {}\n" // <- no error
                        "}");
        ASSERT_EQUALS("", errout.str());

        valueFlowUninit("void f(int x) {\n"
                        "    int i;\n"
                        "    if (!x) { }\n"
                        "    else i = 0;\n"
                        "    if (x || i>0) {}\n"
                        "}");
        ASSERT_EQUALS("[test.cpp:3] -> [test.cpp:5]: (error) Uninitialized variable: i\n", errout.str());

        valueFlowUninit("void f(int x) {\n"
                        "    int i;\n"
                        "    if (x) { }\n"
                        "    else i = 0;\n"
                        "    if (x || i>0) {}\n" // <- no error
                        "}");
        ASSERT_EQUALS("", errout.str());

        valueFlowUninit("int f(int x) {\n"
                        "    int y;\n"
                        "    if (x) y = do_something();\n"
                        "    if (!x) return 0;\n"
                        "    return y;\n"
                        "}");
        ASSERT_EQUALS("", errout.str());

        // extracttests.start: int y;
        valueFlowUninit("int f(int x) {\n" // FP with ?:
                        "    int a;\n"
                        "    if (x)\n"
                        "        a = y;\n"
                        "    return x ? 2*a : 0;\n"
                        "}");
        ASSERT_EQUALS("", errout.str());

        valueFlowUninit("int f(int x) {\n"
                        "    int a;\n"
                        "    if (x)\n"
                        "        a = y;\n"
                        "    return y ? 2*a : 3*a;\n"
                        "}");
        ASSERT_EQUALS("[test.cpp:3] -> [test.cpp:5]: (error) Uninitialized variable: a\n", errout.str());

        valueFlowUninit("void f() {\n" // Don't crash
                        "    int a;\n"
                        "    dostuff(\"ab\" cd \"ef\", x?a:z);\n" // <- No AST is created for ?:
                        "}");

        // Unknown => bail out..
        valueFlowUninit("void f(int x) {\n"
                        "    int i;\n"
                        "    if (a(x)) i = 0;\n"
                        "    if (b(x)) return;\n"
                        "    i++;\n" // <- no error if b(x) is always true when a(x) is false
                        "}");
        ASSERT_EQUALS("", errout.str());

        valueFlowUninit("void f(int x) {\n"
                        "    int i;\n"
                        "    if (x) i = 0;\n"
                        "    while (condition) {\n"
                        "        if (x) i++;\n" // <- no error
                        "    }\n"
                        "}");
        ASSERT_EQUALS("", errout.str());

        valueFlowUninit("void f(int x) {\n"
                        "    int i;\n"
                        "    if (x) i = 0;\n"
                        "    while (condition) {\n"
                        "        i++;\n"
                        "    }\n"
                        "}");
        TODO_ASSERT_EQUALS("error", "", errout.str());
    }

    void uninitStructMember() { // struct members
        checkUninitVar("struct AB { int a; int b; };\n"
                       "void f(void) {\n"
                       "    struct AB ab;\n"
                       "    int a = ab.a;\n"
                       "}");
        ASSERT_EQUALS("[test.cpp:4]: (error) Uninitialized struct member: ab.a\n", errout.str());

        checkUninitVar("struct AB { int a; int b; };\n"
                       "void f(void) {\n"
                       "    AB ab;\n"
                       "    int a = ab.a;\n"
                       "}");
        ASSERT_EQUALS("[test.cpp:4]: (error) Uninitialized struct member: ab.a\n", errout.str());

        checkUninitVar("struct AB { int a; int b; };\n"
                       "void f(void) {\n"
                       "    struct AB ab;\n"
                       "    ab.a = ab.a + 1;\n"
                       "}");
        ASSERT_EQUALS("[test.cpp:4]: (error) Uninitialized struct member: ab.a\n", errout.str());

        checkUninitVar("struct AB { int a; int b; };\n"
                       "void do_something(const struct AB ab);\n"
                       "void f(void) {\n"
                       "    struct AB ab;\n"
                       "    ab.a = 0;\n"
                       "    do_something(ab);\n"
                       "}\n", "test.c");
        ASSERT_EQUALS("[test.c:6]: (error) Uninitialized struct member: ab.b\n", errout.str());

        checkUninitVar("struct AB { int a; int b; };\n" // #4760
                       "void do_something(int a);\n"
                       "void f(void) {\n"
                       "    struct AB ab;\n"
                       "    do_something(ab.a);\n"
                       "}\n", "test.c");
        ASSERT_EQUALS("[test.c:5]: (error) Uninitialized struct member: ab.a\n", errout.str());

        checkUninitVar("struct AB { int a; int b; };\n"
                       "void do_something(const struct AB &ab) { a = ab.a; }\n"
                       "void f(void) {\n"
                       "    struct AB ab;\n"
                       "    ab.a = 0;\n"
                       "    do_something(ab);\n"
                       "}");
        ASSERT_EQUALS("", errout.str());

        checkUninitVar("struct AB { int a; int b; };\n"
                       "void f(void) {\n"
                       "    struct AB ab;\n"
                       "    int a = ab.a;\n"
                       "}\n", "test.c");
        ASSERT_EQUALS("[test.c:4]: (error) Uninitialized struct member: ab.a\n", errout.str());

        checkUninitVar("struct AB { int a; int b; };\n"
                       "void f(void) {\n"
                       "    AB ab1;\n"
                       "    AB ab2 = { ab1.a, 0 };\n"
                       "}");
        ASSERT_EQUALS("[test.cpp:4]: (error) Uninitialized struct member: ab1.a\n", errout.str());

        checkUninitVar("struct AB { int a; int b; };\n"
                       "void f(void) {\n"
                       "    struct AB ab;\n"
                       "    buf[ab.a] = 0;\n"
                       "}\n", "test.c");
        ASSERT_EQUALS("[test.c:4]: (error) Uninitialized struct member: ab.a\n", errout.str());

        checkUninitVar("struct AB { int a; int b; };\n"
                       "void f(void) {\n"
                       "    struct AB ab;\n"
                       "    ab.a = 1;\n"
                       "    x = ab;\n"
                       "}\n", "test.c");
        ASSERT_EQUALS("[test.c:5]: (error) Uninitialized struct member: ab.b\n", errout.str());

        checkUninitVar("struct AB { int a; int b; };\n"
                       "void f(void) {\n"
                       "    struct AB ab;\n"
                       "    ab.a = 1;\n"
                       "    x = *(&ab);\n"
                       "}\n", "test.c");
        ASSERT_EQUALS("[test.c:5]: (error) Uninitialized struct member: ab.b\n", errout.str());

        checkUninitVar("void f(void) {\n"
                       "    struct AB ab;\n"
                       "    int x;\n"
                       "    ab.a = (addr)&x;\n"
                       "    dostuff(&ab,0);\n"
                       "}\n", "test.c");
        ASSERT_EQUALS("", errout.str());

        checkUninitVar("struct Element {\n"
                       "    static void f() { }\n"
                       "};\n"
                       "void test() {\n"
                       "    Element *element; element->f();\n"
                       "}");
        ASSERT_EQUALS("[test.cpp:5]: (error) Uninitialized variable: element\n", errout.str());

        checkUninitVar("struct Element {\n"
                       "    static void f() { }\n"
                       "};\n"
                       "void test() {\n"
                       "    Element *element; (*element).f();\n"
                       "}");
        ASSERT_EQUALS("[test.cpp:5]: (error) Uninitialized variable: element\n", errout.str());

        checkUninitVar("struct Element {\n"
                       "    static int v;\n"
                       "};\n"
                       "void test() {\n"
                       "    Element *element; element->v;\n"
                       "}");
        ASSERT_EQUALS("[test.cpp:5]: (error) Uninitialized variable: element\n", errout.str());

        checkUninitVar("struct Element {\n"
                       "    static int v;\n"
                       "};\n"
                       "void test() {\n"
                       "    Element *element; (*element).v;\n"
                       "}");
        ASSERT_EQUALS("[test.cpp:5]: (error) Uninitialized variable: element\n", errout.str());

        checkUninitVar("struct Element {\n"
                       "    void f() { }\n"
                       "};\n"
                       "void test() {\n"
                       "    Element *element; element->f();\n"
                       "}");
        ASSERT_EQUALS("[test.cpp:5]: (error) Uninitialized variable: element\n", errout.str());

        checkUninitVar("struct Element {\n"
                       "    void f() { }\n"
                       "};\n"
                       "void test() {\n"
                       "    Element *element; (*element).f();\n"
                       "}");
        ASSERT_EQUALS("[test.cpp:5]: (error) Uninitialized variable: element\n", errout.str());

        checkUninitVar("struct Element {\n"
                       "    int v;\n"
                       "};\n"
                       "void test() {\n"
                       "    Element *element; element->v;\n"
                       "}");
        ASSERT_EQUALS("[test.cpp:5]: (error) Uninitialized variable: element\n", errout.str());

        checkUninitVar("struct Element {\n"
                       "    int v;\n"
                       "};\n"
                       "void test() {\n"
                       "    Element *element; (*element).v;\n"
                       "}");
        ASSERT_EQUALS("[test.cpp:5]: (error) Uninitialized variable: element\n", errout.str());

        checkUninitVar("struct AB { int a; int b; };\n"  // pass struct member by address
                       "void f(void) {\n"
                       "    struct AB ab;\n"
                       "    assign(&ab.a, 0);\n"
                       "}\n", "test.c");
        ASSERT_EQUALS("", errout.str());

        checkUninitVar("struct Cstring { char *text; int size, alloc; };\n"
                       "int maybe();\n"
                       "void f() {\n"
                       "    Cstring res;\n"
                       "    if ( ! maybe() ) return;\n"  // <- fp goes away if this is removed
                       "    ( ((res).text = (void*)0), ((res).size = (res).alloc = 0) );\n"  // <- fp goes away if parentheses are removed
                       "}");
        ASSERT_EQUALS("", errout.str());

        {
            const char argDirectionsTestXmlData[] = "<?xml version=\"1.0\"?>\n"
                                                    "<def>\n"
                                                    "  <function name=\"uninitvar_funcArgInTest\">\n"
                                                    "    <arg nr=\"1\" direction=\"in\"/>\n"
                                                    "  </function>\n"
                                                    "  <function name=\"uninitvar_funcArgOutTest\">\n"
                                                    "    <arg nr=\"1\" direction=\"out\"/>\n"
                                                    "  </function>\n"
                                                    "</def>";

            ASSERT_EQUALS(true, settings.library.loadxmldata(argDirectionsTestXmlData, sizeof(argDirectionsTestXmlData) / sizeof(argDirectionsTestXmlData[0])));

            checkUninitVar("struct AB { int a; };\n"
                           "void f(void) {\n"
                           "    struct AB ab;\n"
                           "    uninitvar_funcArgInTest(&ab);\n"
                           "    x = ab;\n"
                           "}\n", "test.c");
            ASSERT_EQUALS("[test.c:5]: (error) Uninitialized struct member: ab.a\n", errout.str());

            checkUninitVar("struct AB { int a; };\n"
                           "void f(void) {\n"
                           "    struct AB ab;\n"
                           "    uninitvar_funcArgOutTest(&ab);\n"
                           "    x = ab;\n"
                           "}\n", "test.c");
            ASSERT_EQUALS("", errout.str());
        }

        checkUninitVar("struct AB { int a; int b; };\n"
                       "void do_something(const struct AB ab);\n"
                       "void f(void) {\n"
                       "    struct AB ab;\n"
                       "    ab.a = 0;\n"
                       "    ab.b = 0;\n"
                       "    do_something(ab);\n"
                       "}\n", "test.c");
        ASSERT_EQUALS("", errout.str());

        {
            checkUninitVar("struct AB { char a[10]; };\n"
                           "void f(void) {\n"
                           "    struct AB ab;\n"
                           "    strcpy(ab.a, STR);\n"
                           "}\n", "test.c");
            ASSERT_EQUALS("", errout.str());

            checkUninitVar("struct AB { unsigned char a[10]; };\n" // #8999 - cast
                           "void f(void) {\n"
                           "    struct AB ab;\n"
                           "    strcpy((char *)ab.a, STR);\n"
                           "}\n", "test.c");
            ASSERT_EQUALS("", errout.str());

            checkUninitVar("struct AB { char a[10]; };\n"
                           "void f(void) {\n"
                           "    struct AB ab;\n"
                           "    strcpy(x, ab.a);\n"
                           "}\n", "test.c");
            TODO_ASSERT_EQUALS("[test.c:4]: (error) Uninitialized variable: ab.a\n", "", errout.str());

            checkUninitVar("struct AB { int a; };\n"
                           "void f(void) {\n"
                           "    struct AB ab;\n"
                           "    dosomething(ab.a);\n"
                           "}\n", "test.c");
            ASSERT_EQUALS("", errout.str());
        }

        checkUninitVar("struct AB { int a; int b; };\n"
                       "void do_something(const struct AB ab);\n"
                       "void f(void) {\n"
                       "    struct AB ab;\n"
                       "    ab = getAB();\n"
                       "    do_something(ab);\n"
                       "}\n", "test.c");
        ASSERT_EQUALS("", errout.str());

        {
            // #6769 - calling method that might assign struct members
            checkUninitVar("struct AB { int a; int b; void set(); };\n"
                           "void f(void) {\n"
                           "    struct AB ab;\n"
                           "    ab.set();\n"
                           "    x = ab;\n"
                           "}");
            ASSERT_EQUALS("", errout.str());

            checkUninitVar("struct AB { int a; int get() const; };\n"
                           "void f(void) {\n"
                           "    struct AB ab;\n"
                           "    ab.get();\n"
                           "    x = ab;\n"
                           "}");
            ASSERT_EQUALS("[test.cpp:5]: (error) Uninitialized struct member: ab.a\n", errout.str());

            checkUninitVar("struct AB { int a; void dostuff() {} };\n"
                           "void f(void) {\n"
                           "    struct AB ab;\n"
                           "    ab.dostuff();\n"
                           "    x = ab;\n"
                           "}");
            TODO_ASSERT_EQUALS("error", "", errout.str());
        }

        checkUninitVar("struct AB { int a; struct { int b; int c; } s; };\n"
                       "void do_something(const struct AB ab);\n"
                       "void f(void) {\n"
                       "    struct AB ab;\n"
                       "    ab.a = 1;\n"
                       "    ab.s.b = 2;\n"
                       "    ab.s.c = 3;\n"
                       "    do_something(ab);\n"
                       "}\n", "test.c");
        ASSERT_EQUALS("", errout.str());

        checkUninitVar("struct conf {\n"
                       "    char x;\n"
                       "};\n"
                       "\n"
                       "void do_something(struct conf ant_conf);\n"
                       "\n"
                       "void f(void) {\n"
                       "   struct conf c;\n"
                       "   initdata(&c);\n"
                       "   do_something(c);\n"
                       "}\n", "test.c");
        ASSERT_EQUALS("", errout.str());

        checkUninitVar("struct PIXEL {\n"
                       "    union  {\n"
                       "        struct { unsigned char red,green,blue,alpha; };\n"
                       "        unsigned int color;\n"
                       "    };\n"
                       "};\n"
                       "\n"
                       "unsigned char f() {\n"
                       "    struct PIXEL p1;\n"
                       "    p1.color = 255;\n"
                       "    return p1.red;\n"
                       "}");
        ASSERT_EQUALS("", errout.str());

        checkUninitVar("struct AB { int a; int b; };\n"
                       "int f() {\n"
                       "  struct AB *ab;\n"
                       "  for (i = 1; i < 10; i++) {\n"
                       "    if (condition && (ab = getab()) != NULL) {\n"
                       "      a = ab->a;\n"
                       "    }\n"
                       "  }\n"
                       "}");
        ASSERT_EQUALS("", errout.str());

        checkUninitVar("struct AB { int a; int b; };\n"
                       "int f(int x) {\n"
                       "  struct AB *ab;\n"
                       "  if (x == 0) {\n"
                       "    ab = getab();\n"
                       "  }\n"
                       "  if (x == 0 && (ab != NULL || ab->a == 0)) { }\n"
                       "}");
        ASSERT_EQUALS("", errout.str());

        checkUninitVar("struct A { int *x; };\n" // declarationId is 0 for "delete"
                       "void foo(void *info, void*p);\n"
                       "void bar(void) {\n"
                       "  struct A *delete = 0;\n"
                       "  foo( info, NULL );\n"
                       "}");
        ASSERT_EQUALS("", errout.str());

        checkUninitVar("struct ABC { int a; int b; int c; };\n"
                       "void foo(int x, const struct ABC *abc);\n"
                       "void bar(void) {\n"
                       "  struct ABC abc;\n"
                       "  foo(123, &abc);\n"
                       "  return abc.b;\n"
                       "}");
        TODO_ASSERT_EQUALS("[test.cpp:5]: (error) Uninitialized struct member: abc.a\n"
                           "[test.cpp:5]: (error) Uninitialized struct member: abc.b\n"
                           "[test.cpp:5]: (error) Uninitialized struct member: abc.c\n",
                           "[test.cpp:6]: (error) Uninitialized struct member: abc.b\n",
                           errout.str());

        checkUninitVar("struct ABC { int a; int b; int c; };\n"
                       "void foo() {\n"
                       "  struct ABC abc;\n"
                       "  dostuff((uint32_t *)&abc.a);\n"
                       "}");
        ASSERT_EQUALS("", errout.str());

        checkUninitVar("void f(void) {\n"
                       "    struct tm t;\n"
                       "    t.tm_year = 123;\n"
                       "}");
        ASSERT_EQUALS("", errout.str());

        // return
        checkUninitVar("struct AB { int a; int b; };\n"
                       "void f(void) {\n"
                       "    struct AB ab;\n"
                       "    ab.a = 0;\n"
                       "    return ab.b;\n"
                       "}\n", "test.c");
        ASSERT_EQUALS("[test.c:5]: (error) Uninitialized struct member: ab.b\n", errout.str());

        checkUninitVar("struct AB { int a; int b; };\n"
                       "void f(void) {\n"
                       "    struct AB ab;\n"
                       "    ab.a = 0;\n"
                       "    return ab.a;\n"
                       "}\n", "test.c");
        ASSERT_EQUALS("", errout.str());

        checkUninitVar("struct S { int a; int b; };\n" // #8299
                       "void f(void) {\n"
                       "    struct S s;\n"
                       "    s.a = 0;\n"
                       "    return s;\n"
                       "}\n");
        ASSERT_EQUALS("[test.cpp:5]: (error) Uninitialized struct member: s.b\n", errout.str());

        checkUninitVar("struct S { int a; int b; };\n" // #9810
                       "void f(void) {\n"
                       "    struct S s;\n"
                       "    return s.a ? 1 : 2;\n"
                       "}\n");
        ASSERT_EQUALS("[test.cpp:4]: (error) Uninitialized struct member: s.a\n", errout.str());

        // checkIfForWhileHead
        checkUninitVar("struct FRED {\n"
                       "    int a;\n"
                       "    int b;\n"
                       "};\n"
                       "\n"
                       "void f(void) {\n"
                       "   struct FRED fred;\n"
                       "   fred.a = do_something();\n"
                       "   if (fred.a == 0) { }\n"
                       "}\n", "test.c");
        ASSERT_EQUALS("", errout.str());

        checkUninitVar("struct FRED {\n"
                       "    int a;\n"
                       "    int b;\n"
                       "};\n"
                       "\n"
                       "void f(void) {\n"
                       "   struct FRED fred;\n"
                       "   fred.a = do_something();\n"
                       "   if (fred.b == 0) { }\n"
                       "}\n", "test.c", false);
        ASSERT_EQUALS("[test.c:9]: (error) Uninitialized struct member: fred.b\n", errout.str());

        checkUninitVar("struct Fred { int a; };\n"
                       "void f() {\n"
                       "    struct Fred fred;\n"
                       "    if (fred.a==1) {}\n"
                       "}", "test.c");
        ASSERT_EQUALS("[test.c:4]: (error) Uninitialized struct member: fred.a\n", errout.str());

        checkUninitVar("struct S { int n; int m; };\n"
                       "void f(void) {\n"
                       " struct S s;\n"
                       " for (s.n = 0; s.n <= 10; s.n++) { }\n"
                       "}", "test.c");
        ASSERT_EQUALS("", errout.str());

        checkUninitVar("void test2() {\n"
                       "  struct { char type; } s_d;\n"
                       "  if (foo(&s_d.type)){}\n"
                       "}");
        ASSERT_EQUALS("", errout.str());

        // for
        checkUninitVar("struct AB { int a; };\n"
                       "void f() {\n"
                       "    struct AB ab;\n"
                       "    while (x) { clear(ab); z = ab.a; }\n"
                       "}");
        ASSERT_EQUALS("", errout.str());

        checkUninitVar("struct AB { int a; };\n"
                       "void f() {\n"
                       "    struct AB ab;\n"
                       "    while (x) { ab.a = ab.a + 1; }\n"
                       "}");
        ASSERT_EQUALS("[test.cpp:4]: (error) Uninitialized struct member: ab.a\n", errout.str());

        checkUninitVar("struct AB { int a; };\n"
                       "void f() {\n"
                       "    struct AB ab;\n"
                       "    while (x) { init(&ab); z = ab.a; }\n"
                       "}");
        ASSERT_EQUALS("", errout.str());

        // address of member
        checkUninitVar("struct AB { int a[10]; int b; };\n"
                       "void f() {\n"
                       "    struct AB ab;\n"
                       "    int *p = ab.a;\n"
                       "}");
        ASSERT_EQUALS("", errout.str());

        // Reference
        checkUninitVar("struct A { int x; };\n"
                       "void foo() {\n"
                       "  struct A a;\n"
                       "  int& x = a.x;\n"
                       "  x = 0;\n"
                       "  return a.x;\n"
                       "}");
        ASSERT_EQUALS("", errout.str());

        // non static data-member initialization
        checkUninitVar("struct AB { int a=1; int b; };\n"
                       "void f(void) {\n"
                       "    struct AB ab;\n"
                       "    int a = ab.a;\n"
                       "    int b = ab.b;\n"
                       "}");
        ASSERT_EQUALS("[test.cpp:5]: (error) Uninitialized struct member: ab.b\n", errout.str());

        // STL class member
        checkUninitVar("struct A {\n"
                       "    std::map<int, int> m;\n"
                       "    int i;\n"
                       "};\n"
                       "void foo() {\n"
                       "    A a;\n"
                       "    x = a.m;\n"
                       "}");
        ASSERT_EQUALS("", errout.str());

        // Unknown type (C++)
        checkUninitVar("struct A {\n"
                       "    C m;\n"
                       "    int i;\n"
                       "};\n"
                       "void foo() {\n"
                       "    A a;\n"
                       "    x = a.m;\n"
                       "}", "test.cpp");
        ASSERT_EQUALS("", errout.str());

        // Unknown type (C)
        checkUninitVar("struct A {\n"
                       "    C m;\n"
                       "    int i;\n"
                       "};\n"
                       "void foo() {\n"
                       "    A a;\n"
                       "    x = a.m;\n"
                       "}", "test.c");
        ASSERT_EQUALS("[test.c:7]: (error) Uninitialized struct member: a.m\n", errout.str());

        // Type with constructor
        checkUninitVar("class C { C(); }\n"
                       "struct A {\n"
                       "    C m;\n"
                       "    int i;\n"
                       "};\n"
                       "void foo() {\n"
                       "    A a;\n"
                       "    x = a.m;\n"
                       "}");
        ASSERT_EQUALS("", errout.str());
    }

    void uninitvar2_while() {
        // extracttests.start: int a;

        // for, while
        checkUninitVar("void f() {\n"
                       "    int x;\n"
                       "    while (a) {\n"
                       "        x = x + 1;\n"
                       "    }\n"
                       "}");
        ASSERT_EQUALS("[test.cpp:4]: (error) Uninitialized variable: x\n", errout.str());

        checkUninitVar("void f() {\n"
                       "    int x;\n"
                       "    do {\n"
                       "        x = x + 1;\n"
                       "    } while (a);\n"
                       "}");
        ASSERT_EQUALS("[test.cpp:4]: (error) Uninitialized variable: x\n", errout.str());

        checkUninitVar("void f() {\n"
                       "    for (int x = x; x < 10; x++) {}\n"
                       "}");
        ASSERT_EQUALS("[test.cpp:2]: (error) Uninitialized variable: x\n", errout.str());

        // extracttests.start: struct Element{Element*Next();};
        checkUninitVar("void f() {\n"
                       "    for (Element *ptr3 = ptr3->Next(); ptr3; ptr3 = ptr3->Next()) {}\n"
                       "}");
        ASSERT_EQUALS("[test.cpp:2]: (error) Uninitialized variable: ptr3\n", errout.str());

        // extracttests.start: int a;
        checkUninitVar("void f() {\n"
                       "    int x;\n"
                       "    while (a) {\n"
                       "        init(&x);\n"
                       "        x++;\n"
                       "    }\n"
                       "}");
        ASSERT_EQUALS("", errout.str());

        checkUninitVar("void f() {\n"
                       "    int x;\n"
                       "    while (a) {\n"
                       "        if (b) x++;\n"
                       "        else x = 0;\n"
                       "    }\n"
                       "}");
        ASSERT_EQUALS("", errout.str());

        checkUninitVar("void f() {\n"
                       "    int x;\n"
                       "    for (int i = 0; i < 10; i += x) {\n"
                       "        x = y;\n"
                       "    }\n"
                       "}");
        ASSERT_EQUALS("", errout.str());

        checkUninitVar("void f() {\n"
                       "    int x;\n"
                       "    for (int i = 0; i < 10; i += x) { }\n"
                       "}");
        ASSERT_EQUALS("[test.cpp:3]: (error) Uninitialized variable: x\n", errout.str());

        checkUninitVar("int f() {\n"
                       "    int i;\n"
                       "    for (i=0;i<9;++i)\n"
                       "        if (foo()) return i;\n"
                       "    return 9;\n"
                       "}");
        ASSERT_EQUALS("", errout.str());

        checkUninitVar("void f() {\n"
                       "    int i;\n"
                       "    do {} while (!getvalue(&i));\n"
                       "    i++;\n"
                       "}");
        ASSERT_EQUALS("", errout.str());

        checkUninitVar("int f(void) {\n"
                       "   int x;\n"
                       "   while (a()) {\n"  // <- condition must always be true or there will be problem
                       "       if (b()) {\n"
                       "           x = 1;\n"
                       "           break;"
                       "       }\n"
                       "   }\n"
                       "   return x;\n"
                       "}");
        TODO_ASSERT_EQUALS("error", "", errout.str());

        checkUninitVar("int f(void) {\n"
                       "   int x;\n"
                       "   while (a()) {\n"
                       "       if (b() && (x=1)) {\n"
                       "           return x;\n"
                       "       }\n"
                       "   }\n"
                       "   return 0;\n"
                       "}");
        ASSERT_EQUALS("", errout.str());

        // extracttests.start: void do_something(int);
        checkUninitVar("void f(void) {\n"
                       "   int x;\n"
                       "   for (;;) {\n"
                       "       int a = x+1;\n"
                       "       do_something(a);\n"
                       "   }\n"
                       "}");
        ASSERT_EQUALS("[test.cpp:4]: (error) Uninitialized variable: x\n", errout.str());

        checkUninitVar("struct AB {int a; int b;};\n"
                       "void f(void) {\n"
                       "   struct AB ab;\n"
                       "   while (true) {\n"
                       "       int a = 1+ab.a;\n"
                       "       do_something(a);\n"
                       "   }\n"
                       "}\n", "test.c");
        ASSERT_EQUALS("[test.c:5]: (error) Uninitialized struct member: ab.a\n", errout.str());

        checkUninitVar("void f(int i) {\n" // #4569 fp
                       "    float *buffer;\n"
                       "    if(i>10) buffer = f;\n"
                       "    if(i>10) {\n"
                       "        for (int i=0;i<10;i++)\n"
                       "            buffer[i] = 0;\n" // <- fp
                       "    }\n"
                       "}");
        ASSERT_EQUALS("", errout.str());

        checkUninitVar("void f(){\n" // #4519 - fp: inline assembler in loop
                       "    int x;\n"
                       "    for (int i = 0; i < 10; i++) {\n"
                       "        asm(\"foo\");\n"
                       "        if (x & 0xf1) { }\n"
                       "    }\n"
                       "}");
        ASSERT_EQUALS("", errout.str());

        checkUninitVar("static void f(void) {\n"
                       "    struct ABC *abc;\n"
                       "    for (i = 0; i < 10; i++)\n"
                       "        x += sizeof(*abc);\n"
                       "}");
        ASSERT_EQUALS("", errout.str());

        checkUninitVar("void f(void) {\n" // #4879
                       "    int i;\n"
                       "    while (x) {\n"
                       "        for (i = 0; i < 5; i++)\n"
                       "            a[i] = b[i];\n"
                       "    }\n"
                       "}");
        ASSERT_EQUALS("", errout.str());

        checkUninitVar("void f(void) {\n" // #5658
                       "    struct Foo *foo;\n"
                       "    while (true) {\n"
                       "            foo = malloc(sizeof(*foo));\n"
                       "            foo->x = 0;\n"
                       "    }\n"
                       "}");
        ASSERT_EQUALS("", errout.str());

        checkUninitVar("void f(void) {\n"
                       "  int i;\n"
                       "  while (x) {\n"
                       "    for (i=0,y=i;;){}\n"
                       "  }\n"
                       "}");
        ASSERT_EQUALS("", errout.str());

        checkUninitVar("void f() {\n"
                       "  char *p = (char *)malloc(256);\n"
                       "  while(*p && *p == '_')\n"
                       "    p++;\n"
                       "}");
        ASSERT_EQUALS("[test.cpp:3]: (error) Memory is allocated but not initialized: *p\n", errout.str());

        // #6646 - init in for loop
        checkUninitVar("void f() {\n" // No FP
                       "  for (int i;;i++)\n"
                       "    dostuff(&i);\n"
                       "}");
        ASSERT_EQUALS("", errout.str());

        // extracttests.start: int a;
        checkUninitVar("void f() {\n" // No FN
                       "  for (int i;;i++)\n"
                       "    a=i;\n"
                       "}");
        ASSERT_EQUALS("[test.cpp:2]: (error) Uninitialized variable: i\n", errout.str());
    }

    void uninitvar2_4494() {
        checkUninitVar("namespace N1 {\n"
                       "    class Fred {\n"
                       "    public:\n"
                       "        static void f1(char *p) { *p = 0; }\n"
                       "    };\n"
                       "    void fa(void) { char *p; Fred::f1(p); }\n"
                       "    void fb(void) { char *p; Fred::f2(p); }\n"
                       "    void fc(void) { char *p; ::N1::Fred::f1(p); }\n"
                       "    void fd(void) { char *p; ::N1::Fred::f2(p); }\n"
                       "}\n"
                       "namespace N2 {\n"
                       "    static void f1(char *p) { *p = 0; }\n"
                       "    void fa(void) { char *p; f1(p); }\n"
                       "    void fb(void) { char *p; f2(p); }\n"
                       "    void fc(void) { char *p; N1::Fred::f1(p); }\n"
                       "    void fd(void) { char *p; N1::Fred::f2(p); }\n"
                       "    void fe(void) { char *p; ::N1::Fred::f1(p); }\n"
                       "    void ff(void) { char *p; ::N1::Fred::f2(p); }\n"
                       "    void fg(void) { char *p; Foo::f1(p); }\n"
                       "    void fh(void) { char *p; Foo::f2(p); }\n"
                       "}");
        ASSERT_EQUALS("[test.cpp:6]: (error) Uninitialized variable: p\n"
                      "[test.cpp:8]: (error) Uninitialized variable: p\n"
                      "[test.cpp:13]: (error) Uninitialized variable: p\n"
                      "[test.cpp:15]: (error) Uninitialized variable: p\n"
                      "[test.cpp:17]: (error) Uninitialized variable: p\n", errout.str());

        checkUninitVar("class Fred {\n"
                       "public:\n"
                       "    void f1(char *p) { *p = 0; }\n"
                       "};\n"
                       "Fred fred;\n"
                       "void f(void) {\n"
                       "    char *p;\n"
                       "    fred.f1(p);\n"
                       "}");
        ASSERT_EQUALS("[test.cpp:8]: (error) Uninitialized variable: p\n", errout.str());

        checkUninitVar("class Fred {\n"
                       "public:\n"
                       "    class Wilma {\n"
                       "    public:\n"
                       "        class Barney {\n"
                       "        public:\n"
                       "            class Betty {\n"
                       "            public:\n"
                       "                void f1(char *p) { *p = 0; }\n"
                       "            };\n"
                       "            Betty betty;\n"
                       "        };\n"
                       "        Barney barney;\n"
                       "    };\n"
                       "    Wilma wilma;\n"
                       "};\n"
                       "Fred fred;\n"
                       "void f(void) {\n"
                       "    char *p;\n"
                       "    fred.wilma.barney.betty.f1(p);\n"
                       "}");
        ASSERT_EQUALS("[test.cpp:20]: (error) Uninitialized variable: p\n", errout.str());
    }

    void uninitvar2_malloc() {
        checkUninitVar("int f() {\n"
                       "    int *p = (int*)malloc(40);\n"
                       "    return *p;\n"
                       "}");
        ASSERT_EQUALS("[test.cpp:3]: (error) Memory is allocated but not initialized: p\n", errout.str());

        checkUninitVar("void f() {\n"
                       "    int *p = (int*)malloc(40);\n"
                       "    int var = *p;\n"
                       "}");
        ASSERT_EQUALS("[test.cpp:3]: (error) Memory is allocated but not initialized: p\n", errout.str());

        checkUninitVar("struct AB { int a; int b; };\n"
                       "int f() {\n"
                       "    struct AB *ab = (AB*)malloc(sizeof(struct AB));\n"
                       "    return ab->a;\n"
                       "}");
        ASSERT_EQUALS("[test.cpp:4]: (error) Memory is allocated but not initialized: ab\n"
                      "[test.cpp:4]: (error) Uninitialized struct member: ab.a\n",
                      errout.str());

        checkUninitVar("struct t_udf_file {  int dir_left; };\n"
                       "\n"
                       "void f() {\n"
                       "  struct t_udf_file *newf;\n"
                       "  newf = malloc(sizeof(*newf));\n"
                       "  if (!newf) {};\n"
                       "}");
        ASSERT_EQUALS("", errout.str());

        checkUninitVar("void f() {\n"
                       "    char *s = malloc(100);\n"
                       "    if (s != NULL) { }\n"
                       "}");
        ASSERT_EQUALS("", errout.str());

        checkUninitVar("void f() {\n"
                       "    char *p = malloc(100);\n"
                       "    p || assert_failed();\n"
                       "}");
        ASSERT_EQUALS("", errout.str());

        checkUninitVar("void f() {\n"
                       "    char *p = malloc(100);\n"
                       "    x = p;\n"
                       "}");
        ASSERT_EQUALS("", errout.str());

        checkUninitVar("int* f() {\n"
                       "    int *p = (int*)malloc(40);\n"
                       "    return p;\n"
                       "}");
        ASSERT_EQUALS("", errout.str());

        // function parameter (treat it as initialized until malloc is used)
        checkUninitVar("int f(int *p) {\n"
                       "    if (*p == 1) {}\n" // no error
                       "    p = (int*)malloc(256);\n"
                       "    return *p;\n" // error
                       "}");
        ASSERT_EQUALS("[test.cpp:4]: (error) Memory is allocated but not initialized: p\n", errout.str());

        checkUninitVar("struct AB { int a; int b; };\n"
                       "int f(struct AB *ab) {\n"
                       "    if (ab->a == 1) {}\n" // no error
                       "    ab = (AB*)malloc(sizeof(struct AB));\n"
                       "    return ab->a;\n" // error
                       "}");
        ASSERT_EQUALS("[test.cpp:5]: (error) Uninitialized struct member: ab.a\n", errout.str());

        checkUninitVar("struct AB { int a; int b; };\n"
                       "void do_something(struct AB *ab);\n" // unknown function
                       "void f() {\n"
                       "    struct AB *ab = (AB*)malloc(sizeof(struct AB));\n"
                       "    do_something(ab);\n"
                       "}");
        ASSERT_EQUALS("", errout.str());

        // analysis failed. varid 0.
        checkUninitVar("void *vlc_custom_create (vlc_object_t *parent, size_t length, const char *typename) {\n"
                       "  assert (length >= sizeof (vlc_object_t));\n"
                       "}");
        ASSERT_EQUALS("", errout.str());
    }

    void uninitvar_ternaryexpression() { // #4683
        checkUninitVar("struct B { int asd; };\n"
                       "int f() {\n"
                       "    int a=0;\n"
                       "    struct B *b;\n"
                       "    if (x) {\n"
                       "        a = 1;\n"
                       "        b = p;\n"
                       "    }\n"
                       "    return a ? b->asd : 0;\n"
                       "}");
        ASSERT_EQUALS("", errout.str());
    }

    void uninitvar_rangeBasedFor() {
        checkUninitVar("void function(Entry& entry) {\n" // #7078
                       "    for (auto* expr : entry.exprs) {\n"
                       "        expr->operate();\n"
                       "        expr->operate();\n"
                       "    }\n"
                       "}");
        ASSERT_EQUALS("", errout.str());

        checkUninitVar("void f() {\n"
                       "    int *item;\n"
                       "    for (item: itemList) {}\n"
                       "}");
        ASSERT_EQUALS("", errout.str());

        checkUninitVar("void f() {\n"
                       "    int buf[10];\n"
                       "    for (int &i: buf) { i = 0; }\n"
                       "}");
        ASSERT_EQUALS("", errout.str());
    }

    void uninitvar_static() { // #8734
        checkUninitVar("struct X { "
                       "  typedef struct { int p; } P_t; "
                       "  static int arr[]; "
                       "}; "
                       "int X::arr[] = {42}; "
                       "void f() { "
                       "  std::vector<X::P_t> result; "
                       "  X::P_t P; "
                       "  P.p = 0; "
                       "  result.push_back(P); "
                       "}");
        ASSERT_EQUALS("", errout.str());
    }

    void checkExpr() {
        checkUninitVar("struct AB { int a; int b; };\n"
                       "void f() {\n"
                       "    struct AB *ab = (struct AB*)calloc(1, sizeof(*ab));\n"
                       "}");
        ASSERT_EQUALS("", errout.str());
    }

    void trac_4871() { // #4871
        checkUninitVar("void pickup(int a) {\n"
                       "bool using_planner_action;\n"
                       "if (a)   {\n"
                       "  using_planner_action = false;\n"
                       "}\n"
                       "else {\n"
                       "  try\n"
                       "  {}\n"
                       "  catch (std::exception &ex) {\n"
                       "    return;\n"
                       "  }\n"
                       "  using_planner_action = true;\n"
                       "}\n"
                       "if (using_planner_action) {}\n"
                       "}");
        ASSERT_EQUALS("", errout.str());
    }

    void syntax_error() { // Ticket #5073
        const char code[] = "struct flex_array {};\n"
                            "struct cgroup_taskset {};\n"
                            "void cgroup_attach_task() {\n"
                            "  struct flex_array *group;\n"
                            "  struct cgroup_taskset tset = { };\n"
                            "  do { } while_each_thread(leader, tsk);\n"
                            "}";
        ASSERT_THROW(checkUninitVar(code), InternalError);
    }

    void trac_5970() { // Ticket #5970
        checkUninitVar("void DES_ede3_ofb64_encrypt() {\n"
                       "  DES_cblock d;\n"
                       "  char *dp;\n"
                       "  dp=(char *)d;\n"
                       "  init(dp);\n"
                       "}", "test.c");
        // FP Unknown type ASSERT_EQUALS("", errout.str());
    }

    void valueFlowUninit_(const char* file, int line, const char code[], const char fname[] = "test.cpp")
    {
        // Clear the error buffer..
        errout.str("");

        // Tokenize..
        settings.debugwarnings = false;
        settings.certainty.disable(Certainty::experimental);

        Tokenizer tokenizer(&settings, this);
        std::istringstream istr(code);
        ASSERT_LOC(tokenizer.tokenize(istr, fname), file, line);

        // Check for redundant code..
        CheckUninitVar checkuninitvar(&tokenizer, &settings, this);
        (checkuninitvar.valueFlowUninit)();
    }

#define ctu(code) ctu_(__FILE__, __LINE__, code)
    void valueFlowUninitTest() {
        // #9735 - FN
        valueFlowUninit("typedef struct\n"
                        "{\n"
                        "    int x;\n"
                        "    unsigned int flag : 1;\n" // bit filed gets never initialized
                        "} status;\n"
                        "bool foo(const status * const s)\n"
                        "{\n"
                        "    return s->flag;\n" // << uninitvar
                        "}\n"
                        "void bar(const status * const s)\n"
                        "{\n"
                        "    if( foo(s) == 1) {;}\n"
                        "}\n"
                        "void f(void)\n"
                        "{\n"
                        "    status s;\n"
                        "    s.x = 42;\n"
                        "    bar(&s);\n"
                        "}");
        ASSERT_EQUALS("[test.cpp:18] -> [test.cpp:12] -> [test.cpp:8]: (error) Uninitialized variable: s->flag\n",
                      errout.str());

        // Ticket #2207 - False negative
        valueFlowUninit("void foo() {\n"
                        "    int a;\n"
                        "    b = c - a;\n"
                        "}");
        ASSERT_EQUALS("[test.cpp:3]: (error) Uninitialized variable: a\n", errout.str());

        valueFlowUninit("void foo() {\n"
                        "    int a;\n"
                        "    b = a - c;\n"
                        "}");
        ASSERT_EQUALS("[test.cpp:3]: (error) Uninitialized variable: a\n", errout.str());

        // Ticket #6455 - some compilers allow const variables to be uninitialized
        // extracttests.disable
        valueFlowUninit("void foo() {\n"
                        "    const int a;\n"
                        "    b = c - a;\n"
                        "}");
        ASSERT_EQUALS("[test.cpp:3]: (error) Uninitialized variable: a\n", errout.str());
        // extracttests.enable

        valueFlowUninit("void foo() {\n"
                        "    int *p;\n"
                        "    realloc(p,10);\n"
                        "}");
        ASSERT_EQUALS("[test.cpp:3]: (error) Uninitialized variable: p\n", errout.str());

        valueFlowUninit("void foo() {\n" // #5240
                        "    char *p = malloc(100);\n"
                        "    char *tmp = realloc(p,1000);\n"
                        "    if (!tmp) free(p);\n"
                        "}");
        ASSERT_EQUALS("", errout.str());

        valueFlowUninit("void foo() {\n"
                        "    int *p = NULL;\n"
                        "    realloc(p,10);\n"
                        "}");
        ASSERT_EQUALS("", errout.str());

        valueFlowUninit("void f() {\n"
                        "  int x;\n"
                        "  switch (x) {}\n"
                        "}");
        ASSERT_EQUALS("[test.cpp:3]: (error) Uninitialized variable: x\n", errout.str());

        valueFlowUninit("int f() {\n"
                        "  int x;\n"
                        "  init(x);\n"
                        "  return x;\n" // TODO: inconclusive ?
                        "}");
        ASSERT_EQUALS("", errout.str());

        valueFlowUninit("void f() {\n" // #8172
                        "  char **x;\n"
                        "  if (2 < sizeof(*x)) {}\n"
                        "}");
        ASSERT_EQUALS("", errout.str());

        valueFlowUninit("void foo() {\n" // #5259 - False negative
                        "    int a;\n"
                        "    int x[] = {a,2};\n"
                        "}");
        ASSERT_EQUALS("[test.cpp:3]: (error) Uninitialized variable: a\n", errout.str());

        valueFlowUninit("void foo()\n"
                        "{\n"
                        "    int x;\n"
                        "    int *y = &x;\n"
                        "}");
        ASSERT_EQUALS("", errout.str());

        valueFlowUninit("void foo()\n"
                        "{\n"
                        "    int *x;\n"
                        "    int *&y = x;\n"
                        "    y = nullptr;\n"
                        "}");
        ASSERT_EQUALS("", errout.str());

        valueFlowUninit("void foo()\n"
                        "{\n"
                        "    int x = xyz::x;\n"
                        "}");
        ASSERT_EQUALS("", errout.str());

        valueFlowUninit("void f()\n"
                        "{\n"
                        "    extern int a;\n"
                        "    a++;\n"
                        "}");
        ASSERT_EQUALS("", errout.str());

        valueFlowUninit("static void foo()\n"
                        "{\n"
                        "    int x, y;\n"
                        "    x = (y = 10);\n"
                        "    int z = y * 2;\n"
                        "}");
        ASSERT_EQUALS("", errout.str());

        valueFlowUninit("static void foo() {\n"
                        "    int x, y;\n"
                        "    x = ((y) = 10);\n"
                        "}");
        ASSERT_EQUALS("", errout.str());

        valueFlowUninit("static void foo()\n"
                        "{\n"
                        "    Foo p;\n"
                        "    p.abcd();\n"
                        "}");
        ASSERT_EQUALS("", errout.str());

        valueFlowUninit("static void foo()\n"
                        "{\n"
                        "    Foo p;\n"
                        "    int x = p.abcd();\n"
                        "}");
        ASSERT_EQUALS("", errout.str());

        // struct
        valueFlowUninit("struct AB { int a; int b; };\n"
                        "void f(void) {\n"
                        "  AB ab;\n"
                        "  AB *p = &ab;\n"
                        "  p->a = 1;\n"
                        "}\n");
        ASSERT_EQUALS("", errout.str());

        valueFlowUninit("struct S {\n"
                        "    S& rIo;\n"
                        "    S(S&);\n"
                        "    void Write();\n"
                        "};\n"
                        "void foo(bool b, struct S &io) {\n"
                        "    S* p;\n"
                        "    if (b)\n"
                        "        p = new S(io);\n"
                        "    p->Write();\n"
                        "}");
        ASSERT_EQUALS("[test.cpp:8] -> [test.cpp:10]: (error) Uninitialized variable: p.rIo\n", errout.str());

        // Unknown types
        {
            valueFlowUninit("void a()\n"
                            "{\n"
                            "    A ret;\n"
                            "    return ret;\n"
                            "}");
            ASSERT_EQUALS("", errout.str());

            // #3916 - avoid false positive
            valueFlowUninit("void f(float x) {\n"
                            "  union lf { long l; float f; } u_lf;\n"
                            "  float hx = (u_lf.f = (x), u_lf.l);\n"
                            "}");
            ASSERT_EQUALS("", errout.str());
        }

        valueFlowUninit("void a()\n"
                        "{\n"
                        "    int x[10];\n"
                        "    int *y = x;\n"
                        "}");
        ASSERT_EQUALS("", errout.str());

        valueFlowUninit("void a()\n"
                        "{\n"
                        "    int x;\n"
                        "    int *y = &x;\n"
                        "    *y = 0;\n"
                        "    x++;\n"
                        "}");
        ASSERT_EQUALS("", errout.str());

        valueFlowUninit("void a()\n"
                        "{\n"
                        "    char x[10], y[10];\n"
                        "    char *z = x;\n"
                        "    memset(z, 0, sizeof(x));\n"
                        "    memcpy(y, x, sizeof(x));\n"
                        "}");
        ASSERT_EQUALS("", errout.str());

        // Handling >> and <<
        {
            valueFlowUninit("int a() {\n"
                            "    int ret;\n"
                            "    std::cin >> ret;\n"
                            "    ret++;\n"
                            "}");
            ASSERT_EQUALS("", errout.str());

            valueFlowUninit("void f(int b) {\n"
                            "    int a;\n"
                            "    std::cin >> b >> a;\n"
                            "    return a;"
                            "}");
            ASSERT_EQUALS("", errout.str());

            valueFlowUninit("void foo() {\n"   // #3707
                            "    Node node;\n"
                            "    int x;\n"
                            "    node[\"abcd\"] >> x;\n"
                            "}");
            ASSERT_EQUALS("", errout.str());

            valueFlowUninit("int a(FArchive &arc) {\n"  // #3060 (initialization through operator<<)
                            "    int *p;\n"
                            "    arc << p;\n"  // <- TODO initialization?
                            "    return *p;\n"
                            "}");
            ASSERT_EQUALS("[test.cpp:3]: (error) Uninitialized variable: p\n", errout.str());

            // #4320
            valueFlowUninit("void f() {\n"
                            "    int a;\n"
                            "    a << 1;\n"
                            "    return a;\n"
                            "}");
            ASSERT_EQUALS("[test.cpp:3]: (error) Uninitialized variable: a\n", errout.str());

            // #9750
            valueFlowUninit("struct S {\n"
                            "    int one;\n"
                            "    int two;\n"
                            "};\n"
                            "\n"
                            "void test(std::istringstream& in) {\n"
                            "    S p;\n"
                            "    in >> p.one >> p.two;\n"
                            "}");
            ASSERT_EQUALS("", errout.str());
        }

        valueFlowUninit("struct S { int x; };\n" // #9417
                        "void f() {\n"
                        "    S s;\n"
                        "    return s(1);\n"
                        "}");
        ASSERT_EQUALS("", errout.str());

        valueFlowUninit("void a() {\n"   // asm
                        "    int x;\n"
                        "    asm();\n"
                        "    x++;\n"
                        "}");
        ASSERT_EQUALS("", errout.str());

        valueFlowUninit("void a()\n"
                        "{\n"
                        "    int x[10];\n"
                        "    struct xyz xyz1 = { .x = x };\n"
                        "}");
        ASSERT_EQUALS("", errout.str());

        valueFlowUninit("void foo()\n"
                        "{\n"
                        "   char *buf = malloc(100);\n"
                        "   struct ABC *abc = buf;\n"
                        "}");
        ASSERT_EQUALS("", errout.str());

        valueFlowUninit("class Fred {\n"
                        "public:\n"
                        "    FILE *f;\n"
                        "    ~Fred();\n"
                        "}\n"
                        "Fred::~Fred()\n"
                        "{\n"
                        "    fclose(f);\n"
                        "}");
        ASSERT_EQUALS("", errout.str());

        valueFlowUninit("void f()\n"
                        "{\n"
                        "    int c;\n"
                        "    ab(sizeof(xyz), &c);\n"
                        "    if (c);\n"
                        "}");
        ASSERT_EQUALS("", errout.str());

        valueFlowUninit("void f()\n"
                        "{\n"
                        "    int c;\n"
                        "    a = (f2(&c));\n"
                        "    c++;\n"
                        "}");
        ASSERT_EQUALS("", errout.str());

        // goto/setjmp/longjmp..
        valueFlowUninit("void foo(int x)\n"
                        "{\n"
                        "    long b;\n"
                        "    if (g()) {\n"
                        "        b =2;\n"
                        "        goto found;\n"
                        "    }\n"
                        "\n"
                        "    return;\n"
                        "\n"
                        "found:\n"
                        "    int a = b;\n"
                        "}");
        ASSERT_EQUALS("", errout.str());

        valueFlowUninit("int foo()\n"
                        "{\n"
                        "    jmp_buf env;\n"
                        "    int a;\n"
                        "    int val = setjmp(env);\n"
                        "    if(val)\n"
                        "        return a;\n"
                        "    a = 1;\n"
                        "    longjmp(env, 1);\n"
                        "}");
        ASSERT_EQUALS("", errout.str());

        // range for..
        valueFlowUninit("void f() {\n"
                        "    X *item;\n"
                        "    for (item: itemList) {}\n"
                        "}");
        ASSERT_EQUALS("", errout.str());

        valueFlowUninit("X f() {\n"
                        "    if (!itemList.empty()) {\n"
                        "        X* item;\n"
                        "        for(item: itemList) {}\n"
                        "        return *item;\n"
                        "    }\n"
                        "    return X{};\n"
                        "}\n");
        ASSERT_EQUALS("", errout.str());

        // macro_for..
        valueFlowUninit("int foo()\n"
                        "{\n"
                        "  int retval;\n"
                        "  if (condition) {\n"
                        "    for12(1,2) { }\n"
                        "    retval = 1;\n"
                        "  }\n"
                        "  else\n"
                        "    retval = 2;\n"
                        "  return retval;\n"
                        "}");
        ASSERT_EQUALS("", errout.str());

        valueFlowUninit("void foo(struct qb_list_head *list) {\n"
                        "    struct qb_list_head *iter;\n"
                        "    qb_list_for_each(iter, list) {}\n"
                        "}\n");
        ASSERT_EQUALS("", errout.str());

        valueFlowUninit("void json_parse_nat_type_flags(json_t *root) {\n"
                        "    int index;\n"
                        "    json_array_foreach(root, index, value) {}\n"
                        "}");
        ASSERT_EQUALS("", errout.str());

        valueFlowUninit("int foo()\n"
                        "{\n"
                        "    int i;\n"
                        "    goto exit;\n"
                        "    i++;\n"
                        "exit:\n"
                        "}");
        ASSERT_EQUALS("", errout.str());

        valueFlowUninit("int foo() {\n"
                        "    int x,y=0;\n"
                        "again:\n"
                        "    if (y) return x;\n"
                        "    x = a;\n"
                        "    y = 1;\n"
                        "    goto again;\n"
                        "}");
        ASSERT_EQUALS("", errout.str());

        // #4040 - False positive
        valueFlowUninit("int f(int x)  {\n"
                        "    int iter;\n"
                        "    {\n"
                        "        union\n"
                        "        {\n"
                        "            int asInt;\n"
                        "            double asDouble;\n"
                        "        };\n"
                        "\n"
                        "        iter = x;\n"
                        "    }\n"
                        "    return 1 + iter;\n"
                        "}");
        ASSERT_EQUALS("", errout.str());

        // C++11 style initialization
        valueFlowUninit("int f() {\n"
                        "    int i = 0;\n"
                        "    int j{ i };\n"
                        "    return j;\n"
                        "}");
        ASSERT_EQUALS("", errout.str());

        // Ticket #5646
        valueFlowUninit("float foo() {\n"
                        "  float source[2] = {3.1, 3.1};\n"
                        "  float (*sink)[2] = &source;\n"
                        "  return (*sink)[0];\n"
                        "}");
        ASSERT_EQUALS("", errout.str());

        // Ticket #8755
        valueFlowUninit("void f(int b) {\n"
                        "    int a;\n"
                        "    if (b == 10)\n"
                        "        a = 1;\n"
                        "    if (b == 13)\n"
                        "        a = 1;\n"
                        "    if (b == 'x') {}\n"
                        "    if (a) {}\n"
                        "}");
        TODO_ASSERT_EQUALS("[test.cpp:8]: (error) Uninitialized variable: a\n", "", errout.str());

        valueFlowUninit("void h() {\n"
                        "  int i;\n"
                        "  int* v = &i;\n"
                        "  sscanf(\"0\", \"%d\", v);\n"
                        "}");
        ASSERT_EQUALS("", errout.str());

        valueFlowUninit("void test(int p) {\n"
                        "    int f;\n"
                        "    if (p > 0)\n"
                        "        f = 0;\n"
                        "    if (p > 1)\n"
                        "        f += 1;\n"
                        "}");
        ASSERT_EQUALS("", errout.str());

        valueFlowUninit("unsigned char get();\n"
                        "char f() {\n"
                        "    unsigned char c;\n"
                        "    do {\n"
                        "        c = get();\n"
                        "    } while (isalpha(c) == 0);\n"
                        "    return static_cast<char>(c);\n"
                        "}\n");
        ASSERT_EQUALS("", errout.str());

        valueFlowUninit("void f(int x)\n"
                        "{\n"
                        "   int i;\n"
                        "   char value;\n"
                        "   for(i = 0; i < 1; i++) {\n"
                        "       if(x > 1)\n"
                        "           value = 0;\n"
                        "    }\n"
                        "    printf(\"\", value);\n"
                        "}\n");
        ASSERT_EQUALS("[test.cpp:6] -> [test.cpp:9]: (error) Uninitialized variable: value\n", errout.str());

        valueFlowUninit("void f(int x)\n"
                        "{\n"
                        "   int i;\n"
                        "   char value;\n"
                        "   for(i = 0; i < 1; i++) {\n"
                        "       if(x > 1)\n"
                        "           value = 0;\n"
                        "       else\n"
                        "           value = 1;\n"
                        "    }\n"
                        "    printf(\"\", value);\n"
                        "}\n");
        ASSERT_EQUALS("", errout.str());

        // function pointers
        valueFlowUninit("int f (const struct FileFuncDefs *ffd) {\n" // #10279
                        "  int c;\n"
                        "  (*ffd->zread)(&c, 1);\n"
                        "  return c;\n"
                        "}\n");
        ASSERT_EQUALS("", errout.str());

        valueFlowUninit("int foo(unsigned int code) {\n" // #10279
                        "  int res;\n\n"
                        "  (* (utility_table[code])) (&res);\n"
                        "  return (res);\n"
                        "}\n");
        ASSERT_EQUALS("", errout.str());

        valueFlowUninit("struct Archive {\n"
                        "    bool isNull;\n"
                        "    friend void operator&(const Archive &, bool &isNull);\n"
                        "};\n"
                        "void load(Archive& ar) {\n"
                        "    bool isNull;\n"
                        "    ar & isNull;\n"
                        "    if (!isNull) {}\n"
                        "}\n");
        ASSERT_EQUALS("", errout.str());

        // #10119
        valueFlowUninit("struct Foo {\n"
                        "    int i{};\n"
                        "    static const float cf;\n"
                        "};\n"
                        "const float Foo::cf = 0.1f;\n"
                        "int bar() {\n"
                        "    Foo f;\n"
                        "    return f.i;\n"
                        "}\n");
        ASSERT_EQUALS("", errout.str());

        // #10326
        valueFlowUninit("void foo() {\n"
                        "    int cnt;\n"
                        "    do {\n"
                        "        cnt = 32 ;\n"
                        "    }\n"
                        "    while ( 0 ) ;\n"
                        "    if (cnt != 0) {}\n"
                        "}\n");
        ASSERT_EQUALS("", errout.str());

        // #10327 - avoid extra warnings for uninitialized variable
        valueFlowUninit("void dowork( int me ) {\n"
                        "    if ( me == 0 ) {}\n" // <- not uninitialized
                        "}\n"
                        "\n"
                        "int main() {\n"
                        "    int me;\n"
                        "     dowork(me);\n" // <- me is uninitialized
                        "}");
        ASSERT_EQUALS("[test.cpp:7]: (error) Uninitialized variable: me\n", errout.str());

        valueFlowUninit("int foo() {\n"
                        "  int x;\n"
                        "  int a = x;\n" // <- x is uninitialized
                        "  return a;\n" // <- a has been initialized
                        "}");
        ASSERT_EQUALS("[test.cpp:3]: (error) Uninitialized variable: x\n", errout.str());

        // #10468
        valueFlowUninit("uint32_t foo(uint32_t in) {\n"
                        "    uint32_t out, mask = 0x7F;\n"
                        "    while (mask ^ 0x7FFFFFFF)\n"
                        "        out = in & ~mask;\n"
                        "    return out;\n"
                        "}\n");
        ASSERT_EQUALS("", errout.str());

        // #6597
        valueFlowUninit("int f(int b) {\n"
                        "    int a;\n"
                        "    if (!b)\n"
                        "        a = 1;\n"
                        "    if (b)\n"
                        "        return a;\n"
                        "    else\n"
                        "        return -1;\n"
                        "}\n");
        ASSERT_EQUALS("[test.cpp:3] -> [test.cpp:6]: (error) Uninitialized variable: a\n", errout.str());

        // #9772
        valueFlowUninit("int func(void) {\n"
                        "    int rez;\n"
                        "    struct sccb* ccb;\n"
                        "    do {\n"
                        "        if ((ccb = calloc(1, sizeof(*ccb))) == NULL) {\n"
                        "            rez = 1;\n"
                        "            break;\n"
                        "        }\n"
                        "        rez = 0;\n"
                        "    } while (0);\n"
                        "    if (rez != 0)\n"
                        "        free(ccb);\n"
                        "    return rez;\n"
                        "}\n");
        ASSERT_EQUALS("", errout.str());

        // #10553
        valueFlowUninit("struct CharDataOnly {\n"
                        "   char data[100];\n"
                        "};\n"
                        "CharDataOnly f() {\n"
                        "   CharDataOnly testData;\n"
                        "   strcpy(testData.data, \"string smaller than size\");\n"
                        "   return testData;\n"
                        "}\n");
        ASSERT_EQUALS("", errout.str());
    }

    void valueFlowUninitBreak() { // Do not show duplicate warnings about the same uninitialized value
        valueFlowUninit("struct wcsstruct {\n"
                        "    int *wcsprm;\n"
                        "};\n"
                        "\n"
                        "void copy_wcs(wcsstruct *wcsin) {\n"
                        "    wcsstruct *x;\n"
                        "    memcpy(wcsin, x, sizeof(wcsstruct));\n" // <- warning
                        "    x->wcsprm = NULL;\n" // <- no warning
                        "}");
        ASSERT_EQUALS("[test.cpp:7]: (error) Uninitialized variable: x\n", errout.str());

        valueFlowUninit("struct wcsstruct {\n"
                        "    int *wcsprm;\n"
                        "};\n"
                        "\n"
                        "void copy_wcs(wcsstruct *wcsin) {\n"
                        "    wcsstruct *x;\n"
                        "    sizeof(x);\n"
                        "    x->wcsprm = NULL;\n" // <- Warn
                        "}");
        ASSERT_EQUALS("[test.cpp:8]: (error) Uninitialized variable: x\n", errout.str());

        valueFlowUninit("struct wcsstruct {\n"
                        "    int *wcsprm;\n"
                        "};\n"
                        "\n"
                        "void init_wcs(wcsstruct *x) { if (x->wcsprm != NULL); }\n" // <- no warning
                        "\n"
                        "void copy_wcs() {\n"
                        "    wcsstruct *x;\n"
                        "    x->wcsprm = NULL;\n" // <- warn here
                        "    init_wcs(x);\n" // <- no warning
                        "}");
        ASSERT_EQUALS("[test.cpp:9]: (error) Uninitialized variable: x\n", errout.str());
    }

    void uninitvar_ipa() {
        // #8825
        valueFlowUninit("typedef struct  {\n"
                        "    int flags;\n"
                        "} someType_t;\n"
                        "void bar(const someType_t * const p)  {\n"
                        "    if( (p->flags & 0xF000) == 0xF000){}\n"
                        "}\n"
                        "void f(void) {\n"
                        "    someType_t gVar;\n"
                        "    bar(&gVar);\n"
                        "}");
        ASSERT_EQUALS("[test.cpp:9] -> [test.cpp:5]: (error) Uninitialized variable: p->flags\n", errout.str());

        valueFlowUninit("typedef struct\n"
                        "{\n"
                        "        int flags[3];\n"
                        "} someType_t;\n"
                        "void f(void) {\n"
                        "        someType_t gVar;\n"
                        "        if(gVar.flags[1] == 42){}\n"
                        "}");
        ASSERT_EQUALS("[test.cpp:7]: (error) Uninitialized variable: gVar.flags\n", errout.str());

        valueFlowUninit("void foo() {\n" // #10293
                        "  union {\n"
                        "    struct hdr cm;\n"
                        "    char control[123];\n"
                        "  } u;\n"
                        "  char *x = u.control;\n" // <- no error
                        "}");
        ASSERT_EQUALS("", errout.str());

        valueFlowUninit("struct pc_data {\n"
                        "    struct {\n"
                        "        char   * strefa;\n"
                        "    } wampiryzm;\n"
                        "};\n"
                        "void f() {\n"
                        "    struct pc_data *pcdata;\n"
                        "    if ( *pcdata->wampiryzm.strefa == '\\0' ) { }\n"
                        "}");
        ASSERT_EQUALS("[test.cpp:8]: (error) Uninitialized variable: pcdata\n", errout.str());

        // # 9293
        valueFlowUninit("struct S {\n"
                        "  int x;\n"
                        "  int y;\n"
                        "};\n"
                        "\n"
                        "void f() {\n"
                        "    struct S s1;\n"
                        "    int * x = &s1.x;\n"
                        "    struct S s2 = {*x, 0};\n"
                        "}");
        ASSERT_EQUALS("[test.cpp:8] -> [test.cpp:9]: (error) Uninitialized variable: *x\n", errout.str());

        valueFlowUninit("struct S {\n"
                        "  int x;\n"
                        "  int y;\n"
                        "};\n"
                        "\n"
                        "void f() {\n"
                        "    struct S s1;\n"
                        "    struct S s2;\n"
                        "    int * x = &s1.x;\n"
                        "    s2.x = *x;\n"
                        "}");
        ASSERT_EQUALS("[test.cpp:9] -> [test.cpp:10]: (error) Uninitialized variable: *x\n", errout.str());

        valueFlowUninit("void f(bool * x) {\n"
                        "    *x = false;\n"
                        "}\n"
                        "void g() {\n"
                        "    bool b;\n"
                        "    f(&b);\n"
                        "}");
        ASSERT_EQUALS("", errout.str());

        valueFlowUninit("void f(bool * x) {\n"
                        "    if (x != nullptr)\n"
                        "        x = 1;\n"
                        "}\n"
                        "void g() {\n"
                        "    bool x;\n"
                        "    f(&x);\n"
                        "}");
        ASSERT_EQUALS("", errout.str());

        valueFlowUninit("void f() {\n"
                        "    bool b;\n"
                        "    bool * x = &b;\n"
                        "    if (x != nullptr)\n"
                        "        x = 1;\n"
                        "}");
        ASSERT_EQUALS("", errout.str());

        valueFlowUninit("struct A { bool b; };"
                        "void f(A * x) {\n"
                        "    x->b = false;\n"
                        "}\n"
                        "void g() {\n"
                        "    A b;\n"
                        "    f(&b);\n"
                        "}");
        ASSERT_EQUALS("", errout.str());

        valueFlowUninit("std::string f() {\n"
                        "    std::ostringstream ostr;\n"
                        "    ostr << \"\";\n"
                        "    return ostr.str();\n"
                        "}");
        ASSERT_EQUALS("", errout.str());
        // #9281
        valueFlowUninit("struct s {\n"
                        "    char a[20];\n"
                        "};\n"
                        "void c(struct s *sarg) {\n"
                        "    sarg->a[0] = '\\0';\n"
                        "}\n"
                        "void b(struct s *sarg) {\n"
                        "    c(sarg);\n"
                        "}\n"
                        "void a() {\n"
                        "    struct s s1;\n"
                        "    b(&s1);\n"
                        "}");
        ASSERT_EQUALS("", errout.str());

        // # 9290
        valueFlowUninit("struct A {\n"
                        "    double x;\n"
                        "};\n"
                        "double b() {\n"
                        "    A * c;\n"
                        "    c->x = 42;\n"
                        "    return c->x;\n"
                        "}");
        ASSERT_EQUALS("[test.cpp:6]: (error) Uninitialized variable: c\n",
                      errout.str());

        valueFlowUninit("struct A {\n"
                        "    double x;\n"
                        "};\n"
                        "double b() {\n"
                        "    A c;\n"
                        "    c.x = 42;\n"
                        "    return c.x;\n"
                        "}");
        ASSERT_EQUALS("", errout.str());

        valueFlowUninit("struct A {\n"
                        "    double x;\n"
                        "};\n"
                        "double d(A * e) {\n"
                        "    e->x = 42;\n"
                        "    return e->x;\n"
                        "}\n"
                        "double b() {\n"
                        "    A c;\n"
                        "    return d(&c);\n"
                        "}");
        ASSERT_EQUALS("", errout.str());

        // # 9302
        valueFlowUninit("struct VZ   {\n"
                        "    double typ;\n"
                        "};\n"
                        "void read() {\n"
                        "    struct VZ vz;\n"
                        "    struct VZ* pvz = &vz;\n"
                        "    vz.typ      = 42;\n"
                        "    if (pvz->typ == 0)\n"
                        "        return;\n"
                        "}");
        ASSERT_EQUALS("", errout.str());

        // # 9305
        valueFlowUninit("struct kf {\n"
                        "    double x;\n"
                        "};\n"
                        "void set(kf* k) {\n"
                        "    k->x = 0;\n"
                        "}\n"
                        "void cal() {\n"
                        "    KF b;\n"
                        "    KF* pb = &b;\n"
                        "    set( pb);\n"
                        "    if (pb->x)\n"
                        "        return;\n"
                        "}");
        ASSERT_EQUALS("", errout.str());

        // # 9348
        valueFlowUninit("void f(int *a) {\n"
                        "  int b = 0;\n"
                        "  memcpy(a, &b, sizeof(b));\n"
                        "}\n"
                        "void g() {\n"
                        "  int i;\n"
                        "  f(&i);\n"
                        "}");
        ASSERT_EQUALS("", errout.str());

        // # 9631
        valueFlowUninit("static void g(bool * result, int num, int num2, size_t * buflen) {\n"
                        "  if (*result && *buflen >= 5) {}\n"
                        "}\n"
                        "void f() {\n"
                        "  size_t bytesCopied;\n"
                        "  bool copied_all = true;\n"
                        "  g(&copied_all, 5, 6, &bytesCopied);\n"
                        "}");
        ASSERT_EQUALS("[test.cpp:7] -> [test.cpp:2]: (error) Uninitialized variable: *buflen\n", errout.str());

        // # 9953
        valueFlowUninit("uint32_t f(uint8_t *mem) {\n"
                        "    uint32_t u32;\n"
                        "    uint8_t *buf = (uint8_t *)(&u32);\n"
                        "    buf[0] = mem[0];\n"
                        "    return(*(uint32_t *)buf);\n"
                        "}\n");
        ASSERT_EQUALS("", errout.str());
    }

    void valueFlowUninitStructMembers()
    {
        valueFlowUninit("struct AB { int a; int b; };\n"
                        "void f(void) {\n"
                        "    struct AB ab;\n"
                        "    ab.a = 1;\n"
                        "    if (ab.b == 2) {}\n"
                        "}\n");
        ASSERT_EQUALS("[test.cpp:5]: (error) Uninitialized variable: ab.b\n", errout.str());

        valueFlowUninit("struct AB { int a; int b; };\n"
                        "void do_something(const struct AB &ab) { a = ab.a; }\n"
                        "void f(void) {\n"
                        "    struct AB ab;\n"
                        "    ab.a = 0;\n"
                        "    do_something(ab);\n"
                        "}");
        ASSERT_EQUALS("", errout.str());

        valueFlowUninit("struct AB { int a; int b; };\n"
                        "void do_something(const struct AB &ab) { a = ab.b; }\n"
                        "void f(void) {\n"
                        "    struct AB ab;\n"
                        "    ab.a = 0;\n"
                        "    do_something(ab);\n"
                        "}");
        ASSERT_EQUALS("[test.cpp:6] -> [test.cpp:2]: (error) Uninitialized variable: ab.b\n", errout.str());

        valueFlowUninit("struct AB { int a; int b; };\n"
                        "void f(void) {\n"
                        "    struct AB ab;\n"
                        "    int a = ab.a;\n"
                        "}\n",
                        "test.c");
        ASSERT_EQUALS("[test.c:4]: (error) Uninitialized variable: ab.a\n", errout.str());

        valueFlowUninit("struct AB { int a; int b; };\n"
                        "void f(void) {\n"
                        "    AB ab1;\n"
                        "    AB ab2 = { ab1.a, 0 };\n"
                        "}");
        ASSERT_EQUALS("[test.cpp:4]: (error) Uninitialized variable: ab1.a\n", errout.str());

        valueFlowUninit("struct AB { int a; int b; };\n"
                        "void f(void) {\n"
                        "    struct AB ab;\n"
                        "    buf[ab.a] = 0;\n"
                        "}\n",
                        "test.c");
        ASSERT_EQUALS("[test.c:4]: (error) Uninitialized variable: ab.a\n", errout.str());

        valueFlowUninit("struct AB { int a; int b; };\n"
                        "void f(void) {\n"
                        "    struct AB ab;\n"
                        "    ab.a = 1;\n"
                        "    x = ab;\n"
                        "}\n",
                        "test.c");
        ASSERT_EQUALS("[test.c:5]: (error) Uninitialized variable: ab.b\n", errout.str());

        valueFlowUninit("struct AB { int a; int b; };\n"
                        "void f(void) {\n"
                        "    struct AB ab;\n"
                        "    ab.a = 1;\n"
                        "    x = *(&ab);\n"
                        "}\n",
                        "test.c");
        ASSERT_EQUALS("[test.c:5]: (error) Uninitialized variable: *(&ab).b\n", errout.str());

        valueFlowUninit("void f(void) {\n"
                        "    struct AB ab;\n"
                        "    int x;\n"
                        "    ab.a = (void*)&x;\n"
                        "    dostuff(&ab,0);\n"
                        "}\n",
                        "test.c");
        ASSERT_EQUALS("", errout.str());

        valueFlowUninit("struct Element {\n"
                        "    static void f() { }\n"
                        "};\n"
                        "void test() {\n"
                        "    Element *element; element->f();\n"
                        "}");
        ASSERT_EQUALS("[test.cpp:5]: (error) Uninitialized variable: element\n", errout.str());

        valueFlowUninit("struct Element {\n"
                        "    static void f() { }\n"
                        "};\n"
                        "void test() {\n"
                        "    Element *element; (*element).f();\n"
                        "}");
        ASSERT_EQUALS("[test.cpp:5]: (error) Uninitialized variable: element\n", errout.str());

        valueFlowUninit("struct Element {\n"
                        "    static int v;\n"
                        "};\n"
                        "void test() {\n"
                        "    Element *element; element->v;\n"
                        "}");
        ASSERT_EQUALS("[test.cpp:5]: (error) Uninitialized variable: element\n", errout.str());

        valueFlowUninit("struct Element {\n"
                        "    static int v;\n"
                        "};\n"
                        "void test() {\n"
                        "    Element *element; (*element).v;\n"
                        "}");
        ASSERT_EQUALS("[test.cpp:5]: (error) Uninitialized variable: element\n", errout.str());

        valueFlowUninit("struct Element {\n"
                        "    void f() { }\n"
                        "};\n"
                        "void test() {\n"
                        "    Element *element; element->f();\n"
                        "}");
        ASSERT_EQUALS("[test.cpp:5]: (error) Uninitialized variable: element\n", errout.str());

        valueFlowUninit("struct Element {\n"
                        "    void f() { }\n"
                        "};\n"
                        "void test() {\n"
                        "    Element *element; (*element).f();\n"
                        "}");
        ASSERT_EQUALS("[test.cpp:5]: (error) Uninitialized variable: element\n", errout.str());

        valueFlowUninit("struct Element {\n"
                        "    int v;\n"
                        "};\n"
                        "void test() {\n"
                        "    Element *element; element->v;\n"
                        "}");
        ASSERT_EQUALS("[test.cpp:5]: (error) Uninitialized variable: element\n", errout.str());

        valueFlowUninit("struct Element {\n"
                        "    int v;\n"
                        "};\n"
                        "void test() {\n"
                        "    Element *element; (*element).v;\n"
                        "}");
        ASSERT_EQUALS("[test.cpp:5]: (error) Uninitialized variable: element\n", errout.str());

        valueFlowUninit("struct AB { int a; int b; };\n" // pass struct member by address
                        "void f(void) {\n"
                        "    struct AB ab;\n"
                        "    assign(&ab.a, 0);\n"
                        "}\n",
                        "test.c");
        ASSERT_EQUALS("", errout.str());

        valueFlowUninit(
            "struct Cstring { char *text; int size, alloc; };\n"
            "int maybe();\n"
            "void f() {\n"
            "    Cstring res;\n"
            "    if ( ! maybe() ) return;\n"                                     // <- fp goes away if this is removed
            "    ( ((res).text = (void*)0), ((res).size = (res).alloc = 0) );\n" // <- fp goes away if parentheses are removed
            "}");
        ASSERT_EQUALS("", errout.str());

        valueFlowUninit("struct AB { int a; int b; };\n"
                        "void do_something(const struct AB ab);\n"
                        "void f(void) {\n"
                        "    struct AB ab;\n"
                        "    ab.a = 0;\n"
                        "    ab.b = 0;\n"
                        "    do_something(ab);\n"
                        "}\n",
                        "test.c");
        ASSERT_EQUALS("", errout.str());

        {
            valueFlowUninit("struct AB { char a[10]; };\n"
                            "void f(void) {\n"
                            "    struct AB ab;\n"
                            "    strcpy(ab.a, STR);\n"
                            "}\n",
                            "test.c");
            ASSERT_EQUALS("", errout.str());

            valueFlowUninit("struct AB { unsigned char a[10]; };\n" // #8999 - cast
                            "void f(void) {\n"
                            "    struct AB ab;\n"
                            "    strcpy((char *)ab.a, STR);\n"
                            "}\n",
                            "test.c");
            ASSERT_EQUALS("", errout.str());

            valueFlowUninit("struct AB { char a[10]; };\n"
                            "void f(void) {\n"
                            "    struct AB ab;\n"
                            "    strcpy(x, ab.a);\n"
                            "}\n",
                            "test.c");
            TODO_ASSERT_EQUALS("[test.c:4]: (error) Uninitialized variable: ab.a\n", "", errout.str());

            valueFlowUninit("struct AB { int a; };\n"
                            "void f(void) {\n"
                            "    struct AB ab;\n"
                            "    dosomething(ab.a);\n"
                            "}\n",
                            "test.c");
            ASSERT_EQUALS("", errout.str());
        }

        valueFlowUninit("struct AB { int a; int b; };\n"
                        "void do_something(const struct AB ab);\n"
                        "void f(void) {\n"
                        "    struct AB ab;\n"
                        "    ab = getAB();\n"
                        "    do_something(ab);\n"
                        "}\n",
                        "test.c");
        ASSERT_EQUALS("", errout.str());

        {
            // #6769 - calling method that might assign struct members
            valueFlowUninit("struct AB { int a; int b; void set(); };\n"
                            "void f(void) {\n"
                            "    struct AB ab;\n"
                            "    ab.set();\n"
                            "    x = ab;\n"
                            "}");
            ASSERT_EQUALS("", errout.str());

            valueFlowUninit("struct AB { int a; int get() const; };\n"
                            "void f(void) {\n"
                            "    struct AB ab;\n"
                            "    ab.get();\n"
                            "    x = ab;\n"
                            "}");
            ASSERT_EQUALS("[test.cpp:4]: (error) Uninitialized variable: ab\n", errout.str());

            valueFlowUninit("struct AB { int a; void dostuff() {} };\n"
                            "void f(void) {\n"
                            "    struct AB ab;\n"
                            "    ab.dostuff();\n"
                            "    x = ab;\n"
                            "}");
            TODO_ASSERT_EQUALS("error", "", errout.str());
        }

        valueFlowUninit("struct AB { int a; struct { int b; int c; } s; };\n"
                        "void do_something(const struct AB ab);\n"
                        "void f(void) {\n"
                        "    struct AB ab;\n"
                        "    ab.a = 1;\n"
                        "    ab.s.b = 2;\n"
                        "    ab.s.c = 3;\n"
                        "    do_something(ab);\n"
                        "}\n",
                        "test.c");
        ASSERT_EQUALS("", errout.str());

        valueFlowUninit("struct conf {\n"
                        "    char x;\n"
                        "};\n"
                        "\n"
                        "void do_something(struct conf ant_conf);\n"
                        "\n"
                        "void f(void) {\n"
                        "   struct conf c;\n"
                        "   initdata(&c);\n"
                        "   do_something(c);\n"
                        "}\n",
                        "test.c");
        ASSERT_EQUALS("", errout.str());

        valueFlowUninit("struct PIXEL {\n"
                        "    union  {\n"
                        "        struct { unsigned char red,green,blue,alpha; };\n"
                        "        unsigned int color;\n"
                        "    };\n"
                        "};\n"
                        "\n"
                        "unsigned char f() {\n"
                        "    struct PIXEL p1;\n"
                        "    p1.color = 255;\n"
                        "    return p1.red;\n"
                        "}");
        ASSERT_EQUALS("", errout.str());

        valueFlowUninit("struct AB { int a; int b; };\n"
                        "int f() {\n"
                        "  struct AB *ab;\n"
                        "  for (i = 1; i < 10; i++) {\n"
                        "    if (condition && (ab = getab()) != NULL) {\n"
                        "      a = ab->a;\n"
                        "    }\n"
                        "  }\n"
                        "}");
        ASSERT_EQUALS("", errout.str());

        valueFlowUninit("struct AB { int a; int b; };\n"
                        "int f(int x) {\n"
                        "  struct AB *ab;\n"
                        "  if (x == 0) {\n"
                        "    ab = getab();\n"
                        "  }\n"
                        "  if (x == 0 && (ab != NULL || ab->a == 0)) { }\n"
                        "}");
        ASSERT_EQUALS("", errout.str());

        valueFlowUninit("struct A { int *x; };\n" // declarationId is 0 for "delete"
                        "void foo(void *info, void*p);\n"
                        "void bar(void) {\n"
                        "  struct A *delete = 0;\n"
                        "  foo( info, NULL );\n"
                        "}");
        ASSERT_EQUALS("", errout.str());

        valueFlowUninit("struct ABC { int a; int b; int c; };\n"
                        "void foo(int x, const struct ABC *abc);\n"
                        "void bar(void) {\n"
                        "  struct ABC abc;\n"
                        "  foo(123, &abc);\n"
                        "  return abc.b;\n"
                        "}");
        TODO_ASSERT_EQUALS("[test.cpp:5]: (error) Uninitialized variable: abc.a\n"
                           "[test.cpp:5]: (error) Uninitialized variable: abc.b\n"
                           "[test.cpp:5]: (error) Uninitialized variable: abc.c\n",
                           "",
                           errout.str());

        valueFlowUninit("struct ABC { int a; int b; int c; };\n"
                        "void foo() {\n"
                        "  struct ABC abc;\n"
                        "  dostuff((uint32_t *)&abc.a);\n"
                        "}");
        ASSERT_EQUALS("", errout.str());

        valueFlowUninit("void f(void) {\n"
                        "    struct tm t;\n"
                        "    t.tm_year = 123;\n"
                        "}");
        ASSERT_EQUALS("", errout.str());

        // return
        valueFlowUninit("struct AB { int a; int b; };\n"
                        "void f(void) {\n"
                        "    struct AB ab;\n"
                        "    ab.a = 0;\n"
                        "    return ab.b;\n"
                        "}\n",
                        "test.c");
        ASSERT_EQUALS("[test.c:5]: (error) Uninitialized variable: ab.b\n", errout.str());

        valueFlowUninit("struct AB { int a; int b; };\n"
                        "void f(void) {\n"
                        "    struct AB ab;\n"
                        "    ab.a = 0;\n"
                        "    return ab.a;\n"
                        "}\n",
                        "test.c");
        ASSERT_EQUALS("", errout.str());

        valueFlowUninit("struct S { int a; int b; };\n" // #8299
                        "void f(void) {\n"
                        "    struct S s;\n"
                        "    s.a = 0;\n"
                        "    return s;\n"
                        "}\n");
        ASSERT_EQUALS("[test.cpp:5]: (error) Uninitialized variable: s.b\n", errout.str());

        valueFlowUninit("struct S { int a; int b; };\n" // #9810
                        "void f(void) {\n"
                        "    struct S s;\n"
                        "    return s.a ? 1 : 2;\n"
                        "}\n");
        ASSERT_EQUALS("[test.cpp:4]: (error) Uninitialized variable: s.a\n", errout.str());

        // checkIfForWhileHead
        valueFlowUninit("struct FRED {\n"
                        "    int a;\n"
                        "    int b;\n"
                        "};\n"
                        "\n"
                        "void f(void) {\n"
                        "   struct FRED fred;\n"
                        "   fred.a = do_something();\n"
                        "   if (fred.a == 0) { }\n"
                        "}\n",
                        "test.c");
        ASSERT_EQUALS("", errout.str());

        valueFlowUninit("struct FRED {\n"
                        "    int a;\n"
                        "    int b;\n"
                        "};\n"
                        "\n"
                        "void f(void) {\n"
                        "   struct FRED fred;\n"
                        "   fred.a = do_something();\n"
                        "   if (fred.b == 0) { }\n"
                        "}\n",
                        "test.c");
        ASSERT_EQUALS("[test.c:9]: (error) Uninitialized variable: fred.b\n", errout.str());

        valueFlowUninit("struct Fred { int a; };\n"
                        "void f() {\n"
                        "    struct Fred fred;\n"
                        "    if (fred.a==1) {}\n"
                        "}",
                        "test.c");
        ASSERT_EQUALS("[test.c:4]: (error) Uninitialized variable: fred.a\n", errout.str());

        valueFlowUninit("struct S { int n; int m; };\n"
                        "void f(void) {\n"
                        " struct S s;\n"
                        " for (s.n = 0; s.n <= 10; s.n++) { }\n"
                        "}",
                        "test.c");
        ASSERT_EQUALS("", errout.str());

        valueFlowUninit("void test2() {\n"
                        "  struct { char type; } s_d;\n"
                        "  if (foo(&s_d.type)){}\n"
                        "}");
        ASSERT_EQUALS("", errout.str());

        // for
        valueFlowUninit("struct AB { int a; };\n"
                        "void f() {\n"
                        "    struct AB ab;\n"
                        "    while (x) { clear(ab); z = ab.a; }\n"
                        "}");
        ASSERT_EQUALS("", errout.str());

        valueFlowUninit("struct AB { int a; };\n"
                        "void f() {\n"
                        "    struct AB ab;\n"
                        "    while (x) { ab.a = ab.a + 1; }\n"
                        "}");
        TODO_ASSERT_EQUALS("[test.cpp:4]: (error) Uninitialized variable: ab.a\n", "", errout.str());

        valueFlowUninit("struct AB { int a; };\n"
                        "void f() {\n"
                        "    struct AB ab;\n"
                        "    while (x) { init(&ab); z = ab.a; }\n"
                        "}");
        ASSERT_EQUALS("", errout.str());

        // address of member
        valueFlowUninit("struct AB { int a[10]; int b; };\n"
                        "void f() {\n"
                        "    struct AB ab;\n"
                        "    int *p = ab.a;\n"
                        "}");
        ASSERT_EQUALS("", errout.str());

        // Reference
        valueFlowUninit("struct A { int x; };\n"
                        "void foo() {\n"
                        "  struct A a;\n"
                        "  int& x = a.x;\n"
                        "  x = 0;\n"
                        "  return a.x;\n"
                        "}");
        ASSERT_EQUALS("", errout.str());

        // non static data-member initialization
        valueFlowUninit("struct AB { int a=1; int b; };\n"
                        "void f(void) {\n"
                        "    struct AB ab;\n"
                        "    int a = ab.a;\n"
                        "    int b = ab.b;\n"
                        "}");
        ASSERT_EQUALS("[test.cpp:4]: (error) Uninitialized variable: ab.a\n", errout.str());

        // STL class member
        valueFlowUninit("struct A {\n"
                        "    std::map<int, int> m;\n"
                        "    int i;\n"
                        "};\n"
                        "void foo() {\n"
                        "    A a;\n"
                        "    x = a.m;\n"
                        "}");
        ASSERT_EQUALS("", errout.str());

        // Unknown type (C++)
        valueFlowUninit("struct A {\n"
                        "    C m;\n"
                        "    int i;\n"
                        "};\n"
                        "void foo() {\n"
                        "    A a;\n"
                        "    x = a.m;\n"
                        "}",
                        "test.cpp");
        ASSERT_EQUALS("", errout.str());

        // Unknown type (C)
        valueFlowUninit("struct A {\n"
                        "    C m;\n"
                        "    int i;\n"
                        "};\n"
                        "void foo() {\n"
                        "    A a;\n"
                        "    x = a.m;\n"
                        "}",
                        "test.c");
        ASSERT_EQUALS("[test.c:7]: (error) Uninitialized variable: a.m\n", errout.str());

        // Type with constructor
        valueFlowUninit("class C { C(); }\n"
                        "struct A {\n"
                        "    C m;\n"
                        "    int i;\n"
                        "};\n"
                        "void foo() {\n"
                        "    A a;\n"
                        "    x = a.m;\n"
                        "}");
        ASSERT_EQUALS("", errout.str());

        valueFlowUninit("struct S {\n"
                        "   int t[1];\n"
                        "};\n"
                        "int f(const S* ps) {\n"
                        "   return ps->t[0];\n"
                        "}\n"
                        "void g() {\n"
                        "   S s;\n"
                        "   s.t[0] = 1;\n"
                        "   f(&s);\n"
                        "}\n");
        ASSERT_EQUALS("", errout.str());

        valueFlowUninit("struct X {\n"
                        "   int a, b;\n"
                        "};\n"
                        "struct S {\n"
                        "   X t;\n"
                        "};\n"
                        "int f(const S* ps) {\n"
                        "   return ps->t.a;\n"
                        "}\n"
                        "void g() {\n"
                        "   S s;\n"
                        "   s.t.a = 1;\n"
                        "   f(&s);\n"
                        "}\n");
        ASSERT_EQUALS("", errout.str());

        valueFlowUninit("typedef struct { int a; int b; int c; } ABC;\n" // #5777
                        "void setabc(int x, const ABC* const abc) {\n"
                        "    sum = abc->a + abc->b + abc->c;\n"
                        "}\n"
                        "void f(void) {\n"
                        "    ABC abc;\n"
                        "    abc.a = 1;\n"
                        "    setabc(123, &abc);\n"
                        "}\n");
        TODO_ASSERT_EQUALS("[test.cpp:8] -> [test.cpp:3]: (error) Uninitialized variable: abc->b\n"
                           "[test.cpp:8] -> [test.cpp:3]: (error) Uninitialized variable: abc->c\n",
                           "[test.cpp:8] -> [test.cpp:3]: (error) Uninitialized variable: abc->b\n",
                           errout.str());
    }

    void uninitvar_memberfunction() {
        // # 8715
        valueFlowUninit("struct C {\n"
                        "    int x();\n"
                        "};\n"
                        "void f() {\n"
                        "    C *c;\n"
                        "    if (c->x() == 4) {}\n"
                        "}");
        ASSERT_EQUALS("[test.cpp:6]: (error) Uninitialized variable: c\n", errout.str());

        valueFlowUninit("struct A { \n"
                        "    int i; \n"
                        "    void f();\n"
                        "};\n"
                        "void g() {\n"
                        "    A a;\n"
                        "    a.f();\n"
                        "}\n");
        ASSERT_EQUALS("", errout.str());
    }

    void uninitvar_nonmember() {
        valueFlowUninit("struct Foo {\n"
                        "  int bar;\n"
                        "};\n"
                        "\n"
                        "int main() {\n"
                        "  Foo* foo;\n"
                        "  foo->bar = 3;\n"
                        "}");
        ASSERT_EQUALS("[test.cpp:7]: (error) Uninitialized variable: foo\n", errout.str());
    }

    void isVariableUsageDeref() {
        // *p
        checkUninitVar("void f() {\n"
                       "    char a[10];\n"
                       "    char c = *a;\n"
                       "}");
        ASSERT_EQUALS("[test.cpp:3]: (error) Uninitialized variable: a\n", errout.str());

        // extracttests.start: extern const int SIZE;
        checkUninitVar("void f() {\n"
                       "    char a[SIZE+10];\n"
                       "    char c = *a;\n"
                       "}");
        ASSERT_EQUALS("[test.cpp:3]: (error) Uninitialized variable: a\n", errout.str());

        checkUninitVar("void f() {\n"
                       "    char a[10];\n"
                       "    *a += 10;\n"
                       "}");
        ASSERT_EQUALS("[test.cpp:3]: (error) Uninitialized variable: a\n", errout.str());

        checkUninitVar("void f() {\n"
                       "  int a[10][10];\n"
                       "  dostuff(*a);\n"
                       "}");
        ASSERT_EQUALS("", errout.str());

        checkUninitVar("void f() {\n"
                       "    void (*fp[1]) (void) = {function1};\n"
                       "    (*fp[0])();\n"
                       "}");
        ASSERT_EQUALS("", errout.str());
    }

    void isVariableUsageDerefValueflow()
    {
        // *p
        valueFlowUninit("void f() {\n"
                        "    char a[10];\n"
                        "    char c = *a;\n"
                        "}");
        ASSERT_EQUALS("[test.cpp:3]: (error) Uninitialized variable: *a\n", errout.str());

        // extracttests.start: extern const int SIZE;
        valueFlowUninit("void f() {\n"
                        "    char a[SIZE+10];\n"
                        "    char c = *a;\n"
                        "}");
        ASSERT_EQUALS("[test.cpp:3]: (error) Uninitialized variable: *a\n", errout.str());

        valueFlowUninit("void f() {\n"
                        "    char a[10];\n"
                        "    *a += 10;\n"
                        "}");
        ASSERT_EQUALS("[test.cpp:3]: (error) Uninitialized variable: *a\n", errout.str());

        valueFlowUninit("void f() {\n"
                        "  int a[10][10];\n"
                        "  dostuff(*a);\n"
                        "}");
        ASSERT_EQUALS("", errout.str());

        valueFlowUninit("void f() {\n"
                        "    void (*fp[1]) (void) = {function1};\n"
                        "    (*fp[0])();\n"
                        "}");
        ASSERT_EQUALS("", errout.str());

<<<<<<< HEAD
        valueFlowUninit("template <typename T, int value> T Get() {return value;}\n"
                        "char f() {\n"
                        "  char buf[10];\n"
                        "  for(int i = 0; i < Get<int,10>() ; ++i) \n"
                        "     buf[i] = 0;\n"
                        "  return buf[0];\n"
=======
        valueFlowUninit("static void Foo(double* p) {\n"
                        " p[0] = 0;\n"
                        " p[1] = 0;\n"
                        " p[2] = 0;\n"
                        " p[3] = 0;\n"
                        "}\n"
                        "double f() {\n"
                        "  double L[2][2];\n"
                        "  Foo(*L);\n"
                        "  return L[0][0];\n"
>>>>>>> 54fbfd7c
                        "}\n");
        ASSERT_EQUALS("", errout.str());
    }

    void uninitvar_memberaccess() {
        valueFlowUninit("struct foo{char *bar;};\n"
                        "void f(unsigned long long *p) {\n"
                        "    foo a;\n"
                        "    ((&a)->bar) =  reinterpret_cast<char*>(*p);\n"
                        "    if ((&a)->bar) ;\n"
                        "}");
        ASSERT_EQUALS("", errout.str());

        valueFlowUninit("struct foo{char *bar;};\n"
                        "void f(unsigned long long *p) {\n"
                        "    foo a;\n"
                        "    ((&(a))->bar) =  reinterpret_cast<char*>(*p);\n"
                        "    if ((&a)->bar) ;\n"
                        "}");
        ASSERT_EQUALS("", errout.str());

        valueFlowUninit("struct A {\n" // #10200
                        "    struct B {\n"
                        "        int i;\n"
                        "    };\n"
                        "    int j;\n"
                        "};\n"
                        "void f(std::vector<A::B>& x) {\n"
                        "    A::B b;\n"
                        "    b.i = 123;\n"
                        "    x.push_back(b);\n"
                        "}\n");
        ASSERT_EQUALS("", errout.str());

        valueFlowUninit("struct A {\n"
                        "    struct B {\n"
                        "        int i;\n"
                        "    };\n"
                        "    int j;\n"
                        "};\n"
                        "void f(std::vector<A::B>& x) {\n"
                        "    A::B b;\n"
                        "    x.push_back(b);\n"
                        "}\n");
        ASSERT_EQUALS("[test.cpp:9]: (error) Uninitialized variable: b\n", errout.str());

        valueFlowUninit("struct A {\n"
                        "    struct B {\n"
                        "        int i;\n"
                        "    };\n"
                        "    int j;\n"
                        "};\n"
                        "void f(std::vector<A>&x) {\n"
                        "    A a;\n"
                        "    a.j = 123;\n"
                        "    x.push_back(a);\n"
                        "}\n");

        valueFlowUninit("struct A {\n"
                        "    struct B {\n"
                        "        int i;\n"
                        "    };\n"
                        "    int j;\n"
                        "};\n"
                        "void f(std::vector<A>& x) {\n"
                        "    A a;\n"
                        "    x.push_back(a);\n"
                        "}\n");
        ASSERT_EQUALS("[test.cpp:9]: (error) Uninitialized variable: a\n", errout.str());
    }

    void ctu_(const char* file, int line, const char code[]) {
        // Clear the error buffer..
        errout.str("");

        // Tokenize..
        Tokenizer tokenizer(&settings, this);
        std::istringstream istr(code);
        ASSERT_LOC(tokenizer.tokenize(istr, "test.cpp"), file, line);

        CTU::FileInfo *ctu = CTU::getFileInfo(&tokenizer);

        // Check code..
        std::list<Check::FileInfo*> fileInfo;
        CheckUninitVar check(&tokenizer, &settings, this);
        fileInfo.push_back(check.getFileInfo(&tokenizer, &settings));
        check.analyseWholeProgram(ctu, fileInfo, settings, *this);
        while (!fileInfo.empty()) {
            delete fileInfo.back();
            fileInfo.pop_back();
        }
        delete ctu;
    }

    void ctuTest() {
        ctu("void f(int *p) {\n"
            "    a = *p;\n"
            "}\n"
            "int main() {\n"
            "  int x;\n"
            "  f(&x);\n"
            "}");
        ASSERT_EQUALS("[test.cpp:6] -> [test.cpp:2]: (error) Using argument p that points at uninitialized variable x\n", errout.str());

        ctu("void use(int *p) { a = *p + 3; }\n"
            "void call(int x, int *p) { x++; use(p); }\n"
            "int main() {\n"
            "  int x;\n"
            "  call(4,&x);\n"
            "}");
        ASSERT_EQUALS("[test.cpp:5] -> [test.cpp:2] -> [test.cpp:1]: (error) Using argument p that points at uninitialized variable x\n", errout.str());

        ctu("void dostuff(int *x, int *y) {\n"
            "  if (!var)\n"
            "    return -1;\n"  // <- early return
            "  *x = *y;\n"
            "}\n"
            "\n"
            "void f() {\n"
            "  int x;\n"
            "  dostuff(a, &x);\n"
            "}");
        ASSERT_EQUALS("", errout.str());

        ctu("void dostuff(int *x, int *y) {\n"
            "  if (cond)\n"
            "    *y = -1;\n"  // <- conditionally written
            "  *x = *y;\n"
            "}\n"
            "\n"
            "void f() {\n"
            "  int x;\n"
            "  dostuff(a, &x);\n"
            "}");
        ASSERT_EQUALS("", errout.str());

        ctu("void f(int *p) {\n"
            "    a = sizeof(*p);\n"
            "}\n"
            "int main() {\n"
            "  int x;\n"
            "  f(&x);\n"
            "}");
        ASSERT_EQUALS("", errout.str());

        ctu("void f(int *v) {\n"
            "  std::cin >> *v;\n"
            "}\n"
            "int main() {\n"
            "  int x;\n"
            "  f(&x);\n"
            "}");
        ASSERT_EQUALS("", errout.str());

        ctu("void increment(int& i) { ++i; }\n" // #6475
            "int f() {\n"
            "    int n;\n"
            "    increment(n);\n"
            "    return n;\n"
            "}\n");
        ASSERT_EQUALS("[test.cpp:4] -> [test.cpp:1]: (error) Using argument i that points at uninitialized variable n\n", errout.str());

        ctu("void increment(int* i) { ++(*i); }\n"
            "int f() {\n"
            "    int n;\n"
            "    increment(&n);\n"
            "    return n;\n"
            "}\n");
        ASSERT_EQUALS("[test.cpp:4] -> [test.cpp:1]: (error) Using argument i that points at uninitialized variable n\n", errout.str());
    }
};

REGISTER_TEST(TestUninitVar)<|MERGE_RESOLUTION|>--- conflicted
+++ resolved
@@ -6140,14 +6140,15 @@
                         "}");
         ASSERT_EQUALS("", errout.str());
 
-<<<<<<< HEAD
         valueFlowUninit("template <typename T, int value> T Get() {return value;}\n"
                         "char f() {\n"
                         "  char buf[10];\n"
                         "  for(int i = 0; i < Get<int,10>() ; ++i) \n"
                         "     buf[i] = 0;\n"
                         "  return buf[0];\n"
-=======
+                         "}\n");
+        ASSERT_EQUALS("", errout.str());
+       
         valueFlowUninit("static void Foo(double* p) {\n"
                         " p[0] = 0;\n"
                         " p[1] = 0;\n"
@@ -6158,7 +6159,6 @@
                         "  double L[2][2];\n"
                         "  Foo(*L);\n"
                         "  return L[0][0];\n"
->>>>>>> 54fbfd7c
                         "}\n");
         ASSERT_EQUALS("", errout.str());
     }
