--- conflicted
+++ resolved
@@ -5970,14 +5970,15 @@
                         "}\n");
         ASSERT_EQUALS("", errout.str());
 
-<<<<<<< HEAD
         // #11673
         valueFlowUninit("void f() {\n"
                         "    bool b;\n"
                         "    auto g = [&b]() {\n"
                         "        b = true;\n"
                         "    };\n"
-=======
+                        "}\n");
+        ASSERT_EQUALS("", errout.str());
+
         // #6619
         valueFlowUninit("void f() {\n"
                         "    int nok, i;\n"
@@ -6029,7 +6030,6 @@
                         "    int i;\n"
                         "    int* p = b ? &i : nullptr;\n"
                         "    g(p);\n"
->>>>>>> b5ce2c70
                         "}\n");
         ASSERT_EQUALS("", errout.str());
     }
