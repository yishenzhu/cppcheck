--- conflicted
+++ resolved
@@ -677,14 +677,11 @@
         ASSERT_EQUALS("[test.cpp:2]: (warning, inconclusive) Found suspicious operator '+', result is not used.\n"
                       "[test.cpp:5]: (warning, inconclusive) Found suspicious operator '+', result is not used.\n",
                       errout.str());
-<<<<<<< HEAD
-=======
 
         check("void f(XMLElement& parent) {\n" // #11234
               "    auto** elem = &parent.firstChild;\n"
               "}\n", /*inconclusive*/ true);
         ASSERT_EQUALS("", errout.str());
->>>>>>> 460f6355
     }
 
     void vardecl() {
