/*
 * Cppcheck - A tool for static C/C++ code analysis
 * Copyright (C) 2007-2022 Cppcheck team.
 *
 * This program is free software: you can redistribute it and/or modify
 * it under the terms of the GNU General Public License as published by
 * the Free Software Foundation, either version 3 of the License, or
 * (at your option) any later version.
 *
 * This program is distributed in the hope that it will be useful,
 * but WITHOUT ANY WARRANTY; without even the implied warranty of
 * MERCHANTABILITY or FITNESS FOR A PARTICULAR PURPOSE.  See the
 * GNU General Public License for more details.
 *
 * You should have received a copy of the GNU General Public License
 * along with this program.  If not, see <http://www.gnu.org/licenses/>.
 */

#include "checkother.h"
#include "errortypes.h"
#include "settings.h"
#include "testsuite.h"
#include "tokenize.h"

#include <iosfwd>
#include <map>
#include <string>
#include <utility>
#include <vector>

#include <simplecpp.h>

class TestIncompleteStatement : public TestFixture {
public:
    TestIncompleteStatement() : TestFixture("TestIncompleteStatement") {}

private:
    Settings settings;

    void check(const char code[], bool inconclusive = false) {
        // Clear the error buffer..
        errout.str("");

        settings.certainty.setEnabled(Certainty::inconclusive, inconclusive);

        // Raw tokens..
        std::vector<std::string> files(1, "test.cpp");
        std::istringstream istr(code);
        const simplecpp::TokenList tokens1(istr, files, files[0]);

        // Preprocess..
        simplecpp::TokenList tokens2(files);
        std::map<std::string, simplecpp::TokenList*> filedata;
        simplecpp::preprocess(tokens2, tokens1, files, filedata, simplecpp::DUI());

        // Tokenize..
        Tokenizer tokenizer(&settings, this);
        tokenizer.createTokens(std::move(tokens2));
        tokenizer.simplifyTokens1("");

        // Check for incomplete statements..
        CheckOther checkOther(&tokenizer, &settings, this);
        checkOther.checkIncompleteStatement();
    }

    void run() override {
        settings.severity.enable(Severity::warning);

        TEST_CASE(test1);
        TEST_CASE(test2);
        TEST_CASE(test3);
        TEST_CASE(test4);
        TEST_CASE(test5);
        TEST_CASE(test6);
        TEST_CASE(test7);
        TEST_CASE(test_numeric);
        TEST_CASE(void0); // #6327: No fp for statement "(void)0;"
        TEST_CASE(intarray);
        TEST_CASE(structarraynull);
        TEST_CASE(structarray);
        TEST_CASE(conditionalcall);     // ; 0==x ? X() : Y();
        TEST_CASE(structinit);          // #2462 : ABC abc{1,2,3};
        TEST_CASE(returnstruct);
        TEST_CASE(cast);                // #3009 : (struct Foo *)123.a = 1;
        TEST_CASE(increment);           // #3251 : FP for increment
        TEST_CASE(cpp11init);           // #5493 : int i{1};
        TEST_CASE(cpp11init2);          // #8449
        TEST_CASE(cpp11init3);          // #8995
        TEST_CASE(block);               // ({ do_something(); 0; })
        TEST_CASE(mapindex);
        TEST_CASE(commaoperator1);
        TEST_CASE(commaoperator2);
        TEST_CASE(redundantstmts);
        TEST_CASE(vardecl);
        TEST_CASE(archive);             // ar & x
        TEST_CASE(ast);
        TEST_CASE(oror);                // dostuff() || x=32;
    }

    void test1() {
        check("void foo()\n"
              "{\n"
              "    const char def[] =\n"
              "    \"abc\";\n"
              "}");

        ASSERT_EQUALS("", errout.str());
    }

    void test2() {
        check("void foo()\n"
              "{\n"
              "    \"abc\";\n"
              "}");

        ASSERT_EQUALS("[test.cpp:3]: (warning) Redundant code: Found a statement that begins with string constant.\n", errout.str());
    }

    void test3() {
        check("void foo()\n"
              "{\n"
              "    const char *str[] = { \"abc\" };\n"
              "}");

        ASSERT_EQUALS("", errout.str());
    }

    void test4() {
        check("void foo()\n"
              "{\n"
              "const char *a =\n"
              "{\n"
              "\"hello \"\n"
              "\"more \"\n"
              "\"world\"\n"
              "};\n"
              "}");

        ASSERT_EQUALS("", errout.str());
    }

    void test5() {
        check("void foo()\n"
              "{\n"
              "    50;\n"
              "}");

        ASSERT_EQUALS("[test.cpp:3]: (warning) Redundant code: Found a statement that begins with numeric constant.\n", errout.str());
    }

    void test6() {
        // don't crash
        check("void f() {\n"
              "  1 == (two + three);\n"
              "  2 != (two + three);\n"
              "  (one + two) != (two + three);\n"
              "}");
    }

    void test7() { // #9335
        check("namespace { std::string S = \"\"; }\n"
              "\n"
              "class C {\n"
              "public:\n"
              "  explicit C(const std::string& s);\n"
              "};\n"
              "\n"
              "void f() {\n"
              "  for (C c(S); ; ) {\n"
              "    (void)c;\n"
              "  }\n"
              "}");
        ASSERT_EQUALS("", errout.str());
    }

    void test_numeric() {
        check("struct P {\n"
              "    double a;\n"
              "    double b;\n"
              "};\n"
              "void f() {\n"
              "    const P values[2] =\n"
              "    {\n"
              "        { 346.1,114.1 }, { 347.1,111.1 }\n"
              "    };\n"
              "}");

        ASSERT_EQUALS("", errout.str());
    }

    void void0() { // #6327
        check("void f() { (void*)0; }");
        ASSERT_EQUALS("", errout.str());

        check("#define X  0\n"
              "void f() { X; }");
        ASSERT_EQUALS("", errout.str());
    }

    void intarray() {
        check("int arr[] = { 100/2, 1*100 };");
        ASSERT_EQUALS("", errout.str());
    }

    void structarraynull() {
        check("struct st arr[] = {\n"
              "    { 100/2, 1*100 }\n"
              "    { 90, 70 }\n"
              "}");
        ASSERT_EQUALS("", errout.str());
    }

    void structarray() {
        check("struct st arr[] = {\n"
              "    { 100/2, 1*100 }\n"
              "    { 90, 70 }\n"
              "};");
        ASSERT_EQUALS("", errout.str());
    }

    void conditionalcall() {
        check("void f() {\n"
              "    0==x ? X() : Y();\n"
              "}");
        ASSERT_EQUALS("", errout.str());
    }

    void structinit() {
        // #2462 - C++11 struct initialization
        check("void f() {\n"
              "    ABC abc{1,2,3};\n"
              "}");
        ASSERT_EQUALS("", errout.str());

        // #6260 - C++11 array initialization
        check("void foo() {\n"
              "    static const char* a[][2] {\n"
              "        {\"b\", \"\"},\n"
              "    };\n"
              "}");
        ASSERT_EQUALS("", errout.str());

        // #2482 - false positive for empty struct
        check("struct A {};");
        ASSERT_EQUALS("", errout.str());

        // #4387 - C++11 initializer list
        check("A::A() : abc{0} {}");
        ASSERT_EQUALS("", errout.str());

        // #5042 - C++11 initializer list
        check("A::A() : abc::def<int>{0} {}");
        ASSERT_EQUALS("", errout.str());

        // #4503 - vector init
        check("void f() { vector<int> v{1}; }");
        ASSERT_EQUALS("", errout.str());
    }

    void returnstruct() {
        check("struct s foo() {\n"
              "    return (struct s){0,0};\n"
              "}");
        ASSERT_EQUALS("", errout.str());

        // #4754
        check("unordered_map<string, string>  foo() {\n"
              "    return {\n"
              "        {\"hi\", \"there\"},\n"
              "        {\"happy\", \"sad\"}\n"
              "    };\n"
              "}");
        ASSERT_EQUALS("", errout.str());

        check("struct s foo() {\n"
              "  return (struct s){0};\n"
              "}");
        ASSERT_EQUALS("", errout.str());
    }

    void cast() {
        check("void f() {\n"
              "    ((struct foo *)(0x1234))->xy = 1;\n"
              "}");
        ASSERT_EQUALS("", errout.str());
    }

    void increment() {
        check("void f() {\n"
              "    int x = 1;\n"
              "    x++, x++;\n"
              "}");
        ASSERT_EQUALS("", errout.str());
    }

    void cpp11init() {
        check("void f() {\n"
              "    int x{1};\n"
              "}");
        ASSERT_EQUALS("", errout.str());
    }

    void cpp11init2() {
        check("x<string> handlers{\n"
              "  { \"mode2\", []() { return 2; } },\n"
              "};");
        ASSERT_EQUALS("", errout.str());
    }

    void cpp11init3() {
        check("struct A { void operator()(int); };\n"
              "void f() {\n"
              "A{}(0);\n"
              "}");
        ASSERT_EQUALS("", errout.str());

        check("template<class> struct A { void operator()(int); };\n"
              "void f() {\n"
              "A<int>{}(0);\n"
              "}");
        ASSERT_EQUALS("", errout.str());
    }

    void block() {
        check("void f() {\n"
              "    ({ do_something(); 0; });\n"
              "}");
        ASSERT_EQUALS("", errout.str());

        check("void f() {\n"
              "out:\n"
              "    ({ do_something(); 0; });\n"
              "}");
        ASSERT_EQUALS("", errout.str());
    }

    void mapindex() {
        check("void f() {\n"
              "  map[{\"1\",\"2\"}]=0;\n"
              "}");
        ASSERT_EQUALS("", errout.str());
    }

    // #8827
    void commaoperator1() {
        check("void foo(int,const char*,int);\n"
              "void f(int value) {\n"
              "    foo(42,\"test\",42),(value&42);\n"
              "}");
        ASSERT_EQUALS("[test.cpp:3]: (warning) Found suspicious operator ','\n", errout.str());
    }

    void commaoperator2() {
        check("void f() {\n"
              "    for(unsigned int a=0, b; a<10; a++ ) {}\n"
              "}\n");
        ASSERT_EQUALS("", errout.str());
    }

    // #8451
    void redundantstmts() {
        check("void f1(int x) {\n"
              "    1;\n"
              "    (1);\n"
              "    (char)1;\n"
              "    ((char)1);\n"
              "    !x;\n"
              "    (!x);\n"
              "    (unsigned int)!x;\n"
              "    ~x;\n"
              "}\n", true);
        ASSERT_EQUALS("[test.cpp:2]: (warning) Redundant code: Found a statement that begins with numeric constant.\n"
                      "[test.cpp:3]: (warning) Redundant code: Found a statement that begins with numeric constant.\n"
                      "[test.cpp:4]: (warning) Redundant code: Found a statement that begins with numeric constant.\n"
                      "[test.cpp:5]: (warning) Redundant code: Found a statement that begins with numeric constant.\n"
                      "[test.cpp:6]: (warning, inconclusive) Found suspicious operator '!'\n"
                      "[test.cpp:7]: (warning, inconclusive) Found suspicious operator '!'\n"
                      "[test.cpp:8]: (warning) Redundant code: Found unused cast of expression '!x'.\n"
                      "[test.cpp:9]: (warning, inconclusive) Found suspicious operator '~'\n", errout.str());

        check("void f1(int x) { x; }", true);
        ASSERT_EQUALS("[test.cpp:1]: (warning) Unused variable value 'x'\n", errout.str());

        check("void f() { if (Type t; g(t)) {} }"); // #9776
        ASSERT_EQUALS("", errout.str());

        check("void f(int x) { static_cast<unsigned>(x); }");
        ASSERT_EQUALS("[test.cpp:1]: (warning) Redundant code: Found unused cast of expression 'x'.\n", errout.str());

        check("void f(int x, int* p) {\n"
              "    static_cast<void>(x);\n"
              "    (void)x;\n"
              "    static_cast<void*>(p);\n"
              "    (void*)p;\n"
              "}\n");
        ASSERT_EQUALS("", errout.str());

        check("void f() { false; }"); // #10856
        ASSERT_EQUALS("[test.cpp:1]: (warning) Redundant code: Found a statement that begins with bool constant.\n", errout.str());

        check("void f(int i) {\n"
              "    (float)(char)i;\n"
              "    static_cast<float>((char)i);\n"
              "    (char)static_cast<float>(i);\n"
              "}\n");
        ASSERT_EQUALS("[test.cpp:2]: (warning) Redundant code: Found unused cast of expression 'i'.\n"
                      "[test.cpp:3]: (warning) Redundant code: Found unused cast of expression 'i'.\n"
                      "[test.cpp:4]: (warning) Redundant code: Found unused cast of expression 'i'.\n",
                      errout.str());

        check("namespace M {\n"
              "    namespace N { typedef char T; }\n"
              "}\n"
              "void f(int i) {\n"
              "    (M::N::T)i;\n"
              "}\n");
        ASSERT_EQUALS("[test.cpp:5]: (warning) Redundant code: Found unused cast of expression 'i'.\n", errout.str());

        check("void f(int (g)(int a, int b)) {\n" // #10873
              "    int p = 0, q = 1;\n"
              "    (g)(p, q);\n"
              "}\n"
              "void f() {\n"
              "  char buf[10];\n"
              "  (sprintf)(buf, \"%d\", 42);\n"
              "  (printf)(\"abc\");\n"
              "}\n");
        ASSERT_EQUALS("", errout.str());

        check("struct S; struct T; struct U;\n"
              "void f() {\n"
              "    T t;\n"
              "    (S)(U)t;\n"
              "    (S)static_cast<U>(t);\n"
              "    static_cast<S>((U)t);\n"
              "}\n");
        ASSERT_EQUALS("", errout.str());

        check("void f(bool b) { b ? true : false; }\n"); // #10865
        ASSERT_EQUALS("[test.cpp:1]: (warning) Redundant code: Found unused result of ternary operator.\n", errout.str());

        check("struct S { void (*f)() = nullptr; };\n" // #10877
              "void g(S* s) {\n"
              "    (s->f == nullptr) ? nullptr : (s->f(), nullptr);\n"
              "}\n");
        ASSERT_EQUALS("", errout.str());

        check("void f(bool b) {\n"
              "    g() ? true : false;\n"
              "    true ? g() : false;\n"
              "    false ? true : g();\n"
              "    g(b ? true : false, 1);\n"
              "    C c{ b ? true : false, 1 };\n"
              "    b = (b ? true : false);\n"
              "}\n");
        ASSERT_EQUALS("", errout.str());

        check("void f(int i) {\n"
              "    for (i; ;) {}\n"
              "    for ((long)i; ;) {}\n"
              "    for (1; ;) {}\n"
              "    for (true; ;) {}\n"
              "    for ('a'; ;) {}\n"
              "    for (L'b'; ;) {}\n"
              "    for (\"x\"; ;) {}\n"
              "    for (L\"y\"; ;) {}\n"
              "}\n");
        ASSERT_EQUALS("[test.cpp:2]: (warning) Unused variable value 'i'\n"
                      "[test.cpp:3]: (warning) Redundant code: Found unused cast of expression 'i'.\n"
                      "[test.cpp:4]: (warning) Redundant code: Found a statement that begins with numeric constant.\n"
                      "[test.cpp:5]: (warning) Redundant code: Found a statement that begins with bool constant.\n"
                      "[test.cpp:6]: (warning) Redundant code: Found a statement that begins with character constant.\n"
                      "[test.cpp:7]: (warning) Redundant code: Found a statement that begins with character constant.\n"
                      "[test.cpp:8]: (warning) Redundant code: Found a statement that begins with string constant.\n"
                      "[test.cpp:9]: (warning) Redundant code: Found a statement that begins with string constant.\n",
                      errout.str());

        check("struct S { bool b{}; };\n"
              "struct T {\n"
              "    S s[2];\n"
              "    void g();\n"
              "};\n"
              "void f(const S& r, const S* p) {\n"
              "    r.b;\n"
              "    p->b;\n"
              "    S s;\n"
              "    (s.b);\n"
              "    T t, u[2];\n"
              "    t.s[1].b;\n"
              "    t.g();\n"
              "    u[0].g();\n"
              "    u[1].s[0].b;\n"
              "}\n");
        ASSERT_EQUALS("[test.cpp:7]: (warning) Redundant code: Found unused member access.\n"
                      "[test.cpp:8]: (warning) Redundant code: Found unused member access.\n"
                      "[test.cpp:10]: (warning) Redundant code: Found unused member access.\n"
                      "[test.cpp:12]: (warning) Redundant code: Found unused member access.\n"
                      "[test.cpp:15]: (warning) Redundant code: Found unused member access.\n",
                      errout.str());

<<<<<<< HEAD
        check("struct S { int a[2]{}; };\n"
              "struct T { S s; };\n"
              "void f() {\n"
              "    int i[2];\n"
              "    i[0] = 0;\n"
              "    i[0];\n" // <--
              "    S s[1];\n"
              "    s[0].a[1];\n" // <--
              "    T t;\n"
              "    t.s.a[1];\n" // <--
              "    int j[2][2][1] = {};\n"
              "    j[0][0][0];\n" // <--
              "}\n");
        ASSERT_EQUALS("[test.cpp:6]: (warning) Redundant code: Found unused array access.\n"
                      "[test.cpp:8]: (warning) Redundant code: Found unused array access.\n"
                      "[test.cpp:10]: (warning) Redundant code: Found unused array access.\n"
                      "[test.cpp:12]: (warning) Redundant code: Found unused array access.\n",
                      errout.str());

        check("void g() {\n"
              "    int j[2]{};\n"
              "    int k[2] = {};\n"
              "    int l[]{ 1, 2 };\n"
              "    int m[] = { 1, 2 };\n"
              "    h(0, j[0], 1);\n"
              "    C c{ 0, j[0], 1 };\n"
              "    c[0];\n"
              "    int j[2][2][2] = {};\n"
              "    j[h()][0][0];\n"
              "    j[0][h()][0];\n"
              "    j[0][0][h()];\n"
              "    std::map<std::string, int> M;\n"
              "    M[\"abc\"]; \n"
=======
        check("struct S { void* p; };\n" // #10875
              "void f(S s) {\n"
              "    delete (int*)s.p;\n"
              "}\n");
        ASSERT_EQUALS("", errout.str());

        check("struct T {\n" // #10874
              "    T* p;\n"
              "};\n"
              "void f(T* t) {\n"
              "    for (decltype(t->p) (c) = t->p; ;) {}\n"
              "}\n");
        ASSERT_EQUALS("", errout.str());

        check("void f(int i, std::vector<int*> v);\n" // #10880
              "void g() {\n"
              "    f(1, { static_cast<int*>(nullptr) });\n"
>>>>>>> 3630e9c4
              "}\n");
        ASSERT_EQUALS("", errout.str());
    }

    void vardecl() {
        // #8984
        check("void f() { a::b *c = d(); }", true);
        ASSERT_EQUALS("", errout.str());

        check("void f() { std::vector<b> *c; }", true);
        ASSERT_EQUALS("", errout.str());

        check("void f() { a::b &c = d(); }", true);
        ASSERT_EQUALS("", errout.str());

        check("void f() { std::vector<b> &c; }", true);
        ASSERT_EQUALS("", errout.str());

        check("void f() { a::b &&c = d(); }", true);
        ASSERT_EQUALS("", errout.str());

        check("void f() { std::vector<b> &&c; }", true);
        ASSERT_EQUALS("", errout.str());

        check("void f() { char * const * a, * const * b; }", true);
        ASSERT_EQUALS("", errout.str());

        check("void f() { char * const * a = 0, * volatile restrict * b; }", true);
        ASSERT_EQUALS("", errout.str());

        check("void f() { char * const * a = 0, * volatile const * b; }", true);
        ASSERT_EQUALS("", errout.str());
    }

    void archive() {
        check("void f(Archive &ar) {\n"
              "  ar & x;\n"
              "}", true);
        ASSERT_EQUALS("", errout.str());

        check("void f(int ar) {\n"
              "  ar & x;\n"
              "}", true);
        ASSERT_EQUALS("[test.cpp:2]: (warning, inconclusive) Found suspicious operator '&'\n", errout.str());
    }

    void ast() {
        check("struct c { void a() const { for (int x=0; x;); } };", true);
        ASSERT_EQUALS("", errout.str());
    }

    void oror() {
        check("void foo() {\n"
              "    params_given (params, \"overrides\") || (overrides = \"1\");\n"
              "}", true);
        ASSERT_EQUALS("", errout.str());
    }
};

REGISTER_TEST(TestIncompleteStatement)<|MERGE_RESOLUTION|>--- conflicted
+++ resolved
@@ -498,7 +498,6 @@
                       "[test.cpp:15]: (warning) Redundant code: Found unused member access.\n",
                       errout.str());
 
-<<<<<<< HEAD
         check("struct S { int a[2]{}; };\n"
               "struct T { S s; };\n"
               "void f() {\n"
@@ -532,7 +531,9 @@
               "    j[0][0][h()];\n"
               "    std::map<std::string, int> M;\n"
               "    M[\"abc\"]; \n"
-=======
+              "}\n");
+        ASSERT_EQUALS("", errout.str());
+
         check("struct S { void* p; };\n" // #10875
               "void f(S s) {\n"
               "    delete (int*)s.p;\n"
@@ -550,7 +551,6 @@
         check("void f(int i, std::vector<int*> v);\n" // #10880
               "void g() {\n"
               "    f(1, { static_cast<int*>(nullptr) });\n"
->>>>>>> 3630e9c4
               "}\n");
         ASSERT_EQUALS("", errout.str());
     }
