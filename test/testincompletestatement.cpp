--- conflicted
+++ resolved
@@ -580,15 +580,15 @@
               "}\n");
         ASSERT_EQUALS("", errout.str());
 
-<<<<<<< HEAD
-        check("extern int (*p);\n" // #10936
-              "void f() {\n"
-              "    for (int i = 0; ;) {}\n"
-=======
         check("struct S { int i; };\n" // #10917
               "bool f(S s) {\n"
               "    return [](int i) { return i > 0; }(s.i);\n"
->>>>>>> 86ff3609
+              "}\n");
+        ASSERT_EQUALS("", errout.str());
+
+        check("extern int (*p);\n" // #10936
+              "void f() {\n"
+              "    for (int i = 0; ;) {}\n"
               "}\n");
         ASSERT_EQUALS("", errout.str());
     }
