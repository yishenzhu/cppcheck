--- conflicted
+++ resolved
@@ -604,29 +604,29 @@
               "}\n");
         ASSERT_EQUALS("", errout.str());
 
-<<<<<<< HEAD
+        check("void f(int* p) {\n" // #10932
+              "    int& r(*p[0]);\n"
+              "}\n");
+        ASSERT_EQUALS("", errout.str());
+
+        check("struct S { int i; };\n" // #10917
+              "bool f(S s) {\n"
+              "    return [](int i) { return i > 0; }(s.i);\n"
+              "}\n");
+        ASSERT_EQUALS("", errout.str());
+
+        check("extern int (*p);\n" // #10936
+              "void f() {\n"
+              "    for (int i = 0; ;) {}\n"
+              "}\n");
+        ASSERT_EQUALS("", errout.str());
+
         check("class T {};\n" // #10849
               "void f() {\n"
               "    auto g = [](const T* t) -> int {\n"
               "        const T* u{}, * v{};\n"
               "        return 0;\n"
               "    };\n"
-=======
-        check("void f(int* p) {\n" // #10932
-              "    int& r(*p[0]);\n"
-              "}\n");
-        ASSERT_EQUALS("", errout.str());
-
-        check("struct S { int i; };\n" // #10917
-              "bool f(S s) {\n"
-              "    return [](int i) { return i > 0; }(s.i);\n"
-              "}\n");
-        ASSERT_EQUALS("", errout.str());
-
-        check("extern int (*p);\n" // #10936
-              "void f() {\n"
-              "    for (int i = 0; ;) {}\n"
->>>>>>> 5bea50cd
               "}\n");
         ASSERT_EQUALS("", errout.str());
     }
