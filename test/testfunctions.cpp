/*
 * Cppcheck - A tool for static C/C++ code analysis
 * Copyright (C) 2007-2022 Cppcheck team.
 *
 * This program is free software: you can redistribute it and/or modify
 * it under the terms of the GNU General Public License as published by
 * the Free Software Foundation, either version 3 of the License, or
 * (at your option) any later version.
 *
 * This program is distributed in the hope that it will be useful,
 * but WITHOUT ANY WARRANTY; without even the implied warranty of
 * MERCHANTABILITY or FITNESS FOR A PARTICULAR PURPOSE.  See the
 * GNU General Public License for more details.
 *
 * You should have received a copy of the GNU General Public License
 * along with this program.  If not, see <http://www.gnu.org/licenses/>.
 */

#include "checkfunctions.h"
#include "errortypes.h"
#include "library.h"
#include "settings.h"
#include "standards.h"
#include "testsuite.h"
#include "tokenize.h"

#include <iosfwd>
#include <list>
#include <string>

#include <tinyxml2.h>

class TestFunctions : public TestFixture {
public:
    TestFunctions() : TestFixture("TestFunctions") {}

private:
    Settings settings;

    void run() override {
        settings.severity.enable(Severity::style);
        settings.severity.enable(Severity::warning);
        settings.severity.enable(Severity::performance);
        settings.severity.enable(Severity::portability);
        settings.certainty.enable(Certainty::inconclusive);
        settings.libraries.emplace_back("posix");
        settings.standards.c = Standards::C11;
        settings.standards.cpp = Standards::CPP11;
        LOAD_LIB_2(settings.library, "std.cfg");
        LOAD_LIB_2(settings.library, "posix.cfg");

        // Prohibited functions
        TEST_CASE(prohibitedFunctions_posix);
        TEST_CASE(prohibitedFunctions_index);
        TEST_CASE(prohibitedFunctions_qt_index); // FP when using the Qt function 'index'?
        TEST_CASE(prohibitedFunctions_rindex);
        TEST_CASE(prohibitedFunctions_var); // no false positives for variables
        TEST_CASE(prohibitedFunctions_gets); // dangerous function
        TEST_CASE(prohibitedFunctions_alloca);
        TEST_CASE(prohibitedFunctions_declaredFunction); // declared function ticket #3121
        TEST_CASE(prohibitedFunctions_std_gets); // test std::gets
        TEST_CASE(prohibitedFunctions_multiple); // multiple use of obsolete functions
        TEST_CASE(prohibitedFunctions_c_declaration); // c declared function
        TEST_CASE(prohibitedFunctions_functionWithBody); // function with body
        TEST_CASE(prohibitedFunctions_crypt); // Non-reentrant function
        TEST_CASE(prohibitedFunctions_namespaceHandling);

        // Invalid function usage
        TEST_CASE(invalidFunctionUsage1);
        TEST_CASE(invalidFunctionUsageStrings);

        // Math function usage
        TEST_CASE(mathfunctionCall_fmod);
        TEST_CASE(mathfunctionCall_sqrt);
        TEST_CASE(mathfunctionCall_log);
        TEST_CASE(mathfunctionCall_acos);
        TEST_CASE(mathfunctionCall_asin);
        TEST_CASE(mathfunctionCall_pow);
        TEST_CASE(mathfunctionCall_atan2);
        TEST_CASE(mathfunctionCall_precision);

        // Ignored return value
        TEST_CASE(checkIgnoredReturnValue);
        TEST_CASE(checkIgnoredErrorCode);

        // memset..
        TEST_CASE(memsetZeroBytes);
        TEST_CASE(memsetInvalid2ndParam);

        // missing "return"
        TEST_CASE(checkMissingReturn);

        // std::move for locar variable
        TEST_CASE(returnLocalStdMove1);
        TEST_CASE(returnLocalStdMove2);
        TEST_CASE(returnLocalStdMove3);
        TEST_CASE(returnLocalStdMove4);

        TEST_CASE(returnLocalStdMove5);

        TEST_CASE(negativeMemoryAllocationSizeError); // #389
    }

#define check(...) check_(__FILE__, __LINE__, __VA_ARGS__)
    void check_(const char* file, int line, const char code[], const char filename[] = "test.cpp", const Settings* settings_ = nullptr) {
        // Clear the error buffer..
        errout.str("");

        if (!settings_)
            settings_ = &settings;

        // Tokenize..
        Tokenizer tokenizer(settings_, this);
        std::istringstream istr(code);
        ASSERT_LOC(tokenizer.tokenize(istr, filename), file, line);

        CheckFunctions checkFunctions(&tokenizer, settings_, this);
        checkFunctions.runChecks(&tokenizer, settings_, this);
    }

    void prohibitedFunctions_posix() {
        check("void f()\n"
              "{\n"
              "    bsd_signal(SIGABRT, SIG_IGN);\n"
              "}");
        ASSERT_EQUALS("[test.cpp:3]: (style) Obsolescent function 'bsd_signal' called. It is recommended to use 'sigaction' instead.\n", errout.str());

        check("int f()\n"
              "{\n"
              "    int bsd_signal(0);\n"
              "    return bsd_signal;\n"
              "}");
        ASSERT_EQUALS("", errout.str());

        check("void f()\n"
              "{\n"
              "    struct hostent *hp;\n"
              "    if(!hp = gethostbyname(\"127.0.0.1\")) {\n"
              "        exit(1);\n"
              "    }\n"
              "}");
        ASSERT_EQUALS("[test.cpp:4]: (style) Obsolescent function 'gethostbyname' called. It is recommended to use 'getaddrinfo' instead.\n", errout.str());

        check("void f()\n"
              "{\n"
              "    long addr;\n"
              "    addr = inet_addr(\"127.0.0.1\");\n"
              "    if(!hp = gethostbyaddr((char *) &addr, sizeof(addr), AF_INET)) {\n"
              "        exit(1);\n"
              "    }\n"
              "}");
        ASSERT_EQUALS("[test.cpp:5]: (style) Obsolescent function 'gethostbyaddr' called. It is recommended to use 'getnameinfo' instead.\n", errout.str());

        check("void f()\n"
              "{\n"
              "    usleep( 1000 );\n"
              "}");
        ASSERT_EQUALS("[test.cpp:3]: (style) Obsolescent function 'usleep' called. It is recommended to use 'nanosleep' or 'setitimer' instead.\n", errout.str());
    }

    void prohibitedFunctions_index() {
        check("namespace n1 {\n"
              "    int index(){ return 1; };\n"
              "}\n"
              "int main()\n"
              "{\n"
              "    n1::index();\n"
              "    return 0;\n"
              "}");
        ASSERT_EQUALS("", errout.str());

        check("std::size_t f()\n"
              "{\n"
              "    std::size_t index(0);\n"
              "    index++;\n"
              "    return index;\n"
              "}");
        ASSERT_EQUALS("", errout.str());

        check("int f()\n"
              "{\n"
              "    return this->index();\n"
              "}");
        ASSERT_EQUALS("", errout.str());

        check("void f()\n"
              "{\n"
              "    int index( 0 );\n"
              "}");
        ASSERT_EQUALS("", errout.str());

        check("const char f()\n"
              "{\n"
              "    const char var[6] = \"index\";\n"
              "    const char i = index(var, 0);\n"
              "    return i;\n"
              "}");
        ASSERT_EQUALS("[test.cpp:4]: (style) Obsolescent function 'index' called. It is recommended to use 'strchr' instead.\n",
                      errout.str());
    }

    void prohibitedFunctions_qt_index() {
        check("void TDataModel::forceRowRefresh(int row) {\n"
              "    emit dataChanged(index(row, 0), index(row, columnCount() - 1));\n"
              "}");
        ASSERT_EQUALS("[test.cpp:2]: (style) Obsolescent function 'index' called. It is recommended to use 'strchr' instead.\n", errout.str());
    }

    void prohibitedFunctions_rindex() {
        check("void f()\n"
              "{\n"
              "    int rindex( 0 );\n"
              "}");
        ASSERT_EQUALS("", errout.str());

        check("void f()\n"
              "{\n"
              "    const char var[7] = \"rindex\";\n"
              "    print(rindex(var, 0));\n"
              "}");
        ASSERT_EQUALS("[test.cpp:4]: (style) Obsolescent function 'rindex' called. It is recommended to use 'strrchr' instead.\n", errout.str());
    }


    void prohibitedFunctions_var() {
        check("class Fred {\n"
              "public:\n"
              "    Fred() : index(0) { }\n"
              "    int index;\n"
              "};");
        ASSERT_EQUALS("", errout.str());
    }

    void prohibitedFunctions_gets() {
        check("void f()\n"
              "{\n"
              "    char *x = gets(a);\n"
              "}");
        ASSERT_EQUALS("[test.cpp:3]: (warning) Obsolete function 'gets' called. It is recommended to use 'fgets' or 'gets_s' instead.\n", errout.str());

        check("void f()\n"
              "{\n"
              "    foo(x, gets(a));\n"
              "}");
        ASSERT_EQUALS("[test.cpp:3]: (warning) Obsolete function 'gets' called. It is recommended to use 'fgets' or 'gets_s' instead.\n", errout.str());
    }

    void prohibitedFunctions_alloca() {
        check("void f()\n"
              "{\n"
              "    char *x = alloca(10);\n"
              "}", "test.cpp");  // #4382 - there are no VLAs in C++
        ASSERT_EQUALS("[test.cpp:3]: (warning) Obsolete function 'alloca' called.\n", errout.str());

        check("void f()\n"
              "{\n"
              "    char *x = alloca(10);\n"
              "}", "test.c");
        ASSERT_EQUALS("[test.c:3]: (warning) Obsolete function 'alloca' called. In C99 and later it is recommended to use a variable length array instead.\n", errout.str());

        settings.standards.c = Standards::C89;
        settings.standards.cpp = Standards::CPP03;
        check("void f()\n"
              "{\n"
              "    char *x = alloca(10);\n"
              "}", "test.cpp");  // #4382 - there are no VLAs in C++
        ASSERT_EQUALS("", errout.str());

        check("void f()\n"
              "{\n"
              "    char *x = alloca(10);\n"
              "}", "test.c"); // #7558 - no alternative to alloca in C89
        ASSERT_EQUALS("", errout.str());

        check("void f()\n"
              "{\n"
              "    char *x = alloca(10);\n"
              "}", "test.c");
        ASSERT_EQUALS("", errout.str());
        settings.standards.c = Standards::C11;
        settings.standards.cpp = Standards::CPP11;
    }

    // ticket #3121
    void prohibitedFunctions_declaredFunction() {
        check("int ftime ( int a )\n"
              "{\n"
              "    return a;\n"
              "}\n"
              "int main ()\n"
              "{\n"
              "    int b ; b = ftime ( 1 ) ;\n"
              "    return 0 ;\n"
              "}");
        ASSERT_EQUALS("", errout.str());
    }

    // test std::gets
    void prohibitedFunctions_std_gets() {
        check("void f(char * str)\n"
              "{\n"
              "    char *x = std::gets(str);\n"
              "    char *y = gets(str);\n"
              "}");
        ASSERT_EQUALS("[test.cpp:3]: (warning) Obsolete function 'gets' called. It is recommended to use 'fgets' or 'gets_s' instead.\n"
                      "[test.cpp:4]: (warning) Obsolete function 'gets' called. It is recommended to use 'fgets' or 'gets_s' instead.\n", errout.str());
    }

    // multiple use
    void prohibitedFunctions_multiple() {
        check("void f(char * str)\n"
              "{\n"
              "    char *x = std::gets(str);\n"
              "    usleep( 1000 );\n"
              "}");
        ASSERT_EQUALS("[test.cpp:3]: (warning) Obsolete function 'gets' called. It is recommended to use 'fgets' or 'gets_s' instead.\n"
                      "[test.cpp:4]: (style) Obsolescent function 'usleep' called. It is recommended to use 'nanosleep' or 'setitimer' instead.\n", errout.str());
    }

    void prohibitedFunctions_c_declaration() {
        check("char * gets ( char * c ) ;\n"
              "int main ()\n"
              "{\n"
              "    char s [ 10 ] ;\n"
              "    gets ( s ) ;\n"
              "    return 0;\n"
              "}");
        ASSERT_EQUALS("[test.cpp:5]: (warning) Obsolete function 'gets' called. It is recommended to use 'fgets' or 'gets_s' instead.\n", errout.str());

        check("int getcontext(ucontext_t *ucp);\n"
              "void f (ucontext_t *ucp)\n"
              "{\n"
              "    getcontext ( ucp ) ;\n"
              "}");
        ASSERT_EQUALS("[test.cpp:4]: (portability) Obsolescent function 'getcontext' called. Applications are recommended to be rewritten to use POSIX threads.\n", errout.str());
    }

    void prohibitedFunctions_functionWithBody() {
        check("char * gets ( char * c ) { return c; }\n"
              "int main ()\n"
              "{\n"
              "    char s [ 10 ] ;\n"
              "    gets ( s ) ;\n"
              "    return 0;\n"
              "}");
        ASSERT_EQUALS("", errout.str());
    }

    void prohibitedFunctions_crypt() {
        check("void f(char *pwd)\n"
              "{\n"
              "    char *cpwd;"
              "    crypt(pwd, cpwd);\n"
              "}");
        ASSERT_EQUALS("[test.cpp:3]: (warning) Return value of function crypt() is not used.\n"
                      "[test.cpp:3]: (portability) Non reentrant function 'crypt' called. For threadsafe applications it is recommended to use the reentrant replacement function 'crypt_r'.\n", errout.str());

        check("void f()\n"
              "{\n"
              "    char *pwd = getpass(\"Password:\");"
              "    char *cpwd;"
              "    crypt(pwd, cpwd);\n"
              "}");
        ASSERT_EQUALS("[test.cpp:3]: (warning) Return value of function crypt() is not used.\n"
                      "[test.cpp:3]: (portability) Non reentrant function 'crypt' called. For threadsafe applications it is recommended to use the reentrant replacement function 'crypt_r'.\n", errout.str());

        check("int f()\n"
              "{\n"
              "    int crypt = 0;"
              "    return crypt;\n"
              "}");
        ASSERT_EQUALS("", errout.str());
    }

    void prohibitedFunctions_namespaceHandling() {
        check("void f()\n"
              "{\n"
              "    time_t t = 0;"
              "    auto lt = std::localtime(&t);\n"
              "}");
        ASSERT_EQUALS("[test.cpp:3]: (portability) Non reentrant function 'localtime' called. For threadsafe applications it is recommended to use the reentrant replacement function 'localtime_r'.\n", errout.str());

        // Passed as function argument
        check("void f()\n"
              "{\n"
              "    printf(\"Magic guess: %d\", getpwent());\n"
              "}");
        ASSERT_EQUALS("[test.cpp:3]: (portability) Non reentrant function 'getpwent' called. For threadsafe applications it is recommended to use the reentrant replacement function 'getpwent_r'.\n", errout.str());

        // Pass return value
        check("void f()\n"
              "{\n"
              "    time_t t = 0;"
              "    struct tm *foo = localtime(&t);\n"
              "}");
        ASSERT_EQUALS("[test.cpp:3]: (portability) Non reentrant function 'localtime' called. For threadsafe applications it is recommended to use the reentrant replacement function 'localtime_r'.\n", errout.str());

        // Access via global namespace
        check("void f()\n"
              "{\n"
              "    ::getpwent();\n"
              "}");
        ASSERT_EQUALS("[test.cpp:3]: (warning) Return value of function getpwent() is not used.\n"
                      "[test.cpp:3]: (portability) Non reentrant function 'getpwent' called. For threadsafe applications it is recommended to use the reentrant replacement function 'getpwent_r'.\n", errout.str());

        // Be quiet on function definitions
        check("int getpwent()\n"
              "{\n"
              "    return 123;\n"
              "}");
        ASSERT_EQUALS("", errout.str());

        // Be quiet on other namespaces
        check("void f()\n"
              "{\n"
              "    foobar::getpwent();\n"
              "}");
        ASSERT_EQUALS("", errout.str());

        // Be quiet on class member functions
        check("void f()\n"
              "{\n"
              "    foobar.getpwent();\n"
              "}");
        ASSERT_EQUALS("", errout.str());
    }

    void invalidFunctionUsage1() {
        check("void f() { memset(a,b,sizeof(a)!=12); }");
        ASSERT_EQUALS("[test.cpp:1]: (error) Invalid memset() argument nr 3. A non-boolean value is required.\n", errout.str());

        check("void f() { memset(a,b,sizeof(a)!=0); }");
        ASSERT_EQUALS("[test.cpp:1]: (error) Invalid memset() argument nr 3. A non-boolean value is required.\n", errout.str());

        check("void f() { memset(a,b,!c); }");
        ASSERT_EQUALS("[test.cpp:1]: (error) Invalid memset() argument nr 3. A non-boolean value is required.\n", errout.str());

        // Ticket #6990
        check("void f(bool c) { memset(a,b,c); }");
        ASSERT_EQUALS("[test.cpp:1]: (error) Invalid memset() argument nr 3. A non-boolean value is required.\n", errout.str());
        check("void f() { memset(a,b,true); }");
        ASSERT_EQUALS("[test.cpp:1]: (error) Invalid memset() argument nr 3. A non-boolean value is required.\n", errout.str());

        // Ticket #6588 (c mode)
        check("void record(char* buf, int n) {\n"
              "  memset(buf, 0, n < 255);\n"           /* KO */
              "  memset(buf, 0, n < 255 ? n : 255);\n" /* OK */
              "}", "test.c");
        ASSERT_EQUALS("[test.c:2]: (error) Invalid memset() argument nr 3. A non-boolean value is required.\n", errout.str());

        // Ticket #6588 (c++ mode)
        check("void record(char* buf, int n) {\n"
              "  memset(buf, 0, n < 255);\n"           /* KO */
              "  memset(buf, 0, n < 255 ? n : 255);\n" /* OK */
              "}");
        ASSERT_EQUALS("[test.cpp:2]: (error) Invalid memset() argument nr 3. A non-boolean value is required.\n", errout.str());

        check("int boolArgZeroIsInvalidButOneIsValid(int a, int param) {\n"
              "  return div(a, param > 0);\n"
              "}");
        ASSERT_EQUALS("[test.cpp:2]: (error) Invalid div() argument nr 2. The value is 0 or 1 (boolean) but the valid values are ':-1,1:'.\n", errout.str());

        check("void boolArgZeroIsValidButOneIsInvalid(int param) {\n"
              "  strtol(a, b, param > 0);\n"
              "}");
        ASSERT_EQUALS("[test.cpp:2]: (error) Invalid strtol() argument nr 3. The value is 0 or 1 (boolean) but the valid values are '0,2:36'.\n", errout.str());

        check("void f() { strtol(a,b,1); }");
        ASSERT_EQUALS("[test.cpp:1]: (error) Invalid strtol() argument nr 3. The value is 1 but the valid values are '0,2:36'.\n", errout.str());

        check("void f() { strtol(a,b,10); }");
        ASSERT_EQUALS("", errout.str());

        check("void f(std::vector<int>& v) {\n" //  #10754
              "    int N = -1;\n"
              "    for (long i = 0; i < g(); i++)\n"
              "        N = h(N);\n"
              "    v.resize(N);\n"
              "}\n");
        ASSERT_EQUALS("[test.cpp:5]: (warning) Invalid v.resize() argument nr 1. The value is -1 but the valid values are '0:'.\n", errout.str());

        check("void f(std::vector<int>& v, int N) {\n"
              "    if (N < -1)\n"
              "        return;\n"
              "    v.resize(N);\n"
              "}\n");
        ASSERT_EQUALS("[test.cpp:2] -> [test.cpp:4]: (warning) Either the condition 'N<-1' is redundant or v.resize() argument nr 1 can have invalid value. The value is -1 but the valid values are '0:'.\n",
                      errout.str());

        check("void f(std::vector<int>& v, int N) {\n"
              "    if (N == -1) {}\n"
              "    v.resize(N);\n"
              "}\n");
        ASSERT_EQUALS("[test.cpp:2] -> [test.cpp:3]: (warning) Either the condition 'N==-1' is redundant or v.resize() argument nr 1 can have invalid value. The value is -1 but the valid values are '0:'.\n",
                      errout.str());

        check("void f(std::vector<int>& v, int N, bool b) {\n"
              "    if (b)\n"
              "        N = -1;\n"
              "    v.resize(N);\n"
              "}\n");
        ASSERT_EQUALS("[test.cpp:4]: (warning) Invalid v.resize() argument nr 1. The value is -1 but the valid values are '0:'.\n",
                      errout.str());

        check("void f(std::vector<int>& v) {\n"
              "    int N = -1;\n"
              "    v.resize(N);\n"
              "}\n");
        ASSERT_EQUALS("[test.cpp:3]: (error) Invalid v.resize() argument nr 1. The value is -1 but the valid values are '0:'.\n",
                      errout.str());
    }

    void invalidFunctionUsageStrings() {
        check("size_t f() { char x = 'x'; return strlen(&x); }");
        ASSERT_EQUALS("[test.cpp:1]: (error) Invalid strlen() argument nr 1. A nul-terminated string is required.\n", errout.str());

        check("size_t f() { return strlen(&x); }");
        ASSERT_EQUALS("", errout.str());

        check("size_t f(char x) { return strlen(&x); }");
        ASSERT_EQUALS("[test.cpp:1]: (error) Invalid strlen() argument nr 1. A nul-terminated string is required.\n", errout.str());

        check("size_t f() { char x = '\\0'; return strlen(&x); }");
        ASSERT_EQUALS("", errout.str());

        check("size_t f() {\n"
              "  char x;\n"
              "  if (y)\n"
              "    x = '\\0';\n"
              "  else\n"
              "    x = 'a';\n"
              "  return strlen(&x);\n"
              "}");
        ASSERT_EQUALS("[test.cpp:7]: (error) Invalid strlen() argument nr 1. A nul-terminated string is required.\n", errout.str());

        check("int f() { char x = '\\0'; return strcmp(\"Hello world\", &x); }");
        ASSERT_EQUALS("", errout.str());

        check("int f() { char x = 'x'; return strcmp(\"Hello world\", &x); }");
        ASSERT_EQUALS("[test.cpp:1]: (error) Invalid strcmp() argument nr 2. A nul-terminated string is required.\n", errout.str());

        check("size_t f(char x) { char * y = &x; return strlen(y); }");
        TODO_ASSERT_EQUALS("[test.cpp:1]: (error) Invalid strlen() argument nr 1. A nul-terminated string is required.\n", "", errout.str());

        check("size_t f(char x) { char * y = &x; char *z = y; return strlen(z); }");
        TODO_ASSERT_EQUALS("[test.cpp:1]: (error) Invalid strlen() argument nr 1. A nul-terminated string is required.\n", "", errout.str());

        check("size_t f() { char x = 'x'; char * y = &x; char *z = y; return strlen(z); }");
        TODO_ASSERT_EQUALS("[test.cpp:1]: (error) Invalid strlen() argument nr 1. A nul-terminated string is required.\n", "", errout.str());

        check("size_t f() { char x = '\\0'; char * y = &x; char *z = y; return strlen(z); }");
        ASSERT_EQUALS("", errout.str());

        check("size_t f() { char x[] = \"Hello world\"; return strlen(x); }");
        ASSERT_EQUALS("", errout.str());

        check("size_t f(char x[]) { return strlen(x); }");
        ASSERT_EQUALS("", errout.str());

        check("int f(char x, char y) { return strcmp(&x, &y); }");
        ASSERT_EQUALS("[test.cpp:1]: (error) Invalid strcmp() argument nr 1. A nul-terminated string is required.\n"
                      "[test.cpp:1]: (error) Invalid strcmp() argument nr 2. A nul-terminated string is required.\n", errout.str());

        check("size_t f() { char x[] = \"Hello world\"; return strlen(&x[0]); }");
        ASSERT_EQUALS("", errout.str());

        check("size_t f() { char* x = \"Hello world\"; return strlen(&x[0]); }");
        ASSERT_EQUALS("", errout.str());

        check("struct S {\n"
              "  char x;\n"
              "};\n"
              "size_t f() {\n"
              "  S s1 = {0};\n"
              "  S s2;\n;"
              "  s2.x = 'x';\n"
              "  size_t l1 = strlen(&s1.x);\n"
              "  size_t l2 = strlen(&s2.x);\n"
              "  return l1 + l2;\n"
              "}");
        ASSERT_EQUALS("[test.cpp:8]: (error) Invalid strlen() argument nr 1. A nul-terminated string is required.\n"
                      "[test.cpp:9]: (error) Invalid strlen() argument nr 1. A nul-terminated string is required.\n", errout.str());

        check("const char x = 'x'; size_t f() { return strlen(&x); }");
        ASSERT_EQUALS("[test.cpp:1]: (error) Invalid strlen() argument nr 1. A nul-terminated string is required.\n", errout.str());

        check("struct someStruct {\n"
              "    union {\n"
              "        struct {\n"
              "            uint16_t nr;\n"
              "            uint8_t d[40];\n"
              "        } data;\n"
              "        char buf[42];\n"
              "    } x;\n"
              "};\n"
              "int f(struct someStruct * const tp, const int k)\n"
              "{\n"
              "    return strcmp(&tp->x.buf[k], \"needle\");\n"
              "}");
        ASSERT_EQUALS("", errout.str());

        check("struct someStruct {\n"
              "    char buf[42];\n"
              "};\n"
              "int f(struct someStruct * const tp, const int k)\n"
              "{\n"
              "    return strcmp(&tp->buf[k], \"needle\");\n"
              "}");
        ASSERT_EQUALS("", errout.str());

        check("const char x = 'x'; size_t f() { char y = x; return strlen(&y); }");
        ASSERT_EQUALS("[test.cpp:1]: (error) Invalid strlen() argument nr 1. A nul-terminated string is required.\n", errout.str());

        check("const char x = '\\0'; size_t f() { return strlen(&x); }");
        ASSERT_EQUALS("", errout.str());

        check("const char x = '\\0'; size_t f() { char y = x; return strlen(&y); }");
        ASSERT_EQUALS("", errout.str());

        check("size_t f() {\n"
              "  char * a = \"Hello world\";\n"
              "  char ** b = &a;\n"
              "  return strlen(&b[0][0]);\n"
              "}");
        ASSERT_EQUALS("", errout.str());

        check("size_t f() {\n"
              "  char ca[] = \"asdf\";\n"
              "  return strlen((char*) &ca);\n"
              "}");
        ASSERT_EQUALS("", errout.str());

        // #5225
        check("int main(void)\n"
              "{\n"
              "  char str[80] = \"hello worl\";\n"
              "  char d = 'd';\n"
              "  strcat(str, &d);\n"
              "  puts(str);\n"
              "  return 0;\n"
              "}");
        ASSERT_EQUALS("[test.cpp:5]: (error) Invalid strcat() argument nr 2. A nul-terminated string is required.\n", errout.str());

        check("FILE* f(void) {\n"
              "  const char fileName[1] = { \'x\' };\n"
              "  return fopen(fileName, \"r\"); \n"
              "}");
        ASSERT_EQUALS("[test.cpp:3]: (error) Invalid fopen() argument nr 1. A nul-terminated string is required.\n", errout.str());

        check("FILE* f(void) {\n"
              "  const char fileName[2] = { \'x\', \'y\' };\n"
              "  return fopen(fileName, \"r\"); \n"
              "}");
        ASSERT_EQUALS("[test.cpp:3]: (error) Invalid fopen() argument nr 1. A nul-terminated string is required.\n", errout.str());

        check("FILE* f(void) {\n"
              "  const char fileName[3] = { \'x\', \'y\' ,\'\\0\' };\n"
              "  return fopen(fileName, \"r\"); \n"
              "}");
        ASSERT_EQUALS("", errout.str());

        check("FILE* f(void) {\n"
              "  const char fileName[3] = { \'x\', \'\\0\' ,\'y\' };\n"
              "  return fopen(fileName, \"r\"); \n"
              "}");
        ASSERT_EQUALS("", errout.str());

        check("FILE* f(void) {\n"
              "  const char fileName[3] = { \'x\', \'y\' };\n" // implicit '\0' added at the end
              "  return fopen(fileName, \"r\"); \n"
              "}");
        ASSERT_EQUALS("", errout.str());

        check("FILE* f(void) {\n"
              "  const char fileName[] = { \'\\0\' };\n"
              "  return fopen(fileName, \"r\"); \n"
              "}");
        ASSERT_EQUALS("", errout.str());

        check("FILE* f(void) {\n"
              "  const char fileName[] = { \'0\' + 42 };\n" // no size is explicitly defined, no implicit '\0' is added
              "  return fopen(fileName, \"r\"); \n"
              "}");
        ASSERT_EQUALS("[test.cpp:3]: (error) Invalid fopen() argument nr 1. A nul-terminated string is required.\n", errout.str());

        check("FILE* f(void) {\n"
              "  const char fileName[] = { \'0\' + 42, \'x\' };\n" // no size is explicitly defined, no implicit '\0' is added
              "  return fopen(fileName, \"r\"); \n"
              "}");
        ASSERT_EQUALS("[test.cpp:3]: (error) Invalid fopen() argument nr 1. A nul-terminated string is required.\n", errout.str());

        check("FILE* f(void) {\n"
              "  const char fileName[2] = { \'0\' + 42 };\n" // implicitly '\0' added at the end because size is set to 2
              "  return fopen(fileName, \"r\"); \n"
              "}");
        ASSERT_EQUALS("", errout.str());

        check("FILE* f(void) {\n"
              "  const char fileName[] = { };\n"
              "  return fopen(fileName, \"r\"); \n"
              "}");
        ASSERT_EQUALS("", errout.str());

        check("void scanMetaTypes()\n" // don't crash
              "{\n"
              "    QVector<int> metaTypes;\n"
              "    for (int mtId = 0; mtId <= QMetaType::User; ++mtId) {\n"
              "        const auto name = QMetaType::typeName(mtId);\n"
              "        if (strstr(name, \"GammaRay::\") != name)\n"
              "            metaTypes.push_back(mtId);\n"
              "    }\n"
              "}");
        ASSERT_EQUALS("", errout.str());

        check("int f() {\n"
              "    const char c[3] = \"abc\";\n"
              "    return strlen(c);\n"
              "}\n");
        ASSERT_EQUALS("[test.cpp:3]: (error) Invalid strlen() argument nr 1. A nul-terminated string is required.\n", errout.str());

        check("int f() {\n"
              "    const wchar_t c[3] = L\"abc\";\n"
              "    return wcslen(c);\n"
              "}\n");
        ASSERT_EQUALS("[test.cpp:3]: (error) Invalid wcslen() argument nr 1. A nul-terminated string is required.\n", errout.str());

<<<<<<< HEAD
        check("int f() {\n"
              "    const char c[3] = \"ab\\0\";\n"
              "    return strlen(c);\n"
=======
        check("void f(char* dest) {\n"
              "    char if_name[(IF_NAMESIZE > 21 ? IF_NAMESIZE : 21) + 1] = \"%\";\n"
              "    strcat(dest, if_name);\n"
>>>>>>> de2509f1
              "}\n");
        ASSERT_EQUALS("", errout.str());
    }

    void mathfunctionCall_sqrt() {
        // sqrt, sqrtf, sqrtl
        check("void foo()\n"
              "{\n"
              "    std::cout <<  sqrt(-1) << std::endl;\n"
              "    std::cout <<  sqrtf(-1) << std::endl;\n"
              "    std::cout <<  sqrtl(-1) << std::endl;\n"
              "}");
        ASSERT_EQUALS("[test.cpp:3]: (error) Invalid sqrt() argument nr 1. The value is -1 but the valid values are '0.0:'.\n"
                      "[test.cpp:4]: (error) Invalid sqrtf() argument nr 1. The value is -1 but the valid values are '0.0:'.\n"
                      "[test.cpp:5]: (error) Invalid sqrtl() argument nr 1. The value is -1 but the valid values are '0.0:'.\n", errout.str());

        // implementation-defined behaviour for "finite values of x<0" only:
        check("void foo()\n"
              "{\n"
              "    std::cout <<  sqrt(-0.) << std::endl;\n"
              "    std::cout <<  sqrtf(-0.) << std::endl;\n"
              "    std::cout <<  sqrtl(-0.) << std::endl;\n"
              "}");
        ASSERT_EQUALS("", errout.str());

        check("void foo()\n"
              "{\n"
              "    std::cout <<  sqrt(1) << std::endl;\n"
              "    std::cout <<  sqrtf(1) << std::endl;\n"
              "    std::cout <<  sqrtl(1) << std::endl;\n"
              "}");
        ASSERT_EQUALS("", errout.str());
    }

    void mathfunctionCall_log() {
        // log,log10,logf,logl,log10f,log10l,log2,log2f,log2l,log1p,log1pf,log1pl
        check("void foo()\n"
              "{\n"
              "    std::cout <<  log(-2) << std::endl;\n"
              "    std::cout <<  logf(-2) << std::endl;\n"
              "    std::cout <<  logl(-2) << std::endl;\n"
              "    std::cout <<  log10(-2) << std::endl;\n"
              "    std::cout <<  log10f(-2) << std::endl;\n"
              "    std::cout <<  log10l(-2) << std::endl;\n"
              "    std::cout <<  log2(-2) << std::endl;\n"
              "    std::cout <<  log2f(-2) << std::endl;\n"
              "    std::cout <<  log2l(-2) << std::endl;\n"
              "    std::cout <<  log1p(-3) << std::endl;\n"
              "    std::cout <<  log1pf(-3) << std::endl;\n"
              "    std::cout <<  log1pl(-3) << std::endl;\n"
              "}");
        ASSERT_EQUALS("[test.cpp:3]: (error) Invalid log() argument nr 1. The value is -2 but the valid values are '4.94066e-324:'.\n"
                      "[test.cpp:4]: (error) Invalid logf() argument nr 1. The value is -2 but the valid values are '1.4013e-45:'.\n"
                      "[test.cpp:5]: (error) Invalid logl() argument nr 1. The value is -2 but the valid values are '4.94066e-324:'.\n"
                      "[test.cpp:6]: (error) Invalid log10() argument nr 1. The value is -2 but the valid values are '4.94066e-324:'.\n"
                      "[test.cpp:7]: (error) Invalid log10f() argument nr 1. The value is -2 but the valid values are '1.4013e-45:'.\n"
                      "[test.cpp:8]: (error) Invalid log10l() argument nr 1. The value is -2 but the valid values are '4.94066e-324:'.\n"
                      "[test.cpp:9]: (error) Invalid log2() argument nr 1. The value is -2 but the valid values are '4.94066e-324:'.\n"
                      "[test.cpp:10]: (error) Invalid log2f() argument nr 1. The value is -2 but the valid values are '1.4013e-45:'.\n"
                      "[test.cpp:11]: (error) Invalid log2l() argument nr 1. The value is -2 but the valid values are '4.94066e-324:'.\n"
                      "[test.cpp:3]: (warning) Passing value -2 to log() leads to implementation-defined result.\n"
                      "[test.cpp:4]: (warning) Passing value -2 to logf() leads to implementation-defined result.\n"
                      "[test.cpp:5]: (warning) Passing value -2 to logl() leads to implementation-defined result.\n"
                      "[test.cpp:6]: (warning) Passing value -2 to log10() leads to implementation-defined result.\n"
                      "[test.cpp:7]: (warning) Passing value -2 to log10f() leads to implementation-defined result.\n"
                      "[test.cpp:8]: (warning) Passing value -2 to log10l() leads to implementation-defined result.\n"
                      "[test.cpp:9]: (warning) Passing value -2 to log2() leads to implementation-defined result.\n"
                      "[test.cpp:10]: (warning) Passing value -2 to log2f() leads to implementation-defined result.\n"
                      "[test.cpp:11]: (warning) Passing value -2 to log2l() leads to implementation-defined result.\n"
                      "[test.cpp:12]: (warning) Passing value -3 to log1p() leads to implementation-defined result.\n"
                      "[test.cpp:13]: (warning) Passing value -3 to log1pf() leads to implementation-defined result.\n"
                      "[test.cpp:14]: (warning) Passing value -3 to log1pl() leads to implementation-defined result.\n", errout.str());

        check("void foo()\n"
              "{\n"
              "    std::cout <<  log(-1) << std::endl;\n"
              "    std::cout <<  logf(-1) << std::endl;\n"
              "    std::cout <<  logl(-1) << std::endl;\n"
              "    std::cout <<  log10(-1) << std::endl;\n"
              "    std::cout <<  log10f(-1) << std::endl;\n"
              "    std::cout <<  log10l(-1) << std::endl;\n"
              "    std::cout <<  log2(-1) << std::endl;\n"
              "    std::cout <<  log2f(-1) << std::endl;\n"
              "    std::cout <<  log2l(-1) << std::endl;\n"
              "    std::cout <<  log1p(-2) << std::endl;\n"
              "    std::cout <<  log1pf(-2) << std::endl;\n"
              "    std::cout <<  log1pl(-2) << std::endl;\n"
              "}");
        ASSERT_EQUALS("[test.cpp:3]: (error) Invalid log() argument nr 1. The value is -1 but the valid values are '4.94066e-324:'.\n"
                      "[test.cpp:4]: (error) Invalid logf() argument nr 1. The value is -1 but the valid values are '1.4013e-45:'.\n"
                      "[test.cpp:5]: (error) Invalid logl() argument nr 1. The value is -1 but the valid values are '4.94066e-324:'.\n"
                      "[test.cpp:6]: (error) Invalid log10() argument nr 1. The value is -1 but the valid values are '4.94066e-324:'.\n"
                      "[test.cpp:7]: (error) Invalid log10f() argument nr 1. The value is -1 but the valid values are '1.4013e-45:'.\n"
                      "[test.cpp:8]: (error) Invalid log10l() argument nr 1. The value is -1 but the valid values are '4.94066e-324:'.\n"
                      "[test.cpp:9]: (error) Invalid log2() argument nr 1. The value is -1 but the valid values are '4.94066e-324:'.\n"
                      "[test.cpp:10]: (error) Invalid log2f() argument nr 1. The value is -1 but the valid values are '1.4013e-45:'.\n"
                      "[test.cpp:11]: (error) Invalid log2l() argument nr 1. The value is -1 but the valid values are '4.94066e-324:'.\n"
                      "[test.cpp:3]: (warning) Passing value -1 to log() leads to implementation-defined result.\n"
                      "[test.cpp:4]: (warning) Passing value -1 to logf() leads to implementation-defined result.\n"
                      "[test.cpp:5]: (warning) Passing value -1 to logl() leads to implementation-defined result.\n"
                      "[test.cpp:6]: (warning) Passing value -1 to log10() leads to implementation-defined result.\n"
                      "[test.cpp:7]: (warning) Passing value -1 to log10f() leads to implementation-defined result.\n"
                      "[test.cpp:8]: (warning) Passing value -1 to log10l() leads to implementation-defined result.\n"
                      "[test.cpp:9]: (warning) Passing value -1 to log2() leads to implementation-defined result.\n"
                      "[test.cpp:10]: (warning) Passing value -1 to log2f() leads to implementation-defined result.\n"
                      "[test.cpp:11]: (warning) Passing value -1 to log2l() leads to implementation-defined result.\n"
                      "[test.cpp:12]: (warning) Passing value -2 to log1p() leads to implementation-defined result.\n"
                      "[test.cpp:13]: (warning) Passing value -2 to log1pf() leads to implementation-defined result.\n"
                      "[test.cpp:14]: (warning) Passing value -2 to log1pl() leads to implementation-defined result.\n", errout.str());

        check("void foo()\n"
              "{\n"
              "    std::cout <<  log(-1.0) << std::endl;\n"
              "    std::cout <<  logf(-1.0) << std::endl;\n"
              "    std::cout <<  logl(-1.0) << std::endl;\n"
              "    std::cout <<  log10(-1.0) << std::endl;\n"
              "    std::cout <<  log10f(-1.0) << std::endl;\n"
              "    std::cout <<  log10l(-1.0) << std::endl;\n"
              "    std::cout <<  log2(-1.0) << std::endl;\n"
              "    std::cout <<  log2f(-1.0) << std::endl;\n"
              "    std::cout <<  log2l(-1.0) << std::endl;\n"
              "    std::cout <<  log1p(-2.0) << std::endl;\n"
              "    std::cout <<  log1pf(-2.0) << std::endl;\n"
              "    std::cout <<  log1pl(-2.0) << std::endl;\n"
              "}");
        ASSERT_EQUALS("[test.cpp:3]: (error) Invalid log() argument nr 1. The value is -1 but the valid values are '4.94066e-324:'.\n"
                      "[test.cpp:4]: (error) Invalid logf() argument nr 1. The value is -1 but the valid values are '1.4013e-45:'.\n"
                      "[test.cpp:5]: (error) Invalid logl() argument nr 1. The value is -1 but the valid values are '4.94066e-324:'.\n"
                      "[test.cpp:6]: (error) Invalid log10() argument nr 1. The value is -1 but the valid values are '4.94066e-324:'.\n"
                      "[test.cpp:7]: (error) Invalid log10f() argument nr 1. The value is -1 but the valid values are '1.4013e-45:'.\n"
                      "[test.cpp:8]: (error) Invalid log10l() argument nr 1. The value is -1 but the valid values are '4.94066e-324:'.\n"
                      "[test.cpp:9]: (error) Invalid log2() argument nr 1. The value is -1 but the valid values are '4.94066e-324:'.\n"
                      "[test.cpp:10]: (error) Invalid log2f() argument nr 1. The value is -1 but the valid values are '1.4013e-45:'.\n"
                      "[test.cpp:11]: (error) Invalid log2l() argument nr 1. The value is -1 but the valid values are '4.94066e-324:'.\n"
                      "[test.cpp:3]: (warning) Passing value -1.0 to log() leads to implementation-defined result.\n"
                      "[test.cpp:4]: (warning) Passing value -1.0 to logf() leads to implementation-defined result.\n"
                      "[test.cpp:5]: (warning) Passing value -1.0 to logl() leads to implementation-defined result.\n"
                      "[test.cpp:6]: (warning) Passing value -1.0 to log10() leads to implementation-defined result.\n"
                      "[test.cpp:7]: (warning) Passing value -1.0 to log10f() leads to implementation-defined result.\n"
                      "[test.cpp:8]: (warning) Passing value -1.0 to log10l() leads to implementation-defined result.\n"
                      "[test.cpp:9]: (warning) Passing value -1.0 to log2() leads to implementation-defined result.\n"
                      "[test.cpp:10]: (warning) Passing value -1.0 to log2f() leads to implementation-defined result.\n"
                      "[test.cpp:11]: (warning) Passing value -1.0 to log2l() leads to implementation-defined result.\n"
                      "[test.cpp:12]: (warning) Passing value -2.0 to log1p() leads to implementation-defined result.\n"
                      "[test.cpp:13]: (warning) Passing value -2.0 to log1pf() leads to implementation-defined result.\n"
                      "[test.cpp:14]: (warning) Passing value -2.0 to log1pl() leads to implementation-defined result.\n", errout.str());

        check("void foo()\n"
              "{\n"
              "    std::cout <<  log(-0.1) << std::endl;\n"
              "    std::cout <<  logf(-0.1) << std::endl;\n"
              "    std::cout <<  logl(-0.1) << std::endl;\n"
              "    std::cout <<  log10(-0.1) << std::endl;\n"
              "    std::cout <<  log10f(-0.1) << std::endl;\n"
              "    std::cout <<  log10l(-0.1) << std::endl;\n"
              "    std::cout <<  log2(-0.1) << std::endl;\n"
              "    std::cout <<  log2f(-0.1) << std::endl;\n"
              "    std::cout <<  log2l(-0.1) << std::endl;\n"
              "    std::cout <<  log1p(-1.1) << std::endl;\n"
              "    std::cout <<  log1pf(-1.1) << std::endl;\n"
              "    std::cout <<  log1pl(-1.1) << std::endl;\n"
              "}");
        ASSERT_EQUALS("[test.cpp:3]: (error) Invalid log() argument nr 1. The value is -0.1 but the valid values are '4.94066e-324:'.\n"
                      "[test.cpp:4]: (error) Invalid logf() argument nr 1. The value is -0.1 but the valid values are '1.4013e-45:'.\n"
                      "[test.cpp:5]: (error) Invalid logl() argument nr 1. The value is -0.1 but the valid values are '4.94066e-324:'.\n"
                      "[test.cpp:6]: (error) Invalid log10() argument nr 1. The value is -0.1 but the valid values are '4.94066e-324:'.\n"
                      "[test.cpp:7]: (error) Invalid log10f() argument nr 1. The value is -0.1 but the valid values are '1.4013e-45:'.\n"
                      "[test.cpp:8]: (error) Invalid log10l() argument nr 1. The value is -0.1 but the valid values are '4.94066e-324:'.\n"
                      "[test.cpp:9]: (error) Invalid log2() argument nr 1. The value is -0.1 but the valid values are '4.94066e-324:'.\n"
                      "[test.cpp:10]: (error) Invalid log2f() argument nr 1. The value is -0.1 but the valid values are '1.4013e-45:'.\n"
                      "[test.cpp:11]: (error) Invalid log2l() argument nr 1. The value is -0.1 but the valid values are '4.94066e-324:'.\n"
                      "[test.cpp:3]: (warning) Passing value -0.1 to log() leads to implementation-defined result.\n"
                      "[test.cpp:4]: (warning) Passing value -0.1 to logf() leads to implementation-defined result.\n"
                      "[test.cpp:5]: (warning) Passing value -0.1 to logl() leads to implementation-defined result.\n"
                      "[test.cpp:6]: (warning) Passing value -0.1 to log10() leads to implementation-defined result.\n"
                      "[test.cpp:7]: (warning) Passing value -0.1 to log10f() leads to implementation-defined result.\n"
                      "[test.cpp:8]: (warning) Passing value -0.1 to log10l() leads to implementation-defined result.\n"
                      "[test.cpp:9]: (warning) Passing value -0.1 to log2() leads to implementation-defined result.\n"
                      "[test.cpp:10]: (warning) Passing value -0.1 to log2f() leads to implementation-defined result.\n"
                      "[test.cpp:11]: (warning) Passing value -0.1 to log2l() leads to implementation-defined result.\n"
                      "[test.cpp:12]: (warning) Passing value -1.1 to log1p() leads to implementation-defined result.\n"
                      "[test.cpp:13]: (warning) Passing value -1.1 to log1pf() leads to implementation-defined result.\n"
                      "[test.cpp:14]: (warning) Passing value -1.1 to log1pl() leads to implementation-defined result.\n", errout.str());

        check("void foo()\n"
              "{\n"
              "    std::cout <<  log(0) << std::endl;\n"
              "    std::cout <<  logf(0.) << std::endl;\n"
              "    std::cout <<  logl(0.0) << std::endl;\n"
              "    std::cout <<  log10(0.0) << std::endl;\n"
              "    std::cout <<  log10f(0) << std::endl;\n"
              "    std::cout <<  log10l(0.) << std::endl;\n"
              "    std::cout <<  log2(0.) << std::endl;\n"
              "    std::cout <<  log2f(0.0) << std::endl;\n"
              "    std::cout <<  log2l(0) << std::endl;\n"
              "    std::cout <<  log1p(-1.) << std::endl;\n"
              "    std::cout <<  log1pf(-1.0) << std::endl;\n"
              "    std::cout <<  log1pl(-1) << std::endl;\n"
              "}");
        ASSERT_EQUALS("[test.cpp:3]: (error) Invalid log() argument nr 1. The value is 0 but the valid values are '4.94066e-324:'.\n"
                      "[test.cpp:4]: (error) Invalid logf() argument nr 1. The value is 0 but the valid values are '1.4013e-45:'.\n"
                      "[test.cpp:5]: (error) Invalid logl() argument nr 1. The value is 0 but the valid values are '4.94066e-324:'.\n"
                      "[test.cpp:6]: (error) Invalid log10() argument nr 1. The value is 0 but the valid values are '4.94066e-324:'.\n"
                      "[test.cpp:7]: (error) Invalid log10f() argument nr 1. The value is 0 but the valid values are '1.4013e-45:'.\n"
                      "[test.cpp:8]: (error) Invalid log10l() argument nr 1. The value is 0 but the valid values are '4.94066e-324:'.\n"
                      "[test.cpp:9]: (error) Invalid log2() argument nr 1. The value is 0 but the valid values are '4.94066e-324:'.\n"
                      "[test.cpp:10]: (error) Invalid log2f() argument nr 1. The value is 0 but the valid values are '1.4013e-45:'.\n"
                      "[test.cpp:11]: (error) Invalid log2l() argument nr 1. The value is 0 but the valid values are '4.94066e-324:'.\n"
                      "[test.cpp:3]: (warning) Passing value 0 to log() leads to implementation-defined result.\n"
                      "[test.cpp:4]: (warning) Passing value 0. to logf() leads to implementation-defined result.\n"
                      "[test.cpp:5]: (warning) Passing value 0.0 to logl() leads to implementation-defined result.\n"
                      "[test.cpp:6]: (warning) Passing value 0.0 to log10() leads to implementation-defined result.\n"
                      "[test.cpp:7]: (warning) Passing value 0 to log10f() leads to implementation-defined result.\n"
                      "[test.cpp:8]: (warning) Passing value 0. to log10l() leads to implementation-defined result.\n"
                      "[test.cpp:9]: (warning) Passing value 0. to log2() leads to implementation-defined result.\n"
                      "[test.cpp:10]: (warning) Passing value 0.0 to log2f() leads to implementation-defined result.\n"
                      "[test.cpp:11]: (warning) Passing value 0 to log2l() leads to implementation-defined result.\n"
                      "[test.cpp:12]: (warning) Passing value -1. to log1p() leads to implementation-defined result.\n"
                      "[test.cpp:13]: (warning) Passing value -1.0 to log1pf() leads to implementation-defined result.\n"
                      "[test.cpp:14]: (warning) Passing value -1 to log1pl() leads to implementation-defined result.\n", errout.str());

        check("void foo()\n"
              "{\n"
              "    std::cout <<  log(1E-3)         << std::endl;\n"
              "    std::cout <<  logf(1E-3)        << std::endl;\n"
              "    std::cout <<  logl(1E-3)        << std::endl;\n"
              "    std::cout <<  log10(1E-3)       << std::endl;\n"
              "    std::cout <<  log10f(1E-3)      << std::endl;\n"
              "    std::cout <<  log10l(1E-3)      << std::endl;\n"
              "    std::cout <<  log2(1E-3)        << std::endl;\n"
              "    std::cout <<  log2f(1E-3)       << std::endl;\n"
              "    std::cout <<  log2l(1E-3)       << std::endl;\n"
              "    std::cout <<  log1p(-1+1E-3)    << std::endl;\n"
              "    std::cout <<  log1pf(-1+1E-3)   << std::endl;\n"
              "    std::cout <<  log1pl(-1+1E-3)   << std::endl;\n"
              "    std::cout <<  log(1.0E-3)       << std::endl;\n"
              "    std::cout <<  logf(1.0E-3)      << std::endl;\n"
              "    std::cout <<  logl(1.0E-3)      << std::endl;\n"
              "    std::cout <<  log10(1.0E-3)     << std::endl;\n"
              "    std::cout <<  log10f(1.0E-3)    << std::endl;\n"
              "    std::cout <<  log10l(1.0E-3)    << std::endl;\n"
              "    std::cout <<  log2(1.0E-3)      << std::endl;\n"
              "    std::cout <<  log2f(1.0E-3)     << std::endl;\n"
              "    std::cout <<  log2l(1.0E-3)     << std::endl;\n"
              "    std::cout <<  log1p(-1+1.0E-3)  << std::endl;\n"
              "    std::cout <<  log1pf(-1+1.0E-3) << std::endl;\n"
              "    std::cout <<  log1pl(-1+1.0E-3) << std::endl;\n"
              "    std::cout <<  log(1.0E+3)       << std::endl;\n"
              "    std::cout <<  logf(1.0E+3)      << std::endl;\n"
              "    std::cout <<  logl(1.0E+3)      << std::endl;\n"
              "    std::cout <<  log10(1.0E+3)     << std::endl;\n"
              "    std::cout <<  log10f(1.0E+3)    << std::endl;\n"
              "    std::cout <<  log10l(1.0E+3)    << std::endl;\n"
              "    std::cout <<  log2(1.0E+3)      << std::endl;\n"
              "    std::cout <<  log2f(1.0E+3)     << std::endl;\n"
              "    std::cout <<  log2l(1.0E+3)     << std::endl;\n"
              "    std::cout <<  log1p(1.0E+3)     << std::endl;\n"
              "    std::cout <<  log1pf(1.0E+3)    << std::endl;\n"
              "    std::cout <<  log1pl(1.0E+3)    << std::endl;\n"
              "    std::cout <<  log(2.0)          << std::endl;\n"
              "    std::cout <<  logf(2.0)         << std::endl;\n"
              "    std::cout <<  logf(2.0f)        << std::endl;\n"
              "    std::cout <<  log10(2.0)        << std::endl;\n"
              "    std::cout <<  log10f(2.0)       << std::endl;\n"
              "    std::cout <<  log10f(2.0f)      << std::endl;\n"
              "    std::cout <<  log2(2.0)         << std::endl;\n"
              "    std::cout <<  log2f(2.0)        << std::endl;\n"
              "    std::cout <<  log2f(2.0f)       << std::endl;\n"
              "    std::cout <<  log1p(2.0)        << std::endl;\n"
              "    std::cout <<  log1pf(2.0)       << std::endl;\n"
              "    std::cout <<  log1pf(2.0f)      << std::endl;\n"
              "}");
        ASSERT_EQUALS("", errout.str());

        check("void foo()\n"
              "{\n"
              "    std::string *log(0);\n"
              "}");
        ASSERT_EQUALS("", errout.str());

        // #3473 - no warning if "log" is a variable
        check("Fred::Fred() : log(0) { }");
        ASSERT_EQUALS("", errout.str());

        // #5748
        check("void f() { foo.log(0); }");
        ASSERT_EQUALS("", errout.str());
    }

    void mathfunctionCall_acos() {
        // acos, acosf, acosl
        check("void foo()\n"
              "{\n"
              " return acos(-1)     \n"
              "    + acos(0.1)      \n"
              "    + acos(0.0001)   \n"
              "    + acos(0.01)     \n"
              "    + acos(1.0E-1)   \n"
              "    + acos(-1.0E-1)  \n"
              "    + acos(+1.0E-1)  \n"
              "    + acos(0.1E-1)   \n"
              "    + acos(+0.1E-1)  \n"
              "    + acos(-0.1E-1)  \n"
              "    + acosf(-1)      \n"
              "    + acosf(0.1)     \n"
              "    + acosf(0.0001)  \n"
              "    + acosf(0.01)    \n"
              "    + acosf(1.0E-1)  \n"
              "    + acosf(-1.0E-1) \n"
              "    + acosf(+1.0E-1) \n"
              "    + acosf(0.1E-1)  \n"
              "    + acosf(+0.1E-1) \n"
              "    + acosf(-0.1E-1) \n"
              "    + acosl(-1)      \n"
              "    + acosl(0.1)     \n"
              "    + acosl(0.0001)  \n"
              "    + acosl(0.01)    \n"
              "    + acosl(1.0E-1)  \n"
              "    + acosl(-1.0E-1) \n"
              "    + acosl(+1.0E-1) \n"
              "    + acosl(0.1E-1)  \n"
              "    + acosl(+0.1E-1) \n"
              "    + acosl(-0.1E-1);\n"
              "}");
        ASSERT_EQUALS("", errout.str());

        check("void foo()\n"
              "{\n"
              "    std::cout <<  acos(1.1) << std::endl;\n"
              "    std::cout <<  acosf(1.1) << std::endl;\n"
              "    std::cout <<  acosl(1.1) << std::endl;\n"
              "}");
        ASSERT_EQUALS("[test.cpp:3]: (error) Invalid acos() argument nr 1. The value is 1.1 but the valid values are '-1.0:1.0'.\n"
                      "[test.cpp:4]: (error) Invalid acosf() argument nr 1. The value is 1.1 but the valid values are '-1.0:1.0'.\n"
                      "[test.cpp:5]: (error) Invalid acosl() argument nr 1. The value is 1.1 but the valid values are '-1.0:1.0'.\n", errout.str());

        check("void foo()\n"
              "{\n"
              "    std::cout <<  acos(-1.1) << std::endl;\n"
              "    std::cout <<  acosf(-1.1) << std::endl;\n"
              "    std::cout <<  acosl(-1.1) << std::endl;\n"
              "}");
        ASSERT_EQUALS("[test.cpp:3]: (error) Invalid acos() argument nr 1. The value is -1.1 but the valid values are '-1.0:1.0'.\n"
                      "[test.cpp:4]: (error) Invalid acosf() argument nr 1. The value is -1.1 but the valid values are '-1.0:1.0'.\n"
                      "[test.cpp:5]: (error) Invalid acosl() argument nr 1. The value is -1.1 but the valid values are '-1.0:1.0'.\n", errout.str());
    }

    void mathfunctionCall_asin() {
        // asin, asinf, asinl
        check("void foo()\n"
              "{\n"
              " return asin(1)      \n"
              "    + asin(-1)       \n"
              "    + asin(0.1)      \n"
              "    + asin(0.0001)   \n"
              "    + asin(0.01)     \n"
              "    + asin(1.0E-1)   \n"
              "    + asin(-1.0E-1)  \n"
              "    + asin(+1.0E-1)  \n"
              "    + asin(0.1E-1)   \n"
              "    + asin(+0.1E-1)  \n"
              "    + asin(-0.1E-1)  \n"
              "    + asinf(1)       \n"
              "    + asinf(-1)      \n"
              "    + asinf(0.1)     \n"
              "    + asinf(0.0001)  \n"
              "    + asinf(0.01)    \n"
              "    + asinf(1.0E-1)  \n"
              "    + asinf(-1.0E-1) \n"
              "    + asinf(+1.0E-1) \n"
              "    + asinf(0.1E-1)  \n"
              "    + asinf(+0.1E-1) \n"
              "    + asinf(-0.1E-1) \n"
              "    + asinl(1)       \n"
              "    + asinl(-1)      \n"
              "    + asinl(0.1)     \n"
              "    + asinl(0.0001)  \n"
              "    + asinl(0.01)    \n"
              "    + asinl(1.0E-1)  \n"
              "    + asinl(-1.0E-1) \n"
              "    + asinl(+1.0E-1) \n"
              "    + asinl(0.1E-1)  \n"
              "    + asinl(+0.1E-1) \n"
              "    + asinl(-0.1E-1);\n"
              "}");
        ASSERT_EQUALS("", errout.str());

        check("void foo()\n"
              "{\n"
              "    std::cout <<  asin(1.1) << std::endl;\n"
              "    std::cout <<  asinf(1.1) << std::endl;\n"
              "    std::cout <<  asinl(1.1) << std::endl;\n"
              "}");
        ASSERT_EQUALS("[test.cpp:3]: (error) Invalid asin() argument nr 1. The value is 1.1 but the valid values are '-1.0:1.0'.\n"
                      "[test.cpp:4]: (error) Invalid asinf() argument nr 1. The value is 1.1 but the valid values are '-1.0:1.0'.\n"
                      "[test.cpp:5]: (error) Invalid asinl() argument nr 1. The value is 1.1 but the valid values are '-1.0:1.0'.\n", errout.str());

        check("void foo()\n"
              "{\n"
              "    std::cout <<  asin(-1.1) << std::endl;\n"
              "    std::cout <<  asinf(-1.1) << std::endl;\n"
              "    std::cout <<  asinl(-1.1) << std::endl;\n"
              "}");
        ASSERT_EQUALS("[test.cpp:3]: (error) Invalid asin() argument nr 1. The value is -1.1 but the valid values are '-1.0:1.0'.\n"
                      "[test.cpp:4]: (error) Invalid asinf() argument nr 1. The value is -1.1 but the valid values are '-1.0:1.0'.\n"
                      "[test.cpp:5]: (error) Invalid asinl() argument nr 1. The value is -1.1 but the valid values are '-1.0:1.0'.\n", errout.str());
    }

    void mathfunctionCall_pow() {
        // pow, powf, powl
        check("void foo()\n"
              "{\n"
              "    std::cout <<  pow(0,-10) << std::endl;\n"
              "    std::cout <<  powf(0,-10) << std::endl;\n"
              "    std::cout <<  powl(0,-10) << std::endl;\n"
              "}");
        ASSERT_EQUALS("[test.cpp:3]: (warning) Passing values 0 and -10 to pow() leads to implementation-defined result.\n"
                      "[test.cpp:4]: (warning) Passing values 0 and -10 to powf() leads to implementation-defined result.\n"
                      "[test.cpp:5]: (warning) Passing values 0 and -10 to powl() leads to implementation-defined result.\n", errout.str());

        check("void foo()\n"
              "{\n"
              "    std::cout <<  pow(0,10) << std::endl;\n"
              "    std::cout <<  powf(0,10) << std::endl;\n"
              "    std::cout <<  powl(0,10) << std::endl;\n"
              "}");
        ASSERT_EQUALS("", errout.str());
    }

    void mathfunctionCall_atan2() {
        // atan2
        check("void foo()\n"
              "{\n"
              "    std::cout <<  atan2(1,1)         ;\n"
              "    std::cout <<  atan2(-1,-1)       ;\n"
              "    std::cout <<  atan2(0.1,1)       ;\n"
              "    std::cout <<  atan2(0.0001,100)  ;\n"
              "    std::cout <<  atan2(0.0,1e-1)    ;\n"
              "    std::cout <<  atan2(1.0E-1,-3)   ;\n"
              "    std::cout <<  atan2(-1.0E-1,+2)  ;\n"
              "    std::cout <<  atan2(+1.0E-1,0)   ;\n"
              "    std::cout <<  atan2(0.1E-1,3)    ;\n"
              "    std::cout <<  atan2(+0.1E-1,1)   ;\n"
              "    std::cout <<  atan2(-0.1E-1,8)   ;\n"
              "    std::cout <<  atan2f(1,1)        ;\n"
              "    std::cout <<  atan2f(-1,-1)      ;\n"
              "    std::cout <<  atan2f(0.1,1)      ;\n"
              "    std::cout <<  atan2f(0.0001,100) ;\n"
              "    std::cout <<  atan2f(0.0,1e-1)   ;\n"
              "    std::cout <<  atan2f(1.0E-1,-3)  ;\n"
              "    std::cout <<  atan2f(-1.0E-1,+2) ;\n"
              "    std::cout <<  atan2f(+1.0E-1,0)  ;\n"
              "    std::cout <<  atan2f(0.1E-1,3)   ;\n"
              "    std::cout <<  atan2f(+0.1E-1,1)  ;\n"
              "    std::cout <<  atan2f(-0.1E-1,8)  ;\n"
              "    std::cout <<  atan2l(1,1)        ;\n"
              "    std::cout <<  atan2l(-1,-1)      ;\n"
              "    std::cout <<  atan2l(0.1,1)      ;\n"
              "    std::cout <<  atan2l(0.0001,100) ;\n"
              "    std::cout <<  atan2l(0.0,1e-1)   ;\n"
              "    std::cout <<  atan2l(1.0E-1,-3)  ;\n"
              "    std::cout <<  atan2l(-1.0E-1,+2) ;\n"
              "    std::cout <<  atan2l(+1.0E-1,0)  ;\n"
              "    std::cout <<  atan2l(0.1E-1,3)   ;\n"
              "    std::cout <<  atan2l(+0.1E-1,1)  ;\n"
              "    std::cout <<  atan2l(-0.1E-1,8)  ;\n"
              "}");
        ASSERT_EQUALS("", errout.str());

        check("void foo()\n"
              "{\n"
              "    std::cout <<  atan2(0,0) << std::endl;\n"
              "    std::cout <<  atan2f(0,0) << std::endl;\n"
              "    std::cout <<  atan2l(0,0) << std::endl;\n"
              "}");
        ASSERT_EQUALS("[test.cpp:3]: (warning) Passing values 0 and 0 to atan2() leads to implementation-defined result.\n"
                      "[test.cpp:4]: (warning) Passing values 0 and 0 to atan2f() leads to implementation-defined result.\n"
                      "[test.cpp:5]: (warning) Passing values 0 and 0 to atan2l() leads to implementation-defined result.\n", errout.str());
    }

    void mathfunctionCall_fmod() {
        // fmod, fmodl, fmodf
        check("void foo()\n"
              "{\n"
              "    std::cout <<  fmod(1.0,0) << std::endl;\n"
              "    std::cout <<  fmodf(1.0,0) << std::endl;\n"
              "    std::cout <<  fmodl(1.0,0) << std::endl;\n"
              "}");
        ASSERT_EQUALS("[test.cpp:3]: (error) Invalid fmod() argument nr 2. The value is 0 but the valid values are '!0.0'.\n"
                      "[test.cpp:4]: (error) Invalid fmodf() argument nr 2. The value is 0 but the valid values are '!0.0'.\n"
                      "[test.cpp:5]: (error) Invalid fmodl() argument nr 2. The value is 0 but the valid values are '!0.0'.\n"
                      "[test.cpp:3]: (warning) Passing values 1.0 and 0 to fmod() leads to implementation-defined result.\n"
                      "[test.cpp:4]: (warning) Passing values 1.0 and 0 to fmodf() leads to implementation-defined result.\n"
                      "[test.cpp:5]: (warning) Passing values 1.0 and 0 to fmodl() leads to implementation-defined result.\n", errout.str());

        check("void foo()\n"
              "{\n"
              "    std::cout <<  fmod(1.0,1) << std::endl;\n"
              "    std::cout <<  fmodf(1.0,1) << std::endl;\n"
              "    std::cout <<  fmodl(1.0,1) << std::endl;\n"
              "}");
        ASSERT_EQUALS("", errout.str());
    }

    void mathfunctionCall_precision() {
        check("void foo() {\n"
              "    print(exp(x) - 1);\n"
              "    print(log(1 + x));\n"
              "    print(1 - erf(x));\n"
              "}");
        ASSERT_EQUALS("[test.cpp:2]: (style) Expression 'exp(x) - 1' can be replaced by 'expm1(x)' to avoid loss of precision.\n"
                      "[test.cpp:3]: (style) Expression 'log(1 + x)' can be replaced by 'log1p(x)' to avoid loss of precision.\n"
                      "[test.cpp:4]: (style) Expression '1 - erf(x)' can be replaced by 'erfc(x)' to avoid loss of precision.\n", errout.str());

        check("void foo() {\n"
              "    print(exp(x) - 1.0);\n"
              "    print(log(1.0 + x));\n"
              "    print(1.0 - erf(x));\n"
              "}");
        ASSERT_EQUALS("[test.cpp:2]: (style) Expression 'exp(x) - 1' can be replaced by 'expm1(x)' to avoid loss of precision.\n"
                      "[test.cpp:3]: (style) Expression 'log(1 + x)' can be replaced by 'log1p(x)' to avoid loss of precision.\n"
                      "[test.cpp:4]: (style) Expression '1 - erf(x)' can be replaced by 'erfc(x)' to avoid loss of precision.\n", errout.str());

        check("void foo() {\n"
              "    print(exp(3 + x*f(a)) - 1);\n"
              "    print(log(x*4 + 1));\n"
              "    print(1 - erf(34*x + f(x) - c));\n"
              "}");
        ASSERT_EQUALS("[test.cpp:2]: (style) Expression 'exp(x) - 1' can be replaced by 'expm1(x)' to avoid loss of precision.\n"
                      "[test.cpp:3]: (style) Expression 'log(1 + x)' can be replaced by 'log1p(x)' to avoid loss of precision.\n"
                      "[test.cpp:4]: (style) Expression '1 - erf(x)' can be replaced by 'erfc(x)' to avoid loss of precision.\n", errout.str());

        check("void foo() {\n"
              "    print(2*exp(x) - 1);\n"
              "    print(1 - erf(x)/2.0);\n"
              "}");
        ASSERT_EQUALS("", errout.str());
    }

    void checkIgnoredReturnValue() {
        Settings settings2;
        settings2.severity.enable(Severity::warning);
        const char xmldata[] = "<?xml version=\"1.0\"?>\n"
                               "<def version=\"2\">\n"
                               "  <function name=\"mystrcmp,foo::mystrcmp\">\n"
                               "    <use-retval/>\n"
                               "    <arg nr=\"1\"/>\n"
                               "    <arg nr=\"2\"/>\n"
                               "  </function>\n"
                               "</def>";
        tinyxml2::XMLDocument doc;
        doc.Parse(xmldata, sizeof(xmldata));
        settings2.library.load(doc);

        check("void foo() {\n"
              "  mystrcmp(a, b);\n"
              "}", "test.cpp", &settings2);
        ASSERT_EQUALS("[test.cpp:2]: (warning) Return value of function mystrcmp() is not used.\n", errout.str());

        check("void foo() {\n"
              "  foo::mystrcmp(a, b);\n"
              "}", "test.cpp", &settings2);
        ASSERT_EQUALS("[test.cpp:2]: (warning) Return value of function foo::mystrcmp() is not used.\n", errout.str());

        check("void f() {\n"
              "  foo x;\n"
              "  x.mystrcmp(a, b);\n"
              "}", "test.cpp", &settings2);
        ASSERT_EQUALS("[test.cpp:3]: (warning) Return value of function x.mystrcmp() is not used.\n", errout.str());

        check("bool mystrcmp(char* a, char* b);\n" // cppcheck sees a custom strcmp definition, but it returns a value. Assume it is the one specified in the library.
              "void foo() {\n"
              "    mystrcmp(a, b);\n"
              "}", "test.cpp", &settings2);
        ASSERT_EQUALS("[test.cpp:3]: (warning) Return value of function mystrcmp() is not used.\n", errout.str());

        check("void mystrcmp(char* a, char* b);\n" // cppcheck sees a custom strcmp definition which returns void!
              "void foo() {\n"
              "    mystrcmp(a, b);\n"
              "}", "test.cpp", &settings2);
        ASSERT_EQUALS("", errout.str());

        check("void foo() {\n"
              "    class mystrcmp { mystrcmp() {} };\n" // strcmp is a constructor definition here
              "}", "test.cpp", &settings2);
        ASSERT_EQUALS("", errout.str());

        check("void foo() {\n"
              "    return mystrcmp(a, b);\n"
              "}", "test.cpp", &settings2);
        ASSERT_EQUALS("", errout.str());

        check("void foo() {\n"
              "    return foo::mystrcmp(a, b);\n"
              "}", "test.cpp", &settings2);
        ASSERT_EQUALS("", errout.str());

        check("void foo() {\n"
              "    if(mystrcmp(a, b));\n"
              "}", "test.cpp", &settings2);
        ASSERT_EQUALS("", errout.str());

        check("void foo() {\n"
              "    bool b = mystrcmp(a, b);\n"
              "}", "test.cpp", &settings2);
        ASSERT_EQUALS("", errout.str());

        // #6194
        check("void foo() {\n"
              "    MyStrCmp mystrcmp(x, y);\n"
              "}", "test.cpp", &settings2);
        ASSERT_EQUALS("", errout.str());

        // #6197
        check("void foo() {\n"
              "    abc::def.mystrcmp(a,b);\n"
              "}", "test.cpp", &settings2);
        ASSERT_EQUALS("", errout.str());

        // #6233
        check("int main() {\n"
              "    auto lambda = [](double value) {\n"
              "        double rounded = floor(value + 0.5);\n"
              "        printf(\"Rounded value = %f\\n\", rounded);\n"
              "    };\n"
              "    lambda(13.3);\n"
              "    return 0;\n"
              "}");
        ASSERT_EQUALS("", errout.str());

        // #6669
        check("void foo(size_t size) {\n"
              "   void * res{malloc(size)};\n"
              "}");
        ASSERT_EQUALS("", errout.str());

        // #7447
        check("void foo() {\n"
              "   int x{mystrcmp(a,b)};\n"
              "}", "test.cpp", &settings2);
        ASSERT_EQUALS("", errout.str());

        // #7905
        check("void foo() {\n"
              "   int x({mystrcmp(a,b)});\n"
              "}", "test.cpp", &settings2);
        ASSERT_EQUALS("", errout.str());

        check("void foo() {\n" // don't crash
              "  DEBUG(123)(mystrcmp(a,b))(fd);\n"
              "}", "test.c", &settings2);
        check("struct teststruct {\n"
              "    int testfunc1() __attribute__ ((warn_unused_result)) { return 1; }\n"
              "    [[nodiscard]] int testfunc2() { return 1; }\n"
              "    void foo() { testfunc1(); testfunc2(); }\n"
              "};\n"
              "int main() {\n"
              "    teststruct TestStruct1;\n"
              "    TestStruct1.testfunc1();\n"
              "    TestStruct1.testfunc2();\n"
              "    return 0;\n"
              "}", "test.cpp", &settings2);
        ASSERT_EQUALS("[test.cpp:4]: (warning) Return value of function testfunc1() is not used.\n"
                      "[test.cpp:4]: (warning) Return value of function testfunc2() is not used.\n"
                      "[test.cpp:8]: (warning) Return value of function TestStruct1.testfunc1() is not used.\n"
                      "[test.cpp:9]: (warning) Return value of function TestStruct1.testfunc2() is not used.\n", errout.str());

        // #9006
        check("template <typename... a> uint8_t b(std::tuple<uint8_t> d) {\n"
              "  std::tuple<a...> c{std::move(d)};\n"
              "  return std::get<0>(c);\n"
              "}");
        ASSERT_EQUALS("", errout.str());

        check("struct A { int x; };\n"
              "template <class... Ts>\n"
              "A f(int x, Ts... xs) {\n"
              "    return {std::move(x), static_cast<int>(xs)...};\n"
              "}\n"
              "A g() { return f(1); }");
        ASSERT_EQUALS("", errout.str());

        // #8412 - unused operator result
        check("void foo() {\n"
              "  !mystrcmp(a, b);\n"
              "}", "test.cpp", &settings2);
        ASSERT_EQUALS("[test.cpp:2]: (warning) Return value of function mystrcmp() is not used.\n", errout.str());

    }

    void checkIgnoredErrorCode() {
        Settings settings2;
        settings2.addEnabled("style");
        const char xmldata[] = "<?xml version=\"1.0\"?>\n"
                               "<def version=\"2\">\n"
                               "  <function name=\"mystrcmp\">\n"
                               "    <use-retval type=\"error-code\"/>\n"
                               "    <arg nr=\"1\"/>\n"
                               "    <arg nr=\"2\"/>\n"
                               "  </function>\n"
                               "</def>";
        tinyxml2::XMLDocument doc;
        doc.Parse(xmldata, sizeof(xmldata));
        settings2.library.load(doc);

        check("void foo() {\n"
              "  mystrcmp(a, b);\n"
              "}", "test.cpp", &settings2);
        ASSERT_EQUALS("[test.cpp:2]: (style) Error code from the return value of function mystrcmp() is not used.\n", errout.str());
    }

    void memsetZeroBytes() {
        check("void f() {\n"
              "    memset(p, 10, 0x0);\n"
              "}");
        ASSERT_EQUALS("[test.cpp:2]: (warning) memset() called to fill 0 bytes.\n", errout.str());

        check("void f() {\n"
              "    memset(p, sizeof(p), 0);\n"
              "}");
        ASSERT_EQUALS("[test.cpp:2]: (warning) memset() called to fill 0 bytes.\n", errout.str());

        check("void f() {\n"
              "    memset(p, sizeof(p), i);\n"
              "}");
        ASSERT_EQUALS("", errout.str());

        // #6269 false positives in case of overloaded standard library functions
        check("class c {\n"
              "  void memset( int i );\n"
              "  void f( void )   {\n"
              "     memset( 0 );\n"
              "  }\n"
              "};");
        ASSERT_EQUALS("", errout.str());

        // #7285
        check("void f() {\n"
              "    memset(&tm, sizeof(tm), 0);\n"
              "}");
        ASSERT_EQUALS("[test.cpp:2]: (warning) memset() called to fill 0 bytes.\n", errout.str());

    }

    void memsetInvalid2ndParam() {
        check("void f() {\n"
              "    int* is = new int[10];\n"
              "    memset(is, 1.0f, 40);\n"
              "    int* is2 = new int[10];\n"
              "    memset(is2, 0.1f, 40);\n"
              "}");
        ASSERT_EQUALS("[test.cpp:3]: (portability) The 2nd memset() argument '1.0f' is a float, its representation is implementation defined.\n"
                      "[test.cpp:5]: (portability) The 2nd memset() argument '0.1f' is a float, its representation is implementation defined.\n", errout.str());

        check("void f() {\n"
              "    int* is = new int[10];\n"
              "    float g = computeG();\n"
              "    memset(is, g, 40);\n"
              "}");
        ASSERT_EQUALS("[test.cpp:4]: (portability) The 2nd memset() argument 'g' is a float, its representation is implementation defined.\n", errout.str());

        check("void f() {\n"
              "    int* is = new int[10];\n"
              "    memset(is, 0.0f, 40);\n"
              "}");
        ASSERT_EQUALS("", errout.str());

        check("void f() {\n" // FP
              "    float x = 2.3f;\n"
              "    memset(a, (x?64:0), 40);\n"
              "}");
        ASSERT_EQUALS("", errout.str());

        check("void f() {\n"
              "    short ss[] = {1, 2};\n"
              "    memset(ss, 256, 4);\n"
              "    short ss2[2];\n"
              "    memset(ss2, -129, 4);\n"
              "}");
        ASSERT_EQUALS("[test.cpp:3]: (warning) The 2nd memset() argument '256' doesn't fit into an 'unsigned char'.\n"
                      "[test.cpp:5]: (warning) The 2nd memset() argument '-129' doesn't fit into an 'unsigned char'.\n", errout.str());

        check("void f() {\n"
              "    int is[10];\n"
              "    memset(is, 0xEE, 40);\n"
              "    unsigned char* cs = malloc(256);\n"
              "    memset(cs, -1, 256);\n"
              "    short* ss[30];\n"
              "    memset(ss, -128, 60);\n"
              "    char cs2[30];\n"
              "    memset(cs2, 255, 30);\n"
              "    char cs3[30];\n"
              "    memset(cs3, 0, 30);\n"
              "}");
        ASSERT_EQUALS("", errout.str());

        check("void f() {\n"
              "    int is[10];\n"
              "    const int i = g();\n"
              "    memset(is, 1.0f + i, 40);\n"
              "}");
        ASSERT_EQUALS("[test.cpp:4]: (portability) The 2nd memset() argument '1.0f+i' is a float, its representation is implementation defined.\n", errout.str());
    }

    void checkMissingReturn() {
        check("int f() {}");
        ASSERT_EQUALS("[test.cpp:1]: (error) Found a exit path from function with non-void return type that has missing return statement\n", errout.str());

        {
            const char code[] = "int main(void) {}";
            Settings s;

            s.standards.c = Standards::C89;
            check(code, "test.c", &s); // c code (c89)
            ASSERT_EQUALS("[test.c:1]: (error) Found a exit path from function with non-void return type that has missing return statement\n", errout.str());

            s.standards.c = Standards::C99;
            check(code, "test.c", &s); // c code (c99)
            ASSERT_EQUALS("", errout.str());

            check(code, "test.cpp", &s); // c++ code
            ASSERT_EQUALS("", errout.str());
        }

        check("F(A,B) { x=1; }");
        ASSERT_EQUALS("", errout.str());

        check("auto foo4() -> void {}");
        ASSERT_EQUALS("", errout.str());

        check("void STDCALL foo() {}");
        ASSERT_EQUALS("", errout.str());

        check("void operator=(int y) { x=y; }");
        ASSERT_EQUALS("", errout.str());

        check("int f() {\n"
              "back:\n"
              "    return 0;\n"
              "ng:\n"
              "    x=y;\n"
              "    goto back;\n"
              "}\n");
        ASSERT_EQUALS("", errout.str());

        // unreachable code..
        check("int foo(int x) {\n"
              "  return 1;\n"
              "  (void)x;\n"
              "}");
        ASSERT_EQUALS("", errout.str());

        check("int foo(int x) {\n"
              "  if (x) goto out;\n"
              "  return 1;\n"
              "out:\n"
              "}");
        ASSERT_EQUALS("[test.cpp:3]: (error) Found a exit path from function with non-void return type that has missing return statement\n", errout.str());

        // switch
        check("int f() {\n"
              "    switch (x) {\n"
              "        case 1: break;\n" // <- error
              "        case 2: return 1;\n"
              "    }\n"
              "}");
        ASSERT_EQUALS("[test.cpp:3]: (error) Found a exit path from function with non-void return type that has missing return statement\n", errout.str());

        check("int f() {\n"
              "    switch (x) {\n"
              "        case 1: return 2; break;\n"
              "        default: return 1;\n"
              "    }\n"
              "}");
        ASSERT_EQUALS("", errout.str());

        check("bool test(unsigned char v1, int v2) {\n"
              "    switch (v1) {\n"
              "        case 0:\n"
              "            switch (v2) {\n"
              "            case 48000:\n"
              "                break;\n"
              "            }\n"
              "            return false;\n"
              "        default:\n"
              "            return true;\n"
              "    }\n"
              "}");
        ASSERT_EQUALS("", errout.str());

        // if/else
        check("int f(int x) {\n"
              "    if (x) {\n"
              "        return 1;\n"
              "    }\n" // <- error (missing else)
              "}");
        ASSERT_EQUALS("[test.cpp:4]: (error) Found a exit path from function with non-void return type that has missing return statement\n", errout.str());

        check("int f(int x) {\n"
              "    if (x) {\n"
              "        ;\n" // <- error
              "    } else {\n"
              "        return 1;\n"
              "    }\n"
              "}");
        ASSERT_EQUALS("[test.cpp:3]: (error) Found a exit path from function with non-void return type that has missing return statement\n", errout.str());

        check("int f() {\n"
              "    if (!0) {\n"
              "        return 1;\n"
              "    }\n"
              "}");
        ASSERT_EQUALS("", errout.str());

        check("int f() {\n"
              "    if (!0) {}\n"
              "}");
        ASSERT_EQUALS("[test.cpp:2]: (error) Found a exit path from function with non-void return type that has missing return statement\n", errout.str());

        // loop
        check("int f(int x) {\n"
              "    while (1) {\n"
              "        dostuff();\n"
              "    }\n"
              "}");
        ASSERT_EQUALS("", errout.str());

        // return {..}
        check("std::pair<int, int> typeDecl(int tok) {\n"
              "    if (!tok)\n"
              "        return {};\n"
              "    else\n"
              "        return {1, 2};\n"
              "}");
        ASSERT_EQUALS("", errout.str());

        // noreturn function
        check("int f(int x) { exit(0); }");
        ASSERT_EQUALS("", errout.str());

        check("int f(int x) { assert(0); }");
        ASSERT_EQUALS("", errout.str());

        check("int f(int x) { if (x) return 1; else return bar({1}, {}); }");
        ASSERT_EQUALS("", errout.str());

        check("auto f() -> void {}"); // #10342
        ASSERT_EQUALS("", errout.str());

        check("struct S1 {\n" // #7433
              "    S1& operator=(const S1& r) { if (this != &r) { i = r.i; } }\n"
              "    int i;\n"
              "};\n"
              "struct S2 {\n"
              "    S2& operator=(const S2& s) { if (this != &s) { j = s.j; } return *this; }\n"
              "    int j;\n"
              "};\n"
              "struct S3 {\n"
              "    S3& operator=(const S3& t) { if (this != &t) { k = t.k; return *this; } }\n"
              "    int k;\n"
              "};\n");
        ASSERT_EQUALS("[test.cpp:2]: (error) Found a exit path from function with non-void return type that has missing return statement\n"
                      "[test.cpp:10]: (error) Found a exit path from function with non-void return type that has missing return statement\n",
                      errout.str());
    }

    // NRVO check
    void returnLocalStdMove1() {
        check("struct A{}; A f() { A var; return std::move(var); }");
        ASSERT_EQUALS("[test.cpp:1]: (performance) Using std::move for returning object by-value from function will affect copy elision optimization."
                      " More: https://isocpp.github.io/CppCoreGuidelines/CppCoreGuidelines#Rf-return-move-local\n", errout.str());
    }

    // RVO, C++03 ctor style
    void returnLocalStdMove2() {
        check("struct A{}; A f() { return std::move( A() ); }");
        ASSERT_EQUALS("[test.cpp:1]: (performance) Using std::move for returning object by-value from function will affect copy elision optimization."
                      " More: https://isocpp.github.io/CppCoreGuidelines/CppCoreGuidelines#Rf-return-move-local\n", errout.str());
    }

    // RVO, new ctor style
    void returnLocalStdMove3() {
        check("struct A{}; A f() { return std::move(A{}); }");
        ASSERT_EQUALS("[test.cpp:1]: (performance) Using std::move for returning object by-value from function will affect copy elision optimization."
                      " More: https://isocpp.github.io/CppCoreGuidelines/CppCoreGuidelines#Rf-return-move-local\n", errout.str());
    }

    // Function argument
    void returnLocalStdMove4() {
        check("struct A{}; A f(A a) { return std::move(A{}); }");
        ASSERT_EQUALS("[test.cpp:1]: (performance) Using std::move for returning object by-value from function will affect copy elision optimization."
                      " More: https://isocpp.github.io/CppCoreGuidelines/CppCoreGuidelines#Rf-return-move-local\n", errout.str());
    }

    void returnLocalStdMove5() {
        check("struct A{} a; A f1() { return std::move(a); }\n"
              "A f2() { volatile A var; return std::move(var); }");
        ASSERT_EQUALS("", errout.str());
    }

    void negativeMemoryAllocationSizeError() { // #389
        check("void f() {\n"
              "   int *a;\n"
              "   a = malloc( -10 );\n"
              "   free(a);\n"
              "}");
        ASSERT_EQUALS("[test.cpp:3]: (error) Invalid malloc() argument nr 1. The value is -10 but the valid values are '0:'.\n", errout.str());

        check("void f() {\n"
              "   int *a;\n"
              "   a = alloca( -10 );\n"
              "   free(a);\n"
              "}");
        ASSERT_EQUALS("[test.cpp:3]: (warning) Obsolete function 'alloca' called.\n"
                      "[test.cpp:3]: (error) Invalid alloca() argument nr 1. The value is -10 but the valid values are '0:'.\n", errout.str());
    }
};

REGISTER_TEST(TestFunctions)<|MERGE_RESOLUTION|>--- conflicted
+++ resolved
@@ -724,15 +724,27 @@
               "}\n");
         ASSERT_EQUALS("[test.cpp:3]: (error) Invalid wcslen() argument nr 1. A nul-terminated string is required.\n", errout.str());
 
-<<<<<<< HEAD
+        check("void f(char* dest) {\n"
+              "    char if_name[(IF_NAMESIZE > 21 ? IF_NAMESIZE : 21) + 1] = \"%\";\n"
+              "    strcat(dest, if_name);\n"
+              "}\n");
+        ASSERT_EQUALS("", errout.str());
+
+        check("int f() {\n"
+              "    const char c[3] = \"abc\";\n"
+              "    return strlen(c);\n"
+              "}\n");
+        ASSERT_EQUALS("[test.cpp:3]: (error) Invalid strlen() argument nr 1. A nul-terminated string is required.\n", errout.str());
+
+        check("int f() {\n"
+              "    const wchar_t c[3] = L\"abc\";\n"
+              "    return wcslen(c);\n"
+              "}\n");
+        ASSERT_EQUALS("[test.cpp:3]: (error) Invalid wcslen() argument nr 1. A nul-terminated string is required.\n", errout.str());
+
         check("int f() {\n"
               "    const char c[3] = \"ab\\0\";\n"
               "    return strlen(c);\n"
-=======
-        check("void f(char* dest) {\n"
-              "    char if_name[(IF_NAMESIZE > 21 ? IF_NAMESIZE : 21) + 1] = \"%\";\n"
-              "    strcat(dest, if_name);\n"
->>>>>>> de2509f1
               "}\n");
         ASSERT_EQUALS("", errout.str());
     }
