--- conflicted
+++ resolved
@@ -916,17 +916,12 @@
     }
 
     void floatValue3() {
-<<<<<<< HEAD
         const char code[] = "void foo(float f) { return f > 12.0; }";
 #if Z3_VERSION_INT >= GET_VERSION_INT(4,8,0)
         const char expected[] = "(> $1 (fp #b0 #b10000000010 #x8000000000000))\n"
                                 "z3::sat\n";
 #else
         const char expected[] = "(> $1 12.0)\n"
-=======
-        const char code[] = "void foo(float f) { return f > 12.3; }";
-        const char expected[] = "(> $1 (/ 123.0 10.0))\n"
->>>>>>> d785ff9e
                                 "z3::sat\n";
 #endif // Z3_VERSION_INT
         ASSERT_EQUALS(expected, expr(code, ">"));
