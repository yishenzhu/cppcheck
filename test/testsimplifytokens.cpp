--- conflicted
+++ resolved
@@ -6882,13 +6882,8 @@
         ASSERT_EQUALS(exp, tokenizeAndStringify(code, /*simplify=*/ true));
     }
 
-<<<<<<< HEAD
     void simplifyKnownVariablesNamespace() {
         { // #10059
-=======
-    void simplifyKnownVariablesNamespace() { // #10059
-        {
->>>>>>> 7f682d54
             const char code[] = "namespace N {\n"
                                 "    const int n = 0;\n"
                                 "    namespace M { const int m = 0; }\n"
@@ -6912,7 +6907,6 @@
                                 "10: int l ( N :: M :: m@2 ) ;\n";
             ASSERT_EQUALS(exp, tokenizeDebugListing(code));
         }
-<<<<<<< HEAD
         { // #10835
             const char code[] = "using namespace X;\n"
                                 "namespace N {\n"
@@ -6947,31 +6941,6 @@
                                 "14: x@2 = 0 ;\n"
                                 "15: }\n"
                                 "16: }\n";
-=======
-
-        {
-            const char code[] = "struct S {\n"
-                                "    S() { f(); }\n"
-                                "    void f();\n"
-                                "    int i;\n"
-                                "};\n"
-                                "namespace N { int j; }\n"
-                                "using namespace N;\n"
-                                "void S::f() {\n"
-                                "  i = 0;\n"
-                                "}\n";
-            const char exp[]  = "\n\n##file 0\n"
-                                "1: struct S {\n"
-                                "2: S ( ) { f ( ) ; }\n"
-                                "3: void f ( ) ;\n"
-                                "4: int i@1 ;\n"
-                                "5: } ;\n"
-                                "6: namespace N { int j@2 ; }\n"
-                                "7: using namespace N ;\n"
-                                "8: void S :: f ( ) {\n"
-                                "9: i@1 = 0 ;\n"
-                                "10: }\n";
->>>>>>> 7f682d54
             ASSERT_EQUALS(exp, tokenizeDebugListing(code));
         }
     }
