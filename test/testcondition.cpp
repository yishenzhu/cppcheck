/*
 * Cppcheck - A tool for static C/C++ code analysis
 * Copyright (C) 2007-2019 Cppcheck team.
 *
 * This program is free software: you can redistribute it and/or modify
 * it under the terms of the GNU General Public License as published by
 * the Free Software Foundation, either version 3 of the License, or
 * (at your option) any later version.
 *
 * This program is distributed in the hope that it will be useful,
 * but WITHOUT ANY WARRANTY; without even the implied warranty of
 * MERCHANTABILITY or FITNESS FOR A PARTICULAR PURPOSE.  See the
 * GNU General Public License for more details.
 *
 * You should have received a copy of the GNU General Public License
 * along with this program.  If not, see <http://www.gnu.org/licenses/>.
 */

#include "checkcondition.h"
#include "library.h"
#include "settings.h"
#include "testsuite.h"
#include "tokenize.h"

#include <simplecpp.h>
#include <tinyxml2.h>
#include <map>
#include <vector>

class TestCondition : public TestFixture {
public:
    TestCondition() : TestFixture("TestCondition") {
    }

private:
    Settings settings0;
    Settings settings1;

    void run() OVERRIDE {
        LOAD_LIB_2(settings0.library, "qt.cfg");
        LOAD_LIB_2(settings0.library, "std.cfg");

        settings0.addEnabled("style");
        settings0.addEnabled("warning");

        const char cfg[] = "<?xml version=\"1.0\"?>\n"
        "<def>\n"
        "  <function name=\"bar\"> <pure/> </function>\n"
        "</def>";
        tinyxml2::XMLDocument xmldoc;
        xmldoc.Parse(cfg, sizeof(cfg));
        settings1.addEnabled("style");
        settings1.addEnabled("warning");
        settings1.library.load(xmldoc);

        TEST_CASE(assignAndCompare);   // assignment and comparison don't match
        TEST_CASE(mismatchingBitAnd);  // overlapping bitmasks
        TEST_CASE(comparison);         // CheckCondition::comparison test cases
        TEST_CASE(multicompare);       // mismatching comparisons
        TEST_CASE(overlappingElseIfCondition);  // overlapping conditions in if and else-if
        TEST_CASE(oppositeElseIfCondition); // opposite conditions in if and else-if

        TEST_CASE(checkBadBitmaskCheck);

        TEST_CASE(incorrectLogicOperator1);
        TEST_CASE(incorrectLogicOperator2);
        TEST_CASE(incorrectLogicOperator3);
        TEST_CASE(incorrectLogicOperator4);
        TEST_CASE(incorrectLogicOperator5); // complex expressions
        TEST_CASE(incorrectLogicOperator6); // char literals
        TEST_CASE(incorrectLogicOperator7); // opposite expressions: (expr || !expr)
        TEST_CASE(incorrectLogicOperator8); // !
        TEST_CASE(incorrectLogicOperator9);
        TEST_CASE(incorrectLogicOperator10); // enum
        TEST_CASE(incorrectLogicOperator11);
        TEST_CASE(incorrectLogicOperator12);
        TEST_CASE(incorrectLogicOperator13);
        TEST_CASE(incorrectLogicOperator14);
        TEST_CASE(secondAlwaysTrueFalseWhenFirstTrueError);
        TEST_CASE(incorrectLogicOp_condSwapping);
        TEST_CASE(testBug5895);
        TEST_CASE(testBug5309);

        TEST_CASE(modulo);

        TEST_CASE(oppositeInnerCondition);
        TEST_CASE(oppositeInnerConditionPointers);
        TEST_CASE(oppositeInnerConditionClass);
        TEST_CASE(oppositeInnerConditionUndeclaredVariable);
        TEST_CASE(oppositeInnerConditionAlias);
        TEST_CASE(oppositeInnerCondition2);
        TEST_CASE(oppositeInnerCondition3);
        TEST_CASE(oppositeInnerConditionAnd);
        TEST_CASE(oppositeInnerConditionEmpty);
        TEST_CASE(oppositeInnerConditionFollowVar);

        TEST_CASE(identicalInnerCondition);

        TEST_CASE(identicalConditionAfterEarlyExit);
        TEST_CASE(innerConditionModified);

        TEST_CASE(clarifyCondition1);     // if (a = b() < 0)
        TEST_CASE(clarifyCondition2);     // if (a & b == c)
        TEST_CASE(clarifyCondition3);     // if (! a & b)
        TEST_CASE(clarifyCondition4);     // ticket #3110
        TEST_CASE(clarifyCondition5);     // #3609 CWinTraits<WS_CHILD|WS_VISIBLE>..
        TEST_CASE(clarifyCondition6);     // #3818
        TEST_CASE(clarifyCondition7);
        TEST_CASE(clarifyCondition8);

        TEST_CASE(alwaysTrue);
        TEST_CASE(multiConditionAlwaysTrue);
        TEST_CASE(duplicateCondition);

        TEST_CASE(checkInvalidTestForOverflow);
        TEST_CASE(checkConditionIsAlwaysTrueOrFalseInsideIfWhile);
        TEST_CASE(alwaysTrueFalseInLogicalOperators);
        TEST_CASE(pointerAdditionResultNotNull);
        TEST_CASE(duplicateConditionalAssign);
    }

    void check(const char code[], const char* filename = "test.cpp", bool inconclusive = false) {
        // Clear the error buffer..
        errout.str("");

        settings0.inconclusive = inconclusive;

        // Raw tokens..
        std::vector<std::string> files(1, filename);
        std::istringstream istr(code);
        const simplecpp::TokenList tokens1(istr, files, files[0]);

        // Preprocess..
        simplecpp::TokenList tokens2(files);
        std::map<std::string, simplecpp::TokenList*> filedata;
        simplecpp::preprocess(tokens2, tokens1, files, filedata, simplecpp::DUI());

        // Tokenizer..
        Tokenizer tokenizer(&settings0, this);
        tokenizer.createTokens(&tokens2);
        tokenizer.simplifyTokens1("");

        // Run checks..
        CheckCondition checkCondition;
        checkCondition.runChecks(&tokenizer, &settings0, this);
    }

    void assignAndCompare() {
        // &
        check("void foo(int x)\n"
              "{\n"
              "    int y = x & 4;\n"
              "    if (y == 3);\n"
              "}");
        ASSERT_EQUALS("[test.cpp:3] -> [test.cpp:4]: (style) Mismatching assignment and comparison, comparison 'y==3' is always false.\n", errout.str());

        check("void foo(int x)\n"
              "{\n"
              "    int y = x & 4;\n"
              "    if (y != 3);\n"
              "}");
        ASSERT_EQUALS("[test.cpp:3] -> [test.cpp:4]: (style) Mismatching assignment and comparison, comparison 'y!=3' is always true.\n", errout.str());

        // |
        check("void foo(int x) {\n"
              "    int y = x | 0x14;\n"
              "    if (y == 0x710);\n"
              "}");
        ASSERT_EQUALS("[test.cpp:2] -> [test.cpp:3]: (style) Mismatching assignment and comparison, comparison 'y==1808' is always false.\n", errout.str());

        check("void foo(int x) {\n"
              "    int y = x | 0x14;\n"
              "    if (y == 0x71f);\n"
              "}");
        ASSERT_EQUALS("", errout.str());

        // various simple assignments
        check("void foo(int x) {\n"
              "    int y = (x+1) | 1;\n"
              "    if (y == 2);\n"
              "}");
        ASSERT_EQUALS("[test.cpp:2] -> [test.cpp:3]: (style) Mismatching assignment and comparison, comparison 'y==2' is always false.\n", errout.str());

        check("void foo() {\n"
              "    int y = 1 | x();\n"
              "    if (y == 2);\n"
              "}");
        ASSERT_EQUALS("[test.cpp:2] -> [test.cpp:3]: (style) Mismatching assignment and comparison, comparison 'y==2' is always false.\n", errout.str());

        // multiple conditions
        check("void foo(int x) {\n"
              "    int y = x & 4;\n"
              "    if ((y == 3) && (z == 1));\n"
              "}");
        ASSERT_EQUALS("[test.cpp:2] -> [test.cpp:3]: (style) Mismatching assignment and comparison, comparison 'y==3' is always false.\n", errout.str());

        check("void foo(int x) {\n"
              "    int y = x & 4;\n"
              "    if ((x==123) || ((y == 3) && (z == 1)));\n"
              "}");
        ASSERT_EQUALS("[test.cpp:2] -> [test.cpp:3]: (style) Mismatching assignment and comparison, comparison 'y==3' is always false.\n", errout.str());

        check("void f(int x) {\n"
              "    int y = x & 7;\n"
              "    if (setvalue(&y) && y != 8);\n"
              "}");
        ASSERT_EQUALS("", errout.str());

        // recursive checking into scopes
        check("void f(int x) {\n"
              "    int y = x & 7;\n"
              "    if (z) y=0;\n"
              "    else { if (y==8); }\n" // always false
              "}");
        ASSERT_EQUALS("[test.cpp:2] -> [test.cpp:4]: (style) Mismatching assignment and comparison, comparison 'y==8' is always false.\n", errout.str());

        // while
        check("void f(int x) {\n"
              "    int y = x & 7;\n"
              "    while (y==8);\n" // local variable => always false
              "}");
        ASSERT_EQUALS("[test.cpp:2] -> [test.cpp:3]: (style) Mismatching assignment and comparison, comparison 'y==8' is always false.\n", errout.str());

        check("void f(int x) {\n"
              "    extern int y; y = x & 7;\n"
              "    while (y==8);\n" // non-local variable => no error
              "}");
        ASSERT_EQUALS("", errout.str());

        check("void f(int x) {\n"
              "    int a = 100;\n"
              "    while (x) {\n"
              "        int y = 16 | a;\n"
              "        while (y != 0) y--;\n"
              "    }\n"
              "}");
        ASSERT_EQUALS("", errout.str());

        check("void g(int x);\n"
              "void f(int x) {\n"
              "    int a = 100;\n"
              "    while (x) {\n"
              "        int y = 16 | a;\n"
              "        while (y != 0) g(y);\n"
              "    }\n"
              "}");
        ASSERT_EQUALS("[test.cpp:6]: (style) Condition 'y!=0' is always true\n[test.cpp:5] -> [test.cpp:6]: (style) Mismatching assignment and comparison, comparison 'y!=0' is always true.\n", errout.str());

        check("void g(int &x);\n"
              "void f(int x) {\n"
              "    int a = 100;\n"
              "    while (x) {\n"
              "        int y = 16 | a;\n"
              "        while (y != 0) g(y);\n"
              "    }\n"
              "}");
        ASSERT_EQUALS("", errout.str());

        // calling function
        check("void f(int x) {\n"
              "    int y = x & 7;\n"
              "    do_something();\n"
              "    if (y==8);\n" // local variable => always false
              "}");
        ASSERT_EQUALS("[test.cpp:2] -> [test.cpp:4]: (style) Mismatching assignment and comparison, comparison 'y==8' is always false.\n", errout.str());

        check("void f(int x) {\n"
              "    int y = x & 7;\n"
              "    do_something(&y);\n" // passing variable => no error
              "    if (y==8);\n"
              "}");
        ASSERT_EQUALS("", errout.str());

        check("void do_something(int);\n"
              "void f(int x) {\n"
              "    int y = x & 7;\n"
              "    do_something(y);\n"
              "    if (y==8);\n"
              "}");
        ASSERT_EQUALS("[test.cpp:3] -> [test.cpp:5]: (style) Mismatching assignment and comparison, comparison 'y==8' is always false.\n", errout.str());

        check("void f(int x) {\n"
              "    extern int y; y = x & 7;\n"
              "    do_something();\n"
              "    if (y==8);\n" // non-local variable => no error
              "}");
        ASSERT_EQUALS("", errout.str());

        // #4434 : false positive: ?:
        check("void f(int x) {\n"
              "    x = x & 1;\n"
              "    x = x & 1 ? 1 : -1;\n"
              "    if(x != -1) { }\n"
              "}");
        ASSERT_EQUALS("", errout.str());

        // #4735
        check("void f() {\n"
              "    int x = *(char*)&0x12345678;\n"
              "    if (x==18) { }\n"
              "}");
        ASSERT_EQUALS("", errout.str());

        // bailout: no variable info
        check("void foo(int x) {\n"
              "    y = 2 | x;\n"  // y not declared => no error
              "    if(y == 1) {}\n"
              "}");
        ASSERT_EQUALS("", errout.str());

        // bailout: negative number
        check("void foo(int x) {\n"
              "    int y = -2 | x;\n" // negative number => no error
              "    if (y==1) {}\n"
              "}");
        ASSERT_EQUALS("", errout.str());

        // bailout: pass variable to function
        check("void foo(int x) {\n"
              "    int y = 2 | x;\n"
              "    bar(&y);\n"  // pass variable to function => no error
              "    if (y==1) {}\n"
              "}");
        ASSERT_EQUALS("", errout.str());

        // no crash on unary operator& (#5643)
        check("SdrObject* ApplyGraphicToObject() {\n"
              "    if (&rHitObject) {}\n"
              "    else if (rHitObject.IsClosedObj() && !&rHitObject) { }\n"
              "}");
        ASSERT_EQUALS("", errout.str());

        // #5695: increment
        check("void f(int a0, int n) {\n"
              "  int c = a0 & 3;\n"
              "  for (int a = 0; a < n; a++) {\n"
              "    c++;\n"
              "    if (c == 4)\n"
              "      c  = 0;\n"
              "  }\n"
              "}\n");
        ASSERT_EQUALS("", errout.str());

        check("void f(int a) {\n" // #6662
              "  int x = a & 1;\n"
              "  while (x <= 4) {\n"
              "    if (x != 5) {}\n"
              "  }\n"
              "}\n");
        ASSERT_EQUALS("[test.cpp:2] -> [test.cpp:4]: (style) Mismatching assignment and comparison, comparison 'x!=5' is always true.\n", errout.str());

        check("void f(int a) {\n" // #6662
              "  int x = a & 1;\n"
              "  while ((x += 4) < 10) {\n"
              "    if (x != 5) {}\n"
              "  }\n"
              "}\n");
        ASSERT_EQUALS("", errout.str());

        check("void f() {\n"
              "    int x = 100;\n"
              "    while (x) {\n"
              "        g(x);\n"
              "    }\n"
              "}");
        ASSERT_EQUALS("", errout.str());

        check("void g(int x);\n"
              "void f() {\n"
              "    int x = 100;\n"
              "    while (x) {\n"
              "        g(x);\n"
              "    }\n"
              "}");
        ASSERT_EQUALS("[test.cpp:4]: (style) Condition 'x' is always true\n", errout.str());

        check("void g(int & x);\n"
              "void f() {\n"
              "    int x = 100;\n"
              "    while (x) {\n"
              "        g(x);\n"
              "    }\n"
              "}");
        ASSERT_EQUALS("", errout.str());

    }

    void mismatchingBitAnd() {
        check("void f(int a) {\n"
              "    int b = a & 0xf0;\n"
              "    b &= 1;\n"
              "}");
        ASSERT_EQUALS("[test.cpp:2] -> [test.cpp:3]: (style) Mismatching bitmasks. Result is always 0 (X = Y & 0xf0; Z = X & 0x1; => Z=0).\n", errout.str());

        check("void f(int a) {\n"
              "    int b = a & 0xf0;\n"
              "    int c = b & 1;\n"
              "}");
        ASSERT_EQUALS("[test.cpp:2] -> [test.cpp:3]: (style) Mismatching bitmasks. Result is always 0 (X = Y & 0xf0; Z = X & 0x1; => Z=0).\n", errout.str());

        check("void f(int a) {\n"
              "    int b = a;"
              "    switch (x) {\n"
              "    case 1: b &= 1; break;\n"
              "    case 2: b &= 2; break;\n"
              "    };\n"
              "}");
        ASSERT_EQUALS("", errout.str());
    }

    void comparison() {
        // CheckCondition::comparison test cases
        // '=='
        check("void f(int a) {\n assert( (a & 0x07) == 8U );\n}");
        ASSERT_EQUALS("[test.cpp:2]: (style) Expression '(X & 0x7) == 0x8' is always false.\n",errout.str());
        check("void f(int a) {\n assert( (a & b & 4 & c ) == 3 );\n}");
        ASSERT_EQUALS("[test.cpp:2]: (style) Expression '(X & 0x4) == 0x3' is always false.\n", errout.str());
        check("void f(int a) {\n assert( (a | 0x07) == 8U );\n}");
        ASSERT_EQUALS("[test.cpp:2]: (style) Expression '(X | 0x7) == 0x8' is always false.\n",errout.str());
        check("void f(int a) {\n assert( (a & 0x07) == 7U );\n}");
        ASSERT_EQUALS("", errout.str());
        check("void f(int a) {\n assert( (a | 0x01) == -15 );\n}");
        ASSERT_EQUALS("", errout.str());
        // '!='
        check("void f(int a) {\n assert( (a & 0x07) != 8U );\n}");
        ASSERT_EQUALS("[test.cpp:2]: (style) Expression '(X & 0x7) != 0x8' is always true.\n",errout.str());
        check("void f(int a) {\n assert( (a | 0x07) != 8U );\n}");
        ASSERT_EQUALS("[test.cpp:2]: (style) Expression '(X | 0x7) != 0x8' is always true.\n",errout.str());
        check("void f(int a) {\n assert( (a & 0x07) != 7U );\n}");
        ASSERT_EQUALS("", errout.str());
        check("void f(int a) {\n assert( (a | 0x07) != 7U );\n}");
        ASSERT_EQUALS("", errout.str());
        // '>='
        check("void f(int a) {\n assert( (a & 0x07) >= 8U );\n}");
        ASSERT_EQUALS("[test.cpp:2]: (style) Expression '(X & 0x7) >= 0x8' is always false.\n",errout.str());
        check("void f(unsigned int a) {\n assert( (a | 0x7) >= 7U );\n}");
        ASSERT_EQUALS("[test.cpp:2]: (style) Expression '(X | 0x7) >= 0x7' is always true.\n",errout.str());
        check("void f(int a) {\n assert( (a & 0x07) >= 7U );\n}");
        ASSERT_EQUALS("",errout.str());
        check("void f(int a) {\n assert( (a | 0x07) >= 8U );\n}");
        ASSERT_EQUALS("",errout.str()); //correct for negative 'a'
        // '>'
        check("void f(int a) {\n assert( (a & 0x07) > 7U );\n}");
        ASSERT_EQUALS("[test.cpp:2]: (style) Expression '(X & 0x7) > 0x7' is always false.\n",errout.str());
        check("void f(unsigned int a) {\n assert( (a | 0x7) > 6U );\n}");
        ASSERT_EQUALS("[test.cpp:2]: (style) Expression '(X | 0x7) > 0x6' is always true.\n",errout.str());
        check("void f(int a) {\n assert( (a & 0x07) > 6U );\n}");
        ASSERT_EQUALS("",errout.str());
        check("void f(int a) {\n assert( (a | 0x07) > 7U );\n}");
        ASSERT_EQUALS("",errout.str()); //correct for negative 'a'
        // '<='
        check("void f(int a) {\n assert( (a & 0x07) <= 7U );\n}");
        ASSERT_EQUALS("[test.cpp:2]: (style) Expression '(X & 0x7) <= 0x7' is always true.\n",errout.str());
        check("void f(unsigned int a) {\n assert( (a | 0x08) <= 7U );\n}");
        ASSERT_EQUALS("[test.cpp:2]: (style) Expression '(X | 0x8) <= 0x7' is always false.\n",errout.str());
        check("void f(int a) {\n assert( (a & 0x07) <= 6U );\n}");
        ASSERT_EQUALS("",errout.str());
        check("void f(int a) {\n assert( (a | 0x08) <= 7U );\n}");
        ASSERT_EQUALS("",errout.str()); //correct for negative 'a'
        // '<'
        check("void f(int a) {\n assert( (a & 0x07) < 8U );\n}");
        ASSERT_EQUALS("[test.cpp:2]: (style) Expression '(X & 0x7) < 0x8' is always true.\n",errout.str());
        check("void f(unsigned int a) {\n assert( (a | 0x07) < 7U );\n}");
        ASSERT_EQUALS("[test.cpp:2]: (style) Expression '(X | 0x7) < 0x7' is always false.\n",errout.str());
        check("void f(int a) {\n assert( (a & 0x07) < 3U );\n}");
        ASSERT_EQUALS("",errout.str());
        check("void f(int a) {\n assert( (a | 0x07) < 7U );\n}");
        ASSERT_EQUALS("",errout.str()); //correct for negative 'a'
    }

    void multicompare() {
        check("void foo(int x)\n"
              "{\n"
              "    if (x & 7);\n"
              "    else { if (x == 1); }\n"
              "}");
        ASSERT_EQUALS("[test.cpp:4]: (style) Expression is always false because 'else if' condition matches previous condition at line 3.\n", errout.str());

        check("void foo(int x)\n"
              "{\n"
              "    if (x & 7);\n"
              "    else { if (x & 1); }\n"
              "}");
        ASSERT_EQUALS("[test.cpp:4]: (style) Expression is always false because 'else if' condition matches previous condition at line 3.\n", errout.str());

        check("extern int bar() __attribute__((pure));\n"
              "void foo(int x)\n"
              "{\n"
              "    if ( bar() >1 && b) {}\n"
              "    else if (bar() >1 && b) {}\n"
              "}");
        ASSERT_EQUALS("[test.cpp:5]: (style) Expression is always false because 'else if' condition matches previous condition at line 4.\n", errout.str());

        checkPureFunction("extern int bar();\n"
                          "void foo(int x)\n"
                          "{\n"
                          "    if ( bar() >1 && b) {}\n"
                          "    else if (bar() >1 && b) {}\n"
                          "}");
        ASSERT_EQUALS("[test.cpp:5]: (style) Expression is always false because 'else if' condition matches previous condition at line 4.\n", errout.str());

        // 7284
        check("void foo() {\n"
              "    if (a) {}\n"
              "    else if (!!a) {}\n"
              "}\n");
        ASSERT_EQUALS("[test.cpp:3]: (style) Expression is always false because 'else if' condition matches previous condition at line 2.\n", errout.str());
    }

    void checkPureFunction(const char code[]) {
        // Clear the error buffer..
        errout.str("");

        // Tokenize..
        Tokenizer tokenizer(&settings1, this);
        std::istringstream istr(code);
        tokenizer.tokenize(istr, "test.cpp");

        CheckCondition checkCondition;
        checkCondition.runChecks(&tokenizer, &settings1, this);
    }

    void overlappingElseIfCondition() {
        check("void f(int a, int &b) {\n"
              "    if (a) { b = 1; }\n"
              "    else { if (a) { b = 2; } }\n"
              "}");
        ASSERT_EQUALS("[test.cpp:2] -> [test.cpp:3]: (style) Condition 'a' is always false\n", errout.str());

        check("void f(int a, int &b) {\n"
              "    if (a) { b = 1; }\n"
              "    else { if (a) { b = 2; } }\n"
              "}");
        ASSERT_EQUALS("[test.cpp:2] -> [test.cpp:3]: (style) Condition 'a' is always false\n", errout.str());

        check("void f(int a, int &b) {\n"
              "    if (a == 1) { b = 1; }\n"
              "    else { if (a == 2) { b = 2; }\n"
              "    else { if (a == 1) { b = 3; } } }\n"
              "}");
        ASSERT_EQUALS("[test.cpp:4]: (style) Expression is always false because 'else if' condition matches previous condition at line 2.\n", errout.str());

        check("void f(int a, int &b) {\n"
              "    if (a == 1) { b = 1; }\n"
              "    else { if (a == 2) { b = 2; }\n"
              "    else { if (a == 2) { b = 3; } } }\n"
              "}");
        ASSERT_EQUALS("[test.cpp:4]: (style) Expression is always false because 'else if' condition matches previous condition at line 3.\n", errout.str());

        check("void f(int a, int &b) {\n"
              "    if (a++) { b = 1; }\n"
              "    else { if (a++) { b = 2; }\n"
              "    else { if (a++) { b = 3; } } }\n"
              "}");
        ASSERT_EQUALS("", errout.str());

        check("void f(int a, int &b) {\n"
              "    if (!strtok(NULL, \" \")) { b = 1; }\n"
              "    else { if (!strtok(NULL, \" \")) { b = 2; } }\n"
              "}");
        ASSERT_EQUALS("", errout.str());

        {
            check("void f(Class &c) {\n"
                  "    if (c.dostuff() == 3) {}\n"
                  "    else { if (c.dostuff() == 3) {} }\n"
                  "}");
            ASSERT_EQUALS("", errout.str());

            check("void f(const Class &c) {\n"
                  "    if (c.dostuff() == 3) {}\n"
                  "    else { if (c.dostuff() == 3) {} }\n"
                  "}");
            ASSERT_EQUALS("[test.cpp:3]: (style) Expression is always false because 'else if' condition matches previous condition at line 2.\n", errout.str());
        }

        check("void f(int a, int &b) {\n"
              "   x = x / 2;\n"
              "   if (x < 100) { b = 1; }\n"
              "   else { x = x / 2; if (x < 100) { b = 2; } }\n"
              "}");
        ASSERT_EQUALS("", errout.str());

        check("void f(int i) {\n"
              "   if(i == 0x02e2000000 || i == 0xa0c6000000)\n"
              "       foo(i);\n"
              "}");
        ASSERT_EQUALS("", errout.str());

        // ticket 3689 ( avoid false positive )
        check("int fitInt(long long int nValue){\n"
              "    if( nValue < 0x7fffffffLL )\n"
              "    {\n"
              "        return 32;\n"
              "    }\n"
              "    if( nValue < 0x7fffffffffffLL )\n"
              "    {\n"
              "        return 48;\n"
              "    }\n"
              "    else {\n"
              "        if( nValue < 0x7fffffffffffffffLL )\n"
              "        {\n"
              "            return 64;\n"
              "        } else\n"
              "        {\n"
              "            return -1;\n"
              "        }\n"
              "    }\n"
              "}");
        ASSERT_EQUALS("", errout.str());

        check("void f(WIDGET *widget) {\n"
              "  if (dynamic_cast<BUTTON*>(widget)){}\n"
              "  else if (dynamic_cast<LABEL*>(widget)){}\n"
              "}");
        ASSERT_EQUALS("", errout.str());

        check("void f(int x) {\n" // #6482
              "  if (x & 1) {}\n"
              "  else if (x == 0) {}\n"
              "}");
        ASSERT_EQUALS("", errout.str());

        check("void f(int x) {\n"
              "  if (x & 15) {}\n"
              "  else if (x == 40) {}\n"
              "}");
        ASSERT_EQUALS("[test.cpp:3]: (style) Expression is always false because 'else if' condition matches previous condition at line 2.\n", errout.str());

        check("void f(int x) {\n"
              "  if (x == sizeof(double)) {}\n"
              "  else { if (x == sizeof(long double)) {} }"
              "}");
        ASSERT_EQUALS("", errout.str());

        check("void f(int x) {\n"
              "  if (x & 0x08) {}\n"
              "  else if (x & 0xF8) {}\n"
              "}");
        ASSERT_EQUALS("", errout.str());

        check("void f(int x) {\n"
              "  if (x & 0xF8) {}\n"
              "  else if (x & 0x08) {}\n"
              "}");
        ASSERT_EQUALS("[test.cpp:3]: (style) Expression is always false because 'else if' condition matches previous condition at line 2.\n", errout.str());

        check("void f(bool a, bool b) {\n"
              "   if(a && b){}\n"
              "   else if( !!b && !!a){}\n"
              "}\n");
        ASSERT_EQUALS("[test.cpp:3]: (style) Expression is always false because 'else if' condition matches previous condition at line 2.\n", errout.str());

        check("void f(bool a, bool b) {\n"
              "   if(a && b){}\n"
              "   else if( !!b && a){}\n"
              "}\n");
        ASSERT_EQUALS("[test.cpp:3]: (style) Expression is always false because 'else if' condition matches previous condition at line 2.\n", errout.str());

        check("void f(bool a, bool b) {\n"
              "   if(a && b){}\n"
              "   else if( b && !!a){}\n"
              "}\n");
        ASSERT_EQUALS("[test.cpp:3]: (style) Expression is always false because 'else if' condition matches previous condition at line 2.\n", errout.str());

        check("void f(bool a, bool b) {\n"
              "   if(a && b){}\n"
              "   else if( b && !(!a)){}\n"
              "}\n");
        ASSERT_EQUALS("[test.cpp:3]: (style) Expression is always false because 'else if' condition matches previous condition at line 2.\n", errout.str());

        check("void f(bool a, bool b) {\n"
              "   if(a && b){}\n"
              "   else if( !!b && !(!a)){}\n"
              "}\n");
        ASSERT_EQUALS("[test.cpp:3]: (style) Expression is always false because 'else if' condition matches previous condition at line 2.\n", errout.str());

        check("void f(bool a, bool b) {\n"
              "   if(a && b){}\n"
              "   else if( !!(b) && !!(a+b)){}\n"
              "}\n");
        ASSERT_EQUALS("", errout.str());

        // #8168
        check("enum MaskValues\n"
              "{\n"
              "    Value1 = 0x00000001,\n"
              "    Value2 = 0x00000002\n"
              "};\n"
              "void TestFunction(int value) {\n"
              "    if ( value & (int)Value1 ) {}\n"
              "    else if ( value & (int)Value2 ) {}\n"
              "}\n");
        ASSERT_EQUALS("", errout.str());
    }

    void oppositeElseIfCondition() {
        setMultiline();

        check("void f(int x) {\n"
              "    if (x) {}\n"
              "    else if (!x) {}\n"
              "}");
        ASSERT_EQUALS("test.cpp:3:style:Condition '!x' is always true\n"
                      "test.cpp:2:note:condition 'x'\n"
                      "test.cpp:3:note:Condition '!x' is always true\n", errout.str());

        check("void f(int x) {\n"
              "    int y = x;\n"
              "    if (x) {}\n"
              "    else if (!y) {}\n"
              "}");
        ASSERT_EQUALS("test.cpp:4:style:Expression is always true because 'else if' condition is opposite to previous condition at line 3.\n"
                      "test.cpp:2:note:'y' is assigned value 'x' here.\n"
                      "test.cpp:3:note:first condition\n"
                      "test.cpp:4:note:else if condition is opposite to first condition\n", errout.str());
    }

    void checkBadBitmaskCheck() {
        check("bool f(int x) {\n"
              "    bool b = x | 0x02;\n"
              "    return b;\n"
              "}");
        ASSERT_EQUALS("[test.cpp:2]: (warning) Result of operator '|' is always true if one operand is non-zero. Did you intend to use '&'?\n", errout.str());

        check("bool f(int x) {\n"
              "    bool b = 0x02 | x;\n"
              "    return b;\n"
              "}");
        ASSERT_EQUALS("[test.cpp:2]: (warning) Result of operator '|' is always true if one operand is non-zero. Did you intend to use '&'?\n", errout.str());

        check("int f(int x) {\n"
              "    int b = x | 0x02;\n"
              "    return b;\n"
              "}");
        ASSERT_EQUALS("", errout.str());

        check("bool f(int x) {\n"
              "    bool b = x & 0x02;\n"
              "    return b;\n"
              "}");
        ASSERT_EQUALS("", errout.str());

        check("bool f(int x) {\n"
              "    if(x | 0x02)\n"
              "        return b;\n"
              "}");
        ASSERT_EQUALS("[test.cpp:2]: (warning) Result of operator '|' is always true if one operand is non-zero. Did you intend to use '&'?\n", errout.str());

        check("bool f(int x) {\n"
              "    int y = 0x1;\n"
              "    if(b) y = 0;\n"
              "    if(x | y)\n"
              "        return b;\n"
              "}");
        ASSERT_EQUALS("", errout.str());

        check("bool f(int x) {\n"
              "    foo(a && (x | 0x02));\n"
              "}");
        ASSERT_EQUALS("[test.cpp:2]: (warning) Result of operator '|' is always true if one operand is non-zero. Did you intend to use '&'?\n", errout.str());

        check("int f(int x) {\n"
              "    return (x | 0x02) ? 0 : 5;\n"
              "}");
        ASSERT_EQUALS("[test.cpp:2]: (warning) Result of operator '|' is always true if one operand is non-zero. Did you intend to use '&'?\n", errout.str());

        check("int f(int x) {\n"
              "    return x ? (x | 0x02) : 5;\n"
              "}");
        ASSERT_EQUALS("", errout.str());

        check("bool f(int x) {\n"
              "    return x | 0x02;\n"
              "}");
        ASSERT_EQUALS("[test.cpp:2]: (warning) Result of operator '|' is always true if one operand is non-zero. Did you intend to use '&'?\n", errout.str());

        check("bool f(int x) {\n"
              "  if (x) {\n"
              "    return x | 0x02;\n"
              "  }\n"
              "  return 0;\n"
              "}");
        ASSERT_EQUALS("[test.cpp:3]: (warning) Result of operator '|' is always true if one operand is non-zero. Did you intend to use '&'?\n", errout.str());

        check("const bool f(int x) {\n"
              "    return x | 0x02;\n"
              "}");
        ASSERT_EQUALS("[test.cpp:2]: (warning) Result of operator '|' is always true if one operand is non-zero. Did you intend to use '&'?\n", errout.str());

        check("struct F {\n"
              "  static const bool f(int x) {\n"
              "      return x | 0x02;\n"
              "  }\n"
              "};");
        ASSERT_EQUALS("[test.cpp:3]: (warning) Result of operator '|' is always true if one operand is non-zero. Did you intend to use '&'?\n", errout.str());

        check("struct F {\n"
              "  typedef bool b_t;\n"
              "};\n"
              "F::b_t f(int x) {\n"
              "  return x | 0x02;\n"
              "}");
        ASSERT_EQUALS("[test.cpp:5]: (warning) Result of operator '|' is always true if one operand is non-zero. Did you intend to use '&'?\n", errout.str());

        check("int f(int x) {\n"
              "    return x | 0x02;\n"
              "}");
        ASSERT_EQUALS("", errout.str());

        check("void create_rop_masks_4( rop_mask_bits *bits) {\n"
              "DWORD mask_offset;\n"
              "BYTE *and_bits = bits->and;\n"
              "rop_mask *rop_mask;\n"
              "and_bits[mask_offset] |= (rop_mask->and & 0x0f);\n"
              "}");
        ASSERT_EQUALS("", errout.str());

        check("void f(unsigned a, unsigned b) {\n"
              "  unsigned cmd1 = b & 0x0F;\n"
              "  if (cmd1 | a) {\n"
              "    if (b == 0x0C) {}\n"
              "  }\n"
              "}");
        ASSERT_EQUALS("", errout.str());
    }


    void incorrectLogicOperator1() {
        check("void f(int x) {\n"
              "    if ((x != 1) || (x != 3))\n"
              "        a++;\n"
              "}\n"
             );
        ASSERT_EQUALS("[test.cpp:2]: (warning) Logical disjunction always evaluates to true: x != 1 || x != 3.\n", errout.str());

        check("void f(int x) {\n"
              "    if (1 != x || 3 != x)\n"
              "        a++;\n"
              "}\n"
             );
        ASSERT_EQUALS("[test.cpp:2]: (warning) Logical disjunction always evaluates to true: x != 1 || x != 3.\n", errout.str());

        check("void f(int x) {\n"
              "  if (x<0 && !x) {}\n"
              "}\n");
        ASSERT_EQUALS("[test.cpp:2]: (warning) Logical conjunction always evaluates to false: x < 0 && !x.\n", errout.str());

        check("void f(int x) {\n"
              "  if (x==0 && x) {}\n"
              "}\n");
        ASSERT_EQUALS("[test.cpp:2]: (warning) Logical conjunction always evaluates to false: x == 0 && x.\n", errout.str());

        check("void f(int x) {\n" // ast..
              "    if (y == 1 && x == 1 && x == 7) { }\n"
              "}\n");
        ASSERT_EQUALS("[test.cpp:2]: (warning) Logical conjunction always evaluates to false: x == 1 && x == 7.\n", errout.str());

        check("void f(int x, int y) {\n"
              "    if (x != 1 || y != 1)\n"
              "        a++;\n"
              "}\n"
             );
        ASSERT_EQUALS("", errout.str());

        check("void f(int x, int y) {\n"
              "    if ((y == 1) && (x != 1) || (x != 3))\n"
              "        a++;\n"
              "}\n"
             );
        ASSERT_EQUALS("", errout.str());

        check("void f(int x, int y) {\n"
              "    if ((x != 1) || (x != 3) && (y == 1))\n"
              "        a++;\n"
              "}\n"
             );
        ASSERT_EQUALS("", errout.str());

        check("void f(int x) {\n"
              "    if ((x != 1) && (x != 3))\n"
              "        a++;\n"
              "}\n"
             );
        ASSERT_EQUALS("", errout.str());

        check("void f(int x) {\n"
              "    if ((x == 1) || (x == 3))\n"
              "        a++;\n"
              "}\n"
             );
        ASSERT_EQUALS("", errout.str());

        check("void f(int x, int y) {\n"
              "    if ((x != 1) || (y != 3))\n"
              "        a++;\n"
              "}\n"
             );
        ASSERT_EQUALS("", errout.str());

        check("void f(int x, int y) {\n"
              "    if ((x != hotdog) || (y != hotdog))\n"
              "        a++;\n"
              "}\n"
             );
        ASSERT_EQUALS("", errout.str());

        check("void f(int x, int y) {\n"
              "    if ((x != 5) || (y != 5))\n"
              "        a++;\n"
              "}\n"
             );
        ASSERT_EQUALS("", errout.str());


        check("void f(int x) {\n"
              "    if ((x != 5) || (x != 6))\n"
              "        a++;\n"
              "}\n"
             );
        ASSERT_EQUALS("[test.cpp:2]: (warning) Logical disjunction always evaluates to true: x != 5 || x != 6.\n", errout.str());

        check("void f(unsigned int a, unsigned int b, unsigned int c) {\n"
              "    if((a != b) || (c != b) || (c != a))\n"
              "    {\n"
              "        return true;\n"
              "    }\n"
              "    return false;\n"
              "}\n"
             );
        ASSERT_EQUALS("", errout.str());
    }

    void incorrectLogicOperator2() {
        check("void f(float x) {\n"
              "    if ((x == 1) && (x == 1.0))\n"
              "        a++;\n"
              "}");
        ASSERT_EQUALS("", errout.str());

        check("void f(int x) {\n"
              "    if ((x == 1) && (x == 0x00000001))\n"
              "        a++;\n"
              "}");
        ASSERT_EQUALS("", errout.str());

        check("void f(int x) {\n"
              "    if (x == 1 && x == 3)\n"
              "        a++;\n"
              "}");
        ASSERT_EQUALS("[test.cpp:2]: (warning) Logical conjunction always evaluates to false: x == 1 && x == 3.\n", errout.str());

        check("void f(int x) {\n"
              "    if (x == 1.0 && x == 3.0)\n"
              "        a++;\n"
              "}");
        ASSERT_EQUALS("", errout.str()); // float comparisons with == and != are not checked right now - such comparison is a bad idea

        check("void f(float x) {\n"
              "    if (x == 1 && x == 1.0)\n"
              "        a++;\n"
              "}");
        ASSERT_EQUALS("", errout.str());

        check("void bar(float f) {\n" // #5246
              "    if ((f > 0) && (f < 1)) {}\n"
              "}");
        ASSERT_EQUALS("", errout.str());

        check("void f(int x) {\n"
              "    if (x < 1 && x > 1)\n"
              "        a++;\n"
              "}");
        ASSERT_EQUALS("[test.cpp:2]: (warning) Logical conjunction always evaluates to false: x < 1 && x > 1.\n", errout.str());

        check("void f(int x) {\n"
              "    if (x < 1.0 && x > 1.0)\n"
              "        a++;\n"
              "}");
        ASSERT_EQUALS("[test.cpp:2]: (warning) Logical conjunction always evaluates to false: x < 1.0 && x > 1.0.\n", errout.str());

        check("void f(int x) {\n"
              "    if (x < 1 && x > 1.0)\n"
              "        a++;\n"
              "}");
        ASSERT_EQUALS("[test.cpp:2]: (warning) Logical conjunction always evaluates to false: x < 1 && x > 1.0.\n", errout.str());

        check("void f(int x) {\n"
              "    if (x >= 1.0 && x <= 1.001)\n"
              "        a++;\n"
              "}");
        ASSERT_EQUALS("", errout.str());

        check("void f(int x) {\n"
              "    if (x < 1 && x > 3)\n"
              "        a++;\n"
              "}");
        ASSERT_EQUALS("[test.cpp:2]: (warning) Logical conjunction always evaluates to false: x < 1 && x > 3.\n", errout.str());

        check("void f(float x) {\n"
              "    if (x < 1.0 && x > 3.0)\n"
              "        a++;\n"
              "}");
        ASSERT_EQUALS("[test.cpp:2]: (warning) Logical conjunction always evaluates to false: x < 1.0 && x > 3.0.\n", errout.str());

        check("void f(int x) {\n"
              "    if (1 > x && 3 < x)\n"
              "        a++;\n"
              "}");
        ASSERT_EQUALS("[test.cpp:2]: (warning) Logical conjunction always evaluates to false: x < 1 && x > 3.\n", errout.str());

        check("void f(int x) {\n"
              "    if (x < 3 && x > 1)\n"
              "        a++;\n"
              "}");
        ASSERT_EQUALS("", errout.str());

        check("void f(int x) {\n"
              "    if (x > 3 || x < 10)\n"
              "        a++;\n"
              "}");
        ASSERT_EQUALS("[test.cpp:2]: (warning) Logical disjunction always evaluates to true: x > 3 || x < 10.\n", errout.str());

        check("void f(int x) {\n"
              "    if (x >= 3 || x <= 10)\n"
              "        a++;\n"
              "}");
        ASSERT_EQUALS("[test.cpp:2]: (warning) Logical disjunction always evaluates to true: x >= 3 || x <= 10.\n", errout.str());

        check("void f(int x) {\n"
              "    if (x >= 3 || x < 10)\n"
              "        a++;\n"
              "}");
        ASSERT_EQUALS("[test.cpp:2]: (warning) Logical disjunction always evaluates to true: x >= 3 || x < 10.\n", errout.str());

        check("void f(int x) {\n"
              "    if (x > 3 || x <= 10)\n"
              "        a++;\n"
              "}");
        ASSERT_EQUALS("[test.cpp:2]: (warning) Logical disjunction always evaluates to true: x > 3 || x <= 10.\n", errout.str());

        check("void f(int x) {\n"
              "    if (x > 3 || x < 3)\n"
              "        a++;\n"
              "}");
        ASSERT_EQUALS("", errout.str());

        check("void f(int x) {\n"
              "    if (x >= 3 || x <= 3)\n"
              "        a++;\n"
              "}"
             );
        ASSERT_EQUALS("[test.cpp:2]: (warning) Logical disjunction always evaluates to true: x >= 3 || x <= 3.\n", errout.str());

        check("void f(int x) {\n"
              "    if (x >= 3 || x < 3)\n"
              "        a++;\n"
              "}"
             );
        ASSERT_EQUALS("[test.cpp:2]: (warning) Logical disjunction always evaluates to true: x >= 3 || x < 3.\n", errout.str());

        check("void f(int x) {\n"
              "    if (x > 3 || x <= 3)\n"
              "        a++;\n"
              "}"
             );
        ASSERT_EQUALS("[test.cpp:2]: (warning) Logical disjunction always evaluates to true: x > 3 || x <= 3.\n", errout.str());

        check("void f(int x) {\n"
              "   if((x==3) && (x!=4))\n"
              "        a++;\n"
              "}");

        ASSERT_EQUALS("[test.cpp:2]: (style) Redundant condition: If 'x == 3', the comparison 'x != 4' is always true.\n", errout.str());

        check("void f(int x) {\n"
              "    if ((x!=4) && (x==3))\n"
              "        a++;\n"
              "}");
        ASSERT_EQUALS("[test.cpp:2]: (style) Redundant condition: If 'x == 3', the comparison 'x != 4' is always true.\n", errout.str());

        check("void f(int x) {\n"
              "    if ((x==3) || (x!=4))\n"
              "        a++;\n"
              "}");
        ASSERT_EQUALS("[test.cpp:2]: (style) Redundant condition: If 'x == 3', the comparison 'x != 4' is always true.\n", errout.str());

        check("void f(int x) {\n"
              "    if ((x!=4) || (x==3))\n"
              "        a++;\n"
              "}");
        ASSERT_EQUALS("[test.cpp:2]: (style) Redundant condition: If 'x == 3', the comparison 'x != 4' is always true.\n", errout.str());

        check("void f(int x) {\n"
              "    if ((x==3) && (x!=3))\n"
              "        a++;\n"
              "}");
        ASSERT_EQUALS("[test.cpp:2]: (warning) Logical conjunction always evaluates to false: x == 3 && x != 3.\n", errout.str());

        check("void f(int x) {\n"
              "    if ((x==6) || (x!=6))\n"
              "        a++;\n"
              "}");
        ASSERT_EQUALS("[test.cpp:2]: (warning) Logical disjunction always evaluates to true: x == 6 || x != 6.\n", errout.str());

        check("void f(int x) {\n"
              "    if (x > 10 || x < 3)\n"
              "        a++;\n"
              "}");
        ASSERT_EQUALS("", errout.str());

        check("void f(int x) {\n"
              "    if (x > 5 && x == 1)\n"
              "        a++;\n"
              "}");
        ASSERT_EQUALS("[test.cpp:2]: (warning) Logical conjunction always evaluates to false: x > 5 && x == 1.\n", errout.str());

        check("void f(int x) {\n"
              "    if (x > 5 && x == 6)\n"
              "        a++;\n"
              "}");
        ASSERT_EQUALS("[test.cpp:2]: (style) Redundant condition: If 'x == 6', the comparison 'x > 5' is always true.\n", errout.str());

        // #3419
        check("void f() {\n"
              "    if ( &q != &a && &q != &b ) { }\n"
              "}");
        ASSERT_EQUALS("", errout.str());

        // #3676
        check("void f(int m_x2, int w, int x) {\n"
              "    if (x + w - 1 > m_x2 || m_x2 < 0 )\n"
              "        m_x2 = x + w - 1;\n"
              "}");
        ASSERT_EQUALS("", errout.str());

        check("void f(float x) {\n" // x+1 => x
              "  if (x <= 1.0e20 && x >= -1.0e20) {}\n"
              "}");
        ASSERT_EQUALS("", errout.str());

        check("void f(float x) {\n" // x+1 => x
              "  if (x >= 1.0e20 && x <= 1.0e21) {}\n"
              "}");
        ASSERT_EQUALS("", errout.str());

        check("void f(float x) {\n" // x+1 => x
              "  if (x <= -1.0e20 && x >= -1.0e21) {}\n"
              "}");
        ASSERT_EQUALS("", errout.str());
    }

    void incorrectLogicOperator3() {
        check("void f(int x, bool& b) {\n"
              "    b = x > 5 && x == 1;\n"
              "    c = x < 1 && x == 3;\n"
              "    d = x >= 5 && x == 1;\n"
              "    e = x <= 1 && x == 3;\n"
              "}");
        ASSERT_EQUALS("[test.cpp:2]: (warning) Logical conjunction always evaluates to false: x > 5 && x == 1.\n"
                      "[test.cpp:3]: (warning) Logical conjunction always evaluates to false: x < 1 && x == 3.\n"
                      "[test.cpp:4]: (warning) Logical conjunction always evaluates to false: x >= 5 && x == 1.\n"
                      "[test.cpp:5]: (warning) Logical conjunction always evaluates to false: x <= 1 && x == 3.\n", errout.str());
    }

    void incorrectLogicOperator4() {
        check("#define ZERO 0\n"
              "void f(int x) {\n"
              "  if (x && x != ZERO) {}\n"
              "}");
        ASSERT_EQUALS("", errout.str());
    }

    void incorrectLogicOperator5() { // complex expressions
        check("void f(int x) {\n"
              "  if (x+3 > 2 || x+3 < 10) {}\n"
              "}");
        ASSERT_EQUALS("[test.cpp:2]: (warning) Logical disjunction always evaluates to true: EXPR > 2 || EXPR < 10.\n", errout.str());
    }

    void incorrectLogicOperator6() { // char literals
        check("void f(char x) {\n"
              "  if (x == '1' || x == '2') {}\n"
              "}", "test.cpp", true);
        ASSERT_EQUALS("", errout.str());

        check("void f(char x) {\n"
              "  if (x == '1' && x == '2') {}\n"
              "}", "test.cpp", true);
        ASSERT_EQUALS("[test.cpp:2]: (warning) Logical conjunction always evaluates to false: x == '1' && x == '2'.\n", errout.str());

        check("int f(char c) {\n"
              "  return (c >= 'a' && c <= 'z');\n"
              "}", "test.cpp", true);
        ASSERT_EQUALS("", errout.str());

        check("int f(char c) {\n"
              "  return (c <= 'a' && c >= 'z');\n"
              "}", "test.cpp", true);
        ASSERT_EQUALS("[test.cpp:2]: (warning, inconclusive) Logical conjunction always evaluates to false: c <= 'a' && c >= 'z'.\n", errout.str());

        check("int f(char c) {\n"
              "  return (c <= 'a' && c >= 'z');\n"
              "}", "test.cpp", false);
        ASSERT_EQUALS("", errout.str());
    }

    void incorrectLogicOperator7() { // opposite expressions
        check("void f(int i) {\n"
              "  if (i || !i) {}\n"
              "}");
        ASSERT_EQUALS("[test.cpp:2]: (warning) Logical disjunction always evaluates to true: i || !(i).\n", errout.str());

        check("void f(int a, int b) {\n"
              "  if (a>b || a<=b) {}\n"
              "}");
        ASSERT_EQUALS("[test.cpp:2]: (warning) Logical disjunction always evaluates to true: a > b || a <= b.\n", errout.str());

        check("void f(int a, int b) {\n"
              "  if (a>b || a<b) {}\n"
              "}");
        ASSERT_EQUALS("", errout.str());

        // #6064 False positive incorrectLogicOperator - invalid assumption about template type?
        check("template<typename T> T icdf( const T uniform ) {\n"
              "   if ((0<uniform) && (uniform<1))\n"
              "     {}\n"
              "}");
        ASSERT_EQUALS("", errout.str());

        // #6081 False positive: incorrectLogicOperator, with close negative comparisons
        check("double neg = -1.0 - 1.0e-13;\n"
              "void foo() {\n"
              "    if ((neg < -1.0) && (neg > -1.0 - 1.0e-12))\n"
              "        return;\n"
              "    else\n"
              "        return;\n"
              "}");
        ASSERT_EQUALS("", errout.str());
    }

    void incorrectLogicOperator8() { // opposite expressions
        check("void f(int i) {\n"
              "  if (!(i!=10) && !(i!=20)) {}\n"
              "}");
        ASSERT_EQUALS("[test.cpp:2]: (warning) Logical conjunction always evaluates to false: !(i != 10) && !(i != 20).\n", errout.str());
    }

    void incorrectLogicOperator9() { //  #6069 "False positive incorrectLogicOperator due to dynamic_cast"
        check("class MyType;\n"
              "class OtherType;\n"
              "void foo (OtherType* obj) { \n"
              "    assert((!obj) || dynamic_cast<MyType*>(obj));\n"
              "}");
        ASSERT_EQUALS("", errout.str());
    }

    void incorrectLogicOperator10() { //  #7794 - enum
        check("typedef enum { A, B } Type_t;\n"
              "void f(Type_t t) {\n"
              "    if ((t == A) && (t == B))\n"
              "    {}\n"
              "}");
        ASSERT_EQUALS("[test.cpp:3]: (warning) Logical conjunction always evaluates to false: t == 0 && t == 1.\n", errout.str());
    }

    void incorrectLogicOperator11() {
        check("void foo(int i, const int n) { if ( i < n && i == n ) {} }");
        ASSERT_EQUALS("[test.cpp:1]: (warning) Logical conjunction always evaluates to false: i < n && i == n.\n", errout.str());

        check("void foo(int i, const int n) { if ( i > n && i == n ) {} }");
        ASSERT_EQUALS("[test.cpp:1]: (warning) Logical conjunction always evaluates to false: i > n && i == n.\n", errout.str());

        check("void foo(int i, const int n) { if ( i == n && i > n ) {} }");
        ASSERT_EQUALS("[test.cpp:1]: (warning) Logical conjunction always evaluates to false: i == n && i > n.\n", errout.str());

        check("void foo(int i, const int n) { if ( i == n && i < n ) {} }");
        ASSERT_EQUALS("[test.cpp:1]: (warning) Logical conjunction always evaluates to false: i == n && i < n.\n", errout.str());
    }

    void incorrectLogicOperator12() { // #8696
        check("struct A {\n"
              "    void f() const;\n"
              "};\n"
              "void foo(A a) {\n"
              "  A x = a;\n"
              "  A y = a;\n"
              "  y.f();\n"
              "  if (a > x && a < y)\n"
              "    return;\n"
              "}\n");
        ASSERT_EQUALS("[test.cpp:5] -> [test.cpp:6] -> [test.cpp:8]: (warning) Logical conjunction always evaluates to false: a > x && a < y.\n", errout.str());

        check("struct A {\n"
              "    void f();\n"
              "};\n"
              "void foo(A a) {\n"
              "  A x = a;\n"
              "  A y = a;\n"
              "  y.f();\n"
              "  if (a > x && a < y)\n"
              "    return;\n"
              "}\n");
        ASSERT_EQUALS("", errout.str());

        check("void foo(A a) {\n"
              "  A x = a;\n"
              "  A y = a;\n"
              "  y.f();\n"
              "  if (a > x && a < y)\n"
              "    return;\n"
              "}\n");
        ASSERT_EQUALS("", errout.str());

        check("void foo(A a) {\n"
              "  const A x = a;\n"
              "  const A y = a;\n"
              "  y.f();\n"
              "  if (a > x && a < y)\n"
              "    return;\n"
              "}\n");
        ASSERT_EQUALS("[test.cpp:2] -> [test.cpp:3] -> [test.cpp:5]: (warning) Logical conjunction always evaluates to false: a > x && a < y.\n", errout.str());
    }

    void incorrectLogicOperator13() {
        // 8780
        check("void f(const int &v) {\n"
              "    const int x=v;\n"
              "    if ((v == 1) && (x == 2)) {;}\n"
              "}\n");
        ASSERT_EQUALS("[test.cpp:2] -> [test.cpp:3]: (warning) Logical conjunction always evaluates to false: v == 1 && x == 2.\n", errout.str());

        check("void f2(const int *v) {\n"
              "    const int *x=v;\n"
              "    if ((*v == 1) && (*x == 2)) {;}\n"
              "}\n");
        ASSERT_EQUALS("[test.cpp:2] -> [test.cpp:3]: (warning) Logical conjunction always evaluates to false: *(v) == 1 && *(x) == 2.\n", errout.str());
    }

    void incorrectLogicOperator14() {
        check("static const std ::string h;\n"
              "class i {\n"
              "public:\n"
              "  struct j {\n"
              "    std ::string k;\n"
              "    std ::string l;\n"
              "  };\n"
              "  struct a {\n"
              "    enum { m = 1 };\n"
              "  };\n"
              "} b;\n"
              "namespace n {\n"
              "class c;\n"
              "}\n"
              "struct o {\n"
              "  enum { p, d, q, r };\n"
              "  enum { e, f };\n"
              "\n"
              "public:\n"
              "  class j {\n"
              "  public:\n"
              "    class s {\n"
              "      std ::string a;\n"
              "    };\n"
              "  };\n"
              "};\n"
              "namespace n {\n"
              "class b;\n"
              "}\n"
              "namespace aa {\n"
              "class d {\n"
              "public:\n"
              "  char t;\n"
              "  enum {} u;\n"
              "};\n"
              "} // namespace aa\n"
              "namespace aa {\n"
              "struct e {};\n"
              "} // namespace aa\n"
              "class a;\n"
              "class w {\n"
              "public:\n"
              "  enum { x };\n"
              "  struct {\n"
              "  } y;\n"
              "  std ::string z;\n"
              "};\n"
              "class ab {\n"
              "  friend class c;\n"
              "\n"
              "public:\n"
              "  class ac {\n"
              "    void e(const ac &v) const;\n"
              "  };\n"
              "};\n"
              "class f;\n"
              "class ad {\n"
              "  friend class e;\n"
              "  enum { e, ae, ag, ah, ai, aj, ak, a, b };\n"
              "  class c {};\n"
              "  class d {\n"
              "    enum am { f, an, ao, ap, aq, ar, b, as, at, c, au };\n"
              "    enum av { aw, ax, ay, az, e, ba, bb, bc, bd, a };\n"
              "    struct b {\n"
              "      am action;\n"
              "      av c;\n"
              "    };\n"
              "  };\n"
              "  class e {\n"
              "  public:\n"
              "    std ::string e;\n"
              "    class f {\n"
              "    } f;\n"
              "    class be {\n"
              "    public:\n"
              "    };\n"
              "    std ::vector<be> bf;\n"
              "    enum { bg, b } c;\n"
              "  };\n"
              "  struct bh {\n"
              "    std ::map<int, d> b;\n"
              "  };\n"
              "  std ::map<std ::string, bh> bi;\n"
              "  struct {\n"
              "    int b;\n"
              "    char bj;\n"
              "  } bk;\n"
              "  class a {\n"
              "  public:\n"
              "    std ::set<std ::string> b;\n"
              "  };\n"
              "};\n"
              "class bl;\n"
              "class al;\n"
              "class bm;\n"
              "class f;\n"
              "class b;\n"
              "class bn;\n"
              "namespace bo {\n"
              "class bp {\n"
              "public:\n"
              "  typedef std ::pair<const f *, std ::string> bq;\n"
              "  typedef std ::list<bq> br;\n"
              "};\n"
              "const bo ::bp *dg(const f *a, const al *b);\n"
              "} // namespace bo\n"
              "const bn *dh(const f *d, bo ::bp ::br &bs);\n"
              "class f {\n"
              "public:\n"
              "  struct bt {};\n"
              "  std ::vector<a> f;\n"
              "};\n"
              "class bu;\n"
              "class a;\n"
              "class c;\n"
              "struct bv {};\n"
              "class af {\n"
              "private:\n"
              "public:\n"
              "  enum { b, d, e, f, c, bw };\n"
              "  void a(int c);\n"
              "  af *bx() const;\n"
              "};\n"
              "namespace by {\n"
              "class b;\n"
              "}\n"
              "class b {\n"
              "public:\n"
              "  bool d, c;\n"
              "};\n"
              "class bz;\n"
              "class f;\n"
              "class ca {\n"
              "  friend class b;\n"
              "\n"
              "public:\n"
              "  const bm *cb() const { return cc; }\n"
              "  f *d(f *e, bool f) const;\n"
              "  int e() { return ++cd; }\n"
              "  bl *const c;\n"
              "  bm *cc;\n"
              "  std ::map<std ::string, int> ce;\n"
              "  int cd;\n"
              "  bz *a;\n"
              "};\n"
              "namespace n {\n"
              "class c;\n"
              "class d;\n"
              "} // namespace n\n"
              "class cf {\n"
              "public:\n"
              "  explicit cf(const std ::string &aname);\n"
              "  cf(const std ::string &aname, const ca *cg, const al *ch, bl *ci)\n"
              "      : cj(cg), ck(ch), cl(ci), cn(aname) {}\n"
              "\n"
              "protected:\n"
              "  const ca *const cj;\n"
              "  const al *const ck;\n"
              "  bl *const cl;\n"
              "  const std ::string cn;\n"
              "};\n"
              "class cm : public cf {\n"
              "public:\n"
              "  void cp();\n"
              "  std ::string d() const;\n"
              "};\n"
              "struct co {\n"
              "  co();\n"
              "  const bu *a;\n"
              "  enum f {};\n"
              "  enum {\n"
              "    b = (1 << 0),\n"
              "    c = (1 << 1),\n"
              "  };\n"
              "  void d(bool e);\n"
              "};\n"
              "class bu {\n"
              "  friend class e;\n"
              "\n"
              "public:\n"
              "  struct f {};\n"
              "  enum { d, cr, cq, ct, cs, e, a, b, c, dd, cu, cv, cw, cx, cy, cz, da };\n"
              "  const f *db;\n"
              "  const af *dc;\n"
              "} f{};\n"
              "class bm {\n"
              "public:\n"
              "  std ::list<bu> df;\n"
              "  std ::vector<const bu *> de;\n"
              "  mutable std ::set<std ::string> f;\n"
              "};\n"
              "void cm ::cp() {\n"
              "  const bm *a = cj->cb();\n"
              "  for (const bu *b : a->de)\n"
              "    for (af *c = b->dc->bx();;) {\n"
              "      af *d = c;\n"
              "      af *e = c;\n"
              "      bool f(d);\n"
              "      bool g(e);\n"
              "      if (f && g)\n"
              "        ;\n"
              "    }\n"
              "}\n");
        ASSERT_EQUALS("", errout.str());
    }

    void secondAlwaysTrueFalseWhenFirstTrueError() {
        check("void f(int x) {\n"
              "    if (x > 5 && x != 1)\n"
              "        a++;\n"
              "}\n"
             );
        ASSERT_EQUALS("[test.cpp:2]: (style) Redundant condition: If 'x > 5', the comparison 'x != 1' is always true.\n", errout.str());

        check("void f(int x) {\n"
              "    if (x > 5 && x != 6)\n"
              "        a++;\n"
              "}\n"
             );
        ASSERT_EQUALS("", errout.str());

        check("void f(int x) {\n"
              "    if ((x > 5) && (x != 1))\n"
              "        a++;\n"
              "}\n"
             );
        ASSERT_EQUALS("[test.cpp:2]: (style) Redundant condition: If 'x > 5', the comparison 'x != 1' is always true.\n", errout.str());

        check("void f(int x) {\n"
              "    if ((x > 5) && (x != 6))\n"
              "        a++;\n"
              "}\n"
             );
        ASSERT_EQUALS("", errout.str());

        check("void f(int x, bool& b) {\n"
              "    b = x > 3 || x == 4;\n"
              "    c = x < 5 || x == 4;\n"
              "    d = x >= 3 || x == 4;\n"
              "    e = x <= 5 || x == 4;\n"
              "}");
        ASSERT_EQUALS("[test.cpp:2]: (style) Redundant condition: If 'x == 4', the comparison 'x > 3' is always true.\n"
                      "[test.cpp:3]: (style) Redundant condition: If 'x == 4', the comparison 'x < 5' is always true.\n"
                      "[test.cpp:4]: (style) Redundant condition: If 'x == 4', the comparison 'x >= 3' is always true.\n"
                      "[test.cpp:5]: (style) Redundant condition: If 'x == 4', the comparison 'x <= 5' is always true.\n", errout.str());

        check("void f(int x, bool& b) {\n"
              "    b = x > 5 || x != 1;\n"
              "    c = x < 1 || x != 3;\n"
              "    d = x >= 5 || x != 1;\n"
              "    e = x <= 1 || x != 3;\n"
              "}");
        ASSERT_EQUALS("[test.cpp:2]: (style) Redundant condition: If 'x > 5', the comparison 'x != 1' is always true.\n"
                      "[test.cpp:3]: (style) Redundant condition: If 'x < 1', the comparison 'x != 3' is always true.\n"
                      "[test.cpp:4]: (style) Redundant condition: If 'x >= 5', the comparison 'x != 1' is always true.\n"
                      "[test.cpp:5]: (style) Redundant condition: If 'x <= 1', the comparison 'x != 3' is always true.\n", errout.str());

        check("void f(int x, bool& b) {\n"
              "    b = x > 6 && x > 5;\n"
              "    c = x > 5 || x > 6;\n"
              "    d = x < 6 && x < 5;\n"
              "    e = x < 5 || x < 6;\n"
              "}");
        ASSERT_EQUALS("[test.cpp:2]: (style) Redundant condition: If 'x > 6', the comparison 'x > 5' is always true.\n"
                      "[test.cpp:3]: (style) Redundant condition: If 'x > 6', the comparison 'x > 5' is always true.\n"
                      "[test.cpp:4]: (style) Redundant condition: If 'x < 5', the comparison 'x < 6' is always true.\n"
                      "[test.cpp:5]: (style) Redundant condition: If 'x < 5', the comparison 'x < 6' is always true.\n", errout.str());
    }

    void incorrectLogicOp_condSwapping() {
        check("void f(int x) {\n"
              "    if (x < 1 && x > 3)\n"
              "        a++;\n"
              "}");
        ASSERT_EQUALS("[test.cpp:2]: (warning) Logical conjunction always evaluates to false: x < 1 && x > 3.\n", errout.str());

        check("void f(int x) {\n"
              "    if (1 > x && x > 3)\n"
              "        a++;\n"
              "}");
        ASSERT_EQUALS("[test.cpp:2]: (warning) Logical conjunction always evaluates to false: x < 1 && x > 3.\n", errout.str());

        check("void f(int x) {\n"
              "    if (x < 1 && 3 < x)\n"
              "        a++;\n"
              "}");
        ASSERT_EQUALS("[test.cpp:2]: (warning) Logical conjunction always evaluates to false: x < 1 && x > 3.\n", errout.str());

        check("void f(int x) {\n"
              "    if (1 > x && 3 < x)\n"
              "        a++;\n"
              "}");
        ASSERT_EQUALS("[test.cpp:2]: (warning) Logical conjunction always evaluates to false: x < 1 && x > 3.\n", errout.str());

        check("void f(int x) {\n"
              "    if (x > 3 && x < 1)\n"
              "        a++;\n"
              "}");
        ASSERT_EQUALS("[test.cpp:2]: (warning) Logical conjunction always evaluates to false: x > 3 && x < 1.\n", errout.str());

        check("void f(int x) {\n"
              "    if (3 < x && x < 1)\n"
              "        a++;\n"
              "}");
        ASSERT_EQUALS("[test.cpp:2]: (warning) Logical conjunction always evaluates to false: x > 3 && x < 1.\n", errout.str());

        check("void f(int x) {\n"
              "    if (x > 3 && 1 > x)\n"
              "        a++;\n"
              "}");
        ASSERT_EQUALS("[test.cpp:2]: (warning) Logical conjunction always evaluates to false: x > 3 && x < 1.\n", errout.str());

        check("void f(int x) {\n"
              "    if (3 < x && 1 > x)\n"
              "        a++;\n"
              "}");
        ASSERT_EQUALS("[test.cpp:2]: (warning) Logical conjunction always evaluates to false: x > 3 && x < 1.\n", errout.str());
    }

    void modulo() {
        check("bool f(bool& b1, bool& b2, bool& b3) {\n"
              "    b1 = a % 5 == 4;\n"
              "    b2 = a % c == 100000;\n"
              "    b3 = a % 5 == c;\n"
              "    return a % 5 == 5-p;\n"
              "}");
        ASSERT_EQUALS("", errout.str());

        check("bool f(bool& b1, bool& b2, bool& b3, bool& b4, bool& b5) {\n"
              "    b1 = a % 5 < 5;\n"
              "    b2 = a % 5 <= 5;\n"
              "    b3 = a % 5 == 5;\n"
              "    b4 = a % 5 != 5;\n"
              "    b5 = a % 5 >= 5;\n"
              "    return a % 5 > 5;\n"
              "}");
        ASSERT_EQUALS("[test.cpp:2]: (warning) Comparison of modulo result is predetermined, because it is always less than 5.\n"
                      "[test.cpp:3]: (warning) Comparison of modulo result is predetermined, because it is always less than 5.\n"
                      "[test.cpp:4]: (warning) Comparison of modulo result is predetermined, because it is always less than 5.\n"
                      "[test.cpp:5]: (warning) Comparison of modulo result is predetermined, because it is always less than 5.\n"
                      "[test.cpp:6]: (warning) Comparison of modulo result is predetermined, because it is always less than 5.\n"
                      "[test.cpp:7]: (warning) Comparison of modulo result is predetermined, because it is always less than 5.\n", errout.str());

        check("void f(bool& b1, bool& b2) {\n"
              "    b1 = bar() % 5 < 889;\n"
              "    if(x[593] % 5 <= 5)\n"
              "        b2 = x.a % 5 == 5;\n"
              "}");
        ASSERT_EQUALS("[test.cpp:2]: (warning) Comparison of modulo result is predetermined, because it is always less than 5.\n"
                      "[test.cpp:3]: (warning) Comparison of modulo result is predetermined, because it is always less than 5.\n"
                      "[test.cpp:4]: (warning) Comparison of modulo result is predetermined, because it is always less than 5.\n", errout.str());

        check("void f() {\n"
              "    if (a % 2 + b % 2 == 2)\n"
              "        foo();\n"
              "}");
        ASSERT_EQUALS("", errout.str());
    }

    void oppositeInnerCondition() {
        check("void foo(int a, int b) {\n"
              "    if(a==b)\n"
              "        if(a!=b)\n"
              "            cout << a;\n"
              "}");
        ASSERT_EQUALS("[test.cpp:2] -> [test.cpp:3]: (warning) Opposite inner 'if' condition leads to a dead code block.\n", errout.str());

        check("bool foo(int a, int b) {\n"
              "    if(a==b)\n"
              "        return a!=b;\n"
              "    return false;\n"
              "}");
        ASSERT_EQUALS("[test.cpp:2] -> [test.cpp:3]: (warning) Opposite inner 'return' condition leads to a dead code block.\n", errout.str());

        check("void foo(int a, int b) {\n"
              "    if(a==b)\n"
              "        if(b!=a)\n"
              "            cout << a;\n"
              "}");
        ASSERT_EQUALS("[test.cpp:2] -> [test.cpp:3]: (warning) Opposite inner 'if' condition leads to a dead code block.\n", errout.str());

        check("void foo(int a) {\n"
              "    if(a >= 50) {\n"
              "        if(a < 50)\n"
              "            cout << a;\n"
              "        else\n"
              "            cout << 100;\n"
              "    }\n"
              "}");
        ASSERT_EQUALS("[test.cpp:2] -> [test.cpp:3]: (warning) Opposite inner 'if' condition leads to a dead code block.\n", errout.str());

        // #4186
        check("void foo(int a) {\n"
              "    if(a >= 50) {\n"
              "        if(a > 50)\n"
              "            cout << a;\n"
              "        else\n"
              "            cout << 100;\n"
              "    }\n"
              "}");
        ASSERT_EQUALS("", errout.str());

        // 4170
        check("class foo {\n"
              "    void bar() {\n"
              "        if (tok == '(') {\n"
              "            next();\n"
              "            if (tok == ',') {\n"
              "                next();\n"
              "                if (tok != ',') {\n"
              "                    op->reg2 = asm_parse_reg();\n"
              "                }\n"
              "                skip(',');\n"
              "            }\n"
              "        }\n"
              "    }\n"
              "    void next();\n"
              "    const char *tok;\n"
              "};");
        ASSERT_EQUALS("", errout.str());

        check("void foo(int i)\n"
              "{\n"
              "   if(i > 5) {\n"
              "       i = bar();\n"
              "       if(i < 5) {\n"
              "           cout << a;\n"
              "       }\n"
              "    }\n"
              "}");
        ASSERT_EQUALS("", errout.str());

        check("void foo(int& i) {\n"
              "    i=6;\n"
              "}\n"
              "void bar(int i) {\n"
              "    if(i>5) {\n"
              "        foo(i);\n"
              "        if(i<5) {\n"
              "        }\n"
              "    }\n"
              "}");
        ASSERT_EQUALS("", errout.str());

        check("void foo(int& i);\n"
              "void bar() {\n"
              "    int i; i = func();\n"
              "    if(i>5) {\n"
              "        foo(i);\n"
              "        if(i<5) {\n"
              "        }\n"
              "    }\n"
              "}");
        ASSERT_EQUALS("", errout.str());

        check("void foo(int i);\n"
              "void bar(int i) {\n"
              "    if(i>5) {\n"
              "        foo(i);\n"
              "        if(i<5) {\n"
              "        }\n"
              "    }\n"
              "}");
        ASSERT_EQUALS("[test.cpp:3] -> [test.cpp:5]: (warning) Opposite inner 'if' condition leads to a dead code block.\n", errout.str());

        check("void foo(const int &i);\n"
              "void bar(int i) {\n"
              "    if(i>5) {\n"
              "        foo(i);\n"
              "        if(i<5) {\n"
              "        }\n"
              "    }\n"
              "}");
        ASSERT_EQUALS("[test.cpp:3] -> [test.cpp:5]: (warning) Opposite inner 'if' condition leads to a dead code block.\n", errout.str());

        check("void foo(int i);\n"
              "void bar() {\n"
              "    int i; i = func();\n"
              "    if(i>5) {\n"
              "        foo(i);\n"
              "        if(i<5) {\n"
              "        }\n"
              "    }\n"
              "}");
        ASSERT_EQUALS("[test.cpp:4] -> [test.cpp:6]: (warning) Opposite inner 'if' condition leads to a dead code block.\n", errout.str());

        check("class C { void f(int &i) const; };\n" // #7028 - variable is changed by const method
              "void foo(C c, int i) {\n"
              "  if (i==5) {\n"
              "    c.f(i);\n"
              "    if (i != 5) {}\n"
              "  }\n"
              "}");
        ASSERT_EQUALS("", errout.str());

        // see linux revision 1f80c0cc
        check("int generic_write_sync(int,int,int);\n"
              "\n"
              "void cifs_writev(int i) {\n"
              "   int rc = __generic_file_aio_write();\n"
              "   if (rc > 0){\n"
              "       err = generic_write_sync(file, iocb->ki_pos - rc, rc);\n"
              "       if(rc < 0) {\n"  // <- condition is always false
              "           err = rc;\n"
              "       }\n"
              "    }\n"
              "}");
        ASSERT_EQUALS("[test.cpp:5] -> [test.cpp:7]: (warning) Opposite inner 'if' condition leads to a dead code block.\n", errout.str());


        // #5874 - array
        check("void testOppositeConditions2() {\n"
              "  int array[2] = { 0, 0 };\n"
              "  if (array[0] < 2) {\n"
              "    array[0] += 5;\n"
              "    if (array[0] > 2) {}\n"
              "  }\n"
              "}");
        ASSERT_EQUALS("", errout.str());

        // #6227 - FP caused by simplifications of casts and known variables
        check("void foo(A *a) {\n"
              "   if(a) {\n"
              "       B *b = dynamic_cast<B*>(a);\n"
              "       if(!b) {}\n"
              "    }\n"
              "}");
        ASSERT_EQUALS("", errout.str());

        check("void foo(int a) {\n"
              "   if(a) {\n"
              "       int b = a;\n"
              "       if(!b) {}\n"
              "    }\n"
              "}");
        ASSERT_EQUALS("[test.cpp:3] -> [test.cpp:2] -> [test.cpp:4]: (warning) Opposite inner 'if' condition leads to a dead code block.\n", errout.str());

        check("void foo(unsigned u) {\n"
              "  if (u != 0) {\n"
              "    for (int i=0; i<32; i++) {\n"
              "      if (u == 0) {}\n"  // <- don't warn
              "      u = x;\n"
              "    }\n"
              "  }\n"
              "}");
        ASSERT_EQUALS("", errout.str());

        // #8186
        check("void f() {\n"
              "  for (int i=0;i<4;i++) {\n"
              "    if (i==5) {}\n"
              "  }\n"
              "}");
        ASSERT_EQUALS("[test.cpp:2] -> [test.cpp:3]: (warning) Opposite inner 'if' condition leads to a dead code block.\n", errout.str());
    }

    void oppositeInnerConditionPointers() {
        check("void f(struct ABC *abc) {\n"
              "   struct AB *ab = abc->ab;\n"
              "   if (ab->a == 123){\n"
              "       do_something(abc);\n" // might change ab->a
              "       if (ab->a != 123) {\n"
              "           err = rc;\n"
              "       }\n"
              "    }\n"
              "}");
        ASSERT_EQUALS("", errout.str());

        check("void Fred::f() {\n" // daca: ace
              "  if (this->next_ == map_man_->table_) {\n"
              "    this->next_ = n;\n"
              "    if (this->next_ != map_man_->table_) {}\n"
              "  }\n"
              "}");
        ASSERT_EQUALS("", errout.str());

        check("void test(float *f) {\n" // #7405
              "  if(*f>10) {\n"
              "    (*f) += 0.1f;\n"
              "    if(*f<10) {}\n"
              "  }\n"
              "}");
        ASSERT_EQUALS("", errout.str());

        check("int * f(int * x, int * y) {\n"
              "    if(!x) return x;\n"
              "    return y;\n"
              "}\n");
        ASSERT_EQUALS("", errout.str());
    }

    void oppositeInnerConditionClass() {
        // #6095 - calling member function that might change the state
        check("void f() {\n"
              "  const Fred fred;\n" // <- fred is const, warn
              "  if (fred.isValid()) {\n"
              "    fred.dostuff();\n"
              "    if (!fred.isValid()) {}\n"
              "  }\n"
              "}");
        ASSERT_EQUALS("[test.cpp:3] -> [test.cpp:5]: (warning) Opposite inner 'if' condition leads to a dead code block.\n", errout.str());

        check("class Fred { public: bool isValid() const; void dostuff() const; };\n"
              "void f() {\n"
              "  Fred fred;\n"
              "  if (fred.isValid()) {\n"
              "    fred.dostuff();\n" // <- dostuff() is const, warn
              "    if (!fred.isValid()) {}\n"
              "  }\n"
              "}");
        ASSERT_EQUALS("[test.cpp:4] -> [test.cpp:6]: (warning) Opposite inner 'if' condition leads to a dead code block.\n", errout.str());

        check("void f() {\n"
              "  Fred fred;\n"
              "  if (fred.isValid()) {\n"
              "    fred.dostuff();\n"
              "    if (!fred.isValid()) {}\n"
              "  }\n"
              "}");
        ASSERT_EQUALS("", errout.str());

        // #6385 "crash in Variable::getFlag()"
        check("class TranslationHandler {\n"
              "QTranslator *mTranslator;\n"
              "void SetLanguage() {\n"
              "   if (mTranslator) {\n"
              "             qApp->removeTranslator(mTranslator);\n"
              "        }\n"
              "   }\n"
              "};");
        ASSERT_EQUALS("", errout.str()); // just don't crash...

        check("bool f(std::ofstream &CFileStream) {\n" // #8198
              "  if(!CFileStream.good()) { return; }\n"
              "  CFileStream << \"abc\";\n"
              "  if (!CFileStream.good()) {}\n"
              "}");
        ASSERT_EQUALS("", errout.str());
    }

    void oppositeInnerConditionUndeclaredVariable() {
        // #5731 - fp when undeclared variable is used
        check("void f() {\n"
              "   if (x == -1){\n"
              "       x = do_something();\n"
              "       if (x != -1) {}\n"
              "    }\n"
              "}");
        ASSERT_EQUALS("", errout.str());

        // #5750 - another fp when undeclared variable is used
        check("void f() {\n"
              "   if (r < w){\n"
              "       r += 3;\n"
              "       if (r > w) {}\n"
              "    }\n"
              "}");
        ASSERT_EQUALS("", errout.str());

        // #6574 - another fp when undeclared variable is used
        check("void foo() {\n"
              "   if(i) {\n"
              "       i++;\n"
              "       if(!i) {}\n"
              "    }\n"
              "}");
        ASSERT_EQUALS("", errout.str());

        // undeclared array
        check("void f(int x) {\n"
              "  if (a[x] > 0) {\n"
              "    a[x] -= dt;\n"
              "    if (a[x] < 0) {}\n"
              "  }\n"
              "}");
        ASSERT_EQUALS("", errout.str());

        // #6313 - false positive: opposite conditions in nested if blocks when condition changed
        check("void Foo::Bar() {\n"
              "   if(var){\n"
              "      --var;\n"
              "      if(!var){}\n"
              "      else {}\n"
              "   }\n"
              "}\n");
        ASSERT_EQUALS("", errout.str());

        // daca hyphy
        check("bool f() {\n"
              "  if (rec.lLength==0) {\n"
              "    rec.Delete(i);\n"
              "    if (rec.lLength!=0) {}\n"
              "  }\n"
              "}");
        ASSERT_EQUALS("", errout.str());
    }

    void oppositeInnerConditionAlias() {
        check("void f() {\n"
              "  struct S s;\n"
              "  bool hasFailed = false;\n"
              "  s.status = &hasFailed;\n"
              "\n"
              "  if (! hasFailed) {\n"
              "    doStuff(&s);\n"
              "    if (hasFailed) {}\n"
              "  }\n"
              "}");
        ASSERT_EQUALS("", errout.str());
    }

    void oppositeInnerCondition2() {
        // first comparison: <
        check("void f(int x) {\n"
              "\n"
              "  if (x<4) {\n"
              "    if (x==5) {}\n" // <- Warning
              "  }\n"
              "}");
        ASSERT_EQUALS("[test.cpp:3] -> [test.cpp:4]: (warning) Opposite inner 'if' condition leads to a dead code block.\n",
                      errout.str());
        check("void f(int x) {\n"
              "\n"
              "  if (x<4) {\n"
              "    if (x!=5) {}\n" // <- TODO
              "  }\n"
              "}");
        ASSERT_EQUALS("", errout.str());
        check("void f(int x) {\n"
              "\n"
              "  if (x<4) {\n"
              "    if (x>5) {}\n" // <- Warning
              "  }\n"
              "}");
        ASSERT_EQUALS("[test.cpp:3] -> [test.cpp:4]: (warning) Opposite inner 'if' condition leads to a dead code block.\n",
                      errout.str());
        check("void f(int x) {\n"
              "\n"
              "  if (x<4) {\n"
              "    if (x>=5) {}\n" // <- Warning
              "  }\n"
              "}");
        ASSERT_EQUALS("[test.cpp:3] -> [test.cpp:4]: (warning) Opposite inner 'if' condition leads to a dead code block.\n",
                      errout.str());
        check("void f(int x) {\n"
              "\n"
              "  if (x<4) {\n"
              "    if (x<5) {}\n"
              "  }\n"
              "}");
        ASSERT_EQUALS("", errout.str());
        check("void f(int x) {\n"
              "\n"
              "  if (x<4) {\n"
              "    if (x<=5) {}\n"
              "  }\n"
              "}");
        ASSERT_EQUALS("", errout.str());

        check("void f(int x) {\n"
              "\n"
              "  if (x<5) {\n"
              "    if (x==4) {}\n"
              "  }\n"
              "}");
        ASSERT_EQUALS("", errout.str());
        check("void f(int x) {\n"
              "\n"
              "  if (x<5) {\n"
              "    if (x!=4) {}\n"
              "  }\n"
              "}");
        ASSERT_EQUALS("", errout.str());
        check("void f(int x) {\n"
              "\n"
              "  if (x<5) {\n"
              "    if (x>4) {}\n" // <- TODO
              "  }\n"
              "}");
        ASSERT_EQUALS("", errout.str());
        check("void f(int x) {\n"
              "\n"
              "  if (x<5) {\n"
              "    if (x>=4) {}\n"
              "  }\n"
              "}");
        ASSERT_EQUALS("", errout.str());
        check("void f(int x) {\n"
              "\n"
              "  if (x<5) {\n"
              "    if (x<4) {}\n"
              "  }\n"
              "}");
        ASSERT_EQUALS("", errout.str());
        check("void f(int x) {\n"
              "\n"
              "  if (x<5) {\n"
              "    if (x<=4) {}\n"
              "  }\n"
              "}");
        ASSERT_EQUALS("", errout.str());

        // first comparison: >
        check("void f(int x) {\n"
              "\n"
              "  if (x>4) {\n"
              "    if (x==5) {}\n"
              "  }\n"
              "}");
        ASSERT_EQUALS("", errout.str());
        check("void f(int x) {\n"
              "\n"
              "  if (x>4) {\n"
              "    if (x>5) {}\n"
              "  }\n"
              "}");
        ASSERT_EQUALS("", errout.str());
        check("void f(int x) {\n"
              "\n"
              "  if (x>4) {\n"
              "    if (x>=5) {}\n" // <- TODO
              "  }\n"
              "}");
        ASSERT_EQUALS("", errout.str());
        check("void f(int x) {\n"
              "\n"
              "  if (x>4) {\n"
              "    if (x<5) {}\n" // <- TODO
              "  }\n"
              "}");
        ASSERT_EQUALS("", errout.str());
        check("void f(int x) {\n"
              "\n"
              "  if (x>4) {\n"
              "    if (x<=5) {}\n"
              "  }\n"
              "}");
        ASSERT_EQUALS("", errout.str());

        check("void f(int x) {\n"
              "\n"
              "  if (x>5) {\n"
              "    if (x==4) {}\n" // <- Warning
              "  }\n"
              "}");
        ASSERT_EQUALS("[test.cpp:3] -> [test.cpp:4]: (warning) Opposite inner 'if' condition leads to a dead code block.\n",
                      errout.str());
        check("void f(int x) {\n"
              "\n"
              "  if (x>5) {\n"
              "    if (x>4) {}\n" // <- TODO
              "  }\n"
              "}");
        ASSERT_EQUALS("", errout.str());
        check("void f(int x) {\n"
              "\n"
              "  if (x>5) {\n"
              "    if (x>=4) {}\n" // <- TODO
              "  }\n"
              "}");
        ASSERT_EQUALS("", errout.str());
        check("void f(int x) {\n"
              "\n"
              "  if (x>5) {\n"
              "    if (x<4) {}\n" // <- Warning
              "  }\n"
              "}");
        ASSERT_EQUALS("[test.cpp:3] -> [test.cpp:4]: (warning) Opposite inner 'if' condition leads to a dead code block.\n",
                      errout.str());
        check("void f(int x) {\n"
              "\n"
              "  if (x>5) {\n"
              "    if (x<=4) {}\n" // <- Warning
              "  }\n"
              "}");
        ASSERT_EQUALS("[test.cpp:3] -> [test.cpp:4]: (warning) Opposite inner 'if' condition leads to a dead code block.\n",
                      errout.str());

        check("void f(int x) {\n"
              "  if (x < 4) {\n"
              "    if (10 < x) {}\n"
              "  }\n"
              "}");
        ASSERT_EQUALS("[test.cpp:2] -> [test.cpp:3]: (warning) Opposite inner 'if' condition leads to a dead code block.\n", errout.str());
    }

    void oppositeInnerCondition3() {
        check("void f3(char c) { if(c=='x') if(c=='y') {}} ");
        ASSERT_EQUALS("[test.cpp:1] -> [test.cpp:1]: (warning) Opposite inner 'if' condition leads to a dead code block.\n", errout.str());

        check("void f4(char *p) { if(*p=='x') if(*p=='y') {}} ");
        ASSERT_EQUALS("[test.cpp:1] -> [test.cpp:1]: (warning) Opposite inner 'if' condition leads to a dead code block.\n", errout.str());

        check("void f5(const char * const p) { if(*p=='x') if(*p=='y') {}} ");
        ASSERT_EQUALS("[test.cpp:1] -> [test.cpp:1]: (warning) Opposite inner 'if' condition leads to a dead code block.\n", errout.str());

        check("void f5(const char * const p) { if('x'==*p) if('y'==*p) {}} ");
        ASSERT_EQUALS("[test.cpp:1] -> [test.cpp:1]: (warning) Opposite inner 'if' condition leads to a dead code block.\n", errout.str());

        check("void f6(char * const p) { if(*p=='x') if(*p=='y') {}} ");
        ASSERT_EQUALS("[test.cpp:1] -> [test.cpp:1]: (warning) Opposite inner 'if' condition leads to a dead code block.\n", errout.str());

        check("void f7(const char * p) { if(*p=='x') if(*p=='y') {}} ");
        ASSERT_EQUALS("[test.cpp:1] -> [test.cpp:1]: (warning) Opposite inner 'if' condition leads to a dead code block.\n", errout.str());

        check("void f8(int i) { if(i==4) if(i==2) {}} ");
        ASSERT_EQUALS("[test.cpp:1] -> [test.cpp:1]: (warning) Opposite inner 'if' condition leads to a dead code block.\n", errout.str());

        check("void f9(int *p) { if (*p==4) if(*p==2) {}} ");
        ASSERT_EQUALS("[test.cpp:1] -> [test.cpp:1]: (warning) Opposite inner 'if' condition leads to a dead code block.\n", errout.str());

        check("void f10(int * const p) { if (*p==4) if(*p==2) {}} ");
        ASSERT_EQUALS("[test.cpp:1] -> [test.cpp:1]: (warning) Opposite inner 'if' condition leads to a dead code block.\n", errout.str());

        check("void f11(const int *p) { if (*p==4) if(*p==2) {}} ");
        ASSERT_EQUALS("[test.cpp:1] -> [test.cpp:1]: (warning) Opposite inner 'if' condition leads to a dead code block.\n", errout.str());

        check("void f12(const int * const p) { if (*p==4) if(*p==2) {}}");
        ASSERT_EQUALS("[test.cpp:1] -> [test.cpp:1]: (warning) Opposite inner 'if' condition leads to a dead code block.\n", errout.str());

        check("struct foo {\n"
              "    int a;\n"
              "    int b;\n"
              "};\n"
              "void f(foo x) { if(x.a==4) if(x.b==2) {}} ");
        ASSERT_EQUALS("", errout.str());

        check("struct foo {\n"
              "    int a;\n"
              "    int b;\n"
              "};\n"
              "void f(foo x) { if(x.a==4) if(x.b==4) {}} ");
        ASSERT_EQUALS("", errout.str());

        check("void f3(char a, char b) { if(a==b) if(a==0) {}} ");
        ASSERT_EQUALS("", errout.str());

        check("void f(int x) { if (x == 1) if (x != 1) {} }");
        ASSERT_EQUALS("[test.cpp:1] -> [test.cpp:1]: (warning) Opposite inner 'if' condition leads to a dead code block.\n", errout.str());
    }

    void oppositeInnerConditionAnd() {
        check("void f(int x) {\n"
              "  if (a>3 && x > 100) {\n"
              "    if (x < 10) {}\n"
              "  }"
              "}");
        ASSERT_EQUALS("[test.cpp:2] -> [test.cpp:3]: (warning) Opposite inner 'if' condition leads to a dead code block.\n", errout.str());
    }

    void oppositeInnerConditionEmpty() {
        check("void f1(const std::string &s) { if(s.size() > 42) if(s.empty()) {}} ");
        ASSERT_EQUALS("[test.cpp:1] -> [test.cpp:1]: (warning) Opposite inner 'if' condition leads to a dead code block.\n", errout.str());

        check("void f1(const std::string &s) { if(s.size() > 0) if(s.empty()) {}} ");
        ASSERT_EQUALS("[test.cpp:1] -> [test.cpp:1]: (warning) Opposite inner 'if' condition leads to a dead code block.\n", errout.str());

        check("void f1(const std::string &s) { if(s.size() < 0) if(s.empty()) {}} ");
        ASSERT_EQUALS("[test.cpp:1] -> [test.cpp:1]: (warning) Opposite inner 'if' condition leads to a dead code block.\n", errout.str());

        check("void f1(const std::string &s) { if(s.empty()) if(s.size() > 42) {}} ");
        ASSERT_EQUALS("[test.cpp:1] -> [test.cpp:1]: (warning) Opposite inner 'if' condition leads to a dead code block.\n", errout.str());

        check("template<class T> void f1(const T &s) { if(s.size() > 42) if(s.empty()) {}} ");
        ASSERT_EQUALS("[test.cpp:1] -> [test.cpp:1]: (warning) Opposite inner 'if' condition leads to a dead code block.\n", errout.str());

        check("void f2(const std::wstring &s) { if(s.empty()) if(s.size() > 42) {}} ");
        ASSERT_EQUALS("[test.cpp:1] -> [test.cpp:1]: (warning) Opposite inner 'if' condition leads to a dead code block.\n", errout.str());

        check("void f1(QString s) { if(s.isEmpty()) if(s.length() > 42) {}} ");
        ASSERT_EQUALS("[test.cpp:1] -> [test.cpp:1]: (warning) Opposite inner 'if' condition leads to a dead code block.\n", errout.str());

        check("void f1(const std::string &s, bool b) { if(s.empty() || ((s.size() == 1) && b)) {}} ");
        ASSERT_EQUALS("", errout.str());

        check("void f1(const std::string &x, const std::string &y) { if(x.size() > 42) if(y.empty()) {}} ");
        ASSERT_EQUALS("", errout.str());

        check("void f1(const std::string &x, const std::string &y) { if(y.empty()) if(x.size() > 42) {}} ");
        ASSERT_EQUALS("", errout.str());

        check("void f1(const std::string v[10]) { if(v[0].size() > 42) if(v[1].empty()) {}} ");
        ASSERT_EQUALS("", errout.str());

        check("void f1(const std::string &s) { if(s.size() <= 1) if(s.empty()) {}} ");
        ASSERT_EQUALS("", errout.str());

        check("void f1(const std::string &s) { if(s.size() <= 2) if(s.empty()) {}} ");
        ASSERT_EQUALS("", errout.str());

        check("void f1(const std::string &s) { if(s.size() < 2) if(s.empty()) {}} ");
        ASSERT_EQUALS("", errout.str());

        check("void f1(const std::string &s) { if(s.size() >= 0) if(s.empty()) {}} ");
        ASSERT_EQUALS("", errout.str());

        // TODO: These are identical condition since size cannot be negative
        check("void f1(const std::string &s) { if(s.size() <= 0) if(s.empty()) {}} ");
        ASSERT_EQUALS("", errout.str());

        // TODO: These are identical condition since size cannot be negative
        check("void f1(const std::string &s) { if(s.size() < 1) if(s.empty()) {}} ");
        ASSERT_EQUALS("", errout.str());
    }

    void oppositeInnerConditionFollowVar() {
        check("struct X {\n"
              "    void f() {\n"
              "        const int flag = get();\n"
              "        if (flag) {\n"
              "            bar();\n"
              "            if (!get()) {}\n"
              "        }\n"
              "    }\n"
              "    void bar();\n"
              "    int get() const;\n"
              "};");
        ASSERT_EQUALS("", errout.str());

        check("class C {\n"
              "public:\n"
              "  bool f() const { return x > 0; }\n"
              "  void g();\n"
              "  int x = 0;\n"
              "};\n"
              "\n"
              "void C::g() {\n"
              "  bool b = f();\n"
              "  x += 1;\n"
              "  if (!b && f()) {}\n"
              "}");
        ASSERT_EQUALS("", errout.str());
    }

    void identicalInnerCondition() {
        check("void f1(int a, int b) { if(a==b) if(a==b) {}}");
        ASSERT_EQUALS("[test.cpp:1] -> [test.cpp:1]: (warning) Identical inner 'if' condition is always true.\n", errout.str());

        check("void f2(int a, int b) { if(a!=b) if(a!=b) {}}");
        ASSERT_EQUALS("[test.cpp:1] -> [test.cpp:1]: (warning) Identical inner 'if' condition is always true.\n", errout.str());

        // #6645 false negative: condition is always false
        check("void f(bool a, bool b) {\n"
              "  if(a && b) {\n"
              "     if(a) {}\n"
              "     else  {}\n"
              "  }\n"
              "}\n");
        ASSERT_EQUALS("[test.cpp:2] -> [test.cpp:3]: (warning) Identical inner 'if' condition is always true.\n", errout.str());

        check("bool f(int a, int b) {\n"
              "    if(a == b) { return a == b; }\n"
              "    return false;\n"
              "}\n");
        ASSERT_EQUALS("[test.cpp:2] -> [test.cpp:2]: (warning) Identical inner 'return' condition is always true.\n", errout.str());

        check("bool f(bool a) {\n"
              "    if(a) { return a; }\n"
              "    return false;\n"
              "}\n");
        ASSERT_EQUALS("", errout.str());

        check("int* f(int* a, int * b) {\n"
              "    if(a) { return a; }\n"
              "    return b;\n"
              "}\n");
        ASSERT_EQUALS("", errout.str());

        check("int* f(std::shared_ptr<int> a, std::shared_ptr<int> b) {\n"
              "    if(a.get()) { return a.get(); }\n"
              "    return b.get();\n"
              "}\n");
        ASSERT_EQUALS("", errout.str());

        check("struct A { int * x; };\n"
              "int* f(A a, int * b) {\n"
              "    if(a.x) { return a.x; }\n"
              "    return b;\n"
              "}\n");
        ASSERT_EQUALS("", errout.str());

        check("void f() {\n"
              "    uint32_t value;\n"
              "    get_value(&value);\n"
              "    int opt_function_capable = (value >> 28) & 1;\n"
              "    if (opt_function_capable) {\n"
              "        value = 0;\n"
              "        get_value (&value);\n"
              "        if ((value >> 28) & 1) {}\n"
              "    }\n"
              "}\n");
        ASSERT_EQUALS("", errout.str());
    }

    void identicalConditionAfterEarlyExit() {
        check("void f(int x) {\n"
              "  if (x > 100) { return; }\n"
              "  if (x > 100) {}\n"
              "}");
        ASSERT_EQUALS("[test.cpp:2] -> [test.cpp:3]: (warning) Identical condition 'x>100', second condition is always false\n", errout.str());

        check("bool f(int x) {\n"
              "  if (x > 100) { return false; }\n"
              "  return x > 100;\n"
              "}");
        ASSERT_EQUALS("[test.cpp:2] -> [test.cpp:3]: (warning) Identical condition 'x>100', second condition is always false\n", errout.str());

        check("void f(int x) {\n"
              "  if (x > 100) { return; }\n"
              "  if (x > 100 || y > 100) {}\n"
              "}");
        ASSERT_EQUALS("[test.cpp:2] -> [test.cpp:3]: (warning) Identical condition 'x>100', second condition is always false\n", errout.str());

        check("void f(int x) {\n"
              "  if (x > 100) { return; }\n"
              "  if (x > 100 && y > 100) {}\n"
              "}");
        ASSERT_EQUALS("[test.cpp:2] -> [test.cpp:3]: (warning) Identical condition 'x>100', second condition is always false\n", errout.str());

        check("void f(int x) {\n"
              "  if (x > 100) { return; }\n"
              "  if (abc) {}\n"
              "  if (x > 100) {}\n"
              "}");
        ASSERT_EQUALS("[test.cpp:2] -> [test.cpp:4]: (warning) Identical condition 'x>100', second condition is always false\n", errout.str());

        check("void f(int x) {\n"
              "  if (x > 100) { return; }\n"
              "  while (abc) { y = x; }\n"
              "  if (x > 100) {}\n"
              "}");
        ASSERT_EQUALS("[test.cpp:2] -> [test.cpp:4]: (warning) Identical condition 'x>100', second condition is always false\n", errout.str());

        check("void f(int x) {\n"  // #8217 - crash for incomplete code
              "  if (x > 100) { return; }\n"
              "  X(do);\n"
              "  if (x > 100) {}\n"
              "}");
        // TODO: we should probably throw unknownMacro InternalError. Complain that the macro X must be defined. We can't check the code well without the definition.
        ASSERT_EQUALS("[test.cpp:2] -> [test.cpp:4]: (style) Condition 'x>100' is always false\n", errout.str());

        check("void f(const int *i) {\n"
              "  if (!i) return;\n"
              "  if (!num1tok) { *num1 = *num2; }\n"
              "  if (!i) {}\n"
              "}");
        ASSERT_EQUALS("[test.cpp:2] -> [test.cpp:4]: (warning) Identical condition '!i', second condition is always false\n", errout.str());

        check("void C::f(Tree &coreTree) {\n" // daca
              "  if(!coreTree.build())\n"
              "    return;\n"
              "  coreTree.dostuff();\n"
              "  if(!coreTree.build()) {}\n"
              "}\n");
        ASSERT_EQUALS("", errout.str());

        check("struct C { void f(const Tree &coreTree); };\n"
              "void C::f(const Tree &coreTree) {\n"
              "  if(!coreTree.build())\n"
              "    return;\n"
              "  coreTree.dostuff();\n"
              "  if(!coreTree.build()) {}\n"
              "}\n");
        ASSERT_EQUALS("[test.cpp:3] -> [test.cpp:6]: (warning) Identical condition '!coreTree.build()', second condition is always false\n", errout.str());

        check("void f(int x) {\n" // daca: labplot
              "  switch(type) {\n"
              "  case 1:\n"
              "    if (x == 0) return 1;\n"
              "    else return 2;\n"
              "  case 2:\n"
              "    if (x == 0) return 3;\n"
              "    else return 4;\n"
              "  }\n"
              "  return 0;\n"
              "}");
        ASSERT_EQUALS("", errout.str());

        check("static int failed = 0;\n"
              "void f() {\n"
              "  if (failed) return;\n"
              "  checkBuffer();\n"
              "  if (failed) {}\n"
              "}");
        ASSERT_EQUALS("", errout.str());

        // daca icu
        check("void f(const uint32_t *section, int32_t  start) {\n"
              "  if(10<=section[start]) { return; }\n"
              "  if(++start<100 && 10<=section[start]) { }\n"
              "}");
        ASSERT_EQUALS("", errout.str());

        // daca iqtree
        check("void readNCBITree(std::istream &in) {\n"
              "  char ch;\n"
              "  in >> ch;\n"
              "  if (ch != '|') return;\n"
              "  in >> ch;\n"
              "  if (ch != '|') {}\n"
              "}\n");
        ASSERT_EQUALS("", errout.str());

        // #8924
        check("struct A {\n"
              "    void f() {\n"
              "        if (this->FileIndex >= 0) return;\n"
              "        this->FileIndex = 1 ;\n"
              "        if (this->FileIndex < 0) return;\n"
              "    }\n"
              "    int FileIndex;  \n"
              "};\n");
        ASSERT_EQUALS("", errout.str());
    }

    void innerConditionModified() {
        check("void f(int x, int y) {\n"
              "  if (x == 0) {\n"
              "    x += y;\n"
              "    if (x == 0) {}\n"
              "  }\n"
              "}");
        ASSERT_EQUALS("", errout.str());

        check("void f(int x) {\n"
              "  if (x == 0) {\n"
              "    x += y;\n"
              "    if (x == 1) {}\n"
              "  }\n"
              "}");
        ASSERT_EQUALS("", errout.str());

        check("void f(int * x, int * y) {\n"
              "  if (x[*y] == 0) {\n"
              "    (*y)++;\n"
              "    if (x[*y] == 0) {}\n"
              "  }\n"
              "}");
        ASSERT_EQUALS("", errout.str());
    }

    // clarify conditions with = and comparison
    void clarifyCondition1() {
        check("void f() {\n"
              "    if (x = b() < 0) {}\n" // don't simplify and verify this code
              "}");
        ASSERT_EQUALS("[test.cpp:2]: (style) Suspicious condition (assignment + comparison); Clarify expression with parentheses.\n", errout.str());

        check("void f(int i) {\n"
              "    for (i = 0; i < 10; i++) {}\n"
              "}");
        ASSERT_EQUALS("", errout.str());

        check("void f() {\n"
              "    x = a<int>(); if (x) {}\n"
              "}");
        ASSERT_EQUALS("", errout.str());

        check("void f() {\n"
              "    if (x = b < 0 ? 1 : 2) {}\n" // don't simplify and verify this code
              "}");
        ASSERT_EQUALS("", errout.str());

        check("void f() {\n"
              "    int y = rand(), z = rand();\n"
              "    if (y || (!y && z));\n"
              "}");
        ASSERT_EQUALS("[test.cpp:3]: (style) Redundant condition: !y. 'y || (!y && z)' is equivalent to 'y || z'\n", errout.str());

        check("void f() {\n"
              "    int y = rand(), z = rand();\n"
              "    if (y || !y && z);\n"
              "}");
        ASSERT_EQUALS("[test.cpp:3]: (style) Redundant condition: !y. 'y || (!y && z)' is equivalent to 'y || z'\n", errout.str());

        check("void f() {\n"
              "    if (!a || a && b) {}\n"
              "}");
        ASSERT_EQUALS("[test.cpp:2]: (style) Redundant condition: a. '!a || (a && b)' is equivalent to '!a || b'\n", errout.str());


        check("void f(const Token *tok) {\n"
              "    if (!tok->next()->function() || \n"
              "        (tok->next()->function() && tok->next()->function()->isConstructor()));\n"
              "}");
        ASSERT_EQUALS("[test.cpp:2]: (style) Redundant condition: tok->next()->function(). '!A || (A && B)' is equivalent to '!A || B'\n", errout.str());

        check("void f() {\n"
              "    if (!tok->next()->function() || \n"
              "        (!tok->next()->function() && tok->next()->function()->isConstructor()));\n"
              "}");
        ASSERT_EQUALS("", errout.str());

        check("void f() {\n"
              "    if (!tok->next()->function() || \n"
              "        (!tok2->next()->function() && tok->next()->function()->isConstructor()));\n"
              "}");
        ASSERT_EQUALS("", errout.str());

        check("void f(const Token *tok) {\n"
              "    if (!tok->next(1)->function(1) || \n"
              "        (tok->next(1)->function(1) && tok->next(1)->function(1)->isConstructor()));\n"
              "}");
        ASSERT_EQUALS("[test.cpp:2]: (style) Redundant condition: tok->next(1)->function(1). '!A || (A && B)' is equivalent to '!A || B'\n", errout.str());

        check("void f() {\n"
              "    if (!tok->next()->function(1) || \n"
              "        (tok->next()->function(2) && tok->next()->function()->isConstructor()));\n"
              "}");
        ASSERT_EQUALS("", errout.str());

        check("void f() {\n"
              "   int y = rand(), z = rand();\n"
              "   if (y==0 || y!=0 && z);\n"
              "}");
        ASSERT_EQUALS("[test.cpp:3]: (style) Redundant condition: y!=0. 'y==0 || (y!=0 && z)' is equivalent to 'y==0 || z'\n", errout.str());

        check("void f() {\n"
              "  if (x>0 || (x<0 && y)) {}\n"
              "}");
        ASSERT_EQUALS("", errout.str());

        // Test Token::expressionString, TODO move this test
        check("void f() {\n"
              "  if (!dead || (dead && (*it).ticks > 0)) {}\n"
              "}");
        ASSERT_EQUALS("[test.cpp:2]: (style) Redundant condition: dead. '!dead || (dead && (*it).ticks>0)' is equivalent to '!dead || (*it).ticks>0'\n", errout.str());

        check("void f() {\n"
              "  if (!x || (x && (2>(y-1)))) {}\n"
              "}");
        ASSERT_EQUALS("[test.cpp:2]: (style) Redundant condition: x. '!x || (x && 2>(y-1))' is equivalent to '!x || 2>(y-1)'\n", errout.str());
    }

    // clarify conditions with bitwise operator and comparison
    void clarifyCondition2() {
        check("void f() {\n"
              "    if (x & 3 == 2) {}\n"
              "}");
        ASSERT_EQUALS("[test.cpp:2]: (style) Suspicious condition (bitwise operator + comparison); Clarify expression with parentheses.\n"
                      "[test.cpp:2]: (style) Boolean result is used in bitwise operation. Clarify expression with parentheses.\n"
                      "[test.cpp:2]: (style) Condition 'x&3==2' is always false\n"
                      "[test.cpp:2]: (style) Condition '3==2' is always false\n", errout.str());

        check("void f() {\n"
              "    if (a & fred1.x == fred2.y) {}\n"
              "}");
        ASSERT_EQUALS("[test.cpp:2]: (style) Suspicious condition (bitwise operator + comparison); Clarify expression with parentheses.\n"
                      "[test.cpp:2]: (style) Boolean result is used in bitwise operation. Clarify expression with parentheses.\n"
                      , errout.str());
    }

    // clarify condition that uses ! operator and then bitwise operator
    void clarifyCondition3() {
        check("void f(int w) {\n"
              "    if(!w & 0x8000) {}\n"
              "}");
        ASSERT_EQUALS("[test.cpp:2]: (style) Boolean result is used in bitwise operation. Clarify expression with parentheses.\n", errout.str());

        check("void f(int w) {\n"
              "    if((!w) & 0x8000) {}\n"
              "}");
        ASSERT_EQUALS("", errout.str());

        check("void f() {\n"
              "    if (x == foo() & 2) {}\n"
              "}");
        ASSERT_EQUALS("[test.cpp:2]: (style) Boolean result is used in bitwise operation. Clarify expression with parentheses.\n", errout.str());

        check("void f() {\n"
              "    if (2 & x == foo()) {}\n"
              "}");
        ASSERT_EQUALS("[test.cpp:2]: (style) Boolean result is used in bitwise operation. Clarify expression with parentheses.\n", errout.str());

        check("void f() {\n"
              "    if (2 & (x == foo())) {}\n"
              "}");
        ASSERT_EQUALS("", errout.str());

        check("void f(std::list<int> &ints) { }");
        ASSERT_EQUALS("", errout.str());

        check("void f() { A<x &> a; }");
        ASSERT_EQUALS("", errout.str());

        check("void f() { a(x<y|z,0); }", "test.c");  // filename is c => there are never templates
        ASSERT_EQUALS("[test.c:1]: (style) Boolean result is used in bitwise operation. Clarify expression with parentheses.\n", errout.str());

        check("class A<B&,C>;", "test.cpp");
        ASSERT_EQUALS("", errout.str());

        check("void f() {\n"
              "    if (result != (char *)&inline_result) { }\n" // don't simplify and verify cast
              "}");
        ASSERT_EQUALS("", errout.str());

        // #8495
        check("void f(bool a, bool b) {\n"
              "    C & a & b;\n"
              "}");
        ASSERT_EQUALS("", errout.str());
    }

    void clarifyCondition4() { // ticket #3110
        check("typedef double SomeType;\n"
              "typedef std::pair<std::string,SomeType> PairType;\n"
              "struct S\n"
              "{\n"
              "     bool operator()\n"
              "         ( PairType const & left\n"
              "         , PairType const & right) const\n"
              "     {\n"
              "         return left.first < right.first;\n"
              "     }\n"
              "}");
        ASSERT_EQUALS("", errout.str());
    }

    void clarifyCondition5() { // ticket #3609 (using | in template instantiation)
        check("template<bool B> struct CWinTraits;\n"
              "CWinTraits<WS_CHILD|WS_VISIBLE>::GetWndStyle(0);");
        ASSERT_EQUALS("", errout.str());
    }

    void clarifyCondition6() {
        check("template<class Y>\n"
              "SharedPtr& operator=( SharedPtr<Y> const & r ) {\n"
              "    px = r.px;\n"
              "    return *this;\n"
              "}");
        ASSERT_EQUALS("", errout.str());
    }

    void clarifyCondition7() {
        // Ensure that binary and unary &, and & in declarations are distinguished properly
        check("void f(bool error) {\n"
              "    bool & withoutSideEffects=found.first->second;\n" // Declaring a reference to a boolean; & is no operator at all
              "    execute(secondExpression, &programMemory, &result, &error);\n" // Unary &
              "}");
        ASSERT_EQUALS("", errout.str());
    }

    void clarifyCondition8() {
        // don't warn when boolean result comes from function call, array index, etc
        // the operator precedence is not unknown then
        check("bool a();\n"
              "bool f(bool b) {\n"
              "    return (a() & b);\n"
              "}");
        ASSERT_EQUALS("", errout.str());

        check("bool f(bool *a, bool b) {\n"
              "    return (a[10] & b);\n"
              "}");
        ASSERT_EQUALS("", errout.str());

        check("struct A { bool a; };\n"
              "bool f(struct A a, bool b) {\n"
              "    return (a.a & b);\n"
              "}");
        ASSERT_EQUALS("", errout.str());

        check("struct A { bool a; };\n"
              "bool f(struct A a, bool b) {\n"
              "    return (A::a & b);\n"
              "}");
        ASSERT_EQUALS("", errout.str());
    }

    void testBug5895() {
        check("void png_parse(uint64_t init, int buf_size) {\n"
              "    if (init == 0x89504e470d0a1a0a || init == 0x8a4d4e470d0a1a0a)\n"
              "        ;\n"
              "}");
        ASSERT_EQUALS("", errout.str());
    }

    void testBug5309() {
        check("extern uint64_t value;\n"
              "void foo() {\n"
              "    if( ( value >= 0x7ff0000000000001ULL )\n"
              "            && ( value <= 0x7fffffffffffffffULL ) );\n"
              "}");
        ASSERT_EQUALS("", errout.str());
    }

    void alwaysTrue() {
        check("void f() {\n" // #4842
              "  int x = 0;\n"
              "  if (a) { return; }\n" // <- this is just here to fool simplifyKnownVariabels
              "  if (!x) {}\n"
              "}");
        ASSERT_EQUALS("[test.cpp:4]: (style) Condition '!x' is always true\n", errout.str());

        check("bool f(int x) {\n"
              "  if(x == 0) { x++; return x == 0; } \n"
              "  return false;\n"
              "}");
        ASSERT_EQUALS("[test.cpp:2] -> [test.cpp:2]: (style) Condition 'x==0' is always false\n", errout.str());

        check("void f() {\n" // #6898 (Token::expressionString)
              "  int x = 0;\n"
              "  A(x++ == 1);\n"
              "  A(x++ == 2);\n"
              "}");
        ASSERT_EQUALS("[test.cpp:3]: (style) Condition 'x++==1' is always false\n"
                      "[test.cpp:4]: (style) Condition 'x++==2' is always false\n",
                      errout.str());

        check("void f1(const std::string &s) { if(s.empty()) if(s.size() == 0) {}} ");
        ASSERT_EQUALS("[test.cpp:1] -> [test.cpp:1]: (style) Condition 's.size()==0' is always true\n", errout.str());

        check("void f() {\n"
              "   int buf[42];\n"
              "   if( buf != 0) {}\n"
              "}\n");
        ASSERT_EQUALS("[test.cpp:3]: (style) Condition 'buf!=0' is always true\n", errout.str()); // #8924

        check("void f() {\n"
              "   int buf[42];\n"
              "   if( !buf ) {}\n"
              "}\n");
        ASSERT_EQUALS("[test.cpp:3]: (style) Condition '!buf' is always false\n", errout.str());

        check("void f() {\n"
              "   int buf[42];\n"
              "   bool b = buf;\n"
              "   if( b ) {}\n"
              "}\n");
        ASSERT_EQUALS("[test.cpp:4]: (style) Condition 'b' is always true\n", errout.str());

        check("void f() {\n"
              "   int buf[42];\n"
              "   bool b = buf;\n"
              "   if( !b ) {}\n"
              "}\n");
        ASSERT_EQUALS("[test.cpp:4]: (style) Condition '!b' is always false\n", errout.str());

        check("void f() {\n"
              "   int buf[42];\n"
              "   int * p = nullptr;\n"
              "   if( buf == p ) {}\n"
              "}\n");
        ASSERT_EQUALS("[test.cpp:4]: (style) Condition 'buf==p' is always false\n", errout.str());

        check("void f(bool x) {\n"
              "   int buf[42];\n"
              "   if( buf || x ) {}\n"
              "}\n");
        ASSERT_EQUALS("[test.cpp:3]: (style) Condition 'buf' is always true\n", errout.str());

        check("void f(int * p) {\n"
              "   int buf[42];\n"
              "   if( buf == p ) {}\n"
              "}\n");
        ASSERT_EQUALS("", errout.str());

        check("void f() {\n"
              "   int buf[42];\n"
              "   int p[42];\n"
              "   if( buf == p ) {}\n"
              "}\n");
        ASSERT_EQUALS("", errout.str());

        check("void f() {\n"
              "   int buf[42];\n"
              "   if( buf == 1) {}\n"
              "}\n");
        ASSERT_EQUALS("", errout.str());

        // Avoid FP when condition comes from macro
        check("#define NOT !\n"
              "void f() {\n"
              "  int x = 0;\n"
              "  if (a) { return; }\n" // <- this is just here to fool simplifyKnownVariabels
              "  if (NOT x) {}\n"
              "}");
        ASSERT_EQUALS("", errout.str());

        check("#define M  x != 0\n"
              "void f() {\n"
              "  int x = 0;\n"
              "  if (a) { return; }\n" // <- this is just here to fool simplifyKnownVariabels
              "  if (M) {}\n"
              "}");
        ASSERT_EQUALS("", errout.str());

        check("#define IF(X)  if (X && x())\n"
              "void f() {\n"
              "  IF(1) {}\n"
              "}");
        ASSERT_EQUALS("", errout.str());

        // Avoid FP for sizeof condition
        check("void f() {\n"
              "  if (sizeof(char) != 123) {}\n"
              "}");
        ASSERT_EQUALS("", errout.str());

        check("void f() {\n"
              "  int x = 123;\n"
              "  if (sizeof(char) != x) {}\n"
              "}");
        ASSERT_EQUALS("[test.cpp:3]: (style) Condition 'sizeof(char)!=x' is always true\n", errout.str());

        // Don't warn in assertions. Condition is often 'always true' by intention.
        // If platform,defines,etc cause an 'always false' assertion then that is not very dangerous neither
        check("void f() {\n"
              "  int x = 0;\n"
              "  assert(x == 0);\n"
              "}");
        ASSERT_EQUALS("", errout.str());

        // #7783  FP knownConditionTrueFalse on assert(0 && "message")
        check("void foo(int x) {\n"
              "    if (x<0)\n"
              "    {\n"
              "        assert(0 && \"bla\");\n"
              "        ASSERT(0 && \"bla\");\n"
              "        assert_foo(0 && \"bla\");\n"
              "        ASSERT_FOO(0 && \"bla\");\n"
              "        assert((int)(0==0));\n"
              "        assert((int)(0==0) && \"bla\");\n"
              "    }\n"
              "}\n");
        ASSERT_EQUALS("", errout.str());

        // #7750 char literals in boolean expressions
        check("void f() {\n"
              "  if('a'){}\n"
              "  if(L'b'){}\n"
              "  if(1 && 'c'){}\n"
              "  int x = 'd' ? 1 : 2;\n"
              "}");
        ASSERT_EQUALS("", errout.str());

        // Skip literals
        check("void f() { if(true) {} }");
        ASSERT_EQUALS("", errout.str());

        check("void f() { if(false) {} }");
        ASSERT_EQUALS("", errout.str());

        check("void f() { if(!true) {} }");
        ASSERT_EQUALS("", errout.str());

        check("void f() { if(!false) {} }");
        ASSERT_EQUALS("", errout.str());

        check("void f() { if(0) {} }");
        ASSERT_EQUALS("", errout.str());

        check("void f() { if(1) {} }");
        ASSERT_EQUALS("", errout.str());

        check("void f(int i) {\n"
              "    bool b = false;\n"
              "    if (i == 0) b = true;\n"
              "    else if (!b && i == 1) {}\n"
              "    if (b)\n"
              "    {}\n"
              "}\n");
        ASSERT_EQUALS("[test.cpp:4]: (style) Condition '!b' is always true\n", errout.str());

        check("bool f() { return nullptr; }");
        ASSERT_EQUALS("", errout.str());

        check("enum E { A };\n"
              "bool f() { return A; }\n");
        ASSERT_EQUALS("", errout.str());

        check("bool f() { \n"
              "    const int x = 0;\n"
              "    return x; \n"
              "}\n");
        ASSERT_EQUALS("", errout.str());

        check("int f(void){return 1/abs(10);}");
        ASSERT_EQUALS("", errout.str());

        check("bool f() { \n"
              "    int x = 0;\n"
              "    return x; \n"
              "}\n");
        ASSERT_EQUALS("", errout.str());

        check("bool f() {\n"
              "    const int a = 50;\n"
              "    const int b = 52;\n"
              "    return a+b;\n"
              "}\n");
        ASSERT_EQUALS("", errout.str());

        check("int f() {\n"
              "    int a = 50;\n"
              "    int b = 52;\n"
              "    a++;\n"
              "    b++;\n"
              "    return a+b;\n"
              "}\n");
        ASSERT_EQUALS("", errout.str());

        check("bool& g();\n"
              "bool f() {\n"
              "    bool & b = g();\n"
              "    b = false;\n"
              "    return b;\n"
              "}\n");
        ASSERT_EQUALS("", errout.str());

        check("struct A {\n"
              "    bool b;\n"
              "    bool f() {\n"
              "        b = false;\n"
              "        return b;\n"
              "    }\n"
              "};\n");
        ASSERT_EQUALS("", errout.str());

        check("bool f(long maxtime) {\n"
              "  if (std::time(0) > maxtime)\n"
              "    return std::time(0) > maxtime;\n"
              "}\n");
        ASSERT_EQUALS("", errout.str());

        check("void foo(double param) {\n"
              "  while(bar()) {\n"
              "    if (param<0.)\n"
              "       return;\n"
              "  }\n"
              "  if (param<0.)\n"
              "    return;\n"
              "}\n");
        ASSERT_EQUALS("", errout.str());

        check("void foo(int i) {\n"
              "  if (i==42)\n"
              "  {\n"
              "    bar();\n"
              "  }\n"
              "  if (cond && (42==i))\n"
              "    return;\n"
              "}\n");
        ASSERT_EQUALS("", errout.str());

        // 8842 crash
        check("class a {\n"
              "  int b;\n"
              "  c(b);\n"
              "  void f() {\n"
              "    if (b) return;\n"
              "  }\n"
              "};\n");
        ASSERT_EQUALS("", errout.str());

        check("void f(const char* x, const char* t) {\n"
              "    if (!(strcmp(x, y) == 0)) { return; }\n"
              "}\n");
        ASSERT_EQUALS("", errout.str());

        check("void f(const int a[]){ if (a == 0){} }");
        ASSERT_EQUALS("", errout.str());

        check("struct S {\n"
              "  bool operator<(const S&);\n"
              "};\n"
              "int main() {\n"
              "  S s;\n"
              "  bool c = s<s;\n"
              "  if (c) return 0;\n"
              "  else return 42;\n"
              "}\n");
        ASSERT_EQUALS("", errout.str());

        check("long X::g(bool unknown, int& result) {\n"
              "    long ret = 0;\n"
              "    bool f = false;\n"
              "    f = f || unknown;\n"
              "    f ? result = 42 : ret = -1;\n"
              "    return ret;\n"
              "}\n");
        ASSERT_EQUALS("", errout.str());

        check("int f(void *handle) {\n"
              "    if (!handle) return 0;\n"
              "    if (handle) return 1;\n"
              "    else return 0;\n"
              "}\n");
        ASSERT_EQUALS("[test.cpp:2] -> [test.cpp:3]: (style) Condition 'handle' is always true\n", errout.str());

        check("int f(void *handle) {\n"
              "    if (handle == 0) return 0;\n"
              "    if (handle) return 1;\n"
              "    else return 0;\n"
              "}\n");
        ASSERT_EQUALS("[test.cpp:2] -> [test.cpp:3]: (style) Condition 'handle' is always true\n", errout.str());

        check("int f(void *handle) {\n"
              "    if (handle != 0) return 0;\n"
              "    if (handle) return 1;\n"
              "    else return 0;\n"
              "}\n");
        ASSERT_EQUALS("[test.cpp:2] -> [test.cpp:3]: (style) Condition 'handle' is always false\n", errout.str());

        check("void f(void* x, void* y) {\n"
              "    if (x == nullptr && y == nullptr)\n"
              "        return;\n"
              "    if (x == nullptr || y == nullptr)\n"
              "        return;\n"
              "}\n");
        ASSERT_EQUALS("", errout.str());

        check("void* g();\n"
              "void f(void* a, void* b) {\n"
              "    while (a) {\n"
              "        a = g();\n"
              "        if (a == b)\n"
              "            break;\n"
              "    }\n"
              "    if (a) {}\n"
              "}\n");
        ASSERT_EQUALS("", errout.str());

        check("void* g();\n"
              "void f(void* a, void* b) {\n"
              "    while (a) {\n"
              "        a = g();\n"
              "    }\n"
              "    if (a) {}\n"
              "}\n");
        ASSERT_EQUALS("[test.cpp:3] -> [test.cpp:6]: (style) Condition 'a' is always false\n", errout.str());

        check("void f(int * x, bool b) {\n"
              "    if (!x && b) {}\n"
              "    else if (x) {}\n"
              "}\n");
        ASSERT_EQUALS("", errout.str());

        check("void f() {\n"
              "    const std::string x=\"xyz\";\n"
              "    if(!x.empty()){}\n"
              "}\n");
        ASSERT_EQUALS("[test.cpp:3]: (style) Condition '!x.empty()' is always true\n", errout.str());

        check("std::string g();\n"
              "void f() {\n"
              "    const std::string msg = g();\n"
              "    if(!msg.empty()){}\n"
              "}\n");
        ASSERT_EQUALS("", errout.str());

        check("void f(int *array, int size ) {\n"
              "    for(int i = 0; i < size; ++i) {\n"
              "        if(array == 0)\n"
              "            continue;\n"
              "        if(array){}\n"
              "    }\n"
              "}\n");
        ASSERT_EQUALS("[test.cpp:3] -> [test.cpp:5]: (style) Condition 'array' is always true\n", errout.str());

<<<<<<< HEAD
        // #9277
        check("int f() {\n"
              "    constexpr bool x = true;\n"
              "    if constexpr (x)\n"
              "        return 0;\n"
              "    else\n"
              "        return 1;\n"
              "}\n");
        ASSERT_EQUALS("", errout.str());
=======
        check("void f(int *array, int size ) {\n"
              "    for(int i = 0; i < size; ++i) {\n"
              "        if(array == 0)\n"
              "            continue;\n"
              "        else if(array){}\n"
              "    }\n"
              "}\n");
        ASSERT_EQUALS("[test.cpp:3] -> [test.cpp:5]: (style) Condition 'array' is always true\n", errout.str());
>>>>>>> 831f2009
    }

    void multiConditionAlwaysTrue() {
        check("void f() {\n"
              "  int val = 0;\n"
              "  if (val < 0) continue;\n"
              "  if (val > 0) {}\n"
              "}\n");
        ASSERT_EQUALS("", errout.str());

        check("void f() {\n"
              "  int val = 0;\n"
              "  if (val < 0) {\n"
              "    if (val > 0) {}\n"
              "  }\n"
              "}\n");
        ASSERT_EQUALS("", errout.str());

        check("void f() {\n"
              "  int val = 0;\n"
              "  if (val < 0) {\n"
              "    if (val < 0) {}\n"
              "  }\n"
              "}\n");
        ASSERT_EQUALS("", errout.str());

        check("void f() {\n"
              "  int activate = 0;\n"
              "  int foo = 0;\n"
              "  if (activate) {}\n"
              "  else if (foo) {}\n"
              "}\n");
        ASSERT_EQUALS("[test.cpp:4]: (style) Condition 'activate' is always false\n"
                      "[test.cpp:5]: (style) Condition 'foo' is always false\n", errout.str());

        // #6904
        check("void f() {\n"
              "  const int b[2] = { 1,0 };\n"
              "  if(b[1] == 2) {}\n"
              "}\n");
        ASSERT_EQUALS("[test.cpp:3]: (style) Condition 'b[1]==2' is always false\n", errout.str());
    }

    void duplicateCondition() {
        check("void f(bool x) {\n"
              "    if(x) {}\n"
              "    if(x) {}\n"
              "}\n");
        ASSERT_EQUALS("[test.cpp:2] -> [test.cpp:3]: (style) The if condition is the same as the previous if condition\n",
                      errout.str());

        check("void f(int x) {\n"
              "    if(x == 1) {}\n"
              "    if(x == 1) {}\n"
              "}\n");
        ASSERT_EQUALS("[test.cpp:2] -> [test.cpp:3]: (style) The if condition is the same as the previous if condition\n",
                      errout.str());

        check("void f(int x) {\n"
              "    if(x == 1) {}\n"
              "    if(x == 2) {}\n"
              "}\n");
        ASSERT_EQUALS("", errout.str());

        check("void f(int x) {\n"
              "    if(x == 1) {}\n"
              "    if(x != 1) {}\n"
              "}\n");
        ASSERT_EQUALS("", errout.str());

        check("void f(bool x) {\n"
              "    if(x) {}\n"
              "    g();\n"
              "    if(x) {}\n"
              "}\n");
        ASSERT_EQUALS("", errout.str());

        check("void f(int x) {\n"
              "    if(x == 1) { x++; }\n"
              "    if(x == 1) {}\n"
              "}\n");
        ASSERT_EQUALS("", errout.str());

        // #8996
        check("void g(int** v);\n"
              "void f() {\n"
              "  int a = 0;\n"
              "  int b = 0;\n"
              "  int* d[] = {&a, &b};\n"
              "  g(d);\n"
              "  if (a) {}\n"
              "  if (b) {}\n"
              "}\n");
        ASSERT_EQUALS("", errout.str());

        // #8993
        check("void f(const std::string& x) {\n"
              "  auto y = x;\n"
              "  if (x.empty()) y = \"1\";\n"
              "  if (y.empty()) return;\n"
              "}\n");
        ASSERT_EQUALS("", errout.str());
    }

    void checkInvalidTestForOverflow() {
        check("void f(char *p, unsigned int x) {\n"
              "    assert((p + x) < p);\n"
              "}");
        ASSERT_EQUALS("[test.cpp:2]: (warning) Invalid test for overflow '(p+x)<p'. Condition is always false unless there is overflow, and overflow is undefined behaviour.\n", errout.str());

        check("void f(char *p, unsigned int x) {\n"
              "    assert((p + x) >= p);\n"
              "}");
        ASSERT_EQUALS("[test.cpp:2]: (warning) Invalid test for overflow '(p+x)>=p'. Condition is always true unless there is overflow, and overflow is undefined behaviour.\n", errout.str());

        check("void f(char *p, unsigned int x) {\n"
              "    assert(p > (p + x));\n"
              "}");
        ASSERT_EQUALS("[test.cpp:2]: (warning) Invalid test for overflow 'p>(p+x)'. Condition is always false unless there is overflow, and overflow is undefined behaviour.\n", errout.str());

        check("void f(char *p, unsigned int x) {\n"
              "    assert(p <= (p + x));\n"
              "}");
        ASSERT_EQUALS("[test.cpp:2]: (warning) Invalid test for overflow 'p<=(p+x)'. Condition is always true unless there is overflow, and overflow is undefined behaviour.\n", errout.str());

        check("void f(signed int x) {\n"
              "    assert(x + 100 < x);\n"
              "}");
        ASSERT_EQUALS("[test.cpp:2]: (warning) Invalid test for overflow 'x+100<x'. Condition is always false unless there is overflow, and overflow is undefined behaviour.\n", errout.str());

        check("void f(signed int x) {\n" // unsigned overflow => don't warn
              "    assert(x + 100U < x);\n"
              "}");
        ASSERT_EQUALS("", errout.str());
    }

    void checkConditionIsAlwaysTrueOrFalseInsideIfWhile() {
        check("void f() {\n"
              "    enum states {A,B,C};\n"
              "    const unsigned g_flags = B|C;\n"
              "    if(g_flags & A) {}\n"
              "}");
        ASSERT_EQUALS("[test.cpp:4]: (style) Condition 'g_flags&A' is always false\n", errout.str());

        check("void f() {\n"
              "    int a = 5;"
              "    if(a) {}\n"
              "}");
        ASSERT_EQUALS("[test.cpp:2]: (style) Condition 'a' is always true\n", errout.str());

        check("void f() {\n"
              "    int a = 5;"
              "    while(a + 1) { a--; }\n"
              "}");
        ASSERT_EQUALS("", errout.str());

        check("void f() {\n"
              "    int a = 5;"
              "    while(a + 1) { return; }\n"
              "}");
        ASSERT_EQUALS("[test.cpp:2]: (style) Condition 'a+1' is always true\n", errout.str());
    }

    void alwaysTrueFalseInLogicalOperators() {
        check("bool f();\n"
              "void foo() { bool x = true; if(x||f()) {}}\n");
        ASSERT_EQUALS("[test.cpp:2]: (style) Condition 'x' is always true\n", errout.str());

        check("void foo(bool b) { bool x = true; if(x||b) {}}\n");
        ASSERT_EQUALS("[test.cpp:1]: (style) Condition 'x' is always true\n", errout.str());

        check("void foo(bool b) { if(true||b) {}}\n");
        ASSERT_EQUALS("", errout.str());

        check("bool f();\n"
              "void foo() { bool x = false; if(x||f()) {}}\n");
        ASSERT_EQUALS("[test.cpp:2]: (style) Condition 'x' is always false\n", errout.str());

        check("bool f();\n"
              "void foo() { bool x = false; if(x&&f()) {}}\n");
        ASSERT_EQUALS("[test.cpp:2]: (style) Condition 'x' is always false\n", errout.str());

        check("void foo(bool b) { bool x = false; if(x&&b) {}}\n");
        ASSERT_EQUALS("[test.cpp:1]: (style) Condition 'x' is always false\n", errout.str());

        check("void foo(bool b) { if(false&&b) {}}\n");
        ASSERT_EQUALS("", errout.str());

        check("bool f();\n"
              "void foo() { bool x = true; if(x&&f()) {}}\n");
        ASSERT_EQUALS("[test.cpp:2]: (style) Condition 'x' is always true\n", errout.str());
    }

    void pointerAdditionResultNotNull() {
        check("void f(char *ptr) {\n"
              "  if (ptr + 1 != 0);\n"
              "}");
        ASSERT_EQUALS("[test.cpp:2]: (warning) Comparison is wrong. Result of 'ptr+1' can't be 0 unless there is pointer overflow, and pointer overflow is undefined behaviour.\n", errout.str());
    }

    void duplicateConditionalAssign() {
        setMultiline();

        check("void f(int& x, int y) {\n"
              "    if (x == y)\n"
              "        x = y;\n"
              "}\n");
        ASSERT_EQUALS("test.cpp:3:style:Assignment 'x=y' is redundant with condition 'x==y'.\n"
                      "test.cpp:2:note:Condition 'x==y'\n"
                      "test.cpp:3:note:Assignment 'x=y' is redundant\n", errout.str());

        check("void f(int& x, int y) {\n"
              "    if (x != y)\n"
              "        x = y;\n"
              "}\n");
        ASSERT_EQUALS("test.cpp:2:style:The statement 'if (x!=y) x=y' is logically equivalent to 'x=y'.\n"
                      "test.cpp:3:note:Assignment 'x=y'\n"
                      "test.cpp:2:note:Condition 'x!=y' is redundant\n", errout.str());

        check("void f(int& x, int y) {\n"
              "    if (x == y)\n"
              "        x = y;\n"
              "    else\n"
              "        x = 1;\n"
              "}\n");
        ASSERT_EQUALS("test.cpp:3:style:Assignment 'x=y' is redundant with condition 'x==y'.\n"
                      "test.cpp:2:note:Condition 'x==y'\n"
                      "test.cpp:3:note:Assignment 'x=y' is redundant\n", errout.str());

        check("void f(int& x, int y) {\n"
              "    if (x != y)\n"
              "        x = y;\n"
              "    else\n"
              "        x = 1;\n"
              "}\n");
        ASSERT_EQUALS("", errout.str());

        check("void f(int& x, int y) {\n"
              "    if (x == y)\n"
              "        x = y + 1;\n"
              "}\n");
        ASSERT_EQUALS("", errout.str());

        check("void g();\n"
              "void f(int& x, int y) {\n"
              "    if (x == y) {\n"
              "        x = y;\n"
              "        g();\n"
              "    }\n"
              "}\n");
        ASSERT_EQUALS("", errout.str());
    }
};

REGISTER_TEST(TestCondition)<|MERGE_RESOLUTION|>--- conflicted
+++ resolved
@@ -3197,8 +3197,16 @@
               "    }\n"
               "}\n");
         ASSERT_EQUALS("[test.cpp:3] -> [test.cpp:5]: (style) Condition 'array' is always true\n", errout.str());
-
-<<<<<<< HEAD
+      
+        check("void f(int *array, int size ) {\n"
+              "    for(int i = 0; i < size; ++i) {\n"
+              "        if(array == 0)\n"
+              "            continue;\n"
+              "        else if(array){}\n"
+              "    }\n"
+              "}\n");
+        ASSERT_EQUALS("[test.cpp:3] -> [test.cpp:5]: (style) Condition 'array' is always true\n", errout.str());
+      
         // #9277
         check("int f() {\n"
               "    constexpr bool x = true;\n"
@@ -3208,16 +3216,6 @@
               "        return 1;\n"
               "}\n");
         ASSERT_EQUALS("", errout.str());
-=======
-        check("void f(int *array, int size ) {\n"
-              "    for(int i = 0; i < size; ++i) {\n"
-              "        if(array == 0)\n"
-              "            continue;\n"
-              "        else if(array){}\n"
-              "    }\n"
-              "}\n");
-        ASSERT_EQUALS("[test.cpp:3] -> [test.cpp:5]: (style) Condition 'array' is always true\n", errout.str());
->>>>>>> 831f2009
     }
 
     void multiConditionAlwaysTrue() {
