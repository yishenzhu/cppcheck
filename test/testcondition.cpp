/*
 * Cppcheck - A tool for static C/C++ code analysis
 * Copyright (C) 2007-2022 Cppcheck team.
 *
 * This program is free software: you can redistribute it and/or modify
 * it under the terms of the GNU General Public License as published by
 * the Free Software Foundation, either version 3 of the License, or
 * (at your option) any later version.
 *
 * This program is distributed in the hope that it will be useful,
 * but WITHOUT ANY WARRANTY; without even the implied warranty of
 * MERCHANTABILITY or FITNESS FOR A PARTICULAR PURPOSE.  See the
 * GNU General Public License for more details.
 *
 * You should have received a copy of the GNU General Public License
 * along with this program.  If not, see <http://www.gnu.org/licenses/>.
 */

#include "checkcondition.h"
#include "errortypes.h"
#include "library.h"
#include "platform.h"
#include "preprocessor.h"
#include "settings.h"
#include "testsuite.h"
#include "tokenize.h"

#include <iosfwd>
#include <map>
#include <string>
#include <utility>
#include <vector>

#include <simplecpp.h>

#include <tinyxml2.h>

class TestCondition : public TestFixture {
public:
    TestCondition() : TestFixture("TestCondition") {}

private:
    Settings settings0;
    Settings settings1;

    void run() override {
        // known platform..
        settings0.platform(cppcheck::Platform::PlatformType::Native);
        settings1.platform(cppcheck::Platform::PlatformType::Native);

        LOAD_LIB_2(settings0.library, "qt.cfg");
        LOAD_LIB_2(settings0.library, "std.cfg");

        settings0.severity.enable(Severity::style);
        settings0.severity.enable(Severity::warning);

        const char cfg[] = "<?xml version=\"1.0\"?>\n"
                           "<def>\n"
                           "  <function name=\"bar\"> <pure/> </function>\n"
                           "</def>";
        tinyxml2::XMLDocument xmldoc;
        xmldoc.Parse(cfg, sizeof(cfg));
        settings1.severity.enable(Severity::style);
        settings1.severity.enable(Severity::warning);
        settings1.library.load(xmldoc);

        TEST_CASE(assignAndCompare);   // assignment and comparison don't match
        TEST_CASE(mismatchingBitAnd);  // overlapping bitmasks
        TEST_CASE(comparison);         // CheckCondition::comparison test cases
        TEST_CASE(multicompare);       // mismatching comparisons
        TEST_CASE(overlappingElseIfCondition);  // overlapping conditions in if and else-if
        TEST_CASE(oppositeElseIfCondition); // opposite conditions in if and else-if

        TEST_CASE(checkBadBitmaskCheck);

        TEST_CASE(incorrectLogicOperator1);
        TEST_CASE(incorrectLogicOperator2);
        TEST_CASE(incorrectLogicOperator3);
        TEST_CASE(incorrectLogicOperator4);
        TEST_CASE(incorrectLogicOperator5); // complex expressions
        TEST_CASE(incorrectLogicOperator6); // char literals
        TEST_CASE(incorrectLogicOperator7); // opposite expressions: (expr || !expr)
        TEST_CASE(incorrectLogicOperator8); // !
        TEST_CASE(incorrectLogicOperator9);
        TEST_CASE(incorrectLogicOperator10); // enum
        TEST_CASE(incorrectLogicOperator11);
        TEST_CASE(incorrectLogicOperator12);
        TEST_CASE(incorrectLogicOperator13);
        TEST_CASE(incorrectLogicOperator14);
        TEST_CASE(incorrectLogicOperator15);
        TEST_CASE(incorrectLogicOperator16); // #10070
        TEST_CASE(secondAlwaysTrueFalseWhenFirstTrueError);
        TEST_CASE(incorrectLogicOp_condSwapping);
        TEST_CASE(testBug5895);
        TEST_CASE(testBug5309);

        TEST_CASE(modulo);

        TEST_CASE(oppositeInnerCondition);
        TEST_CASE(oppositeInnerConditionPointers);
        TEST_CASE(oppositeInnerConditionClass);
        TEST_CASE(oppositeInnerConditionUndeclaredVariable);
        TEST_CASE(oppositeInnerConditionAlias);
        TEST_CASE(oppositeInnerCondition2);
        TEST_CASE(oppositeInnerCondition3);
        TEST_CASE(oppositeInnerConditionAnd);
        TEST_CASE(oppositeInnerConditionEmpty);
        TEST_CASE(oppositeInnerConditionFollowVar);

        TEST_CASE(identicalInnerCondition);

        TEST_CASE(identicalConditionAfterEarlyExit);
        TEST_CASE(innerConditionModified);

        TEST_CASE(clarifyCondition1);     // if (a = b() < 0)
        TEST_CASE(clarifyCondition2);     // if (a & b == c)
        TEST_CASE(clarifyCondition3);     // if (! a & b)
        TEST_CASE(clarifyCondition4);     // ticket #3110
        TEST_CASE(clarifyCondition5);     // #3609 CWinTraits<WS_CHILD|WS_VISIBLE>..
        TEST_CASE(clarifyCondition6);     // #3818
        TEST_CASE(clarifyCondition7);
        TEST_CASE(clarifyCondition8);

        TEST_CASE(alwaysTrue);
        TEST_CASE(alwaysTrueSymbolic);
        TEST_CASE(alwaysTrueInfer);
        TEST_CASE(alwaysTrueContainer);
        TEST_CASE(alwaysTrueLoop);
        TEST_CASE(alwaysTrueTryCatch);
        TEST_CASE(multiConditionAlwaysTrue);
        TEST_CASE(duplicateCondition);

        TEST_CASE(checkInvalidTestForOverflow);
        TEST_CASE(checkConditionIsAlwaysTrueOrFalseInsideIfWhile);
        TEST_CASE(alwaysTrueFalseInLogicalOperators);
        TEST_CASE(pointerAdditionResultNotNull);
        TEST_CASE(duplicateConditionalAssign);

        TEST_CASE(checkAssignmentInCondition);
        TEST_CASE(compareOutOfTypeRange);
        TEST_CASE(knownConditionCast); // #9976
        TEST_CASE(knownConditionIncrementLoop); // #9808
    }

    void check(const char code[], Settings *settings, const char* filename = "test.cpp") {
        // Clear the error buffer..
        errout.str("");

        // Raw tokens..
        std::vector<std::string> files(1, filename);
        std::istringstream istr(code);
        const simplecpp::TokenList tokens1(istr, files, files[0]);

        // Preprocess..
        simplecpp::TokenList tokens2(files);
        std::map<std::string, simplecpp::TokenList*> filedata;
        simplecpp::preprocess(tokens2, tokens1, files, filedata, simplecpp::DUI());

        Preprocessor preprocessor(*settings, nullptr);
        preprocessor.setDirectives(tokens1);

        // Tokenizer..
        Tokenizer tokenizer(settings, this);
        tokenizer.createTokens(std::move(tokens2));
        tokenizer.simplifyTokens1("");
        tokenizer.setPreprocessor(&preprocessor);

        // Run checks..
        CheckCondition checkCondition;
        checkCondition.runChecks(&tokenizer, settings, this);
    }

    void check(const char code[], const char* filename = "test.cpp", bool inconclusive = false) {
        settings0.certainty.setEnabled(Certainty::inconclusive, inconclusive);
        check(code, &settings0, filename);
    }

    void assignAndCompare() {
        // &
        check("void foo(int x)\n"
              "{\n"
              "    int y = x & 4;\n"
              "    if (y == 3);\n"
              "}");
        ASSERT_EQUALS("[test.cpp:3] -> [test.cpp:4]: (style) Mismatching assignment and comparison, comparison 'y==3' is always false.\n", errout.str());

        check("void foo(int x)\n"
              "{\n"
              "    int y = x & 4;\n"
              "    if (y != 3);\n"
              "}");
        ASSERT_EQUALS("[test.cpp:3] -> [test.cpp:4]: (style) Mismatching assignment and comparison, comparison 'y!=3' is always true.\n", errout.str());

        // |
        check("void foo(int x) {\n"
              "    int y = x | 0x14;\n"
              "    if (y == 0x710);\n"
              "}");
        ASSERT_EQUALS("[test.cpp:2] -> [test.cpp:3]: (style) Mismatching assignment and comparison, comparison 'y==0x710' is always false.\n", errout.str());

        check("void foo(int x) {\n"
              "    int y = x | 0x14;\n"
              "    if (y == 0x71f);\n"
              "}");
        ASSERT_EQUALS("", errout.str());

        // various simple assignments
        check("void foo(int x) {\n"
              "    int y = (x+1) | 1;\n"
              "    if (y == 2);\n"
              "}");
        ASSERT_EQUALS("[test.cpp:2] -> [test.cpp:3]: (style) Mismatching assignment and comparison, comparison 'y==2' is always false.\n", errout.str());

        check("void foo() {\n"
              "    int y = 1 | x();\n"
              "    if (y == 2);\n"
              "}");
        ASSERT_EQUALS("[test.cpp:2] -> [test.cpp:3]: (style) Mismatching assignment and comparison, comparison 'y==2' is always false.\n", errout.str());

        // multiple conditions
        check("void foo(int x) {\n"
              "    int y = x & 4;\n"
              "    if ((y == 3) && (z == 1));\n"
              "}");
        ASSERT_EQUALS("[test.cpp:2] -> [test.cpp:3]: (style) Mismatching assignment and comparison, comparison 'y==3' is always false.\n", errout.str());

        check("void foo(int x) {\n"
              "    int y = x & 4;\n"
              "    if ((x==123) || ((y == 3) && (z == 1)));\n"
              "}");
        ASSERT_EQUALS("[test.cpp:2] -> [test.cpp:3]: (style) Mismatching assignment and comparison, comparison 'y==3' is always false.\n", errout.str());

        check("void f(int x) {\n"
              "    int y = x & 7;\n"
              "    if (setvalue(&y) && y != 8);\n"
              "}");
        ASSERT_EQUALS("", errout.str());

        // recursive checking into scopes
        check("void f(int x) {\n"
              "    int y = x & 7;\n"
              "    if (z) y=0;\n"
              "    else { if (y==8); }\n" // always false
              "}");
        ASSERT_EQUALS("[test.cpp:2] -> [test.cpp:4]: (style) Mismatching assignment and comparison, comparison 'y==8' is always false.\n", errout.str());

        // while
        check("void f(int x) {\n"
              "    int y = x & 7;\n"
              "    while (y==8);\n" // local variable => always false
              "}");
        ASSERT_EQUALS("[test.cpp:2] -> [test.cpp:3]: (style) Mismatching assignment and comparison, comparison 'y==8' is always false.\n", errout.str());

        check("void f(int x) {\n"
              "    extern int y; y = x & 7;\n"
              "    while (y==8);\n" // non-local variable => no error
              "}");
        ASSERT_EQUALS("", errout.str());

        check("void f(int x) {\n"
              "    int a = 100;\n"
              "    while (x) {\n"
              "        int y = 16 | a;\n"
              "        while (y != 0) y--;\n"
              "    }\n"
              "}");
        ASSERT_EQUALS("", errout.str());

        check("void g(int x);\n"
              "void f(int x) {\n"
              "    int a = 100;\n"
              "    while (x) {\n"
              "        int y = 16 | a;\n"
              "        while (y != 0) g(y);\n"
              "    }\n"
              "}");
        ASSERT_EQUALS(
            "[test.cpp:5] -> [test.cpp:6]: (style) Mismatching assignment and comparison, comparison 'y!=0' is always true.\n",
            errout.str());

        check("void g(int &x);\n"
              "void f(int x) {\n"
              "    int a = 100;\n"
              "    while (x) {\n"
              "        int y = 16 | a;\n"
              "        while (y != 0) g(y);\n"
              "    }\n"
              "}");
        ASSERT_EQUALS("", errout.str());

        // calling function
        check("void f(int x) {\n"
              "    int y = x & 7;\n"
              "    do_something();\n"
              "    if (y==8);\n" // local variable => always false
              "}");
        ASSERT_EQUALS("[test.cpp:2] -> [test.cpp:4]: (style) Mismatching assignment and comparison, comparison 'y==8' is always false.\n", errout.str());

        check("void f(int x) {\n"
              "    int y = x & 7;\n"
              "    do_something(&y);\n" // passing variable => no error
              "    if (y==8);\n"
              "}");
        ASSERT_EQUALS("", errout.str());

        check("void do_something(int);\n"
              "void f(int x) {\n"
              "    int y = x & 7;\n"
              "    do_something(y);\n"
              "    if (y==8);\n"
              "}");
        ASSERT_EQUALS("[test.cpp:3] -> [test.cpp:5]: (style) Mismatching assignment and comparison, comparison 'y==8' is always false.\n", errout.str());

        check("void f(int x) {\n"
              "    extern int y; y = x & 7;\n"
              "    do_something();\n"
              "    if (y==8);\n" // non-local variable => no error
              "}");
        ASSERT_EQUALS("", errout.str());

        // #4434 : false positive: ?:
        check("void f(int x) {\n"
              "    x = x & 1;\n"
              "    x = x & 1 ? 1 : -1;\n"
              "    if(x != -1) { }\n"
              "}");
        ASSERT_EQUALS("", errout.str());

        // #4735
        check("void f() {\n"
              "    int x = *(char*)&0x12345678;\n"
              "    if (x==18) { }\n"
              "}");
        ASSERT_EQUALS("", errout.str());

        // bailout: no variable info
        check("void foo(int x) {\n"
              "    y = 2 | x;\n"  // y not declared => no error
              "    if(y == 1) {}\n"
              "}");
        ASSERT_EQUALS("", errout.str());

        // bailout: negative number
        check("void foo(int x) {\n"
              "    int y = -2 | x;\n" // negative number => no error
              "    if (y==1) {}\n"
              "}");
        ASSERT_EQUALS("", errout.str());

        // bailout: pass variable to function
        check("void foo(int x) {\n"
              "    int y = 2 | x;\n"
              "    bar(&y);\n"  // pass variable to function => no error
              "    if (y==1) {}\n"
              "}");
        ASSERT_EQUALS("", errout.str());

        // no crash on unary operator& (#5643)
        check("SdrObject* ApplyGraphicToObject() {\n"
              "    if (&rHitObject) {}\n"
              "    else if (rHitObject.IsClosedObj() && !&rHitObject) { }\n"
              "}");
        ASSERT_EQUALS("", errout.str());

        // #5695: increment
        check("void f(int a0, int n) {\n"
              "  int c = a0 & 3;\n"
              "  for (int a = 0; a < n; a++) {\n"
              "    c++;\n"
              "    if (c == 4)\n"
              "      c  = 0;\n"
              "  }\n"
              "}");
        ASSERT_EQUALS("", errout.str());

        check("void f(int a) {\n" // #6662
              "  int x = a & 1;\n"
              "  while (x <= 4) {\n"
              "    if (x != 5) {}\n"
              "  }\n"
              "}");
        ASSERT_EQUALS("[test.cpp:2] -> [test.cpp:4]: (style) Mismatching assignment and comparison, comparison 'x!=5' is always true.\n", errout.str());

        check("void f(int a) {\n" // #6662
              "  int x = a & 1;\n"
              "  while ((x += 4) < 10) {\n"
              "    if (x != 5) {}\n"
              "  }\n"
              "}");
        ASSERT_EQUALS("", errout.str());

        check("void f() {\n"
              "    int x = 100;\n"
              "    while (x) {\n"
              "        g(x);\n"
              "    }\n"
              "}");
        ASSERT_EQUALS("", errout.str());

        check("void g(int x);\n"
              "void f() {\n"
              "    int x = 100;\n"
              "    while (x) {\n"
              "        g(x);\n"
              "    }\n"
              "}");
        ASSERT_EQUALS("[test.cpp:4]: (style) Condition 'x' is always true\n", errout.str());

        check("void g(int & x);\n"
              "void f() {\n"
              "    int x = 100;\n"
              "    while (x) {\n"
              "        g(x);\n"
              "    }\n"
              "}");
        ASSERT_EQUALS("", errout.str());

    }

    void mismatchingBitAnd() {
        check("void f(int a) {\n"
              "    int b = a & 0xf0;\n"
              "    b &= 1;\n"
              "}");
        ASSERT_EQUALS("[test.cpp:2] -> [test.cpp:3]: (style) Mismatching bitmasks. Result is always 0 (X = Y & 0xf0; Z = X & 0x1; => Z=0).\n", errout.str());

        check("void f(int a) {\n"
              "    int b = a & 0xf0;\n"
              "    int c = b & 1;\n"
              "}");
        ASSERT_EQUALS("[test.cpp:2] -> [test.cpp:3]: (style) Mismatching bitmasks. Result is always 0 (X = Y & 0xf0; Z = X & 0x1; => Z=0).\n", errout.str());

        check("void f(int a) {\n"
              "    int b = a;"
              "    switch (x) {\n"
              "    case 1: b &= 1; break;\n"
              "    case 2: b &= 2; break;\n"
              "    };\n"
              "}");
        ASSERT_EQUALS("", errout.str());
    }

    void comparison() {
        // CheckCondition::comparison test cases
        // '=='
        check("void f(int a) {\n assert( (a & 0x07) == 8U );\n}");
        ASSERT_EQUALS("[test.cpp:2]: (style) Expression '(X & 0x7) == 0x8' is always false.\n",errout.str());
        check("void f(int a) {\n assert( (a & b & 4 & c ) == 3 );\n}");
        ASSERT_EQUALS("[test.cpp:2]: (style) Expression '(X & 0x4) == 0x3' is always false.\n", errout.str());
        check("void f(int a) {\n assert( (a | 0x07) == 8U );\n}");
        ASSERT_EQUALS("[test.cpp:2]: (style) Expression '(X | 0x7) == 0x8' is always false.\n",errout.str());
        check("void f(int a) {\n assert( (a & 0x07) == 7U );\n}");
        ASSERT_EQUALS("", errout.str());
        check("void f(int a) {\n assert( (a | 0x01) == -15 );\n}");
        ASSERT_EQUALS("", errout.str());
        // '!='
        check("void f(int a) {\n assert( (a & 0x07) != 8U );\n}");
        ASSERT_EQUALS("[test.cpp:2]: (style) Expression '(X & 0x7) != 0x8' is always true.\n",errout.str());
        check("void f(int a) {\n assert( (a | 0x07) != 8U );\n}");
        ASSERT_EQUALS("[test.cpp:2]: (style) Expression '(X | 0x7) != 0x8' is always true.\n",errout.str());
        check("void f(int a) {\n assert( (a & 0x07) != 7U );\n}");
        ASSERT_EQUALS("", errout.str());
        check("void f(int a) {\n assert( (a | 0x07) != 7U );\n}");
        ASSERT_EQUALS("", errout.str());
        // '>='
        check("void f(int a) {\n assert( (a & 0x07) >= 8U );\n}");
        ASSERT_EQUALS("[test.cpp:2]: (style) Expression '(X & 0x7) >= 0x8' is always false.\n",errout.str());
        check("void f(unsigned int a) {\n assert( (a | 0x7) >= 7U );\n}");
        ASSERT_EQUALS("[test.cpp:2]: (style) Expression '(X | 0x7) >= 0x7' is always true.\n",errout.str());
        check("void f(int a) {\n assert( (a & 0x07) >= 7U );\n}");
        ASSERT_EQUALS("",errout.str());
        check("void f(int a) {\n assert( (a | 0x07) >= 8U );\n}");
        ASSERT_EQUALS("",errout.str()); //correct for negative 'a'
        // '>'
        check("void f(int a) {\n assert( (a & 0x07) > 7U );\n}");
        ASSERT_EQUALS("[test.cpp:2]: (style) Expression '(X & 0x7) > 0x7' is always false.\n",errout.str());
        check("void f(unsigned int a) {\n assert( (a | 0x7) > 6U );\n}");
        ASSERT_EQUALS("[test.cpp:2]: (style) Expression '(X | 0x7) > 0x6' is always true.\n",errout.str());
        check("void f(int a) {\n assert( (a & 0x07) > 6U );\n}");
        ASSERT_EQUALS("",errout.str());
        check("void f(int a) {\n assert( (a | 0x07) > 7U );\n}");
        ASSERT_EQUALS("",errout.str()); //correct for negative 'a'
        // '<='
        check("void f(int a) {\n assert( (a & 0x07) <= 7U );\n}");
        ASSERT_EQUALS("[test.cpp:2]: (style) Expression '(X & 0x7) <= 0x7' is always true.\n",errout.str());
        check("void f(unsigned int a) {\n assert( (a | 0x08) <= 7U );\n}");
        ASSERT_EQUALS("[test.cpp:2]: (style) Expression '(X | 0x8) <= 0x7' is always false.\n",errout.str());
        check("void f(int a) {\n assert( (a & 0x07) <= 6U );\n}");
        ASSERT_EQUALS("",errout.str());
        check("void f(int a) {\n assert( (a | 0x08) <= 7U );\n}");
        ASSERT_EQUALS("",errout.str()); //correct for negative 'a'
        // '<'
        check("void f(int a) {\n assert( (a & 0x07) < 8U );\n}");
        ASSERT_EQUALS("[test.cpp:2]: (style) Expression '(X & 0x7) < 0x8' is always true.\n",errout.str());
        check("void f(unsigned int a) {\n assert( (a | 0x07) < 7U );\n}");
        ASSERT_EQUALS("[test.cpp:2]: (style) Expression '(X | 0x7) < 0x7' is always false.\n",errout.str());
        check("void f(int a) {\n assert( (a & 0x07) < 3U );\n}");
        ASSERT_EQUALS("",errout.str());
        check("void f(int a) {\n assert( (a | 0x07) < 7U );\n}");
        ASSERT_EQUALS("",errout.str()); //correct for negative 'a'
    }

#define checkPureFunction(code) checkPureFunction_(code, __FILE__, __LINE__)
    void multicompare() {
        check("void foo(int x)\n"
              "{\n"
              "    if (x & 7);\n"
              "    else { if (x == 1); }\n"
              "}");
        ASSERT_EQUALS("[test.cpp:4]: (style) Expression is always false because 'else if' condition matches previous condition at line 3.\n", errout.str());

        check("void foo(int x)\n"
              "{\n"
              "    if (x & 7);\n"
              "    else { if (x & 1); }\n"
              "}");
        ASSERT_EQUALS("[test.cpp:4]: (style) Expression is always false because 'else if' condition matches previous condition at line 3.\n", errout.str());

        check("extern int bar() __attribute__((pure));\n"
              "void foo(int x)\n"
              "{\n"
              "    if ( bar() >1 && b) {}\n"
              "    else if (bar() >1 && b) {}\n"
              "}");
        ASSERT_EQUALS("[test.cpp:5]: (style) Expression is always false because 'else if' condition matches previous condition at line 4.\n", errout.str());

        checkPureFunction("extern int bar();\n"
                          "void foo(int x)\n"
                          "{\n"
                          "    if ( bar() >1 && b) {}\n"
                          "    else if (bar() >1 && b) {}\n"
                          "}");
        ASSERT_EQUALS("[test.cpp:5]: (style) Expression is always false because 'else if' condition matches previous condition at line 4.\n", errout.str());

        // 7284
        check("void foo() {\n"
              "    if (a) {}\n"
              "    else if (!!a) {}\n"
              "}");
        ASSERT_EQUALS("[test.cpp:3]: (style) Expression is always false because 'else if' condition matches previous condition at line 2.\n", errout.str());
    }

    void checkPureFunction_(const char code[], const char* file, int line) {
        // Clear the error buffer..
        errout.str("");

        // Tokenize..
        Tokenizer tokenizer(&settings1, this);
        std::istringstream istr(code);
        ASSERT_LOC(tokenizer.tokenize(istr, "test.cpp"), file, line);

        CheckCondition checkCondition;
        checkCondition.runChecks(&tokenizer, &settings1, this);
    }

    void overlappingElseIfCondition() {
        check("void f(int a, int &b) {\n"
              "    if (a) { b = 1; }\n"
              "    else { if (a) { b = 2; } }\n"
              "}");
        ASSERT_EQUALS("[test.cpp:3]: (style) Expression is always false because 'else if' condition matches previous condition at line 2.\n", errout.str());

        check("void f(int a, int &b) {\n"
              "    if (a) { b = 1; }\n"
              "    else { if (a) { b = 2; } }\n"
              "}");
        ASSERT_EQUALS("[test.cpp:3]: (style) Expression is always false because 'else if' condition matches previous condition at line 2.\n", errout.str());

        check("void f(int a, int &b) {\n"
              "    if (a == 1) { b = 1; }\n"
              "    else { if (a == 2) { b = 2; }\n"
              "    else { if (a == 1) { b = 3; } } }\n"
              "}");
        ASSERT_EQUALS("[test.cpp:4]: (style) Expression is always false because 'else if' condition matches previous condition at line 2.\n", errout.str());

        check("void f(int a, int &b) {\n"
              "    if (a == 1) { b = 1; }\n"
              "    else { if (a == 2) { b = 2; }\n"
              "    else { if (a == 2) { b = 3; } } }\n"
              "}");
        ASSERT_EQUALS("[test.cpp:4]: (style) Expression is always false because 'else if' condition matches previous condition at line 3.\n", errout.str());

        check("void f(int a, int &b) {\n"
              "    if (a++) { b = 1; }\n"
              "    else { if (a++) { b = 2; }\n"
              "    else { if (a++) { b = 3; } } }\n"
              "}");
        ASSERT_EQUALS("", errout.str());

        check("void f(int a, int &b) {\n"
              "    if (!strtok(NULL, \" \")) { b = 1; }\n"
              "    else { if (!strtok(NULL, \" \")) { b = 2; } }\n"
              "}");
        ASSERT_EQUALS("", errout.str());

        {
            check("void f(Class &c) {\n"
                  "    if (c.dostuff() == 3) {}\n"
                  "    else { if (c.dostuff() == 3) {} }\n"
                  "}");
            ASSERT_EQUALS("", errout.str());

            check("void f(const Class &c) {\n"
                  "    if (c.dostuff() == 3) {}\n"
                  "    else { if (c.dostuff() == 3) {} }\n"
                  "}");
            ASSERT_EQUALS("[test.cpp:3]: (style) Expression is always false because 'else if' condition matches previous condition at line 2.\n", errout.str());
        }

        check("void f(int a, int &b) {\n"
              "   x = x / 2;\n"
              "   if (x < 100) { b = 1; }\n"
              "   else { x = x / 2; if (x < 100) { b = 2; } }\n"
              "}");
        ASSERT_EQUALS("", errout.str());

        check("void f(int i) {\n"
              "   if(i == 0x02e2000000 || i == 0xa0c6000000)\n"
              "       foo(i);\n"
              "}");
        ASSERT_EQUALS("", errout.str());

        // ticket 3689 ( avoid false positive )
        check("int fitInt(long long int nValue){\n"
              "    if( nValue < 0x7fffffffLL )\n"
              "    {\n"
              "        return 32;\n"
              "    }\n"
              "    if( nValue < 0x7fffffffffffLL )\n"
              "    {\n"
              "        return 48;\n"
              "    }\n"
              "    else {\n"
              "        if( nValue < 0x7fffffffffffffffLL )\n"
              "        {\n"
              "            return 64;\n"
              "        } else\n"
              "        {\n"
              "            return -1;\n"
              "        }\n"
              "    }\n"
              "}");
        ASSERT_EQUALS("", errout.str());

        check("void f(WIDGET *widget) {\n"
              "  if (dynamic_cast<BUTTON*>(widget)){}\n"
              "  else if (dynamic_cast<LABEL*>(widget)){}\n"
              "}");
        ASSERT_EQUALS("", errout.str());

        check("void f(int x) {\n" // #6482
              "  if (x & 1) {}\n"
              "  else if (x == 0) {}\n"
              "}");
        ASSERT_EQUALS("", errout.str());

        check("void f(int x) {\n"
              "  if (x & 15) {}\n"
              "  else if (x == 40) {}\n"
              "}");
        ASSERT_EQUALS("[test.cpp:3]: (style) Expression is always false because 'else if' condition matches previous condition at line 2.\n", errout.str());

        check("void f(int x) {\n"
              "  if (x == sizeof(double)) {}\n"
              "  else { if (x == sizeof(long double)) {} }"
              "}");
        ASSERT_EQUALS("", errout.str());

        check("void f(int x) {\n"
              "  if (x & 0x08) {}\n"
              "  else if (x & 0xF8) {}\n"
              "}");
        ASSERT_EQUALS("", errout.str());

        check("void f(int x) {\n"
              "  if (x & 0xF8) {}\n"
              "  else if (x & 0x08) {}\n"
              "}");
        ASSERT_EQUALS("[test.cpp:3]: (style) Expression is always false because 'else if' condition matches previous condition at line 2.\n", errout.str());

        check("void f(bool a, bool b) {\n"
              "   if(a && b){}\n"
              "   else if( !!b && !!a){}\n"
              "}");
        ASSERT_EQUALS("[test.cpp:3]: (style) Expression is always false because 'else if' condition matches previous condition at line 2.\n", errout.str());

        check("void f(bool a, bool b) {\n"
              "   if(a && b){}\n"
              "   else if( !!b && a){}\n"
              "}");
        ASSERT_EQUALS("[test.cpp:3]: (style) Expression is always false because 'else if' condition matches previous condition at line 2.\n", errout.str());

        check("void f(bool a, bool b) {\n"
              "   if(a && b){}\n"
              "   else if( b && !!a){}\n"
              "}");
        ASSERT_EQUALS("[test.cpp:3]: (style) Expression is always false because 'else if' condition matches previous condition at line 2.\n", errout.str());

        check("void f(bool a, bool b) {\n"
              "   if(a && b){}\n"
              "   else if( b && !(!a)){}\n"
              "}");
        ASSERT_EQUALS("[test.cpp:3]: (style) Expression is always false because 'else if' condition matches previous condition at line 2.\n", errout.str());

        check("void f(bool a, bool b) {\n"
              "   if(a && b){}\n"
              "   else if( !!b && !(!a)){}\n"
              "}");
        ASSERT_EQUALS("[test.cpp:3]: (style) Expression is always false because 'else if' condition matches previous condition at line 2.\n", errout.str());

        check("void f(bool a, bool b) {\n"
              "   if(a && b){}\n"
              "   else if( !!(b) && !!(a+b)){}\n"
              "}");
        ASSERT_EQUALS("", errout.str());

        // #8168
        check("enum MaskValues\n"
              "{\n"
              "    Value1 = 0x00000001,\n"
              "    Value2 = 0x00000002\n"
              "};\n"
              "void TestFunction(int value) {\n"
              "    if ( value & (int)Value1 ) {}\n"
              "    else if ( value & (int)Value2 ) {}\n"
              "}");
        ASSERT_EQUALS("", errout.str());

        check("void f(size_t x) {\n"
              "    if (x == sizeof(int)) {}\n"
              "    else { if (x == sizeof(long))} {}\n"
              "}\n");
        ASSERT_EQUALS("", errout.str());

        check("void f(size_t x) {\n"
              "    if (x == sizeof(long)) {}\n"
              "    else { if (x == sizeof(long long))} {}\n"
              "}\n");
        ASSERT_EQUALS("", errout.str());
    }

    void oppositeElseIfCondition() {
        setMultiline();

        check("void f(int x) {\n"
              "    if (x) {}\n"
              "    else if (!x) {}\n"
              "}");
        ASSERT_EQUALS("test.cpp:3:style:Expression is always true because 'else if' condition is opposite to previous condition at line 2.\n"
                      "test.cpp:2:note:first condition\n"
                      "test.cpp:3:note:else if condition is opposite to first condition\n", errout.str());

        check("void f(int x) {\n"
              "    int y = x;\n"
              "    if (x) {}\n"
              "    else if (!y) {}\n"
              "}");
        ASSERT_EQUALS("test.cpp:4:style:Expression is always true because 'else if' condition is opposite to previous condition at line 3.\n"
                      "test.cpp:2:note:'y' is assigned value 'x' here.\n"
                      "test.cpp:3:note:first condition\n"
                      "test.cpp:4:note:else if condition is opposite to first condition\n", errout.str());
    }

    void checkBadBitmaskCheck() {
        check("bool f(int x) {\n"
              "    bool b = x | 0x02;\n"
              "    return b;\n"
              "}");
        ASSERT_EQUALS("[test.cpp:2]: (warning) Result of operator '|' is always true if one operand is non-zero. Did you intend to use '&'?\n", errout.str());

        check("bool f(int x) {\n"
              "    bool b = 0x02 | x;\n"
              "    return b;\n"
              "}");
        ASSERT_EQUALS("[test.cpp:2]: (warning) Result of operator '|' is always true if one operand is non-zero. Did you intend to use '&'?\n", errout.str());

        check("int f(int x) {\n"
              "    int b = x | 0x02;\n"
              "    return b;\n"
              "}");
        ASSERT_EQUALS("", errout.str());

        check("bool f(int x) {\n"
              "    bool b = x & 0x02;\n"
              "    return b;\n"
              "}");
        ASSERT_EQUALS("", errout.str());

        check("bool f(int x) {\n"
              "    if(x | 0x02)\n"
              "        return b;\n"
              "}");
        ASSERT_EQUALS("[test.cpp:2]: (warning) Result of operator '|' is always true if one operand is non-zero. Did you intend to use '&'?\n", errout.str());

        check("bool f(int x) {\n"
              "    int y = 0x1;\n"
              "    if(b) y = 0;\n"
              "    if(x | y)\n"
              "        return b;\n"
              "}");
        ASSERT_EQUALS("", errout.str());

        check("bool f(int x) {\n"
              "    foo(a && (x | 0x02));\n"
              "}");
        ASSERT_EQUALS("[test.cpp:2]: (warning) Result of operator '|' is always true if one operand is non-zero. Did you intend to use '&'?\n", errout.str());

        check("int f(int x) {\n"
              "    return (x | 0x02) ? 0 : 5;\n"
              "}");
        ASSERT_EQUALS("[test.cpp:2]: (warning) Result of operator '|' is always true if one operand is non-zero. Did you intend to use '&'?\n", errout.str());

        check("int f(int x) {\n"
              "    return x ? (x | 0x02) : 5;\n"
              "}");
        ASSERT_EQUALS("", errout.str());

        check("bool f(int x) {\n"
              "    return x | 0x02;\n"
              "}");
        ASSERT_EQUALS("[test.cpp:2]: (warning) Result of operator '|' is always true if one operand is non-zero. Did you intend to use '&'?\n", errout.str());

        check("bool f(int x) {\n"
              "  if (x) {\n"
              "    return x | 0x02;\n"
              "  }\n"
              "  return 0;\n"
              "}");
        ASSERT_EQUALS("[test.cpp:3]: (warning) Result of operator '|' is always true if one operand is non-zero. Did you intend to use '&'?\n", errout.str());

        check("const bool f(int x) {\n"
              "    return x | 0x02;\n"
              "}");
        ASSERT_EQUALS("[test.cpp:2]: (warning) Result of operator '|' is always true if one operand is non-zero. Did you intend to use '&'?\n", errout.str());

        check("struct F {\n"
              "  static const bool f(int x) {\n"
              "      return x | 0x02;\n"
              "  }\n"
              "};");
        ASSERT_EQUALS("[test.cpp:3]: (warning) Result of operator '|' is always true if one operand is non-zero. Did you intend to use '&'?\n", errout.str());

        check("struct F {\n"
              "  typedef bool b_t;\n"
              "};\n"
              "F::b_t f(int x) {\n"
              "  return x | 0x02;\n"
              "}");
        ASSERT_EQUALS("[test.cpp:5]: (warning) Result of operator '|' is always true if one operand is non-zero. Did you intend to use '&'?\n", errout.str());

        check("int f(int x) {\n"
              "    return x | 0x02;\n"
              "}");
        ASSERT_EQUALS("", errout.str());

        check("void create_rop_masks_4( rop_mask_bits *bits) {\n"
              "DWORD mask_offset;\n"
              "BYTE *and_bits = bits->and;\n"
              "rop_mask *rop_mask;\n"
              "and_bits[mask_offset] |= (rop_mask->and & 0x0f);\n"
              "}");
        ASSERT_EQUALS("", errout.str());

        check("void f(unsigned a, unsigned b) {\n"
              "  unsigned cmd1 = b & 0x0F;\n"
              "  if (cmd1 | a) {\n"
              "    if (b == 0x0C) {}\n"
              "  }\n"
              "}");
        ASSERT_EQUALS("", errout.str());
    }


    void incorrectLogicOperator1() {
        check("void f(int x) {\n"
              "    if ((x != 1) || (x != 3))\n"
              "        a++;\n"
              "}");
        ASSERT_EQUALS("[test.cpp:2]: (warning) Logical disjunction always evaluates to true: x != 1 || x != 3.\n", errout.str());

        check("void f(int x) {\n"
              "    if (1 != x || 3 != x)\n"
              "        a++;\n"
              "}");
        ASSERT_EQUALS("[test.cpp:2]: (warning) Logical disjunction always evaluates to true: x != 1 || x != 3.\n", errout.str());

        check("void f(int x) {\n"
              "  if (x<0 && !x) {}\n"
              "}");
        ASSERT_EQUALS("[test.cpp:2]: (warning) Logical conjunction always evaluates to false: x < 0 && !x.\n", errout.str());

        check("void f(int x) {\n"
              "  if (x==0 && x) {}\n"
              "}");
        ASSERT_EQUALS("[test.cpp:2]: (warning) Logical conjunction always evaluates to false: x == 0 && x.\n", errout.str());

        check("void f(int x) {\n" // ast..
              "    if (y == 1 && x == 1 && x == 7) { }\n"
              "}");
        ASSERT_EQUALS("[test.cpp:2]: (warning) Logical conjunction always evaluates to false: x == 1 && x == 7.\n", errout.str());

        check("void f(int x, int y) {\n"
              "    if (x != 1 || y != 1)\n"
              "        a++;\n"
              "}");
        ASSERT_EQUALS("", errout.str());

        check("void f(int x, int y) {\n"
              "    if ((y == 1) && (x != 1) || (x != 3))\n"
              "        a++;\n"
              "}");
        ASSERT_EQUALS("", errout.str());

        check("void f(int x, int y) {\n"
              "    if ((x != 1) || (x != 3) && (y == 1))\n"
              "        a++;\n"
              "}"
              );
        ASSERT_EQUALS("[test.cpp:2] -> [test.cpp:2]: (style) Condition 'x!=3' is always true\n", errout.str());

        check("void f(int x) {\n"
              "    if ((x != 1) && (x != 3))\n"
              "        a++;\n"
              "}");
        ASSERT_EQUALS("", errout.str());

        check("void f(int x) {\n"
              "    if ((x == 1) || (x == 3))\n"
              "        a++;\n"
              "}");
        ASSERT_EQUALS("", errout.str());

        check("void f(int x, int y) {\n"
              "    if ((x != 1) || (y != 3))\n"
              "        a++;\n"
              "}");
        ASSERT_EQUALS("", errout.str());

        check("void f(int x, int y) {\n"
              "    if ((x != hotdog) || (y != hotdog))\n"
              "        a++;\n"
              "}");
        ASSERT_EQUALS("", errout.str());

        check("void f(int x, int y) {\n"
              "    if ((x != 5) || (y != 5))\n"
              "        a++;\n"
              "}");
        ASSERT_EQUALS("", errout.str());


        check("void f(int x) {\n"
              "    if ((x != 5) || (x != 6))\n"
              "        a++;\n"
              "}");
        ASSERT_EQUALS("[test.cpp:2]: (warning) Logical disjunction always evaluates to true: x != 5 || x != 6.\n", errout.str());

        check("void f(unsigned int a, unsigned int b, unsigned int c) {\n"
              "    if((a != b) || (c != b) || (c != a))\n"
              "    {\n"
              "        return true;\n"
              "    }\n"
              "    return false;\n"
              "}");
        ASSERT_EQUALS("[test.cpp:2] -> [test.cpp:2]: (style) Condition 'c!=a' is always false\n", errout.str());
    }

    void incorrectLogicOperator2() {
        check("void f(float x) {\n"
              "    if ((x == 1) && (x == 1.0))\n"
              "        a++;\n"
              "}");
        ASSERT_EQUALS("", errout.str());

        check("void f(int x) {\n"
              "    if ((x == 1) && (x == 0x00000001))\n"
              "        a++;\n"
              "}");
        ASSERT_EQUALS("[test.cpp:2] -> [test.cpp:2]: (style) Condition 'x==0x00000001' is always true\n", errout.str());

        check("void f(int x) {\n"
              "    if (x == 1 && x == 3)\n"
              "        a++;\n"
              "}");
        ASSERT_EQUALS("[test.cpp:2]: (warning) Logical conjunction always evaluates to false: x == 1 && x == 3.\n", errout.str());

        check("void f(int x) {\n"
              "    if (x == 1.0 && x == 3.0)\n"
              "        a++;\n"
              "}");
        ASSERT_EQUALS("", errout.str()); // float comparisons with == and != are not checked right now - such comparison is a bad idea

        check("void f(float x) {\n"
              "    if (x == 1 && x == 1.0)\n"
              "        a++;\n"
              "}");
        ASSERT_EQUALS("", errout.str());

        check("void bar(float f) {\n" // #5246
              "    if ((f > 0) && (f < 1)) {}\n"
              "}");
        ASSERT_EQUALS("", errout.str());

        check("void f(int x) {\n"
              "    if (x < 1 && x > 1)\n"
              "        a++;\n"
              "}");
        ASSERT_EQUALS("[test.cpp:2]: (warning) Logical conjunction always evaluates to false: x < 1 && x > 1.\n", errout.str());

        check("void f(int x) {\n"
              "    if (x < 1.0 && x > 1.0)\n"
              "        a++;\n"
              "}");
        ASSERT_EQUALS("[test.cpp:2]: (warning) Logical conjunction always evaluates to false: x < 1.0 && x > 1.0.\n", errout.str());

        check("void f(int x) {\n"
              "    if (x < 1 && x > 1.0)\n"
              "        a++;\n"
              "}");
        ASSERT_EQUALS("[test.cpp:2]: (warning) Logical conjunction always evaluates to false: x < 1 && x > 1.0.\n", errout.str());

        check("void f(int x) {\n"
              "    if (x >= 1.0 && x <= 1.001)\n"
              "        a++;\n"
              "}");
        ASSERT_EQUALS("", errout.str());

        check("void f(int x) {\n"
              "    if (x < 1 && x > 3)\n"
              "        a++;\n"
              "}");
        ASSERT_EQUALS("[test.cpp:2]: (warning) Logical conjunction always evaluates to false: x < 1 && x > 3.\n", errout.str());

        check("void f(float x) {\n"
              "    if (x < 1.0 && x > 3.0)\n"
              "        a++;\n"
              "}");
        ASSERT_EQUALS("[test.cpp:2]: (warning) Logical conjunction always evaluates to false: x < 1.0 && x > 3.0.\n", errout.str());

        check("void f(int x) {\n"
              "    if (1 > x && 3 < x)\n"
              "        a++;\n"
              "}");
        ASSERT_EQUALS("[test.cpp:2]: (warning) Logical conjunction always evaluates to false: x < 1 && x > 3.\n", errout.str());

        check("void f(int x) {\n"
              "    if (x < 3 && x > 1)\n"
              "        a++;\n"
              "}");
        ASSERT_EQUALS("", errout.str());

        check("void f(int x) {\n"
              "    if (x > 3 || x < 10)\n"
              "        a++;\n"
              "}");
        ASSERT_EQUALS("[test.cpp:2]: (warning) Logical disjunction always evaluates to true: x > 3 || x < 10.\n", errout.str());

        check("void f(int x) {\n"
              "    if (x >= 3 || x <= 10)\n"
              "        a++;\n"
              "}");
        ASSERT_EQUALS("[test.cpp:2]: (warning) Logical disjunction always evaluates to true: x >= 3 || x <= 10.\n", errout.str());

        check("void f(int x) {\n"
              "    if (x >= 3 || x < 10)\n"
              "        a++;\n"
              "}");
        ASSERT_EQUALS("[test.cpp:2]: (warning) Logical disjunction always evaluates to true: x >= 3 || x < 10.\n", errout.str());

        check("void f(int x) {\n"
              "    if (x > 3 || x <= 10)\n"
              "        a++;\n"
              "}");
        ASSERT_EQUALS("[test.cpp:2]: (warning) Logical disjunction always evaluates to true: x > 3 || x <= 10.\n", errout.str());

        check("void f(int x) {\n"
              "    if (x > 3 || x < 3)\n"
              "        a++;\n"
              "}");
        ASSERT_EQUALS("", errout.str());

        check("void f(int x) {\n"
              "    if (x >= 3 || x <= 3)\n"
              "        a++;\n"
              "}"
              );
        ASSERT_EQUALS("[test.cpp:2]: (warning) Logical disjunction always evaluates to true: x >= 3 || x <= 3.\n", errout.str());

        check("void f(int x) {\n"
              "    if (x >= 3 || x < 3)\n"
              "        a++;\n"
              "}"
              );
        ASSERT_EQUALS("[test.cpp:2]: (warning) Logical disjunction always evaluates to true: x >= 3 || x < 3.\n", errout.str());

        check("void f(int x) {\n"
              "    if (x > 3 || x <= 3)\n"
              "        a++;\n"
              "}"
              );
        ASSERT_EQUALS("[test.cpp:2]: (warning) Logical disjunction always evaluates to true: x > 3 || x <= 3.\n", errout.str());

        check("void f(int x) {\n"
              "   if((x==3) && (x!=4))\n"
              "        a++;\n"
              "}");
        ASSERT_EQUALS("[test.cpp:2]: (style) Redundant condition: If 'x == 3', the comparison 'x != 4' is always true.\n", errout.str());

        check("void f(const std::string &s) {\n" // #8860
              "    const std::size_t p = s.find(\"42\");\n"
              "    const std::size_t * const ptr = &p;\n"
              "    if(p != std::string::npos && p == 0 && *ptr != 1){;}\n"
              "}");
        ASSERT_EQUALS("[test.cpp:4] -> [test.cpp:4]: (style) Condition '*ptr!=1' is always true\n", errout.str());

        check("void f(int x) {\n"
              "    if ((x!=4) && (x==3))\n"
              "        a++;\n"
              "}");
        ASSERT_EQUALS("[test.cpp:2]: (style) Redundant condition: If 'x == 3', the comparison 'x != 4' is always true.\n", errout.str());

        check("void f(int x) {\n"
              "    if ((x==3) || (x!=4))\n"
              "        a++;\n"
              "}");
        ASSERT_EQUALS("[test.cpp:2]: (style) Redundant condition: If 'x == 3', the comparison 'x != 4' is always true.\n", errout.str());

        check("void f(int x) {\n"
              "    if ((x!=4) || (x==3))\n"
              "        a++;\n"
              "}");
        ASSERT_EQUALS("[test.cpp:2]: (style) Redundant condition: If 'x == 3', the comparison 'x != 4' is always true.\n", errout.str());

        check("void f(int x) {\n"
              "    if ((x==3) && (x!=3))\n"
              "        a++;\n"
              "}");
        ASSERT_EQUALS("[test.cpp:2]: (warning) Logical conjunction always evaluates to false: x == 3 && x != 3.\n", errout.str());

        check("void f(int x) {\n"
              "    if ((x==6) || (x!=6))\n"
              "        a++;\n"
              "}");
        ASSERT_EQUALS("[test.cpp:2]: (warning) Logical disjunction always evaluates to true: x == 6 || x != 6.\n", errout.str());

        check("void f(int x) {\n"
              "    if (x > 10 || x < 3)\n"
              "        a++;\n"
              "}");
        ASSERT_EQUALS("", errout.str());

        check("void f(int x) {\n"
              "    if (x > 5 && x == 1)\n"
              "        a++;\n"
              "}");
        ASSERT_EQUALS("[test.cpp:2]: (warning) Logical conjunction always evaluates to false: x > 5 && x == 1.\n", errout.str());

        check("void f(int x) {\n"
              "    if (x > 5 && x == 6)\n"
              "        a++;\n"
              "}");
        ASSERT_EQUALS("[test.cpp:2]: (style) Redundant condition: If 'x == 6', the comparison 'x > 5' is always true.\n", errout.str());

        // #3419
        check("void f() {\n"
              "    if ( &q != &a && &q != &b ) { }\n"
              "}");
        ASSERT_EQUALS("", errout.str());

        // #3676
        check("void f(int m_x2, int w, int x) {\n"
              "    if (x + w - 1 > m_x2 || m_x2 < 0 )\n"
              "        m_x2 = x + w - 1;\n"
              "}");
        ASSERT_EQUALS("", errout.str());

        check("void f(float x) {\n" // x+1 => x
              "  if (x <= 1.0e20 && x >= -1.0e20) {}\n"
              "}");
        ASSERT_EQUALS("", errout.str());

        check("void f(float x) {\n" // x+1 => x
              "  if (x >= 1.0e20 && x <= 1.0e21) {}\n"
              "}");
        ASSERT_EQUALS("", errout.str());

        check("void f(float x) {\n" // x+1 => x
              "  if (x <= -1.0e20 && x >= -1.0e21) {}\n"
              "}");
        ASSERT_EQUALS("", errout.str());
    }

    void incorrectLogicOperator3() {
        check("void f(int x, bool& b) {\n"
              "    b = x > 5 && x == 1;\n"
              "    c = x < 1 && x == 3;\n"
              "    d = x >= 5 && x == 1;\n"
              "    e = x <= 1 && x == 3;\n"
              "}");
        ASSERT_EQUALS("[test.cpp:2]: (warning) Logical conjunction always evaluates to false: x > 5 && x == 1.\n"
                      "[test.cpp:3]: (warning) Logical conjunction always evaluates to false: x < 1 && x == 3.\n"
                      "[test.cpp:4]: (warning) Logical conjunction always evaluates to false: x >= 5 && x == 1.\n"
                      "[test.cpp:5]: (warning) Logical conjunction always evaluates to false: x <= 1 && x == 3.\n", errout.str());
    }

    void incorrectLogicOperator4() {
        check("#define ZERO 0\n"
              "void f(int x) {\n"
              "  if (x && x != ZERO) {}\n"
              "}");
        ASSERT_EQUALS("", errout.str());
    }

    void incorrectLogicOperator5() { // complex expressions
        check("void f(int x) {\n"
              "  if (x+3 > 2 || x+3 < 10) {}\n"
              "}");
        ASSERT_EQUALS("[test.cpp:2]: (warning) Logical disjunction always evaluates to true: EXPR > 2 || EXPR < 10.\n", errout.str());
    }

    void incorrectLogicOperator6() { // char literals
        check("void f(char x) {\n"
              "  if (x == '1' || x == '2') {}\n"
              "}", "test.cpp", true);
        ASSERT_EQUALS("", errout.str());

        check("void f(char x) {\n"
              "  if (x == '1' && x == '2') {}\n"
              "}", "test.cpp", true);
        ASSERT_EQUALS("[test.cpp:2]: (warning) Logical conjunction always evaluates to false: x == '1' && x == '2'.\n", errout.str());

        check("int f(char c) {\n"
              "  return (c >= 'a' && c <= 'z');\n"
              "}", "test.cpp", true);
        ASSERT_EQUALS("", errout.str());

        check("int f(char c) {\n"
              "  return (c <= 'a' && c >= 'z');\n"
              "}", "test.cpp", true);
        ASSERT_EQUALS("[test.cpp:2]: (warning, inconclusive) Logical conjunction always evaluates to false: c <= 'a' && c >= 'z'.\n", errout.str());

        check("int f(char c) {\n"
              "  return (c <= 'a' && c >= 'z');\n"
              "}", "test.cpp", false);
        ASSERT_EQUALS("", errout.str());
    }

    void incorrectLogicOperator7() { // opposite expressions
        check("void f(int i) {\n"
              "  if (i || !i) {}\n"
              "}");
        ASSERT_EQUALS("[test.cpp:2]: (warning) Logical disjunction always evaluates to true: i || !(i).\n", errout.str());

        check("void f(int a, int b) {\n"
              "  if (a>b || a<=b) {}\n"
              "}");
        ASSERT_EQUALS("[test.cpp:2]: (warning) Logical disjunction always evaluates to true: a > b || a <= b.\n", errout.str());

        check("void f(int a, int b) {\n"
              "  if (a>b || a<b) {}\n"
              "}");
        ASSERT_EQUALS("", errout.str());

        // #6064 False positive incorrectLogicOperator - invalid assumption about template type?
        check("template<typename T> T icdf( const T uniform ) {\n"
              "   if ((0<uniform) && (uniform<1))\n"
              "     {}\n"
              "}");
        ASSERT_EQUALS("", errout.str());

        // #6081 False positive: incorrectLogicOperator, with close negative comparisons
        check("double neg = -1.0 - 1.0e-13;\n"
              "void foo() {\n"
              "    if ((neg < -1.0) && (neg > -1.0 - 1.0e-12))\n"
              "        return;\n"
              "    else\n"
              "        return;\n"
              "}");
        ASSERT_EQUALS("", errout.str());
    }

    void incorrectLogicOperator8() { // opposite expressions
        check("void f(int i) {\n"
              "  if (!(i!=10) && !(i!=20)) {}\n"
              "}");
        ASSERT_EQUALS("[test.cpp:2]: (warning) Logical conjunction always evaluates to false: !(i != 10) && !(i != 20).\n", errout.str());
    }

    void incorrectLogicOperator9() { //  #6069 "False positive incorrectLogicOperator due to dynamic_cast"
        check("class MyType;\n"
              "class OtherType;\n"
              "void foo (OtherType* obj) {\n"
              "    assert((!obj) || dynamic_cast<MyType*>(obj));\n"
              "}");
        ASSERT_EQUALS("", errout.str());
    }

    void incorrectLogicOperator10() { //  #7794 - enum
        check("typedef enum { A, B } Type_t;\n"
              "void f(Type_t t) {\n"
              "    if ((t == A) && (t == B))\n"
              "    {}\n"
              "}");
        ASSERT_EQUALS("[test.cpp:3]: (warning) Logical conjunction always evaluates to false: t == 0 && t == 1.\n", errout.str());
    }

    void incorrectLogicOperator11() {
        check("void foo(int i, const int n) { if ( i < n && i == n ) {} }");
        ASSERT_EQUALS("[test.cpp:1]: (warning) Logical conjunction always evaluates to false: i < n && i == n.\n", errout.str());

        check("void foo(int i, const int n) { if ( i > n && i == n ) {} }");
        ASSERT_EQUALS("[test.cpp:1]: (warning) Logical conjunction always evaluates to false: i > n && i == n.\n", errout.str());

        check("void foo(int i, const int n) { if ( i == n && i > n ) {} }");
        ASSERT_EQUALS("[test.cpp:1]: (warning) Logical conjunction always evaluates to false: i == n && i > n.\n", errout.str());

        check("void foo(int i, const int n) { if ( i == n && i < n ) {} }");
        ASSERT_EQUALS("[test.cpp:1]: (warning) Logical conjunction always evaluates to false: i == n && i < n.\n", errout.str());
    }

    void incorrectLogicOperator12() { // #8696
        check("struct A {\n"
              "    void f() const;\n"
              "};\n"
              "void foo(A a) {\n"
              "  A x = a;\n"
              "  A y = a;\n"
              "  y.f();\n"
              "  if (a > x && a < y)\n"
              "    return;\n"
              "}");
        ASSERT_EQUALS("[test.cpp:5] -> [test.cpp:6] -> [test.cpp:8]: (warning) Logical conjunction always evaluates to false: a > x && a < y.\n", errout.str());

        check("struct A {\n"
              "    void f();\n"
              "};\n"
              "void foo(A a) {\n"
              "  A x = a;\n"
              "  A y = a;\n"
              "  y.f();\n"
              "  if (a > x && a < y)\n"
              "    return;\n"
              "}");
        ASSERT_EQUALS("", errout.str());

        check("void foo(A a) {\n"
              "  A x = a;\n"
              "  A y = a;\n"
              "  y.f();\n"
              "  if (a > x && a < y)\n"
              "    return;\n"
              "}");
        ASSERT_EQUALS("", errout.str());

        check("void foo(A a) {\n"
              "  const A x = a;\n"
              "  const A y = a;\n"
              "  y.f();\n"
              "  if (a > x && a < y)\n"
              "    return;\n"
              "}");
        ASSERT_EQUALS("[test.cpp:2] -> [test.cpp:3] -> [test.cpp:5]: (warning) Logical conjunction always evaluates to false: a > x && a < y.\n", errout.str());
    }

    void incorrectLogicOperator13() {
        // 8780
        check("void f(const int &v) {\n"
              "    const int x=v;\n"
              "    if ((v == 1) && (x == 2)) {;}\n"
              "}");
        ASSERT_EQUALS("[test.cpp:2] -> [test.cpp:3]: (warning) Logical conjunction always evaluates to false: v == 1 && x == 2.\n", errout.str());

        check("void f2(const int *v) {\n"
              "    const int *x=v;\n"
              "    if ((*v == 1) && (*x == 2)) {;}\n"
              "}");
        ASSERT_EQUALS("[test.cpp:2] -> [test.cpp:3]: (warning) Logical conjunction always evaluates to false: *(v) == 1 && *(x) == 2.\n", errout.str());
    }

    void incorrectLogicOperator14() {
        check("static const std ::string h;\n"
              "class i {\n"
              "public:\n"
              "  struct j {\n"
              "    std ::string k;\n"
              "    std ::string l;\n"
              "  };\n"
              "  struct a {\n"
              "    enum { m = 1 };\n"
              "  };\n"
              "} b;\n"
              "namespace n {\n"
              "class c;\n"
              "}\n"
              "struct o {\n"
              "  enum { p, d, q, r };\n"
              "  enum { e, f };\n"
              "\n"
              "public:\n"
              "  class j {\n"
              "  public:\n"
              "    class s {\n"
              "      std ::string a;\n"
              "    };\n"
              "  };\n"
              "};\n"
              "namespace n {\n"
              "class b;\n"
              "}\n"
              "namespace aa {\n"
              "class d {\n"
              "public:\n"
              "  char t;\n"
              "  enum {} u;\n"
              "};\n"
              "} // namespace aa\n"
              "namespace aa {\n"
              "struct e {};\n"
              "} // namespace aa\n"
              "class a;\n"
              "class w {\n"
              "public:\n"
              "  enum { x };\n"
              "  struct {\n"
              "  } y;\n"
              "  std ::string z;\n"
              "};\n"
              "class ab {\n"
              "  friend class c;\n"
              "\n"
              "public:\n"
              "  class ac {\n"
              "    void e(const ac &v) const;\n"
              "  };\n"
              "};\n"
              "class f;\n"
              "class ad {\n"
              "  friend class e;\n"
              "  enum { e, ae, ag, ah, ai, aj, ak, a, b };\n"
              "  class c {};\n"
              "  class d {\n"
              "    enum am { f, an, ao, ap, aq, ar, b, as, at, c, au };\n"
              "    enum av { aw, ax, ay, az, e, ba, bb, bc, bd, a };\n"
              "    struct b {\n"
              "      am action;\n"
              "      av c;\n"
              "    };\n"
              "  };\n"
              "  class e {\n"
              "  public:\n"
              "    std ::string e;\n"
              "    class f {\n"
              "    } f;\n"
              "    class be {\n"
              "    public:\n"
              "    };\n"
              "    std ::vector<be> bf;\n"
              "    enum { bg, b } c;\n"
              "  };\n"
              "  struct bh {\n"
              "    std ::map<int, d> b;\n"
              "  };\n"
              "  std ::map<std ::string, bh> bi;\n"
              "  struct {\n"
              "    int b;\n"
              "    char bj;\n"
              "  } bk;\n"
              "  class a {\n"
              "  public:\n"
              "    std ::set<std ::string> b;\n"
              "  };\n"
              "};\n"
              "class bl;\n"
              "class al;\n"
              "class bm;\n"
              "class f;\n"
              "class b;\n"
              "class bn;\n"
              "namespace bo {\n"
              "class bp {\n"
              "public:\n"
              "  typedef std ::pair<const f *, std ::string> bq;\n"
              "  typedef std ::list<bq> br;\n"
              "};\n"
              "const bo ::bp *dg(const f *a, const al *b);\n"
              "} // namespace bo\n"
              "const bn *dh(const f *d, bo ::bp ::br &bs);\n"
              "class f {\n"
              "public:\n"
              "  struct bt {};\n"
              "  std ::vector<a> f;\n"
              "};\n"
              "class bu;\n"
              "class a;\n"
              "class c;\n"
              "struct bv {};\n"
              "class af {\n"
              "private:\n"
              "public:\n"
              "  enum { b, d, e, f, c, bw };\n"
              "  void a(int c);\n"
              "  af *bx() const;\n"
              "};\n"
              "namespace by {\n"
              "class b;\n"
              "}\n"
              "class b {\n"
              "public:\n"
              "  bool d, c;\n"
              "};\n"
              "class bz;\n"
              "class f;\n"
              "class ca {\n"
              "  friend class b;\n"
              "\n"
              "public:\n"
              "  const bm *cb() const { return cc; }\n"
              "  f *d(f *e, bool f) const;\n"
              "  int e() { return ++cd; }\n"
              "  bl *const c;\n"
              "  bm *cc;\n"
              "  std ::map<std ::string, int> ce;\n"
              "  int cd;\n"
              "  bz *a;\n"
              "};\n"
              "namespace n {\n"
              "class c;\n"
              "class d;\n"
              "} // namespace n\n"
              "class cf {\n"
              "public:\n"
              "  explicit cf(const std ::string &aname);\n"
              "  cf(const std ::string &aname, const ca *cg, const al *ch, bl *ci)\n"
              "      : cj(cg), ck(ch), cl(ci), cn(aname) {}\n"
              "\n"
              "protected:\n"
              "  const ca *const cj;\n"
              "  const al *const ck;\n"
              "  bl *const cl;\n"
              "  const std ::string cn;\n"
              "};\n"
              "class cm : public cf {\n"
              "public:\n"
              "  void cp();\n"
              "  std ::string d() const;\n"
              "};\n"
              "struct co {\n"
              "  co();\n"
              "  const bu *a;\n"
              "  enum f {};\n"
              "  enum {\n"
              "    b = (1 << 0),\n"
              "    c = (1 << 1),\n"
              "  };\n"
              "  void d(bool e);\n"
              "};\n"
              "class bu {\n"
              "  friend class e;\n"
              "\n"
              "public:\n"
              "  struct f {};\n"
              "  enum { d, cr, cq, ct, cs, e, a, b, c, dd, cu, cv, cw, cx, cy, cz, da };\n"
              "  const f *db;\n"
              "  const af *dc;\n"
              "} f{};\n"
              "class bm {\n"
              "public:\n"
              "  std ::list<bu> df;\n"
              "  std ::vector<const bu *> de;\n"
              "  mutable std ::set<std ::string> f;\n"
              "};\n"
              "void cm ::cp() {\n"
              "  const bm *a = cj->cb();\n"
              "  for (const bu *b : a->de)\n"
              "    for (af *c = b->dc->bx();;) {\n"
              "      af *d = c;\n"
              "      af *e = c;\n"
              "      bool f(d);\n"
              "      bool g(e);\n"
              "      if (f && g)\n"
              "        ;\n"
              "    }\n"
              "}");
        ASSERT_EQUALS("[test.cpp:200] -> [test.cpp:200]: (style) Condition 'g' is always true\n", errout.str());
    }

    void incorrectLogicOperator15() {
        // 10022
        check("struct PipeRoute {\n"
              "    std::deque<int> points;\n"
              "    std::deque<int> estimates;\n"
              "};\n"
              "void CleanPipeRoutes(std::map<int, PipeRoute*>& pipeRoutes) {\n"
              "    for (auto it = pipeRoutes.begin(); it != pipeRoutes.end(); ) {\n"
              "        PipeRoute* curRoute = it->second;\n"
              "        if (curRoute->points.empty() && curRoute->estimates.size() != 2)\n"
              "        {\n"
              "            delete curRoute;\n"
              "            it = pipeRoutes.erase(it);\n"
              "        }\n"
              "        else\n"
              "        {\n"
              "            ++it;\n"
              "        }\n"
              "    }\n"
              "}\n");
        ASSERT_EQUALS("", errout.str());
    }

    void incorrectLogicOperator16() { // #10070
        check("void foo(void* p) {\n"
              "    if (!p || p == -1) { }\n"
              "}\n");
        ASSERT_EQUALS("", errout.str());
    }

    void secondAlwaysTrueFalseWhenFirstTrueError() {
        check("void f(int x) {\n"
              "    if (x > 5 && x != 1)\n"
              "        a++;\n"
              "}");
        ASSERT_EQUALS("[test.cpp:2]: (style) Redundant condition: If 'x > 5', the comparison 'x != 1' is always true.\n", errout.str());

        check("void f(int x) {\n"
              "    if (x > 5 && x != 6)\n"
              "        a++;\n"
              "}");
        ASSERT_EQUALS("", errout.str());

        check("void f(int x) {\n"
              "    if ((x > 5) && (x != 1))\n"
              "        a++;\n"
              "}");
        ASSERT_EQUALS("[test.cpp:2]: (style) Redundant condition: If 'x > 5', the comparison 'x != 1' is always true.\n", errout.str());

        check("void f(int x) {\n"
              "    if ((x > 5) && (x != 6))\n"
              "        a++;\n"
              "}");
        ASSERT_EQUALS("", errout.str());

        check("void f(int x, bool& b) {\n"
              "    b = x > 3 || x == 4;\n"
              "    c = x < 5 || x == 4;\n"
              "    d = x >= 3 || x == 4;\n"
              "    e = x <= 5 || x == 4;\n"
              "}");
        ASSERT_EQUALS("[test.cpp:2]: (style) Redundant condition: If 'x == 4', the comparison 'x > 3' is always true.\n"
                      "[test.cpp:3]: (style) Redundant condition: If 'x == 4', the comparison 'x < 5' is always true.\n"
                      "[test.cpp:4]: (style) Redundant condition: If 'x == 4', the comparison 'x >= 3' is always true.\n"
                      "[test.cpp:5]: (style) Redundant condition: If 'x == 4', the comparison 'x <= 5' is always true.\n", errout.str());

        check("void f(int x, bool& b) {\n"
              "    b = x > 5 || x != 1;\n"
              "    c = x < 1 || x != 3;\n"
              "    d = x >= 5 || x != 1;\n"
              "    e = x <= 1 || x != 3;\n"
              "}");
        ASSERT_EQUALS("[test.cpp:2]: (style) Redundant condition: If 'x > 5', the comparison 'x != 1' is always true.\n"
                      "[test.cpp:3]: (style) Redundant condition: If 'x < 1', the comparison 'x != 3' is always true.\n"
                      "[test.cpp:4]: (style) Redundant condition: If 'x >= 5', the comparison 'x != 1' is always true.\n"
                      "[test.cpp:5]: (style) Redundant condition: If 'x <= 1', the comparison 'x != 3' is always true.\n", errout.str());

        check("void f(int x, bool& b) {\n"
              "    b = x > 6 && x > 5;\n"
              "    c = x > 5 || x > 6;\n"
              "    d = x < 6 && x < 5;\n"
              "    e = x < 5 || x < 6;\n"
              "}");
        ASSERT_EQUALS("[test.cpp:2]: (style) Redundant condition: If 'x > 6', the comparison 'x > 5' is always true.\n"
                      "[test.cpp:3]: (style) Redundant condition: If 'x > 6', the comparison 'x > 5' is always true.\n"
                      "[test.cpp:4]: (style) Redundant condition: If 'x < 5', the comparison 'x < 6' is always true.\n"
                      "[test.cpp:5]: (style) Redundant condition: If 'x < 5', the comparison 'x < 6' is always true.\n", errout.str());
    }

    void incorrectLogicOp_condSwapping() {
        check("void f(int x) {\n"
              "    if (x < 1 && x > 3)\n"
              "        a++;\n"
              "}");
        ASSERT_EQUALS("[test.cpp:2]: (warning) Logical conjunction always evaluates to false: x < 1 && x > 3.\n", errout.str());

        check("void f(int x) {\n"
              "    if (1 > x && x > 3)\n"
              "        a++;\n"
              "}");
        ASSERT_EQUALS("[test.cpp:2]: (warning) Logical conjunction always evaluates to false: x < 1 && x > 3.\n", errout.str());

        check("void f(int x) {\n"
              "    if (x < 1 && 3 < x)\n"
              "        a++;\n"
              "}");
        ASSERT_EQUALS("[test.cpp:2]: (warning) Logical conjunction always evaluates to false: x < 1 && x > 3.\n", errout.str());

        check("void f(int x) {\n"
              "    if (1 > x && 3 < x)\n"
              "        a++;\n"
              "}");
        ASSERT_EQUALS("[test.cpp:2]: (warning) Logical conjunction always evaluates to false: x < 1 && x > 3.\n", errout.str());

        check("void f(int x) {\n"
              "    if (x > 3 && x < 1)\n"
              "        a++;\n"
              "}");
        ASSERT_EQUALS("[test.cpp:2]: (warning) Logical conjunction always evaluates to false: x > 3 && x < 1.\n", errout.str());

        check("void f(int x) {\n"
              "    if (3 < x && x < 1)\n"
              "        a++;\n"
              "}");
        ASSERT_EQUALS("[test.cpp:2]: (warning) Logical conjunction always evaluates to false: x > 3 && x < 1.\n", errout.str());

        check("void f(int x) {\n"
              "    if (x > 3 && 1 > x)\n"
              "        a++;\n"
              "}");
        ASSERT_EQUALS("[test.cpp:2]: (warning) Logical conjunction always evaluates to false: x > 3 && x < 1.\n", errout.str());

        check("void f(int x) {\n"
              "    if (3 < x && 1 > x)\n"
              "        a++;\n"
              "}");
        ASSERT_EQUALS("[test.cpp:2]: (warning) Logical conjunction always evaluates to false: x > 3 && x < 1.\n", errout.str());
    }

    void modulo() {
        check("bool f(bool& b1, bool& b2, bool& b3) {\n"
              "    b1 = a % 5 == 4;\n"
              "    b2 = a % c == 100000;\n"
              "    b3 = a % 5 == c;\n"
              "    return a % 5 == 5-p;\n"
              "}");
        ASSERT_EQUALS("", errout.str());

        check("bool f(bool& b1, bool& b2, bool& b3, bool& b4, bool& b5) {\n"
              "    b1 = a % 5 < 5;\n"
              "    b2 = a % 5 <= 5;\n"
              "    b3 = a % 5 == 5;\n"
              "    b4 = a % 5 != 5;\n"
              "    b5 = a % 5 >= 5;\n"
              "    return a % 5 > 5;\n"
              "}");
        ASSERT_EQUALS(
            "[test.cpp:7]: (style) Condition 'a%5>5' is always false\n"
            "[test.cpp:2]: (warning) Comparison of modulo result is predetermined, because it is always less than 5.\n"
            "[test.cpp:3]: (warning) Comparison of modulo result is predetermined, because it is always less than 5.\n"
            "[test.cpp:4]: (warning) Comparison of modulo result is predetermined, because it is always less than 5.\n"
            "[test.cpp:5]: (warning) Comparison of modulo result is predetermined, because it is always less than 5.\n"
            "[test.cpp:6]: (warning) Comparison of modulo result is predetermined, because it is always less than 5.\n"
            "[test.cpp:7]: (warning) Comparison of modulo result is predetermined, because it is always less than 5.\n",
            errout.str());

        check("void f(bool& b1, bool& b2) {\n"
              "    b1 = bar() % 5 < 889;\n"
              "    if(x[593] % 5 <= 5)\n"
              "        b2 = x.a % 5 == 5;\n"
              "}");
        ASSERT_EQUALS(
            "[test.cpp:3]: (style) Condition 'x[593]%5<=5' is always true\n"
            "[test.cpp:2]: (warning) Comparison of modulo result is predetermined, because it is always less than 5.\n"
            "[test.cpp:3]: (warning) Comparison of modulo result is predetermined, because it is always less than 5.\n"
            "[test.cpp:4]: (warning) Comparison of modulo result is predetermined, because it is always less than 5.\n",
            errout.str());

        check("void f() {\n"
              "    if (a % 2 + b % 2 == 2)\n"
              "        foo();\n"
              "}");
        ASSERT_EQUALS("", errout.str());
    }

    void oppositeInnerCondition() {
        check("void foo(int a, int b) {\n"
              "    if(a==b)\n"
              "        if(a!=b)\n"
              "            cout << a;\n"
              "}");
        ASSERT_EQUALS("[test.cpp:2] -> [test.cpp:3]: (warning) Opposite inner 'if' condition leads to a dead code block.\n", errout.str());

        check("bool foo(int a, int b) {\n"
              "    if(a==b)\n"
              "        return a!=b;\n"
              "    return false;\n"
              "}");
        ASSERT_EQUALS("[test.cpp:2] -> [test.cpp:3]: (warning) Opposite inner 'return' condition leads to a dead code block.\n", errout.str());

        check("void foo(int a, int b) {\n"
              "    if(a==b)\n"
              "        if(b!=a)\n"
              "            cout << a;\n"
              "}");
        ASSERT_EQUALS("[test.cpp:2] -> [test.cpp:3]: (warning) Opposite inner 'if' condition leads to a dead code block.\n", errout.str());

        check("void foo(int a) {\n"
              "    if(a >= 50) {\n"
              "        if(a < 50)\n"
              "            cout << a;\n"
              "        else\n"
              "            cout << 100;\n"
              "    }\n"
              "}");
        ASSERT_EQUALS("[test.cpp:2] -> [test.cpp:3]: (warning) Opposite inner 'if' condition leads to a dead code block.\n", errout.str());

        // #4186
        check("void foo(int a) {\n"
              "    if(a >= 50) {\n"
              "        if(a > 50)\n"
              "            cout << a;\n"
              "        else\n"
              "            cout << 100;\n"
              "    }\n"
              "}");
        ASSERT_EQUALS("", errout.str());

        // 4170
        check("class foo {\n"
              "    void bar() {\n"
              "        if (tok == '(') {\n"
              "            next();\n"
              "            if (tok == ',') {\n"
              "                next();\n"
              "                if (tok != ',') {\n"
              "                    op->reg2 = asm_parse_reg();\n"
              "                }\n"
              "                skip(',');\n"
              "            }\n"
              "        }\n"
              "    }\n"
              "    void next();\n"
              "    const char *tok;\n"
              "};");
        ASSERT_EQUALS("", errout.str());

        check("void foo(int i)\n"
              "{\n"
              "   if(i > 5) {\n"
              "       i = bar();\n"
              "       if(i < 5) {\n"
              "           cout << a;\n"
              "       }\n"
              "    }\n"
              "}");
        ASSERT_EQUALS("", errout.str());

        check("void foo(int& i) {\n"
              "    i=6;\n"
              "}\n"
              "void bar(int i) {\n"
              "    if(i>5) {\n"
              "        foo(i);\n"
              "        if(i<5) {\n"
              "        }\n"
              "    }\n"
              "}");
        ASSERT_EQUALS("", errout.str());

        check("void foo(int& i);\n"
              "void bar() {\n"
              "    int i; i = func();\n"
              "    if(i>5) {\n"
              "        foo(i);\n"
              "        if(i<5) {\n"
              "        }\n"
              "    }\n"
              "}");
        ASSERT_EQUALS("", errout.str());

        check("void foo(int i);\n"
              "void bar(int i) {\n"
              "    if(i>5) {\n"
              "        foo(i);\n"
              "        if(i<5) {\n"
              "        }\n"
              "    }\n"
              "}");
        ASSERT_EQUALS("[test.cpp:3] -> [test.cpp:5]: (warning) Opposite inner 'if' condition leads to a dead code block.\n", errout.str());

        check("void foo(const int &i);\n"
              "void bar(int i) {\n"
              "    if(i>5) {\n"
              "        foo(i);\n"
              "        if(i<5) {\n"
              "        }\n"
              "    }\n"
              "}");
        ASSERT_EQUALS("[test.cpp:3] -> [test.cpp:5]: (warning) Opposite inner 'if' condition leads to a dead code block.\n", errout.str());

        check("void foo(int i);\n"
              "void bar() {\n"
              "    int i; i = func();\n"
              "    if(i>5) {\n"
              "        foo(i);\n"
              "        if(i<5) {\n"
              "        }\n"
              "    }\n"
              "}");
        ASSERT_EQUALS("[test.cpp:4] -> [test.cpp:6]: (warning) Opposite inner 'if' condition leads to a dead code block.\n", errout.str());

        check("class C { void f(int &i) const; };\n" // #7028 - variable is changed by const method
              "void foo(C c, int i) {\n"
              "  if (i==5) {\n"
              "    c.f(i);\n"
              "    if (i != 5) {}\n"
              "  }\n"
              "}");
        ASSERT_EQUALS("", errout.str());

        // see linux revision 1f80c0cc
        check("int generic_write_sync(int,int,int);\n"
              "\n"
              "void cifs_writev(int i) {\n"
              "   int rc = __generic_file_aio_write();\n"
              "   if (rc > 0){\n"
              "       err = generic_write_sync(file, iocb->ki_pos - rc, rc);\n"
              "       if(rc < 0) {\n"  // <- condition is always false
              "           err = rc;\n"
              "       }\n"
              "    }\n"
              "}");
        ASSERT_EQUALS("[test.cpp:5] -> [test.cpp:7]: (warning) Opposite inner 'if' condition leads to a dead code block.\n", errout.str());


        // #5874 - array
        check("void testOppositeConditions2() {\n"
              "  int array[2] = { 0, 0 };\n"
              "  if (array[0] < 2) {\n"
              "    array[0] += 5;\n"
              "    if (array[0] > 2) {}\n"
              "  }\n"
              "}");
        ASSERT_EQUALS("", errout.str());

        // #6227 - FP caused by simplifications of casts and known variables
        check("void foo(A *a) {\n"
              "   if(a) {\n"
              "       B *b = dynamic_cast<B*>(a);\n"
              "       if(!b) {}\n"
              "    }\n"
              "}");
        ASSERT_EQUALS("", errout.str());

        check("void foo(int a) {\n"
              "   if(a) {\n"
              "       int b = a;\n"
              "       if(!b) {}\n"
              "    }\n"
              "}");
        ASSERT_EQUALS("[test.cpp:3] -> [test.cpp:2] -> [test.cpp:4]: (warning) Opposite inner 'if' condition leads to a dead code block.\n", errout.str());

        check("void foo(unsigned u) {\n"
              "  if (u != 0) {\n"
              "    for (int i=0; i<32; i++) {\n"
              "      if (u == 0) {}\n"  // <- don't warn
              "      u = x;\n"
              "    }\n"
              "  }\n"
              "}");
        ASSERT_EQUALS("", errout.str());

        // #8186
        check("void f() {\n"
              "  for (int i=0;i<4;i++) {\n"
              "    if (i==5) {}\n"
              "  }\n"
              "}");
        ASSERT_EQUALS("[test.cpp:2] -> [test.cpp:3]: (warning) Opposite inner 'if' condition leads to a dead code block.\n", errout.str());

        // #8938
        check("void Delete(SS_CELLCOORD upperleft) {\n"
              "    if ((upperleft.Col == -1) && (upperleft.Row == -1)) {\n"
              "        GetActiveCell(&(upperleft.Col), &(upperleft.Row));\n"
              "        if (upperleft.Row == -1) {}\n"
              "    }\n"
              "}");
        ASSERT_EQUALS("", errout.str());

        // #9702
        check("struct A {\n"
              "    void DoTest() {\n"
              "        if (!IsSet()) {\n"
              "            m_value = true;\n"
              "            if (IsSet());\n"
              "        }\n"
              "    }\n"
              "    bool IsSet() const { return m_value; }\n"
              "    bool m_value = false;\n"
              "};");
        ASSERT_EQUALS("", errout.str());
    }

    void oppositeInnerConditionPointers() {
        check("void f(struct ABC *abc) {\n"
              "   struct AB *ab = abc->ab;\n"
              "   if (ab->a == 123){\n"
              "       do_something(abc);\n" // might change ab->a
              "       if (ab->a != 123) {\n"
              "           err = rc;\n"
              "       }\n"
              "    }\n"
              "}");
        ASSERT_EQUALS("", errout.str());

        check("void Fred::f() {\n" // daca: ace
              "  if (this->next_ == map_man_->table_) {\n"
              "    this->next_ = n;\n"
              "    if (this->next_ != map_man_->table_) {}\n"
              "  }\n"
              "}");
        ASSERT_EQUALS("", errout.str());

        check("void test(float *f) {\n" // #7405
              "  if(*f>10) {\n"
              "    (*f) += 0.1f;\n"
              "    if(*f<10) {}\n"
              "  }\n"
              "}");
        ASSERT_EQUALS("", errout.str());

        check("int * f(int * x, int * y) {\n"
              "    if(!x) return x;\n"
              "    return y;\n"
              "}");
        ASSERT_EQUALS("", errout.str());
    }

    void oppositeInnerConditionClass() {
        // #6095 - calling member function that might change the state
        check("void f() {\n"
              "  const Fred fred;\n" // <- fred is const, warn
              "  if (fred.isValid()) {\n"
              "    fred.dostuff();\n"
              "    if (!fred.isValid()) {}\n"
              "  }\n"
              "}");
        ASSERT_EQUALS("[test.cpp:3] -> [test.cpp:5]: (warning) Opposite inner 'if' condition leads to a dead code block.\n", errout.str());

        check("class Fred { public: bool isValid() const; void dostuff() const; };\n"
              "void f() {\n"
              "  Fred fred;\n"
              "  if (fred.isValid()) {\n"
              "    fred.dostuff();\n" // <- dostuff() is const, warn
              "    if (!fred.isValid()) {}\n"
              "  }\n"
              "}");
        ASSERT_EQUALS("[test.cpp:4] -> [test.cpp:6]: (warning) Opposite inner 'if' condition leads to a dead code block.\n", errout.str());

        check("void f() {\n"
              "  Fred fred;\n"
              "  if (fred.isValid()) {\n"
              "    fred.dostuff();\n"
              "    if (!fred.isValid()) {}\n"
              "  }\n"
              "}");
        ASSERT_EQUALS("", errout.str());

        // #6385 "crash in Variable::getFlag()"
        check("class TranslationHandler {\n"
              "QTranslator *mTranslator;\n"
              "void SetLanguage() {\n"
              "   if (mTranslator) {\n"
              "             qApp->removeTranslator(mTranslator);\n"
              "        }\n"
              "   }\n"
              "};");
        ASSERT_EQUALS("", errout.str()); // just don't crash...

        check("bool f(std::ofstream &CFileStream) {\n" // #8198
              "  if(!CFileStream.good()) { return; }\n"
              "  CFileStream << \"abc\";\n"
              "  if (!CFileStream.good()) {}\n"
              "}");
        ASSERT_EQUALS("", errout.str());
    }

    void oppositeInnerConditionUndeclaredVariable() {
        // #5731 - fp when undeclared variable is used
        check("void f() {\n"
              "   if (x == -1){\n"
              "       x = do_something();\n"
              "       if (x != -1) {}\n"
              "    }\n"
              "}");
        ASSERT_EQUALS("", errout.str());

        // #5750 - another fp when undeclared variable is used
        check("void f() {\n"
              "   if (r < w){\n"
              "       r += 3;\n"
              "       if (r > w) {}\n"
              "    }\n"
              "}");
        ASSERT_EQUALS("", errout.str());

        // #6574 - another fp when undeclared variable is used
        check("void foo() {\n"
              "   if(i) {\n"
              "       i++;\n"
              "       if(!i) {}\n"
              "    }\n"
              "}");
        ASSERT_EQUALS("", errout.str());

        // undeclared array
        check("void f(int x) {\n"
              "  if (a[x] > 0) {\n"
              "    a[x] -= dt;\n"
              "    if (a[x] < 0) {}\n"
              "  }\n"
              "}");
        ASSERT_EQUALS("", errout.str());

        // #6313 - false positive: opposite conditions in nested if blocks when condition changed
        check("void Foo::Bar() {\n"
              "   if(var){\n"
              "      --var;\n"
              "      if(!var){}\n"
              "      else {}\n"
              "   }\n"
              "}");
        ASSERT_EQUALS("", errout.str());

        // daca hyphy
        check("bool f() {\n"
              "  if (rec.lLength==0) {\n"
              "    rec.Delete(i);\n"
              "    if (rec.lLength!=0) {}\n"
              "  }\n"
              "}");
        ASSERT_EQUALS("", errout.str());
    }

    void oppositeInnerConditionAlias() {
        check("void f() {\n"
              "  struct S s;\n"
              "  bool hasFailed = false;\n"
              "  s.status = &hasFailed;\n"
              "\n"
              "  if (! hasFailed) {\n"
              "    doStuff(&s);\n"
              "    if (hasFailed) {}\n"
              "  }\n"
              "}");
        ASSERT_EQUALS("[test.cpp:6]: (style) Condition '!hasFailed' is always true\n", errout.str());
    }

    void oppositeInnerCondition2() {
        // first comparison: <
        check("void f(int x) {\n"
              "\n"
              "  if (x<4) {\n"
              "    if (x==5) {}\n" // <- Warning
              "  }\n"
              "}");
        ASSERT_EQUALS("[test.cpp:3] -> [test.cpp:4]: (warning) Opposite inner 'if' condition leads to a dead code block.\n",
                      errout.str());
        check("void f(int x) {\n"
              "\n"
              "  if (x<4) {\n"
              "    if (x!=5) {}\n"
              "  }\n"
              "}");
        ASSERT_EQUALS("[test.cpp:3] -> [test.cpp:4]: (style) Condition 'x!=5' is always true\n", errout.str());
        check("void f(int x) {\n"
              "\n"
              "  if (x<4) {\n"
              "    if (x>5) {}\n" // <- Warning
              "  }\n"
              "}");
        ASSERT_EQUALS("[test.cpp:3] -> [test.cpp:4]: (warning) Opposite inner 'if' condition leads to a dead code block.\n",
                      errout.str());
        check("void f(int x) {\n"
              "\n"
              "  if (x<4) {\n"
              "    if (x>=5) {}\n" // <- Warning
              "  }\n"
              "}");
        ASSERT_EQUALS("[test.cpp:3] -> [test.cpp:4]: (warning) Opposite inner 'if' condition leads to a dead code block.\n",
                      errout.str());
        check("void f(int x) {\n"
              "\n"
              "  if (x<4) {\n"
              "    if (x<5) {}\n"
              "  }\n"
              "}");
        ASSERT_EQUALS("[test.cpp:3] -> [test.cpp:4]: (style) Condition 'x<5' is always true\n", errout.str());
        check("void f(int x) {\n"
              "\n"
              "  if (x<4) {\n"
              "    if (x<=5) {}\n"
              "  }\n"
              "}");
        ASSERT_EQUALS("[test.cpp:3] -> [test.cpp:4]: (style) Condition 'x<=5' is always true\n", errout.str());

        check("void f(int x) {\n"
              "\n"
              "  if (x<5) {\n"
              "    if (x==4) {}\n"
              "  }\n"
              "}");
        ASSERT_EQUALS("", errout.str());
        check("void f(int x) {\n"
              "\n"
              "  if (x<5) {\n"
              "    if (x!=4) {}\n"
              "  }\n"
              "}");
        ASSERT_EQUALS("", errout.str());
        check("void f(int x) {\n"
              "\n"
              "  if (x<5) {\n"
              "    if (x!=6) {}\n"
              "  }\n"
              "}");
        ASSERT_EQUALS("[test.cpp:3] -> [test.cpp:4]: (style) Condition 'x!=6' is always true\n", errout.str());
        check("void f(int x) {\n"
              "\n"
              "  if (x<5) {\n"
              "    if (x>4) {}\n" // <- Warning
              "  }\n"
              "}");
        ASSERT_EQUALS("[test.cpp:3] -> [test.cpp:4]: (style) Condition 'x>4' is always false\n", errout.str());
        check("void f(int x) {\n"
              "\n"
              "  if (x<5) {\n"
              "    if (x>=4) {}\n"
              "  }\n"
              "}");
        ASSERT_EQUALS("", errout.str());
        check("void f(int x) {\n"
              "\n"
              "  if (x<5) {\n"
              "    if (x<4) {}\n"
              "  }\n"
              "}");
        ASSERT_EQUALS("", errout.str());
        check("void f(int x) {\n"
              "\n"
              "  if (x<5) {\n"
              "    if (x<=4) {}\n"
              "  }\n"
              "}");
        ASSERT_EQUALS("[test.cpp:3] -> [test.cpp:4]: (style) Condition 'x<=4' is always true\n", errout.str());

        // first comparison: >
        check("void f(int x) {\n"
              "\n"
              "  if (x>4) {\n"
              "    if (x==5) {}\n"
              "  }\n"
              "}");
        ASSERT_EQUALS("", errout.str());
        check("void f(int x) {\n"
              "\n"
              "  if (x>4) {\n"
              "    if (x>5) {}\n"
              "  }\n"
              "}");
        ASSERT_EQUALS("", errout.str());
        check("void f(int x) {\n"
              "\n"
              "  if (x>4) {\n"
              "    if (x>=5) {}\n" // <- Warning
              "  }\n"
              "}");
        ASSERT_EQUALS("[test.cpp:3] -> [test.cpp:4]: (style) Condition 'x>=5' is always true\n", errout.str());
        check("void f(int x) {\n"
              "\n"
              "  if (x>4) {\n"
              "    if (x<5) {}\n" // <- Warning
              "  }\n"
              "}");
        ASSERT_EQUALS("[test.cpp:3] -> [test.cpp:4]: (style) Condition 'x<5' is always false\n", errout.str());
        check("void f(int x) {\n"
              "\n"
              "  if (x>4) {\n"
              "    if (x<=5) {}\n"
              "  }\n"
              "}");
        ASSERT_EQUALS("", errout.str());

        check("void f(int x) {\n"
              "\n"
              "  if (x>5) {\n"
              "    if (x==4) {}\n" // <- Warning
              "  }\n"
              "}");
        ASSERT_EQUALS("[test.cpp:3] -> [test.cpp:4]: (warning) Opposite inner 'if' condition leads to a dead code block.\n",
                      errout.str());
        check("void f(int x) {\n"
              "\n"
              "  if (x>5) {\n"
              "    if (x>4) {}\n" // <- Warning
              "  }\n"
              "}");
        ASSERT_EQUALS("[test.cpp:3] -> [test.cpp:4]: (style) Condition 'x>4' is always true\n", errout.str());
        check("void f(int x) {\n"
              "\n"
              "  if (x>5) {\n"
              "    if (x>=4) {}\n" // <- Warning
              "  }\n"
              "}");
        ASSERT_EQUALS("[test.cpp:3] -> [test.cpp:4]: (style) Condition 'x>=4' is always true\n", errout.str());
        check("void f(int x) {\n"
              "\n"
              "  if (x>5) {\n"
              "    if (x<4) {}\n" // <- Warning
              "  }\n"
              "}");
        ASSERT_EQUALS("[test.cpp:3] -> [test.cpp:4]: (warning) Opposite inner 'if' condition leads to a dead code block.\n",
                      errout.str());
        check("void f(int x) {\n"
              "\n"
              "  if (x>5) {\n"
              "    if (x<=4) {}\n" // <- Warning
              "  }\n"
              "}");
        ASSERT_EQUALS("[test.cpp:3] -> [test.cpp:4]: (warning) Opposite inner 'if' condition leads to a dead code block.\n",
                      errout.str());

        check("void f(int x) {\n"
              "  if (x < 4) {\n"
              "    if (10 < x) {}\n"
              "  }\n"
              "}");
        ASSERT_EQUALS("[test.cpp:2] -> [test.cpp:3]: (warning) Opposite inner 'if' condition leads to a dead code block.\n", errout.str());
    }

    void oppositeInnerCondition3() {
        check("void f3(char c) { if(c=='x') if(c=='y') {}}");
        ASSERT_EQUALS("[test.cpp:1] -> [test.cpp:1]: (warning) Opposite inner 'if' condition leads to a dead code block.\n", errout.str());

        check("void f4(char *p) { if(*p=='x') if(*p=='y') {}}");
        ASSERT_EQUALS("[test.cpp:1] -> [test.cpp:1]: (warning) Opposite inner 'if' condition leads to a dead code block.\n", errout.str());

        check("void f5(const char * const p) { if(*p=='x') if(*p=='y') {}}");
        ASSERT_EQUALS("[test.cpp:1] -> [test.cpp:1]: (warning) Opposite inner 'if' condition leads to a dead code block.\n", errout.str());

        check("void f5(const char * const p) { if('x'==*p) if('y'==*p) {}}");
        ASSERT_EQUALS("[test.cpp:1] -> [test.cpp:1]: (warning) Opposite inner 'if' condition leads to a dead code block.\n", errout.str());

        check("void f6(char * const p) { if(*p=='x') if(*p=='y') {}}");
        ASSERT_EQUALS("[test.cpp:1] -> [test.cpp:1]: (warning) Opposite inner 'if' condition leads to a dead code block.\n", errout.str());

        check("void f7(const char * p) { if(*p=='x') if(*p=='y') {}}");
        ASSERT_EQUALS("[test.cpp:1] -> [test.cpp:1]: (warning) Opposite inner 'if' condition leads to a dead code block.\n", errout.str());

        check("void f8(int i) { if(i==4) if(i==2) {}}");
        ASSERT_EQUALS("[test.cpp:1] -> [test.cpp:1]: (warning) Opposite inner 'if' condition leads to a dead code block.\n", errout.str());

        check("void f9(int *p) { if (*p==4) if(*p==2) {}}");
        ASSERT_EQUALS("[test.cpp:1] -> [test.cpp:1]: (warning) Opposite inner 'if' condition leads to a dead code block.\n", errout.str());

        check("void f10(int * const p) { if (*p==4) if(*p==2) {}}");
        ASSERT_EQUALS("[test.cpp:1] -> [test.cpp:1]: (warning) Opposite inner 'if' condition leads to a dead code block.\n", errout.str());

        check("void f11(const int *p) { if (*p==4) if(*p==2) {}}");
        ASSERT_EQUALS("[test.cpp:1] -> [test.cpp:1]: (warning) Opposite inner 'if' condition leads to a dead code block.\n", errout.str());

        check("void f12(const int * const p) { if (*p==4) if(*p==2) {}}");
        ASSERT_EQUALS("[test.cpp:1] -> [test.cpp:1]: (warning) Opposite inner 'if' condition leads to a dead code block.\n", errout.str());

        check("struct foo {\n"
              "    int a;\n"
              "    int b;\n"
              "};\n"
              "void f(foo x) { if(x.a==4) if(x.b==2) {}}");
        ASSERT_EQUALS("", errout.str());

        check("struct foo {\n"
              "    int a;\n"
              "    int b;\n"
              "};\n"
              "void f(foo x) { if(x.a==4) if(x.b==4) {}}");
        ASSERT_EQUALS("", errout.str());

        check("void f3(char a, char b) { if(a==b) if(a==0) {}}");
        ASSERT_EQUALS("", errout.str());

        check("void f(int x) { if (x == 1) if (x != 1) {} }");
        ASSERT_EQUALS("[test.cpp:1] -> [test.cpp:1]: (warning) Opposite inner 'if' condition leads to a dead code block.\n", errout.str());
    }

    void oppositeInnerConditionAnd() {
        check("void f(int x) {\n"
              "  if (a>3 && x > 100) {\n"
              "    if (x < 10) {}\n"
              "  }"
              "}");
        ASSERT_EQUALS("[test.cpp:2] -> [test.cpp:3]: (warning) Opposite inner 'if' condition leads to a dead code block.\n", errout.str());

        check("void f(bool x, const int a, const int b) {\n"
              "        if(x && a < b)\n"
              "            if( x && a > b){}\n"
              "}\n");
        ASSERT_EQUALS("[test.cpp:2] -> [test.cpp:3]: (warning) Opposite inner 'if' condition leads to a dead code block.\n", errout.str());
    }

    void oppositeInnerConditionEmpty() {
        check("void f1(const std::string &s) { if(s.size() > 42) if(s.empty()) {}}");
        ASSERT_EQUALS("[test.cpp:1] -> [test.cpp:1]: (warning) Opposite inner 'if' condition leads to a dead code block.\n", errout.str());

        check("void f1(const std::string &s) { if(s.size() > 0) if(s.empty()) {}}");
        ASSERT_EQUALS("[test.cpp:1] -> [test.cpp:1]: (warning) Opposite inner 'if' condition leads to a dead code block.\n", errout.str());

        check("void f1(const std::string &s) { if(s.size() < 0) if(s.empty()) {}} "); // <- CheckOther reports: checking if unsigned expression is less than zero
        ASSERT_EQUALS("", errout.str());

        check("void f1(const std::string &s) { if(s.empty()) if(s.size() > 42) {}}");
        ASSERT_EQUALS("[test.cpp:1] -> [test.cpp:1]: (warning) Opposite inner 'if' condition leads to a dead code block.\n", errout.str());

        check("template<class T> void f1(const T &s) { if(s.size() > 42) if(s.empty()) {}}");
        ASSERT_EQUALS("", errout.str()); //We don't know the type of T so we don't know the relationship between size() and empty(). e.g. s might be a 50 tonne truck with nothing in it.

        check("void f2(const std::wstring &s) { if(s.empty()) if(s.size() > 42) {}}");
        ASSERT_EQUALS("[test.cpp:1] -> [test.cpp:1]: (warning) Opposite inner 'if' condition leads to a dead code block.\n", errout.str());

        check("void f1(QString s) { if(s.isEmpty()) if(s.length() > 42) {}}");
        ASSERT_EQUALS("[test.cpp:1] -> [test.cpp:1]: (warning) Opposite inner 'if' condition leads to a dead code block.\n", errout.str());

        check("void f1(const std::string &s, bool b) { if(s.empty() || ((s.size() == 1) && b)) {}}");
        ASSERT_EQUALS("", errout.str());

        check("void f1(const std::string &x, const std::string &y) { if(x.size() > 42) if(y.empty()) {}}");
        ASSERT_EQUALS("", errout.str());

        check("void f1(const std::string &x, const std::string &y) { if(y.empty()) if(x.size() > 42) {}}");
        ASSERT_EQUALS("", errout.str());

        check("void f1(const std::string v[10]) { if(v[0].size() > 42) if(v[1].empty()) {}}");
        ASSERT_EQUALS("", errout.str());

        check("void f1(const std::string &s) { if(s.size() <= 1) if(s.empty()) {}}");
        ASSERT_EQUALS("", errout.str());

        check("void f1(const std::string &s) { if(s.size() <= 2) if(s.empty()) {}}");
        ASSERT_EQUALS("", errout.str());

        check("void f1(const std::string &s) { if(s.size() < 2) if(s.empty()) {}}");
        ASSERT_EQUALS("", errout.str());

        check("void f1(const std::string &s) { if(s.size() >= 0) if(s.empty()) {}} "); // CheckOther says: Unsigned expression 's.size()' can't be negative so it is unnecessary to test it. [unsignedPositive]
        ASSERT_EQUALS("", errout.str());

        // TODO: These are identical condition since size cannot be negative
        check("void f1(const std::string &s) { if(s.size() <= 0) if(s.empty()) {}}");
        ASSERT_EQUALS("", errout.str());

        // TODO: These are identical condition since size cannot be negative
        check("void f1(const std::string &s) { if(s.size() < 1) if(s.empty()) {}}");
        ASSERT_EQUALS("", errout.str());
    }

    void oppositeInnerConditionFollowVar() {
        check("struct X {\n"
              "    void f() {\n"
              "        const int flag = get();\n"
              "        if (flag) {\n"
              "            bar();\n"
              "            if (!get()) {}\n"
              "        }\n"
              "    }\n"
              "    void bar();\n"
              "    int get() const;\n"
              "};");
        ASSERT_EQUALS("", errout.str());

        check("struct CD {\n"
              "    bool state;\n"
              "    void foo()  {\n"
              "        const bool flag = this->get();\n"
              "        if (flag) {\n"
              "            this->bar();\n"
              "            if (!this->get()) return;\n"
              "        }\n"
              "    }\n"
              "    bool get() const;\n"
              "    void bar();\n"
              "};\n");
        ASSERT_EQUALS("", errout.str());

        check("class C {\n"
              "public:\n"
              "  bool f() const { return x > 0; }\n"
              "  void g();\n"
              "  int x = 0;\n"
              "};\n"
              "\n"
              "void C::g() {\n"
              "  bool b = f();\n"
              "  x += 1;\n"
              "  if (!b && f()) {}\n"
              "}");
        ASSERT_EQUALS("", errout.str());

        check("void f(double d) {\n"
              "    if (d != 0) {\n"
              "        int i = d;\n"
              "        if (i == 0) {}\n"
              "    }\n"
              "}\n");
        ASSERT_EQUALS("", errout.str());
    }

    void identicalInnerCondition() {
        check("void f1(int a, int b) { if(a==b) if(a==b) {}}");
        ASSERT_EQUALS("[test.cpp:1] -> [test.cpp:1]: (warning) Identical inner 'if' condition is always true.\n", errout.str());

        check("void f2(int a, int b) { if(a!=b) if(a!=b) {}}");
        ASSERT_EQUALS("[test.cpp:1] -> [test.cpp:1]: (warning) Identical inner 'if' condition is always true.\n", errout.str());

        // #6645 false negative: condition is always false
        check("void f(bool a, bool b) {\n"
              "  if(a && b) {\n"
              "     if(a) {}\n"
              "     else  {}\n"
              "  }\n"
              "}");
        ASSERT_EQUALS("[test.cpp:2] -> [test.cpp:3]: (warning) Identical inner 'if' condition is always true.\n", errout.str());

        check("bool f(int a, int b) {\n"
              "    if(a == b) { return a == b; }\n"
              "    return false;\n"
              "}");
        ASSERT_EQUALS("[test.cpp:2] -> [test.cpp:2]: (warning) Identical inner 'return' condition is always true.\n", errout.str());

        check("bool f(bool a) {\n"
              "    if(a) { return a; }\n"
              "    return false;\n"
              "}");
        ASSERT_EQUALS("", errout.str());

        check("int* f(int* a, int * b) {\n"
              "    if(a) { return a; }\n"
              "    return b;\n"
              "}");
        ASSERT_EQUALS("", errout.str());

        check("int* f(std::shared_ptr<int> a, std::shared_ptr<int> b) {\n"
              "    if(a.get()) { return a.get(); }\n"
              "    return b.get();\n"
              "}");
        ASSERT_EQUALS("", errout.str());

        check("struct A { int * x; };\n"
              "int* f(A a, int * b) {\n"
              "    if(a.x) { return a.x; }\n"
              "    return b;\n"
              "}");
        ASSERT_EQUALS("", errout.str());

        check("void f() {\n"
              "    uint32_t value;\n"
              "    get_value(&value);\n"
              "    int opt_function_capable = (value >> 28) & 1;\n"
              "    if (opt_function_capable) {\n"
              "        value = 0;\n"
              "        get_value (&value);\n"
              "        if ((value >> 28) & 1) {}\n"
              "    }\n"
              "}");
        ASSERT_EQUALS("", errout.str());
    }

    void identicalConditionAfterEarlyExit() {
        check("void f(int x) {\n" // #8137
              "  if (x > 100) { return; }\n"
              "  if (x > 100) {}\n"
              "}");
        ASSERT_EQUALS("[test.cpp:2] -> [test.cpp:3]: (warning) Identical condition 'x>100', second condition is always false\n", errout.str());

        check("bool f(int x) {\n"
              "  if (x > 100) { return false; }\n"
              "  return x > 100;\n"
              "}");
        ASSERT_EQUALS("[test.cpp:2] -> [test.cpp:3]: (warning) Identical condition and return expression 'x>100', return value is always false\n", errout.str());

        check("void f(int x) {\n"
              "  if (x > 100) { return; }\n"
              "  if (x > 100 || y > 100) {}\n"
              "}");
        ASSERT_EQUALS("[test.cpp:2] -> [test.cpp:3]: (warning) Identical condition 'x>100', second condition is always false\n", errout.str());

        check("void f(int x) {\n"
              "  if (x > 100) { return; }\n"
              "  if (x > 100 && y > 100) {}\n"
              "}");
        ASSERT_EQUALS("[test.cpp:2] -> [test.cpp:3]: (warning) Identical condition 'x>100', second condition is always false\n", errout.str());

        check("void f(int x) {\n"
              "  if (x > 100) { return; }\n"
              "  if (abc) {}\n"
              "  if (x > 100) {}\n"
              "}");
        ASSERT_EQUALS("[test.cpp:2] -> [test.cpp:4]: (warning) Identical condition 'x>100', second condition is always false\n", errout.str());

        check("void f(int x) {\n"
              "  if (x > 100) { return; }\n"
              "  while (abc) { y = x; }\n"
              "  if (x > 100) {}\n"
              "}");
        ASSERT_EQUALS("[test.cpp:2] -> [test.cpp:4]: (warning) Identical condition 'x>100', second condition is always false\n", errout.str());

        check("void f(int x) {\n"  // #8217 - crash for incomplete code
              "  if (x > 100) { return; }\n"
              "  X(do);\n"
              "  if (x > 100) {}\n"
              "}");
        // TODO: we should probably throw unknownMacro InternalError. Complain that the macro X must be defined. We can't check the code well without the definition.
        ASSERT_EQUALS("[test.cpp:2] -> [test.cpp:4]: (style) Condition 'x>100' is always false\n", errout.str());

        check("void f(const int *i) {\n"
              "  if (!i) return;\n"
              "  if (!num1tok) { *num1 = *num2; }\n"
              "  if (!i) {}\n"
              "}");
        ASSERT_EQUALS("[test.cpp:2] -> [test.cpp:4]: (warning) Identical condition '!i', second condition is always false\n", errout.str());

        check("void C::f(Tree &coreTree) {\n" // daca
              "  if(!coreTree.build())\n"
              "    return;\n"
              "  coreTree.dostuff();\n"
              "  if(!coreTree.build()) {}\n"
              "}");
        ASSERT_EQUALS("", errout.str());

        check("struct C { void f(const Tree &coreTree); };\n"
              "void C::f(const Tree &coreTree) {\n"
              "  if(!coreTree.build())\n"
              "    return;\n"
              "  coreTree.dostuff();\n"
              "  if(!coreTree.build()) {}\n"
              "}");
        ASSERT_EQUALS("[test.cpp:3] -> [test.cpp:6]: (warning) Identical condition '!coreTree.build()', second condition is always false\n", errout.str());

        check("void f(int x) {\n" // daca: labplot
              "  switch(type) {\n"
              "  case 1:\n"
              "    if (x == 0) return 1;\n"
              "    else return 2;\n"
              "  case 2:\n"
              "    if (x == 0) return 3;\n"
              "    else return 4;\n"
              "  }\n"
              "  return 0;\n"
              "}");
        ASSERT_EQUALS("", errout.str());

        check("static int failed = 0;\n"
              "void f() {\n"
              "  if (failed) return;\n"
              "  checkBuffer();\n"
              "  if (failed) {}\n"
              "}");
        ASSERT_EQUALS("", errout.str());

        // daca icu
        check("void f(const uint32_t *section, int32_t  start) {\n"
              "  if(10<=section[start]) { return; }\n"
              "  if(++start<100 && 10<=section[start]) { }\n"
              "}");
        ASSERT_EQUALS("", errout.str());

        // daca iqtree
        check("void readNCBITree(std::istream &in) {\n"
              "  char ch;\n"
              "  in >> ch;\n"
              "  if (ch != '|') return;\n"
              "  in >> ch;\n"
              "  if (ch != '|') {}\n"
              "}");
        ASSERT_EQUALS("", errout.str());

        // #8924
        check("struct A {\n"
              "    void f() {\n"
              "        if (this->FileIndex >= 0) return;\n"
              "        this->FileIndex = 1 ;\n"
              "        if (this->FileIndex < 0) return;\n"
              "    }\n"
              "    int FileIndex;\n"
              "};");
        ASSERT_EQUALS("", errout.str());

        // #8858 - #if
        check("short Do() {\n"
              "    short ret = bar1();\n"
              "    if ( ret )\n"
              "        return ret;\n"
              "#ifdef FEATURE\n"
              "    ret = bar2();\n"
              "#endif\n"
              "    return ret;\n"
              "}");
        ASSERT_EQUALS("", errout.str());

        // #10456
        check("int f() {\n"
              "    int i = 0;\n"
              "    auto f = [&](bool b) { if (b) ++i; };\n"
              "    if (i) return i;\n"
              "    f(true);\n"
              "    if (i) return i;\n"
              "    return 0;\n"
              "}\n");
        ASSERT_EQUALS("", errout.str());
    }

    void innerConditionModified() {
        check("void f(int x, int y) {\n"
              "  if (x == 0) {\n"
              "    x += y;\n"
              "    if (x == 0) {}\n"
              "  }\n"
              "}");
        ASSERT_EQUALS("", errout.str());

        check("void f(int x) {\n"
              "  if (x == 0) {\n"
              "    x += y;\n"
              "    if (x == 1) {}\n"
              "  }\n"
              "}");
        ASSERT_EQUALS("", errout.str());

        check("void f(int * x, int * y) {\n"
              "  if (x[*y] == 0) {\n"
              "    (*y)++;\n"
              "    if (x[*y] == 0) {}\n"
              "  }\n"
              "}");
        ASSERT_EQUALS("", errout.str());
    }

    // clarify conditions with = and comparison
    void clarifyCondition1() {
        check("void f() {\n"
              "    if (x = b() < 0) {}\n" // don't simplify and verify this code
              "}");
        ASSERT_EQUALS("[test.cpp:2]: (style) Suspicious condition (assignment + comparison); Clarify expression with parentheses.\n", errout.str());

        check("void f(int i) {\n"
              "    for (i = 0; i < 10; i++) {}\n"
              "}");
        ASSERT_EQUALS("", errout.str());

        check("void f() {\n"
              "    x = a<int>(); if (x) {}\n"
              "}");
        ASSERT_EQUALS("", errout.str());

        check("void f() {\n"
              "    if (x = b < 0 ? 1 : 2) {}\n" // don't simplify and verify this code
              "}");
        ASSERT_EQUALS("", errout.str());

        check("void f() {\n"
              "    int y = rand(), z = rand();\n"
              "    if (y || (!y && z));\n"
              "}");
        ASSERT_EQUALS("[test.cpp:3]: (style) Redundant condition: !y. 'y || (!y && z)' is equivalent to 'y || z'\n", errout.str());

        check("void f() {\n"
              "    int y = rand(), z = rand();\n"
              "    if (y || !y && z);\n"
              "}");
        ASSERT_EQUALS("[test.cpp:3]: (style) Redundant condition: !y. 'y || (!y && z)' is equivalent to 'y || z'\n", errout.str());

        check("void f() {\n"
              "    if (!a || a && b) {}\n"
              "}");
        ASSERT_EQUALS("[test.cpp:2]: (style) Redundant condition: a. '!a || (a && b)' is equivalent to '!a || b'\n", errout.str());


        check("void f(const Token *tok) {\n"
              "    if (!tok->next()->function() ||\n"
              "        (tok->next()->function() && tok->next()->function()->isConstructor()));\n"
              "}");
        ASSERT_EQUALS("[test.cpp:2]: (style) Redundant condition: tok->next()->function(). '!A || (A && B)' is equivalent to '!A || B'\n", errout.str());

        check("void f() {\n"
              "    if (!tok->next()->function() ||\n"
              "        (!tok->next()->function() && tok->next()->function()->isConstructor()));\n"
              "}");
        ASSERT_EQUALS("", errout.str());

        check("void f() {\n"
              "    if (!tok->next()->function() ||\n"
              "        (!tok2->next()->function() && tok->next()->function()->isConstructor()));\n"
              "}");
        ASSERT_EQUALS("", errout.str());

        check("void f(const Token *tok) {\n"
              "    if (!tok->next(1)->function(1) ||\n"
              "        (tok->next(1)->function(1) && tok->next(1)->function(1)->isConstructor()));\n"
              "}");
        ASSERT_EQUALS("[test.cpp:2]: (style) Redundant condition: tok->next(1)->function(1). '!A || (A && B)' is equivalent to '!A || B'\n", errout.str());

        check("void f() {\n"
              "    if (!tok->next()->function(1) ||\n"
              "        (tok->next()->function(2) && tok->next()->function()->isConstructor()));\n"
              "}");
        ASSERT_EQUALS("", errout.str());

        check("void f() {\n"
              "   int y = rand(), z = rand();\n"
              "   if (y==0 || y!=0 && z);\n"
              "}");
        ASSERT_EQUALS("[test.cpp:3]: (style) Redundant condition: y!=0. 'y==0 || (y!=0 && z)' is equivalent to 'y==0 || z'\n", errout.str());

        check("void f() {\n"
              "  if (x>0 || (x<0 && y)) {}\n"
              "}");
        ASSERT_EQUALS("", errout.str());

        // Test Token::expressionString, TODO move this test
        check("void f() {\n"
              "  if (!dead || (dead && (*it).ticks > 0)) {}\n"
              "}");
        ASSERT_EQUALS("[test.cpp:2]: (style) Redundant condition: dead. '!dead || (dead && (*it).ticks>0)' is equivalent to '!dead || (*it).ticks>0'\n", errout.str());

        check("void f() {\n"
              "  if (!x || (x && (2>(y-1)))) {}\n"
              "}");
        ASSERT_EQUALS("[test.cpp:2]: (style) Redundant condition: x. '!x || (x && 2>(y-1))' is equivalent to '!x || 2>(y-1)'\n", errout.str());

        check("void f(bool a, bool b) {\n"
              "    if (a || (a && b)) {}\n"
              "}");
        ASSERT_EQUALS("[test.cpp:2]: (style) Redundant condition: a. 'a || (a && b)' is equivalent to 'a'\n", errout.str());

        check("void f(bool a, bool b) {\n"
              "    if (a && (a || b)) {}\n"
              "}");
        ASSERT_EQUALS("[test.cpp:2]: (style) Redundant condition: a. 'a && (a || b)' is equivalent to 'a'\n", errout.str());
    }

    // clarify conditions with bitwise operator and comparison
    void clarifyCondition2() {
        check("void f() {\n"
              "    if (x & 3 == 2) {}\n"
              "}");
        ASSERT_EQUALS("[test.cpp:2]: (style) Suspicious condition (bitwise operator + comparison); Clarify expression with parentheses.\n"
                      "[test.cpp:2]: (style) Boolean result is used in bitwise operation. Clarify expression with parentheses.\n"
                      "[test.cpp:2]: (style) Condition 'x&3==2' is always false\n", errout.str());

        check("void f() {\n"
              "    if (a & fred1.x == fred2.y) {}\n"
              "}");
        ASSERT_EQUALS("[test.cpp:2]: (style) Suspicious condition (bitwise operator + comparison); Clarify expression with parentheses.\n"
                      "[test.cpp:2]: (style) Boolean result is used in bitwise operation. Clarify expression with parentheses.\n"
                      , errout.str());
    }

    // clarify condition that uses ! operator and then bitwise operator
    void clarifyCondition3() {
        check("void f(int w) {\n"
              "    if(!w & 0x8000) {}\n"
              "}");
        ASSERT_EQUALS("[test.cpp:2]: (style) Boolean result is used in bitwise operation. Clarify expression with parentheses.\n", errout.str());

        check("void f(int w) {\n"
              "    if((!w) & 0x8000) {}\n"
              "}");
        ASSERT_EQUALS("", errout.str());

        check("void f() {\n"
              "    if (x == foo() & 2) {}\n"
              "}");
        ASSERT_EQUALS("[test.cpp:2]: (style) Boolean result is used in bitwise operation. Clarify expression with parentheses.\n", errout.str());

        check("void f() {\n"
              "    if (2 & x == foo()) {}\n"
              "}");
        ASSERT_EQUALS("[test.cpp:2]: (style) Boolean result is used in bitwise operation. Clarify expression with parentheses.\n", errout.str());

        check("void f() {\n"
              "    if (2 & (x == foo())) {}\n"
              "}");
        ASSERT_EQUALS("", errout.str());

        check("void f(std::list<int> &ints) { }");
        ASSERT_EQUALS("", errout.str());

        check("void f() { A<x &> a; }");
        ASSERT_EQUALS("", errout.str());

        check("void f() { a(x<y|z,0); }", "test.c");  // filename is c => there are never templates
        ASSERT_EQUALS("[test.c:1]: (style) Boolean result is used in bitwise operation. Clarify expression with parentheses.\n", errout.str());

        check("class A<B&,C>;", "test.cpp");
        ASSERT_EQUALS("", errout.str());

        check("void f() {\n"
              "    if (result != (char *)&inline_result) { }\n" // don't simplify and verify cast
              "}");
        ASSERT_EQUALS("", errout.str());

        // #8495
        check("void f(bool a, bool b) {\n"
              "    C & a & b;\n"
              "}");
        ASSERT_EQUALS("", errout.str());
    }

    void clarifyCondition4() { // ticket #3110
        check("typedef double SomeType;\n"
              "typedef std::pair<std::string,SomeType> PairType;\n"
              "struct S\n"
              "{\n"
              "     bool operator()\n"
              "         ( PairType const & left\n"
              "         , PairType const & right) const\n"
              "     {\n"
              "         return left.first < right.first;\n"
              "     }\n"
              "}");
        ASSERT_EQUALS("", errout.str());
    }

    void clarifyCondition5() { // ticket #3609 (using | in template instantiation)
        check("template<bool B> struct CWinTraits;\n"
              "CWinTraits<WS_CHILD|WS_VISIBLE>::GetWndStyle(0);");
        ASSERT_EQUALS("", errout.str());
    }

    void clarifyCondition6() {
        check("template<class Y>\n"
              "SharedPtr& operator=( SharedPtr<Y> const & r ) {\n"
              "    px = r.px;\n"
              "    return *this;\n"
              "}");
        ASSERT_EQUALS("", errout.str());
    }

    void clarifyCondition7() {
        // Ensure that binary and unary &, and & in declarations are distinguished properly
        check("void f(bool error) {\n"
              "    bool & withoutSideEffects=found.first->second;\n" // Declaring a reference to a boolean; & is no operator at all
              "    execute(secondExpression, &programMemory, &result, &error);\n" // Unary &
              "}");
        ASSERT_EQUALS("", errout.str());
    }

    void clarifyCondition8() {
        // don't warn when boolean result comes from function call, array index, etc
        // the operator precedence is not unknown then
        check("bool a();\n"
              "bool f(bool b) {\n"
              "    return (a() & b);\n"
              "}");
        ASSERT_EQUALS("", errout.str());

        check("bool f(bool *a, bool b) {\n"
              "    return (a[10] & b);\n"
              "}");
        ASSERT_EQUALS("", errout.str());

        check("struct A { bool a; };\n"
              "bool f(struct A a, bool b) {\n"
              "    return (a.a & b);\n"
              "}");
        ASSERT_EQUALS("", errout.str());

        check("struct A { bool a; };\n"
              "bool f(struct A a, bool b) {\n"
              "    return (A::a & b);\n"
              "}");
        ASSERT_EQUALS("", errout.str());
    }

    void testBug5895() {
        check("void png_parse(uint64_t init, int buf_size) {\n"
              "    if (init == 0x89504e470d0a1a0a || init == 0x8a4d4e470d0a1a0a)\n"
              "        ;\n"
              "}");
        ASSERT_EQUALS("", errout.str());
    }

    void testBug5309() {
        check("extern uint64_t value;\n"
              "void foo() {\n"
              "    if( ( value >= 0x7ff0000000000001ULL )\n"
              "            && ( value <= 0x7fffffffffffffffULL ) );\n"
              "}");
        ASSERT_EQUALS("", errout.str());
    }

    void alwaysTrue() {

        check("void f(const struct S *s) {\n" //#8196
              "  int x1 = s->x;\n"
              "  int x2 = s->x;\n"
              "  if (x1 == 10 && x2 == 10) {}\n" // <<
              "}");
        ASSERT_EQUALS("[test.cpp:4] -> [test.cpp:4]: (style) Condition 'x2==10' is always true\n", errout.str());

        check("void f ()\n"// #8220
              "{\n"
              "    int a;\n"
              "    int b = 0;\n"
              "    int ret;\n"
              " \n"
              "    a = rand();\n"
              "    while (((0 < a) && (a < 2)) && ((8 < a) && (a < 10))) \n"
              "    {\n"
              "        b += a;\n"
              "        a ++;\n"
              "    }\n"
              "    ret = b;\n"
              "}");
        ASSERT_EQUALS("[test.cpp:8] -> [test.cpp:8]: (style) Condition '8<a' is always false\n", errout.str());

        check("void f() {\n" // #4842
              "  int x = 0;\n"
              "  if (a) { return; }\n" // <- this is just here to fool simplifyKnownVariabels
              "  if (!x) {}\n"
              "}");
        ASSERT_EQUALS("[test.cpp:4]: (style) Condition '!x' is always true\n", errout.str());

        check("bool f(int x) {\n"
              "  if(x == 0) { x++; return x == 0; }\n"
              "  return false;\n"
              "}");
        ASSERT_EQUALS("[test.cpp:2] -> [test.cpp:2]: (style) Condition 'x==0' is always false\n", errout.str());

        check("void f() {\n" // #6898 (Token::expressionString)
              "  int x = 0;\n"
              "  A(x++ == 1);\n"
              "  A(x++ == 2);\n"
              "}");
        TODO_ASSERT_EQUALS("function argument is always true? however is code really weird/suspicious?", "", errout.str());

        check("bool foo(int bar) {\n"
              "  bool ret = false;\n"
              "  if (bar == 1)\n"
              "    return ret;\n" // <- #9326 - FP condition is always false
              "  if (bar == 2)\n"
              "    ret = true;\n"
              "  return ret;\n"
              "}");
        ASSERT_EQUALS("", errout.str());

        check("void f1(const std::string &s) { if(s.empty()) if(s.size() == 0) {}}");
        ASSERT_EQUALS("[test.cpp:1] -> [test.cpp:1]: (style) Condition 's.size()==0' is always true\n", errout.str());

        check("void f() {\n"
              "   int buf[42];\n"
              "   if( buf != 0) {}\n"
              "}");
        ASSERT_EQUALS("[test.cpp:3]: (style) Condition 'buf!=0' is always true\n", errout.str()); // #8924

        check("void f() {\n"
              "   int buf[42];\n"
              "   if( !buf ) {}\n"
              "}");
        ASSERT_EQUALS("[test.cpp:3]: (style) Condition '!buf' is always false\n", errout.str());

        check("void f() {\n"
              "   int buf[42];\n"
              "   bool b = buf;\n"
              "   if( b ) {}\n"
              "}");
        ASSERT_EQUALS("[test.cpp:4]: (style) Condition 'b' is always true\n", errout.str());

        check("void f() {\n"
              "   int buf[42];\n"
              "   bool b = buf;\n"
              "   if( !b ) {}\n"
              "}");
        ASSERT_EQUALS("[test.cpp:4]: (style) Condition '!b' is always false\n", errout.str());

        check("void f() {\n"
              "   int buf[42];\n"
              "   int * p = nullptr;\n"
              "   if( buf == p ) {}\n"
              "}");
        ASSERT_EQUALS("[test.cpp:4]: (style) Condition 'buf==p' is always false\n", errout.str());

        check("void f(bool x) {\n"
              "   int buf[42];\n"
              "   if( buf || x ) {}\n"
              "}");
        ASSERT_EQUALS("[test.cpp:3]: (style) Condition 'buf' is always true\n", errout.str());

        check("void f(int * p) {\n"
              "   int buf[42];\n"
              "   if( buf == p ) {}\n"
              "}");
        ASSERT_EQUALS("", errout.str());

        check("void f() {\n"
              "   int buf[42];\n"
              "   int p[42];\n"
              "   if( buf == p ) {}\n"
              "}");
        ASSERT_EQUALS("", errout.str());

        check("void f() {\n"
              "   int buf[42];\n"
              "   if( buf == 1) {}\n"
              "}");
        ASSERT_EQUALS("", errout.str());

        // Avoid FP when condition comes from macro
        check("#define NOT !\n"
              "void f() {\n"
              "  int x = 0;\n"
              "  if (a) { return; }\n" // <- this is just here to fool simplifyKnownVariabels
              "  if (NOT x) {}\n"
              "}");
        ASSERT_EQUALS("", errout.str());

        check("#define M  x != 0\n"
              "void f() {\n"
              "  int x = 0;\n"
              "  if (a) { return; }\n" // <- this is just here to fool simplifyKnownVariabels
              "  if (M) {}\n"
              "}");
        ASSERT_EQUALS("", errout.str());

        check("#define IF(X)  if (X && x())\n"
              "void f() {\n"
              "  IF(1) {}\n"
              "}");
        ASSERT_EQUALS("", errout.str());

        // Avoid FP for sizeof condition
        check("void f() {\n"
              "  if (sizeof(char) != 123) {}\n"
              "  if (123 != sizeof(char)) {}\n"
              "}");
        ASSERT_EQUALS("", errout.str());

        check("void f() {\n"
              "  int x = 123;\n"
              "  if (sizeof(char) != x) {}\n"
              "  if (x != sizeof(char)) {}\n"
              "}");
        TODO_ASSERT_EQUALS("[test.cpp:3]: (style) Condition 'sizeof(char)!=x' is always true\n"
                           "[test.cpp:4]: (style) Condition 'x!=sizeof(char)' is always true\n", "", errout.str());

        // Don't warn in assertions. Condition is often 'always true' by intention.
        // If platform,defines,etc cause an 'always false' assertion then that is not very dangerous neither
        check("void f() {\n"
              "  int x = 0;\n"
              "  assert(x == 0);\n"
              "}");
        ASSERT_EQUALS("", errout.str());

        // #9363 - do not warn about value passed to function
        check("void f(bool b) {\n"
              "    if (b) {\n"
              "        if (bar(!b)) {}\n"
              "    }\n"
              "}");
        ASSERT_EQUALS("", errout.str());


        // #7783  FP knownConditionTrueFalse on assert(0 && "message")
        check("void foo(int x) {\n"
              "    if (x<0)\n"
              "    {\n"
              "        assert(0 && \"bla\");\n"
              "        ASSERT(0 && \"bla\");\n"
              "        assert_foo(0 && \"bla\");\n"
              "        ASSERT_FOO(0 && \"bla\");\n"
              "        assert((int)(0==0));\n"
              "        assert((int)(0==0) && \"bla\");\n"
              "    }\n"
              "}");
        ASSERT_EQUALS("", errout.str());

        // #7750 char literals in boolean expressions
        check("void f() {\n"
              "  if('a'){}\n"
              "  if(L'b'){}\n"
              "  if(1 && 'c'){}\n"
              "  int x = 'd' ? 1 : 2;\n"
              "}");
        ASSERT_EQUALS("", errout.str());

        // #8206 - knownCondition always false
        check("void f(int i)\n"
              "{\n"
              "        if(i > 4)\n"
              "          for( int x = 0; i < 3; ++x){}\n" // <<
              "}");
        ASSERT_EQUALS("[test.cpp:3] -> [test.cpp:4]: (style) Condition 'i<3' is always false\n", errout.str());

        // Skip literals
        check("void f() { if(true) {} }");
        ASSERT_EQUALS("", errout.str());

        check("void f() { if(false) {} }");
        ASSERT_EQUALS("", errout.str());

        check("void f() { if(!true) {} }");
        ASSERT_EQUALS("", errout.str());

        check("void f() { if(!false) {} }");
        ASSERT_EQUALS("", errout.str());

        check("void f() { if(0) {} }");
        ASSERT_EQUALS("", errout.str());

        check("void f() { if(1) {} }");
        ASSERT_EQUALS("", errout.str());

        check("void f(int i) {\n"
              "    bool b = false;\n"
              "    if (i == 0) b = true;\n"
              "    else if (!b && i == 1) {}\n"
              "    if (b)\n"
              "    {}\n"
              "}");
        ASSERT_EQUALS("[test.cpp:4]: (style) Condition '!b' is always true\n", errout.str());

        check("bool f() { return nullptr; }");
        ASSERT_EQUALS("", errout.str());

        check("enum E { A };\n"
              "bool f() { return A; }");
        ASSERT_EQUALS("", errout.str());

        check("bool f() {\n"
              "    const int x = 0;\n"
              "    return x;\n"
              "}");
        ASSERT_EQUALS("", errout.str());

        check("int f(void){return 1/abs(10);}");
        ASSERT_EQUALS("", errout.str());

        check("bool f() {\n"
              "    int x = 0;\n"
              "    return x;\n"
              "}");
        ASSERT_EQUALS("", errout.str());

        check("bool f() {\n"
              "    const int a = 50;\n"
              "    const int b = 52;\n"
              "    return a+b;\n"
              "}");
        ASSERT_EQUALS("", errout.str());

        check("int f() {\n"
              "    int a = 50;\n"
              "    int b = 52;\n"
              "    a++;\n"
              "    b++;\n"
              "    return a+b;\n"
              "}");
        ASSERT_EQUALS("", errout.str());

        check("bool& g();\n"
              "bool f() {\n"
              "    bool & b = g();\n"
              "    b = false;\n"
              "    return b;\n"
              "}");
        ASSERT_EQUALS("", errout.str());

        check("struct A {\n"
              "    bool b;\n"
              "    bool f() {\n"
              "        b = false;\n"
              "        return b;\n"
              "    }\n"
              "};");
        ASSERT_EQUALS("", errout.str());

        check("bool f(long maxtime) {\n"
              "  if (std::time(0) > maxtime)\n"
              "    return std::time(0) > maxtime;\n"
              "}");
        ASSERT_EQUALS("", errout.str());

        check("void foo(double param) {\n"
              "  while(bar()) {\n"
              "    if (param<0.)\n"
              "       return;\n"
              "  }\n"
              "  if (param<0.)\n"
              "    return;\n"
              "}");
        ASSERT_EQUALS("", errout.str());

        check("void foo(int i) {\n"
              "  if (i==42)\n"
              "  {\n"
              "    bar();\n"
              "  }\n"
              "  if (cond && (42==i))\n"
              "    return;\n"
              "}");
        ASSERT_EQUALS("", errout.str());

        // 8842 crash
        check("class a {\n"
              "  int b;\n"
              "  c(b);\n"
              "  void f() {\n"
              "    if (b) return;\n"
              "  }\n"
              "};");
        ASSERT_EQUALS("", errout.str());

        check("void f(const char* x, const char* t) {\n"
              "    if (!(strcmp(x, y) == 0)) { return; }\n"
              "}");
        ASSERT_EQUALS("", errout.str());

        check("void f(const int a[]){ if (a == 0){} }");
        ASSERT_EQUALS("", errout.str());

        check("struct S {\n"
              "  bool operator<(const S&);\n"
              "};\n"
              "int main() {\n"
              "  S s;\n"
              "  bool c = s<s;\n"
              "  if (c) return 0;\n"
              "  else return 42;\n"
              "}");
        ASSERT_EQUALS("", errout.str());

        check("long X::g(bool unknown, int& result) {\n"
              "    long ret = 0;\n"
              "    bool f = false;\n"
              "    f = f || unknown;\n"
              "    f ? result = 42 : ret = -1;\n"
              "    return ret;\n"
              "}");
        ASSERT_EQUALS("", errout.str());

        check("int f(void *handle) {\n"
              "    if (!handle) return 0;\n"
              "    if (handle) return 1;\n"
              "    else return 0;\n"
              "}");
        ASSERT_EQUALS("[test.cpp:2] -> [test.cpp:3]: (style) Condition 'handle' is always true\n", errout.str());

        check("int f(void *handle) {\n"
              "    if (handle == 0) return 0;\n"
              "    if (handle) return 1;\n"
              "    else return 0;\n"
              "}");
        ASSERT_EQUALS("[test.cpp:3]: (style) Condition 'handle' is always true\n", errout.str());

        check("int f(void *handle) {\n"
              "    if (handle != 0) return 0;\n"
              "    if (handle) return 1;\n"
              "    else return 0;\n"
              "}");
        ASSERT_EQUALS("[test.cpp:2] -> [test.cpp:3]: (warning) Identical condition 'handle!=0', second condition is always false\n", errout.str());

        check("void f(void* x, void* y) {\n"
              "    if (x == nullptr && y == nullptr)\n"
              "        return;\n"
              "    if (x == nullptr || y == nullptr)\n"
              "        return;\n"
              "}");
        ASSERT_EQUALS("", errout.str());

        check("void* g();\n"
              "void f(void* a, void* b) {\n"
              "    while (a) {\n"
              "        a = g();\n"
              "        if (a == b)\n"
              "            break;\n"
              "    }\n"
              "    if (a) {}\n"
              "}");
        ASSERT_EQUALS("", errout.str());

        check("void* g();\n"
              "void f(void* a, void* b) {\n"
              "    while (a) {\n"
              "        a = g();\n"
              "    }\n"
              "    if (a) {}\n"
              "}");
        ASSERT_EQUALS("[test.cpp:3] -> [test.cpp:6]: (style) Condition 'a' is always false\n", errout.str());

        check("void f(int * x, bool b) {\n"
              "    if (!x && b) {}\n"
              "    else if (x) {}\n"
              "}");
        ASSERT_EQUALS("", errout.str());

        check("void f() {\n"
              "    const std::string x=\"xyz\";\n"
              "    if(!x.empty()){}\n"
              "}");
        ASSERT_EQUALS("[test.cpp:3]: (style) Condition '!x.empty()' is always true\n", errout.str());

        check("std::string g();\n"
              "void f() {\n"
              "    const std::string msg = g();\n"
              "    if(!msg.empty()){}\n"
              "}");
        ASSERT_EQUALS("", errout.str());

        check("void f(int *array, int size ) {\n"
              "    for(int i = 0; i < size; ++i) {\n"
              "        if(array == 0)\n"
              "            continue;\n"
              "        if(array){}\n"
              "    }\n"
              "}");
        ASSERT_EQUALS("[test.cpp:5]: (style) Condition 'array' is always true\n", errout.str());

        check("void f(int *array, int size ) {\n"
              "    for(int i = 0; i < size; ++i) {\n"
              "        if(array == 0)\n"
              "            continue;\n"
              "        else if(array){}\n"
              "    }\n"
              "}");
        ASSERT_EQUALS("[test.cpp:5]: (style) Condition 'array' is always true\n", errout.str());

        // #9277
        check("int f() {\n"
              "    constexpr bool x = true;\n"
              "    if constexpr (x)\n"
              "        return 0;\n"
              "    else\n"
              "        return 1;\n"
              "}");
        ASSERT_EQUALS("", errout.str());

        // #9319
        check("struct S {\n"
              "  int a;\n"
              "  int b;\n"
              "};\n"
              "void g(S s, bool& x);\n"
              "void f() {\n"
              "  bool x = false;\n"
              "  g({0, 1}, x);\n"
              "  if (x) {}\n"
              "}");
        ASSERT_EQUALS("", errout.str());

        // #9318
        check("class A {};\n"
              "class B : public A {};\n"
              "void f(A* x) {\n"
              "  if (!x)\n"
              "    return;\n"
              "  auto b = dynamic_cast<B*>(x);\n"
              "  if (b) {}\n"
              "}");
        ASSERT_EQUALS("", errout.str());

        check("int foo() {\n"
              "    auto x = getX();\n"
              "    if (x == nullptr)\n"
              "        return 1;\n"
              "    auto y = dynamic_cast<Y*>(x)\n"
              "    if (y == nullptr)\n"
              "        return 2;\n"
              "    return 3;\n"
              "}\n");
        ASSERT_EQUALS("", errout.str());

        // handleKnownValuesInLoop
        check("bool g();\n"
              "void f(bool x) {\n"
              "    if (x) while(x) x = g();\n"
              "}");
        ASSERT_EQUALS("", errout.str());

        // isLikelyStream
        check("void f(std::istringstream& iss) {\n"
              "   std::string x;\n"
              "   while (iss) {\n"
              "       iss >> x;\n"
              "       if (!iss) break;\n"
              "   }\n"
              "}");
        ASSERT_EQUALS("", errout.str());

        // #9332
        check("struct A { void* g(); };\n"
              "void f() {\n"
              "    A a;\n"
              "    void* b = a.g();\n"
              "    if (!b) return;\n"
              "    void* c = a.g();\n"
              "    if (!c) return;\n"
              "    bool compare = c == b;\n"
              "}");
        ASSERT_EQUALS("", errout.str());

        // #9361
        check("void f(char c) {\n"
              "    if (c == '.') {}\n"
              "    else if (isdigit(c) != 0) {}\n"
              "}");
        ASSERT_EQUALS("", errout.str());

        // #9351
        check("int f(int x) {\n"
              "    const bool b = x < 42;\n"
              "    if(b) return b?0:-1;\n"
              "    return 42;\n"
              "}");
        ASSERT_EQUALS("[test.cpp:3] -> [test.cpp:3]: (style) Condition 'b' is always true\n", errout.str());

        // #9362
        check("uint8_t g();\n"
              "void f() {\n"
              "    const uint8_t v = g();\n"
              "    if((v != 0x00)) {\n"
              "        if( (v & 0x01) == 0x00) {}\n"
              "    }\n"
              "}");
        ASSERT_EQUALS("", errout.str());

        // #9367
        check("void f(long x) {\n"
              "    if (x <= 0L)\n"
              "        return;\n"
              "    if (x % 360L == 0)\n"
              "        return;\n"
              "}");
        ASSERT_EQUALS("", errout.str());

        check("int f(int a, int b) {\n"
              "    static const int x = 10;\n"
              "    return x == 1 ? a : b;\n"
              "}");
        ASSERT_EQUALS("", errout.str());

        check("const bool x = false;\n"
              "void f() {\n"
              "    if (x) {}\n"
              "}");
        ASSERT_EQUALS("", errout.str());

        check("const bool x = false;\n"
              "void f() {\n"
              "    if (!x) {}\n"
              "}");
        ASSERT_EQUALS("", errout.str());

        // #9709
        check("void f(int a) {\n"
              "    bool ok = false;\n"
              "    const char * r = nullptr;\n"
              "    do_something(&r);\n"
              "    if (r != nullptr)\n"
              "        ok = a != 0;\n"
              "    if (ok) {}\n"
              "}");
        ASSERT_EQUALS("", errout.str());

        // #9816
        check("bool g();\n"
              "void f() {\n"
              "    bool b = false;\n"
              "    do {\n"
              "        do {\n"
              "            if (g())\n"
              "                break;\n"
              "            b = true;\n"
              "        } while(false);\n"
              "    } while(!b);\n"
              "}\n");
        ASSERT_EQUALS("", errout.str());

        // #9865
        check("void f(const std::string &s) {\n"
              "    for (std::string::const_iterator it = s.begin(); it != s.end(); ++it) {\n"
              "        const unsigned char c = static_cast<unsigned char>(*it);\n"
              "        if (c == '0') {}\n"
              "        else if ((c == 'a' || c == 'A')\n"
              "                 || (c == 'b' || c == 'B')) {}\n"
              "        else {}\n"
              "    }\n"
              "}\n");
        ASSERT_EQUALS("", errout.str());

        // #9711
        check("int main(int argc, char* argv[]) {\n"
              "  int foo = 0;\n"
              "  struct option options[] = {\n"
              "    {\"foo\", no_argument, &foo, \'f\'},\n"
              "    {NULL, 0, NULL, 0},\n"
              "  };\n"
              "  getopt_long(argc, argv, \"f\", options, NULL);\n"
              "  if (foo) {}\n"
              "}\n");
        ASSERT_EQUALS("", errout.str());

        check("struct a {\n"
              "  int *b();\n"
              "};\n"
              "bool g(a c, a* d) {\n"
              "  a *v, *e = v = &c;\n"
              "  if (!v)\n"
              "    return true;\n"
              "  int *f = v->b();\n"
              "  if (f)\n"
              "    v = nullptr;\n"
              "  if (v == nullptr && e) {}\n"
              "  return d;\n"
              "}\n");
        ASSERT_EQUALS("", errout.str());

        // #10037
        check("struct a {\n"
              "    int* p;\n"
              "};\n"
              "void g(a*);\n"
              "void f() {\n"
              "    struct a b;\n"
              "    uint32_t p = (uint32_t) -1;\n"
              "    b.p = (void *) &p;\n"
              "    int r = g(&b);\n"
              "    if (r == 0)\n"
              "        if (p != (uint32_t) -1) {}\n"
              "}\n");
        ASSERT_EQUALS("", errout.str());

        // #9890
        check("int g(int);\n"
              "bool h(int*);\n"
              "int f(int *x) {\n"
              "    int y = g(0);\n"
              "    if (!y) {\n"
              "        if (h(x)) {\n"
              "            y = g(1);\n"
              "            if (y) {}\n"
              "            return 0;\n"
              "        }\n"
              "        if (!y) {}\n"
              "    }\n"
              "    return 0;\n"
              "}\n");
        ASSERT_EQUALS("[test.cpp:5] -> [test.cpp:11]: (style) Condition '!y' is always true\n", errout.str());

        // #10134
        check("bool foo(bool b);\n"
              "bool thud(const std::vector<std::wstring>& Arr, const std::wstring& Str) {\n"
              "  if (Arr.empty() && Str.empty())\n"
              "    return false;\n"
              "  bool OldFormat = Arr.empty() && !Str.empty();\n"
              "  if (OldFormat)\n"
              "    return foo(OldFormat);\n"
              "  return false;\n"
              "}\n");
        ASSERT_EQUALS("", errout.str());

        // #10208
        check("bool GetFirst(std::string &first);\n"
              "bool GetNext(std::string &next);\n"
              "void g(const std::string& name);\n"
              "void f() {\n"
              "  for (std::string name; name.empty() ? GetFirst(name) : GetNext(name);)\n"
              "    g(name);\n"
              "}\n");
        ASSERT_EQUALS("", errout.str());

        check("bool GetFirst(std::string &first);\n"
              "bool GetNext(std::string &next);\n"
              "void g(const std::string& name);\n"
              "void f() {\n"
              "  for (std::string name{}; name.empty() ? GetFirst(name) : GetNext(name);)\n"
              "    g(name);\n"
              "}\n");
        ASSERT_EQUALS("", errout.str());

        check("bool GetFirst(std::string &first);\n"
              "bool GetNext(std::string &next);\n"
              "void g(const std::string& name);\n"
              "void f() {\n"
              "  for (std::string name{'a', 'b'}; name.empty() ? GetFirst(name) : GetNext(name);)\n"
              "    g(name);\n"
              "}\n");
        ASSERT_EQUALS("", errout.str());

        check("bool GetFirst(const std::string &first);\n"
              "bool GetNext(const std::string &next);\n"
              "void g(const std::string& name);\n"
              "void f() {\n"
              "  for (std::string name; name.empty() ? GetFirst(name) : GetNext(name);)\n"
              "    g(name);\n"
              "}\n");
        ASSERT_EQUALS("[test.cpp:5]: (style) Condition 'name.empty()' is always true\n", errout.str());

        // #10278
        check("void foo(unsigned int x) {\n"
              "    if ((100 - x) > 0) {}\n"
              "}\n");
        ASSERT_EQUALS("", errout.str());

        // #10298
        check("void foo(unsigned int x) {\n"
              "    if (x == -1) {}\n"
              "}\n");
        ASSERT_EQUALS("", errout.str());

        // #10121
        check("struct AB {\n"
              "    int a;\n"
              "};\n"
              "struct ABC {\n"
              "    AB* ab;\n"
              "};\n"
              "void g(ABC*);\n"
              "int f(struct ABC *abc) {\n"
              "    int err = 0;\n"
              "    AB *ab = abc->ab;\n"
              "    if (ab->a == 123){\n"
              "        g(abc);\n"
              "        if (ab->a != 123) {\n"
              "            err = 1;\n"
              "        }\n"
              "    }\n"
              "    return err;\n"
              "}\n");
        ASSERT_EQUALS("", errout.str());

        // #10323
        check("void foo(int x) {\n"
              "    if(x)\n"
              "        if(x == 1) {}\n"
              "}\n");
        ASSERT_EQUALS("", errout.str());

        check("void foo(int x) {\n"
              "    if(x) {}\n"
              "    else\n"
              "        if(x == 1) {}\n"
              "}\n");
        ASSERT_EQUALS("[test.cpp:2] -> [test.cpp:4]: (style) Condition 'x==1' is always false\n", errout.str());

        // do not report both unsignedLessThanZero and knownConditionTrueFalse
        check("void foo(unsigned int max) {\n"
              "    unsigned int num = max - 1;\n"
              "    if (num < 0) {}\n" // <- do not report knownConditionTrueFalse
              "}");
        ASSERT_EQUALS("", errout.str());

        // #10297
        check("void foo(size_t len, int start) {\n"
              "    if (start < 0) {\n"
              "        start = len+start;\n"
              "        if (start < 0) {}\n"
              "    }\n"
              "}\n");
        ASSERT_EQUALS("", errout.str());

        // #10362
        check("int tok;\n"
              "void next();\n"
              "void parse_attribute() {\n"
              "    if (tok == '(') {\n"
              "        int parenthesis = 0;\n"
              "        do {\n"
              "            if (tok == '(')\n"
              "                parenthesis++;\n"
              "            else if (tok == ')')\n"
              "                parenthesis--;\n"
              "            next();\n"
              "        } while (parenthesis && tok != -1);\n"
              "    }\n"
              "}\n");
        ASSERT_EQUALS("", errout.str());

        // #7843
        check("void f(int i) {\n"
              "    if(abs(i) == -1) {}\n"
              "}\n");
        ASSERT_EQUALS("[test.cpp:2]: (style) Condition 'abs(i)==-1' is always false\n", errout.str());

        // #7844
        check("void f(int i) {\n"
              "    if(i > 0 && abs(i) == i) {}\n"
              "}\n");
        ASSERT_EQUALS("[test.cpp:2]: (style) Condition 'abs(i)==i' is always true\n", errout.str());

        check("void f(int i) {\n"
              "    if(i < 0 && abs(i) == i) {}\n"
              "}\n");
        ASSERT_EQUALS("[test.cpp:2] -> [test.cpp:2]: (style) Condition 'abs(i)==i' is always false\n", errout.str());

        check("void f(int i) {\n"
              "    if(i > -3 && abs(i) == i) {}\n"
              "}\n");
        ASSERT_EQUALS("", errout.str());

        // #9948
        check("bool f(bool a, bool b) {\n"
              "    return a || ! b || ! a;\n"
              "}\n");
        ASSERT_EQUALS("[test.cpp:2] -> [test.cpp:2]: (style) Condition '!a' is always true\n", errout.str());

        // #10148
        check("void f(int i) {\n"
              "    if (i >= 64) {}\n"
              "    else if (i >= 32) {\n"
              "        i &= 31;\n"
              "        if (i == 0) {}\n"
              "        else {}\n"
              "    }\n"
              "}\n");
        ASSERT_EQUALS("", errout.str());

        // #10548
        check("void f() {\n"
              "    int i = 0;\n"
              "    do {} while (i++ == 0);\n"
              "}\n");
        ASSERT_EQUALS("", errout.str());

        // #10582
        check("static void fun(message_t *message) {\n"
              "    if (message->length >= 1) {\n"
              "        switch (data[0]) {}\n"
              "    }\n"
              "    uint8_t d0 = message->length > 0 ? data[0] : 0xff;\n"
              "}\n");
        ASSERT_EQUALS("", errout.str());

        // #8266
        check("void f(bool b) {\n"
              "    if (b)\n"
              "        return;\n"
              "    if (g(&b) || b)\n"
              "        return;\n"
              "}\n");
        ASSERT_EQUALS("", errout.str());

        // #9720
        check("bool bar(int &);\n"
              "void f(int a, int b) {\n"
              "    if (a + b == 3)\n"
              "        return;\n"
              "    if (bar(a) && (a + b == 3)) {}\n"
              "}\n");
        ASSERT_EQUALS("", errout.str());

        // #10437
        check("void f() {\n"
              "  Obj* PObj = nullptr;\n"
              "  bool b = false;\n"
              "  if (GetObj(PObj) && PObj != nullptr)\n"
              "    b = true;\n"
              "  if (b) {}\n"
              "}\n");
        ASSERT_EQUALS("", errout.str());

        // #10223
        check("static volatile sig_atomic_t is_running;\n"
              "static void handler(int signum) {\n"
              "    is_running = 0;\n"
              "}\n"
              "void f() {\n"
              "    signal(SIGINT, &handler);\n"
              "    is_running = 1;\n"
              "    while (is_running) {}\n"
              "}\n");
        ASSERT_EQUALS("", errout.str());

        // #10659
        check("auto func(const std::tuple<int, int>& t) {\n"
              "  auto& [foo, bar] = t;\n"
              "  std::cout << foo << bar << std::endl;\n"
              "  return foo < bar;\n"
              "}\n");
        ASSERT_EQUALS("", errout.str());

        // #10484
        check("void f() {\n"
              "    static bool init = true;\n"
              "    if (init)\n"
              "        init = false;\n"
              "}\n");
        ASSERT_EQUALS("", errout.str());

        check("void f() {\n"
              "    static bool init(true);\n"
              "    if (init)\n"
              "        init = false;\n"
              "}\n");
        ASSERT_EQUALS("", errout.str());

        check("void f() {\n"
              "    static bool init{ true };\n"
              "    if (init)\n"
              "        init = false;\n"
              "}\n");
        ASSERT_EQUALS("", errout.str());

        // #10248
        check("void f() {\n"
              "    static int var(1);\n"
              "    if (var == 1) {}\n"
              "}\n");
        ASSERT_EQUALS("", errout.str());

        check("void f() {\n"
              "    static int var{ 1 };\n"
              "    if (var == 1) {}\n"
              "}\n");
        ASSERT_EQUALS("", errout.str());

        check("void Fun();\n"
              "using Fn = void (*)();\n"
              "void f() {\n"
              "    static Fn logger = nullptr;\n"
              "    if (logger == nullptr)\n"
              "        logger = Fun;\n"
              "}\n");
        ASSERT_EQUALS("", errout.str());

        check("void Fun();\n"
              "using Fn = void (*)();\n"
              "void f() {\n"
              "    static Fn logger(nullptr);\n"
              "    if (logger == nullptr)\n"
              "        logger = Fun;\n"
              "}\n");
        ASSERT_EQUALS("", errout.str());

        check("void Fun();\n"
              "using Fn = void (*)();\n"
              "void f() {\n"
              "    static Fn logger{ nullptr };\n"
              "    if (logger == nullptr)\n"
              "        logger = Fun;\n"
              "}\n");
        ASSERT_EQUALS("", errout.str());

        check("void Fun();\n"
              "typedef void (*Fn)();\n"
              "void f() {\n"
              "    static Fn logger = nullptr;\n"
              "    if (logger == nullptr)\n"
              "        logger = Fun;\n"
              "}\n");
        ASSERT_EQUALS("", errout.str());

        check("void Fun();\n"
              "typedef void (*Fn)();\n"
              "void f() {\n"
              "    static Fn logger(nullptr);\n"
              "    if (logger == nullptr)\n"
              "        logger = Fun;\n"
              "}\n");
        ASSERT_EQUALS("", errout.str());

        check("void Fun();\n"
              "typedef void (*Fn)();\n"
              "void f() {\n"
              "    static Fn logger{ nullptr };\n"
              "    if (logger == nullptr)\n"
              "        logger = Fun;\n"
              "}\n");
        ASSERT_EQUALS("", errout.str());

        // #9256
        check("bool f() {\n"
              "    bool b = false;\n"
              "    b = true;\n"
              "    return b;\n"
              "}\n");
        ASSERT_EQUALS("", errout.str());

        // #10702
        check("struct Object {\n"
              "  int _count=0;\n"
              "   void increment() { ++_count;}\n"
              "   auto get() const { return _count; }\n"
              "};\n"
              "struct Modifier {\n"
              "Object & _object;\n"
              "  explicit Modifier(Object & object) : _object(object) {}\n"
              "  void do_something() { _object.increment(); }\n"
              "};\n"
              "struct Foo {\n"
              "  Object _object;\n"
              "  void foo() {\n"
              "    Modifier mod(_object);\n"
              "    if (_object.get()>0)\n"
              "      return;\n"
              "    mod.do_something();\n"
              "    if (_object.get()>0)\n"
              "      return;\n"
              "  }\n"
              "};\n");
        ASSERT_EQUALS("", errout.str());

        check("struct Object {\n"
              "  int _count=0;\n"
              "   auto get() const;\n"
              "};\n"
              "struct Modifier {\n"
              "Object & _object;\n"
              "  explicit Modifier(Object & object);\n"
              "  void do_something();\n"
              "};\n"
              "struct Foo {\n"
              "  Object _object;\n"
              "  void foo() {\n"
              "    Modifier mod(_object);\n"
              "    if (_object.get()>0)\n"
              "      return;\n"
              "    mod.do_something();\n"
              "    if (_object.get()>0)\n"
              "      return;\n"
              "  }\n"
              "};\n");
        ASSERT_EQUALS("", errout.str());

        check("void f(const uint32_t u) {\n"
              "	const uint32_t v = u < 4;\n"
              "	if (v) {\n"
              "		const uint32_t w = v < 2;\n"
              "		if (w) {}\n"
              "	}\n"
              "}\n");
        ASSERT_EQUALS("[test.cpp:5]: (style) Condition 'w' is always true\n", errout.str());

<<<<<<< HEAD
        check("void f(double d) {\n" // #10792
              "    if (d != 0) {\n"
              "        int i = (int)d;\n"
              "        if (i == 0) {}\n"
              "    }\n"
              "}\n");
        ASSERT_EQUALS("", errout.str());

        check("void f(double d) {\n"
              "    if (0 != d) {\n"
              "        int i = (int)d;\n"
              "        if (i == 0) {}\n"
              "    }\n"
              "}\n");
        ASSERT_EQUALS("", errout.str());

        check("struct A { double d; }\n"
              "void f(A a) {\n"
              "    if (a.d != 0) {\n"
              "        int i = a.d;\n"
              "        if (i == 0) {}\n"
              "    }\n"
              "}\n");
        ASSERT_EQUALS("", errout.str());
=======
        check("void f() {\n"
              "    if(strlen(\"abc\") == 3) {;}\n"
              "    if(strlen(\"abc\") == 1) {;}\n"
              "    if(wcslen(L\"abc\") == 3) {;}\n"
              "    if(wcslen(L\"abc\") == 1) {;}\n"
              "}\n");
        ASSERT_EQUALS("[test.cpp:2]: (style) Condition 'strlen(\"abc\")==3' is always true\n"
                      "[test.cpp:3]: (style) Condition 'strlen(\"abc\")==1' is always false\n"
                      "[test.cpp:4]: (style) Condition 'wcslen(L\"abc\")==3' is always true\n"
                      "[test.cpp:5]: (style) Condition 'wcslen(L\"abc\")==1' is always false\n",
                      errout.str());
>>>>>>> 64a7ba3c
    }

    void alwaysTrueSymbolic()
    {
        check("void f(const uint32_t x) {\n"
              "    uint32_t y[1];\n"
              "    y[0]=x;\n"
              "    if(x > 0 || y[0] < 42){}\n"
              "}\n");
        ASSERT_EQUALS("[test.cpp:4] -> [test.cpp:4]: (style) Condition 'y[0]<42' is always true\n", errout.str());

        check("void f(int x, int y) {\n"
              "    if(x < y && x < 42) {\n"
              "        --x;\n"
              "        if(x == y) {}\n"
              "    }\n"
              "}\n");
        ASSERT_EQUALS("[test.cpp:2] -> [test.cpp:4]: (style) Condition 'x==y' is always false\n", errout.str());

        check("void f(bool a, bool b) {  if (a == b && a && !b){} }");
        ASSERT_EQUALS("[test.cpp:1] -> [test.cpp:1]: (style) Condition '!b' is always false\n", errout.str());

        check("bool f(bool a, bool b) { if(a && b && (!a)){} }");
        ASSERT_EQUALS("[test.cpp:1] -> [test.cpp:1]: (style) Condition '!a' is always false\n", errout.str());

        check("void f(int x, int y) {\n"
              "  if (x < y) {\n"
              "    auto z = y - x;\n"
              "    if (z < 1) {}\n"
              "  }\n"
              "}\n");
        ASSERT_EQUALS("[test.cpp:2] -> [test.cpp:4]: (style) Condition 'z<1' is always false\n", errout.str());

        check("bool f(int &index, const int s, const double * const array, double & x) {\n"
              "    if (index >= s)\n"
              "        return false;\n"
              "    else {\n"
              "        x = array[index];\n"
              "        return (index++) >= s;\n"
              "    }\n"
              "}\n");
        ASSERT_EQUALS("[test.cpp:2] -> [test.cpp:6]: (style) Condition '(index++)>=s' is always false\n", errout.str());

        check("struct a {\n"
              "  a *b() const;\n"
              "} c;\n"
              "void d() {\n"
              "  a *e = nullptr;\n"
              "  e = c.b();\n"
              "  if (e) {}\n"
              "}\n");
        ASSERT_EQUALS("", errout.str());

        check("int g(int i) {\n"
              "  if (i < 256)\n"
              "    return 1;\n"
              "  const int N = 2 * i;\n"
              "  i -= 256;\n"
              "  if (i == 0)\n"
              "    return 0;\n"
              "  return N;\n"
              "}\n");
        ASSERT_EQUALS("", errout.str());

        check("void f(int i, int j) {\n"
              "    if (i < j) {\n"
              "        i++;\n"
              "        if (i >= j)\n"
              "            return;\n"
              "        i++;\n"
              "        if (i >= j) {}\n"
              "    }\n"
              "}\n");
        ASSERT_EQUALS("", errout.str());

        check("int get_delta() {\n"
              "    clock_t now_ms = (clock() / (CLOCKS_PER_SEC / 1000));\n"
              "    static clock_t last_clock_ms = now_ms;\n"
              "    clock_t delta = now_ms - last_clock_ms;\n"
              "    last_clock_ms = now_ms;\n"
              "    if (delta > 50)\n"
              "        delta = 50;\n"
              "    return delta;\n"
              "}\n");
        ASSERT_EQUALS("", errout.str());

        // #10555
        check("struct C {\n"
              "  int GetI() const { return i; }\n"
              "  int i{};\n"
              "};\n"
              "struct B {\n"
              "    C *m_PC{};\n"
              "    Modify();\n"
              "};\n"
              "struct D : B {\n"
              "  void test();  \n"
              "};\n"
              "void D::test() {\n"
              "    const int I = m_PC->GetI();\n"
              "    Modify();\n"
              "    if (m_PC->GetI() != I) {}\n"
              "}\n");
        ASSERT_EQUALS("", errout.str());

        // #10624
        check("struct Data {\n"
              "  Base* PBase{};\n"
              "};\n"
              "void f(Data* BaseData) {\n"
              "  Base* PObj = BaseData->PBase;\n"
              "  if (PObj == nullptr)\n"
              "    return;\n"
              "  Derived* pD = dynamic_cast<Derived*>(PObj);\n"
              "  if (pD) {}\n"
              "}\n");
        ASSERT_EQUALS("", errout.str());

        // #9549
        check("void f(const uint32_t v) {\n"
              "    const uint32_t v16 = v >> 16;\n"
              "    if (v16) {\n"
              "        const uint32_t v8 = v16 >> 8;\n"
              "        if (v8) {}\n"
              "    }\n"
              "}\n");
        ASSERT_EQUALS("", errout.str());

        // #10649
        check("void foo(struct diag_msg *msg) {\n"
              "    msg = msg->next;\n"
              "    if (msg == NULL)\n"
              "        return CMD_OK;\n"
              "    msg = msg->next;\n"
              "    if (msg == NULL)\n"
              "        return CMD_OK;\n"
              "}\n");
        ASSERT_EQUALS("", errout.str());
    }

    void alwaysTrueInfer() {
        check("void f(int x) {\n"
              "    if (x > 5) {\n"
              "        x++;\n"
              "        if (x == 1) {}\n"
              "    }\n"
              "}");
        ASSERT_EQUALS("[test.cpp:2] -> [test.cpp:4]: (style) Condition 'x==1' is always false\n", errout.str());

        check("void f(int x) {\n"
              "    if (x > 5) {\n"
              "        x++;\n"
              "        if (x != 1) {}\n"
              "    }\n"
              "}");
        ASSERT_EQUALS("[test.cpp:2] -> [test.cpp:4]: (style) Condition 'x!=1' is always true\n", errout.str());

        // #6890
        check("void f(int i) {\n"
              "    int x = i;\n"
              "    if (x >= 1) {}\n"
              "    else {\n"
              "        x = 8 - x;\n"
              "        if (x == -1) {}\n"
              "        else {}\n"
              "    }\n"
              "}");
        ASSERT_EQUALS("[test.cpp:3] -> [test.cpp:6]: (style) Condition 'x==-1' is always false\n", errout.str());

        check("void f(int i) {\n"
              "    int x = i;\n"
              "    if (x >= 1) {}\n"
              "    else {\n"
              "        x = 8 - x;\n"
              "        if (x != -1) {}\n"
              "        else {}\n"
              "    }\n"
              "}");
        ASSERT_EQUALS("[test.cpp:3] -> [test.cpp:6]: (style) Condition 'x!=-1' is always true\n", errout.str());

        check("void f(int i) {\n"
              "    int x = i;\n"
              "    if (x >= 1) {}\n"
              "    else {\n"
              "        x = 8 - x;\n"
              "        if (x >= -1) {}\n"
              "        else {}\n"
              "    }\n"
              "}");
        ASSERT_EQUALS("[test.cpp:3] -> [test.cpp:6]: (style) Condition 'x>=-1' is always true\n", errout.str());

        check("void f(int i) {\n"
              "    int x = i;\n"
              "    if (x >= 1) {}\n"
              "    else {\n"
              "        x = 8 - x;\n"
              "        if (x > -1) {}\n"
              "        else {}\n"
              "    }\n"
              "}");
        ASSERT_EQUALS("[test.cpp:3] -> [test.cpp:6]: (style) Condition 'x>-1' is always true\n", errout.str());

        check("void f(int i) {\n"
              "    int x = i;\n"
              "    if (x >= 1) {}\n"
              "    else {\n"
              "        x = 8 - x;\n"
              "        if (x < -1) {}\n"
              "        else {}\n"
              "    }\n"
              "}");
        ASSERT_EQUALS("[test.cpp:3] -> [test.cpp:6]: (style) Condition 'x<-1' is always false\n", errout.str());

        check("void f(int i) {\n"
              "    int x = i;\n"
              "    if (x >= 1) {}\n"
              "    else {\n"
              "        x = 8 - x;\n"
              "        if (x <= -1) {}\n"
              "        else {}\n"
              "    }\n"
              "}");
        ASSERT_EQUALS("[test.cpp:3] -> [test.cpp:6]: (style) Condition 'x<=-1' is always false\n", errout.str());

        check("void f(int i) {\n"
              "    int x = i;\n"
              "    if (x >= 1) {}\n"
              "    else {\n"
              "        x = 8 - x;\n"
              "        if (x > 7) {}\n"
              "        else {}\n"
              "    }\n"
              "}");
        ASSERT_EQUALS("[test.cpp:3] -> [test.cpp:6]: (style) Condition 'x>7' is always true\n", errout.str());

        check("void f(int i) {\n"
              "    int x = i;\n"
              "    if (x >= 1) {}\n"
              "    else {\n"
              "        x = 8 - x;\n"
              "        if (x > 9) {}\n"
              "        else {}\n"
              "    }\n"
              "}");
        ASSERT_EQUALS("", errout.str());

        check("void f(int i) {\n"
              "    int x = i;\n"
              "    if (x >= 1) {}\n"
              "    else {\n"
              "        x = 8 - x;\n"
              "        if (x > 10) {}\n"
              "        else {}\n"
              "    }\n"
              "}");
        ASSERT_EQUALS("", errout.str());

        // #9541
        check("int f(int pos, int a) {\n"
              "    if (pos <= 0)\n"
              "        pos = 0;\n"
              "    else if (pos < a)\n"
              "        if(pos > 0)\n"
              "            --pos;\n"
              "    return pos;\n"
              "}");
        ASSERT_EQUALS("[test.cpp:2] -> [test.cpp:5]: (style) Condition 'pos>0' is always true\n", errout.str());

        // #9721
        check("void f(int x) {\n"
              "    if (x > 127) {\n"
              "        if ( (x>255) || (-128>x) )\n"
              "            return;\n"
              "    }\n"
              "}");
        ASSERT_EQUALS("[test.cpp:2] -> [test.cpp:3]: (style) Condition '-128>x' is always false\n", errout.str());

        // #8778
        check("void f() {\n"
              "    for(int i = 0; i < 19; ++i)\n"
              "        if(i<=18) {}\n"
              "}\n");
        ASSERT_EQUALS("[test.cpp:3]: (style) Condition 'i<=18' is always true\n", errout.str());

        // #8209
        check("void f() {\n"
              "    for(int x = 0; x < 3; ++x)\n"
              "        if(x == -5) {}\n"
              "}");
        ASSERT_EQUALS("[test.cpp:3]: (style) Condition 'x==-5' is always false\n", errout.str());

        // #8407
        check("int f(void) {\n"
              "    for(int i = 0; i <1; ++i)\n"
              "        if(i == 0) return 1; \n" // <<
              "        else return 0;\n"
              "    return -1;\n"
              "}");
        ASSERT_EQUALS("[test.cpp:3]: (style) Condition 'i==0' is always true\n", errout.str());

        check("void f(unsigned int u1, unsigned int u2) {\n"
              "    if (u1 <= 10 && u2 >= 20) {\n"
              "        if (u1 != u2) {}\n"
              "    }\n"
              "}\n");
        ASSERT_EQUALS("[test.cpp:2] -> [test.cpp:3]: (style) Condition 'u1!=u2' is always true\n", errout.str());

        // #10544
        check("void f(int N) {\n"
              "    if (N > 0) {\n"
              "        while (N)\n"
              "            N = test();\n"
              "    }\n"
              "}\n");
        ASSERT_EQUALS("", errout.str());
    }

    void alwaysTrueContainer() {
        // #9329
        check("void c1(std::vector<double>&);\n"
              "void c2(std::vector<double>&);\n"
              "void foo(int flag) {\n"
              "    std::vector<double> g;\n"
              "    if (flag)\n"
              "        c1(g );\n"
              "    else\n"
              "        c2(g );\n"
              "    if ( !g.empty() )\n"
              "        return;\n"
              "}");
        ASSERT_EQUALS("", errout.str());

        check("void foo(int flag) {\n"
              "    std::vector<double> g;\n"
              "    if (flag)\n"
              "        c1(g );\n"
              "    else\n"
              "        c2(g );\n"
              "    if ( !g.empty() )\n"
              "        return;\n"
              "}");
        ASSERT_EQUALS("", errout.str());

        check("struct A {\n"
              "    std::vector<int> v;\n"
              "    void g();\n"
              "    void f(bool b) {\n"
              "        v.clear();\n"
              "        g();\n"
              "        return !v.empty();\n"
              "    }\n"
              "};\n");
        ASSERT_EQUALS("", errout.str());

        // #10409
        check("void foo(const std::string& s) {\n"
              "    if( s.size() < 2 ) return;\n"
              "    if( s == \"ab\" ) return;\n"
              "    if( s.size() < 3 ) return;\n"
              "}\n");
        ASSERT_EQUALS("", errout.str());

        check("void foo(const std::string& s) {\n"
              "    if( s.size() < 2 ) return;\n"
              "    if( s != \"ab\" )\n"
              "        if( s.size() < 3 ) return;\n"
              "}\n");
        ASSERT_EQUALS("", errout.str());

        // #10226
        check("int f(std::vector<int>::iterator it, const std::vector<int>& vector) {\n"
              "    if (!(it != vector.end() && it != vector.begin()))\n"
              "        throw 0;\n"
              "    if (it != vector.end() && *it == 0)\n"
              "        return -1;\n"
              "    return *it;\n"
              "}\n");
        ASSERT_EQUALS("[test.cpp:4]: (style) Condition 'it!=vector.end()' is always true\n", errout.str());
    }

    void alwaysTrueLoop()
    {
        check("long foo() {\n"
              "  bool bUpdated = false;\n"
              "  long Ret{};\n"
              "  do {\n"
              "    Ret = bar();\n"
              "    if (Ret == 0) {\n"
              "      if (bUpdated)\n"
              "        return 1;\n"
              "      bUpdated = true;\n"
              "    }\n"
              "    else\n"
              "      bUpdated = false;\n"
              "  }\n"
              "  while (bUpdated);\n"
              "  return Ret;\n"
              "}\n");
        ASSERT_EQUALS("", errout.str());

        check("bool foo() {\n"
              "  bool bFirst = true;\n"
              "  do {\n"
              "    if (bFirst)\n"
              "      bar();\n"
              "    if (baz())\n"
              "      break;       \n"
              "    bFirst = false;\n"
              "  } while (true);\n"
              "  return bFirst;\n"
              "}\n");
        ASSERT_EQUALS("", errout.str());

        check("void f() {\n"
              "   void * pool = NULL;\n"
              "   do {\n"
              "      pool = malloc(40);\n"
              "      if (dostuff())\n"
              "         break;\n"
              "      pool = NULL;\n"
              "   }\n"
              "   while (0);\n"
              "   if (pool) {}\n"
              "}\n");
        ASSERT_EQUALS("", errout.str());

        // #10863
        check("void f(const int A[], int Len) {\n"
              "  if (Len <= 0)\n"
              "    return;\n"
              "  int I = 0;\n"
              "  while (I < Len) {\n"
              "    int K = I + 1;\n"
              "    for (; K < Len; K++) {\n"
              "      if (A[I] != A[K])\n"
              "        break;\n"
              "    } \n"
              "    I = K;   \n"
              "  }\n"
              "}\n");
        ASSERT_EQUALS("", errout.str());
    }

    void alwaysTrueTryCatch()
    {
        check("void g();\n"
              "void f(int x)\n"
              "{\n"
              "    if( x ) {\n"
              "        try {\n"
              "            g();\n"
              "        }\n"
              "        catch(...) {\n"
              "            return;\n"
              "        }\n"
              "    }\n"
              "    g();\n"
              "    if( x ) {\n"
              "        g();\n"
              "    }\n"
              "}\n");
        ASSERT_EQUALS("", errout.str());

        check("void g();\n"
              "void h();\n"
              "void f(int x) {\n"
              "    if( x ) {\n"
              "        try {\n"
              "            g();\n"
              "            return;\n"
              "        }\n"
              "        catch( ... ) {}\n"
              "    }\n"
              "    h();\n"
              "    if( x ) {\n"
              "        g();\n"
              "    }\n"
              "}\n");
        ASSERT_EQUALS("", errout.str());
    }

    void multiConditionAlwaysTrue() {
        check("void f() {\n"
              "  int val = 0;\n"
              "  if (val < 0) continue;\n"
              "  if (val > 0) {}\n"
              "}");
        ASSERT_EQUALS("", errout.str());

        check("void f() {\n"
              "  int val = 0;\n"
              "  if (val < 0) {\n"
              "    if (val > 0) {}\n"
              "  }\n"
              "}");
        ASSERT_EQUALS("", errout.str());

        check("void f() {\n"
              "  int val = 0;\n"
              "  if (val < 0) {\n"
              "    if (val < 0) {}\n"
              "  }\n"
              "}");
        ASSERT_EQUALS("", errout.str());

        check("void f() {\n"
              "  int activate = 0;\n"
              "  int foo = 0;\n"
              "  if (activate) {}\n"
              "  else if (foo) {}\n"
              "}");
        ASSERT_EQUALS("[test.cpp:4]: (style) Condition 'activate' is always false\n"
                      "[test.cpp:5]: (style) Condition 'foo' is always false\n", errout.str());

        // #6904
        check("void f() {\n"
              "  const int b[2] = { 1,0 };\n"
              "  if(b[1] == 2) {}\n"
              "}");
        ASSERT_EQUALS("[test.cpp:3]: (style) Condition 'b[1]==2' is always false\n", errout.str());

        // #9878
        check("void f(bool a, bool b) {\n"
              "    if (a && b){;}\n"
              "    else if (!a && b){;}\n"
              "    else if (!a && !b){;}\n"
              "    else {;}\n"
              "}\n");
        ASSERT_EQUALS("", errout.str());
    }

    void duplicateCondition() {
        check("void f(bool x) {\n"
              "    if(x) {}\n"
              "    if(x) {}\n"
              "}");
        ASSERT_EQUALS("[test.cpp:2] -> [test.cpp:3]: (style) The if condition is the same as the previous if condition\n",
                      errout.str());

        check("void f(int x) {\n"
              "    if(x == 1) {}\n"
              "    if(x == 1) {}\n"
              "}");
        ASSERT_EQUALS("[test.cpp:2] -> [test.cpp:3]: (style) The if condition is the same as the previous if condition\n",
                      errout.str());

        check("void f(int x) {\n"
              "    if(x == 1) {}\n"
              "    if(x == 2) {}\n"
              "}");
        ASSERT_EQUALS("", errout.str());

        check("void f(int x) {\n"
              "    if(x == 1) {}\n"
              "    if(x != 1) {}\n"
              "}");
        ASSERT_EQUALS("", errout.str());

        check("void f(bool x) {\n"
              "    if(x) {}\n"
              "    g();\n"
              "    if(x) {}\n"
              "}");
        ASSERT_EQUALS("", errout.str());

        check("void f(int x) {\n"
              "    if(x == 1) { x++; }\n"
              "    if(x == 1) {}\n"
              "}");
        ASSERT_EQUALS("", errout.str());

        // #8996
        check("void g(int** v);\n"
              "void f() {\n"
              "  int a = 0;\n"
              "  int b = 0;\n"
              "  int* d[] = {&a, &b};\n"
              "  g(d);\n"
              "  if (a) {}\n"
              "  if (b) {}\n"
              "}");
        ASSERT_EQUALS("", errout.str());

        // #9311
        check("struct c {\n"
              "  int* p;\n"
              "};\n"
              "void g(struct c* v);\n"
              "void f() {\n"
              "  int a = 0;\n"
              "  int b = 0;\n"
              "  struct c d[] = {{&a}, {&b}};\n"
              "  g(d);\n"
              "  if (a) {}\n"
              "  if (b) {}\n"
              "}");
        ASSERT_EQUALS("", errout.str());

        // #8993
        check("void f(const std::string& x) {\n"
              "  auto y = x;\n"
              "  if (x.empty()) y = \"1\";\n"
              "  if (y.empty()) return;\n"
              "}");
        ASSERT_EQUALS("", errout.str());

        // #9106
        check("struct A {int b;};\n"
              "void f(A a, int c) {\n"
              "    if (a.b) a.b = c;\n"
              "    if (a.b) {}\n"
              "}");
        ASSERT_EQUALS("", errout.str());

        check("struct A {\n"
              "    int a;\n"
              "    void b() const {\n"
              "        return a == 1;\n"
              "    }\n"
              "    void c();\n"
              "    void d() {\n"
              "        if(b()) {\n"
              "            c();\n"
              "        }\n"
              "        if (b()) {\n"
              "            a = 3;\n"
              "        }\n"
              "    }\n"
              "}\n");
        ASSERT_EQUALS("", errout.str());

        check("struct A {\n"
              "    int a;\n"
              "    void b() const {\n"
              "        return a == 1;\n"
              "    }\n"
              "    void d() {\n"
              "        if(b()) {\n"
              "            a = 2;\n"
              "        }\n"
              "        if (b()) {\n"
              "            a = 3;\n"
              "        }\n"
              "    }\n"
              "}\n");
        ASSERT_EQUALS("", errout.str());

        check("struct A {\n"
              "    int a;\n"
              "    void b() const {\n"
              "        return a == 1;\n"
              "    }\n"
              "    void d() {\n"
              "        if(b()) {\n"
              "        }\n"
              "        if (b()) {\n"
              "            a = 3;\n"
              "        }\n"
              "    }\n"
              "}\n");
        ASSERT_EQUALS("[test.cpp:7] -> [test.cpp:9]: (style) The if condition is the same as the previous if condition\n",
                      errout.str());

        check("void f(bool a, bool b) {\n"
              "    auto g = [&] { b = !a; };\n"
              "    if (b)\n"
              "        g();\n"
              "    if (b) {}\n"
              "}\n");
        ASSERT_EQUALS("", errout.str());

        check("void g(bool& a);\n"
              "void f(bool b) {\n"
              "    auto h = std::bind(&g, std::ref(b));\n"
              "    if (b)\n"
              "        h();\n"
              "    if (b) {}\n"
              "}\n");
        ASSERT_EQUALS("", errout.str());

        check("void f(int *i) {\n"
              "  if (*i == 0) {\n"
              "    *i = 1;\n"
              "  }\n"
              "  if (*i == 0) {\n"
              "  }\n"
              "}\n");
        ASSERT_EQUALS("", errout.str());

        check("void g(std::function<void()>);\n"
              "void f(std::vector<int> v) {\n"
              "    auto x = [&v] { v.push_back(1); };\n"
              "    if(v.empty()) {\n"
              "        g(x);\n"
              "    }\n"
              "    if(v.empty())\n"
              "        return;\n"
              "    return;\n"
              "}\n");
        ASSERT_EQUALS("", errout.str());

        // do not crash
        check("void assign(const MMA& other) {\n"
              "    if (mPA.cols != other.mPA.cols || mPA.rows != other.mPA.rows)\n"
              "        ;\n"
              "    if (other.mPA.cols > 0 && other.mPA.rows > 0)\n"
              "        ;\n"
              "}");
    }

    void checkInvalidTestForOverflow() {
        check("void f(char *p, unsigned int x) {\n"
              "    assert((p + x) < p);\n"
              "}");
        ASSERT_EQUALS("[test.cpp:2]: (warning) Invalid test for overflow '(p+x)<p'; pointer overflow is undefined behavior. Some mainstream compilers remove such overflow tests when optimising the code and assume it's always false.\n", errout.str());

        check("void f(char *p, unsigned int x) {\n"
              "    assert((p + x) >= p);\n"
              "}");
        ASSERT_EQUALS("[test.cpp:2]: (warning) Invalid test for overflow '(p+x)>=p'; pointer overflow is undefined behavior. Some mainstream compilers remove such overflow tests when optimising the code and assume it's always true.\n", errout.str());

        check("void f(char *p, unsigned int x) {\n"
              "    assert(p > (p + x));\n"
              "}");
        ASSERT_EQUALS("[test.cpp:2]: (warning) Invalid test for overflow 'p>(p+x)'; pointer overflow is undefined behavior. Some mainstream compilers remove such overflow tests when optimising the code and assume it's always false.\n", errout.str());

        check("void f(char *p, unsigned int x) {\n"
              "    assert(p <= (p + x));\n"
              "}");
        ASSERT_EQUALS("[test.cpp:2]: (warning) Invalid test for overflow 'p<=(p+x)'; pointer overflow is undefined behavior. Some mainstream compilers remove such overflow tests when optimising the code and assume it's always true.\n", errout.str());

        check("void f(signed int x) {\n" // unsigned overflow => don't warn
              "    assert(x + 100U < x);\n"
              "}");
        ASSERT_EQUALS("", errout.str());


        // x + c < x

#define MSG(EXPR, RESULT)   "[test.cpp:1]: (warning) Invalid test for overflow '" EXPR "'; signed integer overflow is undefined behavior. Some mainstream compilers remove such overflow tests when optimising the code and assume it's always " RESULT ".\n"

        check("int f(int x) { return x + 10 > x; }");
        ASSERT_EQUALS(MSG("x+10>x", "true"), errout.str());

        check("int f(int x) { return x + 10 >= x; }");
        ASSERT_EQUALS(MSG("x+10>=x", "true"), errout.str());

        check("int f(int x) { return x + 10 < x; }");
        ASSERT_EQUALS(MSG("x+10<x", "false"), errout.str());

        check("int f(int x) { return x + 10 <= x; }");
        ASSERT_EQUALS(MSG("x+10<=x", "false"), errout.str());

        check("int f(int x) { return x - 10 > x; }");
        ASSERT_EQUALS(MSG("x-10>x", "false"), errout.str());

        check("int f(int x) { return x - 10 >= x; }");
        ASSERT_EQUALS(MSG("x-10>=x", "false"), errout.str());

        check("int f(int x) { return x - 10 < x; }");
        ASSERT_EQUALS(MSG("x-10<x", "true"), errout.str());

        check("int f(int x) { return x - 10 <= x; }");
        ASSERT_EQUALS(MSG("x-10<=x", "true"), errout.str());

        // x + y < x
#undef MSG
#define MSG(EXPR, RESULT)   "[test.cpp:1]: (warning) Invalid test for overflow '" EXPR "'; signed integer overflow is undefined behavior. Some mainstream compilers removes handling of overflows when optimising the code and change the code to '" RESULT "'.\n"

        check("int f(int x, int y) { return x + y < x; }");
        ASSERT_EQUALS(MSG("x+y<x", "y<0"), errout.str());

        check("int f(int x, int y) { return x + y <= x; }");
        ASSERT_EQUALS(MSG("x+y<=x", "y<=0"), errout.str());

        check("int f(int x, int y) { return x + y > x; }");
        ASSERT_EQUALS(MSG("x+y>x", "y>0"), errout.str());

        check("int f(int x, int y) { return x + y >= x; }");
        ASSERT_EQUALS(MSG("x+y>=x", "y>=0"), errout.str());

        // x - y < x
        check("int f(int x, int y) { return x - y < x; }");
        ASSERT_EQUALS(MSG("x-y<x", "y>0"), errout.str());

        check("int f(int x, int y) { return x - y <= x; }");
        ASSERT_EQUALS(MSG("x-y<=x", "y>=0"), errout.str());

        check("int f(int x, int y) { return x - y > x; }");
        ASSERT_EQUALS(MSG("x-y>x", "y<0"), errout.str());

        check("int f(int x, int y) { return x - y >= x; }");
        ASSERT_EQUALS(MSG("x-y>=x", "y<=0"), errout.str());
    }

    void checkConditionIsAlwaysTrueOrFalseInsideIfWhile() {
        check("void f() {\n"
              "    enum states {A,B,C};\n"
              "    const unsigned g_flags = B|C;\n"
              "    if(g_flags & A) {}\n"
              "}");
        ASSERT_EQUALS("[test.cpp:4]: (style) Condition 'g_flags&A' is always false\n", errout.str());

        check("void f() {\n"
              "    int a = 5;"
              "    if(a) {}\n"
              "}");
        ASSERT_EQUALS("[test.cpp:2]: (style) Condition 'a' is always true\n", errout.str());

        check("void f() {\n"
              "    int a = 5;"
              "    while(a + 1) { a--; }\n"
              "}");
        ASSERT_EQUALS("", errout.str());

        check("void f() {\n"
              "    int a = 5;"
              "    while(a + 1) { return; }\n"
              "}");
        ASSERT_EQUALS("[test.cpp:2]: (style) Condition 'a+1' is always true\n", errout.str());
    }

    void alwaysTrueFalseInLogicalOperators() {
        check("bool f();\n"
              "void foo() { bool x = true; if(x||f()) {}}");
        ASSERT_EQUALS("[test.cpp:2]: (style) Condition 'x' is always true\n", errout.str());

        check("void foo(bool b) { bool x = true; if(x||b) {}}");
        ASSERT_EQUALS("[test.cpp:1]: (style) Condition 'x' is always true\n", errout.str());

        check("void foo(bool b) { if(true||b) {}}");
        ASSERT_EQUALS("", errout.str());

        check("bool f();\n"
              "void foo() { bool x = false; if(x||f()) {}}");
        ASSERT_EQUALS("[test.cpp:2]: (style) Condition 'x' is always false\n", errout.str());

        check("bool f();\n"
              "void foo() { bool x = false; if(x&&f()) {}}");
        ASSERT_EQUALS("[test.cpp:2]: (style) Condition 'x' is always false\n", errout.str());

        check("void foo(bool b) { bool x = false; if(x&&b) {}}");
        ASSERT_EQUALS("[test.cpp:1]: (style) Condition 'x' is always false\n", errout.str());

        check("void foo(bool b) { if(false&&b) {}}");
        ASSERT_EQUALS("", errout.str());

        check("bool f();\n"
              "void foo() { bool x = true; if(x&&f()) {}}");
        ASSERT_EQUALS("[test.cpp:2]: (style) Condition 'x' is always true\n", errout.str());

        // #9578
        check("bool f(const std::string &s) {\n"
              "        return s.size()>2U && s[0]=='4' && s[0]=='2';\n"
              "}\n");
        ASSERT_EQUALS("[test.cpp:2] -> [test.cpp:2]: (style) Condition 's[0]=='2'' is always false\n", errout.str());
    }

    void pointerAdditionResultNotNull() {
        check("void f(char *ptr) {\n"
              "  if (ptr + 1 != 0);\n"
              "}");
        ASSERT_EQUALS("[test.cpp:2]: (warning) Comparison is wrong. Result of 'ptr+1' can't be 0 unless there is pointer overflow, and pointer overflow is undefined behaviour.\n", errout.str());
    }

    void duplicateConditionalAssign() {
        setMultiline();

        check("void f(int& x, int y) {\n"
              "    if (x == y)\n"
              "        x = y;\n"
              "}");
        ASSERT_EQUALS("test.cpp:3:style:Assignment 'x=y' is redundant with condition 'x==y'.\n"
                      "test.cpp:2:note:Condition 'x==y'\n"
                      "test.cpp:3:note:Assignment 'x=y' is redundant\n", errout.str());

        check("void f(int& x, int y) {\n"
              "    if (x != y)\n"
              "        x = y;\n"
              "}");
        ASSERT_EQUALS("test.cpp:2:style:The statement 'if (x!=y) x=y' is logically equivalent to 'x=y'.\n"
                      "test.cpp:3:note:Assignment 'x=y'\n"
                      "test.cpp:2:note:Condition 'x!=y' is redundant\n", errout.str());

        check("void f(int& x, int y) {\n"
              "    if (x == y)\n"
              "        x = y;\n"
              "    else\n"
              "        x = 1;\n"
              "}");
        ASSERT_EQUALS("test.cpp:3:style:Assignment 'x=y' is redundant with condition 'x==y'.\n"
                      "test.cpp:2:note:Condition 'x==y'\n"
                      "test.cpp:3:note:Assignment 'x=y' is redundant\n", errout.str());

        check("void f(int& x, int y) {\n"
              "    if (x != y)\n"
              "        x = y;\n"
              "    else\n"
              "        x = 1;\n"
              "}");
        ASSERT_EQUALS("", errout.str());

        check("void f(int& x, int y) {\n"
              "    if (x == y)\n"
              "        x = y + 1;\n"
              "}");
        ASSERT_EQUALS("", errout.str());

        check("void g();\n"
              "void f(int& x, int y) {\n"
              "    if (x == y) {\n"
              "        x = y;\n"
              "        g();\n"
              "    }\n"
              "}");
        ASSERT_EQUALS("", errout.str());
    }

    void checkAssignmentInCondition() {
        check("void f(std::string s) {\n"
              "    if (s=\"123\"){}\n"
              "}");
        ASSERT_EQUALS("[test.cpp:2]: (style) Suspicious assignment in condition. Condition 's=\"123\"' is always true.\n", errout.str());

        check("void f(std::string *p) {\n"
              "    if (p=foo()){}\n"
              "}");
        ASSERT_EQUALS("", errout.str());
    }

    void compareOutOfTypeRange() {
        Settings settingsUnix64;
        settingsUnix64.severity.enable(Severity::style);
        settingsUnix64.platform(cppcheck::Platform::PlatformType::Unix64);

        check("void f(unsigned char c) {\n"
              "  if (c == 256) {}\n"
              "}", &settingsUnix64);
        ASSERT_EQUALS("[test.cpp:2]: (style) Comparing expression of type 'unsigned char' against value 256. Condition is always false.\n", errout.str());

        check("void f(unsigned char c) {\n"
              "  if (c == 255) {}\n"
              "}", &settingsUnix64);
        ASSERT_EQUALS("", errout.str());

        check("void f(bool b) {\n"
              "  if (b == true) {}\n"
              "}", &settingsUnix64);
        ASSERT_EQUALS("", errout.str());

        // #10372
        check("void f(signed char x) {\n"
              "  if (x == 0xff) {}\n"
              "}", &settingsUnix64);
        ASSERT_EQUALS("[test.cpp:2]: (style) Comparing expression of type 'signed char' against value 255. Condition is always false.\n", errout.str());

        check("void f(short x) {\n"
              "  if (x == 0xffff) {}\n"
              "}", &settingsUnix64);
        ASSERT_EQUALS("[test.cpp:2]: (style) Comparing expression of type 'signed short' against value 65535. Condition is always false.\n", errout.str());

        check("void f(int x) {\n"
              "  if (x == 0xffffffff) {}\n"
              "}", &settingsUnix64);
        ASSERT_EQUALS("", errout.str());

        check("void f(long x) {\n"
              "  if (x == ~0L) {}\n"
              "}", &settingsUnix64);
        ASSERT_EQUALS("", errout.str());

        check("void f(long long x) {\n"
              "  if (x == ~0LL) {}\n"
              "}", &settingsUnix64);
        ASSERT_EQUALS("", errout.str());

        check("void f() {\n"
              "  char c;\n"
              "  if ((c = foo()) != -1) {}\n"
              "}", &settingsUnix64);
        ASSERT_EQUALS("", errout.str());

        check("void f(int x) {\n"
              "  if (x < 3000000000) {}\n"
              "}", &settingsUnix64);
        ASSERT_EQUALS("[test.cpp:2]: (style) Comparing expression of type 'signed int' against value 3000000000. Condition is always true.\n", errout.str());
    }

    void knownConditionCast() { // #9976
        check("void f(int i) {\n"
              "    if (i < 0 || (unsigned)i > 5) {}\n"
              "}\n");
        ASSERT_EQUALS("", errout.str());
    }

    void knownConditionIncrementLoop() { // #9808
        check("void f() {\n"
              "    int a = 0;\n"
              "    while (++a < 5) {}\n"
              "    if (a == 1) {}\n"
              "    std::cout << a;\n"
              "}\n");
        ASSERT_EQUALS("", errout.str());
    }
};

REGISTER_TEST(TestCondition)<|MERGE_RESOLUTION|>--- conflicted
+++ resolved
@@ -4026,7 +4026,6 @@
               "}\n");
         ASSERT_EQUALS("[test.cpp:5]: (style) Condition 'w' is always true\n", errout.str());
 
-<<<<<<< HEAD
         check("void f(double d) {\n" // #10792
               "    if (d != 0) {\n"
               "        int i = (int)d;\n"
@@ -4051,7 +4050,7 @@
               "    }\n"
               "}\n");
         ASSERT_EQUALS("", errout.str());
-=======
+
         check("void f() {\n"
               "    if(strlen(\"abc\") == 3) {;}\n"
               "    if(strlen(\"abc\") == 1) {;}\n"
@@ -4063,7 +4062,6 @@
                       "[test.cpp:4]: (style) Condition 'wcslen(L\"abc\")==3' is always true\n"
                       "[test.cpp:5]: (style) Condition 'wcslen(L\"abc\")==1' is always false\n",
                       errout.str());
->>>>>>> 64a7ba3c
     }
 
     void alwaysTrueSymbolic()
