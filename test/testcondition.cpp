--- conflicted
+++ resolved
@@ -4282,7 +4282,6 @@
               "};\n");
         ASSERT_EQUALS("", errout.str());
 
-<<<<<<< HEAD
         // #11203
         check("void f() {\n"
               "    int i = 10;\n"
@@ -4292,7 +4291,6 @@
               "}\n");
         ASSERT_EQUALS("[test.cpp:3]: (style) Condition 'i>9.9' is always true\n"
                       "[test.cpp:5]: (style) Condition 'f<10' is always true\n", errout.str());
-=======
         check("constexpr int f() {\n" // #11238
               "    return 1;\n"
               "}\n"
@@ -4308,7 +4306,6 @@
         ASSERT_EQUALS("[test.cpp:3]: (style) Condition 'g()==1' is always false\n"
                       "[test.cpp:3]: (style) Condition 'g()==-1' is always true\n",
                       errout.str());
->>>>>>> bdbd84ba
     }
 
     void alwaysTrueSymbolic()
