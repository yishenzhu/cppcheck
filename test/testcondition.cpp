--- conflicted
+++ resolved
@@ -127,12 +127,8 @@
         TEST_CASE(duplicateConditionalAssign);
 
         TEST_CASE(checkAssignmentInCondition);
-<<<<<<< HEAD
+        TEST_CASE(compareOutOfTypeRange);
         TEST_CASE(knownConditionCast); // #9976
-=======
-
-        TEST_CASE(compareOutOfTypeRange);
->>>>>>> 38d45c1b
     }
 
     void check(const char code[], Settings *settings, const char* filename = "test.cpp") {
@@ -4318,33 +4314,32 @@
               "}");
         ASSERT_EQUALS("", errout.str());
     }
-<<<<<<< HEAD
-    
+
+    void compareOutOfTypeRange() {
+        Settings settingsUnix64;
+        settingsUnix64.severity.enable(Severity::style);
+        settingsUnix64.platform(cppcheck::Platform::PlatformType::Unix64);
+
+        check("void f(unsigned char c) {\n"
+              "  if (c == 256) {}\n"
+              "}", &settingsUnix64);
+        ASSERT_EQUALS("[test.cpp:2]: (style) Comparing expression of type 'unsigned char' against value 256. Condition is always true/false.\n", errout.str());
+
+        check("void f(unsigned char c) {\n"
+              "  if (c == 255) {}\n"
+              "}", &settingsUnix64);
+        ASSERT_EQUALS("", errout.str());
+
+        check("void f(bool b) {\n"
+              "  if (b == true) {}\n"
+              "}", &settingsUnix64);
+        ASSERT_EQUALS("", errout.str());
+    }  
+  
     void knownConditionCast() { // #9976
         check("void f(int i) {\n"
               "    if (i < 0 || (unsigned)i > 5) {}\n"
               "}\n");
-=======
-
-    void compareOutOfTypeRange() {
-        Settings settingsUnix64;
-        settingsUnix64.severity.enable(Severity::style);
-        settingsUnix64.platform(cppcheck::Platform::PlatformType::Unix64);
-
-        check("void f(unsigned char c) {\n"
-              "  if (c == 256) {}\n"
-              "}", &settingsUnix64);
-        ASSERT_EQUALS("[test.cpp:2]: (style) Comparing expression of type 'unsigned char' against value 256. Condition is always true/false.\n", errout.str());
-
-        check("void f(unsigned char c) {\n"
-              "  if (c == 255) {}\n"
-              "}", &settingsUnix64);
-        ASSERT_EQUALS("", errout.str());
-
-        check("void f(bool b) {\n"
-              "  if (b == true) {}\n"
-              "}", &settingsUnix64);
->>>>>>> 38d45c1b
         ASSERT_EQUALS("", errout.str());
     }
 };
