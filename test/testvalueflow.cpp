--- conflicted
+++ resolved
@@ -6215,7 +6215,19 @@
         valueOfTok(code, "e");
 
         code = "struct a {\n"
-<<<<<<< HEAD
+               "  std::vector<a> b;\n"
+               "  void c(unsigned d) {\n"
+               "    size_t e = 0;\n"
+               "    size_t f = 0;\n"
+               "    for (auto child : b) {\n"
+               "      f = e;\n"
+               "      e = d - f;\n"
+               "    }\n"
+               "  }\n"
+               "};\n";
+        valueOfTok(code, "e");
+
+        code = "struct a {\n"
                "  struct b {\n"
                "    std::unique_ptr<a> c;\n"
                "  };\n"
@@ -6229,19 +6241,6 @@
                "  }\n"
                "};\n";
         valueOfTok(code, "f.c");
-=======
-               "  std::vector<a> b;\n"
-               "  void c(unsigned d) {\n"
-               "    size_t e = 0;\n"
-               "    size_t f = 0;\n"
-               "    for (auto child : b) {\n"
-               "      f = e;\n"
-               "      e = d - f;\n"
-               "    }\n"
-               "  }\n"
-               "};\n";
-        valueOfTok(code, "e");
->>>>>>> c132235a
     }
 
     void valueFlowHang() {
