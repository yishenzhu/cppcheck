/*
 * Cppcheck - A tool for static C/C++ code analysis
 * Copyright (C) 2007-2009 Daniel Marjamäki and Cppcheck team.
 *
 * This program is free software: you can redistribute it and/or modify
 * it under the terms of the GNU General Public License as published by
 * the Free Software Foundation, either version 3 of the License, or
 * (at your option) any later version.
 *
 * This program is distributed in the hope that it will be useful,
 * but WITHOUT ANY WARRANTY; without even the implied warranty of
 * MERCHANTABILITY or FITNESS FOR A PARTICULAR PURPOSE.  See the
 * GNU General Public License for more details.
 *
 * You should have received a copy of the GNU General Public License
 * along with this program.  If not, see <http://www.gnu.org/licenses/
 */


#include "mainwindow.h"
#include <QApplication>
#include <QDebug>
#include <QMenu>
#include <QDirIterator>
#include <QMenuBar>
#include <QMessageBox>
#include <QToolBar>
#include <QKeySequence>
#include <QFileInfo>
#include "aboutdialog.h"
#include "threadhandler.h"
#include "fileviewdialog.h"
#include "projectfile.h"
#include "../src/filelister.h"
#include "../src/cppcheckexecutor.h"

MainWindow::MainWindow() :
        mSettings(new QSettings("Cppcheck", "Cppcheck-GUI", this)),
        mApplications(new ApplicationList(this)),
        mTranslation(new TranslationHandler(this)),
        mLanguages(new QActionGroup(this))
{
    mUI.setupUi(this);
    mUI.mResults->Initialize(mSettings, mApplications);


    mThread = new ThreadHandler(this);



    connect(mUI.mActionQuit, SIGNAL(triggered()), this, SLOT(close()));
    connect(mUI.mActionCheckFiles, SIGNAL(triggered()), this, SLOT(CheckFiles()));
    connect(mUI.mActionCheckDirectory, SIGNAL(triggered()), this, SLOT(CheckDirectory()));
    connect(mUI.mActionSettings, SIGNAL(triggered()), this, SLOT(ProgramSettings()));
    connect(mUI.mActionClearResults, SIGNAL(triggered()), this, SLOT(ClearResults()));

    connect(mUI.mActionShowAll, SIGNAL(toggled(bool)), this, SLOT(ShowAll(bool)));
    connect(mUI.mActionShowSecurity, SIGNAL(toggled(bool)), this, SLOT(ShowSecurity(bool)));
    connect(mUI.mActionShowStyle, SIGNAL(toggled(bool)), this, SLOT(ShowStyle(bool)));
    connect(mUI.mActionShowErrors, SIGNAL(toggled(bool)), this, SLOT(ShowErrors(bool)));
    connect(mUI.mActionCheckAll, SIGNAL(triggered()), this, SLOT(CheckAll()));
    connect(mUI.mActionUncheckAll, SIGNAL(triggered()), this, SLOT(UncheckAll()));
    connect(mUI.mActionCollapseAll, SIGNAL(triggered()), mUI.mResults, SLOT(CollapseAllResults()));
    connect(mUI.mActionExpandAll, SIGNAL(triggered()), mUI.mResults, SLOT(ExpandAllResults()));

    connect(mUI.mActionRecheck, SIGNAL(triggered()), this, SLOT(ReCheck()));

    connect(mUI.mActionStop, SIGNAL(triggered()), mThread, SLOT(Stop()));
    connect(mUI.mActionSave, SIGNAL(triggered()), this, SLOT(Save()));

    connect(mUI.mActionAbout, SIGNAL(triggered()), this, SLOT(About()));
    connect(mUI.mActionLicense, SIGNAL(triggered()), this, SLOT(ShowLicense()));
    connect(mUI.mActionToolbar, SIGNAL(toggled(bool)), this, SLOT(ToggleToolbar()));

    connect(mUI.mActionAuthors, SIGNAL(triggered()), this, SLOT(ShowAuthors()));
    connect(mThread, SIGNAL(Done()), this, SLOT(CheckDone()));
    connect(mUI.mResults, SIGNAL(GotResults()), this, SLOT(ResultsAdded()));



    CreateLanguageMenuItems();
    LoadSettings();

    mThread->Initialize(mUI.mResults);
    FormatAndSetTitle();

    EnableCheckButtons(true);

    mUI.mActionClearResults->setEnabled(false);
    mUI.mActionSave->setEnabled(false);




}

MainWindow::~MainWindow()
{
    SaveSettings();
}

void MainWindow::CreateLanguageMenuItems()
{




    QStringList languages = mTranslation->GetNames();

    for (int i = 0; i < languages.size(); i++)
    {
        //Create an action for each language
        //Language name is pre translated
        QAction *temp = new QAction(languages[i], this);

        temp->setCheckable(true);

        //Add the action to menu
        mUI.menu_Language->addAction(temp);

        //Add action to the group
        mLanguages->addAction(temp);

        //Check it if it's the value stored to settings
        if (i == mSettings->value(SETTINGS_LANGUAGE, 0).toInt())
        {
            temp->setChecked(true);
        }
        else
        {
            temp->setChecked(false);
        }
    }

    connect(mLanguages, SIGNAL(triggered(QAction *)),
            this, SLOT(MapLanguage(QAction *)));
}



void MainWindow::LoadSettings()
{

    if (mSettings->value(SETTINGS_WINDOW_MAXIMIZED, false).toBool())
    {
        showMaximized();
    }
    else
    {
        resize(mSettings->value(SETTINGS_WINDOW_WIDTH, 800).toInt(),
               mSettings->value(SETTINGS_WINDOW_HEIGHT, 600).toInt());
    }


    mUI.mActionShowAll->setChecked(mSettings->value(SETTINGS_SHOW_ALL, true).toBool());
    mUI.mActionShowSecurity->setChecked(mSettings->value(SETTINGS_SHOW_SECURITY, true).toBool());
    mUI.mActionShowStyle->setChecked(mSettings->value(SETTINGS_SHOW_STYLE, true).toBool());
    mUI.mActionShowErrors->setChecked(mSettings->value(SETTINGS_SHOW_ERRORS, true).toBool());


    mUI.mResults->ShowResults(SHOW_ALL, mUI.mActionShowAll->isChecked());
    mUI.mResults->ShowResults(SHOW_ERRORS, mUI.mActionShowErrors->isChecked());
    mUI.mResults->ShowResults(SHOW_SECURITY, mUI.mActionShowSecurity->isChecked());
    mUI.mResults->ShowResults(SHOW_STYLE, mUI.mActionShowStyle->isChecked());

    mUI.mActionToolbar->setChecked(mSettings->value(SETTINGS_TOOLBARS_SHOW, true).toBool());
    mUI.toolBar->setVisible(mSettings->value(SETTINGS_TOOLBARS_SHOW, true).toBool());


    mApplications->LoadSettings(mSettings);

    QString error = "";

    SetLanguage(mSettings->value(SETTINGS_LANGUAGE, 0).toInt());
}

void MainWindow::SaveSettings()
{
    mSettings->setValue(SETTINGS_WINDOW_WIDTH, size().width());
    mSettings->setValue(SETTINGS_WINDOW_HEIGHT, size().height());
    mSettings->setValue(SETTINGS_WINDOW_MAXIMIZED, isMaximized());


    mSettings->setValue(SETTINGS_SHOW_ALL, mUI.mActionShowAll->isChecked());
    mSettings->setValue(SETTINGS_SHOW_SECURITY, mUI.mActionShowSecurity->isChecked());
    mSettings->setValue(SETTINGS_SHOW_STYLE, mUI.mActionShowStyle->isChecked());
    mSettings->setValue(SETTINGS_SHOW_ERRORS, mUI.mActionShowErrors->isChecked());
    mSettings->setValue(SETTINGS_TOOLBARS_SHOW, mUI.mActionToolbar->isChecked());

    mApplications->SaveSettings(mSettings);

    mSettings->setValue(SETTINGS_LANGUAGE, mTranslation->GetCurrentLanguage());
    mUI.mResults->SaveSettings();
}

void MainWindow::DoCheckFiles(QFileDialog::FileMode mode)
{
    QStringList selected;

    // NOTE: we use QFileDialog::getOpenFileNames() and
    // QFileDialog::getExistingDirectory() because they show native Windows
    // selection dialog which is a lot more usable than QT:s own dialog.
    if (mode == QFileDialog::ExistingFiles)
    {
        selected = QFileDialog::getOpenFileNames(this,
                   tr("Select files to check"),
                   mSettings->value(SETTINGS_CHECK_PATH, "").toString());
        if (selected.isEmpty())
            mCurrentDirectory.clear();
        FormatAndSetTitle();
    }
    else if (mode == QFileDialog::DirectoryOnly)
    {
        QString dir = QFileDialog::getExistingDirectory(this,
                      tr("Select directory to check"),
                      mSettings->value(SETTINGS_CHECK_PATH, "").toString());
        if (!dir.isEmpty())
        {
            mCurrentDirectory = dir;
            selected.append(dir);
            FormatAndSetTitle(dir);
        }
    }

    if (selected.count() > 0)
    {
        ClearResults();

        QStringList fileNames;
        QString selection;

        foreach(selection, selected)
        {
            fileNames << RemoveUnacceptedFiles(GetFilesRecursively(selection));
        }

        mUI.mResults->Clear();
        mThread->ClearFiles();

        if (fileNames.isEmpty())
        {
            QMessageBox msg(QMessageBox::Warning,
                            tr("Cppcheck"),
                            tr("No suitable files found to check!"),
                            QMessageBox::Ok,
                            this);
            msg.exec();
            return;
        }

        mUI.mResults->CheckingStarted();

        mThread->SetFiles(RemoveUnacceptedFiles(fileNames));
        QFileInfo inf(fileNames[0]);
        QString absDirectory = inf.absoluteDir().path();
        mSettings->setValue(SETTINGS_CHECK_PATH, absDirectory);
        EnableCheckButtons(false);
        mUI.mActionSettings->setEnabled(false);

        mUI.mResults->SetCheckDirectory(absDirectory);

        Settings checkSettings = GetCppcheckSettings();
        mThread->Check(checkSettings, false);
    }
}

void MainWindow::CheckFiles()
{
    DoCheckFiles(QFileDialog::ExistingFiles);
}

void MainWindow::CheckDirectory()
{
    DoCheckFiles(QFileDialog::DirectoryOnly);
}

Settings MainWindow::GetCppcheckSettings()
{
    ProjectFile pfile;
    Settings result;

    if (!mCurrentDirectory.isEmpty())
    {
        // Format project filename (directory name + .cppcheck) and load
        // the project file if it is found.
        QStringList parts = mCurrentDirectory.split("/");
        QString projfile = parts[parts.count() - 1] + ".cppcheck";
        bool projectRead = false;
        if (QFile::exists(projfile))
            projectRead = pfile.Read(mCurrentDirectory + "/" + projfile);

        if (projectRead)
        {
            QStringList classes = pfile.GetDeAllocatedClasses();
            QString classname;
            foreach(classname, classes)
            {
                result.addAutoAllocClass(classname.toStdString());
            }
        }
    }

    result._debug = false;
    result._showAll = true;
    result._checkCodingStyle = true;
    result._errorsOnly = false;
    result._verbose = true;
    result._force = mSettings->value(SETTINGS_CHECK_FORCE, 1).toBool();
    result._xml = false;
    result._unusedFunctions = false;
    result._security = true;
    result._jobs = mSettings->value(SETTINGS_CHECK_THREADS, 1).toInt();

    if (result._jobs <= 0)
    {
        result._jobs = 1;
    }

    return result;
}

QStringList MainWindow::GetFilesRecursively(const QString &path)
{
    QFileInfo info(path);
    QStringList list;

    if (info.isDir())
    {
        QDirIterator it(path, QDirIterator::Subdirectories);

        while (it.hasNext())
        {
            list << it.next();
        }
    }
    else
    {
        list << path;
    }

    return list;
}

QStringList MainWindow::RemoveUnacceptedFiles(const QStringList &list)
{
    QStringList result;
    QString str;
    foreach(str, list)
    {
        if (FileLister::AcceptFile(str.toStdString()))
        {
            result << str;
        }
    }

    return result;
}

void MainWindow::CheckDone()
{
    EnableCheckButtons(true);
    mUI.mActionSettings->setEnabled(true);
    if (mUI.mResults->HasResults())
    {
        mUI.mActionClearResults->setEnabled(true);
        mUI.mActionSave->setEnabled(true);
    }

    // Notify user - if the window is not active - that check is ready
    QApplication::alert(this, 3000);
}

void MainWindow::ProgramSettings()
{
    SettingsDialog dialog(mSettings, mApplications, this);
    if (dialog.exec() == QDialog::Accepted)
    {
        dialog.SaveCheckboxValues();
        mUI.mResults->UpdateSettings(dialog.ShowFullPath(),
                                     dialog.SaveFullPath(),
                                     dialog.SaveAllErrors(),
                                     dialog.ShowNoErrorsMessage());
    }
}

void MainWindow::ReCheck()
{
    ClearResults();
    EnableCheckButtons(false);
    mThread->Check(GetCppcheckSettings(), true);
}

void MainWindow::ClearResults()
{
    mUI.mResults->Clear();
    mUI.mActionClearResults->setEnabled(false);
    mUI.mActionSave->setEnabled(false);
}

void MainWindow::EnableCheckButtons(bool enable)
{
    mUI.mActionStop->setEnabled(!enable);
    mUI.mActionCheckFiles->setEnabled(enable);
    mUI.mActionRecheck->setEnabled(enable);
    mUI.mActionCheckDirectory->setEnabled(enable);
}


void MainWindow::ShowAll(bool checked)
{
    mUI.mResults->ShowResults(SHOW_ALL, checked);
}

void MainWindow::ShowSecurity(bool checked)
{
    mUI.mResults->ShowResults(SHOW_SECURITY, checked);
}

void MainWindow::ShowStyle(bool checked)
{
    mUI.mResults->ShowResults(SHOW_STYLE, checked);
}

void MainWindow::ShowErrors(bool checked)
{
    mUI.mResults->ShowResults(SHOW_ERRORS, checked);
}

void MainWindow::CheckAll()
{
    ToggleAllChecked(true);
}

void MainWindow::UncheckAll()
{
    ToggleAllChecked(false);
}

void MainWindow::closeEvent(QCloseEvent *event)
{
    // Check that we aren't checking files
    if (!mThread->IsChecking())
        event->accept();
    else
    {
        QString text(tr("Cannot exit while checking.\n\n" \
                        "Stop the checking before exiting."));

        QMessageBox msg(QMessageBox::Warning,
                        tr("Cppcheck"),
                        text,
                        QMessageBox::Ok,
                        this);

        msg.exec();


        event->ignore();
    }
}

void MainWindow::ToggleAllChecked(bool checked)
{
    mUI.mActionShowAll->setChecked(checked);
    ShowAll(checked);

    mUI.mActionShowSecurity->setChecked(checked);
    ShowSecurity(checked);

    mUI.mActionShowStyle->setChecked(checked);
    ShowStyle(checked);

    mUI.mActionShowErrors->setChecked(checked);
    ShowErrors(checked);
}

void MainWindow::About()
{
    //TODO make a "GetVersionNumber" function to core cppcheck
    CppCheckExecutor exec;
    CppCheck check(exec);
    const char *argv[] = {"", "--version"};
    QString version = check.parseFromArgs(2, argv).c_str();
    version.replace("Cppcheck ", "");

    AboutDialog *dlg = new AboutDialog(version, this);
    dlg->exec();
}

void MainWindow::ShowLicense()
{
    FileViewDialog *dlg = new FileViewDialog(":COPYING", this);
    dlg->resize(550, 400);
    dlg->exec();
}

void MainWindow::ShowAuthors()
{
    FileViewDialog *dlg = new FileViewDialog(":AUTHORS", this);
    dlg->resize(350, 400);
    dlg->exec();
}

void MainWindow::Save()
{
    QString selectedFilter;
    QString filter(tr("XML files (*.xml);;Text files (*.txt)"));
    QString selectedFile = QFileDialog::getSaveFileName(this,
                           tr("Save the report file"),
                           QString(),
                           filter,
                           &selectedFilter);

    if (!selectedFile.isEmpty())
    {
        //Check if xml file type was selected
        bool xml = selectedFilter == tr("XML files (*.xml)");

        //Force xml extension to the file
        if (xml && !selectedFile.endsWith(".xml", Qt::CaseInsensitive))
        {
            selectedFile += ".xml";
        }

        //Force .txt extension
        if (!xml && !selectedFile.endsWith(".txt", Qt::CaseInsensitive))
        {
            selectedFile += ".txt";
        }

        mUI.mResults->Save(selectedFile, xml);
    }
}

void MainWindow::ResultsAdded()
{
}

void MainWindow::ToggleToolbar()
{
    mUI.toolBar->setVisible(mUI.mActionToolbar->isChecked());
}

void MainWindow::FormatAndSetTitle(const QString &text)
{
    QString title;
    if (text.isEmpty())
        title = tr("Cppcheck");
    else
        title = QString(tr("Cppcheck - %1")).arg(text);
    setWindowTitle(title);
}


void MainWindow::SetLanguage(int index)
{
    if (mTranslation->GetCurrentLanguage() == index)
    {
        return;
    }

    QString error;
    if (!mTranslation->SetLanguage(index, error))
    {
        QMessageBox msg(QMessageBox::Warning,
                        tr("Cppcheck"),
                        QString(tr("Failed to change language:\n\n%1")).arg(error),
                        QMessageBox::Ok,
                        this);

        msg.exec();
    }
    else
    {
        //Translate everything that is visible here
        mUI.retranslateUi(this);
        mUI.mResults->Translate();
        QStringList languages = mTranslation->GetNames();
        QList<QAction *> actions = mLanguages->actions();

        if (languages.size() <= actions.size())
        {
<<<<<<< HEAD
            for (int i = 0;i < languages.size();i++)
=======
            for (int i = 0; i < languages.size(); i++)
>>>>>>> df7ca21a
            {
                actions[i]->setText(tr(languages[i].toLatin1()));
            }
        }
    }
}


void MainWindow::MapLanguage(QAction *action)
{
    //Find the action that has the language that user clicked
    QList<QAction *> actions = mLanguages->actions();
    for (int i = 0; i < actions.size(); i++)
    {
        if (actions[i] == action)
        {
            SetLanguage(i);
        }
    }
}
<|MERGE_RESOLUTION|>--- conflicted
+++ resolved
@@ -580,11 +580,7 @@
 
         if (languages.size() <= actions.size())
         {
-<<<<<<< HEAD
             for (int i = 0;i < languages.size();i++)
-=======
-            for (int i = 0; i < languages.size(); i++)
->>>>>>> df7ca21a
             {
                 actions[i]->setText(tr(languages[i].toLatin1()));
             }
