--- conflicted
+++ resolved
@@ -310,50 +310,6 @@
     mCppcheck.terminate();
 }
 
-<<<<<<< HEAD
-void CheckThread::parseAddonErrors(QString err, const QString &tool)
-{
-    Q_UNUSED(tool)
-    QTextStream in(&err, QIODevice::ReadOnly);
-    while (!in.atEnd()) {
-        QString line = in.readLine();
-        if (!line.startsWith("{"))
-            continue;
-
-        const QJsonDocument doc = QJsonDocument::fromJson(line.toLocal8Bit());
-        const QJsonObject obj = doc.object();
-
-        /*
-        msg = { 'file': location.file,
-                'linenr': location.linenr,
-                'column': location.column,
-                'severity': severity,
-                'message': message,
-                'addon': addon,
-                'errorId': errorId,
-                'extra': extra}
-        */
-
-        const std::string &filename = obj["file"].toString().toStdString();
-        const int lineNumber = obj["linenr"].toInt();
-        const int column = obj["column"].toInt();
-        const std::string severity = obj["severity"].toString().toStdString();
-        const std::string message = obj["message"].toString().toStdString();
-        const std::string id = (obj["addon"].toString() + "-" + obj["errorId"].toString()).toStdString();
-
-        std::list<ErrorMessage::FileLocation> callstack;
-        callstack.push_back(ErrorMessage::FileLocation(filename, lineNumber, column));
-        ErrorMessage errmsg(callstack, filename, Severity::fromString(severity), message, id, false);
-
-        if (isSuppressed(errmsg.toSuppressionsErrorMessage()))
-            continue;
-
-        mResult.reportErr(errmsg);
-    }
-}
-
-=======
->>>>>>> 5a0b5139
 void CheckThread::parseClangErrors(const QString &tool, const QString &file0, QString err)
 {
     QList<ErrorItem> errorItems;
