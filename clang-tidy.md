# clang-tidy

Below are the reasoning why certain checks are (currently) disabled for out code base

## Externals

We do not perform static analysis of the source of the external libraries. `simplecpp` has its own CI with a clang-tidy workflow.

## Disabled Checks

`abseil-*`<br>
`altera-*`<br>
`android-*`<br>
`boost-*`<br>
`darwin-*`<br>
`fuchsia-*`<br>
`linuxkernel-*`<br>
`llvm-*`<br>
`llvmlibc-*`<br>
`mpi-*`<br>
`objc-*`<br>
`openmp-*`<br>
`zircon-*`<br>

These are disabled since the platforms/libraries in question are not targeted by us.

`cert-*`<br>
`cppcoreguidelines-*`<br>
`google-*`<br>
`hicpp-*`<br>

These are coding guidelines we do not follow. Some of the checks might be explicitly enabled though.

`readability-braces-around-statements`<br>
`readability-isolate-declaration`<br>
`modernize-use-trailing-return-type`<br>
`modernize-use-auto`<br>
`readability-uppercase-literal-suffix`<br>
`readability-else-after-return`<br>
`readability-identifier-length`<br>

These do not reflect the style we are (currently) enforcing.

`readability-function-size`<br>
`readability-function-cognitive-complexity`<br>

We are not interested in the size/complexity of a function.

`readability-magic-numbers`<br>
<<<<<<< HEAD
`readability-simplify-boolean-expr`<br>
=======
`readability-redundant-member-init`<br>
>>>>>>> 3b61ecd9

These do not (always) increase readability.

`bugprone-macro-parentheses`<br>

To be documented.

`readability-implicit-bool-conversion`<br>

This does not appear to be useful as it is reported on very common code.

`bugprone-narrowing-conversions`<br>
`performance-no-automatic-move`<br>

It was decided not to apply these.

`modernize-use-equals-default`<br>
`modernize-loop-convert`<br>

These might change the behavior of code which might not be intended (need to file an upstream issue)

`modernize-raw-string-literal`<br>

This leads to a mismatch of raw string literals and regular ones and does reduce the readability.

`readability-convert-member-functions-to-static`<br>

Disabled because of false positives with Qt `slot` methods (see https://github.com/llvm/llvm-project/issues/57520).

`-clang-analyzer-*`<br>

Disabled because of false positives (needs to file an upstream bug report).

`misc-non-private-member-variables-in-classes`<br>

We intentionally use this.

`misc-no-recursion`<br>

Leads to lots of "false positives". This seem to enforce a coding guidelines of certain codebases.

`bugprone-easily-swappable-parameters`<br>

This produces a lot of noise and they are not fixable that easily.

`readability-container-data-pointer`<br>

Disable because of false positives and inconsistent warnings (need to file an upstream bug report).

`misc-const-correctness`<br>

Work in progress.

`bugprone-assignment-in-if-condition`<br>

Is reported for valid patterns we are using.

`readability-suspicious-call-argument`<br>

Produces a lot of false positives since it is too vague in its analysis.

`performance-inefficient-string-concatenation`<br>

Produces warnings which might be considered false positives starting with C++11 - see https://github.com/llvm/llvm-project/issues/54526.

`readability-redundant-access-specifiers`<br>

Reports warning with the Qt `<access-specifier> slots:` syntax in class declarations - see https://github.com/llvm/llvm-project/issues/60055.

`modernize-avoid-c-arrays`<br>

Produces warnings when `const char[]` is being used which is quite common in our code. Does not make sense to enable before C++17 when `std::string_view` becomes available.
Also reports a false positive about templates which deduce the array length: https://github.com/llvm/llvm-project/issues/60053.

`readability-container-size-empty`<br>
`bugprone-branch-clone`<br>
`readability-const-return-type`<br>
`modernize-return-braced-init-list`<br>
`misc-throw-by-value-catch-by-reference`<br>
`readability-avoid-const-params-in-decls`<br>
`bugprone-signed-char-misuse`<br>
`readability-redundant-access-specifiers`<br>
`concurrency-mt-unsafe`<br>
`misc-use-anonymous-namespace`<br>

To be evaluated.

`portability-std-allocator-const`<br>

Only necessary for code which is exclusively compiled with `libc++`. Also disabled for performance reasons - see https://github.com/llvm/llvm-project/issues/57527#issuecomment-1237935132.

`modernize-deprecated-ios-base-aliases`<br>

Warns about aliases which are removed in C++20. Also disabled for performance reasons - see https://github.com/llvm/llvm-project/issues/57527#issuecomment-1237935132.

`bugprone-unchecked-optional-access`<br>

We are not using any `optional` implementation. Also disabled for performance reasons - see https://github.com/llvm/llvm-project/issues/57527#issuecomment-1237935132.

`modernize-replace-auto-ptr`<br>

Still available until C++17. It is unlikely such code will ever be introduced. Also disabled for performance reasons - see https://github.com/llvm/llvm-project/issues/57527#issuecomment-1237935132.

`readability-identifier-naming`<br>

We are currently using our own `naming.json` to enforce naming schemes. Also disabled for performance reasons - see https://github.com/llvm/llvm-project/issues/57527#issuecomment-1237935132.

`portability-simd-intrinsics`<br>

We are not using SIMD instructions and it suggests to use `std::experiemental::` features which might not be commonly available. Also disabled for performance reasons - see https://github.com/llvm/llvm-project/issues/57527#issuecomment-1237935132.<|MERGE_RESOLUTION|>--- conflicted
+++ resolved
@@ -47,11 +47,7 @@
 We are not interested in the size/complexity of a function.
 
 `readability-magic-numbers`<br>
-<<<<<<< HEAD
-`readability-simplify-boolean-expr`<br>
-=======
 `readability-redundant-member-init`<br>
->>>>>>> 3b61ecd9
 
 These do not (always) increase readability.
 
