/*
 * Cppcheck - A tool for static C/C++ code analysis
 * Copyright (C) 2007-2018 Cppcheck team.
 *
 * This program is free software: you can redistribute it and/or modify
 * it under the terms of the GNU General Public License as published by
 * the Free Software Foundation, either version 3 of the License, or
 * (at your option) any later version.
 *
 * This program is distributed in the hope that it will be useful,
 * but WITHOUT ANY WARRANTY; without even the implied warranty of
 * MERCHANTABILITY or FITNESS FOR A PARTICULAR PURPOSE.  See the
 * GNU General Public License for more details.
 *
 * You should have received a copy of the GNU General Public License
 * along with this program.  If not, see <http://www.gnu.org/licenses/>.
 */
//---------------------------------------------------------------------------
#ifndef suppressionsH
#define suppressionsH
//---------------------------------------------------------------------------

#include "config.h"

#include <istream>
#include <list>
#include <set>
#include <string>
#include <vector>

/// @addtogroup Core
/// @{

/** @brief class for handling suppressions */
class CPPCHECKLIB Suppressions {
public:

    struct CPPCHECKLIB ErrorMessage {
        std::string errorId;
        void setFileName(const std::string &s);
        const std::string &getFileName() const {
            return mFileName;
        }
        int lineNumber;
        bool inconclusive;
        std::string symbolNames;
    private:
        std::string mFileName;
    };

    struct CPPCHECKLIB Suppression {
        Suppression() : lineNumber(NO_LINE), matched(false) {}
        Suppression(const Suppression &other) {
            *this = other;
        }
        Suppression(const std::string &id, const std::string &file, int line=NO_LINE) : errorId(id), fileName(file), lineNumber(line), matched(false) {}

        Suppression & operator=(const Suppression &other) {
            errorId = other.errorId;
            fileName = other.fileName;
            lineNumber = other.lineNumber;
            symbolName = other.symbolName;
            matched = other.matched;
            return *this;
        }

        bool operator<(const Suppression &other) const {
            if (errorId != other.errorId)
                return errorId < other.errorId;
            if (lineNumber < other.lineNumber)
                return true;
            if (fileName != other.fileName)
                return fileName < other.fileName;
            if (symbolName != other.symbolName)
                return symbolName < other.symbolName;
            return false;
        }

        /**
         * Parse inline suppression in comment
         * @param comment the full comment text
         * @param errorMessage output parameter for error message (wrong suppression attribute)
         * @return true if it is a inline comment.
         */
        bool parseComment(std::string comment, std::string *errorMessage);

        bool isSuppressed(const ErrorMessage &errmsg) const;

        bool isMatch(const ErrorMessage &errmsg);
        std::string getText() const;

        bool isLocal() const {
            return !fileName.empty() && fileName.find_first_of("?*") == std::string::npos;
        }

        std::string errorId;
        std::string fileName;
        int lineNumber;
        std::string symbolName;
        bool matched;

        enum { NO_LINE = -1 };
    };

    /**
     * @brief Don't show errors listed in the file.
     * @param istr Open file stream where errors can be read.
     * @return error message. empty upon success
     */
    std::string parseFile(std::istream &istr);

    /**
     * @brief Don't show errors listed in the file.
     * @param filename file name
     * @return error message. empty upon success
     */
    std::string parseXmlFile(const char *filename);

    /**
     * Parse multi inline suppression in comment
     * @param comment the full comment text
     * @param errorMessage output parameter for error message (wrong suppression attribute)
     * @return empty vector if something wrong.
     */
<<<<<<< HEAD
    static std::vector<Suppression> parseMultiSuppressComment(std::string comment, std::string *errorMessage);
=======
    static std::vector<Suppression> parseMultiSuppressComment(const std::string &comment, std::string *errorMessage);
>>>>>>> 9896dce7

    /**
     * @brief Don't show the given error.
     * @param line Description of error to suppress (in id:file:line format).
     * @return error message. empty upon success
     */
    std::string addSuppressionLine(const std::string &line);

    /**
     * @brief Don't show this error. File and/or line are optional. In which case
     * the errorId alone is used for filtering.
     * @param suppression suppression details
     * @return error message. empty upon success
     */
    std::string addSuppression(const Suppression &suppression);

    /**
     * @brief Returns true if this message should not be shown to the user.
     * @param errmsg error message
     * @return true if this error is suppressed.
     */
    bool isSuppressed(const ErrorMessage &errmsg);

    /**
     * @brief Returns true if this message should not be shown to the user, only uses local suppressions.
     * @param errmsg error message
     * @return true if this error is suppressed.
     */
    bool isSuppressedLocal(const ErrorMessage &errmsg);

    /**
     * @brief Create an xml dump of suppressions
     * @param out stream to write XML to
    */
    void dump(std::ostream &out) const;

    /**
     * @brief Returns list of unmatched local (per-file) suppressions.
     * @return list of unmatched suppressions
     */
    std::list<Suppression> getUnmatchedLocalSuppressions(const std::string &file, const bool unusedFunctionChecking) const;

    /**
     * @brief Returns list of unmatched global (glob pattern) suppressions.
     * @return list of unmatched suppressions
     */
    std::list<Suppression> getUnmatchedGlobalSuppressions(const bool unusedFunctionChecking) const;

private:
    /** @brief List of error which the user doesn't want to see. */
    std::list<Suppression> mSuppressions;
};

/// @}
//---------------------------------------------------------------------------
#endif // suppressionsH<|MERGE_RESOLUTION|>--- conflicted
+++ resolved
@@ -122,11 +122,7 @@
      * @param errorMessage output parameter for error message (wrong suppression attribute)
      * @return empty vector if something wrong.
      */
-<<<<<<< HEAD
-    static std::vector<Suppression> parseMultiSuppressComment(std::string comment, std::string *errorMessage);
-=======
     static std::vector<Suppression> parseMultiSuppressComment(const std::string &comment, std::string *errorMessage);
->>>>>>> 9896dce7
 
     /**
      * @brief Don't show the given error.
