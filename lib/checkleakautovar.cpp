/*
 * Cppcheck - A tool for static C/C++ code analysis
 * Copyright (C) 2007-2023 Cppcheck team.
 *
 * This program is free software: you can redistribute it and/or modify
 * it under the terms of the GNU General Public License as published by
 * the Free Software Foundation, either version 3 of the License, or
 * (at your option) any later version.
 *
 * This program is distributed in the hope that it will be useful,
 * but WITHOUT ANY WARRANTY; without even the implied warranty of
 * MERCHANTABILITY or FITNESS FOR A PARTICULAR PURPOSE.  See the
 * GNU General Public License for more details.
 *
 * You should have received a copy of the GNU General Public License
 * along with this program.  If not, see <http://www.gnu.org/licenses/>.
 */

//---------------------------------------------------------------------------
// Leaks when using auto variables
//---------------------------------------------------------------------------

#include "checkleakautovar.h"

#include "astutils.h"
#include "checkmemoryleak.h"  // <- CheckMemoryLeak::memoryLeak
#include "checknullpointer.h" // <- CheckNullPointer::isPointerDeRef
#include "mathlib.h"
#include "platform.h"
#include "settings.h"
#include "errortypes.h"
#include "symboldatabase.h"
#include "token.h"
#include "tokenize.h"
#include "utils.h"
#include "vfvalue.h"

#include <algorithm>
#include <array>
#include <cstddef>
#include <iostream>
#include <list>
#include <utility>
#include <vector>

//---------------------------------------------------------------------------

// Register this check class (by creating a static instance of it)
namespace {
    CheckLeakAutoVar instance;
}

static const CWE CWE672(672U);
static const CWE CWE415(415U);

// Hardcoded allocation types (not from library)
static constexpr int NEW_ARRAY = -2;
static constexpr int NEW = -1;

static const std::array<std::pair<std::string, std::string>, 4> alloc_failed_conds {{{"==", "0"}, {"<", "0"}, {"==", "-1"}, {"<=", "-1"}}};
static const std::array<std::pair<std::string, std::string>, 4> alloc_success_conds {{{"!=", "0"}, {">", "0"}, {"!=", "-1"}, {">=", "0"}}};

static bool isAutoDeallocType(const Type* type) {
    if (!type)
        return true;
    if (type->classScope && type->classScope->numConstructors == 0 &&
        (type->classScope->varlist.empty() || type->needInitialization == Type::NeedInitialization::True) &&
        std::none_of(type->derivedFrom.cbegin(), type->derivedFrom.cend(), [](const Type::BaseInfo& bi) {
        return isAutoDeallocType(bi.type);
    }))
        return false;
    return true;
}

/**
 * @brief Is variable type some class with automatic deallocation?
 * @param var variable token
 * @return true unless it can be seen there is no automatic deallocation
 */
static bool isAutoDealloc(const Variable *var)
{
    if (var->valueType() && var->valueType()->type != ValueType::Type::RECORD && var->valueType()->type != ValueType::Type::UNKNOWN_TYPE)
        return false;

    // return false if the type is a simple record type without side effects
    // a type that has no side effects (no constructors and no members with constructors)
    /** @todo false negative: check constructors for side effects */
    return isAutoDeallocType(var->type());
}

template<std::size_t N>
static bool isVarTokComparison(const Token * tok, const Token ** vartok,
                               const std::array<std::pair<std::string, std::string>, N>& ops)
{
    return std::any_of(ops.cbegin(), ops.cend(), [&](const std::pair<std::string, std::string>& op) {
        return astIsVariableComparison(tok, op.first, op.second, vartok);
    });
}

//---------------------------------------------------------------------------

void VarInfo::print()
{
    std::cout << "size=" << alloctype.size() << std::endl;
    for (std::map<int, AllocInfo>::const_iterator it = alloctype.cbegin(); it != alloctype.cend(); ++it) {
        std::string strusage;
        const auto use = possibleUsage.find(it->first);
        if (use != possibleUsage.end())
            strusage = use->second.first->str();

        std::string status;
        switch (it->second.status) {
        case OWNED:
            status = "owned";
            break;
        case DEALLOC:
            status = "dealloc";
            break;
        case ALLOC:
            status = "alloc";
            break;
        case NOALLOC:
            status = "noalloc";
            break;
        case REALLOC:
            status = "realloc";
            break;
        default:
            status = "?";
            break;
        }

        std::cout << "status=" << status << " "
                  << "alloctype='" << it->second.type << "' "
                  << "possibleUsage='" << strusage << "' "
                  << "conditionalAlloc=" << (conditionalAlloc.find(it->first) != conditionalAlloc.end() ? "yes" : "no") << " "
                  << "referenced=" << (referenced.find(it->first) != referenced.end() ? "yes" : "no") << " "
                  << "reallocedFrom=" << it->second.reallocedFromType
                  << std::endl;
    }
}

void VarInfo::possibleUsageAll(const std::pair<const Token*, Usage>& functionUsage)
{
    possibleUsage.clear();
    for (std::map<int, AllocInfo>::const_iterator it = alloctype.cbegin(); it != alloctype.cend(); ++it)
        possibleUsage[it->first] = functionUsage;
}


void CheckLeakAutoVar::leakError(const Token *tok, const std::string &varname, int type) const
{
    const CheckMemoryLeak checkmemleak(mTokenizer, mErrorLogger, mSettings);
    if (Library::isresource(type))
        checkmemleak.resourceLeakError(tok, varname);
    else
        checkmemleak.memleakError(tok, varname);
}

void CheckLeakAutoVar::mismatchError(const Token *deallocTok, const Token *allocTok, const std::string &varname) const
{
    const CheckMemoryLeak c(mTokenizer, mErrorLogger, mSettings);
    const std::list<const Token *> callstack = { allocTok, deallocTok };
    c.mismatchAllocDealloc(callstack, varname);
}

void CheckLeakAutoVar::deallocUseError(const Token *tok, const std::string &varname) const
{
    const CheckMemoryLeak c(mTokenizer, mErrorLogger, mSettings);
    c.deallocuseError(tok, varname);
}

void CheckLeakAutoVar::deallocReturnError(const Token *tok, const Token *deallocTok, const std::string &varname)
{
    const std::list<const Token *> locations = { deallocTok, tok };
    reportError(locations, Severity::error, "deallocret", "$symbol:" + varname + "\nReturning/dereferencing '$symbol' after it is deallocated / released", CWE672, Certainty::normal);
}

void CheckLeakAutoVar::configurationInfo(const Token* tok, const std::pair<const Token*, VarInfo::Usage>& functionUsage)
{
    if (mSettings->checkLibrary && functionUsage.second == VarInfo::USED &&
        (!functionUsage.first || !functionUsage.first->function() || !functionUsage.first->function()->hasBody())) {
        const std::string funcStr = functionUsage.first ? mSettings->library.getFunctionName(functionUsage.first) : "f";
        reportError(tok,
                    Severity::information,
                    "checkLibraryUseIgnore",
                    "--check-library: Function " + funcStr + "() should have <use>/<leak-ignore> configuration");
    }
}

void CheckLeakAutoVar::doubleFreeError(const Token *tok, const Token *prevFreeTok, const std::string &varname, int type)
{
    const std::list<const Token *> locations = { prevFreeTok, tok };

    if (Library::isresource(type))
        reportError(locations, Severity::error, "doubleFree", "$symbol:" + varname + "\nResource handle '$symbol' freed twice.", CWE415, Certainty::normal);
    else
        reportError(locations, Severity::error, "doubleFree", "$symbol:" + varname + "\nMemory pointed to by '$symbol' is freed twice.", CWE415, Certainty::normal);
}


void CheckLeakAutoVar::check()
{
    if (mSettings->clang)
        return;

    logChecker("CheckLeakAutoVar::check"); // notclang

    const SymbolDatabase *symbolDatabase = mTokenizer->getSymbolDatabase();

    // Local variables that are known to be non-zero.
    const std::set<int> notzero;

    // Check function scopes
    for (const Scope * scope : symbolDatabase->functionScopes) {
        if (scope->hasInlineOrLambdaFunction())
            continue;

        // Empty variable info
        VarInfo varInfo;

        checkScope(scope->bodyStart, varInfo, notzero, 0);
    }
}

static bool isVarUsedInTree(const Token *tok, nonneg int varid)
{
    if (!tok)
        return false;
    if (tok->varId() == varid)
        return true;
    if (tok->str() == "(" && Token::simpleMatch(tok->astOperand1(), "sizeof"))
        return false;
    return isVarUsedInTree(tok->astOperand1(), varid) || isVarUsedInTree(tok->astOperand2(), varid);
}

static bool isPointerReleased(const Token *startToken, const Token *endToken, nonneg int varid)
{
    for (const Token *tok = startToken; tok && tok != endToken; tok = tok->next()) {
        if (tok->varId() != varid)
            continue;
        if (Token::Match(tok, "%var% . release ( )"))
            return true;
        if (Token::Match(tok, "%var% ="))
            return false;
    }
    return false;
}

static bool isLocalVarNoAutoDealloc(const Token *varTok, const bool isCpp)
{
    // not a local variable nor argument?
    const Variable *var = varTok->variable();
    if (!var)
        return true;
    if (!var->isArgument() && (!var->isLocal() || var->isStatic()))
        return false;

    // Don't check reference variables
    if (var->isReference() && !var->isArgument())
        return false;

    // non-pod variable
    if (isCpp) {
        // Possibly automatically deallocated memory
        if (isAutoDealloc(var) && Token::Match(varTok, "%var% = new"))
            return false;
        if (!var->isPointer() && !var->typeStartToken()->isStandardType())
            return false;
    }
    return true;
}

/** checks if nameToken is a name of a function in a function call:
 *     func(arg)
 * or
 *     func<temp1_arg>(arg)
 * @param nameToken Function name token
 * @return opening parenthesis token or NULL if not a function call
 */

static const Token * isFunctionCall(const Token * nameToken)
{
    if (!nameToken->isStandardType() && nameToken->isName()) {
        nameToken = nameToken->next();
        // check if function is a template
        if (nameToken && nameToken->link() && nameToken->str() == "<") {
            // skip template arguments
            nameToken = nameToken->link()->next();
        }
        // check for '('
        if (nameToken && nameToken->link() && !nameToken->isCast() && nameToken->str() == "(") {
            // returning opening parenthesis pointer
            return nameToken;
        }
    }
    return nullptr;
}

bool CheckLeakAutoVar::checkScope(const Token * const startToken,
                                  VarInfo &varInfo,
                                  std::set<int> notzero,
                                  nonneg int recursiveCount)
{
#if ASAN
    static const nonneg int recursiveLimit = 300;
#elif defined(__MINGW32__)
    // testrunner crashes with stack overflow in CI
    static constexpr nonneg int recursiveLimit = 600;
#else
    static constexpr nonneg int recursiveLimit = 1000;
#endif
    if (++recursiveCount > recursiveLimit)    // maximum number of "else if ()"
        throw InternalError(startToken, "Internal limit: CheckLeakAutoVar::checkScope() Maximum recursive count of 1000 reached.", InternalError::LIMIT);

    std::map<int, VarInfo::AllocInfo> &alloctype = varInfo.alloctype;
    auto& possibleUsage = varInfo.possibleUsage;
    const std::set<int> conditionalAlloc(varInfo.conditionalAlloc);

    // Parse all tokens
    const Token * const endToken = startToken->link();
    for (const Token *tok = startToken; tok && tok != endToken; tok = tok->next()) {
        if (!tok->scope()->isExecutable()) {
            tok = tok->scope()->bodyEnd;
            if (!tok) // Ticket #6666 (crash upon invalid code)
                break;
        }

        // check each token
        {
            const Token * nextTok = checkTokenInsideExpression(tok, varInfo);
            if (nextTok) {
                tok = nextTok;
                continue;
            }
        }


        // look for end of statement
        if (!Token::Match(tok, "[;{},]") || Token::Match(tok->next(), "[;{},]"))
            continue;

        if (Token::Match(tok, "[;{},] %var% ["))
            continue;

        tok = tok->next();
        if (!tok || tok == endToken)
            break;

        if (Token::Match(tok, "const %type%"))
            tok = tok->tokAt(2);

        while (tok->str() == "(")
            tok = tok->next();
        while (tok->isUnaryOp("*") && tok->astOperand1()->isUnaryOp("&"))
            tok = tok->astOperand1()->astOperand1();

        // parse statement, skip to last member
        const Token *varTok = tok;
        while (Token::Match(varTok, "%name% ::|. %name% !!("))
            varTok = varTok->tokAt(2);

        const Token *ftok = tok;
        if (ftok->str() == "::")
            ftok = ftok->next();
        while (Token::Match(ftok, "%name% :: %name%"))
            ftok = ftok->tokAt(2);

        auto isAssignment = [](const Token* varTok) -> const Token* {
            if (varTok->varId()) {
                const Token* top = varTok;
                while (top->astParent()) {
                    top = top->astParent();
                    if (!Token::Match(top, "(|*|&|."))
                        break;
                }
                if (top->str() == "=" && succeeds(top, varTok))
                    return top;
            }
            return nullptr;
        };

        // assignment..
        if (const Token* const tokAssignOp = isAssignment(varTok)) {

            if (Token::simpleMatch(tokAssignOp->astOperand1(), "."))
                continue;
            // taking address of another variable..
            if (Token::Match(tokAssignOp, "= %var% [+;]")) {
                if (varTok->tokAt(2)->varId() != varTok->varId()) {
                    // If variable points at allocated memory => error
                    leakIfAllocated(varTok, varInfo);

                    // no multivariable checking currently => bail out for rhs variables
                    for (const Token *tok2 = varTok; tok2; tok2 = tok2->next()) {
                        if (tok2->str() == ";") {
                            break;
                        }
                        if (tok2->varId()) {
                            varInfo.erase(tok2->varId());
                        }
                    }
                }
            }

            // right ast part (after `=` operator)
            const Token* tokRightAstOperand = tokAssignOp->astOperand2();
            while (tokRightAstOperand && tokRightAstOperand->isCast())
                tokRightAstOperand = tokRightAstOperand->astOperand2() ? tokRightAstOperand->astOperand2() : tokRightAstOperand->astOperand1();

            // is variable used in rhs?
            if (isVarUsedInTree(tokRightAstOperand, varTok->varId()))
                continue;

            // Variable has already been allocated => error
            if (conditionalAlloc.find(varTok->varId()) == conditionalAlloc.end())
                leakIfAllocated(varTok, varInfo);
            varInfo.erase(varTok->varId());

            if (!isLocalVarNoAutoDealloc(varTok, mTokenizer->isCPP()))
                continue;

            // allocation?
            const Token *const fTok = tokRightAstOperand ? tokRightAstOperand->previous() : nullptr;
            if (Token::Match(fTok, "%type% (")) {
                const Library::AllocFunc* f = mSettings->library.getAllocFuncInfo(fTok);
                if (f && f->arg == -1) {
                    VarInfo::AllocInfo& varAlloc = alloctype[varTok->varId()];
                    varAlloc.type = f->groupId;
                    varAlloc.status = VarInfo::ALLOC;
                    varAlloc.allocTok = fTok;
                }

                changeAllocStatusIfRealloc(alloctype, fTok, varTok);
            } else if (mTokenizer->isCPP() && Token::Match(varTok->tokAt(2), "new !!(")) {
                const Token* tok2 = varTok->tokAt(2)->astOperand1();
                const bool arrayNew = (tok2 && (tok2->str() == "[" || (Token::Match(tok2, "(|{") && tok2->astOperand1() && tok2->astOperand1()->str() == "[")));
                VarInfo::AllocInfo& varAlloc = alloctype[varTok->varId()];
                varAlloc.type = arrayNew ? NEW_ARRAY : NEW;
                varAlloc.status = VarInfo::ALLOC;
                varAlloc.allocTok = varTok->tokAt(2);
            }

            // Assigning non-zero value variable. It might be used to
            // track the execution for a later if condition.
            if (Token::Match(varTok->tokAt(2), "%num% ;") && MathLib::toBigNumber(varTok->strAt(2)) != 0)
                notzero.insert(varTok->varId());
            else if (Token::Match(varTok->tokAt(2), "- %type% ;") && varTok->tokAt(3)->isUpperCaseName())
                notzero.insert(varTok->varId());
            else
                notzero.erase(varTok->varId());
        }

        // if/else
        else if (Token::simpleMatch(tok, "if (")) {
            // Parse function calls inside the condition

            const Token * closingParenthesis = tok->linkAt(1);
            for (const Token *innerTok = tok->tokAt(2); innerTok && innerTok != closingParenthesis; innerTok = innerTok->next()) {
                // TODO: replace with checkTokenInsideExpression()

                if (!isLocalVarNoAutoDealloc(innerTok, mTokenizer->isCPP()))
                    continue;

                // Check assignments in the if-statement. Skip multiple assignments since we don't track those
                if (Token::Match(innerTok, "%var% =") && innerTok->astParent() == innerTok->next() &&
                    !(innerTok->next()->astParent() && innerTok->next()->astParent()->isAssignmentOp())) {
                    // allocation?
                    // right ast part (after `=` operator)
                    const Token* tokRightAstOperand = innerTok->next()->astOperand2();
                    while (tokRightAstOperand && tokRightAstOperand->isCast())
                        tokRightAstOperand = tokRightAstOperand->astOperand2() ? tokRightAstOperand->astOperand2() : tokRightAstOperand->astOperand1();
                    if (tokRightAstOperand && Token::Match(tokRightAstOperand->previous(), "%type% (")) {
                        const Token * fTok = tokRightAstOperand->previous();
                        const Library::AllocFunc* f = mSettings->library.getAllocFuncInfo(fTok);
                        if (f && f->arg == -1) {
                            VarInfo::AllocInfo& varAlloc = alloctype[innerTok->varId()];
                            varAlloc.type = f->groupId;
                            varAlloc.status = VarInfo::ALLOC;
                            varAlloc.allocTok = fTok;
                        } else {
                            // Fixme: warn about leak
                            alloctype.erase(innerTok->varId());
                        }
                        changeAllocStatusIfRealloc(alloctype, fTok, varTok);
                    } else if (mTokenizer->isCPP() && Token::Match(innerTok->tokAt(2), "new !!(")) {
                        const Token* tok2 = innerTok->tokAt(2)->astOperand1();
                        const bool arrayNew = (tok2 && (tok2->str() == "[" || (tok2->str() == "(" && tok2->astOperand1() && tok2->astOperand1()->str() == "[")));
                        VarInfo::AllocInfo& varAlloc = alloctype[innerTok->varId()];
                        varAlloc.type = arrayNew ? NEW_ARRAY : NEW;
                        varAlloc.status = VarInfo::ALLOC;
                        varAlloc.allocTok = innerTok->tokAt(2);
                    }
                }

                // check for function call
                const Token * const openingPar = isFunctionCall(innerTok);
                if (openingPar) {
                    const Library::AllocFunc* allocFunc = mSettings->library.getDeallocFuncInfo(innerTok);
                    // innerTok is a function name
                    const VarInfo::AllocInfo allocation(0, VarInfo::NOALLOC);
                    functionCall(innerTok, openingPar, varInfo, allocation, allocFunc);
                    innerTok = openingPar->link();
                }
            }

            if (Token::simpleMatch(closingParenthesis, ") {")) {
                VarInfo varInfo1(varInfo);  // VarInfo for if code
                VarInfo varInfo2(varInfo);  // VarInfo for else code

                // Skip expressions before commas
                const Token * astOperand2AfterCommas = tok->next()->astOperand2();
                while (Token::simpleMatch(astOperand2AfterCommas, ","))
                    astOperand2AfterCommas = astOperand2AfterCommas->astOperand2();

                // Recursively scan variable comparisons in condition
                visitAstNodes(astOperand2AfterCommas, [&](const Token *tok3) {
                    if (!tok3)
                        return ChildrenToVisit::none;
                    if (tok3->str() == "&&" || tok3->str() == "||") {
                        // FIXME: handle && ! || better
                        return ChildrenToVisit::op1_and_op2;
                    }
                    if (tok3->str() == "(" && Token::Match(tok3->astOperand1(), "UNLIKELY|LIKELY")) {
                        return ChildrenToVisit::op2;
                    }
                    if (tok3->str() == "(" && tok3->previous()->isName()) {
                        const std::vector<const Token *> params = getArguments(tok3->previous());
                        for (const Token *par : params) {
                            if (!par->isComparisonOp())
                                continue;
                            const Token *vartok = nullptr;
                            if (isVarTokComparison(par, &vartok, alloc_success_conds) ||
                                (isVarTokComparison(par, &vartok, alloc_failed_conds))) {
                                varInfo1.erase(vartok->varId());
                                varInfo2.erase(vartok->varId());
                            }
                        }
                        return ChildrenToVisit::none;
                    }

                    const Token *vartok = nullptr;
                    if (isVarTokComparison(tok3, &vartok, alloc_success_conds)) {
                        varInfo2.reallocToAlloc(vartok->varId());
                        varInfo2.erase(vartok->varId());
                        if (astIsVariableComparison(tok3, "!=", "0", &vartok) &&
                            (notzero.find(vartok->varId()) != notzero.end()))
                            varInfo2.clear();
                    } else if (isVarTokComparison(tok3, &vartok, alloc_failed_conds)) {
                        varInfo1.reallocToAlloc(vartok->varId());
                        varInfo1.erase(vartok->varId());
                    }
                    return ChildrenToVisit::none;
                });

                if (!checkScope(closingParenthesis->next(), varInfo1, notzero, recursiveCount)) {
                    varInfo.clear();
                    continue;
                }
                closingParenthesis = closingParenthesis->linkAt(1);
                if (Token::simpleMatch(closingParenthesis, "} else {")) {
                    if (!checkScope(closingParenthesis->tokAt(2), varInfo2, notzero, recursiveCount)) {
                        varInfo.clear();
                        return false;
                    }
                    tok = closingParenthesis->linkAt(2)->previous();
                } else {
                    tok = closingParenthesis->previous();
                }

                VarInfo old;
                old.swap(varInfo);

                std::map<int, VarInfo::AllocInfo>::const_iterator it;

                for (it = old.alloctype.cbegin(); it != old.alloctype.cend(); ++it) {
                    const int varId = it->first;
                    if (old.conditionalAlloc.find(varId) == old.conditionalAlloc.end())
                        continue;
                    if (varInfo1.alloctype.find(varId) == varInfo1.alloctype.end() ||
                        varInfo2.alloctype.find(varId) == varInfo2.alloctype.end()) {
                        varInfo1.erase(varId);
                        varInfo2.erase(varId);
                    }
                }

                // Conditional allocation in varInfo1
                for (it = varInfo1.alloctype.cbegin(); it != varInfo1.alloctype.cend(); ++it) {
                    if (varInfo2.alloctype.find(it->first) == varInfo2.alloctype.end() &&
                        old.alloctype.find(it->first) == old.alloctype.end()) {
                        varInfo.conditionalAlloc.insert(it->first);
                    }
                }

                // Conditional allocation in varInfo2
                for (it = varInfo2.alloctype.cbegin(); it != varInfo2.alloctype.cend(); ++it) {
                    if (varInfo1.alloctype.find(it->first) == varInfo1.alloctype.end() &&
                        old.alloctype.find(it->first) == old.alloctype.end()) {
                        varInfo.conditionalAlloc.insert(it->first);
                    }
                }

                // Conditional allocation/deallocation
                for (it = varInfo1.alloctype.cbegin(); it != varInfo1.alloctype.cend(); ++it) {
                    if (it->second.managed() && conditionalAlloc.find(it->first) != conditionalAlloc.end()) {
                        varInfo.conditionalAlloc.erase(it->first);
                        varInfo2.erase(it->first);
                    }
                }
                for (it = varInfo2.alloctype.cbegin(); it != varInfo2.alloctype.cend(); ++it) {
                    if (it->second.managed() && conditionalAlloc.find(it->first) != conditionalAlloc.end()) {
                        varInfo.conditionalAlloc.erase(it->first);
                        varInfo1.erase(it->first);
                    }
                }

                alloctype.insert(varInfo1.alloctype.cbegin(), varInfo1.alloctype.cend());
                alloctype.insert(varInfo2.alloctype.cbegin(), varInfo2.alloctype.cend());

                possibleUsage.insert(varInfo1.possibleUsage.cbegin(), varInfo1.possibleUsage.cend());
                possibleUsage.insert(varInfo2.possibleUsage.cbegin(), varInfo2.possibleUsage.cend());
            }
        }

        // unknown control.. (TODO: handle loops)
        else if ((Token::Match(tok, "%type% (") && Token::simpleMatch(tok->linkAt(1), ") {")) || Token::simpleMatch(tok, "do {")) {
            varInfo.clear();
            return false;
        }

        // return
        else if (tok->str() == "return") {
            ret(tok, varInfo);
            varInfo.clear();
        }

        // throw
        else if (mTokenizer->isCPP() && tok->str() == "throw") {
            bool tryFound = false;
            const Scope* scope = tok->scope();
            while (scope && scope->isExecutable()) {
                if (scope->type == Scope::eTry)
                    tryFound = true;
                scope = scope->nestedIn;
            }
            // If the execution leaves the function then treat it as return
            if (!tryFound)
                ret(tok, varInfo);
            varInfo.clear();
        }

        // delete
        else if (mTokenizer->isCPP() && tok->str() == "delete") {
            const Token * delTok = tok;
            if (Token::simpleMatch(delTok->astOperand1(), "."))
                continue;
            const bool arrayDelete = Token::simpleMatch(tok->next(), "[ ]");
            if (arrayDelete)
                tok = tok->tokAt(3);
            else
                tok = tok->next();
            if (tok->str() == "(")
                tok = tok->next();
            while (Token::Match(tok, "%name% ::|."))
                tok = tok->tokAt(2);
            const bool isnull = tok->hasKnownIntValue() && tok->values().front().intvalue == 0;
            if (!isnull && tok->varId() && tok->strAt(1) != "[") {
                const VarInfo::AllocInfo allocation(arrayDelete ? NEW_ARRAY : NEW, VarInfo::DEALLOC, delTok);
                changeAllocStatus(varInfo, allocation, tok, tok);
            }
        }

        // Function call..
        else if (const Token* openingPar = isFunctionCall(ftok)) {
            const Library::AllocFunc* af = mSettings->library.getDeallocFuncInfo(ftok);
            VarInfo::AllocInfo allocation(af ? af->groupId : 0, VarInfo::DEALLOC, ftok);
            if (allocation.type == 0)
                allocation.status = VarInfo::NOALLOC;
            if (Token::simpleMatch(ftok->astParent(), "(") && Token::simpleMatch(ftok->astParent()->astOperand2(), "."))
                continue;
            functionCall(ftok, openingPar, varInfo, allocation, af);

            tok = ftok->next()->link();

            // Handle scopes that might be noreturn
            if (allocation.status == VarInfo::NOALLOC && Token::simpleMatch(tok, ") ; }")) {
                if (ftok->isKeyword())
                    continue;
                bool unknown = false;
                if (mTokenizer->isScopeNoReturn(tok->tokAt(2), &unknown)) {
                    if (!unknown)
                        varInfo.clear();
                    else {
                        if (ftok->function() && !ftok->function()->isAttributeNoreturn() &&
                            !(ftok->function()->functionScope && mTokenizer->isScopeNoReturn(ftok->function()->functionScope->bodyEnd))) // check function scope
                            continue;
                        const std::string functionName(mSettings->library.getFunctionName(ftok));
                        if (!mSettings->library.isLeakIgnore(functionName) && !mSettings->library.isUse(functionName)) {
                            const VarInfo::Usage usage = Token::simpleMatch(openingPar, "( )") ? VarInfo::NORET : VarInfo::USED; // TODO: check parameters passed to function
                            varInfo.possibleUsageAll({ ftok, usage });
                        }
                    }
                }
            }

            continue;
        }

        // goto => weird execution path
        else if (tok->str() == "goto") {
            varInfo.clear();
            return false;
        }

        // continue/break
        else if (Token::Match(tok, "continue|break ;")) {
            varInfo.clear();
        }

        // Check smart pointer
        else if (Token::Match(ftok, "%name% <") && mSettings->library.isSmartPointer(tok)) {
            const Token * typeEndTok = ftok->linkAt(1);
            if (!Token::Match(typeEndTok, "> %var% {|( %var% ,|)|}"))
                continue;

            tok = typeEndTok->linkAt(2);

            const int varid = typeEndTok->next()->varId();
            if (isPointerReleased(typeEndTok->tokAt(2), endToken, varid))
                continue;

            bool arrayDelete = false;
            if (Token::findsimplematch(ftok->next(), "[ ]", typeEndTok))
                arrayDelete = true;

            // Check deleter
            const Token * deleterToken = nullptr;
            const Token * endDeleterToken = nullptr;
            const Library::AllocFunc* af = nullptr;
            if (Token::Match(ftok, "unique_ptr < %type% ,")) {
                deleterToken = ftok->tokAt(4);
                endDeleterToken = typeEndTok;
            } else if (Token::Match(typeEndTok, "> %var% {|( %var% ,")) {
                deleterToken = typeEndTok->tokAt(5);
                endDeleterToken = typeEndTok->linkAt(2);
            }
            if (deleterToken) {
                // Skip the decaying plus in expressions like +[](T*){}
                if (deleterToken->str() == "+") {
                    deleterToken = deleterToken->next();
                }
                // Check if its a pointer to a function
                const Token * dtok = Token::findmatch(deleterToken, "& %name%", endDeleterToken);
                if (dtok) {
                    dtok = dtok->next();
                    af = mSettings->library.getDeallocFuncInfo(dtok);
                }
                if (!dtok || !af) {
                    const Token * tscopeStart = nullptr;
                    const Token * tscopeEnd = nullptr;
                    // If the deleter is a lambda, check if it calls the dealloc function
                    if (deleterToken->str() == "[" &&
                        Token::simpleMatch(deleterToken->link(), "] (") &&
                        // TODO: Check for mutable keyword
                        Token::simpleMatch(deleterToken->link()->linkAt(1), ") {")) {
                        tscopeStart = deleterToken->link()->linkAt(1)->tokAt(1);
                        tscopeEnd = tscopeStart->link();
                        // check user-defined deleter function
                    } else if (dtok && dtok->function()) {
                        const Scope* tscope = dtok->function()->functionScope;
                        if (tscope) {
                            tscopeStart = tscope->bodyStart;
                            tscopeEnd = tscope->bodyEnd;
                        }
                        // If the deleter is a class, check if class calls the dealloc function
                    } else if ((dtok = Token::findmatch(deleterToken, "%type%", endDeleterToken)) && dtok->type()) {
                        const Scope * tscope = dtok->type()->classScope;
                        if (tscope) {
                            tscopeStart = tscope->bodyStart;
                            tscopeEnd = tscope->bodyEnd;
                        }
                    }

                    if (tscopeStart && tscopeEnd) {
                        for (const Token *tok2 = tscopeStart; tok2 != tscopeEnd; tok2 = tok2->next()) {
                            af = mSettings->library.getDeallocFuncInfo(tok2);
                            if (af)
                                break;
                        }
                    } else { // there is a deleter, but we can't check it -> assume that it deallocates correctly
                        varInfo.clear();
                        continue;
                    }
                }
            }

            const Token * vtok = typeEndTok->tokAt(3);
            const VarInfo::AllocInfo allocation(af ? af->groupId : (arrayDelete ? NEW_ARRAY : NEW), VarInfo::OWNED, ftok);
            changeAllocStatus(varInfo, allocation, vtok, vtok);
        }
    }
    ret(endToken, varInfo, true);
    return true;
}


const Token * CheckLeakAutoVar::checkTokenInsideExpression(const Token * const tok, VarInfo &varInfo)
{
    // Deallocation and then dereferencing pointer..
    if (tok->varId() > 0) {
        // TODO : Write a separate checker for this that uses valueFlowForward.
        const std::map<int, VarInfo::AllocInfo>::const_iterator var = varInfo.alloctype.find(tok->varId());
        if (var != varInfo.alloctype.end()) {
            bool unknown = false;
            if (var->second.status == VarInfo::DEALLOC && CheckNullPointer::isPointerDeRef(tok, unknown, mSettings) && !unknown) {
                deallocUseError(tok, tok->str());
            } else if (Token::simpleMatch(tok->tokAt(-2), "= &")) {
                varInfo.erase(tok->varId());
            } else {
                // check if tok is assigned into another variable
                const Token *rhs = tok;
                while (rhs->astParent()) {
                    if (rhs->astParent()->str() == "=")
                        break;
                    rhs = rhs->astParent();
                }
                while (rhs->isCast()) {
                    rhs = rhs->astOperand2() ? rhs->astOperand2() : rhs->astOperand1();
                }
                if (rhs->varId() == tok->varId()) {
                    // simple assignment
                    varInfo.erase(tok->varId());
                } else if (rhs->str() == "(" && !mSettings->library.returnValue(rhs->astOperand1()).empty()) {
                    // #9298, assignment through return value of a function
                    const std::string &returnValue = mSettings->library.returnValue(rhs->astOperand1());
                    if (startsWith(returnValue, "arg")) {
                        int argn;
                        const Token *func = getTokenArgumentFunction(tok, argn);
                        if (func) {
                            const std::string arg = "arg" + std::to_string(argn + 1);
                            if (returnValue == arg) {
                                varInfo.erase(tok->varId());
                            }
                        }
                    }
                }
            }
        } else if (Token::Match(tok->previous(), "& %name% = %var% ;")) {
            varInfo.referenced.insert(tok->tokAt(2)->varId());
        }
    }

    // check for function call
    const Token * const openingPar = isFunctionCall(tok);
    if (openingPar) {
        const Library::AllocFunc* allocFunc = mSettings->library.getDeallocFuncInfo(tok);
        VarInfo::AllocInfo alloc(allocFunc ? allocFunc->groupId : 0, VarInfo::DEALLOC, tok);
        if (alloc.type == 0)
            alloc.status = VarInfo::NOALLOC;
        functionCall(tok, openingPar, varInfo, alloc, nullptr);
        const std::string &returnValue = mSettings->library.returnValue(tok);
        if (startsWith(returnValue, "arg"))
            // the function returns one of its argument, we need to process a potential assignment
            return openingPar;
        return isCPPCast(tok->astParent()) ? openingPar : openingPar->link();
    }

    return nullptr;
}


void CheckLeakAutoVar::changeAllocStatusIfRealloc(std::map<int, VarInfo::AllocInfo> &alloctype, const Token *fTok, const Token *retTok) const
{
    const Library::AllocFunc* f = mSettings->library.getReallocFuncInfo(fTok);
    if (f && f->arg == -1 && f->reallocArg > 0 && f->reallocArg <= numberOfArguments(fTok)) {
        const Token* argTok = getArguments(fTok).at(f->reallocArg - 1);
        if (alloctype.find(argTok->varId()) != alloctype.end()) {
            VarInfo::AllocInfo& argAlloc = alloctype[argTok->varId()];
            if (argAlloc.type != 0 && argAlloc.type != f->groupId)
                mismatchError(fTok, argAlloc.allocTok, argTok->str());
            argAlloc.status = VarInfo::REALLOC;
            argAlloc.allocTok = fTok;
        }
        VarInfo::AllocInfo& retAlloc = alloctype[retTok->varId()];
        retAlloc.type = f->groupId;
        retAlloc.status = VarInfo::ALLOC;
        retAlloc.allocTok = fTok;
        retAlloc.reallocedFromType = argTok->varId();
    }
}


void CheckLeakAutoVar::changeAllocStatus(VarInfo &varInfo, const VarInfo::AllocInfo& allocation, const Token* tok, const Token* arg)
{
    std::map<int, VarInfo::AllocInfo> &alloctype = varInfo.alloctype;
    const std::map<int, VarInfo::AllocInfo>::iterator var = alloctype.find(arg->varId());
    if (var != alloctype.end()) {
        if (allocation.status == VarInfo::NOALLOC) {
            // possible usage
            varInfo.possibleUsage[arg->varId()] = { tok, VarInfo::USED };
            if (var->second.status == VarInfo::DEALLOC && arg->previous()->str() == "&")
                varInfo.erase(arg->varId());
        } else if (var->second.managed()) {
            doubleFreeError(tok, var->second.allocTok, arg->str(), allocation.type);
            var->second.status = allocation.status;
        } else if (var->second.type != allocation.type && var->second.type != 0) {
            // mismatching allocation and deallocation
            mismatchError(tok, var->second.allocTok, arg->str());
            varInfo.erase(arg->varId());
        } else {
            // deallocation
            var->second.status = allocation.status;
            var->second.type = allocation.type;
            var->second.allocTok = allocation.allocTok;
        }
    } else if (allocation.status != VarInfo::NOALLOC && allocation.status != VarInfo::OWNED && !Token::simpleMatch(tok->astTop(), "return")) {
        alloctype[arg->varId()].status = VarInfo::DEALLOC;
        alloctype[arg->varId()].allocTok = tok;
    }
}

void CheckLeakAutoVar::functionCall(const Token *tokName, const Token *tokOpeningPar, VarInfo &varInfo, const VarInfo::AllocInfo& allocation, const Library::AllocFunc* af)
{
    // Ignore function call?
    if (mSettings->library.isLeakIgnore(mSettings->library.getFunctionName(tokName)))
        return;
    if (mSettings->library.getReallocFuncInfo(tokName))
        return;

    const Token * const tokFirstArg = tokOpeningPar->next();
    if (!tokFirstArg || tokFirstArg->str() == ")") {
        // no arguments
        return;
    }

    int argNr = 1;
    for (const Token *funcArg = tokFirstArg; funcArg; funcArg = funcArg->nextArgument()) {
        const Token* arg = funcArg;
        if (mTokenizer->isCPP()) {
            int tokAdvance = 0;
            if (arg->str() == "new")
                tokAdvance = 1;
            else if (Token::simpleMatch(arg, "* new"))
                tokAdvance = 2;
            if (tokAdvance > 0) {
                arg = arg->tokAt(tokAdvance);
                if (Token::simpleMatch(arg, "( std :: nothrow )"))
                    arg = arg->tokAt(5);
            }
        }

        // Skip casts
        if (arg->isKeyword() && arg->astParent() && arg->astParent()->isCast())
            arg = arg->astParent();
        while (arg && arg->isCast())
            arg = arg->astOperand2() ? arg->astOperand2() : arg->astOperand1();
        const Token * const argTypeStartTok = arg;

        while (Token::Match(arg, "%name% .|:: %name%"))
            arg = arg->tokAt(2);

        if (Token::Match(arg, "%var% [-,)] !!.") || Token::Match(arg, "& %var%")) {
            // goto variable
            if (arg->str() == "&")
                arg = arg->next();

            const bool isnull = arg->hasKnownIntValue() && arg->values().front().intvalue == 0;

            // Is variable allocated?
            if (!isnull && (!af || af->arg == argNr)) {
                const Library::AllocFunc* deallocFunc = mSettings->library.getDeallocFuncInfo(tokName);
                VarInfo::AllocInfo dealloc(deallocFunc ? deallocFunc->groupId : 0, VarInfo::DEALLOC, tokName);
                if (const Library::AllocFunc* allocFunc = mSettings->library.getAllocFuncInfo(tokName)) {
<<<<<<< HEAD
                    if (allocFunc->arg == argNr && !(arg->variable() && arg->variable()->isArgument() && arg->valueType() && arg->valueType()->pointer > 1)) {
=======
                    if (allocFunc->arg == argNr) {
>>>>>>> e4730001
                        leakIfAllocated(arg, varInfo);
                        VarInfo::AllocInfo& varAlloc = varInfo.alloctype[arg->varId()];
                        varAlloc.type = allocFunc->groupId;
                        varAlloc.status = VarInfo::ALLOC;
                        varAlloc.allocTok = arg;
                    }
                }
                else
                    changeAllocStatus(varInfo, dealloc.type == 0 ? allocation : dealloc, tokName, arg);
            }
        }
        // Check smart pointer
        else if (Token::Match(arg, "%name% < %type%") && mSettings->library.isSmartPointer(argTypeStartTok)) {
            const Token * typeEndTok = arg->linkAt(1);
            const Token * allocTok = nullptr;
            if (!Token::Match(typeEndTok, "> {|( %var% ,|)|}"))
                continue;

            bool arrayDelete = false;
            if (Token::findsimplematch(arg->next(), "[ ]", typeEndTok))
                arrayDelete = true;

            // Check deleter
            const Token * deleterToken = nullptr;
            const Token * endDeleterToken = nullptr;
            const Library::AllocFunc* sp_af = nullptr;
            if (Token::Match(arg, "unique_ptr < %type% ,")) {
                deleterToken = arg->tokAt(4);
                endDeleterToken = typeEndTok;
            } else if (Token::Match(typeEndTok, "> {|( %var% ,")) {
                deleterToken = typeEndTok->tokAt(4);
                endDeleterToken = typeEndTok->linkAt(1);
            }
            if (deleterToken) {
                // Check if its a pointer to a function
                const Token * dtok = Token::findmatch(deleterToken, "& %name%", endDeleterToken);
                if (dtok) {
                    sp_af = mSettings->library.getDeallocFuncInfo(dtok->tokAt(1));
                } else {
                    // If the deleter is a class, check if class calls the dealloc function
                    dtok = Token::findmatch(deleterToken, "%type%", endDeleterToken);
                    if (dtok && dtok->type()) {
                        const Scope * tscope = dtok->type()->classScope;
                        for (const Token *tok2 = tscope->bodyStart; tok2 != tscope->bodyEnd; tok2 = tok2->next()) {
                            sp_af = mSettings->library.getDeallocFuncInfo(tok2);
                            if (sp_af) {
                                allocTok = tok2;
                                break;
                            }
                        }
                    }
                }
            }

            const Token * vtok = typeEndTok->tokAt(2);
            const VarInfo::AllocInfo sp_allocation(sp_af ? sp_af->groupId : (arrayDelete ? NEW_ARRAY : NEW), VarInfo::OWNED, allocTok);
            changeAllocStatus(varInfo, sp_allocation, vtok, vtok);
        } else {
            checkTokenInsideExpression(arg, varInfo);
        }
        // TODO: check each token in argument expression (could contain multiple variables)
        argNr++;
    }
}


void CheckLeakAutoVar::leakIfAllocated(const Token *vartok,
                                       const VarInfo &varInfo)
{
    const std::map<int, VarInfo::AllocInfo> &alloctype = varInfo.alloctype;
    const auto& possibleUsage = varInfo.possibleUsage;

    const std::map<int, VarInfo::AllocInfo>::const_iterator var = alloctype.find(vartok->varId());
    if (var != alloctype.cend() && var->second.status == VarInfo::ALLOC) {
        const auto use = possibleUsage.find(vartok->varId());
        if (use == possibleUsage.end()) {
            leakError(vartok, vartok->str(), var->second.type);
        } else {
            configurationInfo(vartok, use->second);
        }
    }
}

void CheckLeakAutoVar::ret(const Token *tok, VarInfo &varInfo, const bool isEndOfScope)
{
    const std::map<int, VarInfo::AllocInfo> &alloctype = varInfo.alloctype;
    const auto& possibleUsage = varInfo.possibleUsage;
    std::vector<int> toRemove;

    const SymbolDatabase *symbolDatabase = mTokenizer->getSymbolDatabase();
    for (std::map<int, VarInfo::AllocInfo>::const_iterator it = alloctype.cbegin(); it != alloctype.cend(); ++it) {
        // don't warn if variable is conditionally allocated, unless it leaves the scope
        if (!isEndOfScope && !it->second.managed() && varInfo.conditionalAlloc.find(it->first) != varInfo.conditionalAlloc.end())
            continue;

        // don't warn if there is a reference of the variable
        if (varInfo.referenced.find(it->first) != varInfo.referenced.end())
            continue;

        const int varid = it->first;
        const Variable *var = symbolDatabase->getVariableFromVarId(varid);
        if (var) {
            // don't warn if we leave an inner scope
            if (isEndOfScope && var->scope() && tok != var->scope()->bodyEnd)
                continue;
            enum class PtrUsage { NONE, DEREF, PTR } used = PtrUsage::NONE;
            for (const Token *tok2 = tok; tok2; tok2 = tok2->next()) {
                if (tok2->str() == ";")
                    break;
                if (!Token::Match(tok2, "return|(|{|,"))
                    continue;

                const Token* tok3 = tok2->next();
                while (tok3 && tok3->isCast() && tok3->valueType() &&
                       (tok3->valueType()->pointer ||
                        (tok3->valueType()->typeSize(mSettings->platform) == 0) ||
                        (tok3->valueType()->typeSize(mSettings->platform) >= mSettings->platform.sizeof_pointer)))
                    tok3 = tok3->astOperand2() ? tok3->astOperand2() : tok3->astOperand1();
                if (tok3 && tok3->varId() == varid)
                    tok2 = tok3->next();
                else if (Token::Match(tok3, "& %varid% . %name%", varid))
                    tok2 = tok3->tokAt(4);
                else if (Token::simpleMatch(tok3, "*") && tok3->next()->varId() == varid)
                    tok2 = tok3;
                else
                    continue;
                if (Token::Match(tok2, "[});,+]")) {
                    used = PtrUsage::PTR;
                    break;
                }
                if (Token::Match(tok2, "[|.|*")) {
                    used = PtrUsage::DEREF;
                    break;
                }
            }

            // return deallocated pointer
            if (used != PtrUsage::NONE && it->second.status == VarInfo::DEALLOC)
                deallocReturnError(tok, it->second.allocTok, var->name());

            else if (used != PtrUsage::PTR && !it->second.managed() && !var->isReference()) {
                const auto use = possibleUsage.find(varid);
                if (use == possibleUsage.end()) {
                    leakError(tok, var->name(), it->second.type);
                } else {
                    configurationInfo(tok, use->second);
                }
            }
            toRemove.push_back(varid);
        }
    }
    for (const int varId : toRemove)
        varInfo.erase(varId);
}<|MERGE_RESOLUTION|>--- conflicted
+++ resolved
@@ -971,11 +971,7 @@
                 const Library::AllocFunc* deallocFunc = mSettings->library.getDeallocFuncInfo(tokName);
                 VarInfo::AllocInfo dealloc(deallocFunc ? deallocFunc->groupId : 0, VarInfo::DEALLOC, tokName);
                 if (const Library::AllocFunc* allocFunc = mSettings->library.getAllocFuncInfo(tokName)) {
-<<<<<<< HEAD
                     if (allocFunc->arg == argNr && !(arg->variable() && arg->variable()->isArgument() && arg->valueType() && arg->valueType()->pointer > 1)) {
-=======
-                    if (allocFunc->arg == argNr) {
->>>>>>> e4730001
                         leakIfAllocated(arg, varInfo);
                         VarInfo::AllocInfo& varAlloc = varInfo.alloctype[arg->varId()];
                         varAlloc.type = allocFunc->groupId;
