--- conflicted
+++ resolved
@@ -550,20 +550,12 @@
                         if (astIsVariableComparison(tok3, "!=", "0", &vartok) &&
                             (notzero.find(vartok->varId()) != notzero.end()))
                             varInfo2.clear();
-<<<<<<< HEAD
-                        
-=======
-
->>>>>>> 5aebb2cd
+
                         if (std::any_of(varInfo1.alloctype.begin(), varInfo1.alloctype.end(), [&](const std::pair<int, VarInfo::AllocInfo>& info) {
                             if (info.second.status != VarInfo::ALLOC)
                                 return false;
                             const Token* ret = getReturnValueFromOutparamAlloc(info.second.allocTok, *mSettings);
-<<<<<<< HEAD
                             return ret && vartok && ret->varId() && ret->varId() == vartok->varId();
-=======
-                            return ret && ret->varId() && ret->varId() == vartok->varId();
->>>>>>> 5aebb2cd
                         })) {
                             varInfo1.clear();
                         }
