--- conflicted
+++ resolved
@@ -1045,15 +1045,11 @@
             const VarInfo::AllocInfo sp_allocation(sp_af ? sp_af->groupId : (arrayDelete ? NEW_ARRAY : NEW), VarInfo::OWNED, allocTok);
             changeAllocStatus(varInfo, sp_allocation, vtok, vtok);
         } else {
-<<<<<<< HEAD
             const Token* const nextArg = funcArg->nextArgument();
             do {
-                checkTokenInsideExpression(arg, varInfo);
+                checkTokenInsideExpression(arg, varInfo, /*inFuncCall*/ isLeakIgnore);
                 arg = arg->next();
             } while ((nextArg && arg != nextArg) || (!nextArg && arg != tokOpeningPar->link()));
-=======
-            checkTokenInsideExpression(arg, varInfo, /*inFuncCall*/ isLeakIgnore);
->>>>>>> 481d4578
         }
         // TODO: check each token in argument expression (could contain multiple variables)
         argNr++;
