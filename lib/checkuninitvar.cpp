--- conflicted
+++ resolved
@@ -720,11 +720,7 @@
                     continue;
                 }
             }
-<<<<<<< HEAD
-            if (var.isPointer() && (var.typeStartToken()->isStandardType() || var.typeStartToken()->isEnumType() || (var.type() && var.type()->needInitialization == Type::NeedInitialization::True)) && Token::simpleMatch(tok->next(), "= new")) {
-=======
             if (mTokenizer->isCPP() && var.isPointer() && (var.typeStartToken()->isStandardType() || var.typeStartToken()->isEnumType() || (var.type() && var.type()->needInitialization == Type::NeedInitialization::True)) && Token::simpleMatch(tok->next(), "= new")) {
->>>>>>> 09eaa412
                 *alloc = CTOR_CALL;
 
                 // type has constructor(s)
@@ -1370,11 +1366,7 @@
                 continue;
             bool uninitderef = false;
             if (tok->variable()) {
-<<<<<<< HEAD
-                if (!isVariableUsage(tok, tok->variable()->isPointer(), tok->variable()->isArray() ? ARRAY : NO_ALLOC))
-=======
                 if (!isVariableUsage(tok, tok->variable()->isPointer(), tok->variable()->isArray() ? ARRAY : NO_ALLOC, v->indirect))
->>>>>>> 09eaa412
                     continue;
                 bool unknown;
                 const bool deref = CheckNullPointer::isPointerDeRef(tok, unknown, mSettings);
