--- conflicted
+++ resolved
@@ -1573,18 +1573,6 @@
                     if (Token::Match(tok->astParent(), ". %var%") && !isleaf)
                         continue;
                 }
-<<<<<<< HEAD
-                if (!(Token::Match(tok->astParent(), ". %name% (") && uninitderef) &&
-                    isVariableChanged(tok, v->indirect, mSettings, mTokenizer->isCPP()))
-                    continue;
-                bool inconclusive = false;
-                if (isVariableChangedByFunctionCall(tok, v->indirect, mSettings, &inconclusive) || inconclusive)
-                    continue;
-                const Token* ltok = tok;
-                if (Token::simpleMatch(tok->astParent(), ".") && astIsRHS(tok))
-                    ltok = tok->astParent();
-                uninitvarError(ltok, ltok->expressionString(), v->errorPath);
-=======
                 if (!isUsedByFunction(tok, v->indirect, mSettings)) {
                     if (!(Token::Match(tok->astParent(), ". %name% (") && uninitderef) &&
                         isVariableChanged(tok, v->indirect, mSettings, mTokenizer->isCPP()))
@@ -1593,8 +1581,10 @@
                     if (isVariableChangedByFunctionCall(tok, v->indirect, mSettings, &inconclusive) || inconclusive)
                         continue;
                 }
-                uninitvarError(tok, tok->expressionString(), v->errorPath);
->>>>>>> 257efb40
+                const Token* ltok = tok;
+                if (Token::simpleMatch(tok->astParent(), ".") && astIsRHS(tok))
+                    ltok = tok->astParent();
+                uninitvarError(ltok, ltok->expressionString(), v->errorPath);
                 ids.insert(tok->exprId());
                 if (v->tokvalue)
                     ids.insert(v->tokvalue->exprId());
