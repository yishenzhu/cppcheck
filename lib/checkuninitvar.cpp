/*
 * Cppcheck - A tool for static C/C++ code analysis
 * Copyright (C) 2007-2019 Cppcheck team.
 *
 * This program is free software: you can redistribute it and/or modify
 * it under the terms of the GNU General Public License as published by
 * the Free Software Foundation, either version 3 of the License, or
 * (at your option) any later version.
 *
 * This program is distributed in the hope that it will be useful,
 * but WITHOUT ANY WARRANTY; without even the implied warranty of
 * MERCHANTABILITY or FITNESS FOR A PARTICULAR PURPOSE.  See the
 * GNU General Public License for more details.
 *
 * You should have received a copy of the GNU General Public License
 * along with this program.  If not, see <http://www.gnu.org/licenses/>.
 */


//---------------------------------------------------------------------------
#include "checkuninitvar.h"

#include "astutils.h"
#include "checknullpointer.h"   // CheckNullPointer::isPointerDeref
#include "errorlogger.h"
#include "library.h"
#include "mathlib.h"
#include "settings.h"
#include "symboldatabase.h"
#include "token.h"
#include "tokenize.h"
#include "valueflow.h"

#include <tinyxml2.h>

#include <cassert>
#include <cstddef>
#include <list>
#include <map>
#include <stack>
#include <utility>
//---------------------------------------------------------------------------

// Register this check class (by creating a static instance of it)
namespace {
    CheckUninitVar instance;
}

//---------------------------------------------------------------------------

// CWE ids used:
static const struct CWE CWE476(476U);  // NULL Pointer Dereference
static const struct CWE CWE676(676U);
static const struct CWE CWE908(908U);
static const struct CWE CWE825(825U);

// get ast parent, skip possible address-of and casts
static const Token *getAstParentSkipPossibleCastAndAddressOf(const Token *vartok, bool *unknown)
{
    if (unknown)
        *unknown = false;
    if (!vartok)
        return nullptr;
    const Token *parent = vartok->astParent();
    while (Token::Match(parent, ".|::"))
        parent = parent->astParent();
    if (!parent)
        return nullptr;
    if (parent->isUnaryOp("&"))
        parent = parent->astParent();
    else if (parent->str() == "&" && vartok == parent->astOperand2() && Token::Match(parent->astOperand1()->previous(), "( %type% )")) {
        parent = parent->astParent();
        if (unknown)
            *unknown = true;
    }
    while (parent && parent->isCast())
        parent = parent->astParent();
    return parent;
}

void CheckUninitVar::check()
{
    const SymbolDatabase *symbolDatabase = mTokenizer->getSymbolDatabase();

    std::set<std::string> arrayTypeDefs;
    for (const Token *tok = mTokenizer->tokens(); tok; tok = tok->next()) {
        if (Token::Match(tok, "%name% [") && tok->variable() && Token::Match(tok->variable()->typeStartToken(), "%type% %var% ;"))
            arrayTypeDefs.insert(tok->variable()->typeStartToken()->str());
    }

    // check every executable scope
    for (const Scope &scope : symbolDatabase->scopeList) {
        if (scope.isExecutable()) {
            checkScope(&scope, arrayTypeDefs);
        }
    }
}

void CheckUninitVar::checkScope(const Scope* scope, const std::set<std::string> &arrayTypeDefs)
{
    for (const Variable &var : scope->varlist) {
        if ((mTokenizer->isCPP() && var.type() && !var.isPointer() && var.type()->needInitialization != Type::NeedInitialization::True) ||
            var.isStatic() || var.isExtern() || var.isReference())
            continue;

        // don't warn for try/catch exception variable
        if (var.isThrow())
            continue;

        if (Token::Match(var.nameToken()->next(), "[({:]"))
            continue;

        if (Token::Match(var.nameToken(), "%name% =")) { // Variable is initialized, but Rhs might be not
            checkRhs(var.nameToken(), var, NO_ALLOC, 0U, emptyString);
            continue;
        }
        if (Token::Match(var.nameToken(), "%name% ) (") && Token::simpleMatch(var.nameToken()->linkAt(2), ") =")) { // Function pointer is initialized, but Rhs might be not
            checkRhs(var.nameToken()->linkAt(2)->next(), var, NO_ALLOC, 0U, emptyString);
            continue;
        }

        if (var.isArray() || var.isPointerToArray()) {
            const Token *tok = var.nameToken()->next();
            if (var.isPointerToArray())
                tok = tok->next();
            while (Token::simpleMatch(tok->link(), "] ["))
                tok = tok->link()->next();
            if (Token::Match(tok->link(), "] =|{"))
                continue;
        }

        bool stdtype = mTokenizer->isC() && arrayTypeDefs.find(var.typeStartToken()->str()) == arrayTypeDefs.end();
        const Token* tok = var.typeStartToken();
        for (; tok != var.nameToken() && tok->str() != "<"; tok = tok->next()) {
            if (tok->isStandardType() || tok->isEnumType())
                stdtype = true;
        }
        if (var.isArray() && !stdtype)
            continue;

        while (tok && tok->str() != ";")
            tok = tok->next();
        if (!tok)
            continue;

        if (tok->astParent() && Token::simpleMatch(tok->astParent()->previous(), "for (") &&
            checkLoopBody(tok->astParent()->link()->next(), var, var.isArray() ? ARRAY : NO_ALLOC, emptyString, true))
            continue;

        if (var.isArray()) {
            Alloc alloc = ARRAY;
            const std::map<int, VariableValue> variableValue;
            bool init = false;
            for (const Token *parent = var.nameToken(); parent; parent = parent->astParent()) {
                if (parent->str() == "=")
                    init = true;
            }
            if (!init)
                checkScopeForVariable(tok, var, nullptr, nullptr, &alloc, emptyString, variableValue);
            continue;
        }
        if (stdtype || var.isPointer()) {
            Alloc alloc = NO_ALLOC;
            const std::map<int, VariableValue> variableValue;
            checkScopeForVariable(tok, var, nullptr, nullptr, &alloc, emptyString, variableValue);
        }
        if (var.type())
            checkStruct(tok, var);
    }

    if (scope->function) {
        for (const Variable &arg : scope->function->argumentList) {
            if (arg.declarationId() && Token::Match(arg.typeStartToken(), "%type% * %name% [,)]")) {
                // Treat the pointer as initialized until it is assigned by malloc
                for (const Token *tok = scope->bodyStart; tok != scope->bodyEnd; tok = tok->next()) {
                    if (Token::Match(tok, "[;{}] %varid% = %name% (", arg.declarationId()) &&
                        mSettings->library.returnuninitdata.count(tok->strAt(3)) == 1U) {
                        if (arg.typeStartToken()->strAt(-1) == "struct" || (arg.type() && arg.type()->isStructType()))
                            checkStruct(tok, arg);
                        else if (arg.typeStartToken()->isStandardType() || arg.typeStartToken()->isEnumType()) {
                            Alloc alloc = NO_ALLOC;
                            const std::map<int, VariableValue> variableValue;
                            checkScopeForVariable(tok->next(), arg, nullptr, nullptr, &alloc, emptyString, variableValue);
                        }
                    }
                }
            }
        }
    }
}

void CheckUninitVar::checkStruct(const Token *tok, const Variable &structvar)
{
    const Token *typeToken = structvar.typeStartToken();
    const SymbolDatabase * symbolDatabase = mTokenizer->getSymbolDatabase();
    for (const Scope *scope2 : symbolDatabase->classAndStructScopes) {
        if (scope2->className == typeToken->str() && scope2->numConstructors == 0U) {
            for (const Variable &var : scope2->varlist) {
                if (var.isStatic() || var.hasDefault() || var.isArray() ||
                    (!mTokenizer->isC() && var.isClass() && (!var.type() || var.type()->needInitialization != Type::NeedInitialization::True)))
                    continue;

                // is the variable declared in a inner union?
                bool innerunion = false;
                for (const Scope *innerScope : scope2->nestedList) {
                    if (innerScope->type == Scope::eUnion) {
                        if (var.typeStartToken()->linenr() >= innerScope->bodyStart->linenr() &&
                            var.typeStartToken()->linenr() <= innerScope->bodyEnd->linenr()) {
                            innerunion = true;
                            break;
                        }
                    }
                }

                if (!innerunion) {
                    Alloc alloc = NO_ALLOC;
                    const Token *tok2 = tok;
                    if (tok->str() == "}")
                        tok2 = tok2->next();
                    const std::map<int, VariableValue> variableValue;
                    checkScopeForVariable(tok2, structvar, nullptr, nullptr, &alloc, var.name(), variableValue);
                }
            }
        }
    }
}

static VariableValue operator!(VariableValue v)
{
    v.notEqual = !v.notEqual;
    return v;
}
static bool operator==(const VariableValue & v, MathLib::bigint i)
{
    return v.notEqual ? (i != v.value) : (i == v.value);
}
static bool operator!=(const VariableValue & v, MathLib::bigint i)
{
    return v.notEqual ? (i == v.value) : (i != v.value);
}

static void conditionAlwaysTrueOrFalse(const Token *tok, const std::map<int, VariableValue> &variableValue, bool *alwaysTrue, bool *alwaysFalse)
{
    if (!tok)
        return;

    if (tok->isName() || tok->str() == ".") {
        while (tok && tok->str() == ".")
            tok = tok->astOperand2();
        const std::map<int, VariableValue>::const_iterator it = variableValue.find(tok ? tok->varId() : ~0U);
        if (it != variableValue.end()) {
            *alwaysTrue = (it->second != 0LL);
            *alwaysFalse = (it->second == 0LL);
        }
    }

    else if (tok->isComparisonOp()) {
        if (tok->hasKnownIntValue()) {
            if (tok->values().front().intvalue)
                *alwaysTrue = true;
            else
                *alwaysFalse = true;
            return;
        }

        const Token *vartok, *numtok;
        if (tok->astOperand2() && tok->astOperand2()->isNumber()) {
            vartok = tok->astOperand1();
            numtok = tok->astOperand2();
        } else if (tok->astOperand1() && tok->astOperand1()->isNumber()) {
            vartok = tok->astOperand2();
            numtok = tok->astOperand1();
        } else {
            return;
        }

        while (vartok && vartok->str() == ".")
            vartok = vartok->astOperand2();

        const std::map<int, VariableValue>::const_iterator it = variableValue.find(vartok ? vartok->varId() : ~0U);
        if (it == variableValue.end())
            return;

        if (tok->str() == "==")
            *alwaysTrue  = (it->second == MathLib::toLongNumber(numtok->str()));
        else if (tok->str() == "!=")
            *alwaysTrue  = (it->second != MathLib::toLongNumber(numtok->str()));
        else
            return;
        *alwaysFalse = !(*alwaysTrue);
    }

    else if (tok->str() == "!") {
        bool t=false,f=false;
        conditionAlwaysTrueOrFalse(tok->astOperand1(), variableValue, &t, &f);
        if (t||f) {
            *alwaysTrue = !t;
            *alwaysFalse = !f;
        }
    }

    else if (tok->str() == "||") {
        bool t1=false, f1=false;
        conditionAlwaysTrueOrFalse(tok->astOperand1(), variableValue, &t1, &f1);
        bool t2=false, f2=false;
        if (!t1)
            conditionAlwaysTrueOrFalse(tok->astOperand2(), variableValue, &t2, &f2);
        *alwaysTrue = (t1 || t2);
        *alwaysFalse = (f1 && f2);
    }

    else if (tok->str() == "&&") {
        bool t1=false, f1=false;
        conditionAlwaysTrueOrFalse(tok->astOperand1(), variableValue, &t1, &f1);
        bool t2=false, f2=false;
        if (!f1)
            conditionAlwaysTrueOrFalse(tok->astOperand2(), variableValue, &t2, &f2);
        *alwaysTrue = (t1 && t2);
        *alwaysFalse = (f1 || f2);
    }
}

static bool isVariableUsed(const Token *tok, const Variable& var)
{
    if (!tok)
        return false;
    if (tok->str() == "&" && !tok->astOperand2())
        return false;
    if (tok->isConstOp())
        return isVariableUsed(tok->astOperand1(),var) || isVariableUsed(tok->astOperand2(),var);
    if (tok->varId() != var.declarationId())
        return false;
    if (!var.isArray())
        return true;

    const Token *parent = tok->astParent();
    while (Token::Match(parent, "[?:]"))
        parent = parent->astParent();
    // no dereference, then array is not "used"
    if (!Token::Match(parent, "*|["))
        return false;
    const Token *parent2 = parent->astParent();
    // TODO: handle function calls. There is a TODO assertion in TestUninitVar::uninitvar_arrays
    return !parent2 || parent2->isConstOp() || (parent2->str() == "=" && parent2->astOperand2() == parent);
}

bool CheckUninitVar::checkScopeForVariable(const Token *tok, const Variable& var, bool * const possibleInit, bool * const noreturn, Alloc* const alloc, const std::string &membervar, std::map<int, VariableValue> variableValue)
{
    const bool suppressErrors(possibleInit && *possibleInit);  // Assume that this is a variable delaratkon, rather than a fundef
    const bool printDebug = mSettings->debugwarnings;

    if (possibleInit)
        *possibleInit = false;

    int number_of_if = 0;

    if (var.declarationId() == 0U)
        return true;

    for (; tok; tok = tok->next()) {
        // End of scope..
        if (tok->str() == "}") {
            if (number_of_if && possibleInit)
                *possibleInit = true;

            // might be a noreturn function..
            if (mTokenizer->IsScopeNoReturn(tok)) {
                if (noreturn)
                    *noreturn = true;
                return false;
            }

            break;
        }

        // Unconditional inner scope or try..
        if (tok->str() == "{" && Token::Match(tok->previous(), ",|;|{|}|try")) {
            if (checkScopeForVariable(tok->next(), var, possibleInit, noreturn, alloc, membervar, variableValue))
                return true;
            tok = tok->link();
            continue;
        }

        // assignment with nonzero constant..
        if (Token::Match(tok->previous(), "[;{}] %var% = - %name% ;"))
            variableValue[tok->varId()] = !VariableValue(0);

        // Inner scope..
        else if (Token::simpleMatch(tok, "if (")) {
            bool alwaysTrue = false;
            bool alwaysFalse = false;

            // Is variable assigned in condition?
            if (!membervar.empty()) {
                for (const Token *cond = tok->linkAt(1); cond != tok; cond = cond->previous()) {
                    if (cond->varId() == var.declarationId() && isMemberVariableAssignment(cond, membervar))
                        return true;
                }
            }

            conditionAlwaysTrueOrFalse(tok->next()->astOperand2(), variableValue, &alwaysTrue, &alwaysFalse);

            // initialization / usage in condition..
            if (!alwaysTrue && checkIfForWhileHead(tok->next(), var, suppressErrors, bool(number_of_if == 0), *alloc, membervar))
                return true;

            // checking if a not-zero variable is zero => bail out
            int condVarId = 0;
            VariableValue condVarValue(0);
            const Token *condVarTok = nullptr;
            if (alwaysFalse)
                ;
            else if (Token::simpleMatch(tok, "if (") &&
                     astIsVariableComparison(tok->next()->astOperand2(), "!=", "0", &condVarTok)) {
                const std::map<int,VariableValue>::const_iterator it = variableValue.find(condVarTok->varId());
                if (it != variableValue.end() && it->second != 0)
                    return true;   // this scope is not fully analysed => return true
                else {
                    condVarId = condVarTok->varId();
                    condVarValue = !VariableValue(0);
                }
            } else if (Token::simpleMatch(tok, "if (") && Token::Match(tok->next()->astOperand2(), "==|!=")) {
                const Token *condition = tok->next()->astOperand2();
                const Token *lhs = condition->astOperand1();
                const Token *rhs = condition->astOperand2();
                const Token *vartok = rhs && rhs->isNumber() ? lhs : rhs;
                const Token *numtok = rhs && rhs->isNumber() ? rhs : lhs;
                while (Token::simpleMatch(vartok, "."))
                    vartok = vartok->astOperand2();
                if (vartok && vartok->varId() && numtok) {
                    const std::map<int,VariableValue>::const_iterator it = variableValue.find(vartok->varId());
                    if (it != variableValue.end() && it->second != MathLib::toLongNumber(numtok->str()))
                        return true;   // this scope is not fully analysed => return true
                    else {
                        condVarId = vartok->varId();
                        condVarValue = VariableValue(MathLib::toLongNumber(numtok->str()));
                        if (condition->str() == "!=")
                            condVarValue = !condVarValue;
                    }
                }
            }

            // goto the {
            tok = tok->next()->link()->next();

            if (!tok)
                break;
            if (tok->str() == "{") {
                bool possibleInitIf((!alwaysTrue && number_of_if > 0) || suppressErrors);
                bool noreturnIf = false;
                const bool initif = !alwaysFalse && checkScopeForVariable(tok->next(), var, &possibleInitIf, &noreturnIf, alloc, membervar, variableValue);

                // bail out for such code:
                //    if (a) x=0;    // conditional initialization
                //    if (b) return; // cppcheck doesn't know if b can be false when a is false.
                //    x++;           // it's possible x is always initialized
                if (!alwaysTrue && noreturnIf && number_of_if > 0) {
                    if (printDebug) {
                        std::string condition;
                        for (const Token *tok2 = tok->linkAt(-1); tok2 != tok; tok2 = tok2->next()) {
                            condition += tok2->str();
                            if (tok2->isName() && tok2->next()->isName())
                                condition += ' ';
                        }
                        reportError(tok, Severity::debug, "debug", "bailout uninitialized variable checking for '" + var.name() + "'. can't determine if this condition can be false when previous condition is false: " + condition);
                    }
                    return true;
                }

                if (alwaysTrue && (initif || noreturnIf))
                    return true;

                std::map<int, VariableValue> varValueIf;
                if (!alwaysFalse && !initif && !noreturnIf) {
                    for (const Token *tok2 = tok; tok2 && tok2 != tok->link(); tok2 = tok2->next()) {
                        if (Token::Match(tok2, "[;{}.] %name% = - %name% ;"))
                            varValueIf[tok2->next()->varId()] = !VariableValue(0);
                        else if (Token::Match(tok2, "[;{}.] %name% = %num% ;"))
                            varValueIf[tok2->next()->varId()] = VariableValue(MathLib::toLongNumber(tok2->strAt(3)));
                    }
                }

                if (initif && condVarId > 0U)
                    variableValue[condVarId] = !condVarValue;

                // goto the }
                tok = tok->link();

                if (!Token::simpleMatch(tok, "} else {")) {
                    if (initif || possibleInitIf) {
                        ++number_of_if;
                        if (number_of_if >= 2)
                            return true;
                    }
                } else {
                    // goto the {
                    tok = tok->tokAt(2);

                    bool possibleInitElse((!alwaysFalse && number_of_if > 0) || suppressErrors);
                    bool noreturnElse = false;
                    const bool initelse = !alwaysTrue && checkScopeForVariable(tok->next(), var, &possibleInitElse, &noreturnElse, alloc, membervar, variableValue);

                    std::map<int, VariableValue> varValueElse;
                    if (!alwaysTrue && !initelse && !noreturnElse) {
                        for (const Token *tok2 = tok; tok2 && tok2 != tok->link(); tok2 = tok2->next()) {
                            if (Token::Match(tok2, "[;{}.] %var% = - %name% ;"))
                                varValueElse[tok2->next()->varId()] = !VariableValue(0);
                            else if (Token::Match(tok2, "[;{}.] %var% = %num% ;"))
                                varValueElse[tok2->next()->varId()] = VariableValue(MathLib::toLongNumber(tok2->strAt(3)));
                        }
                    }

                    if (initelse && condVarId > 0U && !noreturnIf && !noreturnElse)
                        variableValue[condVarId] = condVarValue;

                    // goto the }
                    tok = tok->link();

                    if ((alwaysFalse || initif || noreturnIf) &&
                        (alwaysTrue || initelse || noreturnElse))
                        return true;

                    if (initif || initelse || possibleInitElse)
                        ++number_of_if;
                    if (!initif && !noreturnIf)
                        variableValue.insert(varValueIf.begin(), varValueIf.end());
                    if (!initelse && !noreturnElse)
                        variableValue.insert(varValueElse.begin(), varValueElse.end());
                }
            }
        }

        // = { .. }
        else if (Token::simpleMatch(tok, "= {")) {
            // end token
            const Token *end = tok->next()->link();

            // If address of variable is taken in the block then bail out
            if (var.isPointer() || var.isArray()) {
                if (Token::findmatch(tok->tokAt(2), "%varid%", end, var.declarationId()))
                    return true;
            } else if (Token::findmatch(tok->tokAt(2), "& %varid%", end, var.declarationId())) {
                return true;
            }

            const Token *errorToken = nullptr;
            visitAstNodes(tok->next(),
            [&](const Token *child) {
                if (child->isUnaryOp("&"))
                    return ChildrenToVisit::none;
                if (child->str() == "," || child->str() == "{" || child->isConstOp())
                    return ChildrenToVisit::op1_and_op2;
                if (child->str() == "." && Token::Match(child->astOperand1(), "%varid%", var.declarationId()) && child->astOperand2() && child->astOperand2()->str() == membervar) {
                    errorToken = child;
                    return ChildrenToVisit::done;
                }
                return ChildrenToVisit::none;
            });

            if (errorToken) {
                uninitStructMemberError(errorToken->astOperand2(), errorToken->astOperand1()->str() + "." + membervar);
                return true;
            }

            // Skip block
            tok = end;
            continue;
        }

        // skip sizeof / offsetof
        if (Token::Match(tok, "sizeof|typeof|offsetof|decltype ("))
            tok = tok->next()->link();

        // for/while..
        else if (Token::Match(tok, "for|while (") || Token::simpleMatch(tok, "do {")) {
            const bool forwhile = Token::Match(tok, "for|while (");

            // is variable initialized in for-head?
            if (forwhile && checkIfForWhileHead(tok->next(), var, tok->str() == "for", false, *alloc, membervar))
                return true;

            // goto the {
            const Token *tok2 = forwhile ? tok->next()->link()->next() : tok->next();

            if (tok2 && tok2->str() == "{") {
                const bool init = checkLoopBody(tok2, var, *alloc, membervar, (number_of_if > 0) || suppressErrors);

                // variable is initialized in the loop..
                if (init)
                    return true;

                // is variable used in for-head?
                bool initcond = false;
                if (!suppressErrors) {
                    const Token *startCond = forwhile ? tok->next() : tok->next()->link()->tokAt(2);
                    initcond = checkIfForWhileHead(startCond, var, false, bool(number_of_if == 0), *alloc, membervar);
                }

                // goto "}"
                tok = tok2->link();

                // do-while => goto ")"
                if (!forwhile) {
                    // Assert that the tokens are '} while ('
                    if (!Token::simpleMatch(tok, "} while (")) {
                        if (printDebug)
                            reportError(tok,Severity::debug,"","assertion failed '} while ('");
                        break;
                    }

                    // Goto ')'
                    tok = tok->linkAt(2);

                    if (!tok)
                        // bailout : invalid code / bad tokenizer
                        break;

                    if (initcond)
                        // variable is initialized in while-condition
                        return true;
                }
            }
        }

        // Unknown or unhandled inner scope
        else if (Token::simpleMatch(tok, ") {") || (Token::Match(tok, "%name% {") && tok->str() != "try")) {
            if (tok->str() == "struct" || tok->str() == "union") {
                tok = tok->linkAt(1);
                continue;
            }
            return true;
        }

        // bailout if there is ({
        if (Token::simpleMatch(tok, "( {")) {
            return true;
        }

        // bailout if there is assembler code or setjmp
        if (Token::Match(tok, "asm|setjmp (")) {
            return true;
        }

        // bailout if there is a goto label
        if (Token::Match(tok, "[;{}] %name% :")) {
            return true;
        }

        if (tok->str() == "?") {
            if (!tok->astOperand2())
                return true;
            const bool used1 = isVariableUsed(tok->astOperand2()->astOperand1(), var);
            const bool used0 = isVariableUsed(tok->astOperand2()->astOperand2(), var);
            const bool err = (number_of_if == 0) ? (used1 || used0) : (used1 && used0);
            if (err)
                uninitvarError(tok, var.nameToken()->str(), *alloc);

            // Todo: skip expression if there is no error
            return true;
        }

        if (Token::Match(tok, "return|break|continue|throw|goto")) {
            if (noreturn)
                *noreturn = true;

            tok = tok->next();
            while (tok && tok->str() != ";") {
                // variable is seen..
                if (tok->varId() == var.declarationId()) {
                    if (!membervar.empty()) {
                        if (!suppressErrors && Token::Match(tok, "%name% . %name% ;|%cop%") && tok->strAt(2) == membervar)
                            uninitStructMemberError(tok, tok->str() + "." + membervar);
                    }

                    // Use variable
                    else if (!suppressErrors && isVariableUsage(tok, var.isPointer(), *alloc))
                        uninitvarError(tok, tok->str(), *alloc);

                    return true;
                }

                else if (Token::Match(tok, "sizeof|typeof|offsetof|decltype ("))
                    tok = tok->linkAt(1);

                else if (tok->str() == "?") {
                    if (!tok->astOperand2())
                        return true;
                    const bool used1 = isVariableUsed(tok->astOperand2()->astOperand1(), var);
                    const bool used0 = isVariableUsed(tok->astOperand2()->astOperand2(), var);
                    const bool err = (number_of_if == 0) ? (used1 || used0) : (used1 && used0);
                    if (err)
                        uninitvarError(tok, var.nameToken()->str(), *alloc);
                    return true;
                }

                tok = tok->next();
            }

            return (noreturn == nullptr);
        }

        // variable is seen..
        if (tok->varId() == var.declarationId()) {
            // calling function that returns uninit data through pointer..
            if (var.isPointer() && Token::simpleMatch(tok->next(), "=")) {
                const Token *rhs = tok->next()->astOperand2();
                while (rhs && rhs->isCast())
                    rhs = rhs->astOperand1();
                if (rhs && Token::Match(rhs->previous(), "%name% (") &&
                    mSettings->library.returnuninitdata.count(rhs->previous()->str()) > 0U) {
                    *alloc = NO_CTOR_CALL;
                    continue;
                }
            }
            if (var.isPointer() && (var.typeStartToken()->isStandardType() || var.typeStartToken()->isEnumType() || (var.type() && var.type()->needInitialization == Type::NeedInitialization::True)) && Token::simpleMatch(tok->next(), "= new")) {
                *alloc = CTOR_CALL;

                // type has constructor(s)
                if (var.typeScope() && var.typeScope()->numConstructors > 0)
                    return true;

                // standard or enum type: check if new initializes the allocated memory
                if (var.typeStartToken()->isStandardType() || var.typeStartToken()->isEnumType()) {
                    // scalar new with initialization
                    if (Token::Match(tok->next(), "= new %type% ("))
                        return true;

                    // array new
                    if (Token::Match(tok->next(), "= new %type% [")) {
                        const Token* tokClosingBracket=tok->linkAt(4);
                        // array new with initialization
                        if (tokClosingBracket && Token::simpleMatch(tokClosingBracket->next(), "( )"))
                            return true;
                    }
                }

                continue;
            }


            if (!membervar.empty()) {
                if (isMemberVariableAssignment(tok, membervar)) {
                    checkRhs(tok, var, *alloc, number_of_if, membervar);
                    return true;
                }

                if (isMemberVariableUsage(tok, var.isPointer(), *alloc, membervar)) {
                    uninitStructMemberError(tok, tok->str() + "." + membervar);
                    return true;
                }

                else if (Token::Match(tok->previous(), "[(,] %name% [,)]"))
                    return true;

            } else {
                // Use variable
                if (!suppressErrors && isVariableUsage(tok, var.isPointer(), *alloc)) {
                    uninitvarError(tok, tok->str(), *alloc);
                    return true;
                }

                else {
                    if (tok->strAt(1) == "=")
                        checkRhs(tok, var, *alloc, number_of_if, emptyString);

                    // assume that variable is assigned
                    return true;
                }
            }
        }
    }

    return false;
}

bool CheckUninitVar::checkIfForWhileHead(const Token *startparentheses, const Variable& var, bool suppressErrors, bool isuninit, Alloc alloc, const std::string &membervar)
{
    const Token * const endpar = startparentheses->link();
    if (Token::Match(startparentheses, "( ! %name% %oror%") && startparentheses->tokAt(2)->getValue(0))
        suppressErrors = true;
    for (const Token *tok = startparentheses->next(); tok && tok != endpar; tok = tok->next()) {
        if (tok->varId() == var.declarationId()) {
            if (Token::Match(tok, "%name% . %name%")) {
                if (membervar.empty())
                    return true;
                if (tok->strAt(2) == membervar) {
                    if (isMemberVariableAssignment(tok, membervar))
                        return true;

                    if (!suppressErrors && isMemberVariableUsage(tok, var.isPointer(), alloc, membervar))
                        uninitStructMemberError(tok, tok->str() + "." + membervar);
                }
                continue;
            }

            if (isVariableUsage(tok, var.isPointer(), alloc)) {
                if (suppressErrors)
                    continue;
                uninitvarError(tok, tok->str(), alloc);
            }
            return true;
        }
        if (Token::Match(tok, "sizeof|decltype|offsetof ("))
            tok = tok->next()->link();
        if ((!isuninit || !membervar.empty()) && tok->str() == "&&")
            suppressErrors = true;
    }
    return false;
}

bool CheckUninitVar::checkLoopBody(const Token *tok, const Variable& var, const Alloc alloc, const std::string &membervar, const bool suppressErrors)
{
    const Token *usetok = nullptr;

    assert(tok->str() == "{");

    for (const Token * const end = tok->link(); tok != end; tok = tok->next()) {
        if (Token::Match(tok, "sizeof|typeof (")) {
            tok = tok->next()->link();
            continue;
        }

        if (Token::Match(tok, "asm ( %str% ) ;"))
            return true;

        if (tok->varId() != var.declarationId())
            continue;

        if (!membervar.empty()) {
            if (isMemberVariableAssignment(tok, membervar)) {
                bool assign = true;
                bool rhs = false;
                // Used for tracking if an ")" is inner or outer
                const Token *rpar = nullptr;
                for (const Token *tok2 = tok->next(); tok2; tok2 = tok2->next()) {
                    if (tok2->str() == "=")
                        rhs = true;

                    // Look at inner expressions but not outer expressions
                    if (!rpar && tok2->str() == "(")
                        rpar = tok2->link();
                    else if (tok2->str() == ")") {
                        // No rpar => this is an outer right parenthesis
                        if (!rpar)
                            break;
                        if (rpar == tok2)
                            rpar = nullptr;
                    }

                    if (tok2->str() == ";" || (!rpar && tok2->str() == ","))
                        break;
                    if (rhs && tok2->varId() == var.declarationId() && isMemberVariableUsage(tok2, var.isPointer(), alloc, membervar)) {
                        assign = false;
                        break;
                    }
                }
                if (assign)
                    return true;
            }

            if (isMemberVariableUsage(tok, var.isPointer(), alloc, membervar))
                usetok = tok;
            else if (Token::Match(tok->previous(), "[(,] %name% [,)]"))
                return true;
        } else {
            if (isVariableUsage(tok, var.isPointer(), alloc))
                usetok = tok;
            else if (tok->strAt(1) == "=") {
                // Is var used in rhs?
                bool rhs = false;
                std::stack<const Token *> tokens;
                tokens.push(tok->next()->astOperand2());
                while (!tokens.empty()) {
                    const Token *t = tokens.top();
                    tokens.pop();
                    if (!t)
                        continue;
                    if (t->varId() == var.declarationId()) {
                        // var is used in rhs
                        rhs = true;
                        break;
                    }
                    if (Token::simpleMatch(t->previous(),"sizeof ("))
                        continue;
                    tokens.push(t->astOperand1());
                    tokens.push(t->astOperand2());
                }
                if (!rhs)
                    return true;
            } else {
                return true;
            }
        }
    }

    if (!suppressErrors && usetok) {
        if (membervar.empty())
            uninitvarError(usetok, usetok->str(), alloc);
        else
            uninitStructMemberError(usetok, usetok->str() + "." + membervar);
        return true;
    }

    return false;
}

void CheckUninitVar::checkRhs(const Token *tok, const Variable &var, Alloc alloc, nonneg int number_of_if, const std::string &membervar)
{
    bool rhs = false;
    int indent = 0;
    while (nullptr != (tok = tok->next())) {
        if (tok->str() == "=")
            rhs = true;
        else if (rhs && tok->varId() == var.declarationId()) {
            if (membervar.empty() && isVariableUsage(tok, var.isPointer(), alloc))
                uninitvarError(tok, tok->str(), alloc);
            else if (!membervar.empty() && isMemberVariableUsage(tok, var.isPointer(), alloc, membervar))
                uninitStructMemberError(tok, tok->str() + "." + membervar);
            else if (Token::Match(tok, "%var% ="))
                break;
        } else if (tok->str() == ";" || (indent==0 && tok->str() == ","))
            break;
        else if (tok->str() == "(")
            ++indent;
        else if (tok->str() == ")") {
            if (indent == 0)
                break;
            --indent;
        } else if (tok->str() == "?" && tok->astOperand2()) {
            const bool used1 = isVariableUsed(tok->astOperand2()->astOperand1(), var);
            const bool used0 = isVariableUsed(tok->astOperand2()->astOperand2(), var);
            const bool err = (number_of_if == 0) ? (used1 || used0) : (used1 && used0);
            if (err)
                uninitvarError(tok, var.nameToken()->str(), alloc);
            break;
        } else if (Token::simpleMatch(tok, "sizeof ("))
            tok = tok->next()->link();
    }
}

bool CheckUninitVar::isVariableUsage(const Token *vartok, bool pointer, Alloc alloc) const
{
    if (alloc == NO_ALLOC && ((Token::Match(vartok->previous(), "return|delete %var% !!=")) || (vartok->strAt(-1) == "]" && vartok->linkAt(-1)->strAt(-1) == "delete")))
        return true;

    // Passing variable to typeof/__alignof__
    if (Token::Match(vartok->tokAt(-3), "typeof|__alignof__ ( * %name%"))
        return false;

    // Accessing Rvalue member using "." or "->"
    if (Token::Match(vartok->previous(), "!!& %var% .")) {
        // Is struct member passed to function?
        if (!pointer)
            return false;

        if (pointer && alloc != CTOR_CALL && Token::Match(vartok, "%name% . %name% ("))
            return true;

        bool assignment = false;
        const Token* parent = vartok->astParent();
        while (parent) {
            if (parent->str() == "=") {
                assignment = true;
                break;
            }
            if (alloc != NO_ALLOC && parent->str() == "(") {
                if (!mSettings->library.isFunctionConst(parent->strAt(-1), true)) {
                    assignment = true;
                    break;
                }
            }
            parent = parent->astParent();
        }
        if (!assignment)
            return true;
    }

    // Passing variable to function..
    {
        bool unknown = false;
        const Token *possibleParent = getAstParentSkipPossibleCastAndAddressOf(vartok, &unknown);
        if (Token::Match(possibleParent, "[(,]")) {
            if (unknown)
                return false; // TODO: output some info message?
            const int use = isFunctionParUsage(vartok, pointer, alloc);
            if (use >= 0)
                return (use>0);
        }

        else if (!pointer && Token::simpleMatch(possibleParent, "=") && vartok->astParent()->str() == "&") {
            return false;
        }
    }

    {
        const Token *parent = vartok->astParent();
        while (parent && parent->isCast())
            parent = parent->astParent();
        while (parent && parent->str() == ",")
            parent = parent->astParent();
        if (Token::simpleMatch(parent, "{"))
            return true;
    }

    if (Token::Match(vartok->previous(), "++|--|%cop%")) {
        if (mTokenizer->isCPP() && alloc == ARRAY && Token::Match(vartok->tokAt(-4), "& %var% =|( *"))
            return false;

        if (isLikelyStreamRead(mTokenizer->isCPP(), vartok->previous()))
            return false;

        if (mTokenizer->isCPP() && Token::simpleMatch(vartok->previous(), "<<")) {
            const Token* tok2 = vartok->previous();

            // Looks like stream operator, but could also initialize the variable. Check lhs.
            do {
                tok2 = tok2->astOperand1();
            } while (Token::simpleMatch(tok2, "<<"));
            if (tok2 && tok2->strAt(-1) == "::")
                tok2 = tok2->previous();
            if (tok2 && (Token::simpleMatch(tok2->previous(), "std ::") || (tok2->variable() && tok2->variable()->isStlType()) || tok2->isStandardType() || tok2->isEnumType()))
                return true;

            const Variable *var = vartok->tokAt(-2)->variable();
            return (var && (var->typeStartToken()->isStandardType() || var->typeStartToken()->isEnumType()));
        }

        // is there something like: ; "*((&var ..expr.. ="  => the variable is assigned
        if (vartok->previous()->str() == "&" && !vartok->previous()->astOperand2())
            return false;

        // bailout to avoid fp for 'int x = 2 + x();' where 'x()' is a unseen preprocessor macro (seen in linux)
        if (!pointer && vartok->next() && vartok->next()->str() == "(")
            return false;

        if (vartok->previous()->str() != "&" || !Token::Match(vartok->tokAt(-2), "[(,=?:]")) {
            if (alloc != NO_ALLOC && vartok->previous()->str() == "*") {
                // TestUninitVar::isVariableUsageDeref()
                const Token *parent = vartok->previous()->astParent();
                if (parent && parent->str() == "=" && parent->astOperand1() == vartok->previous())
                    return false;
                if (vartok->variable() && vartok->variable()->dimensions().size() >= 2)
                    return false;
                return true;
            }
            return alloc == NO_ALLOC;
        }
    }

    if (alloc == NO_ALLOC && Token::Match(vartok->previous(), "%assign% %name% %cop%|;|)")) {
        // taking reference?
        const Token *prev = vartok->tokAt(-2);
        while (Token::Match(prev, "%name%|*"))
            prev = prev->previous();
        if (!Token::simpleMatch(prev, "&"))
            return true;
    }

    bool unknown = false;
    if (pointer && alloc == NO_ALLOC && CheckNullPointer::isPointerDeRef(vartok, unknown, mSettings)) {
        // function parameter?
        bool functionParameter = false;
        if (Token::Match(vartok->tokAt(-2), "%name% (") || vartok->previous()->str() == ",")
            functionParameter = true;

        // if this is not a function parameter report this dereference as variable usage
        if (!functionParameter)
            return true;
    } else if (alloc != NO_ALLOC && Token::Match(vartok, "%var% [")) {
        const Token *parent = vartok->next()->astParent();
        while (Token::Match(parent, "[|."))
            parent = parent->astParent();
        if (Token::simpleMatch(parent, "&") && !parent->astOperand2())
            return false;
        if (parent && Token::Match(parent->previous(), "if|while|switch ("))
            return true;
        if (Token::Match(parent, "[=,(]"))
            return false;
        return true;
    }

    if (mTokenizer->isCPP() && Token::simpleMatch(vartok->next(), "<<")) {
        // Is this calculation done in rhs?
        const Token *tok = vartok;
        while (Token::Match(tok, "%name%|.|::"))
            tok = tok->previous();
        if (Token::Match(tok, "[;{}]"))
            return false;

        // Is variable a known POD type then this is a variable usage,
        // otherwise we assume it's not.
        return (vartok->valueType() && vartok->valueType()->isIntegral());
    }

    if (alloc == NO_ALLOC && vartok->next() && vartok->next()->isOp() && !vartok->next()->isAssignmentOp())
        return true;

    if (alloc == NO_ALLOC && vartok->next()->isAssignmentOp() && vartok->next()->str() != "=")
        return true;

    if (vartok->strAt(1) == "]")
        return true;

    return false;
}

/***
 * Is function parameter "used" so a "usage of uninitialized variable" can
 * be written? If parameter is passed "by value" then it is "used". If it
 * is passed "by reference" then it is not necessarily "used".
 * @return  -1 => unknown   0 => not used   1 => used
 */
int CheckUninitVar::isFunctionParUsage(const Token *vartok, bool pointer, Alloc alloc) const
{
    bool unknown = false;
    const Token *parent = getAstParentSkipPossibleCastAndAddressOf(vartok, &unknown);
    if (unknown || !Token::Match(parent, "[(,]"))
        return -1;

    // locate start parentheses in function call..
    int argumentNumber = 0;
    const Token *start = vartok;
    while (start && !Token::Match(start, "[;{}(]")) {
        if (start->str() == ")")
            start = start->link();
        else if (start->str() == ",")
            ++argumentNumber;
        start = start->previous();
    }
    if (!start)
        return -1;

    if (Token::simpleMatch(start->link(), ") {") && Token::Match(start->previous(), "if|for|while|switch"))
        return (!pointer || alloc == NO_ALLOC);

    // is this a function call?
    if (Token::Match(start->previous(), "%name% (")) {
        const bool address(vartok->previous()->str() == "&");
        const bool array(vartok->variable() && vartok->variable()->isArray());
        // check how function handle uninitialized data arguments..
        const Function *func = start->previous()->function();
        if (func) {
            const Variable *arg = func->getArgumentVar(argumentNumber);
            if (arg) {
                const Token *argStart = arg->typeStartToken();
                if (!address && !array && Token::Match(argStart, "%type% %name%| [,)]"))
                    return 1;
                if (pointer && !address && alloc == NO_ALLOC && Token::Match(argStart,  "%type% * %name% [,)]"))
                    return 1;
                while (argStart->previous() && argStart->previous()->isName())
                    argStart = argStart->previous();
                if (Token::Match(argStart, "const %type% & %name% [,)]")) {
                    // If it's a record it's ok to pass a partially uninitialized struct.
                    if (vartok->variable() && vartok->variable()->valueType() && vartok->variable()->valueType()->type == ValueType::Type::RECORD)
                        return -1;
                    return 1;
                }
                if ((pointer || address) && alloc == NO_ALLOC && Token::Match(argStart, "const struct| %type% * %name% [,)]"))
                    return 1;
                if ((pointer || address) && Token::Match(argStart, "const %type% %name% [") && Token::Match(argStart->linkAt(3), "] [,)]"))
                    return 1;
            }

        } else if (Token::Match(start->previous(), "if|while|for")) {
            // control-flow statement reading the variable "by value"
            return alloc == NO_ALLOC;
        } else {
            const bool isnullbad = mSettings->library.isnullargbad(start->previous(), argumentNumber + 1);
            if (pointer && !address && isnullbad && alloc == NO_ALLOC)
                return 1;
            const bool isuninitbad = mSettings->library.isuninitargbad(start->previous(), argumentNumber + 1);
            if (alloc != NO_ALLOC)
                return isnullbad && isuninitbad;
            return isuninitbad && (!address || isnullbad);
        }
    }

    // unknown
    return -1;
}

bool CheckUninitVar::isMemberVariableAssignment(const Token *tok, const std::string &membervar) const
{
    if (Token::Match(tok, "%name% . %name%") && tok->strAt(2) == membervar) {
        if (Token::Match(tok->tokAt(3), "[=.[]"))
            return true;
        else if (Token::Match(tok->tokAt(-2), "[(,=] &"))
            return true;
        else if (isLikelyStreamRead(mTokenizer->isCPP(), tok->previous()))
            return true;
        else if ((tok->previous() && tok->previous()->isConstOp()) || Token::Match(tok->previous(), "[|="))
            ; // member variable usage
        else if (tok->tokAt(3)->isConstOp())
            ; // member variable usage
        else if (Token::Match(tok->previous(), "[(,] %name% . %name% [,)]") &&
                 1 == isFunctionParUsage(tok, false, NO_ALLOC)) {
            return false;
        } else
            return true;
    } else if (tok->strAt(1) == "=")
        return true;
    else if (Token::Match(tok, "%var% . %name% (")) {
        const Token *ftok = tok->tokAt(2);
        if (!ftok->function() || !ftok->function()->isConst())
            // TODO: Try to determine if membervar is assigned in method
            return true;
    } else if (tok->strAt(-1) == "&") {
        if (Token::Match(tok->tokAt(-2), "[(,] & %name%")) {
            // locate start parentheses in function call..
            int argumentNumber = 0;
            const Token *ftok = tok;
            while (ftok && !Token::Match(ftok, "[;{}(]")) {
                if (ftok->str() == ")")
                    ftok = ftok->link();
                else if (ftok->str() == ",")
                    ++argumentNumber;
                ftok = ftok->previous();
            }

            // is this a function call?
            ftok = ftok ? ftok->previous() : nullptr;
            if (Token::Match(ftok, "%name% (")) {
                // check how function handle uninitialized data arguments..
                const Function *function = ftok->function();

                if (!function && mSettings) {
                    // Function definition not seen, check if direction is specified in the library configuration
                    const Library::ArgumentChecks::Direction argDirection = mSettings->library.getArgDirection(ftok, 1 + argumentNumber);
                    if (argDirection == Library::ArgumentChecks::Direction::DIR_IN)
                        return false;
                    else if (argDirection == Library::ArgumentChecks::Direction::DIR_OUT)
                        return true;
                }

                const Variable *arg      = function ? function->getArgumentVar(argumentNumber) : nullptr;
                const Token *argStart    = arg ? arg->typeStartToken() : nullptr;
                while (argStart && argStart->previous() && argStart->previous()->isName())
                    argStart = argStart->previous();
                if (Token::Match(argStart, "const struct| %type% * const| %name% [,)]"))
                    return false;
            }

            else if (ftok && Token::simpleMatch(ftok->previous(), "= * ("))
                return false;
        }
        return true;
    }
    return false;
}

bool CheckUninitVar::isMemberVariableUsage(const Token *tok, bool isPointer, Alloc alloc, const std::string &membervar) const
{
    if (Token::Match(tok->previous(), "[(,] %name% . %name% [,)]") &&
        tok->strAt(2) == membervar) {
        const int use = isFunctionParUsage(tok, isPointer, alloc);
        if (use == 1)
            return true;
    }

    if (isMemberVariableAssignment(tok, membervar))
        return false;

    if (Token::Match(tok, "%name% . %name%") && tok->strAt(2) == membervar && !(tok->tokAt(-2)->variable() && tok->tokAt(-2)->variable()->isReference())) {
        const Token *parent = tok->next()->astParent();
        if (parent && parent->isUnaryOp("&"))
            return false;
        return true;
    } else if (!isPointer && Token::Match(tok->previous(), "[(,] %name% [,)]") && isVariableUsage(tok, isPointer, alloc))
        return true;

    else if (!isPointer && Token::Match(tok->previous(), "= %name% ;"))
        return true;

    // = *(&var);
    else if (!isPointer &&
             Token::simpleMatch(tok->astParent(),"&") &&
             Token::simpleMatch(tok->astParent()->astParent(),"*") &&
             Token::Match(tok->astParent()->astParent()->astParent(), "= * (| &") &&
             tok->astParent()->astParent()->astParent()->astOperand2() == tok->astParent()->astParent())
        return true;

    else if (mSettings->experimental &&
             !isPointer &&
             Token::Match(tok->tokAt(-2), "[(,] & %name% [,)]") &&
             isVariableUsage(tok, isPointer, alloc))
        return true;

    return false;
}

void CheckUninitVar::uninitstringError(const Token *tok, const std::string &varname, bool strncpy_)
{
    reportError(tok, Severity::error, "uninitstring", "$symbol:" + varname + "\nDangerous usage of '$symbol'" + (strncpy_ ? " (strncpy doesn't always null-terminate it)." : " (not null-terminated)."), CWE676, false);
}

void CheckUninitVar::uninitdataError(const Token *tok, const std::string &varname)
{
    reportError(tok, Severity::error, "uninitdata", "$symbol:" + varname + "\nMemory is allocated but not initialized: $symbol", CWE908, false);
}

void CheckUninitVar::uninitvarError(const Token *tok, const std::string &varname, ErrorPath errorPath)
{
    errorPath.emplace_back(tok, "");
    reportError(errorPath, Severity::error, "uninitvar", "$symbol:" + varname + "\nUninitialized variable: $symbol", CWE908, false);
    // reportError(tok, Severity::error, "uninitvar", "$symbol:" + varname + "\nUninitialized variable: $symbol", CWE908, false);
}

void CheckUninitVar::uninitStructMemberError(const Token *tok, const std::string &membername)
{
    reportError(tok,
                Severity::error,
                "uninitStructMember",
                "$symbol:" + membername + "\nUninitialized struct member: $symbol", CWE908, false);
}

static bool isLeafDot(const Token* tok)
{
    if (!tok)
        return false;
    const Token * parent = tok->astParent();
    if (!Token::simpleMatch(parent, "."))
        return false;
    if (parent->astOperand2() == tok)
        return true;
    return isLeafDot(parent);
}

void CheckUninitVar::valueFlowUninit()
{
    const SymbolDatabase *symbolDatabase = mTokenizer->getSymbolDatabase();

    // check every executable scope
    for (const Scope &scope : symbolDatabase->scopeList) {
        if (!scope.isExecutable())
            continue;
        for (const Token* tok = scope.bodyStart; tok != scope.bodyEnd; tok = tok->next()) {
            if (Token::simpleMatch(tok, "sizeof (")) {
                tok = tok->linkAt(1);
                continue;
            }
            if (!tok->variable() && !tok->isUnaryOp("*"))
                continue;
            auto v = std::find_if(tok->values().begin(), tok->values().end(), std::mem_fn(&ValueFlow::Value::isUninitValue));
            if (v == tok->values().end())
                continue;
            if (v->isInconclusive())
                continue;
            if (v->indirect > 1 || v->indirect < 0)
                continue;
<<<<<<< HEAD
            bool uninitderef = false;
            if (tok->variable()) {
                if (!isVariableUsage(tok, tok->variable()->isPointer(), tok->variable()->isArray() ? ARRAY : NO_ALLOC))
                    continue;
                bool unknown;
                const bool deref = CheckNullPointer::isPointerDeRef(tok, unknown, mSettings);
                uninitderef = deref && v->indirect == 0;
                if (v->indirect == 1 && !deref)
                    continue;
                const bool isleaf = isLeafDot(tok) || uninitderef;
                if (Token::Match(tok->astParent(), ". %var%") && !isleaf)
                    continue;
            }
            if (!Token::Match(tok->astParent(), ". %name% (") && !uninitderef && isVariableChanged(tok, mSettings, mTokenizer->isCPP()))
=======
            bool unknown;
            const bool deref = CheckNullPointer::isPointerDeRef(tok, unknown, mSettings);
            if (v->indirect == 1 && !deref)
                continue;
            const bool uninitderef = deref && v->indirect == 0;
            const bool isleaf = isLeafDot(tok) || uninitderef;
            if (Token::Match(tok->astParent(), ". %var%") && !isleaf)
                continue;
            if (!Token::Match(tok->astParent(), ". %name% (") && !uninitderef && isVariableChanged(tok, v->indirect, mSettings, mTokenizer->isCPP()))
>>>>>>> 5c172bb5
                continue;
            uninitvarError(tok, tok->expressionString(), v->errorPath);
            const Token * nextTok = tok;
            while (Token::simpleMatch(nextTok->astParent(), "."))
                nextTok = nextTok->astParent();
            nextTok = nextAfterAstRightmostLeaf(nextTok);
            if (nextTok == scope.bodyEnd)
                break;
            tok = nextTok ? nextTok : tok;
        }
    }
}

void CheckUninitVar::deadPointer()
{
    const SymbolDatabase *symbolDatabase = mTokenizer->getSymbolDatabase();

    // check every executable scope
    for (const Scope &scope : symbolDatabase->scopeList) {
        if (!scope.isExecutable())
            continue;
        // Dead pointers..
        for (const Token* tok = scope.bodyStart; tok != scope.bodyEnd; tok = tok->next()) {
            if (tok->variable() &&
                tok->variable()->isPointer() &&
                isVariableUsage(tok, true, NO_ALLOC)) {
                const Token *alias = tok->getValueTokenDeadPointer();
                if (alias) {
                    deadPointerError(tok,alias);
                }
            }
        }
    }
}

void CheckUninitVar::deadPointerError(const Token *pointer, const Token *alias)
{
    const std::string strpointer(pointer ? pointer->str() : std::string("pointer"));
    const std::string stralias(alias ? alias->expressionString() : std::string("&x"));

    reportError(pointer,
                Severity::error,
                "deadpointer",
                "$symbol:" + strpointer + "\nDead pointer usage. Pointer '$symbol' is dead if it has been assigned '" + stralias + "' at line " + MathLib::toString(alias ? alias->linenr() : 0U) + ".", CWE825, false);
}

std::string CheckUninitVar::MyFileInfo::toString() const
{
    return CTU::toString(unsafeUsage);
}

Check::FileInfo *CheckUninitVar::getFileInfo(const Tokenizer *tokenizer, const Settings *settings) const
{
    const CheckUninitVar checker(tokenizer, settings, nullptr);
    return checker.getFileInfo();
}

static bool isVariableUsage(const Check *check, const Token *vartok, MathLib::bigint *value)
{
    (void)value;
    const CheckUninitVar *c = dynamic_cast<const CheckUninitVar *>(check);
    return c && c->isVariableUsage(vartok, true, CheckUninitVar::Alloc::ARRAY);
}

Check::FileInfo *CheckUninitVar::getFileInfo() const
{
    const std::list<CTU::FileInfo::UnsafeUsage> &unsafeUsage = CTU::getUnsafeUsage(mTokenizer, mSettings, this, ::isVariableUsage);
    if (unsafeUsage.empty())
        return nullptr;

    MyFileInfo *fileInfo = new MyFileInfo;
    fileInfo->unsafeUsage = unsafeUsage     ;
    return fileInfo;
}

Check::FileInfo * CheckUninitVar::loadFileInfoFromXml(const tinyxml2::XMLElement *xmlElement) const
{
    const std::list<CTU::FileInfo::UnsafeUsage> &unsafeUsage = CTU::loadUnsafeUsageListFromXml(xmlElement);
    if (unsafeUsage.empty())
        return nullptr;

    MyFileInfo *fileInfo = new MyFileInfo;
    fileInfo->unsafeUsage = unsafeUsage;
    return fileInfo;
}

bool CheckUninitVar::analyseWholeProgram(const CTU::FileInfo *ctu, const std::list<Check::FileInfo*> &fileInfo, const Settings& settings, ErrorLogger &errorLogger)
{
    if (!ctu)
        return false;
    bool foundErrors = false;
    (void)settings; // This argument is unused

    const std::map<std::string, std::list<const CTU::FileInfo::CallBase *>> callsMap = ctu->getCallsMap();

    for (Check::FileInfo *fi1 : fileInfo) {
        const MyFileInfo *fi = dynamic_cast<MyFileInfo*>(fi1);
        if (!fi)
            continue;
        for (const CTU::FileInfo::UnsafeUsage &unsafeUsage : fi->unsafeUsage) {
            const CTU::FileInfo::FunctionCall *functionCall = nullptr;

            const std::list<ErrorLogger::ErrorMessage::FileLocation> &locationList =
                ctu->getErrorPath(CTU::FileInfo::InvalidValueType::uninit,
                                  unsafeUsage,
                                  callsMap,
                                  "Using argument ARG",
                                  &functionCall,
                                  false);
            if (locationList.empty())
                continue;

            const ErrorLogger::ErrorMessage errmsg(locationList,
                                                   emptyString,
                                                   Severity::error,
                                                   "Using argument " + unsafeUsage.myArgumentName + " that points at uninitialized variable " + functionCall->callArgumentExpression,
                                                   "ctuuninitvar",
                                                   CWE908, false);
            errorLogger.reportErr(errmsg);

            foundErrors = true;
        }
    }
    return foundErrors;
}<|MERGE_RESOLUTION|>--- conflicted
+++ resolved
@@ -1347,32 +1347,20 @@
                 continue;
             if (v->indirect > 1 || v->indirect < 0)
                 continue;
-<<<<<<< HEAD
             bool uninitderef = false;
             if (tok->variable()) {
                 if (!isVariableUsage(tok, tok->variable()->isPointer(), tok->variable()->isArray() ? ARRAY : NO_ALLOC))
                     continue;
                 bool unknown;
                 const bool deref = CheckNullPointer::isPointerDeRef(tok, unknown, mSettings);
-                uninitderef = deref && v->indirect == 0;
                 if (v->indirect == 1 && !deref)
                     continue;
+                uninitderef = deref && v->indirect == 0;
                 const bool isleaf = isLeafDot(tok) || uninitderef;
                 if (Token::Match(tok->astParent(), ". %var%") && !isleaf)
                     continue;
             }
-            if (!Token::Match(tok->astParent(), ". %name% (") && !uninitderef && isVariableChanged(tok, mSettings, mTokenizer->isCPP()))
-=======
-            bool unknown;
-            const bool deref = CheckNullPointer::isPointerDeRef(tok, unknown, mSettings);
-            if (v->indirect == 1 && !deref)
-                continue;
-            const bool uninitderef = deref && v->indirect == 0;
-            const bool isleaf = isLeafDot(tok) || uninitderef;
-            if (Token::Match(tok->astParent(), ". %var%") && !isleaf)
-                continue;
             if (!Token::Match(tok->astParent(), ". %name% (") && !uninitderef && isVariableChanged(tok, v->indirect, mSettings, mTokenizer->isCPP()))
->>>>>>> 5c172bb5
                 continue;
             uninitvarError(tok, tok->expressionString(), v->errorPath);
             const Token * nextTok = tok;
