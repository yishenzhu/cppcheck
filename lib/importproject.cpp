--- conflicted
+++ resolved
@@ -1080,11 +1080,8 @@
     settings->userDefines = temp.userDefines;
     settings->userUndefs = temp.userUndefs;
     settings->addons = temp.addons;
-<<<<<<< HEAD
-    
-=======
     settings->clangTidy = temp.clangTidy;
->>>>>>> 589b497e
+
     for (const std::string &p : paths)
         guiProject.pathNames.push_back(p);
     for (const std::string &supp : suppressions)
