--- conflicted
+++ resolved
@@ -176,8 +176,6 @@
 
 const Variable *getLHSVariable(const Token *tok);
 
-<<<<<<< HEAD
-=======
 struct PathAnalysis {
     enum Progress {
         Continue,
@@ -234,7 +232,6 @@
  */
 bool reaches(const Token * start, const Token * dest, const Library& library, ErrorPath* errorPath);
 
->>>>>>> 3ec3bd52
 /**
  * Forward data flow analysis for checks
  *  - unused value
