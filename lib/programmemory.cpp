--- conflicted
+++ resolved
@@ -183,14 +183,8 @@
         if (endTok && isExpressionChanged(vartok, tok->next(), endTok, settings, true))
             return;
         bool impossible = (tok->str() == "==" && !then) || (tok->str() == "!=" && then);
-<<<<<<< HEAD
         pm.setIntValue(vartok->exprId(), then ? truevalue.intvalue : falsevalue.intvalue, impossible);
-        const Token* containerTok = getContainerFromSize(vartok);
-=======
-        if (!impossible)
-            pm.setIntValue(vartok->exprId(), then ? truevalue.intvalue : falsevalue.intvalue);
         const Token* containerTok = settings->library.getContainerFromYield(vartok, Library::Container::Yield::SIZE);
->>>>>>> 524db1c7
         if (containerTok)
             pm.setContainerSizeValue(containerTok->exprId(), then ? truevalue.intvalue : falsevalue.intvalue, !impossible);
     } else if (Token::simpleMatch(tok, "!")) {
