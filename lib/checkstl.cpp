/*
 * Cppcheck - A tool for static C/C++ code analysis
 * Copyright (C) 2007-2022 Cppcheck team.
 *
 * This program is free software: you can redistribute it and/or modify
 * it under the terms of the GNU General Public License as published by
 * the Free Software Foundation, either version 3 of the License, or
 * (at your option) any later version.
 *
 * This program is distributed in the hope that it will be useful,
 * but WITHOUT ANY WARRANTY; without even the implied warranty of
 * MERCHANTABILITY or FITNESS FOR A PARTICULAR PURPOSE.  See the
 * GNU General Public License for more details.
 *
 * You should have received a copy of the GNU General Public License
 * along with this program.  If not, see <http://www.gnu.org/licenses/>.
 */

#include "checkstl.h"

#include "astutils.h"
#include "check.h"
#include "errortypes.h"
#include "library.h"
#include "mathlib.h"
#include "pathanalysis.h"
#include "settings.h"
#include "standards.h"
#include "symboldatabase.h"
#include "token.h"
#include "tokenize.h"
#include "utils.h"
#include "valueflow.h"

#include "checknullpointer.h"

#include <algorithm>
#include <cassert>
#include <iterator>
#include <list>
#include <map>
#include <memory>
#include <set>
#include <sstream>
#include <tuple>
#include <type_traits>
#include <unordered_map>
#include <utility>
#include <vector>

// Register this check class (by creating a static instance of it)
namespace {
    CheckStl instance;
}

// CWE IDs used:
static const struct CWE CWE398(398U);   // Indicator of Poor Code Quality
static const struct CWE CWE597(597U);   // Use of Wrong Operator in String Comparison
static const struct CWE CWE628(628U);   // Function Call with Incorrectly Specified Arguments
static const struct CWE CWE664(664U);   // Improper Control of a Resource Through its Lifetime
static const struct CWE CWE667(667U);   // Improper Locking
static const struct CWE CWE704(704U);   // Incorrect Type Conversion or Cast
static const struct CWE CWE762(762U);   // Mismatched Memory Management Routines
static const struct CWE CWE786(786U);   // Access of Memory Location Before Start of Buffer
static const struct CWE CWE788(788U);   // Access of Memory Location After End of Buffer
static const struct CWE CWE825(825U);   // Expired Pointer Dereference
static const struct CWE CWE833(833U);   // Deadlock
static const struct CWE CWE834(834U);   // Excessive Iteration

static bool isElementAccessYield(const Library::Container::Yield& yield)
{
    return contains({Library::Container::Yield::ITEM, Library::Container::Yield::AT_INDEX}, yield);
}

static bool containerAppendsElement(const Library::Container* container, const Token* parent)
{
    if (Token::Match(parent, ". %name% (")) {
        Library::Container::Action action = container->getAction(parent->strAt(1));
        if (contains({Library::Container::Action::INSERT,
                      Library::Container::Action::CHANGE,
                      Library::Container::Action::CHANGE_INTERNAL,
                      Library::Container::Action::PUSH,
                      Library::Container::Action::RESIZE},
                     action))
            return true;
    }
    return false;
}

static bool containerYieldsElement(const Library::Container* container, const Token* parent)
{
    if (Token::Match(parent, ". %name% (")) {
        Library::Container::Yield yield = container->getYield(parent->strAt(1));
        if (isElementAccessYield(yield))
            return true;
    }
    return false;
}

static const Token* getContainerIndex(const Library::Container* container, const Token* parent)
{
    if (Token::Match(parent, ". %name% (")) {
        Library::Container::Yield yield = container->getYield(parent->strAt(1));
        if (yield == Library::Container::Yield::AT_INDEX && !Token::simpleMatch(parent->tokAt(2), "( )"))
            return parent->tokAt(2)->astOperand2();
    }
    if (!container->arrayLike_indexOp && !container->stdStringLike)
        return nullptr;
    if (Token::simpleMatch(parent, "["))
        return parent->astOperand2();
    return nullptr;
}

static const Token* getContainerFromSize(const Library::Container* container, const Token* tok)
{
    if (!tok)
        return nullptr;
    if (Token::Match(tok->tokAt(-2), ". %name% (")) {
        Library::Container::Yield yield = container->getYield(tok->strAt(-1));
        if (yield == Library::Container::Yield::SIZE)
            return tok->tokAt(-2)->astOperand1();
    }
    return nullptr;
}

void CheckStl::outOfBounds()
{
    for (const Scope *function : mTokenizer->getSymbolDatabase()->functionScopes) {
        for (const Token *tok = function->bodyStart; tok != function->bodyEnd; tok = tok->next()) {
            const Library::Container *container = getLibraryContainer(tok);
            if (!container)
                continue;
            const Token * parent = astParentSkipParens(tok);
            const Token* accessTok = parent;
            if (Token::simpleMatch(accessTok, ".") && Token::simpleMatch(accessTok->astParent(), "("))
                accessTok = accessTok->astParent();
            if (astIsIterator(accessTok) && Token::simpleMatch(accessTok->astParent(), "+"))
                accessTok = accessTok->astParent();
            const Token* indexTok = getContainerIndex(container, parent);
            if (indexTok == tok)
                continue;
            for (const ValueFlow::Value &value : tok->values()) {
                if (!value.isContainerSizeValue())
                    continue;
                if (value.isImpossible())
                    continue;
                if (value.isInconclusive() && !mSettings->certainty.isEnabled(Certainty::inconclusive))
                    continue;
                if (!value.errorSeverity() && !mSettings->severity.isEnabled(Severity::warning))
                    continue;
                if (value.intvalue == 0 && (indexTok || (containerYieldsElement(container, parent) &&
                                                         !containerAppendsElement(container, parent)))) {
                    std::string indexExpr;
                    if (indexTok && !indexTok->hasKnownValue())
                        indexExpr = indexTok->expressionString();
                    outOfBoundsError(accessTok, tok->expressionString(), &value, indexExpr, nullptr);
                    continue;
                }
                if (indexTok) {
                    std::vector<ValueFlow::Value> indexValues =
                        ValueFlow::isOutOfBounds(value, indexTok, mSettings->severity.isEnabled(Severity::warning));
                    if (!indexValues.empty()) {
                        outOfBoundsError(
                            accessTok, tok->expressionString(), &value, indexTok->expressionString(), &indexValues.front());
                        continue;
                    }
                }
            }
            if (indexTok && !indexTok->hasKnownIntValue()) {
                const ValueFlow::Value* value =
                    ValueFlow::findValue(indexTok->values(), mSettings, [&](const ValueFlow::Value& v) {
                    if (!v.isSymbolicValue())
                        return false;
                    if (v.isImpossible())
                        return false;
                    if (v.intvalue < 0)
                        return false;
                    const Token* sizeTok = v.tokvalue;
                    if (sizeTok && sizeTok->isCast())
                        sizeTok = sizeTok->astOperand1();
                    const Token* containerTok = getContainerFromSize(container, sizeTok);
                    if (!containerTok)
                        return false;
                    return containerTok->exprId() == tok->exprId();
                });
                if (!value)
                    continue;
                outOfBoundsError(accessTok, tok->expressionString(), nullptr, indexTok->expressionString(), value);
            }
        }
    }
}

static std::string indexValueString(const ValueFlow::Value& indexValue, const std::string& containerName = "")
{
    if (indexValue.isIteratorStartValue())
        return "at position " + MathLib::toString(indexValue.intvalue) + " from the beginning";
    if (indexValue.isIteratorEndValue())
        return "at position " + MathLib::toString(-indexValue.intvalue) + " from the end";
    std::string indexString = MathLib::toString(indexValue.intvalue);
    if (indexValue.isSymbolicValue()) {
        indexString = containerName + ".size()";
        if (indexValue.intvalue != 0)
            indexString += "+" + MathLib::toString(indexValue.intvalue);
    }
    if (indexValue.bound == ValueFlow::Value::Bound::Lower)
        return "greater or equal to " + indexString;
    return indexString;
}

void CheckStl::outOfBoundsError(const Token *tok, const std::string &containerName, const ValueFlow::Value *containerSize, const std::string &index, const ValueFlow::Value *indexValue)
{
    // Do not warn if both the container size and index value are possible
    if (containerSize && indexValue && containerSize->isPossible() && indexValue->isPossible())
        return;

    const std::string expression = tok ? tok->expressionString() : (containerName+"[x]");

    std::string errmsg;
    if (!containerSize) {
        if (indexValue && indexValue->condition)
            errmsg = ValueFlow::eitherTheConditionIsRedundant(indexValue->condition) + " or '" + index +
                     "' can have the value " + indexValueString(*indexValue, containerName) + ". Expression '" +
                     expression + "' cause access out of bounds.";
        else
            errmsg = "Out of bounds access in expression '" + expression + "'";
    } else if (containerSize->intvalue == 0) {
        if (containerSize->condition)
            errmsg = ValueFlow::eitherTheConditionIsRedundant(containerSize->condition) + " or expression '" + expression + "' cause access out of bounds.";
        else if (indexValue == nullptr && !index.empty())
            errmsg = "Out of bounds access in expression '" + expression + "' because '$symbol' is empty and '" + index + "' may be non-zero.";
        else
            errmsg = "Out of bounds access in expression '" + expression + "' because '$symbol' is empty.";
    } else if (indexValue) {
        if (containerSize->condition)
            errmsg = ValueFlow::eitherTheConditionIsRedundant(containerSize->condition) + " or $symbol size can be " + MathLib::toString(containerSize->intvalue) + ". Expression '" + expression + "' cause access out of bounds.";
        else if (indexValue->condition)
            errmsg = ValueFlow::eitherTheConditionIsRedundant(indexValue->condition) + " or '" + index + "' can have the value " + indexValueString(*indexValue) + ". Expression '" + expression + "' cause access out of bounds.";
        else
            errmsg = "Out of bounds access in '" + expression + "', if '$symbol' size is " + MathLib::toString(containerSize->intvalue) + " and '" + index + "' is " + indexValueString(*indexValue);
    } else {
        // should not happen
        return;
    }

    ErrorPath errorPath;
    if (!indexValue)
        errorPath = getErrorPath(tok, containerSize, "Access out of bounds");
    else {
        ErrorPath errorPath1 = getErrorPath(tok, containerSize, "Access out of bounds");
        ErrorPath errorPath2 = getErrorPath(tok, indexValue, "Access out of bounds");
        if (errorPath1.size() <= 1)
            errorPath = errorPath2;
        else if (errorPath2.size() <= 1)
            errorPath = errorPath1;
        else {
            errorPath = errorPath1;
            errorPath.splice(errorPath.end(), errorPath2);
        }
    }

    reportError(errorPath,
                (containerSize && !containerSize->errorSeverity()) || (indexValue && !indexValue->errorSeverity()) ? Severity::warning : Severity::error,
                "containerOutOfBounds",
                "$symbol:" + containerName +"\n" + errmsg,
                CWE398,
                (containerSize && containerSize->isInconclusive()) || (indexValue && indexValue->isInconclusive()) ? Certainty::inconclusive : Certainty::normal);
}

bool CheckStl::isContainerSize(const Token *containerToken, const Token *expr) const
{
    if (!Token::simpleMatch(expr, "( )"))
        return false;
    if (!Token::Match(expr->astOperand1(), ". %name% ("))
        return false;
    if (!isSameExpression(mTokenizer->isCPP(), false, containerToken, expr->astOperand1()->astOperand1(), mSettings->library, false, false))
        return false;
    return containerToken->valueType()->container->getYield(expr->previous()->str()) == Library::Container::Yield::SIZE;
}

bool CheckStl::isContainerSizeGE(const Token * containerToken, const Token *expr) const
{
    if (!expr)
        return false;
    if (isContainerSize(containerToken, expr))
        return true;
    if (expr->str() == "*") {
        const Token *mul;
        if (isContainerSize(containerToken, expr->astOperand1()))
            mul = expr->astOperand2();
        else if (isContainerSize(containerToken, expr->astOperand2()))
            mul = expr->astOperand1();
        else
            return false;
        return mul && (!mul->hasKnownIntValue() || mul->values().front().intvalue != 0);
    }
    if (expr->str() == "+") {
        const Token *op;
        if (isContainerSize(containerToken, expr->astOperand1()))
            op = expr->astOperand2();
        else if (isContainerSize(containerToken, expr->astOperand2()))
            op = expr->astOperand1();
        else
            return false;
        return op && op->getValueGE(0, mSettings);
    }
    return false;
}

void CheckStl::outOfBoundsIndexExpression()
{
    for (const Scope *function : mTokenizer->getSymbolDatabase()->functionScopes) {
        for (const Token *tok = function->bodyStart; tok != function->bodyEnd; tok = tok->next()) {
            if (!tok->isName() || !tok->valueType())
                continue;
            const Library::Container *container = tok->valueType()->container;
            if (!container)
                continue;
            if (!container->arrayLike_indexOp && !container->stdStringLike)
                continue;
            if (!Token::Match(tok, "%name% ["))
                continue;
            if (isContainerSizeGE(tok, tok->next()->astOperand2()))
                outOfBoundsIndexExpressionError(tok, tok->next()->astOperand2());
        }
    }
}

void CheckStl::outOfBoundsIndexExpressionError(const Token *tok, const Token *index)
{
    const std::string varname = tok ? tok->str() : std::string("var");
    const std::string i = index ? index->expressionString() : std::string(varname + ".size()");

    std::string errmsg = "Out of bounds access of $symbol, index '" + i + "' is out of bounds.";

    reportError(tok,
                Severity::error,
                "containerOutOfBoundsIndexExpression",
                "$symbol:" + varname +"\n" + errmsg,
                CWE398,
                Certainty::normal);
}



// Error message for bad iterator usage..
void CheckStl::invalidIteratorError(const Token *tok, const std::string &iteratorName)
{
    reportError(tok, Severity::error, "invalidIterator1", "$symbol:"+iteratorName+"\nInvalid iterator: $symbol", CWE664, Certainty::normal);
}

void CheckStl::iteratorsError(const Token* tok, const std::string& containerName1, const std::string& containerName2)
{
    reportError(tok, Severity::error, "iterators1",
                "$symbol:" + containerName1 + "\n"
                "$symbol:" + containerName2 + "\n"
                "Same iterator is used with different containers '" + containerName1 + "' and '" + containerName2 + "'.", CWE664, Certainty::normal);
}

void CheckStl::iteratorsError(const Token* tok, const Token* containerTok, const std::string& containerName1, const std::string& containerName2)
{
    std::list<const Token*> callstack = { tok, containerTok };
    reportError(callstack, Severity::error, "iterators2",
                "$symbol:" + containerName1 + "\n"
                "$symbol:" + containerName2 + "\n"
                "Same iterator is used with different containers '" + containerName1 + "' and '" + containerName2 + "'.", CWE664, Certainty::normal);
}

void CheckStl::iteratorsError(const Token* tok, const Token* containerTok, const std::string& containerName)
{
    std::list<const Token*> callstack = { tok, containerTok };
    reportError(callstack,
                Severity::error,
                "iterators3",
                "$symbol:" + containerName +
                "\n"
                "Same iterator is used with containers '$symbol' that are temporaries or defined in different scopes.",
                CWE664,
                Certainty::normal);
}

// Error message used when dereferencing an iterator that has been erased..
void CheckStl::dereferenceErasedError(const Token *erased, const Token* deref, const std::string &itername, bool inconclusive)
{
    if (erased) {
        std::list<const Token*> callstack = { deref, erased };
        reportError(callstack, Severity::error, "eraseDereference",
                    "$symbol:" + itername + "\n"
                    "Iterator '$symbol' used after element has been erased.\n"
                    "The iterator '$symbol' is invalid after the element it pointed to has been erased. "
                    "Dereferencing or comparing it with another iterator is invalid operation.", CWE664, inconclusive ? Certainty::inconclusive : Certainty::normal);
    } else {
        reportError(deref, Severity::error, "eraseDereference",
                    "$symbol:" + itername + "\n"
                    "Invalid iterator '$symbol' used.\n"
                    "The iterator '$symbol' is invalid before being assigned. "
                    "Dereferencing or comparing it with another iterator is invalid operation.", CWE664, inconclusive ? Certainty::inconclusive : Certainty::normal);
    }
}

static const Token *skipMembers(const Token *tok)
{
    while (Token::Match(tok, "%name% ."))
        tok = tok->tokAt(2);
    return tok;
}

static bool isIterator(const Variable *var, bool& inconclusiveType)
{
    // Check that its an iterator
    if (!var || !var->isLocal() || !Token::Match(var->typeEndToken(), "iterator|const_iterator|reverse_iterator|const_reverse_iterator|auto"))
        return false;

    inconclusiveType = false;
    if (var->typeEndToken()->str() == "auto")
        return (var->nameToken()->valueType() && var->nameToken()->valueType()->type == ValueType::Type::ITERATOR);

    if (var->type()) { // If it is defined, ensure that it is defined like an iterator
        // look for operator* and operator++
        const Function* end = var->type()->getFunction("operator*");
        const Function* incOperator = var->type()->getFunction("operator++");
        if (!end || end->argCount() > 0 || !incOperator) {
            return false;
        } else {
            inconclusiveType = true; // heuristics only
        }
    }

    return true;
}

static std::string getContainerName(const Token *containerToken)
{
    if (!containerToken)
        return std::string();
    std::string ret(containerToken->str());
    for (const Token *nametok = containerToken; nametok; nametok = nametok->tokAt(-2)) {
        if (!Token::Match(nametok->tokAt(-2), "%name% ."))
            break;
        ret = nametok->strAt(-2) + '.' + ret;
    }
    return ret;
}

enum OperandPosition {
    Left,
    Right
};

static bool isVector(const Token* tok)
{
    if (!tok)
        return false;
    const Variable *var = tok->variable();
    const Token *decltok = var ? var->typeStartToken() : nullptr;
    return Token::simpleMatch(decltok, "std :: vector");
}

void CheckStl::iterators()
{
    const SymbolDatabase *symbolDatabase = mTokenizer->getSymbolDatabase();

    // Filling map of iterators id and their scope begin
    std::map<int, const Token*> iteratorScopeBeginInfo;
    for (const Variable* var : symbolDatabase->variableList()) {
        bool inconclusiveType=false;
        if (!isIterator(var, inconclusiveType))
            continue;
        const int iteratorId = var->declarationId();
        if (iteratorId != 0)
            iteratorScopeBeginInfo[iteratorId] = var->nameToken();
    }

    for (const Variable* var : symbolDatabase->variableList()) {
        bool inconclusiveType=false;
        if (!isIterator(var, inconclusiveType))
            continue;
        if (inconclusiveType && !mSettings->certainty.isEnabled(Certainty::inconclusive))
            continue;

        const int iteratorId = var->declarationId();

        // the validIterator flag says if the iterator has a valid value or not
        bool validIterator = Token::Match(var->nameToken()->next(), "[(=:{]");
        const Scope* invalidationScope = nullptr;

        // The container this iterator can be used with
        const Token* containerToken = nullptr;
        const Scope* containerAssignScope = nullptr;

        // When "validatingToken" is reached the validIterator is set to true
        const Token* validatingToken = nullptr;

        const Token* eraseToken = nullptr;

        // Scan through the rest of the code and see if the iterator is
        // used against other containers.
        for (const Token *tok2 = var->nameToken(); tok2 && tok2 != var->scope()->bodyEnd; tok2 = tok2->next()) {
            if (invalidationScope && tok2 == invalidationScope->bodyEnd)
                validIterator = true; // Assume that the iterator becomes valid again
            if (containerAssignScope && tok2 == containerAssignScope->bodyEnd)
                containerToken = nullptr; // We don't know which containers might be used with the iterator

            if (tok2 == validatingToken) {
                validIterator = true;
                eraseToken = nullptr;
                invalidationScope = nullptr;
            }

            // Is the iterator used in a insert/erase operation?
            if (Token::Match(tok2, "%name% . insert|erase ( *| %varid% )|,", iteratorId) && !isVector(tok2)) {
                const Token* itTok = tok2->tokAt(4);
                if (itTok->str() == "*") {
                    if (tok2->strAt(2) == "insert")
                        continue;

                    itTok = itTok->next();
                }
                // It is bad to insert/erase an invalid iterator
                if (!validIterator)
                    invalidIteratorError(tok2, itTok->str());

                // If insert/erase is used on different container then
                // report an error
                if (containerToken && tok2->varId() != containerToken->varId()) {
                    // skip error message if container is a set..
                    const Variable *variableInfo = tok2->variable();
                    const Token *decltok = variableInfo ? variableInfo->typeStartToken() : nullptr;

                    if (Token::simpleMatch(decltok, "std :: set"))
                        continue; // No warning

                    // skip error message if the iterator is erased/inserted by value
                    if (itTok->previous()->str() == "*")
                        continue;

                    // inserting iterator range..
                    if (tok2->strAt(2) == "insert") {
                        const Token *par2 = itTok->nextArgument();
                        if (!par2 || par2->nextArgument())
                            continue;
                        while (par2->str() != ")") {
                            if (par2->varId() == containerToken->varId())
                                break;
                            bool inconclusiveType2=false;
                            if (isIterator(par2->variable(), inconclusiveType2))
                                break;  // TODO: check if iterator points at same container
                            if (par2->str() == "(")
                                par2 = par2->link();
                            par2 = par2->next();
                        }
                        if (par2->str() != ")")
                            continue;
                    }

                    // Not different containers if a reference is used..
                    if (containerToken && containerToken->variable() && containerToken->variable()->isReference()) {
                        const Token *nameToken = containerToken->variable()->nameToken();
                        if (Token::Match(nameToken, "%name% =")) {
                            const Token *name1 = nameToken->tokAt(2);
                            const Token *name2 = tok2;
                            while (Token::Match(name1, "%name%|.|::") && name2 && name1->str() == name2->str()) {
                                name1 = name1->next();
                                name2 = name2->next();
                            }
                            if (!Token::simpleMatch(name1, ";") || !Token::Match(name2, "[;,()=]"))
                                continue;
                        }
                    }

                    // Show error message, mismatching iterator is used.
                    iteratorsError(tok2, getContainerName(containerToken), getContainerName(tok2));
                }

                // invalidate the iterator if it is erased
                else if (tok2->strAt(2) == "erase" && (tok2->strAt(4) != "*" || (containerToken && tok2->varId() == containerToken->varId()))) {
                    validIterator = false;
                    eraseToken = tok2;
                    invalidationScope = tok2->scope();
                }

                // skip the operation
                tok2 = itTok->next();
            }

            // it = foo.erase(..
            // taking the result of an erase is ok
            else if (Token::Match(tok2, "%varid% = %name% .", iteratorId) &&
                     Token::simpleMatch(skipMembers(tok2->tokAt(2)), "erase (")) {
                // the returned iterator is valid
                validatingToken = skipMembers(tok2->tokAt(2))->linkAt(1);
                tok2 = validatingToken->link();
            }

            // Reassign the iterator
            else if (Token::Match(tok2, "%varid% = %name% .", iteratorId) &&
                     Token::Match(skipMembers(tok2->tokAt(2)), "begin|rbegin|cbegin|crbegin|find (")) {
                validatingToken = skipMembers(tok2->tokAt(2))->linkAt(1);
                containerToken = skipMembers(tok2->tokAt(2))->tokAt(-2);
                if (containerToken->varId() == 0 || Token::simpleMatch(validatingToken, ") ."))
                    containerToken = nullptr;
                containerAssignScope = tok2->scope();

                // skip ahead
                tok2 = validatingToken->link();
            }

            // Reassign the iterator
            else if (Token::Match(tok2, "%varid% =", iteratorId)) {
                break;
            }

            // Passing iterator to function. Iterator might be initialized
            else if (Token::Match(tok2, "%varid% ,|)", iteratorId)) {
                validIterator = true;
            }

            // Dereferencing invalid iterator?
            else if (!validIterator && Token::Match(tok2, "* %varid%", iteratorId)) {
                dereferenceErasedError(eraseToken, tok2, tok2->strAt(1), inconclusiveType);
                tok2 = tok2->next();
            } else if (!validIterator && Token::Match(tok2, "%varid% . %name%", iteratorId)) {
                dereferenceErasedError(eraseToken, tok2, tok2->str(), inconclusiveType);
                tok2 = tok2->tokAt(2);
            }

            // bailout handling. Assume that the iterator becomes valid if we see return/break.
            // TODO: better handling
            else if (tok2->scope() == invalidationScope && Token::Match(tok2, "return|break|continue")) {
                validatingToken = Token::findsimplematch(tok2->next(), ";");
            }

            // bailout handling. Assume that the iterator becomes valid if we see else.
            // TODO: better handling
            else if (tok2->str() == "else") {
                validIterator = true;
            }
        }
    }
}

void CheckStl::mismatchingContainerIteratorError(const Token* tok, const Token* iterTok)
{
    const std::string container(tok ? tok->expressionString() : std::string("v1"));
    const std::string iter(iterTok ? iterTok->expressionString() : std::string("it"));
    reportError(tok,
                Severity::error,
                "mismatchingContainerIterator",
                "Iterator '" + iter + "' from different container '" + container + "' are used together.",
                CWE664,
                Certainty::normal);
}

// Error message for bad iterator usage..
void CheckStl::mismatchingContainersError(const Token* tok1, const Token* tok2)
{
    const std::string expr1(tok1 ? tok1->expressionString() : std::string("v1"));
    const std::string expr2(tok2 ? tok2->expressionString() : std::string("v2"));
    reportError(tok1,
                Severity::error,
                "mismatchingContainers",
                "Iterators of different containers '" + expr1 + "' and '" + expr2 + "' are used together.",
                CWE664,
                Certainty::normal);
}

void CheckStl::mismatchingContainerExpressionError(const Token *tok1, const Token *tok2)
{
    const std::string expr1(tok1 ? tok1->expressionString() : std::string("v1"));
    const std::string expr2(tok2 ? tok2->expressionString() : std::string("v2"));
    reportError(tok1, Severity::warning, "mismatchingContainerExpression",
                "Iterators to containers from different expressions '" +
                expr1 + "' and '" + expr2 + "' are used together.", CWE664, Certainty::normal);
}

void CheckStl::sameIteratorExpressionError(const Token *tok)
{
    reportError(tok, Severity::style, "sameIteratorExpression", "Same iterators expression are used for algorithm.", CWE664, Certainty::normal);
}

static const Token * getIteratorExpression(const Token * tok)
{
    if (!tok)
        return nullptr;
    if (tok->isUnaryOp("*"))
        return nullptr;
    if (!tok->isName()) {
        const Token *iter1 = getIteratorExpression(tok->astOperand1());
        if (iter1)
            return iter1;
        if (tok->str() == "(")
            return nullptr;
        const Token *iter2 = getIteratorExpression(tok->astOperand2());
        if (iter2)
            return iter2;
    } else if (Token::Match(tok, "begin|cbegin|rbegin|crbegin|end|cend|rend|crend (")) {
        if (Token::Match(tok->previous(), ". %name% ( ) !!."))
            return tok->previous()->astOperand1();
        if (!Token::simpleMatch(tok->previous(), ".") && Token::Match(tok, "%name% ( !!)") && !Token::simpleMatch(tok->linkAt(1), ") ."))
            return tok->next()->astOperand2();
    }
    return nullptr;
}

static const Token* getAddressContainer(const Token* tok)
{
    if (Token::simpleMatch(tok, "[") && tok->astOperand1())
        return tok->astOperand1();
    return tok;
}

static bool isSameIteratorContainerExpression(const Token* tok1,
                                              const Token* tok2,
                                              const Library& library,
                                              ValueFlow::Value::LifetimeKind kind = ValueFlow::Value::LifetimeKind::Iterator)
{
    if (isSameExpression(true, false, tok1, tok2, library, false, false)) {
        if (astIsContainerOwned(tok1) && isTemporary(true, tok1, &library))
            return false;
        return true;
    }
    if (kind == ValueFlow::Value::LifetimeKind::Address) {
        return isSameExpression(true, false, getAddressContainer(tok1), getAddressContainer(tok2), library, false, false);
    }
    return false;
}

static ValueFlow::Value getLifetimeIteratorValue(const Token* tok, MathLib::bigint path = 0)
{
    std::vector<ValueFlow::Value> values = getLifetimeObjValues(tok, false, path);
    auto it = std::find_if(values.begin(), values.end(), [](const ValueFlow::Value& v) {
        return v.lifetimeKind == ValueFlow::Value::LifetimeKind::Iterator;
    });
    if (it != values.end())
        return *it;
    if (values.size() == 1)
        return values.front();
    return ValueFlow::Value{};
}

bool CheckStl::checkIteratorPair(const Token* tok1, const Token* tok2)
{
    if (!tok1)
        return false;
    if (!tok2)
        return false;
    ValueFlow::Value val1 = getLifetimeIteratorValue(tok1);
    ValueFlow::Value val2 = getLifetimeIteratorValue(tok2);
    if (val1.tokvalue && val2.tokvalue && val1.lifetimeKind == val2.lifetimeKind) {
        if (val1.lifetimeKind == ValueFlow::Value::LifetimeKind::Lambda)
            return false;
        if (tok1->astParent() == tok2->astParent() && Token::Match(tok1->astParent(), "%comp%|-")) {
            if (val1.lifetimeKind == ValueFlow::Value::LifetimeKind::Address)
                return false;
            if (val1.lifetimeKind == ValueFlow::Value::LifetimeKind::Object &&
                (!astIsContainer(val1.tokvalue) || !astIsContainer(val2.tokvalue)))
                return false;
        }
        if (isSameIteratorContainerExpression(val1.tokvalue, val2.tokvalue, mSettings->library, val1.lifetimeKind))
            return false;
        if (val1.tokvalue->expressionString() == val2.tokvalue->expressionString())
            iteratorsError(tok1, val1.tokvalue, val1.tokvalue->expressionString());
        else
            mismatchingContainersError(val1.tokvalue, val2.tokvalue);
        return true;
    }

    if (Token::Match(tok1->astParent(), "%comp%|-")) {
        if (astIsIntegral(tok1, false) || astIsIntegral(tok2, false) || astIsFloat(tok1, false) ||
            astIsFloat(tok2, false))
            return false;
    }
    const Token* iter1 = getIteratorExpression(tok1);
    const Token* iter2 = getIteratorExpression(tok2);
    if (iter1 && iter2 && !isSameIteratorContainerExpression(iter1, iter2, mSettings->library)) {
        mismatchingContainerExpressionError(iter1, iter2);
        return true;
    }
    return false;
}

struct ArgIteratorInfo {
    const Token* tok;
    const Library::ArgumentChecks::IteratorInfo* info;
};

void CheckStl::mismatchingContainers()
{
    // Check if different containers are used in various calls of standard functions
    const SymbolDatabase *symbolDatabase = mTokenizer->getSymbolDatabase();
    for (const Scope * scope : symbolDatabase->functionScopes) {
        for (const Token* tok = scope->bodyStart->next(); tok != scope->bodyEnd; tok = tok->next()) {
            if (Token::Match(tok, "%comp%|-")) {
                if (checkIteratorPair(tok->astOperand1(), tok->astOperand2()))
                    continue;
            }
            if (!Token::Match(tok, "%name% ( !!)"))
                continue;
            const Token * const ftok = tok;

            const std::vector<const Token *> args = getArguments(ftok);
            if (args.size() < 2)
                continue;

            // Group args together by container
            std::map<int, std::vector<ArgIteratorInfo>> containers;
            for (int argnr = 1; argnr <= args.size(); ++argnr) {
                const Library::ArgumentChecks::IteratorInfo *i = mSettings->library.getArgIteratorInfo(ftok, argnr);
                if (!i)
                    continue;
                const Token * const argTok = args[argnr - 1];
                containers[i->container].push_back({argTok, i});
            }

            // Lambda is used to escape the nested loops
            [&] {
                for (const auto& p : containers)
                {
                    const std::vector<ArgIteratorInfo>& cargs = p.second;
                    for (ArgIteratorInfo iter1 : cargs) {
                        for (ArgIteratorInfo iter2 : cargs) {
                            if (iter1.tok == iter2.tok)
                                continue;
                            if (iter1.info->first && iter2.info->last &&
                                isSameExpression(true, false, iter1.tok, iter2.tok, mSettings->library, false, false))
                                sameIteratorExpressionError(iter1.tok);
                            if (checkIteratorPair(iter1.tok, iter2.tok))
                                return;
                        }
                    }
                }
            }();
        }
    }
    for (const Variable *var : symbolDatabase->variableList()) {
        if (var && var->isStlStringType() && Token::Match(var->nameToken(), "%var% (") &&
            Token::Match(var->nameToken()->tokAt(2), "%name% . begin|cbegin|rbegin|crbegin ( ) , %name% . end|cend|rend|crend ( ) ,|)")) {
            if (var->nameToken()->strAt(2) != var->nameToken()->strAt(8)) {
                mismatchingContainersError(var->nameToken(), var->nameToken()->tokAt(2));
            }
        }
    }
}

void CheckStl::mismatchingContainerIterator()
{
    // Check if different containers are used in various calls of standard functions
    const SymbolDatabase *symbolDatabase = mTokenizer->getSymbolDatabase();
    for (const Scope * scope : symbolDatabase->functionScopes) {
        for (const Token* tok = scope->bodyStart->next(); tok != scope->bodyEnd; tok = tok->next()) {
            if (!astIsContainer(tok))
                continue;
            if (!astIsLHS(tok))
                continue;
            if (!Token::Match(tok->astParent(), ". %name% ( !!)"))
                continue;
            const Token* const ftok = tok->astParent()->next();
            const std::vector<const Token *> args = getArguments(ftok);

            const Library::Container * c = tok->valueType()->container;
            Library::Container::Action action = c->getAction(tok->strAt(2));
            const Token* iterTok = nullptr;
            if (action == Library::Container::Action::INSERT && args.size() == 2) {
                // Skip if iterator pair
                if (astIsIterator(args.back()))
                    continue;
                if (!astIsIterator(args.front()))
                    continue;
                iterTok = args.front();
            } else if (action == Library::Container::Action::ERASE) {
                if (!astIsIterator(args.front()))
                    continue;
                iterTok = args.front();
            } else {
                continue;
            }

            ValueFlow::Value val = getLifetimeIteratorValue(iterTok);
            if (!val.tokvalue)
                continue;
            if (val.lifetimeKind != ValueFlow::Value::LifetimeKind::Iterator)
                continue;
            if (isSameIteratorContainerExpression(tok, val.tokvalue, mSettings->library))
                continue;
            mismatchingContainerIteratorError(tok, iterTok);
        }
    }
}

static const Token* getInvalidMethod(const Token* tok)
{
    if (!astIsLHS(tok))
        return nullptr;
    if (Token::Match(tok->astParent(), ". assign|clear|swap"))
        return tok->astParent()->next();
    if (Token::Match(tok->astParent(), "%assign%"))
        return tok->astParent();
    const Token* ftok = nullptr;
    if (Token::Match(tok->astParent(), ". %name% ("))
        ftok = tok->astParent()->next();
    if (!ftok)
        return nullptr;
    if (const Library::Container * c = tok->valueType()->container) {
        Library::Container::Action action = c->getAction(ftok->str());
        if (c->unstableErase) {
            if (action == Library::Container::Action::ERASE)
                return ftok;
        }
        if (c->unstableInsert) {
            if (action == Library::Container::Action::RESIZE)
                return ftok;
            if (action == Library::Container::Action::CLEAR)
                return ftok;
            if (action == Library::Container::Action::PUSH)
                return ftok;
            if (action == Library::Container::Action::POP)
                return ftok;
            if (action == Library::Container::Action::INSERT)
                return ftok;
            if (action == Library::Container::Action::CHANGE)
                return ftok;
            if (action == Library::Container::Action::CHANGE_INTERNAL)
                return ftok;
            if (Token::Match(ftok, "insert|emplace"))
                return ftok;
        }
    }
    return nullptr;
}

struct InvalidContainerAnalyzer {
    struct Info {
        struct Reference {
            const Token* tok;
            ErrorPath errorPath;
            const Token* ftok;
        };
        std::unordered_map<int, Reference> expressions;
        ErrorPath errorPath;
        void add(const std::vector<Reference>& refs) {
            for (const Reference& r : refs) {
                add(r);
            }
        }
        void add(const Reference& r) {
            if (!r.tok)
                return;
            expressions.insert(std::make_pair(r.tok->exprId(), r));
        }

        std::vector<Reference> invalidTokens() const {
            std::vector<Reference> result;
            std::transform(expressions.begin(), expressions.end(), std::back_inserter(result), SelectMapValues{});
            return result;
        }
    };
    std::unordered_map<const Function*, Info> invalidMethods;

    std::vector<Info::Reference> invalidatesContainer(const Token* tok) const {
        std::vector<Info::Reference> result;
        if (Token::Match(tok, "%name% (")) {
            const Function* f = tok->function();
            if (!f)
                return result;
            ErrorPathItem epi = std::make_pair(tok, "Calling function " + tok->str());
            const bool dependsOnThis = exprDependsOnThis(tok->next());
            auto it = invalidMethods.find(f);
            if (it != invalidMethods.end()) {
                std::vector<Info::Reference> refs = it->second.invalidTokens();
                std::copy_if(refs.begin(), refs.end(), std::back_inserter(result), [&](const Info::Reference& r) {
                    const Variable* var = r.tok->variable();
                    if (!var)
                        return false;
                    if (dependsOnThis && !var->isLocal() && !var->isGlobal() && !var->isStatic())
                        return true;
                    if (!var->isArgument())
                        return false;
                    if (!var->isReference())
                        return false;
                    return true;
                });
                std::vector<const Token*> args = getArguments(tok);
                for (Info::Reference& r : result) {
                    r.errorPath.push_front(epi);
                    r.ftok = tok;
                    const Variable* var = r.tok->variable();
                    if (!var)
                        continue;
                    if (var->isArgument()) {
                        int n = getArgumentPos(var, f);
                        const Token* tok2 = nullptr;
                        if (n >= 0 && n < args.size())
                            tok2 = args[n];
                        r.tok = tok2;
                    }
                }
            }
        } else if (astIsContainer(tok)) {
            const Token* ftok = getInvalidMethod(tok);
            if (ftok) {
                ErrorPath ep;
                ep.emplace_front(ftok,
                                 "After calling '" + ftok->expressionString() +
                                 "', iterators or references to the container's data may be invalid .");
                result.push_back(Info::Reference{tok, ep, ftok});
            }
        }
        return result;
    }

    void analyze(const SymbolDatabase* symboldatabase) {
        for (const Scope* scope : symboldatabase->functionScopes) {
            const Function* f = scope->function;
            if (!f)
                continue;
            for (const Token* tok = scope->bodyStart; tok != scope->bodyEnd; tok = tok->next()) {
                if (Token::Match(tok, "if|while|for|goto|return"))
                    break;
                std::vector<Info::Reference> c = invalidatesContainer(tok);
                if (c.empty())
                    continue;
                invalidMethods[f].add(c);
            }
        }
    }
};

static const Token* getLoopContainer(const Token* tok)
{
    if (!Token::simpleMatch(tok, "for ("))
        return nullptr;
    const Token* sepTok = tok->next()->astOperand2();
    if (!Token::simpleMatch(sepTok, ":"))
        return nullptr;
    return sepTok->astOperand2();
}

static const ValueFlow::Value* getInnerLifetime(const Token* tok,
                                                nonneg int id,
                                                ErrorPath* errorPath = nullptr,
                                                int depth = 4)
{
    if (depth < 0)
        return nullptr;
    if (!tok)
        return nullptr;
    for (const ValueFlow::Value& val : tok->values()) {
        if (!val.isLocalLifetimeValue())
            continue;
        if (contains({ValueFlow::Value::LifetimeKind::Address,
                      ValueFlow::Value::LifetimeKind::SubObject,
                      ValueFlow::Value::LifetimeKind::Lambda},
                     val.lifetimeKind)) {
            if (val.isInconclusive())
                return nullptr;
            if (val.capturetok)
                return getInnerLifetime(val.capturetok, id, errorPath, depth - 1);
            if (errorPath)
                errorPath->insert(errorPath->end(), val.errorPath.begin(), val.errorPath.end());
            return getInnerLifetime(val.tokvalue, id, errorPath, depth - 1);
        }
        if (!val.tokvalue->variable())
            continue;
        if (val.tokvalue->varId() != id)
            continue;
        return &val;
    }
    return nullptr;
}

void CheckStl::invalidContainer()
{
    const SymbolDatabase *symbolDatabase = mTokenizer->getSymbolDatabase();
    const Library& library = mSettings->library;
    InvalidContainerAnalyzer analyzer;
    analyzer.analyze(symbolDatabase);
    for (const Scope * scope : symbolDatabase->functionScopes) {
        for (const Token* tok = scope->bodyStart->next(); tok != scope->bodyEnd; tok = tok->next()) {
            if (const Token* contTok = getLoopContainer(tok)) {
                const Token* blockStart = tok->next()->link()->next();
                const Token* blockEnd = blockStart->link();
                if (contTok->exprId() == 0)
                    continue;
                if (!astIsContainer(contTok))
                    continue;
                for (const Token* tok2 = blockStart; tok2 != blockEnd; tok2 = tok2->next()) {
                    bool bail = false;
                    for (const InvalidContainerAnalyzer::Info::Reference& r : analyzer.invalidatesContainer(tok2)) {
                        if (!astIsContainer(r.tok))
                            continue;
                        if (r.tok->exprId() != contTok->exprId())
                            continue;
                        const Scope* s = tok2->scope();
                        if (!s)
                            continue;
                        if (isReturnScope(s->bodyEnd, &mSettings->library))
                            continue;
                        invalidContainerLoopError(r.ftok, tok, r.errorPath);
                        bail = true;
                        break;
                    }
                    if (bail)
                        break;
                }
            } else {
                for (const InvalidContainerAnalyzer::Info::Reference& r : analyzer.invalidatesContainer(tok)) {
                    if (!astIsContainer(r.tok))
                        continue;
                    std::set<nonneg int> skipVarIds;
                    // Skip if the variable is assigned to
                    const Token* assignExpr = tok;
                    while (assignExpr->astParent()) {
                        bool isRHS = astIsRHS(assignExpr);
                        assignExpr = assignExpr->astParent();
                        if (Token::Match(assignExpr, "%assign%")) {
                            if (!isRHS)
                                assignExpr = nullptr;
                            break;
                        }
                    }
                    if (Token::Match(assignExpr, "%assign%") && Token::Match(assignExpr->astOperand1(), "%var%"))
                        skipVarIds.insert(assignExpr->astOperand1()->varId());
                    const Token* endToken = nextAfterAstRightmostLeaf(tok->next()->astParent());
                    if (!endToken)
                        endToken = tok->next();
                    const ValueFlow::Value* v = nullptr;
                    ErrorPath errorPath;
                    PathAnalysis::Info info =
                        PathAnalysis{endToken, library}.forwardFind([&](const PathAnalysis::Info& info) {
                        if (!info.tok->variable())
                            return false;
                        if (info.tok->varId() == 0)
                            return false;
                        if (skipVarIds.count(info.tok->varId()) > 0)
                            return false;
                        // if (Token::simpleMatch(info.tok->next(), "."))
                        // return false;
                        if (Token::Match(info.tok->astParent(), "%assign%") && astIsLHS(info.tok))
                            skipVarIds.insert(info.tok->varId());
                        if (info.tok->variable()->isReference() && !isVariableDecl(info.tok) &&
                            reaches(info.tok->variable()->nameToken(), tok, library, nullptr)) {

                            ErrorPath ep;
                            bool addressOf = false;
                            const Variable* var = getLifetimeVariable(info.tok, ep, &addressOf);
                            // Check the reference is created before the change
                            if (var && var->declarationId() == r.tok->varId() && !addressOf) {
                                // An argument always reaches
                                if (var->isArgument() ||
                                    (!var->isReference() && !var->isRValueReference() && !isVariableDecl(tok) &&
                                     reaches(var->nameToken(), tok, library, &ep))) {
                                    errorPath = ep;
                                    return true;
                                }
                            }
                        }
                        ErrorPath ep;
                        const ValueFlow::Value* val = getInnerLifetime(info.tok, r.tok->varId(), &ep);
                        // Check the iterator is created before the change
                        if (val && val->tokvalue != tok && reaches(val->tokvalue, tok, library, &ep)) {
                            v = val;
                            errorPath = ep;
                            return true;
                        }
                        return false;
                    });
                    if (!info.tok)
                        continue;
                    errorPath.insert(errorPath.end(), info.errorPath.begin(), info.errorPath.end());
                    errorPath.insert(errorPath.end(), r.errorPath.begin(), r.errorPath.end());
                    if (v) {
                        invalidContainerError(info.tok, r.tok, v, errorPath);
                    } else {
                        invalidContainerReferenceError(info.tok, r.tok, errorPath);
                    }
                }
            }
        }
    }
}

void CheckStl::invalidContainerLoopError(const Token* tok, const Token* loopTok, ErrorPath errorPath)
{
    const std::string method = tok ? tok->str() : "erase";
    errorPath.emplace_back(loopTok, "Iterating container here.");

    // Remove duplicate entries from error path
    errorPath.remove_if([&](const ErrorPathItem& epi) {
        return epi.first == tok;
    });

    const std::string msg = "Calling '" + method + "' while iterating the container is invalid.";
    errorPath.emplace_back(tok, "");
    reportError(errorPath, Severity::error, "invalidContainerLoop", msg, CWE664, Certainty::normal);
}

void CheckStl::invalidContainerError(const Token *tok, const Token * /*contTok*/, const ValueFlow::Value *val, ErrorPath errorPath)
{
    const bool inconclusive = val ? val->isInconclusive() : false;
    if (val)
        errorPath.insert(errorPath.begin(), val->errorPath.begin(), val->errorPath.end());
    std::string msg = "Using " + lifetimeMessage(tok, val, errorPath);
    errorPath.emplace_back(tok, "");
    reportError(errorPath, Severity::error, "invalidContainer", msg + " that may be invalid.", CWE664, inconclusive ? Certainty::inconclusive : Certainty::normal);
}

void CheckStl::invalidContainerReferenceError(const Token* tok, const Token* contTok, ErrorPath errorPath)
{
    std::string name = contTok ? contTok->expressionString() : "x";
    std::string msg = "Reference to " + name;
    errorPath.emplace_back(tok, "");
    reportError(errorPath, Severity::error, "invalidContainerReference", msg + " that may be invalid.", CWE664, Certainty::normal);
}

void CheckStl::stlOutOfBounds()
{
    const SymbolDatabase* const symbolDatabase = mTokenizer->getSymbolDatabase();

    // Scan through all scopes..
    for (const Scope &scope : symbolDatabase->scopeList) {
        const Token* tok = scope.classDef;
        // only interested in conditions
        if ((!scope.isLoopScope() && scope.type != Scope::eIf) || !tok)
            continue;

        const Token *condition = nullptr;
        if (scope.type == Scope::eFor) {
            if (Token::simpleMatch(tok->next()->astOperand2(), ";") && Token::simpleMatch(tok->next()->astOperand2()->astOperand2(), ";"))
                condition = tok->next()->astOperand2()->astOperand2()->astOperand1();
        } else if (Token::simpleMatch(tok, "do {") && Token::simpleMatch(tok->linkAt(1), "} while ("))
            condition = tok->linkAt(1)->tokAt(2)->astOperand2();
        else
            condition = tok->next()->astOperand2();

        if (!condition)
            continue;

        std::vector<const Token *> conds;

        visitAstNodes(condition,
                      [&](const Token *cond) {
            if (Token::Match(cond, "%oror%|&&"))
                return ChildrenToVisit::op1_and_op2;
            if (cond->isComparisonOp())
                conds.emplace_back(cond);
            return ChildrenToVisit::none;
        });

        for (const Token *cond : conds) {
            const Token *vartok;
            const Token *containerToken;
            // check in the ast that cond is of the form "%var% <= %var% . %name% ( )"
            if (cond->str() == "<=" && Token::Match(cond->astOperand1(), "%var%") &&
                cond->astOperand2()->str() == "(" && cond->astOperand2()->astOperand1()->str() == "." &&
                Token::Match(cond->astOperand2()->astOperand1()->astOperand1(), "%var%") &&
                Token::Match(cond->astOperand2()->astOperand1()->astOperand2(), "%name%")) {
                vartok = cond->astOperand1();
                containerToken = cond->next();
            } else {
                continue;
            }

            if (containerToken->hasKnownValue(ValueFlow::Value::ValueType::CONTAINER_SIZE))
                continue;

            // Is it a array like container?
            const Library::Container* container = containerToken->valueType() ? containerToken->valueType()->container : nullptr;
            if (!container)
                continue;
            if (container->getYield(containerToken->strAt(2)) != Library::Container::Yield::SIZE)
                continue;

            // variable id for loop variable.
            const int numId = vartok->varId();

            // variable id for the container variable
            const int declarationId = containerToken->varId();
            const std::string &containerName = containerToken->str();

            for (const Token *tok3 = scope.bodyStart; tok3 && tok3 != scope.bodyEnd; tok3 = tok3->next()) {
                if (tok3->varId() == declarationId) {
                    tok3 = tok3->next();
                    if (Token::Match(tok3, ". %name% ( )")) {
                        if (container->getYield(tok3->strAt(1)) == Library::Container::Yield::SIZE)
                            break;
                    } else if (container->arrayLike_indexOp && Token::Match(tok3, "[ %varid% ]", numId))
                        stlOutOfBoundsError(tok3, tok3->strAt(1), containerName, false);
                    else if (Token::Match(tok3, ". %name% ( %varid% )", numId)) {
                        const Library::Container::Yield yield = container->getYield(tok3->strAt(1));
                        if (yield == Library::Container::Yield::AT_INDEX)
                            stlOutOfBoundsError(tok3, tok3->strAt(3), containerName, true);
                    }
                }
            }
        }
    }
}

void CheckStl::stlOutOfBoundsError(const Token *tok, const std::string &num, const std::string &var, bool at)
{
    if (at)
        reportError(tok, Severity::error, "stlOutOfBounds", "$symbol:" + var + "\nWhen " + num + "==$symbol.size(), $symbol.at(" + num + ") is out of bounds.", CWE788, Certainty::normal);
    else
        reportError(tok, Severity::error, "stlOutOfBounds", "$symbol:" + var + "\nWhen " + num + "==$symbol.size(), $symbol[" + num + "] is out of bounds.", CWE788, Certainty::normal);
}

void CheckStl::negativeIndex()
{
    // Negative index is out of bounds..
    const SymbolDatabase* const symbolDatabase = mTokenizer->getSymbolDatabase();
    for (const Scope * scope : symbolDatabase->functionScopes) {
        for (const Token* tok = scope->bodyStart->next(); tok != scope->bodyEnd; tok = tok->next()) {
            if (!Token::Match(tok, "%var% [") || WRONG_DATA(!tok->next()->astOperand2(), tok))
                continue;
            const Variable * const var = tok->variable();
            if (!var || tok == var->nameToken())
                continue;
            const Library::Container * const container = mSettings->library.detectContainer(var->typeStartToken());
            if (!container || !container->arrayLike_indexOp)
                continue;
            const ValueFlow::Value *index = tok->next()->astOperand2()->getValueLE(-1, mSettings);
            if (!index)
                continue;
            negativeIndexError(tok, *index);
        }
    }
}

void CheckStl::negativeIndexError(const Token *tok, const ValueFlow::Value &index)
{
    const ErrorPath errorPath = getErrorPath(tok, &index, "Negative array index");
    std::ostringstream errmsg;
    if (index.condition)
        errmsg << ValueFlow::eitherTheConditionIsRedundant(index.condition)
               << ", otherwise there is negative array index " << index.intvalue << ".";
    else
        errmsg << "Array index " << index.intvalue << " is out of bounds.";
    reportError(errorPath, index.errorSeverity() ? Severity::error : Severity::warning, "negativeContainerIndex", errmsg.str(), CWE786, index.isInconclusive() ? Certainty::inconclusive : Certainty::normal);
}

void CheckStl::erase()
{
    const SymbolDatabase* const symbolDatabase = mTokenizer->getSymbolDatabase();

    for (const Scope &scope : symbolDatabase->scopeList) {
        if (scope.type == Scope::eFor && Token::simpleMatch(scope.classDef, "for (")) {
            const Token *tok = scope.classDef->linkAt(1);
            if (!Token::Match(tok->tokAt(-3), "; ++| %var% ++| ) {"))
                continue;
            tok = tok->previous();
            if (!tok->isName())
                tok = tok->previous();
            eraseCheckLoopVar(scope, tok->variable());
        } else if (scope.type == Scope::eWhile && Token::Match(scope.classDef, "while ( %var% !=")) {
            eraseCheckLoopVar(scope, scope.classDef->tokAt(2)->variable());
        }
    }
}

void CheckStl::eraseCheckLoopVar(const Scope &scope, const Variable *var)
{
    bool inconclusiveType=false;
    if (!isIterator(var, inconclusiveType))
        return;
    for (const Token *tok = scope.bodyStart; tok != scope.bodyEnd; tok = tok->next()) {
        if (tok->str() != "(")
            continue;
        if (!Token::Match(tok->tokAt(-2), ". erase ( ++| %varid% )", var->declarationId()))
            continue;
        // Vector erases are handled by invalidContainer check
        if (isVector(tok->tokAt(-3)))
            continue;
        if (Token::Match(tok->astParent(), "=|return"))
            continue;
        // Iterator is invalid..
        int indentlevel = 0U;
        const Token *tok2 = tok->link();
        for (; tok2 != scope.bodyEnd; tok2 = tok2->next()) {
            if (tok2->str() == "{") {
                ++indentlevel;
                continue;
            }
            if (tok2->str() == "}") {
                if (indentlevel > 0U)
                    --indentlevel;
                else if (Token::simpleMatch(tok2, "} else {"))
                    tok2 = tok2->linkAt(2);
                continue;
            }
            if (tok2->varId() == var->declarationId()) {
                if (Token::simpleMatch(tok2->next(), "="))
                    break;
                dereferenceErasedError(tok, tok2, tok2->str(), inconclusiveType);
                break;
            }
            if (indentlevel == 0U && Token::Match(tok2, "break|return|goto"))
                break;
        }
        if (tok2 == scope.bodyEnd)
            dereferenceErasedError(tok, scope.classDef, var->nameToken()->str(), inconclusiveType);
    }
}

void CheckStl::stlBoundaries()
{
    const SymbolDatabase* const symbolDatabase = mTokenizer->getSymbolDatabase();
    for (const Variable* var : symbolDatabase->variableList()) {
        if (!var || !var->scope() || !var->scope()->isExecutable())
            continue;

        const Library::Container* container = mSettings->library.detectContainer(var->typeStartToken(), true);
        if (!container || container->opLessAllowed)
            continue;

        const Token* const end = var->scope()->bodyEnd;
        for (const Token *tok = var->nameToken(); tok != end; tok = tok->next()) {
            if (Token::Match(tok, "!!* %varid% <", var->declarationId())) {
                stlBoundariesError(tok);
            } else if (Token::Match(tok, "> %varid% !!.", var->declarationId())) {
                stlBoundariesError(tok);
            }
        }
    }
}

// Error message for bad boundary usage..
void CheckStl::stlBoundariesError(const Token *tok)
{
    reportError(tok, Severity::error, "stlBoundaries",
                "Dangerous comparison using operator< on iterator.\n"
                "Iterator compared with operator<. This is dangerous since the order of items in the "
                "container is not guaranteed. One should use operator!= instead to compare iterators.", CWE664, Certainty::normal);
}

static bool if_findCompare(const Token * const tokBack, bool stdStringLike)
{
    const Token *tok = tokBack->astParent();
    if (!tok)
        return true;
    if (tok->isComparisonOp()) {
        if (stdStringLike) {
            const Token * const tokOther = tokBack->astSibling();
            return !tokOther || !tokOther->hasKnownIntValue() || tokOther->getKnownIntValue() != 0;
        }
        return (!tok->astOperand1()->isNumber() && !tok->astOperand2()->isNumber());
    }
    if (tok->isArithmeticalOp()) // result is used in some calculation
        return true;  // TODO: check if there is a comparison of the result somewhere
    if (tok->str() == ".")
        return true; // Dereferencing is OK, the programmer might know that the element exists - TODO: An inconclusive warning might be appropriate
    if (tok->isAssignmentOp())
        return if_findCompare(tok, stdStringLike); // Go one step upwards in the AST
    return false;
}

void CheckStl::if_find()
{
    const bool printWarning = mSettings->severity.isEnabled(Severity::warning);
    const bool printPerformance = mSettings->severity.isEnabled(Severity::performance);
    if (!printWarning && !printPerformance)
        return;

    const SymbolDatabase *symbolDatabase = mTokenizer->getSymbolDatabase();

    for (const Scope &scope : symbolDatabase->scopeList) {
        if ((scope.type != Scope::eIf && scope.type != Scope::eWhile) || !scope.classDef)
            continue;

        const Token *conditionStart = scope.classDef->next();
        if (Token::simpleMatch(conditionStart->astOperand2(), ";"))
            conditionStart = conditionStart->astOperand2();

        for (const Token *tok = conditionStart; tok->str() != "{"; tok = tok->next()) {
            const Token* funcTok = nullptr;
            const Library::Container* container = nullptr;

            if (Token::Match(tok, "%name% ("))
                tok = tok->linkAt(1);

            else if (tok->variable() && Token::Match(tok, "%var% . %name% (")) {
                container = mSettings->library.detectContainer(tok->variable()->typeStartToken());
                funcTok = tok->tokAt(2);
            }

            // check also for vector-like or pointer containers
            else if (tok->variable() && tok->astParent() && (tok->astParent()->str() == "*" || tok->astParent()->str() == "[")) {
                const Token *tok2 = tok->astParent();

                if (!Token::Match(tok2->astParent(), ". %name% ("))
                    continue;

                funcTok = tok2->astParent()->next();

                if (tok->variable()->isArrayOrPointer())
                    container = mSettings->library.detectContainer(tok->variable()->typeStartToken());
                else { // Container of container - find the inner container
                    container = mSettings->library.detectContainer(tok->variable()->typeStartToken()); // outer container
                    tok2 = Token::findsimplematch(tok->variable()->typeStartToken(), "<", tok->variable()->typeEndToken());
                    if (container && container->type_templateArgNo >= 0 && tok2) {
                        tok2 = tok2->next();
                        for (int j = 0; j < container->type_templateArgNo; j++)
                            tok2 = tok2->nextTemplateArgument();

                        container = mSettings->library.detectContainer(tok2); // innner container
                    } else
                        container = nullptr;
                }
            }

            if (container && container->getAction(funcTok->str()) == Library::Container::Action::FIND) {
                if (if_findCompare(funcTok->next(), container->stdStringLike))
                    continue;

                if (printWarning && container->getYield(funcTok->str()) == Library::Container::Yield::ITERATOR)
                    if_findError(tok, false);
                else if (printPerformance && container->stdStringLike && funcTok->str() == "find")
                    if_findError(tok, true);
            } else if (printWarning && Token::Match(tok, "std :: find|find_if (")) {
                // check that result is checked properly
                if (!if_findCompare(tok->tokAt(3), false)) {
                    if_findError(tok, false);
                }
            }
        }
    }
}


void CheckStl::if_findError(const Token *tok, bool str)
{
    if (str && mSettings->standards.cpp >= Standards::CPP20)
        reportError(tok, Severity::performance, "stlIfStrFind",
                    "Inefficient usage of string::find() in condition; string::starts_with() could be faster.\n"
                    "Either inefficient or wrong usage of string::find(). string::starts_with() will be faster if "
                    "string::find's result is compared with 0, because it will not scan the whole "
                    "string. If your intention is to check that there are no findings in the string, "
                    "you should compare with std::string::npos.", CWE597, Certainty::normal);
    if (!str)
        reportError(tok, Severity::warning, "stlIfFind", "Suspicious condition. The result of find() is an iterator, but it is not properly checked.", CWE398, Certainty::normal);
}

static std::pair<const Token *, const Token *> isMapFind(const Token *tok)
{
    if (!Token::simpleMatch(tok, "("))
        return {};
    if (!Token::simpleMatch(tok->astOperand1(), "."))
        return {};
    if (!astIsContainer(tok->astOperand1()->astOperand1()))
        return {};
    const Token * contTok = tok->astOperand1()->astOperand1();
    const Library::Container * container = contTok->valueType()->container;
    if (!container)
        return {};
    if (!container->stdAssociativeLike)
        return {};
    if (!Token::Match(tok->astOperand1(), ". find|count ("))
        return {};
    if (!tok->astOperand2())
        return {};
    return {contTok, tok->astOperand2()};
}

static const Token *skipLocalVars(const Token *tok)
{
    if (!tok)
        return tok;
    if (Token::simpleMatch(tok, "{"))
        return skipLocalVars(tok->next());
    const Scope *scope = tok->scope();

    const Token *top = tok->astTop();
    if (!top) {
        const Token *semi = Token::findsimplematch(tok, ";");
        if (!semi)
            return tok;
        if (!Token::Match(semi->previous(), "%var% ;"))
            return tok;
        const Token *varTok = semi->previous();
        const Variable *var = varTok->variable();
        if (!var)
            return tok;
        if (var->nameToken() != varTok)
            return tok;
        return skipLocalVars(semi->next());
    }
    if (tok->isAssignmentOp()) {
        const Token *varTok = top->astOperand1();
        const Variable *var = varTok->variable();
        if (!var)
            return tok;
        if (var->scope() != scope)
            return tok;
        const Token *endTok = nextAfterAstRightmostLeaf(top);
        if (!endTok)
            return tok;
        return skipLocalVars(endTok->next());
    }
    return tok;
}

static const Token *findInsertValue(const Token *tok, const Token *containerTok, const Token *keyTok, const Library &library)
{
    const Token *startTok = skipLocalVars(tok);
    const Token *top = startTok->astTop();

    const Token *icontainerTok = nullptr;
    const Token *ikeyTok = nullptr;
    const Token *ivalueTok = nullptr;
    if (Token::simpleMatch(top, "=") && Token::simpleMatch(top->astOperand1(), "[")) {
        icontainerTok = top->astOperand1()->astOperand1();
        ikeyTok = top->astOperand1()->astOperand2();
        ivalueTok = top->astOperand2();
    }
    if (Token::simpleMatch(top, "(") && Token::Match(top->astOperand1(), ". insert|emplace (") && !astIsIterator(top->astOperand1()->tokAt(2))) {
        icontainerTok = top->astOperand1()->astOperand1();
        const Token *itok = top->astOperand1()->tokAt(2)->astOperand2();
        if (Token::simpleMatch(itok, ",")) {
            ikeyTok = itok->astOperand1();
            ivalueTok = itok->astOperand2();
        } else {
            ikeyTok = itok;
        }
    }
    if (!ikeyTok || !icontainerTok)
        return nullptr;
    if (isSameExpression(true, true, containerTok, icontainerTok, library, true, false) &&
        isSameExpression(true, true, keyTok, ikeyTok, library, true, true)) {
        if (ivalueTok)
            return ivalueTok;
        else
            return ikeyTok;
    }
    return nullptr;
}

void CheckStl::checkFindInsert()
{
    if (!mSettings->severity.isEnabled(Severity::performance))
        return;

    const SymbolDatabase *const symbolDatabase = mTokenizer->getSymbolDatabase();
    for (const Scope *scope : symbolDatabase->functionScopes) {
        for (const Token *tok = scope->bodyStart->next(); tok != scope->bodyEnd; tok = tok->next()) {
            if (!Token::simpleMatch(tok, "if ("))
                continue;
            if (!Token::simpleMatch(tok->next()->link(), ") {"))
                continue;
            if (!Token::Match(tok->next()->astOperand2(), "%comp%"))
                continue;
            const Token *condTok = tok->next()->astOperand2();
            const Token *containerTok;
            const Token *keyTok;
            std::tie(containerTok, keyTok) = isMapFind(condTok->astOperand1());
            if (!containerTok)
                continue;
            // In < C++17 we only warn for small simple types
            if (mSettings->standards.cpp < Standards::CPP17 && !(keyTok && keyTok->valueType() && (keyTok->valueType()->isIntegral() || keyTok->valueType()->pointer > 0)))
                continue;

            const Token *thenTok = tok->next()->link()->next();
            const Token *valueTok = findInsertValue(thenTok, containerTok, keyTok, mSettings->library);
            if (!valueTok)
                continue;

            if (Token::simpleMatch(thenTok->link(), "} else {")) {
                const Token *valueTok2 =
                    findInsertValue(thenTok->link()->tokAt(2), containerTok, keyTok, mSettings->library);
                if (!valueTok2)
                    continue;
                if (isSameExpression(true, true, valueTok, valueTok2, mSettings->library, true, true)) {
                    checkFindInsertError(valueTok);
                }
            } else {
                checkFindInsertError(valueTok);
            }
        }
    }
}

void CheckStl::checkFindInsertError(const Token *tok)
{
    std::string replaceExpr;
    if (tok && Token::simpleMatch(tok->astParent(), "=") && tok == tok->astParent()->astOperand2() && Token::simpleMatch(tok->astParent()->astOperand1(), "[")) {
        if (mSettings->standards.cpp < Standards::CPP11)
            // We will recommend using emplace/try_emplace instead
            return;
        const std::string f = (mSettings->standards.cpp < Standards::CPP17) ? "emplace" : "try_emplace";
        replaceExpr = " Instead of '" + tok->astParent()->expressionString() + "' consider using '" +
                      tok->astParent()->astOperand1()->astOperand1()->expressionString() +
                      "." + f + "(" +
                      tok->astParent()->astOperand1()->astOperand2()->expressionString() +
                      ", " +
                      tok->expressionString() +
                      ");'.";
    }

    reportError(
        tok, Severity::performance, "stlFindInsert", "Searching before insertion is not necessary." + replaceExpr, CWE398, Certainty::normal);
}

/**
 * Is container.size() slow?
 */
static bool isCpp03ContainerSizeSlow(const Token *tok)
{
    if (!tok)
        return false;
    const Variable* var = tok->variable();
    return var && var->isStlType("list");
}

void CheckStl::size()
{
    if (!mSettings->severity.isEnabled(Severity::performance))
        return;

    if (mSettings->standards.cpp >= Standards::CPP11)
        return;

    const SymbolDatabase* const symbolDatabase = mTokenizer->getSymbolDatabase();
    for (const Scope * scope : symbolDatabase->functionScopes) {
        for (const Token* tok = scope->bodyStart->next(); tok != scope->bodyEnd; tok = tok->next()) {
            if (Token::Match(tok, "%var% . size ( )") ||
                Token::Match(tok, "%name% . %var% . size ( )")) {
                // get the variable
                const Token *varTok = tok;
                if (tok->strAt(2) != "size")
                    varTok = varTok->tokAt(2);

                const Token* const end = varTok->tokAt(5);

                // check for comparison to zero
                if ((!tok->previous()->isArithmeticalOp() && Token::Match(end, "==|<=|!=|> 0")) ||
                    (end->next() && !end->next()->isArithmeticalOp() && Token::Match(tok->tokAt(-2), "0 ==|>=|!=|<"))) {
                    if (isCpp03ContainerSizeSlow(varTok)) {
                        sizeError(varTok);
                        continue;
                    }
                }

                // check for comparison to one
                if ((!tok->previous()->isArithmeticalOp() && Token::Match(end, ">=|< 1") && !end->tokAt(2)->isArithmeticalOp()) ||
                    (end->next() && !end->next()->isArithmeticalOp() && Token::Match(tok->tokAt(-2), "1 <=|>") && !tok->tokAt(-3)->isArithmeticalOp())) {
                    if (isCpp03ContainerSizeSlow(varTok))
                        sizeError(varTok);
                }

                // check for using as boolean expression
                else if ((Token::Match(tok->tokAt(-2), "if|while (") && end->str() == ")") ||
                         (tok->previous()->tokType() == Token::eLogicalOp && Token::Match(end, "&&|)|,|;|%oror%"))) {
                    if (isCpp03ContainerSizeSlow(varTok))
                        sizeError(varTok);
                }
            }
        }
    }
}

void CheckStl::sizeError(const Token *tok)
{
    const std::string varname = tok ? tok->str() : std::string("list");
    reportError(tok, Severity::performance, "stlSize",
                "$symbol:" + varname + "\n"
                "Possible inefficient checking for '$symbol' emptiness.\n"
                "Checking for '$symbol' emptiness might be inefficient. "
                "Using $symbol.empty() instead of $symbol.size() can be faster. "
                "$symbol.size() can take linear time but $symbol.empty() is "
                "guaranteed to take constant time.", CWE398, Certainty::normal);
}

void CheckStl::redundantCondition()
{
    if (!mSettings->severity.isEnabled(Severity::style))
        return;

    const SymbolDatabase *symbolDatabase = mTokenizer->getSymbolDatabase();

    for (const Scope &scope : symbolDatabase->scopeList) {
        if (scope.type != Scope::eIf)
            continue;

        const Token* tok = scope.classDef->tokAt(2);
        if (!Token::Match(tok, "%name% . find ( %any% ) != %name% . end|rend|cend|crend ( ) ) { %name% . remove|erase ( %any% ) ;"))
            continue;

        // Get tokens for the fields %name% and %any%
        const Token *var1 = tok;
        const Token *any1 = var1->tokAt(4);
        const Token *var2 = any1->tokAt(3);
        const Token *var3 = var2->tokAt(7);
        const Token *any2 = var3->tokAt(4);

        // Check if all the "%name%" fields are the same and if all the "%any%" are the same..
        if (var1->str() == var2->str() &&
            var2->str() == var3->str() &&
            any1->str() == any2->str()) {
            redundantIfRemoveError(tok);
        }
    }
}

void CheckStl::redundantIfRemoveError(const Token *tok)
{
    reportError(tok, Severity::style, "redundantIfRemove",
                "Redundant checking of STL container element existence before removing it.\n"
                "Redundant checking of STL container element existence before removing it. "
                "It is safe to call the remove method on a non-existing element.", CWE398, Certainty::normal);
}

void CheckStl::missingComparison()
{
    if (!mSettings->severity.isEnabled(Severity::warning))
        return;

    const SymbolDatabase* const symbolDatabase = mTokenizer->getSymbolDatabase();

    for (const Scope &scope : symbolDatabase->scopeList) {
        if (scope.type != Scope::eFor || !scope.classDef)
            continue;

        for (const Token *tok2 = scope.classDef->tokAt(2); tok2 != scope.bodyStart; tok2 = tok2->next()) {
            if (tok2->str() == ";")
                break;

            if (!Token::Match(tok2, "%var% = %name% . begin|rbegin|cbegin|crbegin ( ) ; %name% != %name% . end|rend|cend|crend ( ) ; ++| %name% ++| ) {"))
                continue;

            // same container
            if (tok2->strAt(2) != tok2->strAt(10))
                break;

            const int iteratorId(tok2->varId());

            // same iterator
            if (iteratorId == tok2->tokAt(10)->varId())
                break;

            // increment iterator
            if (!Token::Match(tok2->tokAt(16), "++ %varid% )", iteratorId) &&
                !Token::Match(tok2->tokAt(16), "%varid% ++ )", iteratorId)) {
                break;
            }

            const Token *incrementToken = nullptr;
            // Parse loop..
            for (const Token *tok3 = scope.bodyStart; tok3 != scope.bodyEnd; tok3 = tok3->next()) {
                if (tok3->varId() == iteratorId) {
                    if (Token::Match(tok3, "%varid% = %name% . insert ( ++| %varid% ++| ,", iteratorId)) {
                        // skip insertion..
                        tok3 = tok3->linkAt(6);
                        if (!tok3)
                            break;
                    } else if (Token::simpleMatch(tok3->astParent(), "++"))
                        incrementToken = tok3;
                    else if (Token::simpleMatch(tok3->astParent(), "+")) {
                        if (Token::Match(tok3->astSibling(), "%num%")) {
                            const Token* tokenGrandParent = tok3->astParent()->astParent();
                            if (Token::Match(tokenGrandParent, "==|!="))
                                break;
                        }
                    } else if (Token::Match(tok3->astParent(), "==|!="))
                        incrementToken = nullptr;
                } else if (tok3->str() == "break" || tok3->str() == "return")
                    incrementToken = nullptr;
            }
            if (incrementToken)
                missingComparisonError(incrementToken, tok2->tokAt(16));
        }
    }
}

void CheckStl::missingComparisonError(const Token *incrementToken1, const Token *incrementToken2)
{
    std::list<const Token*> callstack = { incrementToken1,incrementToken2 };

    std::ostringstream errmsg;
    errmsg << "Missing bounds check for extra iterator increment in loop.\n"
           << "The iterator incrementing is suspicious - it is incremented at line ";
    if (incrementToken1)
        errmsg << incrementToken1->linenr();
    errmsg << " and then at line ";
    if (incrementToken2)
        errmsg << incrementToken2->linenr();
    errmsg << ". The loop might unintentionally skip an element in the container. "
           << "There is no comparison between these increments to prevent that the iterator is "
           << "incremented beyond the end.";

    reportError(callstack, Severity::warning, "StlMissingComparison", errmsg.str(), CWE834, Certainty::normal);
}


static bool isLocal(const Token *tok)
{
    const Variable *var = tok->variable();
    return var && !var->isStatic() && var->isLocal();
}

namespace {
    const std::set<std::string> stl_string_stream = {
        "istringstream", "ostringstream", "stringstream", "wstringstream"
    };
}

void CheckStl::string_c_str()
{
    const bool printInconclusive = mSettings->certainty.isEnabled(Certainty::inconclusive);
    const bool printPerformance = mSettings->severity.isEnabled(Severity::performance);

    const SymbolDatabase* symbolDatabase = mTokenizer->getSymbolDatabase();

    // Find all functions that take std::string as argument
    std::multimap<const Function*, int> c_strFuncParam;
    if (printPerformance) {
        for (const Scope &scope : symbolDatabase->scopeList) {
            for (const Function &func : scope.functionList) {
                int numpar = 0;
                for (const Variable &var : func.argumentList) {
                    numpar++;
                    if (var.isStlStringType() && (!var.isReference() || var.isConst()))
                        c_strFuncParam.insert(std::make_pair(&func, numpar));
                }
            }
        }
    }

    // Try to detect common problems when using string::c_str()
    for (const Scope &scope : symbolDatabase->scopeList) {
        if (scope.type != Scope::eFunction || !scope.function)
            continue;

        enum {charPtr, stdString, stdStringConstRef, Other} returnType = Other;
        if (Token::Match(scope.function->tokenDef->tokAt(-2), "char|wchar_t *"))
            returnType = charPtr;
        else if (Token::Match(scope.function->tokenDef->tokAt(-5), "const std :: string|wstring &"))
            returnType = stdStringConstRef;
        else if (Token::Match(scope.function->tokenDef->tokAt(-3), "std :: string|wstring !!&"))
            returnType = stdString;

        for (const Token *tok = scope.bodyStart; tok && tok != scope.bodyEnd; tok = tok->next()) {
            // Invalid usage..
            if (Token::Match(tok, "throw %var% . c_str|data ( ) ;") && isLocal(tok->next()) &&
                tok->next()->variable() && tok->next()->variable()->isStlStringType()) {
                string_c_strThrowError(tok);
            } else if (tok->variable() && tok->strAt(1) == "=") {
                if (Token::Match(tok->tokAt(2), "%var% . str ( ) . c_str|data ( ) ;")) {
                    const Variable* var = tok->variable();
                    const Variable* var2 = tok->tokAt(2)->variable();
                    if (var->isPointer() && var2 && var2->isStlType(stl_string_stream))
                        string_c_strError(tok);
                } else if (Token::Match(tok->tokAt(2), "%name% (") &&
                           Token::Match(tok->linkAt(3), ") . c_str|data ( ) ;") &&
                           tok->tokAt(2)->function() && Token::Match(tok->tokAt(2)->function()->retDef, "std :: string|wstring %name%")) {
                    const Variable* var = tok->variable();
                    if (var->isPointer())
                        string_c_strError(tok);
                }
            } else if (printPerformance && tok->function() && Token::Match(tok, "%name% ( !!)") && tok->str() != scope.className) {
                const std::pair<std::multimap<const Function*, int>::const_iterator, std::multimap<const Function*, int>::const_iterator> range = c_strFuncParam.equal_range(tok->function());
                for (std::multimap<const Function*, int>::const_iterator i = range.first; i != range.second; ++i) {
                    if (i->second == 0)
                        continue;

                    const Token* tok2 = tok->tokAt(2);
                    int j;
                    for (j = 0; tok2 && j < i->second-1; j++)
                        tok2 = tok2->nextArgument();
                    if (tok2)
                        tok2 = tok2->nextArgument();
                    else
                        break;
                    if (!tok2 && j == i->second-1)
                        tok2 = tok->next()->link();
                    else if (tok2)
                        tok2 = tok2->previous();
                    else
                        break;
                    if (tok2 && Token::Match(tok2->tokAt(-4), ". c_str|data ( )")) {
                        const Variable* var = tok2->tokAt(-5)->variable();
                        if (var && var->isStlStringType()) {
                            string_c_strParam(tok, i->second);
                        } else if (Token::Match(tok2->tokAt(-9), "%name% . str ( )")) { // Check ss.str().c_str() as parameter
                            const Variable* ssVar = tok2->tokAt(-9)->variable();
                            if (ssVar && ssVar->isStlType(stl_string_stream))
                                string_c_strParam(tok, i->second);
                        }

                    }
                }
            }

            // Using c_str() to get the return value is only dangerous if the function returns a char*
            else if ((returnType == charPtr || (printPerformance && (returnType == stdString || returnType == stdStringConstRef))) && tok->str() == "return") {
                bool err = false;

                const Token* tok2 = tok->next();
                if (Token::Match(tok2, "std :: string|wstring (") &&
                    Token::Match(tok2->linkAt(3), ") . c_str|data ( ) ;")) {
                    err = true;
                } else if (Token::simpleMatch(tok2, "(") &&
                           Token::Match(tok2->link(), ") . c_str|data ( ) ;")) {
                    // Check for "+ localvar" or "+ std::string(" inside the bracket
                    bool is_implicit_std_string = printInconclusive;
                    const Token *search_end = tok2->link();
                    for (const Token *search_tok = tok2->next(); search_tok != search_end; search_tok = search_tok->next()) {
                        if (Token::Match(search_tok, "+ %var%") && isLocal(search_tok->next()) &&
                            search_tok->next()->variable() && search_tok->next()->variable()->isStlStringType()) {
                            is_implicit_std_string = true;
                            break;
                        } else if (Token::Match(search_tok, "+ std :: string|wstring (")) {
                            is_implicit_std_string = true;
                            break;
                        }
                    }

                    if (is_implicit_std_string)
                        err = true;
                }

                bool local = false;
                bool ptrOrRef = false;
                const Variable* lastVar = nullptr;
                const Function* lastFunc = nullptr;
                bool funcStr = false;
                if (Token::Match(tok2, "%var% .")) {
                    local = isLocal(tok2);
                    bool refToNonLocal = false;
                    if (tok2->variable() && tok2->variable()->isReference()) {
                        const Token *refTok = tok2->variable()->nameToken();
                        refToNonLocal = true; // safe assumption is default to avoid FPs
                        if (Token::Match(refTok, "%var% = %var% .|;|["))
                            refToNonLocal = !isLocal(refTok->tokAt(2));
                    }
                    ptrOrRef = refToNonLocal || (tok2->variable() && tok2->variable()->isPointer());
                }
                while (tok2) {
                    if (Token::Match(tok2, "%var% .|::")) {
                        if (ptrOrRef)
                            local = false;
                        lastVar = tok2->variable();
                        tok2 = tok2->tokAt(2);
                    } else if (Token::Match(tok2, "%name% (") && Token::simpleMatch(tok2->linkAt(1), ") .")) {
                        lastFunc = tok2->function();
                        local = false;
                        funcStr = tok2->str() == "str";
                        tok2 = tok2->linkAt(1)->tokAt(2);
                    } else
                        break;
                }

                if (Token::Match(tok2, "c_str|data ( ) ;")) {
                    if ((local || returnType != charPtr) && lastVar && lastVar->isStlStringType())
                        err = true;
                    else if (funcStr && lastVar && lastVar->isStlType(stl_string_stream))
                        err = true;
                    else if (lastFunc && Token::Match(lastFunc->tokenDef->tokAt(-3), "std :: string|wstring"))
                        err = true;
                }

                if (err) {
                    if (returnType == charPtr)
                        string_c_strError(tok);
                    else
                        string_c_strReturn(tok);
                }
            }
        }
    }
}

void CheckStl::string_c_strThrowError(const Token* tok)
{
    reportError(tok, Severity::error, "stlcstrthrow", "Dangerous usage of c_str(). The value returned by c_str() is invalid after throwing exception.\n"
                "Dangerous usage of c_str(). The string is destroyed after the c_str() call so the thrown pointer is invalid.");
}

void CheckStl::string_c_strError(const Token* tok)
{
    reportError(tok, Severity::error, "stlcstr", "Dangerous usage of c_str(). The value returned by c_str() is invalid after this call.\n"
                "Dangerous usage of c_str(). The c_str() return value is only valid until its string is deleted.", CWE664, Certainty::normal);
}

void CheckStl::string_c_strReturn(const Token* tok)
{
    reportError(tok, Severity::performance, "stlcstrReturn", "Returning the result of c_str() in a function that returns std::string is slow and redundant.\n"
                "The conversion from const char* as returned by c_str() to std::string creates an unnecessary string copy. Solve that by directly returning the string.", CWE704, Certainty::normal);
}

void CheckStl::string_c_strParam(const Token* tok, nonneg int number)
{
    std::ostringstream oss;
    oss << "Passing the result of c_str() to a function that takes std::string as argument no. " << number << " is slow and redundant.\n"
        "The conversion from const char* as returned by c_str() to std::string creates an unnecessary string copy. Solve that by directly passing the string.";
    reportError(tok, Severity::performance, "stlcstrParam", oss.str(), CWE704, Certainty::normal);
}

//---------------------------------------------------------------------------
//
//---------------------------------------------------------------------------

namespace {
    const std::set<std::string> stl_containers_with_empty_and_clear = {
        "deque",  "forward_list",  "list",
        "map",  "multimap",  "multiset",  "set",  "string",
        "unordered_map",  "unordered_multimap",  "unordered_multiset",
        "unordered_set",  "vector",  "wstring"
    };

}

void CheckStl::uselessCalls()
{
    const bool printPerformance = mSettings->severity.isEnabled(Severity::performance);
    const bool printWarning = mSettings->severity.isEnabled(Severity::warning);
    if (!printPerformance && !printWarning)
        return;

    const SymbolDatabase* symbolDatabase = mTokenizer->getSymbolDatabase();
    for (const Scope * scope : symbolDatabase->functionScopes) {
        for (const Token* tok = scope->bodyStart; tok != scope->bodyEnd; tok = tok->next()) {
            if (printWarning && Token::Match(tok, "%var% . compare|find|rfind|find_first_not_of|find_first_of|find_last_not_of|find_last_of ( %name% [,)]") &&
                tok->varId() == tok->tokAt(4)->varId()) {
                const Variable* var = tok->variable();
                if (!var || !var->isStlType())
                    continue;
                uselessCallsReturnValueError(tok->tokAt(4), tok->str(), tok->strAt(2));
            } else if (printPerformance && Token::Match(tok, "%var% . swap ( %name% )") &&
                       tok->varId() == tok->tokAt(4)->varId()) {
                const Variable* var = tok->variable();
                if (!var || !var->isStlType())
                    continue;
                uselessCallsSwapError(tok, tok->str());
            } else if (printPerformance && Token::Match(tok, "%var% . substr (") &&
                       tok->variable() && tok->variable()->isStlStringType()) {
                if (Token::Match(tok->tokAt(4), "0| )")) {
                    uselessCallsSubstrError(tok, false);
                } else if (tok->strAt(4) == "0" && tok->linkAt(3)->strAt(-1) == "npos") {
                    if (!tok->linkAt(3)->previous()->variable()) // Make sure that its no variable
                        uselessCallsSubstrError(tok, false);
                } else if (Token::simpleMatch(tok->linkAt(3)->tokAt(-2), ", 0 )"))
                    uselessCallsSubstrError(tok, true);
            } else if (printWarning && Token::Match(tok, "[{};] %var% . empty ( ) ;") &&
                       !tok->tokAt(4)->astParent() &&
                       tok->next()->variable() && tok->next()->variable()->isStlType(stl_containers_with_empty_and_clear))
                uselessCallsEmptyError(tok->next());
            else if (Token::Match(tok, "[{};] std :: remove|remove_if|unique (") && tok->tokAt(5)->nextArgument())
                uselessCallsRemoveError(tok->next(), tok->strAt(3));
        }
    }
}


void CheckStl::uselessCallsReturnValueError(const Token *tok, const std::string &varname, const std::string &function)
{
    std::ostringstream errmsg;
    errmsg << "$symbol:" << varname << '\n';
    errmsg << "$symbol:" << function << '\n';
    errmsg << "It is inefficient to call '" << varname << "." << function << "(" << varname << ")' as it always returns 0.\n"
           << "'std::string::" << function << "()' returns zero when given itself as parameter "
           << "(" << varname << "." << function << "(" << varname << ")). As it is currently the "
           << "code is inefficient. It is possible either the string searched ('"
           << varname << "') or searched for ('" << varname << "') is wrong.";
    reportError(tok, Severity::warning, "uselessCallsCompare", errmsg.str(), CWE628, Certainty::normal);
}

void CheckStl::uselessCallsSwapError(const Token *tok, const std::string &varname)
{
    reportError(tok, Severity::performance, "uselessCallsSwap",
                "$symbol:" + varname + "\n"
                "It is inefficient to swap a object with itself by calling '$symbol.swap($symbol)'\n"
                "The 'swap()' function has no logical effect when given itself as parameter "
                "($symbol.swap($symbol)). As it is currently the "
                "code is inefficient. Is the object or the parameter wrong here?", CWE628, Certainty::normal);
}

void CheckStl::uselessCallsSubstrError(const Token *tok, bool empty)
{
    if (empty)
        reportError(tok, Severity::performance, "uselessCallsSubstr", "Ineffective call of function 'substr' because it returns an empty string.", CWE398, Certainty::normal);
    else
        reportError(tok, Severity::performance, "uselessCallsSubstr", "Ineffective call of function 'substr' because it returns a copy of the object. Use operator= instead.", CWE398, Certainty::normal);
}

void CheckStl::uselessCallsEmptyError(const Token *tok)
{
    reportError(tok, Severity::warning, "uselessCallsEmpty", "Ineffective call of function 'empty()'. Did you intend to call 'clear()' instead?", CWE398, Certainty::normal);
}

void CheckStl::uselessCallsRemoveError(const Token *tok, const std::string& function)
{
    reportError(tok, Severity::warning, "uselessCallsRemove",
                "$symbol:" + function + "\n"
                "Return value of std::$symbol() ignored. Elements remain in container.\n"
                "The return value of std::$symbol() is ignored. This function returns an iterator to the end of the range containing those elements that should be kept. "
                "Elements past new end remain valid but with unspecified values. Use the erase method of the container to delete them.", CWE762, Certainty::normal);
}

// Check for iterators being dereferenced before being checked for validity.
// E.g.  if (*i && i != str.end()) { }
void CheckStl::checkDereferenceInvalidIterator()
{
    if (!mSettings->severity.isEnabled(Severity::warning))
        return;

    // Iterate over "if", "while", and "for" conditions where there may
    // be an iterator that is dereferenced before being checked for validity.
    for (const Scope &scope : mTokenizer->getSymbolDatabase()->scopeList) {
        if (!(scope.type == Scope::eIf || scope.isLoopScope()))
            continue;

        const Token* const tok = scope.classDef;
        const Token* startOfCondition = tok->next();
        if (scope.type == Scope::eDo)
            startOfCondition = startOfCondition->link()->tokAt(2);
        if (!startOfCondition) // ticket #6626 invalid code
            continue;
        const Token* endOfCondition = startOfCondition->link();
        if (!endOfCondition)
            continue;

        // For "for" loops, only search between the two semicolons
        if (scope.type == Scope::eFor) {
            startOfCondition = Token::findsimplematch(tok->tokAt(2), ";", endOfCondition);
            if (!startOfCondition)
                continue;
            endOfCondition = Token::findsimplematch(startOfCondition->next(), ";", endOfCondition);
            if (!endOfCondition)
                continue;
        }

        // Only consider conditions composed of all "&&" terms and
        // conditions composed of all "||" terms
        const bool isOrExpression =
            Token::findsimplematch(startOfCondition, "||", endOfCondition) != nullptr;
        const bool isAndExpression =
            Token::findsimplematch(startOfCondition, "&&", endOfCondition) != nullptr;

        // Look for a check of the validity of an iterator
        const Token* validityCheckTok = nullptr;
        if (!isOrExpression && isAndExpression) {
            validityCheckTok =
                Token::findmatch(startOfCondition, "&& %var% != %name% . end|rend|cend|crend ( )", endOfCondition);
        } else if (isOrExpression && !isAndExpression) {
            validityCheckTok =
                Token::findmatch(startOfCondition, "%oror% %var% == %name% . end|rend|cend|crend ( )", endOfCondition);
        }

        if (!validityCheckTok)
            continue;
        const int iteratorVarId = validityCheckTok->next()->varId();

        // If the iterator dereference is to the left of the check for
        // the iterator's validity, report an error.
        const Token* const dereferenceTok =
            Token::findmatch(startOfCondition, "* %varid%", validityCheckTok, iteratorVarId);
        if (dereferenceTok)
            dereferenceInvalidIteratorError(dereferenceTok, dereferenceTok->strAt(1));
    }
}


void CheckStl::checkDereferenceInvalidIterator2()
{
    const bool printInconclusive = (mSettings->certainty.isEnabled(Certainty::inconclusive));

    for (const Token *tok = mTokenizer->tokens(); tok; tok = tok->next()) {
        if (Token::Match(tok, "sizeof|decltype|typeid|typeof (")) {
            tok = tok->next()->link();
            continue;
        }

        if (Token::Match(tok, "%assign%"))
            continue;

        std::vector<ValueFlow::Value> contValues;
        std::copy_if(tok->values().begin(), tok->values().end(), std::back_inserter(contValues), [&](const ValueFlow::Value& value) {
            if (value.isImpossible())
                return false;
            if (!printInconclusive && value.isInconclusive())
                return false;
            return value.isContainerSizeValue();
        });


        // Can iterator point to END or before START?
        for (const ValueFlow::Value& value:tok->values()) {
            if (value.isImpossible())
                continue;
            if (!printInconclusive && value.isInconclusive())
                continue;
            if (!value.isIteratorValue())
                continue;
            bool isInvalidIterator = false;
            const ValueFlow::Value* cValue = nullptr;
            if (value.isIteratorEndValue() && value.intvalue >= 0) {
                isInvalidIterator = value.intvalue > 0;
            } else if (value.isIteratorStartValue() && value.intvalue < 0) {
                isInvalidIterator = true;
            } else {
                auto it = std::find_if(contValues.begin(), contValues.end(), [&](const ValueFlow::Value& c) {
                    if (value.path != c.path)
                        return false;
                    if (value.isIteratorStartValue() && value.intvalue >= c.intvalue)
                        return true;
                    if (value.isIteratorEndValue() && -value.intvalue > c.intvalue)
                        return true;
                    return false;
                });
                if (it == contValues.end())
                    continue;
                cValue = &*it;
                if (value.isIteratorStartValue() && value.intvalue > cValue->intvalue)
                    isInvalidIterator = true;
            }
            bool inconclusive = false;
            bool unknown = false;
            const Token* emptyAdvance = nullptr;
            const Token* advanceIndex = nullptr;
            if (cValue && cValue->intvalue == 0) {
                if (Token::Match(tok->astParent(), "+|-") && astIsIntegral(tok->astSibling(), false)) {
                    if (tok->astSibling() && tok->astSibling()->hasKnownIntValue()) {
                        if (tok->astSibling()->values().front().intvalue == 0)
                            continue;
                    } else {
                        advanceIndex = tok->astSibling();
                    }
                    emptyAdvance = tok->astParent();
                } else if (Token::Match(tok->astParent(), "++|--")) {
                    emptyAdvance = tok->astParent();
                }
            }
            if (!CheckNullPointer::isPointerDeRef(tok, unknown, mSettings) && !isInvalidIterator && !emptyAdvance) {
                if (!unknown)
                    continue;
                inconclusive = true;
            }
            if (cValue) {
                const ValueFlow::Value& lValue = getLifetimeIteratorValue(tok, cValue->path);
                assert(cValue->isInconclusive() || value.isInconclusive() || lValue.isLifetimeValue());
                if (!lValue.isLifetimeValue())
                    continue;
                if (emptyAdvance)
                    outOfBoundsError(emptyAdvance,
                                     lValue.tokvalue->expressionString(),
                                     cValue,
                                     advanceIndex ? advanceIndex->expressionString() : "",
                                     nullptr);
                else
                    outOfBoundsError(tok, lValue.tokvalue->expressionString(), cValue, tok->expressionString(), &value);
            } else {
                dereferenceInvalidIteratorError(tok, &value, inconclusive);
            }
        }
    }
}

void CheckStl::dereferenceInvalidIteratorError(const Token* tok, const ValueFlow::Value *value, bool inconclusive)
{
    const std::string& varname = tok ? tok->expressionString() : "var";
    const std::string errmsgcond("$symbol:" + varname + '\n' + ValueFlow::eitherTheConditionIsRedundant(value ? value->condition : nullptr) + " or there is possible dereference of an invalid iterator: $symbol.");
    if (!tok || !value) {
        reportError(tok, Severity::error, "derefInvalidIterator", "Dereference of an invalid iterator", CWE825, Certainty::normal);
        reportError(tok, Severity::warning, "derefInvalidIteratorRedundantCheck", errmsgcond, CWE825, Certainty::normal);
        return;
    }
    if (!mSettings->isEnabled(value, inconclusive))
        return;

    const ErrorPath errorPath = getErrorPath(tok, value, "Dereference of an invalid iterator");

    if (value->condition) {
        reportError(errorPath, Severity::warning, "derefInvalidIteratorRedundantCheck", errmsgcond, CWE825, (inconclusive || value->isInconclusive()) ? Certainty::inconclusive : Certainty::normal);
    } else {
        std::string errmsg;
        errmsg = std::string(value->isKnown() ? "Dereference" : "Possible dereference") + " of an invalid iterator";
        if (!varname.empty())
            errmsg = "$symbol:" + varname + '\n' + errmsg + ": $symbol";

        reportError(errorPath,
                    value->isKnown() ? Severity::error : Severity::warning,
                    "derefInvalidIterator",
                    errmsg,
                    CWE825, (inconclusive || value->isInconclusive()) ? Certainty::inconclusive : Certainty::normal);
    }
}

void CheckStl::dereferenceInvalidIteratorError(const Token* deref, const std::string &iterName)
{
    reportError(deref, Severity::warning,
                "derefInvalidIterator",
                "$symbol:" + iterName + "\n"
                "Possible dereference of an invalid iterator: $symbol\n"
                "Possible dereference of an invalid iterator: $symbol. Make sure to check that the iterator is valid before dereferencing it - not after.", CWE825, Certainty::normal);
}

void CheckStl::readingEmptyStlContainerError(const Token *tok, const ValueFlow::Value *value)
{
    const std::string varname = tok ? tok->str() : std::string("var");

    std::string errmsg;
    if (value && value->condition)
        errmsg = "Reading from container '$symbol'. " + ValueFlow::eitherTheConditionIsRedundant(value->condition) + " or '$symbol' can be empty.";
    else
        errmsg = "Reading from empty STL container '$symbol'";

    const ErrorPath errorPath = getErrorPath(tok, value, "Reading from empty container");

    reportError(errorPath, value ? (value->errorSeverity() ? Severity::error : Severity::warning) : Severity::style, "reademptycontainer", "$symbol:" + varname +"\n" + errmsg, CWE398, !value ? Certainty::inconclusive : Certainty::normal);
}

void CheckStl::useStlAlgorithmError(const Token *tok, const std::string &algoName)
{
    reportError(tok, Severity::style, "useStlAlgorithm",
                "Consider using " + algoName + " algorithm instead of a raw loop.", CWE398, Certainty::normal);
}

static bool isEarlyExit(const Token *start)
{
    if (start->str() != "{")
        return false;
    const Token *endToken = start->link();
    const Token *tok = Token::findmatch(start, "return|throw|break", endToken);
    if (!tok)
        return false;
    const Token *endStatement = Token::findsimplematch(tok, "; }", endToken);
    if (!endStatement)
        return false;
    if (endStatement->next() != endToken)
        return false;
    return true;
}

static const Token *singleStatement(const Token *start)
{
    if (start->str() != "{")
        return nullptr;
    const Token *endToken = start->link();
    const Token *endStatement = Token::findsimplematch(start->next(), ";");
    if (!Token::simpleMatch(endStatement, "; }"))
        return nullptr;
    if (endStatement->next() != endToken)
        return nullptr;
    return endStatement;
}

static const Token *singleAssignInScope(const Token *start, nonneg int varid, bool &input)
{
    const Token *endStatement = singleStatement(start);
    if (!endStatement)
        return nullptr;
    if (!Token::Match(start->next(), "%var% %assign%"))
        return nullptr;
    const Token *assignTok = start->tokAt(2);
    if (isVariableChanged(assignTok->next(), endStatement, assignTok->astOperand1()->varId(), false, nullptr, true))
        return nullptr;
    if (isVariableChanged(assignTok->next(), endStatement, varid, false, nullptr, true))
        return nullptr;
    input = Token::findmatch(assignTok->next(), "%varid%", endStatement, varid) || !Token::Match(start->next(), "%var% =");
    return assignTok;
}

static const Token *singleMemberCallInScope(const Token *start, nonneg int varid, bool &input)
{
    if (start->str() != "{")
        return nullptr;
    const Token *endToken = start->link();
    if (!Token::Match(start->next(), "%var% . %name% ("))
        return nullptr;
    if (!Token::simpleMatch(start->linkAt(4), ") ; }"))
        return nullptr;
    const Token *endStatement = start->linkAt(4)->next();
    if (endStatement->next() != endToken)
        return nullptr;

    const Token *dotTok = start->tokAt(2);
    if (!Token::findmatch(dotTok->tokAt(2), "%varid%", endStatement, varid))
        return nullptr;
    input = Token::Match(start->next(), "%var% . %name% ( %varid% )", varid);
    if (isVariableChanged(dotTok->next(), endStatement, dotTok->astOperand1()->varId(), false, nullptr, true))
        return nullptr;
    return dotTok;
}

static const Token *singleIncrementInScope(const Token *start, nonneg int varid, bool &input)
{
    if (start->str() != "{")
        return nullptr;
    const Token *varTok = nullptr;
    if (Token::Match(start->next(), "++ %var% ; }"))
        varTok = start->tokAt(2);
    else if (Token::Match(start->next(), "%var% ++ ; }"))
        varTok = start->tokAt(1);
    if (!varTok)
        return nullptr;
    input = varTok->varId() == varid;
    return varTok;
}

static const Token *singleConditionalInScope(const Token *start, nonneg int varid)
{
    if (start->str() != "{")
        return nullptr;
    const Token *endToken = start->link();
    if (!Token::simpleMatch(start->next(), "if ("))
        return nullptr;
    if (!Token::simpleMatch(start->linkAt(2), ") {"))
        return nullptr;
    const Token *bodyTok = start->linkAt(2)->next();
    const Token *endBodyTok = bodyTok->link();
    if (!Token::simpleMatch(endBodyTok, "} }"))
        return nullptr;
    if (endBodyTok->next() != endToken)
        return nullptr;
    if (!Token::findmatch(start, "%varid%", bodyTok, varid))
        return nullptr;
    if (isVariableChanged(start, bodyTok, varid, false, nullptr, true))
        return nullptr;
    return bodyTok;
}

static bool addByOne(const Token *tok, nonneg int varid)
{
    if (Token::Match(tok, "+= %any% ;") &&
        tok->tokAt(1)->hasKnownIntValue() &&
        tok->tokAt(1)->getValue(1)) {
        return true;
    }
    if (Token::Match(tok, "= %varid% + %any% ;", varid) &&
        tok->tokAt(3)->hasKnownIntValue() &&
        tok->tokAt(3)->getValue(1)) {
        return true;
    }
    return false;
}

static bool accumulateBoolLiteral(const Token *tok, nonneg int varid)
{
    if (Token::Match(tok, "%assign% %bool% ;") &&
        tok->tokAt(1)->hasKnownIntValue()) {
        return true;
    }
    if (Token::Match(tok, "= %varid% %oror%|%or%|&&|& %bool% ;", varid) &&
        tok->tokAt(3)->hasKnownIntValue()) {
        return true;
    }
    return false;
}

static bool accumulateBool(const Token *tok, nonneg int varid)
{
    // Missing %oreq% so we have to check both manually
    if (Token::simpleMatch(tok, "&=") || Token::simpleMatch(tok, "|=")) {
        return true;
    }
    if (Token::Match(tok, "= %varid% %oror%|%or%|&&|&", varid)) {
        return true;
    }
    return false;
}

static bool hasVarIds(const Token *tok, nonneg int var1, nonneg int var2)
{
    if (tok->astOperand1()->varId() == tok->astOperand2()->varId())
        return false;
    if (tok->astOperand1()->varId() == var1 || tok->astOperand1()->varId() == var2) {
        if (tok->astOperand2()->varId() == var1 || tok->astOperand2()->varId() == var2) {
            return true;
        }
    }
    return false;
}

static std::string flipMinMax(const std::string &algo)
{
    if (algo == "std::max_element")
        return "std::min_element";
    if (algo == "std::min_element")
        return "std::max_element";
    return algo;
}

static std::string minmaxCompare(const Token *condTok, nonneg int loopVar, nonneg int assignVar, bool invert = false)
{
    if (!Token::Match(condTok, "<|<=|>=|>"))
        return "std::accumulate";
    if (!hasVarIds(condTok, loopVar, assignVar))
        return "std::accumulate";
    std::string algo = "std::max_element";
    if (Token::Match(condTok, "<|<="))
        algo = "std::min_element";
    if (condTok->astOperand1()->varId() == assignVar)
        algo = flipMinMax(algo);
    if (invert)
        algo = flipMinMax(algo);
    return algo;
}

void CheckStl::useStlAlgorithm()
{
    if (!mSettings->severity.isEnabled(Severity::style))
        return;
    for (const Scope *function : mTokenizer->getSymbolDatabase()->functionScopes) {
        for (const Token *tok = function->bodyStart; tok != function->bodyEnd; tok = tok->next()) {
            // Parse range-based for loop
            if (!Token::simpleMatch(tok, "for ("))
                continue;
            if (!Token::simpleMatch(tok->next()->link(), ") {"))
                continue;
            const Token *bodyTok = tok->next()->link()->next();
            const Token *splitTok = tok->next()->astOperand2();
<<<<<<< HEAD
            const Token* loopVar{};
            bool isIteratorLoop = false;
            if (Token::simpleMatch(splitTok, ":")) {
                loopVar = splitTok->previous();
                if (!Token::Match(loopVar, "%var%"))
                    continue;
            }
            else { // iterator-based loop?
                const Token* initTok = getInitTok(tok);
                const Token* condTok = getCondTok(tok);
                const Token* stepTok = getStepTok(tok);
                if (!initTok || !condTok || !stepTok)
                    continue;
                loopVar = Token::Match(condTok, "%comp%") ? condTok->astOperand1() : nullptr;
                if (!Token::Match(loopVar, "%var%") || !loopVar->valueType() || loopVar->valueType()->type != ValueType::Type::ITERATOR)
                    continue;
                if (!Token::simpleMatch(initTok, "=") || !Token::Match(initTok->astOperand1(), "%varid%", loopVar->varId()))
                    continue;
                if (!Token::Match(stepTok, "%op% %varid%", loopVar->varId()) && !Token::Match(stepTok->previous(), "%varid% %op%", loopVar->varId()))
                    continue;
                isIteratorLoop = true;
            }
=======
            if (!Token::simpleMatch(splitTok, ":"))
                continue;
            const Token *loopVar = splitTok->previous();
            if (loopVar->varId() == 0)
                continue;
>>>>>>> 8945c151

            // Check for single assignment
            bool useLoopVarInAssign;
            const Token *assignTok = singleAssignInScope(bodyTok, loopVar->varId(), useLoopVarInAssign);
            if (assignTok) {
                int assignVarId = assignTok->astOperand1()->varId();
                std::string algo;
                if (assignVarId == loopVar->varId()) {
                    if (useLoopVarInAssign)
                        algo = "std::transform";
                    else if (Token::Match(assignTok->next(), "%var%|%bool%|%num%|%char% ;"))
                        algo = "std::fill";
                    else if (Token::Match(assignTok->next(), "%name% ( )"))
                        algo = "std::generate";
                    else
                        algo = "std::fill or std::generate";
                } else {
                    if (addByOne(assignTok, assignVarId))
                        algo = "std::distance";
                    else if (accumulateBool(assignTok, assignVarId))
                        algo = "std::any_of, std::all_of, std::none_of, or std::accumulate";
                    else if (Token::Match(assignTok, "= %var% <|<=|>=|> %var% ? %var% : %var%") && hasVarIds(assignTok->tokAt(6), loopVar->varId(), assignVarId))
                        algo = minmaxCompare(assignTok->tokAt(2), loopVar->varId(), assignVarId, assignTok->tokAt(5)->varId() == assignVarId);
                    else
                        algo = "std::accumulate";
                }
                useStlAlgorithmError(assignTok, algo);
                continue;
            }
            // Check for container calls
            bool useLoopVarInMemCall;
            const Token *memberAccessTok = singleMemberCallInScope(bodyTok, loopVar->varId(), useLoopVarInMemCall);
            if (memberAccessTok && !isIteratorLoop) {
                const Token *memberCallTok = memberAccessTok->astOperand2();
                const int contVarId = memberAccessTok->astOperand1()->varId();
                if (contVarId == loopVar->varId())
                    continue;
                if (memberCallTok->str() == "push_back" ||
                    memberCallTok->str() == "push_front" ||
                    memberCallTok->str() == "emplace_back") {
                    std::string algo;
                    if (useLoopVarInMemCall)
                        algo = "std::copy";
                    else
                        algo = "std::transform";
                    useStlAlgorithmError(memberCallTok, algo);
                }
                continue;
            }

            // Check for increment in loop
            bool useLoopVarInIncrement;
            const Token *incrementTok = singleIncrementInScope(bodyTok, loopVar->varId(), useLoopVarInIncrement);
            if (incrementTok) {
                std::string algo;
                if (useLoopVarInIncrement)
                    algo = "std::transform";
                else
                    algo = "std::distance";
                useStlAlgorithmError(incrementTok, algo);
                continue;
            }

            // Check for conditionals
            const Token *condBodyTok = singleConditionalInScope(bodyTok, loopVar->varId());
            if (condBodyTok) {
                // Check for single assign
                assignTok = singleAssignInScope(condBodyTok, loopVar->varId(), useLoopVarInAssign);
                if (assignTok) {
                    const int assignVarId = assignTok->astOperand1()->varId();
                    std::string algo;
                    if (assignVarId == loopVar->varId()) {
                        if (useLoopVarInAssign)
                            algo = "std::transform";
                        else
                            algo = "std::replace_if";
                    } else {
                        if (addByOne(assignTok, assignVarId))
                            algo = "std::count_if";
                        else if (accumulateBoolLiteral(assignTok, assignVarId))
                            algo = "std::any_of, std::all_of, std::none_of, or std::accumulate";
                        else
                            algo = "std::accumulate";
                    }
                    useStlAlgorithmError(assignTok, algo);
                    continue;
                }

                // Check for container call
                memberAccessTok = singleMemberCallInScope(condBodyTok, loopVar->varId(), useLoopVarInMemCall);
                if (memberAccessTok) {
                    const Token *memberCallTok = memberAccessTok->astOperand2();
                    const int contVarId = memberAccessTok->astOperand1()->varId();
                    if (contVarId == loopVar->varId())
                        continue;
                    if (memberCallTok->str() == "push_back" ||
                        memberCallTok->str() == "push_front" ||
                        memberCallTok->str() == "emplace_back") {
                        if (useLoopVarInMemCall)
                            useStlAlgorithmError(memberAccessTok, "std::copy_if");
                        // There is no transform_if to suggest
                    }
                    continue;
                }

                // Check for increment in loop
                incrementTok = singleIncrementInScope(condBodyTok, loopVar->varId(), useLoopVarInIncrement);
                if (incrementTok) {
                    std::string algo;
                    if (useLoopVarInIncrement)
                        algo = "std::transform";
                    else
                        algo = "std::count_if";
                    useStlAlgorithmError(incrementTok, algo);
                    continue;
                }

                // Check early return
                if (isEarlyExit(condBodyTok)) {
                    const Token *loopVar2 = Token::findmatch(condBodyTok, "%varid%", condBodyTok->link(), loopVar->varId());
                    std::string algo;
                    if (loopVar2)
                        algo = "std::find_if";
                    else
                        algo = "std::any_of";
                    useStlAlgorithmError(condBodyTok, algo);
                    continue;
                }
            }
        }
    }
}

void CheckStl::knownEmptyContainerError(const Token *tok, const std::string& algo)
{
    const std::string var = tok ? tok->expressionString() : std::string("var");

    std::string msg;
    if (astIsIterator(tok)) {
        msg = "Using " + algo + " with iterator '" + var + "' that is always empty.";
    } else {
        msg = "Iterating over container '" + var + "' that is always empty.";
    }

    reportError(tok, Severity::style,
                "knownEmptyContainer",
                msg, CWE398, Certainty::normal);
}

static bool isKnownEmptyContainer(const Token* tok)
{
    if (!tok)
        return false;
    for (const ValueFlow::Value& v:tok->values()) {
        if (!v.isKnown())
            continue;
        if (!v.isContainerSizeValue())
            continue;
        if (v.intvalue != 0)
            continue;
        return true;
    }
    return false;
}

void CheckStl::knownEmptyContainer()
{
    if (!mSettings->severity.isEnabled(Severity::style))
        return;
    for (const Scope *function : mTokenizer->getSymbolDatabase()->functionScopes) {
        for (const Token *tok = function->bodyStart; tok != function->bodyEnd; tok = tok->next()) {

            if (!Token::Match(tok, "%name% ( !!)"))
                continue;

            // Parse range-based for loop
            if (tok->str() == "for") {
                if (!Token::simpleMatch(tok->next()->link(), ") {"))
                    continue;
                const Token *splitTok = tok->next()->astOperand2();
                if (!Token::simpleMatch(splitTok, ":"))
                    continue;
                const Token* contTok = splitTok->astOperand2();
                if (!isKnownEmptyContainer(contTok))
                    continue;
                knownEmptyContainerError(contTok, "");
            } else {
                const std::vector<const Token *> args = getArguments(tok);
                if (args.empty())
                    continue;

                for (int argnr = 1; argnr <= args.size(); ++argnr) {
                    const Library::ArgumentChecks::IteratorInfo *i = mSettings->library.getArgIteratorInfo(tok, argnr);
                    if (!i)
                        continue;
                    const Token * const argTok = args[argnr - 1];
                    if (!isKnownEmptyContainer(argTok))
                        continue;
                    knownEmptyContainerError(argTok, tok->str());
                    break;

                }
            }
        }
    }
}

static bool isMutex(const Variable* var)
{
    const Token* tok = Token::typeDecl(var->nameToken()).first;
    return Token::Match(tok, "std :: mutex|recursive_mutex|timed_mutex|recursive_timed_mutex|shared_mutex");
}

static bool isLockGuard(const Variable* var)
{
    const Token* tok = Token::typeDecl(var->nameToken()).first;
    return Token::Match(tok, "std :: lock_guard|unique_lock|scoped_lock|shared_lock");
}

static bool isLocalMutex(const Variable* var, const Scope* scope)
{
    if (!var)
        return false;
    if (isLockGuard(var))
        return false;
    return !var->isReference() && !var->isRValueReference() && !var->isStatic() && var->scope() == scope;
}

void CheckStl::globalLockGuardError(const Token* tok)
{
    reportError(tok, Severity::warning,
                "globalLockGuard",
                "Lock guard is defined globally. Lock guards are intended to be local. A global lock guard could lead to a deadlock since it won't unlock until the end of the program.", CWE833, Certainty::normal);
}

void CheckStl::localMutexError(const Token* tok)
{
    reportError(tok, Severity::warning,
                "localMutex",
                "The lock is ineffective because the mutex is locked at the same scope as the mutex itself.", CWE667, Certainty::normal);
}

void CheckStl::checkMutexes()
{
    if (!mSettings->severity.isEnabled(Severity::warning))
        return;

    for (const Scope *function : mTokenizer->getSymbolDatabase()->functionScopes) {
        std::set<nonneg int> checkedVars;
        for (const Token *tok = function->bodyStart; tok != function->bodyEnd; tok = tok->next()) {
            if (!Token::Match(tok, "%var%"))
                continue;
            const Variable* var = tok->variable();
            if (!var)
                continue;
            if (Token::Match(tok, "%var% . lock ( )")) {
                if (!isMutex(var))
                    continue;
                if (!checkedVars.insert(var->declarationId()).second)
                    continue;
                if (isLocalMutex(var, tok->scope()))
                    localMutexError(tok);
            } else if (Token::Match(tok, "%var% (|{ %var% )|}|,")) {
                if (!isLockGuard(var))
                    continue;
                const Variable* mvar = tok->tokAt(2)->variable();
                if (!mvar)
                    continue;
                if (!checkedVars.insert(mvar->declarationId()).second)
                    continue;
                if (var->isStatic() || var->isGlobal())
                    globalLockGuardError(tok);
                else if (isLocalMutex(mvar, tok->scope()))
                    localMutexError(tok);
            }
        }
    }
}
<|MERGE_RESOLUTION|>--- conflicted
+++ resolved
@@ -2607,7 +2607,6 @@
                 continue;
             const Token *bodyTok = tok->next()->link()->next();
             const Token *splitTok = tok->next()->astOperand2();
-<<<<<<< HEAD
             const Token* loopVar{};
             bool isIteratorLoop = false;
             if (Token::simpleMatch(splitTok, ":")) {
@@ -2630,13 +2629,6 @@
                     continue;
                 isIteratorLoop = true;
             }
-=======
-            if (!Token::simpleMatch(splitTok, ":"))
-                continue;
-            const Token *loopVar = splitTok->previous();
-            if (loopVar->varId() == 0)
-                continue;
->>>>>>> 8945c151
 
             // Check for single assignment
             bool useLoopVarInAssign;
