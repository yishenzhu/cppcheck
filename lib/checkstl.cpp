--- conflicted
+++ resolved
@@ -2737,15 +2737,7 @@
             bool useLoopVarInAssign;
             const Token *assignTok = singleAssignInScope(bodyTok, loopVar->varId(), useLoopVarInAssign);
             if (assignTok) {
-<<<<<<< HEAD
-                if (astIsContainer(assignTok->astOperand1())) // don't warn for containers, where overloaded operators can be costly
-                    continue;
-                if (astIsBool(assignTok->astOperand1())) // std::accumulate is not a good fit for bool values, std::all/any/none_of return early
-                    continue;
-                int assignVarId = assignTok->astOperand1()->varId();
-=======
                 const int assignVarId = assignTok->astOperand1()->varId();
->>>>>>> bd22ea56
                 std::string algo;
                 if (assignVarId == loopVar->varId()) {
                     if (useLoopVarInAssign)
