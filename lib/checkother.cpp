--- conflicted
+++ resolved
@@ -1,4 +1,3 @@
-<<<<<<< HEAD
 /*
  * Cppcheck - A tool for static C/C++ code analysis
  * Copyright (C) 2007-2019 Cppcheck team.
@@ -438,10 +437,12 @@
                     bool trivial = true;
                     visitAstNodes(tok->astOperand2(),
                     [&](const Token *rhs) {
-                        if (Token::Match(rhs, "%str%|%num%|%name%"))
+                        if (Token::Match(rhs, "{ 0 }"))
+                            return ChildrenToVisit::none;
+                        if (Token::Match(rhs, "0|NULL|nullptr"))
                             return ChildrenToVisit::op1_and_op2;
-                        if (rhs->str() == "(" && !rhs->previous()->isName())
-                            return ChildrenToVisit::op1_and_op2;
+                        if (rhs->isCast())
+                            return ChildrenToVisit::op2;
                         trivial = false;
                         return ChildrenToVisit::done;
                     });
@@ -486,12 +487,12 @@
                 else
                     start = tok->findExpressionStartEndTokens().second->next();
 
-                // Is this a variable declaration with initialization?
-                const Token* defineAndInitTok = start->tokAt(-3);
-                bool isInitialization = false;
-                if (Token::Match(defineAndInitTok, "; %var% =") && defineAndInitTok->linenr() == start->linenr())
-                    isInitialization = true;
-
+                // Is this a variable declaration with initialization?
+                const Token* defineAndInitTok = start->tokAt(-3);
+                bool isInitialization = false;
+                if (Token::Match(defineAndInitTok, "; %var% =") && defineAndInitTok->linenr() == start->linenr())
+                    isInitialization = true;
+
                 // Get next assignment..
                 const Token *nextAssign = fwdAnalysis.reassign(tok->astOperand1(), start, scope->bodyEnd);
 
@@ -512,8 +513,6 @@
                 // warn
                 if (hasCase)
                     redundantAssignmentInSwitchError(tok, nextAssign, tok->astOperand1()->expressionString());
-                else if (isInitialization)
-                    redundantInitializationError(tok, nextAssign, tok->astOperand1()->expressionString());
                 else
                     redundantAssignmentError(tok, nextAssign, tok->astOperand1()->expressionString(), inconclusive);
             }
@@ -535,14 +534,14 @@
     reportError(callstack, Severity::warning, "redundantCopyInSwitch",
                 "$symbol:" + var + "\n"
                 "Buffer '$symbol' is being written before its old content has been used. 'break;' missing?", CWE563, false);
-}
-
-void CheckOther::redundantInitializationError(const Token *tok1, const Token *tok2, const std::string &var)
-{
-    const std::list<const Token *> callstack = {tok1, tok2};
-    reportError(callstack, Severity::style, "redundantInitialization",
-                "$symbol:" + var + "\n"
-                "Variable '$symbol' is reassigned a value before the old one has been used.", CWE563, false);
+}
+
+void CheckOther::redundantInitializationError(const Token *tok1, const Token *tok2, const std::string &var)
+{
+    const std::list<const Token *> callstack = {tok1, tok2};
+    reportError(callstack, Severity::style, "redundantInitialization",
+                "$symbol:" + var + "\n"
+                "Variable '$symbol' is reassigned a value before the old one has been used.", CWE563, false);
 }
 
 void CheckOther::redundantAssignmentError(const Token *tok1, const Token* tok2, const std::string& var, bool inconclusive)
@@ -3061,3055 +3060,4 @@
     errorPath.emplace_back(tok, "");
     reportError(
         errorPath, Severity::error, "comparePointers", verb + " pointers that point to different objects", CWE570, false);
-}
-=======
-/*
- * Cppcheck - A tool for static C/C++ code analysis
- * Copyright (C) 2007-2019 Cppcheck team.
- *
- * This program is free software: you can redistribute it and/or modify
- * it under the terms of the GNU General Public License as published by
- * the Free Software Foundation, either version 3 of the License, or
- * (at your option) any later version.
- *
- * This program is distributed in the hope that it will be useful,
- * but WITHOUT ANY WARRANTY; without even the implied warranty of
- * MERCHANTABILITY or FITNESS FOR A PARTICULAR PURPOSE.  See the
- * GNU General Public License for more details.
- *
- * You should have received a copy of the GNU General Public License
- * along with this program.  If not, see <http://www.gnu.org/licenses/>.
- */
-
-
-//---------------------------------------------------------------------------
-#include "checkother.h"
-#include "checkuninitvar.h" // CheckUninitVar::isVariableUsage
-
-#include "astutils.h"
-#include "errorlogger.h"
-#include "library.h"
-#include "mathlib.h"
-#include "settings.h"
-#include "standards.h"
-#include "symboldatabase.h"
-#include "token.h"
-#include "tokenize.h"
-#include "utils.h"
-
-#include <algorithm> // find_if()
-#include <list>
-#include <map>
-#include <ostream>
-#include <set>
-#include <utility>
-//---------------------------------------------------------------------------
-
-// Register this check class (by creating a static instance of it)
-namespace {
-    CheckOther instance;
-}
-
-static const struct CWE CWE128(128U);   // Wrap-around Error
-static const struct CWE CWE131(131U);   // Incorrect Calculation of Buffer Size
-static const struct CWE CWE197(197U);   // Numeric Truncation Error
-static const struct CWE CWE362(362U);   // Concurrent Execution using Shared Resource with Improper Synchronization ('Race Condition')
-static const struct CWE CWE369(369U);   // Divide By Zero
-static const struct CWE CWE398(398U);   // Indicator of Poor Code Quality
-static const struct CWE CWE475(475U);   // Undefined Behavior for Input to API
-static const struct CWE CWE482(482U);   // Comparing instead of Assigning
-static const struct CWE CWE561(561U);   // Dead Code
-static const struct CWE CWE563(563U);   // Assignment to Variable without Use ('Unused Variable')
-static const struct CWE CWE570(570U);   // Expression is Always False
-static const struct CWE CWE571(571U);   // Expression is Always True
-static const struct CWE CWE672(672U);   // Operation on a Resource after Expiration or Release
-static const struct CWE CWE628(628U);   // Function Call with Incorrectly Specified Arguments
-static const struct CWE CWE683(683U);   // Function Call With Incorrect Order of Arguments
-static const struct CWE CWE686(686U);   // Function Call With Incorrect Argument Type
-static const struct CWE CWE704(704U);   // Incorrect Type Conversion or Cast
-static const struct CWE CWE758(758U);   // Reliance on Undefined, Unspecified, or Implementation-Defined Behavior
-static const struct CWE CWE768(768U);   // Incorrect Short Circuit Evaluation
-static const struct CWE CWE783(783U);   // Operator Precedence Logic Error
-
-//----------------------------------------------------------------------------------
-// The return value of fgetc(), getc(), ungetc(), getchar() etc. is an integer value.
-// If this return value is stored in a character variable and then compared
-// to EOF, which is an integer, the comparison maybe be false.
-//
-// Reference:
-// - Ticket #160
-// - http://www.cplusplus.com/reference/cstdio/fgetc/
-// - http://www.cplusplus.com/reference/cstdio/getc/
-// - http://www.cplusplus.com/reference/cstdio/getchar/
-// - http://www.cplusplus.com/reference/cstdio/ungetc/ ...
-//----------------------------------------------------------------------------------
-void CheckOther::checkCastIntToCharAndBack()
-{
-    if (!mSettings->isEnabled(Settings::WARNING))
-        return;
-
-    const SymbolDatabase *symbolDatabase = mTokenizer->getSymbolDatabase();
-    for (const Scope * scope : symbolDatabase->functionScopes) {
-        std::map<int, std::string> vars;
-        for (const Token* tok = scope->bodyStart->next(); tok != scope->bodyEnd; tok = tok->next()) {
-            // Quick check to see if any of the matches below have any chances
-            if (!Token::Match(tok, "%var%|EOF %comp%|="))
-                continue;
-            if (Token::Match(tok, "%var% = fclose|fflush|fputc|fputs|fscanf|getchar|getc|fgetc|putchar|putc|puts|scanf|sscanf|ungetc (")) {
-                const Variable *var = tok->variable();
-                if (var && var->typeEndToken()->str() == "char" && !var->typeEndToken()->isSigned()) {
-                    vars[tok->varId()] = tok->strAt(2);
-                }
-            } else if (Token::Match(tok, "EOF %comp% ( %var% = fclose|fflush|fputc|fputs|fscanf|getchar|getc|fgetc|putchar|putc|puts|scanf|sscanf|ungetc (")) {
-                tok = tok->tokAt(3);
-                const Variable *var = tok->variable();
-                if (var && var->typeEndToken()->str() == "char" && !var->typeEndToken()->isSigned()) {
-                    checkCastIntToCharAndBackError(tok, tok->strAt(2));
-                }
-            } else if (mTokenizer->isCPP() && (Token::Match(tok, "EOF %comp% ( %var% = std :: cin . get (") || Token::Match(tok, "EOF %comp% ( %var% = cin . get ("))) {
-                tok = tok->tokAt(3);
-                const Variable *var = tok->variable();
-                if (var && var->typeEndToken()->str() == "char" && !var->typeEndToken()->isSigned()) {
-                    checkCastIntToCharAndBackError(tok, "cin.get");
-                }
-            } else if (mTokenizer->isCPP() && (Token::Match(tok, "%var% = std :: cin . get (") || Token::Match(tok, "%var% = cin . get ("))) {
-                const Variable *var = tok->variable();
-                if (var && var->typeEndToken()->str() == "char" && !var->typeEndToken()->isSigned()) {
-                    vars[tok->varId()] = "cin.get";
-                }
-            } else if (Token::Match(tok, "%var% %comp% EOF")) {
-                if (vars.find(tok->varId()) != vars.end()) {
-                    checkCastIntToCharAndBackError(tok, vars[tok->varId()]);
-                }
-            } else if (Token::Match(tok, "EOF %comp% %var%")) {
-                tok = tok->tokAt(2);
-                if (vars.find(tok->varId()) != vars.end()) {
-                    checkCastIntToCharAndBackError(tok, vars[tok->varId()]);
-                }
-            }
-        }
-    }
-}
-
-void CheckOther::checkCastIntToCharAndBackError(const Token *tok, const std::string &strFunctionName)
-{
-    reportError(
-        tok,
-        Severity::warning,
-        "checkCastIntToCharAndBack",
-        "$symbol:" + strFunctionName + "\n"
-        "Storing $symbol() return value in char variable and then comparing with EOF.\n"
-        "When saving $symbol() return value in char variable there is loss of precision. "
-        " When $symbol() returns EOF this value is truncated. Comparing the char "
-        "variable with EOF can have unexpected results. For instance a loop \"while (EOF != (c = $symbol());\" "
-        "loops forever on some compilers/platforms and on other compilers/platforms it will stop "
-        "when the file contains a matching character.", CWE197, false
-    );
-}
-
-
-//---------------------------------------------------------------------------
-// Clarify calculation precedence for ternary operators.
-//---------------------------------------------------------------------------
-void CheckOther::clarifyCalculation()
-{
-    if (!mSettings->isEnabled(Settings::STYLE))
-        return;
-
-    const SymbolDatabase *symbolDatabase = mTokenizer->getSymbolDatabase();
-    for (const Scope * scope : symbolDatabase->functionScopes) {
-        for (const Token* tok = scope->bodyStart->next(); tok != scope->bodyEnd; tok = tok->next()) {
-            // ? operator where lhs is arithmetical expression
-            if (tok->str() != "?" || !tok->astOperand1() || !tok->astOperand1()->isCalculation())
-                continue;
-            if (!tok->astOperand1()->isArithmeticalOp() && tok->astOperand1()->tokType() != Token::eBitOp)
-                continue;
-
-            // Is code clarified by parentheses already?
-            const Token *tok2 = tok->astOperand1();
-            for (; tok2; tok2 = tok2->next()) {
-                if (tok2->str() == "(")
-                    tok2 = tok2->link();
-                else if (tok2->str() == ")")
-                    break;
-                else if (tok2->str() == "?") {
-                    clarifyCalculationError(tok, tok->astOperand1()->str());
-                    break;
-                }
-            }
-        }
-    }
-}
-
-void CheckOther::clarifyCalculationError(const Token *tok, const std::string &op)
-{
-    // suspicious calculation
-    const std::string calc("'a" + op + "b?c:d'");
-
-    // recommended calculation #1
-    const std::string s1("'(a" + op + "b)?c:d'");
-
-    // recommended calculation #2
-    const std::string s2("'a" + op + "(b?c:d)'");
-
-    reportError(tok,
-                Severity::style,
-                "clarifyCalculation",
-                "Clarify calculation precedence for '" + op + "' and '?'.\n"
-                "Suspicious calculation. Please use parentheses to clarify the code. "
-                "The code '" + calc + "' should be written as either '" + s1 + "' or '" + s2 + "'.", CWE783, false);
-}
-
-//---------------------------------------------------------------------------
-// Clarify (meaningless) statements like *foo++; with parentheses.
-//---------------------------------------------------------------------------
-void CheckOther::clarifyStatement()
-{
-    if (!mSettings->isEnabled(Settings::WARNING))
-        return;
-
-    const SymbolDatabase *symbolDatabase = mTokenizer->getSymbolDatabase();
-    for (const Scope * scope : symbolDatabase->functionScopes) {
-        for (const Token* tok = scope->bodyStart; tok && tok != scope->bodyEnd; tok = tok->next()) {
-            if (Token::Match(tok, "* %name%") && tok->astOperand1()) {
-                const Token *tok2 = tok->previous();
-
-                while (tok2 && tok2->str() == "*")
-                    tok2 = tok2->previous();
-
-                if (tok2 && !tok2->astParent() && Token::Match(tok2, "[{};]")) {
-                    tok2 = tok->astOperand1();
-                    if (Token::Match(tok2, "++|-- [;,]"))
-                        clarifyStatementError(tok2);
-                }
-            }
-        }
-    }
-}
-
-void CheckOther::clarifyStatementError(const Token *tok)
-{
-    reportError(tok, Severity::warning, "clarifyStatement", "In expression like '*A++' the result of '*' is unused. Did you intend to write '(*A)++;'?\n"
-                "A statement like '*A++;' might not do what you intended. Postfix 'operator++' is executed before 'operator*'. "
-                "Thus, the dereference is meaningless. Did you intend to write '(*A)++;'?", CWE783, false);
-}
-
-//---------------------------------------------------------------------------
-// Check for suspicious occurrences of 'if(); {}'.
-//---------------------------------------------------------------------------
-void CheckOther::checkSuspiciousSemicolon()
-{
-    if (!mSettings->inconclusive || !mSettings->isEnabled(Settings::WARNING))
-        return;
-
-    const SymbolDatabase* const symbolDatabase = mTokenizer->getSymbolDatabase();
-
-    // Look for "if(); {}", "for(); {}" or "while(); {}"
-    for (const Scope &scope : symbolDatabase->scopeList) {
-        if (scope.type == Scope::eIf || scope.type == Scope::eElse || scope.type == Scope::eWhile || scope.type == Scope::eFor) {
-            // Ensure the semicolon is at the same line number as the if/for/while statement
-            // and the {..} block follows it without an extra empty line.
-            if (Token::simpleMatch(scope.bodyStart, "{ ; } {") &&
-                scope.bodyStart->previous()->linenr() == scope.bodyStart->tokAt(2)->linenr()
-                && scope.bodyStart->linenr()+1 >= scope.bodyStart->tokAt(3)->linenr()) {
-                SuspiciousSemicolonError(scope.classDef);
-            }
-        }
-    }
-}
-
-void CheckOther::SuspiciousSemicolonError(const Token* tok)
-{
-    reportError(tok, Severity::warning, "suspiciousSemicolon",
-                "Suspicious use of ; at the end of '" + (tok ? tok->str() : std::string()) + "' statement.", CWE398, true);
-}
-
-
-//---------------------------------------------------------------------------
-// For C++ code, warn if C-style casts are used on pointer types
-//---------------------------------------------------------------------------
-void CheckOther::warningOldStylePointerCast()
-{
-    // Only valid on C++ code
-    if (!mSettings->isEnabled(Settings::STYLE) || !mTokenizer->isCPP())
-        return;
-
-    const SymbolDatabase *symbolDatabase = mTokenizer->getSymbolDatabase();
-    for (const Scope * scope : symbolDatabase->functionScopes) {
-        const Token* tok;
-        if (scope->function && scope->function->isConstructor())
-            tok = scope->classDef;
-        else
-            tok = scope->bodyStart;
-        for (; tok && tok != scope->bodyEnd; tok = tok->next()) {
-            // Old style pointer casting..
-            if (!Token::Match(tok, "( const|volatile| const|volatile| %type% * const| ) (| %name%|%num%|%bool%|%char%|%str%"))
-                continue;
-
-            // skip first "const" in "const Type* const"
-            while (Token::Match(tok->next(), "const|volatile"))
-                tok = tok->next();
-            const Token* typeTok = tok->next();
-            // skip second "const" in "const Type* const"
-            if (tok->strAt(3) == "const")
-                tok = tok->next();
-
-            const Token *p = tok->tokAt(4);
-            if (p->hasKnownIntValue() && p->values().front().intvalue==0) // Casting nullpointers is safe
-                continue;
-
-            // Is "type" a class?
-            if (typeTok->type())
-                cstyleCastError(tok);
-        }
-    }
-}
-
-void CheckOther::cstyleCastError(const Token *tok)
-{
-    reportError(tok, Severity::style, "cstyleCast",
-                "C-style pointer casting\n"
-                "C-style pointer casting detected. C++ offers four different kinds of casts as replacements: "
-                "static_cast, const_cast, dynamic_cast and reinterpret_cast. A C-style cast could evaluate to "
-                "any of those automatically, thus it is considered safer if the programmer explicitly states "
-                "which kind of cast is expected. See also: https://www.securecoding.cert.org/confluence/display/cplusplus/EXP05-CPP.+Do+not+use+C-style+casts.", CWE398, false);
-}
-
-//---------------------------------------------------------------------------
-// float* f; double* d = (double*)f; <-- Pointer cast to a type with an incompatible binary data representation
-//---------------------------------------------------------------------------
-
-void CheckOther::invalidPointerCast()
-{
-    if (!mSettings->isEnabled(Settings::PORTABILITY))
-        return;
-
-    const bool printInconclusive = mSettings->inconclusive;
-    const SymbolDatabase* const symbolDatabase = mTokenizer->getSymbolDatabase();
-    for (const Scope * scope : symbolDatabase->functionScopes) {
-        for (const Token* tok = scope->bodyStart->next(); tok != scope->bodyEnd; tok = tok->next()) {
-            const Token* toTok = nullptr;
-            const Token* fromTok = nullptr;
-            // Find cast
-            if (Token::Match(tok, "( const|volatile| const|volatile| %type% %type%| const| * )")) {
-                toTok = tok;
-                fromTok = tok->astOperand1();
-            } else if (Token::simpleMatch(tok, "reinterpret_cast <") && tok->linkAt(1)) {
-                toTok = tok->linkAt(1)->next();
-                fromTok = toTok->astOperand2();
-            }
-            if (!fromTok)
-                continue;
-
-            const ValueType* fromType = fromTok->valueType();
-            const ValueType* toType = toTok->valueType();
-            if (!fromType || !toType || !fromType->pointer || !toType->pointer)
-                continue;
-
-            if (fromType->type != toType->type && fromType->type >= ValueType::Type::BOOL && toType->type >= ValueType::Type::BOOL && (toType->type != ValueType::Type::CHAR || printInconclusive)) {
-                if (toType->isIntegral() && fromType->isIntegral())
-                    continue;
-                std::string toStr = toType->isIntegral() ? "integer *" : toType->str();
-                toStr.erase(toStr.size()-2);
-                std::string fromStr = fromType->isIntegral() ? "integer *" : fromType->str();
-                fromStr.erase(fromStr.size() - 2);
-
-                invalidPointerCastError(tok, fromStr, toStr, toType->type == ValueType::Type::CHAR);
-            }
-        }
-    }
-}
-
-void CheckOther::invalidPointerCastError(const Token* tok, const std::string& from, const std::string& to, bool inconclusive)
-{
-    if (to == "integer") { // If we cast something to int*, this can be useful to play with its binary data representation
-        if (!inconclusive)
-            reportError(tok, Severity::portability, "invalidPointerCast", "Casting from " + from + "* to integer* is not portable due to different binary data representations on different platforms.", CWE704, false);
-        else
-            reportError(tok, Severity::portability, "invalidPointerCast", "Casting from " + from + "* to char* is not portable due to different binary data representations on different platforms.", CWE704, true);
-    } else
-        reportError(tok, Severity::portability, "invalidPointerCast", "Casting between " + from + "* and " + to + "* which have an incompatible binary data representation.", CWE704, false);
-}
-
-//---------------------------------------------------------------------------
-// This check detects errors on POSIX systems, when a pipe command called
-// with a wrong dimensioned file descriptor array. The pipe command requires
-// exactly an integer array of dimension two as parameter.
-//
-// References:
-//  - http://linux.die.net/man/2/pipe
-//  - ticket #3521
-//---------------------------------------------------------------------------
-void CheckOther::checkPipeParameterSize()
-{
-    if (!mSettings->posix())
-        return;
-
-    const SymbolDatabase *symbolDatabase = mTokenizer->getSymbolDatabase();
-    for (const Scope * scope : symbolDatabase->functionScopes) {
-        for (const Token* tok = scope->bodyStart->next(); tok != scope->bodyEnd; tok = tok->next()) {
-            if (Token::Match(tok, "pipe ( %var% )") ||
-                Token::Match(tok, "pipe2 ( %var% ,")) {
-                const Token * const varTok = tok->tokAt(2);
-
-                const Variable *var = varTok->variable();
-                MathLib::bigint dim;
-                if (var && var->isArray() && !var->isArgument() && ((dim=var->dimension(0U)) < 2)) {
-                    const std::string strDim = MathLib::toString(dim);
-                    checkPipeParameterSizeError(varTok,varTok->str(), strDim);
-                }
-            }
-        }
-    }
-}
-
-void CheckOther::checkPipeParameterSizeError(const Token *tok, const std::string &strVarName, const std::string &strDim)
-{
-    reportError(tok, Severity::error,
-                "wrongPipeParameterSize",
-                "$symbol:" + strVarName + "\n"
-                "Buffer '$symbol' must have size of 2 integers if used as parameter of pipe().\n"
-                "The pipe()/pipe2() system command takes an argument, which is an array of exactly two integers.\n"
-                "The variable '$symbol' is an array of size " + strDim + ", which does not match.", CWE686, false);
-}
-
-//---------------------------------------------------------------------------
-// Detect redundant assignments: x = 0; x = 4;
-//---------------------------------------------------------------------------
-
-void CheckOther::checkRedundantAssignment()
-{
-    if (!mSettings->isEnabled(Settings::STYLE))
-        return;
-    const SymbolDatabase* symbolDatabase = mTokenizer->getSymbolDatabase();
-    for (const Scope *scope : symbolDatabase->functionScopes) {
-        if (!scope->bodyStart)
-            continue;
-        for (const Token* tok = scope->bodyStart->next(); tok != scope->bodyEnd; tok = tok->next()) {
-            if (Token::simpleMatch(tok, "] ("))
-                // todo: handle lambdas
-                break;
-            if (Token::simpleMatch(tok, "try {"))
-                // todo: check try blocks
-                tok = tok->linkAt(1);
-            if ((tok->isAssignmentOp() || Token::Match(tok, "++|--")) && tok->astOperand1()) {
-                if (tok->astParent())
-                    continue;
-
-                // Do not warn about redundant initialization when rhs is trivial
-                // TODO : do not simplify the variable declarations
-                if (Token::Match(tok->tokAt(-3), "%var% ; %var% =") && tok->previous()->variable() && tok->previous()->variable()->nameToken() == tok->tokAt(-3) && tok->tokAt(-3)->linenr() == tok->previous()->linenr()) {
-                    bool trivial = true;
-                    visitAstNodes(tok->astOperand2(),
-                    [&](const Token *rhs) {
-                        if (Token::Match(rhs, "{ 0 }"))
-                            return ChildrenToVisit::none;
-                        if (Token::Match(rhs, "0|NULL|nullptr"))
-                            return ChildrenToVisit::op1_and_op2;
-                        if (rhs->isCast())
-                            return ChildrenToVisit::op2;
-                        trivial = false;
-                        return ChildrenToVisit::done;
-                    });
-                    if (trivial)
-                        continue;
-                }
-
-                // Do not warn about assignment with 0 / NULL
-                if (Token::simpleMatch(tok->astOperand2(), "0") || FwdAnalysis::isNullOperand(tok->astOperand2()))
-                    continue;
-
-                if (tok->astOperand1()->variable() && tok->astOperand1()->variable()->isReference())
-                    // todo: check references
-                    continue;
-
-                if (tok->astOperand1()->variable() && tok->astOperand1()->variable()->isStatic())
-                    // todo: check static variables
-                    continue;
-
-                // If there is a custom assignment operator => this is inconclusive
-                bool inconclusive = false;
-                if (mTokenizer->isCPP() && tok->astOperand1()->valueType() && tok->astOperand1()->valueType()->typeScope) {
-                    const std::string op = "operator" + tok->str();
-                    for (const Function &f : tok->astOperand1()->valueType()->typeScope->functionList) {
-                        if (f.name() == op) {
-                            inconclusive = true;
-                            break;
-                        }
-                    }
-                }
-                if (inconclusive && !mSettings->inconclusive)
-                    continue;
-
-                FwdAnalysis fwdAnalysis(mTokenizer->isCPP(), mSettings->library);
-                if (fwdAnalysis.hasOperand(tok->astOperand2(), tok->astOperand1()))
-                    continue;
-
-                // Is there a redundant assignment?
-                const Token *start;
-                if (tok->isAssignmentOp())
-                    start = tok->next();
-                else
-                    start = tok->findExpressionStartEndTokens().second->next();
-
-                // Get next assignment..
-                const Token *nextAssign = fwdAnalysis.reassign(tok->astOperand1(), start, scope->bodyEnd);
-
-                if (!nextAssign)
-                    continue;
-
-                // there is redundant assignment. Is there a case between the assignments?
-                bool hasCase = false;
-                for (const Token *tok2 = tok; tok2 != nextAssign; tok2 = tok2->next()) {
-                    if (tok2->str() == "break" || tok2->str() == "return")
-                        break;
-                    if (tok2->str() == "case") {
-                        hasCase = true;
-                        break;
-                    }
-                }
-
-                // warn
-                if (hasCase)
-                    redundantAssignmentInSwitchError(tok, nextAssign, tok->astOperand1()->expressionString());
-                else
-                    redundantAssignmentError(tok, nextAssign, tok->astOperand1()->expressionString(), inconclusive);
-            }
-        }
-    }
-}
-
-void CheckOther::redundantCopyError(const Token *tok1, const Token* tok2, const std::string& var)
-{
-    const std::list<const Token *> callstack = { tok1, tok2 };
-    reportError(callstack, Severity::performance, "redundantCopy",
-                "$symbol:" + var + "\n"
-                "Buffer '$symbol' is being written before its old content has been used.", CWE563, false);
-}
-
-void CheckOther::redundantCopyInSwitchError(const Token *tok1, const Token* tok2, const std::string &var)
-{
-    const std::list<const Token *> callstack = { tok1, tok2 };
-    reportError(callstack, Severity::warning, "redundantCopyInSwitch",
-                "$symbol:" + var + "\n"
-                "Buffer '$symbol' is being written before its old content has been used. 'break;' missing?", CWE563, false);
-}
-
-void CheckOther::redundantAssignmentError(const Token *tok1, const Token* tok2, const std::string& var, bool inconclusive)
-{
-    const std::list<const Token *> callstack = { tok1, tok2 };
-    if (inconclusive)
-        reportError(callstack, Severity::style, "redundantAssignment",
-                    "$symbol:" + var + "\n"
-                    "Variable '$symbol' is reassigned a value before the old one has been used if variable is no semaphore variable.\n"
-                    "Variable '$symbol' is reassigned a value before the old one has been used. Make sure that this variable is not used like a semaphore in a threading environment before simplifying this code.", CWE563, true);
-    else
-        reportError(callstack, Severity::style, "redundantAssignment",
-                    "$symbol:" + var + "\n"
-                    "Variable '$symbol' is reassigned a value before the old one has been used.", CWE563, false);
-}
-
-void CheckOther::redundantAssignmentInSwitchError(const Token *tok1, const Token* tok2, const std::string &var)
-{
-    const std::list<const Token *> callstack = { tok1, tok2 };
-    reportError(callstack, Severity::warning, "redundantAssignInSwitch",
-                "$symbol:" + var + "\n"
-                "Variable '$symbol' is reassigned a value before the old one has been used. 'break;' missing?", CWE563, false);
-}
-
-
-//---------------------------------------------------------------------------
-//    switch (x)
-//    {
-//        case 2:
-//            y = a;        // <- this assignment is redundant
-//        case 3:
-//            y = b;        // <- case 2 falls through and sets y twice
-//    }
-//---------------------------------------------------------------------------
-static inline bool isFunctionOrBreakPattern(const Token *tok)
-{
-    if (Token::Match(tok, "%name% (") || Token::Match(tok, "break|continue|return|exit|goto|throw"))
-        return true;
-
-    return false;
-}
-
-void CheckOther::checkRedundantAssignmentInSwitch()
-{
-    if (!mSettings->isEnabled(Settings::WARNING))
-        return;
-
-    const SymbolDatabase *symbolDatabase = mTokenizer->getSymbolDatabase();
-
-    // Find the beginning of a switch. E.g.:
-    //   switch (var) { ...
-    for (const Scope &switchScope : symbolDatabase->scopeList) {
-        if (switchScope.type != Scope::eSwitch || !switchScope.bodyStart)
-            continue;
-
-        // Check the contents of the switch statement
-        std::map<int, const Token*> varsWithBitsSet;
-        std::map<int, std::string> bitOperations;
-
-        for (const Token *tok2 = switchScope.bodyStart->next(); tok2 != switchScope.bodyEnd; tok2 = tok2->next()) {
-            if (tok2->str() == "{") {
-                // Inside a conditional or loop. Don't mark variable accesses as being redundant. E.g.:
-                //   case 3: b = 1;
-                //   case 4: if (a) { b = 2; }    // Doesn't make the b=1 redundant because it's conditional
-                if (Token::Match(tok2->previous(), ")|else {") && tok2->link()) {
-                    const Token* endOfConditional = tok2->link();
-                    for (const Token* tok3 = tok2; tok3 != endOfConditional; tok3 = tok3->next()) {
-                        if (tok3->varId() != 0) {
-                            varsWithBitsSet.erase(tok3->varId());
-                            bitOperations.erase(tok3->varId());
-                        } else if (isFunctionOrBreakPattern(tok3)) {
-                            varsWithBitsSet.clear();
-                            bitOperations.clear();
-                        }
-                    }
-                    tok2 = endOfConditional;
-                }
-            }
-
-            // Variable assignment. Report an error if it's assigned to twice before a break. E.g.:
-            //    case 3: b = 1;    // <== redundant
-            //    case 4: b = 2;
-
-            if (Token::Match(tok2->previous(), ";|{|}|: %var% = %any% ;")) {
-                varsWithBitsSet.erase(tok2->varId());
-                bitOperations.erase(tok2->varId());
-            }
-
-            // Bitwise operation. Report an error if it's performed twice before a break. E.g.:
-            //    case 3: b |= 1;    // <== redundant
-            //    case 4: b |= 1;
-            else if (Token::Match(tok2->previous(), ";|{|}|: %var% %assign% %num% ;") &&
-                     (tok2->strAt(1) == "|=" || tok2->strAt(1) == "&=") &&
-                     Token::Match(tok2->next()->astOperand2(), "%num%")) {
-                const std::string bitOp = tok2->strAt(1)[0] + tok2->strAt(2);
-                const std::map<int, const Token*>::const_iterator i2 = varsWithBitsSet.find(tok2->varId());
-
-                // This variable has not had a bit operation performed on it yet, so just make a note of it
-                if (i2 == varsWithBitsSet.end()) {
-                    varsWithBitsSet[tok2->varId()] = tok2;
-                    bitOperations[tok2->varId()] = bitOp;
-                }
-
-                // The same bit operation has been performed on the same variable twice, so report an error
-                else if (bitOperations[tok2->varId()] == bitOp)
-                    redundantBitwiseOperationInSwitchError(i2->second, i2->second->str());
-
-                // A different bit operation was performed on the variable, so clear it
-                else {
-                    varsWithBitsSet.erase(tok2->varId());
-                    bitOperations.erase(tok2->varId());
-                }
-            }
-
-            // Bitwise operation. Report an error if it's performed twice before a break. E.g.:
-            //    case 3: b = b | 1;    // <== redundant
-            //    case 4: b = b | 1;
-            else if (Token::Match(tok2->previous(), ";|{|}|: %var% = %name% %or%|& %num% ;") &&
-                     tok2->varId() == tok2->tokAt(2)->varId()) {
-                const std::string bitOp = tok2->strAt(3) + tok2->strAt(4);
-                const std::map<int, const Token*>::const_iterator i2 = varsWithBitsSet.find(tok2->varId());
-
-                // This variable has not had a bit operation performed on it yet, so just make a note of it
-                if (i2 == varsWithBitsSet.end()) {
-                    varsWithBitsSet[tok2->varId()] = tok2;
-                    bitOperations[tok2->varId()] = bitOp;
-                }
-
-                // The same bit operation has been performed on the same variable twice, so report an error
-                else if (bitOperations[tok2->varId()] == bitOp)
-                    redundantBitwiseOperationInSwitchError(i2->second, i2->second->str());
-
-                // A different bit operation was performed on the variable, so clear it
-                else {
-                    varsWithBitsSet.erase(tok2->varId());
-                    bitOperations.erase(tok2->varId());
-                }
-            }
-
-            // Not a simple assignment so there may be good reason if this variable is assigned to twice. E.g.:
-            //    case 3: b = 1;
-            //    case 4: b++;
-            else if (tok2->varId() != 0 && tok2->strAt(1) != "|" && tok2->strAt(1) != "&") {
-                varsWithBitsSet.erase(tok2->varId());
-                bitOperations.erase(tok2->varId());
-            }
-
-            // Reset our record of assignments if there is a break or function call. E.g.:
-            //    case 3: b = 1; break;
-            if (isFunctionOrBreakPattern(tok2)) {
-                varsWithBitsSet.clear();
-                bitOperations.clear();
-            }
-        }
-    }
-}
-
-void CheckOther::redundantBitwiseOperationInSwitchError(const Token *tok, const std::string &varname)
-{
-    reportError(tok, Severity::warning,
-                "redundantBitwiseOperationInSwitch",
-                "$symbol:" + varname + "\n"
-                "Redundant bitwise operation on '$symbol' in 'switch' statement. 'break;' missing?");
-}
-
-
-//---------------------------------------------------------------------------
-// Check for statements like case A||B: in switch()
-//---------------------------------------------------------------------------
-void CheckOther::checkSuspiciousCaseInSwitch()
-{
-    if (!mSettings->inconclusive || !mSettings->isEnabled(Settings::WARNING))
-        return;
-
-    const SymbolDatabase *symbolDatabase = mTokenizer->getSymbolDatabase();
-
-    for (const Scope & scope : symbolDatabase->scopeList) {
-        if (scope.type != Scope::eSwitch)
-            continue;
-
-        for (const Token* tok = scope.bodyStart->next(); tok != scope.bodyEnd; tok = tok->next()) {
-            if (tok->str() == "case") {
-                const Token* finding = nullptr;
-                for (const Token* tok2 = tok->next(); tok2; tok2 = tok2->next()) {
-                    if (tok2->str() == ":")
-                        break;
-                    if (Token::Match(tok2, "[;}{]"))
-                        break;
-
-                    if (tok2->str() == "?")
-                        finding = nullptr;
-                    else if (Token::Match(tok2, "&&|%oror%"))
-                        finding = tok2;
-                }
-                if (finding)
-                    suspiciousCaseInSwitchError(finding, finding->str());
-            }
-        }
-    }
-}
-
-void CheckOther::suspiciousCaseInSwitchError(const Token* tok, const std::string& operatorString)
-{
-    reportError(tok, Severity::warning, "suspiciousCase",
-                "Found suspicious case label in switch(). Operator '" + operatorString + "' probably doesn't work as intended.\n"
-                "Using an operator like '" + operatorString + "' in a case label is suspicious. Did you intend to use a bitwise operator, multiple case labels or if/else instead?", CWE398, true);
-}
-
-//---------------------------------------------------------------------------
-//    Find consecutive return, break, continue, goto or throw statements. e.g.:
-//        break; break;
-//    Detect dead code, that follows such a statement. e.g.:
-//        return(0); foo();
-//---------------------------------------------------------------------------
-void CheckOther::checkUnreachableCode()
-{
-    if (!mSettings->isEnabled(Settings::STYLE))
-        return;
-    const bool printInconclusive = mSettings->inconclusive;
-    const SymbolDatabase* symbolDatabase = mTokenizer->getSymbolDatabase();
-    for (const Scope * scope : symbolDatabase->functionScopes) {
-        for (const Token* tok = scope->bodyStart; tok && tok != scope->bodyEnd; tok = tok->next()) {
-            const Token* secondBreak = nullptr;
-            const Token* labelName = nullptr;
-            if (tok->link() && Token::Match(tok, "(|[|<"))
-                tok = tok->link();
-            else if (Token::Match(tok, "break|continue ;"))
-                secondBreak = tok->tokAt(2);
-            else if (Token::Match(tok, "[;{}:] return|throw")) {
-                if (Token::simpleMatch(tok->astParent(), "?"))
-                    continue;
-                tok = tok->next(); // tok should point to return or throw
-                for (const Token *tok2 = tok->next(); tok2; tok2 = tok2->next()) {
-                    if (tok2->str() == "(" || tok2->str() == "{")
-                        tok2 = tok2->link();
-                    if (tok2->str() == ";") {
-                        secondBreak = tok2->next();
-                        break;
-                    }
-                }
-            } else if (Token::Match(tok, "goto %any% ;")) {
-                secondBreak = tok->tokAt(3);
-                labelName = tok->next();
-            } else if (Token::Match(tok, "%name% (") && mSettings->library.isnoreturn(tok) && !Token::Match(tok->next()->astParent(), "?|:")) {
-                if ((!tok->function() || (tok->function()->token != tok && tok->function()->tokenDef != tok)) && tok->linkAt(1)->strAt(1) != "{")
-                    secondBreak = tok->linkAt(1)->tokAt(2);
-            }
-
-            // Statements follow directly, no line between them. (#3383)
-            // TODO: Try to find a better way to avoid false positives due to preprocessor configurations.
-            const bool inconclusive = secondBreak && (secondBreak->linenr() - 1 > secondBreak->previous()->linenr());
-
-            if (secondBreak && (printInconclusive || !inconclusive)) {
-                if (Token::Match(secondBreak, "continue|goto|throw") ||
-                    (secondBreak->str() == "return" && (tok->str() == "return" || secondBreak->strAt(1) == ";"))) { // return with value after statements like throw can be necessary to make a function compile
-                    duplicateBreakError(secondBreak, inconclusive);
-                    tok = Token::findmatch(secondBreak, "[}:]");
-                } else if (secondBreak->str() == "break") { // break inside switch as second break statement should not issue a warning
-                    if (tok->str() == "break") // If the previous was a break, too: Issue warning
-                        duplicateBreakError(secondBreak, inconclusive);
-                    else {
-                        if (tok->scope()->type != Scope::eSwitch) // Check, if the enclosing scope is a switch
-                            duplicateBreakError(secondBreak, inconclusive);
-                    }
-                    tok = Token::findmatch(secondBreak, "[}:]");
-                } else if (!Token::Match(secondBreak, "return|}|case|default") && secondBreak->strAt(1) != ":") { // TODO: No bailout for unconditional scopes
-                    // If the goto label is followed by a loop construct in which the label is defined it's quite likely
-                    // that the goto jump was intended to skip some code on the first loop iteration.
-                    bool labelInFollowingLoop = false;
-                    if (labelName && Token::Match(secondBreak, "while|do|for")) {
-                        const Token *scope2 = Token::findsimplematch(secondBreak, "{");
-                        if (scope2) {
-                            for (const Token *tokIter = scope2; tokIter != scope2->link() && tokIter; tokIter = tokIter->next()) {
-                                if (Token::Match(tokIter, "[;{}] %any% :") && labelName->str() == tokIter->strAt(1)) {
-                                    labelInFollowingLoop = true;
-                                    break;
-                                }
-                            }
-                        }
-                    }
-
-                    // hide FP for statements that just hide compiler warnings about unused function arguments
-                    bool silencedCompilerWarningOnly = false;
-                    const Token *silencedWarning = secondBreak;
-                    for (;;) {
-                        if (Token::Match(silencedWarning, "( void ) %name% ;")) {
-                            silencedWarning = silencedWarning->tokAt(5);
-                            continue;
-                        } else if (silencedWarning && silencedWarning == scope->bodyEnd)
-                            silencedCompilerWarningOnly = true;
-
-                        break;
-                    }
-                    if (silencedWarning)
-                        secondBreak = silencedWarning;
-
-                    if (!labelInFollowingLoop && !silencedCompilerWarningOnly)
-                        unreachableCodeError(secondBreak, inconclusive);
-                    tok = Token::findmatch(secondBreak, "[}:]");
-                } else
-                    tok = secondBreak;
-
-                if (!tok)
-                    break;
-                tok = tok->previous(); // Will be advanced again by for loop
-            }
-        }
-    }
-}
-
-void CheckOther::duplicateBreakError(const Token *tok, bool inconclusive)
-{
-    reportError(tok, Severity::style, "duplicateBreak",
-                "Consecutive return, break, continue, goto or throw statements are unnecessary.\n"
-                "Consecutive return, break, continue, goto or throw statements are unnecessary. "
-                "The second statement can never be executed, and so should be removed.", CWE561, inconclusive);
-}
-
-void CheckOther::unreachableCodeError(const Token *tok, bool inconclusive)
-{
-    reportError(tok, Severity::style, "unreachableCode",
-                "Statements following return, break, continue, goto or throw will never be executed.", CWE561, inconclusive);
-}
-
-//---------------------------------------------------------------------------
-// Check scope of variables..
-//---------------------------------------------------------------------------
-void CheckOther::checkVariableScope()
-{
-    if (!mSettings->isEnabled(Settings::STYLE))
-        return;
-
-    const SymbolDatabase *symbolDatabase = mTokenizer->getSymbolDatabase();
-
-    for (const Variable* var : symbolDatabase->variableList()) {
-        if (!var || !var->isLocal() || (!var->isPointer() && !var->isReference() && !var->typeStartToken()->isStandardType()))
-            continue;
-
-        if (var->isConst())
-            continue;
-
-        // reference of range for loop variable..
-        if (Token::Match(var->nameToken()->previous(), "& %var% = %var% .")) {
-            const Token *otherVarToken = var->nameToken()->tokAt(2);
-            const Variable *otherVar = otherVarToken->variable();
-            if (otherVar && Token::Match(otherVar->nameToken(), "%var% :") &&
-                otherVar->nameToken()->next()->astParent() &&
-                Token::simpleMatch(otherVar->nameToken()->next()->astParent()->previous(), "for ("))
-                continue;
-        }
-
-        bool forHead = false; // Don't check variables declared in header of a for loop
-        for (const Token* tok = var->typeStartToken(); tok; tok = tok->previous()) {
-            if (tok->str() == "(") {
-                forHead = true;
-                break;
-            } else if (Token::Match(tok, "[;{}]"))
-                break;
-        }
-        if (forHead)
-            continue;
-
-        const Token* tok = var->nameToken()->next();
-        if (Token::Match(tok, "; %varid% = %any% ;", var->declarationId())) {
-            tok = tok->tokAt(3);
-            if (!tok->isNumber() && tok->tokType() != Token::eString && tok->tokType() != Token::eChar && !tok->isBoolean())
-                continue;
-        }
-        // bailout if initialized with function call that has possible side effects
-        if (Token::Match(tok, "[(=]") && Token::simpleMatch(tok->astOperand2(), "("))
-            continue;
-        bool reduce = true;
-        bool used = false; // Don't warn about unused variables
-        for (; tok && tok != var->scope()->bodyEnd; tok = tok->next()) {
-            if (tok->str() == "{" && tok->scope() != tok->previous()->scope() && !tok->isExpandedMacro() && tok->scope()->type != Scope::eLambda) {
-                if (used) {
-                    bool used2 = false;
-                    if (!checkInnerScope(tok, var, used2) || used2) {
-                        reduce = false;
-                        break;
-                    }
-                } else if (!checkInnerScope(tok, var, used)) {
-                    reduce = false;
-                    break;
-                }
-
-                tok = tok->link();
-
-                // parse else if blocks..
-            } else if (Token::simpleMatch(tok, "else { if (") && Token::simpleMatch(tok->linkAt(3), ") {")) {
-                const Token *endif = tok->linkAt(3)->linkAt(1);
-                bool elseif = false;
-                if (Token::simpleMatch(endif, "} }"))
-                    elseif = true;
-                else if (Token::simpleMatch(endif, "} else {") && Token::simpleMatch(endif->linkAt(2),"} }"))
-                    elseif = true;
-                if (elseif && Token::findmatch(tok->next(), "%varid%", tok->linkAt(1), var->declarationId())) {
-                    reduce = false;
-                    break;
-                }
-            } else if (tok->varId() == var->declarationId() || tok->str() == "goto") {
-                reduce = false;
-                break;
-            }
-        }
-
-        if (reduce && used)
-            variableScopeError(var->nameToken(), var->name());
-    }
-}
-
-bool CheckOther::checkInnerScope(const Token *tok, const Variable* var, bool& used)
-{
-    const Scope* scope = tok->next()->scope();
-    bool loopVariable = scope->type == Scope::eFor || scope->type == Scope::eWhile || scope->type == Scope::eDo;
-    bool noContinue = true;
-    const Token* forHeadEnd = nullptr;
-    const Token* end = tok->link();
-    if (scope->type == Scope::eUnconditional && (tok->strAt(-1) == ")" || tok->previous()->isName())) // Might be an unknown macro like BOOST_FOREACH
-        loopVariable = true;
-
-    if (scope->type == Scope::eDo) {
-        end = end->linkAt(2);
-    } else if (loopVariable && tok->strAt(-1) == ")") {
-        tok = tok->linkAt(-1); // Jump to opening ( of for/while statement
-    } else if (scope->type == Scope::eSwitch) {
-        for (const Scope* innerScope : scope->nestedList) {
-            if (used) {
-                bool used2 = false;
-                if (!checkInnerScope(innerScope->bodyStart, var, used2) || used2) {
-                    return false;
-                }
-            } else if (!checkInnerScope(innerScope->bodyStart, var, used)) {
-                return false;
-            }
-        }
-    }
-
-    bool bFirstAssignment=false;
-    for (; tok && tok != end; tok = tok->next()) {
-        if (tok->str() == "goto")
-            return false;
-        if (tok->str() == "continue")
-            noContinue = false;
-
-        if (Token::simpleMatch(tok, "for ("))
-            forHeadEnd = tok->linkAt(1);
-        if (tok == forHeadEnd)
-            forHeadEnd = nullptr;
-
-        if (loopVariable && noContinue && tok->scope() == scope && !forHeadEnd && scope->type != Scope::eSwitch && Token::Match(tok, "%varid% =", var->declarationId())) { // Assigned in outer scope.
-            loopVariable = false;
-            int indent = 0;
-            for (const Token* tok2 = tok->tokAt(2); tok2; tok2 = tok2->next()) { // Ensure that variable isn't used on right side of =, too
-                if (tok2->str() == "(")
-                    indent++;
-                else if (tok2->str() == ")") {
-                    if (indent == 0)
-                        break;
-                    indent--;
-                } else if (tok2->str() == ";")
-                    break;
-                else if (tok2->varId() == var->declarationId()) {
-                    loopVariable = true;
-                    break;
-                }
-            }
-        }
-
-        if (loopVariable && Token::Match(tok, "%varid% !!=", var->declarationId())) // Variable used in loop
-            return false;
-
-        if (Token::Match(tok, "& %varid%", var->declarationId())) // Taking address of variable
-            return false;
-
-        if (Token::Match(tok, "%varid% =", var->declarationId()))
-            bFirstAssignment = true;
-
-        if (!bFirstAssignment && Token::Match(tok, "* %varid%", var->declarationId())) // dereferencing means access to previous content
-            return false;
-
-        if (Token::Match(tok, "= %varid%", var->declarationId()) && (var->isArray() || var->isPointer())) // Create a copy of array/pointer. Bailout, because the memory it points to might be necessary in outer scope
-            return false;
-
-        if (tok->varId() == var->declarationId()) {
-            used = true;
-            if (scope->type == Scope::eSwitch && scope == tok->scope())
-                return false; // Used in outer switch scope - unsafe or impossible to reduce scope
-        }
-    }
-
-    return true;
-}
-
-void CheckOther::variableScopeError(const Token *tok, const std::string &varname)
-{
-    reportError(tok,
-                Severity::style,
-                "variableScope",
-                "$symbol:" + varname + "\n"
-                "The scope of the variable '$symbol' can be reduced.\n"
-                "The scope of the variable '$symbol' can be reduced. Warning: Be careful "
-                "when fixing this message, especially when there are inner loops. Here is an "
-                "example where cppcheck will write that the scope for 'i' can be reduced:\n"
-                "void f(int x)\n"
-                "{\n"
-                "    int i = 0;\n"
-                "    if (x) {\n"
-                "        // it's safe to move 'int i = 0;' here\n"
-                "        for (int n = 0; n < 10; ++n) {\n"
-                "            // it is possible but not safe to move 'int i = 0;' here\n"
-                "            do_something(&i);\n"
-                "        }\n"
-                "    }\n"
-                "}\n"
-                "When you see this message it is always safe to reduce the variable scope 1 level.", CWE398, false);
-}
-
-//---------------------------------------------------------------------------
-// Comma in return statement: return a+1, b++;. (experimental)
-//---------------------------------------------------------------------------
-void CheckOther::checkCommaSeparatedReturn()
-{
-    // This is experimental for now. See #5076
-    if (!mSettings->experimental)
-        return;
-
-    if (!mSettings->isEnabled(Settings::STYLE))
-        return;
-
-    for (const Token *tok = mTokenizer->tokens(); tok; tok = tok->next()) {
-        if (tok->str() == "return") {
-            tok = tok->next();
-            while (tok && tok->str() != ";") {
-                if (tok->link() && Token::Match(tok, "[([{<]"))
-                    tok = tok->link();
-
-                if (!tok->isExpandedMacro() && tok->str() == "," && tok->linenr() != tok->next()->linenr())
-                    commaSeparatedReturnError(tok);
-
-                tok = tok->next();
-            }
-            // bailout: missing semicolon (invalid code / bad tokenizer)
-            if (!tok)
-                break;
-        }
-    }
-}
-
-void CheckOther::commaSeparatedReturnError(const Token *tok)
-{
-    reportError(tok,
-                Severity::style,
-                "commaSeparatedReturn",
-                "Comma is used in return statement. The comma can easily be misread as a ';'.\n"
-                "Comma is used in return statement. When comma is used in a return statement it can "
-                "easily be misread as a semicolon. For example in the code below the value "
-                "of 'b' is returned if the condition is true, but it is easy to think that 'a+1' is "
-                "returned:\n"
-                "    if (x)\n"
-                "        return a + 1,\n"
-                "    b++;\n"
-                "However it can be useful to use comma in macros. Cppcheck does not warn when such a "
-                "macro is then used in a return statement, it is less likely such code is misunderstood.", CWE398, false);
-}
-
-//---------------------------------------------------------------------------
-// Check for function parameters that should be passed by const reference
-//---------------------------------------------------------------------------
-static int estimateSize(const Type* type, const Settings* settings, const SymbolDatabase* symbolDatabase, int recursionDepth = 0)
-{
-    if (recursionDepth > 20)
-        return 0;
-
-    int cumulatedSize = 0;
-    for (const Variable&var : type->classScope->varlist) {
-        int size = 0;
-        if (var.isStatic())
-            continue;
-        if (var.isPointer() || var.isReference())
-            size = settings->sizeof_pointer;
-        else if (var.type() && var.type()->classScope)
-            size = estimateSize(var.type(), settings, symbolDatabase, recursionDepth+1);
-        else if (var.valueType()->type == ValueType::Type::CONTAINER)
-            size = 3 * settings->sizeof_pointer; // Just guess
-        else
-            size = symbolDatabase->sizeOfType(var.typeStartToken());
-
-        if (var.isArray())
-            cumulatedSize += size * var.dimension(0);
-        else
-            cumulatedSize += size;
-    }
-    for (const Type::BaseInfo &baseInfo : type->derivedFrom) {
-        if (baseInfo.type && baseInfo.type->classScope)
-            cumulatedSize += estimateSize(baseInfo.type, settings, symbolDatabase, recursionDepth+1);
-    }
-    return cumulatedSize;
-}
-
-static bool canBeConst(const Variable *var)
-{
-    {
-        // check initializer list. If variable is moved from it can't be const.
-        const Function* func_scope = var->scope()->function;
-        if (func_scope->type == Function::Type::eConstructor) {
-            //could be initialized in initializer list
-            if (func_scope->arg->link()->next()->str() == ":") {
-                for (const Token* tok2 = func_scope->arg->link()->next()->next(); tok2 != var->scope()->bodyStart; tok2 = tok2->next()) {
-                    if (tok2->varId() != var->declarationId())
-                        continue;
-                    const Token* parent = tok2->astParent();
-                    if (parent && Token::simpleMatch(parent->previous(), "move ("))
-                        return false;
-                }
-            }
-        }
-    }
-    for (const Token* tok2 = var->scope()->bodyStart; tok2 != var->scope()->bodyEnd; tok2 = tok2->next()) {
-        if (tok2->varId() != var->declarationId())
-            continue;
-
-        const Token* parent = tok2->astParent();
-        if (!parent)
-            continue;
-        if (parent->str() == "<<" || isLikelyStreamRead(true, parent)) {
-            if (parent->str() == "<<" && parent->astOperand1() == tok2)
-                return false;
-            if (parent->str() == ">>" && parent->astOperand2() == tok2)
-                return false;
-        } else if (parent->str() == "," || parent->str() == "(") { // function argument
-            const Token* tok3 = tok2->previous();
-            int argNr = 0;
-            while (tok3 && tok3->str() != "(") {
-                if (tok3->link() && Token::Match(tok3, ")|]|}|>"))
-                    tok3 = tok3->link();
-                else if (tok3->link())
-                    break;
-                else if (tok3->str() == ";")
-                    break;
-                else if (tok3->str() == ",")
-                    argNr++;
-                tok3 = tok3->previous();
-            }
-            if (!tok3 || tok3->str() != "(" || !tok3->astOperand1() || !tok3->astOperand1()->function())
-                return false;
-            else {
-                const Variable* argVar = tok3->astOperand1()->function()->getArgumentVar(argNr);
-                if (!argVar|| (!argVar->isConst() && argVar->isReference()))
-                    return false;
-            }
-        } else if (parent->isUnaryOp("&")) {
-            // TODO: check how pointer is used
-            return false;
-        } else if (parent->isConstOp())
-            continue;
-        else if (parent->isAssignmentOp()) {
-            if (parent->astOperand1() == tok2)
-                return false;
-            else if (parent->astOperand1()->str() == "&") {
-                const Variable* assignedVar = parent->previous()->variable();
-                if (!assignedVar || !assignedVar->isConst())
-                    return false;
-            }
-        } else if (Token::Match(tok2, "%var% . %name% (")) {
-            const Function* func = tok2->tokAt(2)->function();
-            if (func && (func->isConst() || func->isStatic()))
-                continue;
-            else
-                return false;
-        } else
-            return false;
-    }
-
-    return true;
-}
-
-void CheckOther::checkPassByReference()
-{
-    if (!mSettings->isEnabled(Settings::PERFORMANCE) || mTokenizer->isC())
-        return;
-
-    const SymbolDatabase * const symbolDatabase = mTokenizer->getSymbolDatabase();
-
-    for (const Variable* var : symbolDatabase->variableList()) {
-        if (!var || !var->isArgument() || !var->isClass() || var->isPointer() || var->isArray() || var->isReference() || var->isEnumType())
-            continue;
-
-        if (var->scope() && var->scope()->function->arg->link()->strAt(-1) == ".")
-            continue; // references could not be used as va_start parameters (#5824)
-
-        bool inconclusive = false;
-
-        if (var->valueType()->type == ValueType::Type::CONTAINER) {
-        } else if (var->type() && !var->type()->isEnumType()) { // Check if type is a struct or class.
-            // Ensure that it is a large object.
-            if (!var->type()->classScope)
-                inconclusive = true;
-            else if (estimateSize(var->type(), mSettings, symbolDatabase) <= 2 * mSettings->sizeof_pointer)
-                continue;
-        } else
-            continue;
-
-        if (inconclusive && !mSettings->inconclusive)
-            continue;
-
-        const bool isConst = var->isConst();
-        if (isConst) {
-            passedByValueError(var->nameToken(), var->name(), inconclusive);
-            continue;
-        }
-
-        // Check if variable could be const
-        if (!var->scope() || var->scope()->function->hasVirtualSpecifier())
-            continue;
-
-        if (canBeConst(var)) {
-            passedByValueError(var->nameToken(), var->name(), inconclusive);
-        }
-    }
-}
-
-void CheckOther::passedByValueError(const Token *tok, const std::string &parname, bool inconclusive)
-{
-    reportError(tok, Severity::performance, "passedByValue",
-                "$symbol:" + parname + "\n"
-                "Function parameter '$symbol' should be passed by const reference.\n"
-                "Parameter '$symbol' is passed by value. It could be passed "
-                "as a const reference which is usually faster and recommended in C++.", CWE398, inconclusive);
-}
-
-static bool isUnusedVariable(const Variable *var)
-{
-    if (!var)
-        return false;
-    if (!var->scope())
-        return false;
-    const Token *start = var->declEndToken();
-    if (!start)
-        return false;
-    if (Token::Match(start, "; %varid% =", var->declarationId()))
-        start = start->tokAt(2);
-    return !Token::findmatch(start->next(), "%varid%", var->scope()->bodyEnd, var->declarationId());
-}
-
-static bool isVariableMutableInInitializer(const Token* start, const Token * end, nonneg int varid)
-{
-    if (!start)
-        return false;
-    if (!end)
-        return false;
-    for (const Token *tok = start; tok != end; tok = tok->next()) {
-        if (tok->varId() != varid)
-            continue;
-        if (tok->astParent()) {
-            const Token * memberTok = tok->astParent()->previous();
-            if (Token::Match(memberTok, "%var% (") && memberTok->variable()) {
-                const Variable * memberVar = memberTok->variable();
-                if (!memberVar->isReference())
-                    continue;
-                if (memberVar->isConst())
-                    continue;
-            }
-            return true;
-        } else {
-            return true;
-        }
-    }
-    return false;
-}
-
-void CheckOther::checkConstVariable()
-{
-    if (!mSettings->isEnabled(Settings::STYLE) || mTokenizer->isC())
-        return;
-
-    const SymbolDatabase *const symbolDatabase = mTokenizer->getSymbolDatabase();
-
-    for (const Variable *var : symbolDatabase->variableList()) {
-        if (!var)
-            continue;
-        if (!var->isReference())
-            continue;
-        if (var->isRValueReference())
-            continue;
-        if (var->isConst())
-            continue;
-        if (!var->scope())
-            continue;
-        const Scope *scope = var->scope();
-        if (!scope->function)
-            continue;
-        Function *function = scope->function;
-        if (var->isArgument()) {
-            if (function->isImplicitlyVirtual() || function->templateDef)
-                continue;
-            if (isUnusedVariable(var))
-                continue;
-            if (function->isConstructor() && isVariableMutableInInitializer(function->constructorMemberInitialization(), scope->bodyStart, var->declarationId()))
-                continue;
-        }
-        if (var->isGlobal())
-            continue;
-        if (var->isStatic())
-            continue;
-        if (var->isArray())
-            continue;
-        if (var->isEnumType())
-            continue;
-        if (var->isVolatile())
-            continue;
-        if (isAliased(var))
-            continue;
-        if (isVariableChanged(var, mSettings, mTokenizer->isCPP()))
-            continue;
-        if (Function::returnsReference(function) &&
-            Token::findmatch(var->nameToken(), "return %varid% ;|[", scope->bodyEnd, var->declarationId()))
-            continue;
-        // Skip if address is taken
-        if (Token::findmatch(var->nameToken(), "& %varid%", scope->bodyEnd, var->declarationId()))
-            continue;
-        constVariableError(var);
-    }
-}
-
-void CheckOther::constVariableError(const Variable *var)
-{
-    const Token *tok = nullptr;
-    std::string name = "x";
-    std::string id = "Variable";
-    if (var) {
-        tok = var->nameToken();
-        name = var->name();
-        if (var->isArgument())
-            id = "Parameter";
-    }
-    reportError(tok, Severity::style, "const" + id, id + " '" + name + "' can be declared with const", CWE398, false);
-}
-
-//---------------------------------------------------------------------------
-// Check usage of char variables..
-//---------------------------------------------------------------------------
-
-void CheckOther::checkCharVariable()
-{
-    const bool warning = mSettings->isEnabled(Settings::WARNING);
-    const bool portability = mSettings->isEnabled(Settings::PORTABILITY);
-    if (!warning && !portability)
-        return;
-
-    const SymbolDatabase *symbolDatabase = mTokenizer->getSymbolDatabase();
-    for (const Scope * scope : symbolDatabase->functionScopes) {
-        for (const Token* tok = scope->bodyStart; tok != scope->bodyEnd; tok = tok->next()) {
-            if (Token::Match(tok, "%var% [")) {
-                if (!tok->variable())
-                    continue;
-                if (!tok->variable()->isArray() && !tok->variable()->isPointer())
-                    continue;
-                const Token *index = tok->next()->astOperand2();
-                if (warning && tok->variable()->isArray() && astIsSignedChar(index) && index->getValueGE(0x80, mSettings))
-                    signedCharArrayIndexError(tok);
-                if (portability && astIsUnknownSignChar(index) && index->getValueGE(0x80, mSettings))
-                    unknownSignCharArrayIndexError(tok);
-            } else if (warning && Token::Match(tok, "[&|^]") && tok->isBinaryOp()) {
-                bool warn = false;
-                if (astIsSignedChar(tok->astOperand1())) {
-                    const ValueFlow::Value *v1 = tok->astOperand1()->getValueLE(-1, mSettings);
-                    const ValueFlow::Value *v2 = tok->astOperand2()->getMaxValue(false);
-                    if (!v1)
-                        v1 = tok->astOperand1()->getValueGE(0x80, mSettings);
-                    if (v1 && !(tok->str() == "&" && v2 && v2->isKnown() && v2->intvalue >= 0 && v2->intvalue < 0x100))
-                        warn = true;
-                } else if (astIsSignedChar(tok->astOperand2())) {
-                    const ValueFlow::Value *v1 = tok->astOperand2()->getValueLE(-1, mSettings);
-                    const ValueFlow::Value *v2 = tok->astOperand1()->getMaxValue(false);
-                    if (!v1)
-                        v1 = tok->astOperand2()->getValueGE(0x80, mSettings);
-                    if (v1 && !(tok->str() == "&" && v2 && v2->isKnown() && v2->intvalue >= 0 && v2->intvalue < 0x100))
-                        warn = true;
-                }
-
-                // is the result stored in a short|int|long?
-                if (warn && Token::simpleMatch(tok->astParent(), "=")) {
-                    const Token *lhs = tok->astParent()->astOperand1();
-                    if (lhs && lhs->valueType() && lhs->valueType()->type >= ValueType::Type::SHORT)
-                        charBitOpError(tok); // This is an error..
-                }
-            }
-        }
-    }
-}
-
-void CheckOther::signedCharArrayIndexError(const Token *tok)
-{
-    reportError(tok,
-                Severity::warning,
-                "signedCharArrayIndex",
-                "Signed 'char' type used as array index.\n"
-                "Signed 'char' type used as array index. If the value "
-                "can be greater than 127 there will be a buffer underflow "
-                "because of sign extension.", CWE128, false);
-}
-
-void CheckOther::unknownSignCharArrayIndexError(const Token *tok)
-{
-    reportError(tok,
-                Severity::portability,
-                "unknownSignCharArrayIndex",
-                "'char' type used as array index.\n"
-                "'char' type used as array index. Values greater that 127 will be "
-                "treated depending on whether 'char' is signed or unsigned on target platform.", CWE758, false);
-}
-
-void CheckOther::charBitOpError(const Token *tok)
-{
-    reportError(tok,
-                Severity::warning,
-                "charBitOp",
-                "When using 'char' variables in bit operations, sign extension can generate unexpected results.\n"
-                "When using 'char' variables in bit operations, sign extension can generate unexpected results. For example:\n"
-                "    char c = 0x80;\n"
-                "    int i = 0 | c;\n"
-                "    if (i & 0x8000)\n"
-                "        printf(\"not expected\");\n"
-                "The \"not expected\" will be printed on the screen.", CWE398, false);
-}
-
-//---------------------------------------------------------------------------
-// Incomplete statement..
-//---------------------------------------------------------------------------
-
-static bool isType(const Token * tok, bool unknown)
-{
-    if (Token::Match(tok, "%type%"))
-        return true;
-    if (Token::simpleMatch(tok, "::"))
-        return isType(tok->astOperand2(), unknown);
-    if (Token::simpleMatch(tok, "<") && tok->link())
-        return true;
-    if (unknown && Token::Match(tok, "%name% !!("))
-        return true;
-    return false;
-}
-
-static bool isVarDeclOp(const Token* tok)
-{
-    if (!tok)
-        return false;
-    const Token * vartok = tok->astOperand2();
-    if (vartok && vartok->variable() && vartok->variable()->nameToken() == vartok)
-        return true;
-    const Token * typetok = tok->astOperand1();
-    return isType(typetok, Token::Match(vartok, "%var%"));
-}
-
-static bool isConstStatement(const Token *tok)
-{
-    if (!tok)
-        return false;
-    if (tok->isExpandedMacro())
-        return false;
-    if (Token::Match(tok, "%bool%|%num%|%str%|%char%|nullptr|NULL"))
-        return true;
-    if (Token::Match(tok, "%var%"))
-        return true;
-    if (Token::Match(tok, "*|&|&&") &&
-        (Token::Match(tok->previous(), "::|.|const|volatile|restrict") || isVarDeclOp(tok)))
-        return false;
-    if (Token::Match(tok, "<<|>>") && !astIsIntegral(tok, false))
-        return false;
-    if (Token::Match(tok, "!|~|%cop%") && (tok->astOperand1() || tok->astOperand2()))
-        return true;
-    if (Token::simpleMatch(tok->previous(), "sizeof ("))
-        return true;
-    if (isCPPCast(tok))
-        return isConstStatement(tok->astOperand2());
-    if (Token::Match(tok, "( %type%"))
-        return isConstStatement(tok->astOperand1());
-    if (Token::simpleMatch(tok, ","))
-        return isConstStatement(tok->astOperand2());
-    return false;
-}
-
-static bool isVoidStmt(const Token *tok)
-{
-    if (Token::simpleMatch(tok, "( void"))
-        return true;
-    const Token *tok2 = tok;
-    while (tok2->astOperand1())
-        tok2 = tok2->astOperand1();
-    if (Token::simpleMatch(tok2->previous(), ")") && Token::simpleMatch(tok2->previous()->link(), "( void"))
-        return true;
-    if (Token::simpleMatch(tok2, "( void"))
-        return true;
-    return Token::Match(tok2->previous(), "delete|throw|return");
-}
-
-static bool isConstTop(const Token *tok)
-{
-    if (!tok)
-        return false;
-    if (tok == tok->astTop())
-        return true;
-    if (Token::simpleMatch(tok->astParent(), ";") && tok->astTop() &&
-        Token::Match(tok->astTop()->previous(), "for|if (") && Token::simpleMatch(tok->astTop()->astOperand2(), ";")) {
-        if (Token::simpleMatch(tok->astParent()->astParent(), ";"))
-            return tok->astParent()->astOperand2() == tok;
-        else
-            return tok->astParent()->astOperand1() == tok;
-    }
-    return false;
-}
-
-void CheckOther::checkIncompleteStatement()
-{
-    if (!mSettings->isEnabled(Settings::WARNING))
-        return;
-
-    for (const Token *tok = mTokenizer->tokens(); tok; tok = tok->next()) {
-        const Scope *scope = tok->scope();
-        if (scope && !scope->isExecutable())
-            continue;
-        if (!isConstTop(tok))
-            continue;
-        const Token *rtok = nextAfterAstRightmostLeaf(tok);
-        if (!Token::simpleMatch(tok->astParent(), ";") && !Token::simpleMatch(rtok, ";") &&
-            !Token::Match(tok->previous(), ";|}|{ %any% ;"))
-            continue;
-        // Skipe statement expressions
-        if (Token::simpleMatch(rtok, "; } )"))
-            continue;
-        if (!isConstStatement(tok))
-            continue;
-        if (isVoidStmt(tok))
-            continue;
-        if (mTokenizer->isCPP() && tok->str() == "&" && !(tok->astOperand1()->valueType() && tok->astOperand1()->valueType()->isIntegral()))
-            // Possible archive
-            continue;
-        bool inconclusive = Token::Match(tok, "%cop%");
-        if (mSettings->inconclusive || !inconclusive)
-            constStatementError(tok, tok->isNumber() ? "numeric" : "string", inconclusive);
-    }
-}
-
-void CheckOther::constStatementError(const Token *tok, const std::string &type, bool inconclusive)
-{
-    std::string msg;
-    if (Token::simpleMatch(tok, "=="))
-        msg = "Found suspicious equality comparison. Did you intend to assign a value instead?";
-    else if (Token::Match(tok, ",|!|~|%cop%"))
-        msg = "Found suspicious operator '" + tok->str() + "'";
-    else if (Token::Match(tok, "%var%"))
-        msg = "Unused variable value '" + tok->str() + "'";
-    else
-        msg = "Redundant code: Found a statement that begins with " + type + " constant.";
-    reportError(tok, Severity::warning, "constStatement", msg, CWE398, inconclusive);
-}
-
-//---------------------------------------------------------------------------
-// Detect division by zero.
-//---------------------------------------------------------------------------
-void CheckOther::checkZeroDivision()
-{
-    for (const Token *tok = mTokenizer->tokens(); tok; tok = tok->next()) {
-        if (!tok->astOperand2() || !tok->astOperand1())
-            continue;
-        if (tok->str() != "%" && tok->str() != "/" && tok->str() != "%=" && tok->str() != "/=")
-            continue;
-        if (!tok->valueType() || !tok->valueType()->isIntegral())
-            continue;
-        if (tok->astOperand1()->isNumber()) {
-            if (MathLib::isFloat(tok->astOperand1()->str()))
-                continue;
-        } else if (tok->astOperand1()->isName()) {
-            if (!tok->astOperand1()->valueType()->isIntegral())
-                continue;
-        } else if (!tok->astOperand1()->isArithmeticalOp())
-            continue;
-
-        // Value flow..
-        const ValueFlow::Value *value = tok->astOperand2()->getValue(0LL);
-        if (value && mSettings->isEnabled(value, false))
-            zerodivError(tok, value);
-    }
-}
-
-void CheckOther::zerodivError(const Token *tok, const ValueFlow::Value *value)
-{
-    if (!tok && !value) {
-        reportError(tok, Severity::error, "zerodiv", "Division by zero.", CWE369, false);
-        reportError(tok, Severity::error, "zerodivcond", ValueFlow::eitherTheConditionIsRedundant(nullptr) + " or there is division by zero.", CWE369, false);
-        return;
-    }
-
-    const ErrorPath errorPath = getErrorPath(tok, value, "Division by zero");
-
-    std::ostringstream errmsg;
-    if (value->condition) {
-        const int line = tok ? tok->linenr() : 0;
-        errmsg << ValueFlow::eitherTheConditionIsRedundant(value->condition)
-               << " or there is division by zero at line " << line << ".";
-    } else
-        errmsg << "Division by zero.";
-
-    reportError(errorPath,
-                value->errorSeverity() ? Severity::error : Severity::warning,
-                value->condition ? "zerodivcond" : "zerodiv",
-                errmsg.str(), CWE369, value->isInconclusive());
-}
-
-//---------------------------------------------------------------------------
-// Check for NaN (not-a-number) in an arithmetic expression, e.g.
-// double d = 1.0 / 0.0 + 100.0;
-//---------------------------------------------------------------------------
-
-void CheckOther::checkNanInArithmeticExpression()
-{
-    if (!mSettings->isEnabled(Settings::STYLE))
-        return;
-    for (const Token *tok = mTokenizer->tokens(); tok; tok = tok->next()) {
-        if (tok->str() != "/")
-            continue;
-        if (!Token::Match(tok->astParent(), "[+-]"))
-            continue;
-        if (Token::simpleMatch(tok->astOperand2(), "0.0"))
-            nanInArithmeticExpressionError(tok);
-    }
-}
-
-void CheckOther::nanInArithmeticExpressionError(const Token *tok)
-{
-    reportError(tok, Severity::style, "nanInArithmeticExpression",
-                "Using NaN/Inf in a computation.\n"
-                "Using NaN/Inf in a computation. "
-                "Although nothing bad really happens, it is suspicious.", CWE369, false);
-}
-
-//---------------------------------------------------------------------------
-// Creating instance of classes which are destroyed immediately
-//---------------------------------------------------------------------------
-void CheckOther::checkMisusedScopedObject()
-{
-    // Skip this check for .c files
-    if (mTokenizer->isC())
-        return;
-
-    if (!mSettings->isEnabled(Settings::STYLE))
-        return;
-
-    const SymbolDatabase * const symbolDatabase = mTokenizer->getSymbolDatabase();
-    for (const Scope * scope : symbolDatabase->functionScopes) {
-        for (const Token *tok = scope->bodyStart; tok && tok != scope->bodyEnd; tok = tok->next()) {
-            if ((tok->next()->type() || (tok->next()->function() && tok->next()->function()->isConstructor())) // TODO: The rhs of || should be removed; It is a workaround for a symboldatabase bug
-                && Token::Match(tok, "[;{}] %name% (")
-                && Token::Match(tok->linkAt(2), ") ; !!}")
-                && (!tok->next()->function() || // is not a function on this scope
-                    tok->next()->function()->isConstructor())) { // or is function in this scope and it's a ctor
-                tok = tok->next();
-                misusedScopeObjectError(tok, tok->str());
-                tok = tok->next();
-            }
-        }
-    }
-}
-
-void CheckOther::misusedScopeObjectError(const Token *tok, const std::string& varname)
-{
-    reportError(tok, Severity::style,
-                "unusedScopedObject",
-                "$symbol:" + varname + "\n"
-                "Instance of '$symbol' object is destroyed immediately.", CWE563, false);
-}
-
-static const Token * getSingleExpressionInBlock(const Token * tok)
-{
-    if (!tok)
-        return nullptr;
-    const Token * top = tok->astTop();
-    if (!top)
-        return nullptr;
-    const Token * nextExpression = nextAfterAstRightmostLeaf(top);
-    if (!Token::simpleMatch(nextExpression, "; }"))
-        return nullptr;
-    return top;
-}
-
-//-----------------------------------------------------------------------------
-// check for duplicate code in if and else branches
-// if (a) { b = true; } else { b = true; }
-//-----------------------------------------------------------------------------
-void CheckOther::checkDuplicateBranch()
-{
-    // This is inconclusive since in practice most warnings are noise:
-    // * There can be unfixed low-priority todos. The code is fine as it
-    //   is but it could be possible to enhance it. Writing a warning
-    //   here is noise since the code is fine (see cppcheck, abiword, ..)
-    // * There can be overspecified code so some conditions can't be true
-    //   and their conditional code is a duplicate of the condition that
-    //   is always true just in case it would be false. See for instance
-    //   abiword.
-    if (!mSettings->isEnabled(Settings::STYLE) || !mSettings->inconclusive)
-        return;
-
-    const SymbolDatabase *symbolDatabase = mTokenizer->getSymbolDatabase();
-
-    for (const Scope & scope : symbolDatabase->scopeList) {
-        if (scope.type != Scope::eIf)
-            continue;
-
-        // check all the code in the function for if (..) else
-        if (Token::simpleMatch(scope.bodyEnd, "} else {")) {
-            // Make sure there are no macros (different macros might be expanded
-            // to the same code)
-            bool macro = false;
-            for (const Token *tok = scope.bodyStart; tok != scope.bodyEnd->linkAt(2); tok = tok->next()) {
-                if (tok->isExpandedMacro()) {
-                    macro = true;
-                    break;
-                }
-            }
-            if (macro)
-                continue;
-
-            // save if branch code
-            const std::string branch1 = scope.bodyStart->next()->stringifyList(scope.bodyEnd);
-
-            if (branch1.empty())
-                continue;
-
-            // save else branch code
-            const std::string branch2 = scope.bodyEnd->tokAt(3)->stringifyList(scope.bodyEnd->linkAt(2));
-
-            ErrorPath errorPath;
-            // check for duplicates
-            if (branch1 == branch2) {
-                duplicateBranchError(scope.classDef, scope.bodyEnd->next(), errorPath);
-                continue;
-            }
-
-            // check for duplicates using isSameExpression
-            const Token * branchTop1 = getSingleExpressionInBlock(scope.bodyStart->next());
-            const Token * branchTop2 = getSingleExpressionInBlock(scope.bodyEnd->tokAt(3));
-            if (!branchTop1 || !branchTop2)
-                continue;
-            if (branchTop1->str() != branchTop2->str())
-                continue;
-            if (isSameExpression(mTokenizer->isCPP(), false, branchTop1->astOperand1(), branchTop2->astOperand1(), mSettings->library, true, true, &errorPath) &&
-                isSameExpression(mTokenizer->isCPP(), false, branchTop1->astOperand2(), branchTop2->astOperand2(), mSettings->library, true, true, &errorPath))
-                duplicateBranchError(scope.classDef, scope.bodyEnd->next(), errorPath);
-        }
-    }
-}
-
-void CheckOther::duplicateBranchError(const Token *tok1, const Token *tok2, ErrorPath errors)
-{
-    errors.emplace_back(tok2, "");
-    errors.emplace_back(tok1, "");
-
-    reportError(errors, Severity::style, "duplicateBranch", "Found duplicate branches for 'if' and 'else'.\n"
-                "Finding the same code in an 'if' and related 'else' branch is suspicious and "
-                "might indicate a cut and paste or logic error. Please examine this code "
-                "carefully to determine if it is correct.", CWE398, true);
-}
-
-
-//-----------------------------------------------------------------------------
-// Check for a free() of an invalid address
-// char* p = malloc(100);
-// free(p + 10);
-//-----------------------------------------------------------------------------
-void CheckOther::checkInvalidFree()
-{
-    std::map<int, bool> inconclusive;
-    std::map<int, std::string> allocation;
-
-    const bool printInconclusive = mSettings->inconclusive;
-    const SymbolDatabase* symbolDatabase = mTokenizer->getSymbolDatabase();
-    for (const Scope * scope : symbolDatabase->functionScopes) {
-        for (const Token* tok = scope->bodyStart->next(); tok != scope->bodyEnd; tok = tok->next()) {
-
-            // Keep track of which variables were assigned addresses to newly-allocated memory
-            if (Token::Match(tok, "%var% = malloc|g_malloc|new")) {
-                allocation.insert(std::make_pair(tok->varId(), tok->strAt(2)));
-                inconclusive.insert(std::make_pair(tok->varId(), false));
-            }
-
-            // If a previously-allocated pointer is incremented or decremented, any subsequent
-            // free involving pointer arithmetic may or may not be invalid, so we should only
-            // report an inconclusive result.
-            else if (Token::Match(tok, "%var% = %name% +|-") &&
-                     tok->varId() == tok->tokAt(2)->varId() &&
-                     allocation.find(tok->varId()) != allocation.end()) {
-                if (printInconclusive)
-                    inconclusive[tok->varId()] = true;
-                else {
-                    allocation.erase(tok->varId());
-                    inconclusive.erase(tok->varId());
-                }
-            }
-
-            // If a previously-allocated pointer is assigned a completely new value,
-            // we can't know if any subsequent free() on that pointer is valid or not.
-            else if (Token::Match(tok, "%var% =")) {
-                allocation.erase(tok->varId());
-                inconclusive.erase(tok->varId());
-            }
-
-            // If a variable that was previously assigned a newly-allocated memory location is
-            // added or subtracted from when used to free the memory, report an error.
-            else if (Token::Match(tok, "free|g_free|delete ( %any% +|-") ||
-                     Token::Match(tok, "delete [ ] ( %any% +|-") ||
-                     Token::Match(tok, "delete %any% +|- %any%")) {
-
-                const int varIndex = tok->strAt(1) == "(" ? 2 :
-                                     tok->strAt(3) == "(" ? 4 : 1;
-                const int var1 = tok->tokAt(varIndex)->varId();
-                const int var2 = tok->tokAt(varIndex + 2)->varId();
-                const std::map<int, bool>::const_iterator alloc1 = inconclusive.find(var1);
-                const std::map<int, bool>::const_iterator alloc2 = inconclusive.find(var2);
-                if (alloc1 != inconclusive.end()) {
-                    invalidFreeError(tok, allocation[var1], alloc1->second);
-                } else if (alloc2 != inconclusive.end()) {
-                    invalidFreeError(tok, allocation[var2], alloc2->second);
-                }
-            }
-
-            // If the previously-allocated variable is passed in to another function
-            // as a parameter, it might be modified, so we shouldn't report an error
-            // if it is later used to free memory
-            else if (Token::Match(tok, "%name% (") && !mSettings->library.isFunctionConst(tok->str(), true)) {
-                const Token* tok2 = Token::findmatch(tok->next(), "%var%", tok->linkAt(1));
-                while (tok2 != nullptr) {
-                    allocation.erase(tok->varId());
-                    inconclusive.erase(tok2->varId());
-                    tok2 = Token::findmatch(tok2->next(), "%var%", tok->linkAt(1));
-                }
-            }
-        }
-    }
-}
-
-void CheckOther::invalidFreeError(const Token *tok, const std::string &allocation, bool inconclusive)
-{
-    std::string alloc = allocation;
-    if (alloc != "new")
-        alloc += "()";
-    std::string deallocated = (alloc == "new") ? "deleted" : "freed";
-    reportError(tok, Severity::error, "invalidFree", "Mismatching address is " + deallocated + ". The address you get from " + alloc + " must be " + deallocated + " without offset.", CWE(0U), inconclusive);
-}
-
-
-//---------------------------------------------------------------------------
-// check for the same expression on both sides of an operator
-// (x == x), (x && x), (x || x)
-// (x.y == x.y), (x.y && x.y), (x.y || x.y)
-//---------------------------------------------------------------------------
-
-namespace {
-    bool notconst(const Function* func)
-    {
-        return !func->isConst();
-    }
-
-    void getConstFunctions(const SymbolDatabase *symbolDatabase, std::list<const Function*> &constFunctions)
-    {
-        for (const Scope &scope : symbolDatabase->scopeList) {
-            // only add const functions that do not have a non-const overloaded version
-            // since it is pretty much impossible to tell which is being called.
-            typedef std::map<std::string, std::list<const Function*> > StringFunctionMap;
-            StringFunctionMap functionsByName;
-            for (const Function &func : scope.functionList) {
-                functionsByName[func.tokenDef->str()].push_back(&func);
-            }
-            for (StringFunctionMap::iterator it = functionsByName.begin();
-                 it != functionsByName.end(); ++it) {
-                const std::list<const Function*>::const_iterator nc = std::find_if(it->second.begin(), it->second.end(), notconst);
-                if (nc == it->second.end()) {
-                    // ok to add all of them
-                    constFunctions.splice(constFunctions.end(), it->second);
-                }
-            }
-        }
-    }
-}
-
-void CheckOther::checkDuplicateExpression()
-{
-    const bool styleEnabled = mSettings->isEnabled(Settings::STYLE);
-    const bool warningEnabled = mSettings->isEnabled(Settings::WARNING);
-    if (!styleEnabled && !warningEnabled)
-        return;
-
-    // Parse all executing scopes..
-    const SymbolDatabase *symbolDatabase = mTokenizer->getSymbolDatabase();
-
-    std::list<const Function*> constFunctions;
-    getConstFunctions(symbolDatabase, constFunctions);
-
-    for (const Scope *scope : symbolDatabase->functionScopes) {
-        for (const Token *tok = scope->bodyStart; tok != scope->bodyEnd; tok = tok->next()) {
-            if (tok->str() == "=" && Token::Match(tok->astOperand1(), "%var%")) {
-                const Token * endStatement = Token::findsimplematch(tok, ";");
-                if (Token::Match(endStatement, "; %type% %var% ;")) {
-                    endStatement = endStatement->tokAt(4);
-                }
-                if (Token::Match(endStatement, "%var% %assign%")) {
-                    const Token * nextAssign = endStatement->tokAt(1);
-                    const Token * var1 = tok->astOperand1();
-                    const Token * var2 = nextAssign->astOperand1();
-                    if (var1 && var2 &&
-                        Token::Match(var1->previous(), ";|{|} %var%") &&
-                        Token::Match(var2->previous(), ";|{|} %var%") &&
-                        var2->valueType() && var1->valueType() &&
-                        var2->valueType()->originalTypeName == var1->valueType()->originalTypeName &&
-                        var2->valueType()->pointer == var1->valueType()->pointer &&
-                        var2->valueType()->constness == var1->valueType()->constness &&
-                        var2->varId() != var1->varId() && (
-                            tok->astOperand2()->isArithmeticalOp() ||
-                            tok->astOperand2()->str() == "." ||
-                            Token::Match(tok->astOperand2()->previous(), "%name% (")
-                        ) &&
-                        tok->next()->tokType() != Token::eType &&
-                        isSameExpression(mTokenizer->isCPP(), true, tok->next(), nextAssign->next(), mSettings->library, true, false) &&
-                        isSameExpression(mTokenizer->isCPP(), true, tok->astOperand2(), nextAssign->astOperand2(), mSettings->library, true, false) &&
-                        tok->astOperand2()->expressionString() == nextAssign->astOperand2()->expressionString()) {
-                        bool assigned = false;
-                        const Scope * varScope = var1->scope() ? var1->scope() : scope;
-                        for (const Token *assignTok = Token::findsimplematch(var2, ";"); assignTok && assignTok != varScope->bodyEnd; assignTok = assignTok->next()) {
-                            if (Token::Match(assignTok, "%varid% = %var%", var1->varId()) && Token::Match(assignTok, "%var% = %varid%", var2->varId())) {
-                                assigned = true;
-                            }
-                            if (Token::Match(assignTok, "%varid% = %var%", var2->varId()) && Token::Match(assignTok, "%var% = %varid%", var1->varId())) {
-                                assigned = true;
-                            }
-                        }
-                        if (!assigned && !isUniqueExpression(tok->astOperand2()))
-                            duplicateAssignExpressionError(var1, var2, false);
-                        else if (mSettings->inconclusive)
-                            duplicateAssignExpressionError(var1, var2, true);
-                    }
-                }
-            }
-            ErrorPath errorPath;
-            if (tok->isOp() && tok->astOperand1() && !Token::Match(tok, "+|*|<<|>>|+=|*=|<<=|>>=")) {
-                if (Token::Match(tok, "==|!=|-") && astIsFloat(tok->astOperand1(), true))
-                    continue;
-                if (isSameExpression(mTokenizer->isCPP(), true, tok->astOperand1(), tok->astOperand2(), mSettings->library, true, true, &errorPath)) {
-                    if (isWithoutSideEffects(mTokenizer->isCPP(), tok->astOperand1())) {
-                        const bool assignment = tok->str() == "=";
-                        if (assignment && warningEnabled)
-                            selfAssignmentError(tok, tok->astOperand1()->expressionString());
-                        else if (styleEnabled) {
-                            if (mTokenizer->isCPP() && mSettings->standards.cpp==Standards::CPP11 && tok->str() == "==") {
-                                const Token* parent = tok->astParent();
-                                while (parent && parent->astParent()) {
-                                    parent = parent->astParent();
-                                }
-                                if (parent && parent->previous() && parent->previous()->str() == "static_assert") {
-                                    continue;
-                                }
-                            }
-                            duplicateExpressionError(tok->astOperand1(), tok->astOperand2(), tok, errorPath);
-                        }
-                    }
-                } else if (tok->str() == "=" && Token::simpleMatch(tok->astOperand2(), "=") && isSameExpression(mTokenizer->isCPP(), false, tok->astOperand1(), tok->astOperand2()->astOperand1(), mSettings->library, true, false)) {
-                    if (warningEnabled && isWithoutSideEffects(mTokenizer->isCPP(), tok->astOperand1())) {
-                        selfAssignmentError(tok, tok->astOperand1()->expressionString());
-                    }
-                } else if (styleEnabled &&
-                           isOppositeExpression(mTokenizer->isCPP(), tok->astOperand1(), tok->astOperand2(), mSettings->library, false, true, &errorPath) &&
-                           !Token::Match(tok, "=|-|-=|/|/=") &&
-                           isWithoutSideEffects(mTokenizer->isCPP(), tok->astOperand1())) {
-                    oppositeExpressionError(tok, errorPath);
-                } else if (!Token::Match(tok, "[-/%]")) { // These operators are not associative
-                    if (styleEnabled && tok->astOperand2() && tok->str() == tok->astOperand1()->str() && isSameExpression(mTokenizer->isCPP(), true, tok->astOperand2(), tok->astOperand1()->astOperand2(), mSettings->library, true, true, &errorPath) && isWithoutSideEffects(mTokenizer->isCPP(), tok->astOperand2()))
-                        duplicateExpressionError(tok->astOperand2(), tok->astOperand1()->astOperand2(), tok, errorPath);
-                    else if (tok->astOperand2() && isConstExpression(tok->astOperand1(), mSettings->library, true, mTokenizer->isCPP())) {
-                        const Token *ast1 = tok->astOperand1();
-                        while (ast1 && tok->str() == ast1->str()) {
-                            if (isSameExpression(mTokenizer->isCPP(), true, ast1->astOperand1(), tok->astOperand2(), mSettings->library, true, true, &errorPath) &&
-                                isWithoutSideEffects(mTokenizer->isCPP(), ast1->astOperand1()) &&
-                                isWithoutSideEffects(mTokenizer->isCPP(), ast1->astOperand2()))
-                                // Probably the message should be changed to 'duplicate expressions X in condition or something like that'.
-                                duplicateExpressionError(ast1->astOperand1(), tok->astOperand2(), tok, errorPath);
-                            ast1 = ast1->astOperand1();
-                        }
-                    }
-                }
-            } else if (styleEnabled && tok->astOperand1() && tok->astOperand2() && tok->str() == ":" && tok->astParent() && tok->astParent()->str() == "?") {
-                if (!tok->astOperand1()->values().empty() && !tok->astOperand2()->values().empty() && isEqualKnownValue(tok->astOperand1(), tok->astOperand2()))
-                    duplicateValueTernaryError(tok);
-                else if (isSameExpression(mTokenizer->isCPP(), true, tok->astOperand1(), tok->astOperand2(), mSettings->library, false, true, &errorPath))
-                    duplicateExpressionTernaryError(tok, errorPath);
-            }
-        }
-    }
-}
-
-void CheckOther::oppositeExpressionError(const Token *opTok, ErrorPath errors)
-{
-    errors.emplace_back(opTok, "");
-
-    const std::string& op = opTok ? opTok->str() : "&&";
-
-    reportError(errors, Severity::style, "oppositeExpression", "Opposite expression on both sides of \'" + op + "\'.\n"
-                "Finding the opposite expression on both sides of an operator is suspicious and might "
-                "indicate a cut and paste or logic error. Please examine this code carefully to "
-                "determine if it is correct.", CWE398, false);
-}
-
-void CheckOther::duplicateExpressionError(const Token *tok1, const Token *tok2, const Token *opTok, ErrorPath errors)
-{
-    errors.emplace_back(opTok, "");
-
-    const std::string& expr1 = tok1 ? tok1->expressionString() : "x";
-    const std::string& expr2 = tok2 ? tok2->expressionString() : "x";
-
-    const std::string& op = opTok ? opTok->str() : "&&";
-    std::string msg = "Same expression on both sides of \'" + op + "\'";
-    std::string id = "duplicateExpression";
-    if (expr1 != expr2) {
-        id = "knownConditionTrueFalse";
-        std::string exprMsg = "The expression \'" + expr1 + " " + op +  " " + expr2 + "\' is always ";
-        if (Token::Match(opTok, "==|>=|<="))
-            msg = exprMsg + "true";
-        else if (Token::Match(opTok, "!=|>|<"))
-            msg = exprMsg + "false";
-        if (!Token::Match(tok1, "%num%|NULL|nullptr") && !Token::Match(tok2, "%num%|NULL|nullptr"))
-            msg += " because '" + expr1 + "' and '" + expr2 + "' represent the same value";
-    }
-
-    reportError(errors, Severity::style, id.c_str(), msg + ".\n"
-                "Finding the same expression on both sides of an operator is suspicious and might "
-                "indicate a cut and paste or logic error. Please examine this code carefully to "
-                "determine if it is correct.", CWE398, false);
-}
-
-void CheckOther::duplicateAssignExpressionError(const Token *tok1, const Token *tok2, bool inconclusive)
-{
-    const std::list<const Token *> toks = { tok2, tok1 };
-
-    const std::string& var1 = tok1 ? tok1->str() : "x";
-    const std::string& var2 = tok2 ? tok2->str() : "x";
-
-    reportError(toks, Severity::style, "duplicateAssignExpression",
-                "Same expression used in consecutive assignments of '" + var1 + "' and '" + var2 + "'.\n"
-                "Finding variables '" + var1 + "' and '" + var2 + "' that are assigned the same expression "
-                "is suspicious and might indicate a cut and paste or logic error. Please examine this code carefully to "
-                "determine if it is correct.", CWE398, inconclusive);
-}
-
-void CheckOther::duplicateExpressionTernaryError(const Token *tok, ErrorPath errors)
-{
-    errors.emplace_back(tok, "");
-    reportError(errors, Severity::style, "duplicateExpressionTernary", "Same expression in both branches of ternary operator.\n"
-                "Finding the same expression in both branches of ternary operator is suspicious as "
-                "the same code is executed regardless of the condition.", CWE398, false);
-}
-
-void CheckOther::duplicateValueTernaryError(const Token *tok)
-{
-    reportError(tok, Severity::style, "duplicateValueTernary", "Same value in both branches of ternary operator.\n"
-                "Finding the same value in both branches of ternary operator is suspicious as "
-                "the same code is executed regardless of the condition.", CWE398, false);
-}
-
-void CheckOther::selfAssignmentError(const Token *tok, const std::string &varname)
-{
-    reportError(tok, Severity::warning,
-                "selfAssignment",
-                "$symbol:" + varname + "\n"
-                "Redundant assignment of '$symbol' to itself.", CWE398, false);
-}
-
-//-----------------------------------------------------------------------------
-// Check is a comparison of two variables leads to condition, which is
-// always true or false.
-// For instance: int a = 1; if(isless(a,a)){...}
-// In this case isless(a,a) always evaluates to false.
-//
-// Reference:
-// - http://www.cplusplus.com/reference/cmath/
-//-----------------------------------------------------------------------------
-void CheckOther::checkComparisonFunctionIsAlwaysTrueOrFalse()
-{
-    if (!mSettings->isEnabled(Settings::WARNING))
-        return;
-
-    const SymbolDatabase *symbolDatabase = mTokenizer->getSymbolDatabase();
-    for (const Scope * scope : symbolDatabase->functionScopes) {
-        for (const Token* tok = scope->bodyStart->next(); tok != scope->bodyEnd; tok = tok->next()) {
-            if (tok->isName() && Token::Match(tok, "isgreater|isless|islessgreater|isgreaterequal|islessequal ( %var% , %var% )")) {
-                const int varidLeft = tok->tokAt(2)->varId();// get the left varid
-                const int varidRight = tok->tokAt(4)->varId();// get the right varid
-                // compare varids: if they are not zero but equal
-                // --> the comparison function is called with the same variables
-                if (varidLeft == varidRight) {
-                    const std::string& functionName = tok->str(); // store function name
-                    const std::string& varNameLeft = tok->strAt(2); // get the left variable name
-                    if (functionName == "isgreater" || functionName == "isless" || functionName == "islessgreater") {
-                        // e.g.: isgreater(x,x) --> (x)>(x) --> false
-                        checkComparisonFunctionIsAlwaysTrueOrFalseError(tok, functionName, varNameLeft, false);
-                    } else { // functionName == "isgreaterequal" || functionName == "islessequal"
-                        // e.g.: isgreaterequal(x,x) --> (x)>=(x) --> true
-                        checkComparisonFunctionIsAlwaysTrueOrFalseError(tok, functionName, varNameLeft, true);
-                    }
-                }
-            }
-        }
-    }
-}
-void CheckOther::checkComparisonFunctionIsAlwaysTrueOrFalseError(const Token* tok, const std::string &functionName, const std::string &varName, const bool result)
-{
-    const std::string strResult = result ? "true" : "false";
-    const struct CWE cweResult = result ? CWE571 : CWE570;
-
-    reportError(tok, Severity::warning, "comparisonFunctionIsAlwaysTrueOrFalse",
-                "$symbol:" + functionName + "\n"
-                "Comparison of two identical variables with $symbol(" + varName + "," + varName + ") always evaluates to " + strResult + ".\n"
-                "The function $symbol is designed to compare two variables. Calling this function with one variable (" + varName + ") "
-                "for both parameters leads to a statement which is always " + strResult + ".", cweResult, false);
-}
-
-//---------------------------------------------------------------------------
-// Check testing sign of unsigned variables and pointers.
-//---------------------------------------------------------------------------
-void CheckOther::checkSignOfUnsignedVariable()
-{
-    if (!mSettings->isEnabled(Settings::STYLE))
-        return;
-
-    const SymbolDatabase *symbolDatabase = mTokenizer->getSymbolDatabase();
-
-    for (const Scope * scope : symbolDatabase->functionScopes) {
-        // check all the code in the function
-        for (const Token *tok = scope->bodyStart->next(); tok != scope->bodyEnd; tok = tok->next()) {
-            if (!tok->isComparisonOp() || !tok->astOperand1() || !tok->astOperand2())
-                continue;
-
-            const ValueFlow::Value *v1 = tok->astOperand1()->getValue(0);
-            const ValueFlow::Value *v2 = tok->astOperand2()->getValue(0);
-
-            if (Token::Match(tok, "<|<=") && v2 && v2->isKnown()) {
-                const ValueType* vt = tok->astOperand1()->valueType();
-                if (vt && vt->pointer)
-                    pointerLessThanZeroError(tok, v2);
-                if (vt && vt->sign == ValueType::UNSIGNED)
-                    unsignedLessThanZeroError(tok, v2, tok->astOperand1()->expressionString());
-            } else if (Token::Match(tok, ">|>=") && v1 && v1->isKnown()) {
-                const ValueType* vt = tok->astOperand2()->valueType();
-                if (vt && vt->pointer)
-                    pointerLessThanZeroError(tok, v1);
-                if (vt && vt->sign == ValueType::UNSIGNED)
-                    unsignedLessThanZeroError(tok, v1, tok->astOperand2()->expressionString());
-            } else if (Token::simpleMatch(tok, ">=") && v2 && v2->isKnown()) {
-                const ValueType* vt = tok->astOperand1()->valueType();
-                if (vt && vt->pointer)
-                    pointerPositiveError(tok, v2);
-                if (vt && vt->sign == ValueType::UNSIGNED)
-                    unsignedPositiveError(tok, v2, tok->astOperand1()->expressionString());
-            } else if (Token::simpleMatch(tok, "<=") && v1 && v1->isKnown()) {
-                const ValueType* vt = tok->astOperand2()->valueType();
-                if (vt && vt->pointer)
-                    pointerPositiveError(tok, v1);
-                if (vt && vt->sign == ValueType::UNSIGNED)
-                    unsignedPositiveError(tok, v1, tok->astOperand2()->expressionString());
-            }
-        }
-    }
-}
-
-void CheckOther::unsignedLessThanZeroError(const Token *tok, const ValueFlow::Value * v, const std::string &varname)
-{
-    reportError(getErrorPath(tok, v, "Unsigned less than zero"), Severity::style, "unsignedLessThanZero",
-                "$symbol:" + varname + "\n"
-                "Checking if unsigned expression '$symbol' is less than zero.\n"
-                "The unsigned expression '$symbol' will never be negative so it "
-                "is either pointless or an error to check if it is.", CWE570, false);
-}
-
-void CheckOther::pointerLessThanZeroError(const Token *tok, const ValueFlow::Value *v)
-{
-    reportError(getErrorPath(tok, v, "Pointer less than zero"), Severity::style, "pointerLessThanZero",
-                "A pointer can not be negative so it is either pointless or an error to check if it is.", CWE570, false);
-}
-
-void CheckOther::unsignedPositiveError(const Token *tok, const ValueFlow::Value * v, const std::string &varname)
-{
-    reportError(getErrorPath(tok, v, "Unsigned positive"), Severity::style, "unsignedPositive",
-                "$symbol:" + varname + "\n"
-                "Unsigned expression '$symbol' can't be negative so it is unnecessary to test it.", CWE570, false);
-}
-
-void CheckOther::pointerPositiveError(const Token *tok, const ValueFlow::Value * v)
-{
-    reportError(getErrorPath(tok, v, "Pointer positive"), Severity::style, "pointerPositive",
-                "A pointer can not be negative so it is either pointless or an error to check if it is not.", CWE570, false);
-}
-
-/* check if a constructor in given class scope takes a reference */
-static bool constructorTakesReference(const Scope * const classScope)
-{
-    for (const Function &constructor : classScope->functionList) {
-        if (constructor.isConstructor()) {
-            for (int argnr = 0U; argnr < constructor.argCount(); argnr++) {
-                const Variable * const argVar = constructor.getArgumentVar(argnr);
-                if (argVar && argVar->isReference()) {
-                    return true;
-                }
-            }
-        }
-    }
-    return false;
-}
-
-//---------------------------------------------------------------------------
-// This check rule works for checking the "const A a = getA()" usage when getA() returns "const A &" or "A &".
-// In most scenarios, "const A & a = getA()" will be more efficient.
-//---------------------------------------------------------------------------
-void CheckOther::checkRedundantCopy()
-{
-    if (!mSettings->isEnabled(Settings::PERFORMANCE) || mTokenizer->isC() || !mSettings->inconclusive)
-        return;
-
-    const SymbolDatabase *symbolDatabase = mTokenizer->getSymbolDatabase();
-
-    for (const Variable* var : symbolDatabase->variableList()) {
-        if (!var || var->isReference() || !var->isConst() || var->isPointer() || (!var->type() && !var->isStlType())) // bailout if var is of standard type, if it is a pointer or non-const
-            continue;
-
-        const Token* startTok = var->nameToken();
-        if (startTok->strAt(1) == "=") // %type% %name% = ... ;
-            ;
-        else if (startTok->strAt(1) == "(" && var->isClass() && var->typeScope()) {
-            // Object is instantiated. Warn if constructor takes arguments by value.
-            if (constructorTakesReference(var->typeScope()))
-                continue;
-        } else
-            continue;
-
-        const Token* tok = startTok->next()->astOperand2();
-        if (!tok)
-            continue;
-        if (!Token::Match(tok->previous(), "%name% ("))
-            continue;
-        if (!Token::Match(tok->link(), ") )| ;")) // bailout for usage like "const A a = getA()+3"
-            continue;
-
-        const Function* func = tok->previous()->function();
-        if (func && func->tokenDef->strAt(-1) == "&") {
-            redundantCopyError(startTok, startTok->str());
-        }
-    }
-}
-void CheckOther::redundantCopyError(const Token *tok,const std::string& varname)
-{
-    reportError(tok, Severity::performance, "redundantCopyLocalConst",
-                "$symbol:" + varname + "\n"
-                "Use const reference for '$symbol' to avoid unnecessary data copying.\n"
-                "The const variable '$symbol' is assigned a copy of the data. You can avoid "
-                "the unnecessary data copying by converting '$symbol' to const reference.",
-                CWE398,
-                true); // since #5618 that check became inconclusive
-}
-
-//---------------------------------------------------------------------------
-// Checking for shift by negative values
-//---------------------------------------------------------------------------
-
-static bool isNegative(const Token *tok, const Settings *settings)
-{
-    return tok->valueType() && tok->valueType()->sign == ValueType::SIGNED && tok->getValueLE(-1LL, settings);
-}
-
-void CheckOther::checkNegativeBitwiseShift()
-{
-    const bool portability = mSettings->isEnabled(Settings::PORTABILITY);
-
-    for (const Token* tok = mTokenizer->tokens(); tok; tok = tok->next()) {
-        if (!tok->astOperand1() || !tok->astOperand2())
-            continue;
-
-        if (!Token::Match(tok, "<<|>>|<<=|>>="))
-            continue;
-
-        // don't warn if lhs is a class. this is an overloaded operator then
-        if (mTokenizer->isCPP()) {
-            const ValueType * lhsType = tok->astOperand1()->valueType();
-            if (!lhsType || !lhsType->isIntegral())
-                continue;
-        }
-
-        // bailout if operation is protected by ?:
-        bool ternary = false;
-        for (const Token *parent = tok; parent; parent = parent->astParent()) {
-            if (Token::Match(parent, "?|:")) {
-                ternary = true;
-                break;
-            }
-        }
-        if (ternary)
-            continue;
-
-        // Get negative rhs value. preferably a value which doesn't have 'condition'.
-        if (portability && isNegative(tok->astOperand1(), mSettings))
-            negativeBitwiseShiftError(tok, 1);
-        else if (isNegative(tok->astOperand2(), mSettings))
-            negativeBitwiseShiftError(tok, 2);
-    }
-}
-
-
-void CheckOther::negativeBitwiseShiftError(const Token *tok, int op)
-{
-    if (op == 1)
-        // LHS - this is used by intention in various software, if it
-        // is used often in a project and works as expected then this is
-        // a portability issue
-        reportError(tok, Severity::portability, "shiftNegativeLHS", "Shifting a negative value is technically undefined behaviour", CWE758, false);
-    else // RHS
-        reportError(tok, Severity::error, "shiftNegative", "Shifting by a negative value is undefined behaviour", CWE758, false);
-}
-
-//---------------------------------------------------------------------------
-// Check for incompletely filled buffers.
-//---------------------------------------------------------------------------
-void CheckOther::checkIncompleteArrayFill()
-{
-    if (!mSettings->inconclusive)
-        return;
-    const bool printWarning = mSettings->isEnabled(Settings::WARNING);
-    const bool printPortability = mSettings->isEnabled(Settings::PORTABILITY);
-    if (!printPortability && !printWarning)
-        return;
-
-    const SymbolDatabase *symbolDatabase = mTokenizer->getSymbolDatabase();
-
-    for (const Scope * scope : symbolDatabase->functionScopes) {
-        for (const Token* tok = scope->bodyStart->next(); tok != scope->bodyEnd; tok = tok->next()) {
-            if (Token::Match(tok, "memset|memcpy|memmove ( %var% ,") && Token::Match(tok->linkAt(1)->tokAt(-2), ", %num% )")) {
-                const Variable *var = tok->tokAt(2)->variable();
-                if (!var || !var->isArray() || var->dimensions().empty() || !var->dimension(0))
-                    continue;
-
-                if (MathLib::toLongNumber(tok->linkAt(1)->strAt(-1)) == var->dimension(0)) {
-                    int size = mTokenizer->sizeOfType(var->typeStartToken());
-                    if (size == 0 && var->valueType()->pointer)
-                        size = mSettings->sizeof_pointer;
-                    if ((size != 1 && size != 100 && size != 0) || var->isPointer()) {
-                        if (printWarning)
-                            incompleteArrayFillError(tok, var->name(), tok->str(), false);
-                    } else if (var->valueType()->type == ValueType::Type::BOOL && printPortability) // sizeof(bool) is not 1 on all platforms
-                        incompleteArrayFillError(tok, var->name(), tok->str(), true);
-                }
-            }
-        }
-    }
-}
-
-void CheckOther::incompleteArrayFillError(const Token* tok, const std::string& buffer, const std::string& function, bool boolean)
-{
-    if (boolean)
-        reportError(tok, Severity::portability, "incompleteArrayFill",
-                    "$symbol:" + buffer + "\n"
-                    "$symbol:" + function + "\n"
-                    "Array '" + buffer + "' might be filled incompletely. Did you forget to multiply the size given to '" + function + "()' with 'sizeof(*" + buffer + ")'?\n"
-                    "The array '" + buffer + "' is filled incompletely. The function '" + function + "()' needs the size given in bytes, but the type 'bool' is larger than 1 on some platforms. Did you forget to multiply the size with 'sizeof(*" + buffer + ")'?", CWE131, true);
-    else
-        reportError(tok, Severity::warning, "incompleteArrayFill",
-                    "$symbol:" + buffer + "\n"
-                    "$symbol:" + function + "\n"
-                    "Array '" + buffer + "' is filled incompletely. Did you forget to multiply the size given to '" + function + "()' with 'sizeof(*" + buffer + ")'?\n"
-                    "The array '" + buffer + "' is filled incompletely. The function '" + function + "()' needs the size given in bytes, but an element of the given array is larger than one byte. Did you forget to multiply the size with 'sizeof(*" + buffer + ")'?", CWE131, true);
-}
-
-//---------------------------------------------------------------------------
-// Detect NULL being passed to variadic function.
-//---------------------------------------------------------------------------
-
-void CheckOther::checkVarFuncNullUB()
-{
-    if (!mSettings->isEnabled(Settings::PORTABILITY))
-        return;
-
-    const SymbolDatabase *symbolDatabase = mTokenizer->getSymbolDatabase();
-    for (const Scope * scope : symbolDatabase->functionScopes) {
-        for (const Token* tok = scope->bodyStart; tok != scope->bodyEnd; tok = tok->next()) {
-            // Is NULL passed to a function?
-            if (Token::Match(tok,"[(,] NULL [,)]")) {
-                // Locate function name in this function call.
-                const Token *ftok = tok;
-                int argnr = 1;
-                while (ftok && ftok->str() != "(") {
-                    if (ftok->str() == ")")
-                        ftok = ftok->link();
-                    else if (ftok->str() == ",")
-                        ++argnr;
-                    ftok = ftok->previous();
-                }
-                ftok = ftok ? ftok->previous() : nullptr;
-                if (ftok && ftok->isName()) {
-                    // If this is a variadic function then report error
-                    const Function *f = ftok->function();
-                    if (f && f->argCount() <= argnr) {
-                        const Token *tok2 = f->argDef;
-                        tok2 = tok2 ? tok2->link() : nullptr; // goto ')'
-                        if (tok2 && Token::simpleMatch(tok2->tokAt(-3), ". . ."))
-                            varFuncNullUBError(tok);
-                    }
-                }
-            }
-        }
-    }
-}
-
-void CheckOther::varFuncNullUBError(const Token *tok)
-{
-    reportError(tok,
-                Severity::portability,
-                "varFuncNullUB",
-                "Passing NULL after the last typed argument to a variadic function leads to undefined behaviour.\n"
-                "Passing NULL after the last typed argument to a variadic function leads to undefined behaviour.\n"
-                "The C99 standard, in section 7.15.1.1, states that if the type used by va_arg() is not compatible with the type of the actual next argument (as promoted according to the default argument promotions), the behavior is undefined.\n"
-                "The value of the NULL macro is an implementation-defined null pointer constant (7.17), which can be any integer constant expression with the value 0, or such an expression casted to (void*) (6.3.2.3). This includes values like 0, 0L, or even 0LL.\n"
-                "In practice on common architectures, this will cause real crashes if sizeof(int) != sizeof(void*), and NULL is defined to 0 or any other null pointer constant that promotes to int.\n"
-                "To reproduce you might be able to use this little code example on 64bit platforms. If the output includes \"ERROR\", the sentinel had only 4 out of 8 bytes initialized to zero and was not detected as the final argument to stop argument processing via va_arg(). Changing the 0 to (void*)0 or 0L will make the \"ERROR\" output go away.\n"
-                "#include <stdarg.h>\n"
-                "#include <stdio.h>\n"
-                "\n"
-                "void f(char *s, ...) {\n"
-                "    va_list ap;\n"
-                "    va_start(ap,s);\n"
-                "    for (;;) {\n"
-                "        char *p = va_arg(ap,char*);\n"
-                "        printf(\"%018p, %s\\n\", p, (long)p & 255 ? p : \"\");\n"
-                "        if(!p) break;\n"
-                "    }\n"
-                "    va_end(ap);\n"
-                "}\n"
-                "\n"
-                "void g() {\n"
-                "    char *s2 = \"x\";\n"
-                "    char *s3 = \"ERROR\";\n"
-                "\n"
-                "    // changing 0 to 0L for the 7th argument (which is intended to act as sentinel) makes the error go away on x86_64\n"
-                "    f(\"first\", s2, s2, s2, s2, s2, 0, s3, (char*)0);\n"
-                "}\n"
-                "\n"
-                "void h() {\n"
-                "    int i;\n"
-                "    volatile unsigned char a[1000];\n"
-                "    for (i = 0; i<sizeof(a); i++)\n"
-                "        a[i] = -1;\n"
-                "}\n"
-                "\n"
-                "int main() {\n"
-                "    h();\n"
-                "    g();\n"
-                "    return 0;\n"
-                "}", CWE475, false);
-}
-
-void CheckOther::checkRedundantPointerOp()
-{
-    if (!mSettings->isEnabled(Settings::STYLE))
-        return;
-
-    for (const Token *tok = mTokenizer->tokens(); tok; tok = tok->next()) {
-        if (!tok->isUnaryOp("&") || !tok->astOperand1()->isUnaryOp("*"))
-            continue;
-
-        // variable
-        const Token *varTok = tok->astOperand1()->astOperand1();
-        if (!varTok || varTok->isExpandedMacro())
-            continue;
-
-        const Variable *var = varTok->variable();
-        if (!var || !var->isPointer())
-            continue;
-
-        redundantPointerOpError(tok, var->name(), false);
-    }
-}
-
-void CheckOther::redundantPointerOpError(const Token* tok, const std::string &varname, bool inconclusive)
-{
-    reportError(tok, Severity::style, "redundantPointerOp",
-                "$symbol:" + varname + "\n"
-                "Redundant pointer operation on '$symbol' - it's already a pointer.", CWE398, inconclusive);
-}
-
-void CheckOther::checkInterlockedDecrement()
-{
-    if (!mSettings->isWindowsPlatform()) {
-        return;
-    }
-
-    for (const Token *tok = mTokenizer->tokens(); tok; tok = tok->next()) {
-        if (tok->isName() && Token::Match(tok, "InterlockedDecrement ( & %name% ) ; if ( %name%|!|0")) {
-            const Token* interlockedVarTok = tok->tokAt(3);
-            const Token* checkStartTok =  interlockedVarTok->tokAt(5);
-            if ((Token::Match(checkStartTok, "0 %comp% %name% )") && checkStartTok->strAt(2) == interlockedVarTok->str()) ||
-                (Token::Match(checkStartTok, "! %name% )") && checkStartTok->strAt(1) == interlockedVarTok->str()) ||
-                (Token::Match(checkStartTok, "%name% )") && checkStartTok->str() == interlockedVarTok->str()) ||
-                (Token::Match(checkStartTok, "%name% %comp% 0 )") && checkStartTok->str() == interlockedVarTok->str())) {
-                raceAfterInterlockedDecrementError(checkStartTok);
-            }
-        } else if (Token::Match(tok, "if ( ::| InterlockedDecrement ( & %name%")) {
-            const Token* condEnd = tok->next()->link();
-            const Token* funcTok = tok->tokAt(2);
-            const Token* firstAccessTok = funcTok->str() == "::" ? funcTok->tokAt(4) : funcTok->tokAt(3);
-            if (condEnd && condEnd->next() && condEnd->next()->link()) {
-                const Token* ifEndTok = condEnd->next()->link();
-                if (Token::Match(ifEndTok, "} return %name%")) {
-                    const Token* secondAccessTok = ifEndTok->tokAt(2);
-                    if (secondAccessTok->str() == firstAccessTok->str()) {
-                        raceAfterInterlockedDecrementError(secondAccessTok);
-                    }
-                } else if (Token::Match(ifEndTok, "} else { return %name%")) {
-                    const Token* secondAccessTok = ifEndTok->tokAt(4);
-                    if (secondAccessTok->str() == firstAccessTok->str()) {
-                        raceAfterInterlockedDecrementError(secondAccessTok);
-                    }
-                }
-            }
-        }
-    }
-}
-
-void CheckOther::raceAfterInterlockedDecrementError(const Token* tok)
-{
-    reportError(tok, Severity::error, "raceAfterInterlockedDecrement",
-                "Race condition: non-interlocked access after InterlockedDecrement(). Use InterlockedDecrement() return value instead.", CWE362, false);
-}
-
-void CheckOther::checkUnusedLabel()
-{
-    if (!mSettings->isEnabled(Settings::STYLE) && !mSettings->isEnabled(Settings::WARNING))
-        return;
-
-    const SymbolDatabase *symbolDatabase = mTokenizer->getSymbolDatabase();
-    for (const Scope * scope : symbolDatabase->functionScopes) {
-        for (const Token* tok = scope->bodyStart; tok != scope->bodyEnd; tok = tok->next()) {
-            if (!tok->scope()->isExecutable())
-                tok = tok->scope()->bodyEnd;
-
-            if (Token::Match(tok, "{|}|; %name% :") && tok->strAt(1) != "default") {
-                if (!Token::findsimplematch(scope->bodyStart->next(), ("goto " + tok->strAt(1)).c_str(), scope->bodyEnd->previous()))
-                    unusedLabelError(tok->next(), tok->next()->scope()->type == Scope::eSwitch);
-            }
-        }
-    }
-}
-
-void CheckOther::unusedLabelError(const Token* tok, bool inSwitch)
-{
-    if (inSwitch) {
-        if (!tok || mSettings->isEnabled(Settings::WARNING))
-            reportError(tok, Severity::warning, "unusedLabelSwitch",
-                        "$symbol:" + (tok ? tok->str() : emptyString) + "\n"
-                        "Label '$symbol' is not used. Should this be a 'case' of the enclosing switch()?", CWE398, false);
-    } else {
-        if (!tok || mSettings->isEnabled(Settings::STYLE))
-            reportError(tok, Severity::style, "unusedLabel",
-                        "$symbol:" + (tok ? tok->str() : emptyString) + "\n"
-                        "Label '$symbol' is not used.", CWE398, false);
-    }
-}
-
-
-void CheckOther::checkEvaluationOrder()
-{
-    // This checker is not written according to C++11 sequencing rules
-    if (mTokenizer->isCPP() && mSettings->standards.cpp >= Standards::CPP11)
-        return;
-
-    const SymbolDatabase *symbolDatabase = mTokenizer->getSymbolDatabase();
-    for (const Scope * functionScope : symbolDatabase->functionScopes) {
-        for (const Token* tok = functionScope->bodyStart; tok != functionScope->bodyEnd; tok = tok->next()) {
-            if (!Token::Match(tok, "++|--") && !tok->isAssignmentOp())
-                continue;
-            if (!tok->astOperand1())
-                continue;
-            for (const Token *tok2 = tok;; tok2 = tok2->astParent()) {
-                // If ast parent is a sequence point then break
-                const Token * const parent = tok2->astParent();
-                if (!parent)
-                    break;
-                if (Token::Match(parent, "%oror%|&&|?|:|;"))
-                    break;
-                if (parent->str() == ",") {
-                    const Token *par = parent;
-                    while (Token::simpleMatch(par,","))
-                        par = par->astParent();
-                    // not function or in a while clause => break
-                    if (!(par && par->str() == "(" && par->astOperand2() && par->strAt(-1) != "while"))
-                        break;
-                    // control flow (if|while|etc) => break
-                    if (Token::simpleMatch(par->link(),") {"))
-                        break;
-                    // sequence point in function argument: dostuff((1,2),3) => break
-                    par = par->next();
-                    while (par && (par->previous() != parent))
-                        par = par->nextArgument();
-                    if (!par)
-                        break;
-                }
-                if (parent->str() == "(" && parent->astOperand2())
-                    break;
-
-                // self assignment..
-                if (tok2 == tok &&
-                    tok->str() == "=" &&
-                    parent->str() == "=" &&
-                    isSameExpression(mTokenizer->isCPP(), false, tok->astOperand1(), parent->astOperand1(), mSettings->library, true, false)) {
-                    if (mSettings->isEnabled(Settings::WARNING) &&
-                        isSameExpression(mTokenizer->isCPP(), true, tok->astOperand1(), parent->astOperand1(), mSettings->library, true, false))
-                        selfAssignmentError(parent, tok->astOperand1()->expressionString());
-                    break;
-                }
-
-                // Is expression used?
-                bool foundError = false;
-                visitAstNodes((parent->astOperand1() != tok2) ? parent->astOperand1() : parent->astOperand2(),
-                [&](const Token *tok3) {
-                    if (tok3->str() == "&" && !tok3->astOperand2())
-                        return ChildrenToVisit::none; // don't handle address-of for now
-                    if (tok3->str() == "(" && Token::simpleMatch(tok3->previous(), "sizeof"))
-                        return ChildrenToVisit::none; // don't care about sizeof usage
-                    if (isSameExpression(mTokenizer->isCPP(), false, tok->astOperand1(), tok3, mSettings->library, true, false))
-                        foundError = true;
-                    return foundError ? ChildrenToVisit::done : ChildrenToVisit::op1_and_op2;
-                });
-
-                if (foundError) {
-                    unknownEvaluationOrder(parent);
-                    break;
-                }
-            }
-        }
-    }
-}
-
-void CheckOther::unknownEvaluationOrder(const Token* tok)
-{
-    reportError(tok, Severity::error, "unknownEvaluationOrder",
-                "Expression '" + (tok ? tok->expressionString() : std::string("x = x++;")) + "' depends on order of evaluation of side effects", CWE768, false);
-}
-
-void CheckOther::checkAccessOfMovedVariable()
-{
-    if (!mTokenizer->isCPP() || mSettings->standards.cpp < Standards::CPP11 || !mSettings->isEnabled(Settings::WARNING))
-        return;
-    CheckUninitVar checkUninitVar(mTokenizer, mSettings, mErrorLogger);
-    const bool reportInconclusive = mSettings->inconclusive;
-    const SymbolDatabase *symbolDatabase = mTokenizer->getSymbolDatabase();
-    for (const Scope * scope : symbolDatabase->functionScopes) {
-        const Token * scopeStart = scope->bodyStart;
-        if (scope->function) {
-            const Token * memberInitializationStart = scope->function->constructorMemberInitialization();
-            if (memberInitializationStart)
-                scopeStart = memberInitializationStart;
-        }
-        for (const Token* tok = scopeStart->next(); tok != scope->bodyEnd; tok = tok->next()) {
-            const ValueFlow::Value * movedValue = tok->getMovedValue();
-            if (!movedValue || movedValue->moveKind == ValueFlow::Value::MoveKind::NonMovedVariable)
-                continue;
-            if (movedValue->isInconclusive() && !reportInconclusive)
-                continue;
-
-            bool inconclusive = false;
-            bool accessOfMoved = false;
-            if (tok->strAt(1) == ".") {
-                if (tok->next()->originalName() == "->")
-                    accessOfMoved = true;
-                else
-                    inconclusive = true;
-            } else {
-                const bool isVariableChanged = isVariableChangedByFunctionCall(tok, mSettings, &inconclusive);
-                accessOfMoved = !isVariableChanged && checkUninitVar.isVariableUsage(tok, false, CheckUninitVar::NO_ALLOC);
-                if (inconclusive) {
-                    accessOfMoved = !isMovedParameterAllowedForInconclusiveFunction(tok);
-                    if (accessOfMoved)
-                        inconclusive = false;
-                }
-            }
-            if (accessOfMoved || (inconclusive && reportInconclusive))
-                accessMovedError(tok, tok->str(), movedValue, inconclusive || movedValue->isInconclusive());
-        }
-    }
-}
-
-bool CheckOther::isMovedParameterAllowedForInconclusiveFunction(const Token * tok)
-{
-    if (Token::simpleMatch(tok->tokAt(-4), "std :: move ("))
-        return false;
-    const Token * tokAtM2 = tok->tokAt(-2);
-    if (Token::simpleMatch(tokAtM2, "> (") && tokAtM2->link()) {
-        const Token * leftAngle = tokAtM2->link();
-        if (Token::simpleMatch(leftAngle->tokAt(-3), "std :: forward <"))
-            return false;
-    }
-    return true;
-}
-
-void CheckOther::accessMovedError(const Token *tok, const std::string &varname, const ValueFlow::Value *value, bool inconclusive)
-{
-    if (!tok) {
-        reportError(tok, Severity::warning, "accessMoved", "Access of moved variable 'v'.", CWE672, false);
-        reportError(tok, Severity::warning, "accessForwarded", "Access of forwarded variable 'v'.", CWE672, false);
-        return;
-    }
-
-    const char * errorId = nullptr;
-    std::string kindString;
-    switch (value->moveKind) {
-    case ValueFlow::Value::MoveKind::MovedVariable:
-        errorId = "accessMoved";
-        kindString = "moved";
-        break;
-    case ValueFlow::Value::MoveKind::ForwardedVariable:
-        errorId = "accessForwarded";
-        kindString = "forwarded";
-        break;
-    default:
-        return;
-    }
-    const std::string errmsg("$symbol:" + varname + "\nAccess of " + kindString + " variable '$symbol'.");
-    const ErrorPath errorPath = getErrorPath(tok, value, errmsg);
-    reportError(errorPath, Severity::warning, errorId, errmsg, CWE672, inconclusive);
-}
-
-
-
-void CheckOther::checkFuncArgNamesDifferent()
-{
-    const bool style = mSettings->isEnabled(Settings::STYLE);
-    const bool inconclusive = mSettings->inconclusive;
-    const bool warning = mSettings->isEnabled(Settings::WARNING);
-
-    if (!(warning || (style && inconclusive)))
-        return;
-
-    const SymbolDatabase *symbolDatabase = mTokenizer->getSymbolDatabase();
-    // check every function
-    for (const Scope *scope : symbolDatabase->functionScopes) {
-        const Function * function = scope->function;
-        // only check functions with arguments
-        if (!function || function->argCount() == 0)
-            continue;
-
-        // only check functions with separate declarations and definitions
-        if (function->argDef == function->arg)
-            continue;
-
-        // get the function argument name tokens
-        std::vector<const Token *>  declarations(function->argCount());
-        std::vector<const Token *>  definitions(function->argCount());
-        const Token * decl = function->argDef->next();
-        for (int j = 0; j < function->argCount(); ++j) {
-            declarations[j] = nullptr;
-            definitions[j] = nullptr;
-            // get the definition
-            const Variable * variable = function->getArgumentVar(j);
-            if (variable) {
-                definitions[j] = variable->nameToken();
-            }
-            // get the declaration (search for first token with varId)
-            while (decl && !Token::Match(decl, ",|)|;")) {
-                // skip everything after the assignment because
-                // it could also have a varId or be the first
-                // token with a varId if there is no name token
-                if (decl->str() == "=") {
-                    decl = decl->nextArgument();
-                    break;
-                }
-                // skip over template
-                if (decl->link())
-                    decl = decl->link();
-                else if (decl->varId())
-                    declarations[j] = decl;
-                decl = decl->next();
-            }
-            if (Token::simpleMatch(decl, ","))
-                decl = decl->next();
-        }
-        // check for different argument order
-        if (warning) {
-            bool order_different = false;
-            for (int j = 0; j < function->argCount(); ++j) {
-                if (!declarations[j] || !definitions[j] || declarations[j]->str() == definitions[j]->str())
-                    continue;
-
-                for (int k = 0; k < function->argCount(); ++k) {
-                    if (j != k && definitions[k] && declarations[j]->str() == definitions[k]->str()) {
-                        order_different = true;
-                        break;
-                    }
-                }
-            }
-            if (order_different) {
-                funcArgOrderDifferent(function->name(), function->argDef->next(), function->arg->next(), declarations, definitions);
-                continue;
-            }
-        }
-        // check for different argument names
-        if (style && inconclusive) {
-            for (int j = 0; j < function->argCount(); ++j) {
-                if (declarations[j] && definitions[j] && declarations[j]->str() != definitions[j]->str())
-                    funcArgNamesDifferent(function->name(), j, declarations[j], definitions[j]);
-            }
-        }
-    }
-}
-
-void CheckOther::funcArgNamesDifferent(const std::string & functionName, nonneg int index,
-                                       const Token* declaration, const Token* definition)
-{
-    std::list<const Token *> tokens = { declaration,definition };
-    reportError(tokens, Severity::style, "funcArgNamesDifferent",
-                "$symbol:" + functionName + "\n"
-                "Function '$symbol' argument " + MathLib::toString(index + 1) + " names different: declaration '" +
-                (declaration ? declaration->str() : std::string("A")) + "' definition '" +
-                (definition ? definition->str() : std::string("B")) + "'.", CWE628, true);
-}
-
-void CheckOther::funcArgOrderDifferent(const std::string & functionName,
-                                       const Token* declaration, const Token* definition,
-                                       const std::vector<const Token *> & declarations,
-                                       const std::vector<const Token *> & definitions)
-{
-    std::list<const Token *> tokens = {
-        declarations.size() ? declarations[0] ? declarations[0] : declaration : nullptr,
-        definitions.size() ? definitions[0] ? definitions[0] : definition : nullptr
-    };
-    std::string msg = "$symbol:" + functionName + "\nFunction '$symbol' argument order different: declaration '";
-    for (int i = 0; i < declarations.size(); ++i) {
-        if (i != 0)
-            msg += ", ";
-        if (declarations[i])
-            msg += declarations[i]->str();
-    }
-    msg += "' definition '";
-    for (int i = 0; i < definitions.size(); ++i) {
-        if (i != 0)
-            msg += ", ";
-        if (definitions[i])
-            msg += definitions[i]->str();
-    }
-    msg += "'";
-    reportError(tokens, Severity::warning, "funcArgOrderDifferent", msg, CWE683, false);
-}
-
-static const Token *findShadowed(const Scope *scope, const std::string &varname, int linenr)
-{
-    if (!scope)
-        return nullptr;
-    for (const Variable &var : scope->varlist) {
-        if (scope->isExecutable() && var.nameToken()->linenr() > linenr)
-            continue;
-        if (var.name() == varname)
-            return var.nameToken();
-    }
-    for (const Function &f : scope->functionList) {
-        if (f.name() == varname)
-            return f.tokenDef;
-    }
-    if (scope->type == Scope::eLambda)
-        return nullptr;
-    return findShadowed(scope->nestedIn, varname, linenr);
-}
-
-void CheckOther::checkShadowVariables()
-{
-    if (!mSettings->isEnabled(Settings::STYLE))
-        return;
-    const SymbolDatabase *symbolDatabase = mTokenizer->getSymbolDatabase();
-    for (const Scope & scope : symbolDatabase->scopeList) {
-        if (!scope.isExecutable() || scope.type == Scope::eLambda)
-            continue;
-        const Scope *functionScope = &scope;
-        while (functionScope && functionScope->type != Scope::ScopeType::eFunction && functionScope->type != Scope::ScopeType::eLambda)
-            functionScope = functionScope->nestedIn;
-        for (const Variable &var : scope.varlist) {
-            if (functionScope && functionScope->type == Scope::ScopeType::eFunction && functionScope->function) {
-                bool shadowArg = false;
-                for (const Variable &arg : functionScope->function->argumentList) {
-                    if (arg.nameToken() && var.name() == arg.name()) {
-                        shadowError(var.nameToken(), arg.nameToken(), "argument");
-                        shadowArg = true;
-                        break;
-                    }
-                }
-                if (shadowArg)
-                    continue;
-            }
-
-            const Token *shadowed = findShadowed(scope.nestedIn, var.name(), var.nameToken()->linenr());
-            if (!shadowed)
-                continue;
-            if (scope.type == Scope::eFunction && scope.className == var.name())
-                continue;
-            shadowError(var.nameToken(), shadowed, (shadowed->varId() != 0) ? "variable" : "function");
-        }
-    }
-}
-
-void CheckOther::shadowError(const Token *var, const Token *shadowed, std::string type)
-{
-    ErrorPath errorPath;
-    errorPath.push_back(ErrorPathItem(shadowed, "Shadowed declaration"));
-    errorPath.push_back(ErrorPathItem(var, "Shadow variable"));
-    const std::string &varname = var ? var->str() : type;
-    const std::string Type = char(std::toupper(type[0])) + type.substr(1);
-    const std::string id = "shadow" + Type;
-    const std::string message = "$symbol:" + varname + "\nLocal variable \'$symbol\' shadows outer " + type;
-    reportError(errorPath, Severity::style, id.c_str(), message, CWE398, false);
-}
-
-static bool isVariableExpression(const Token* tok)
-{
-    if (Token::Match(tok, "%var%"))
-        return true;
-    if (Token::simpleMatch(tok, "."))
-        return isVariableExpression(tok->astOperand1()) &&
-               isVariableExpression(tok->astOperand2());
-    return false;
-}
-
-void CheckOther::checkConstArgument()
-{
-    if (!mSettings->isEnabled(Settings::STYLE))
-        return;
-    const SymbolDatabase *symbolDatabase = mTokenizer->getSymbolDatabase();
-    for (const Scope *functionScope : symbolDatabase->functionScopes) {
-        for (const Token *tok = functionScope->bodyStart; tok != functionScope->bodyEnd; tok = tok->next()) {
-            if (!Token::simpleMatch(tok->astParent(), "("))
-                continue;
-            if (!Token::Match(tok->astParent()->previous(), "%name%"))
-                continue;
-            if (Token::Match(tok->astParent()->previous(), "if|while|switch|sizeof"))
-                continue;
-            if (tok == tok->astParent()->previous())
-                continue;
-            if (!tok->hasKnownIntValue())
-                continue;
-            if (Token::Match(tok, "++|--"))
-                continue;
-            if (isConstVarExpression(tok))
-                continue;
-            const Token * tok2 = tok;
-            if (isCPPCast(tok2))
-                tok2 = tok2->astOperand2();
-            if (isVariableExpression(tok2))
-                continue;
-            constArgumentError(tok, tok->astParent()->previous(), &tok->values().front());
-        }
-    }
-}
-
-void CheckOther::constArgumentError(const Token *tok, const Token *ftok, const ValueFlow::Value *value)
-{
-    MathLib::bigint intvalue = value ? value->intvalue : 0;
-    const std::string expr = tok ? tok->expressionString() : std::string("x");
-    const std::string fun = ftok ? ftok->str() : std::string("f");
-
-    const std::string errmsg = "Argument '" + expr + "' to function " + fun + " is always " + std::to_string(intvalue);
-    const ErrorPath errorPath = getErrorPath(tok, value, errmsg);
-    reportError(errorPath, Severity::style, "constArgument", errmsg, CWE570, false);
-}
-
-void CheckOther::checkComparePointers()
-{
-    const SymbolDatabase *symbolDatabase = mTokenizer->getSymbolDatabase();
-    for (const Scope *functionScope : symbolDatabase->functionScopes) {
-        for (const Token *tok = functionScope->bodyStart; tok != functionScope->bodyEnd; tok = tok->next()) {
-            if (!Token::Match(tok, "<|>|<=|>=|-"))
-                continue;
-            const Token *tok1 = tok->astOperand1();
-            const Token *tok2 = tok->astOperand2();
-            if (!astIsPointer(tok1) || !astIsPointer(tok2))
-                continue;
-            ValueFlow::Value v1 = getLifetimeObjValue(tok1);
-            ValueFlow::Value v2 = getLifetimeObjValue(tok2);
-            if (!v1.isLocalLifetimeValue() || !v2.isLocalLifetimeValue())
-                continue;
-            const Variable *var1 = v1.tokvalue->variable();
-            const Variable *var2 = v2.tokvalue->variable();
-            if (!var1 || !var2)
-                continue;
-            if (v1.tokvalue->varId() == v2.tokvalue->varId())
-                continue;
-            if (var1->isReference() || var2->isReference())
-                continue;
-            if (var1->isRValueReference() || var2->isRValueReference())
-                continue;
-            comparePointersError(tok, &v1, &v2);
-        }
-    }
-}
-
-void CheckOther::comparePointersError(const Token *tok, const ValueFlow::Value *v1, const ValueFlow::Value *v2)
-{
-    ErrorPath errorPath;
-    std::string verb = "Comparing";
-    if (Token::simpleMatch(tok, "-"))
-        verb = "Subtracting";
-    if (v1) {
-        errorPath.emplace_back(v1->tokvalue->variable()->nameToken(), "Variable declared here.");
-        errorPath.insert(errorPath.end(), v1->errorPath.begin(), v1->errorPath.end());
-    }
-    if (v2) {
-        errorPath.emplace_back(v2->tokvalue->variable()->nameToken(), "Variable declared here.");
-        errorPath.insert(errorPath.end(), v2->errorPath.begin(), v2->errorPath.end());
-    }
-    errorPath.emplace_back(tok, "");
-    reportError(
-        errorPath, Severity::error, "comparePointers", verb + " pointers that point to different objects", CWE570, false);
-}
->>>>>>> 7061cc33
+}