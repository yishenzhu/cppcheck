/*
 * Cppcheck - A tool for static C/C++ code analysis
 * Copyright (C) 2007-2023 Cppcheck team.
 *
 * This program is free software: you can redistribute it and/or modify
 * it under the terms of the GNU General Public License as published by
 * the Free Software Foundation, either version 3 of the License, or
 * (at your option) any later version.
 *
 * This program is distributed in the hope that it will be useful,
 * but WITHOUT ANY WARRANTY; without even the implied warranty of
 * MERCHANTABILITY or FITNESS FOR A PARTICULAR PURPOSE.  See the
 * GNU General Public License for more details.
 *
 * You should have received a copy of the GNU General Public License
 * along with this program.  If not, see <http://www.gnu.org/licenses/>.
 */


//---------------------------------------------------------------------------
#include "checkother.h"

#include "astutils.h"
#include "fwdanalysis.h"
#include "library.h"
#include "mathlib.h"
#include "settings.h"
#include "standards.h"
#include "symboldatabase.h"
#include "token.h"
#include "tokenize.h"
#include "tokenlist.h"
#include "utils.h"
#include "valueflow.h"
#include "vfvalue.h"

#include "checkclass.h" // CheckClass::stl_containers_not_const

#include <algorithm> // find_if()
#include <cctype>
#include <list>
#include <map>
#include <memory>
#include <set>
#include <sstream>
#include <utility>
#include <numeric>

//---------------------------------------------------------------------------

// Register this check class (by creating a static instance of it)
namespace {
    CheckOther instance;
}

static const struct CWE CWE128(128U);   // Wrap-around Error
static const struct CWE CWE131(131U);   // Incorrect Calculation of Buffer Size
static const struct CWE CWE197(197U);   // Numeric Truncation Error
static const struct CWE CWE362(362U);   // Concurrent Execution using Shared Resource with Improper Synchronization ('Race Condition')
static const struct CWE CWE369(369U);   // Divide By Zero
static const struct CWE CWE398(398U);   // Indicator of Poor Code Quality
static const struct CWE CWE475(475U);   // Undefined Behavior for Input to API
static const struct CWE CWE561(561U);   // Dead Code
static const struct CWE CWE563(563U);   // Assignment to Variable without Use ('Unused Variable')
static const struct CWE CWE570(570U);   // Expression is Always False
static const struct CWE CWE571(571U);   // Expression is Always True
static const struct CWE CWE672(672U);   // Operation on a Resource after Expiration or Release
static const struct CWE CWE628(628U);   // Function Call with Incorrectly Specified Arguments
static const struct CWE CWE683(683U);   // Function Call With Incorrect Order of Arguments
static const struct CWE CWE686(686U);   // Function Call With Incorrect Argument Type
static const struct CWE CWE704(704U);   // Incorrect Type Conversion or Cast
static const struct CWE CWE758(758U);   // Reliance on Undefined, Unspecified, or Implementation-Defined Behavior
static const struct CWE CWE768(768U);   // Incorrect Short Circuit Evaluation
static const struct CWE CWE783(783U);   // Operator Precedence Logic Error

//----------------------------------------------------------------------------------
// The return value of fgetc(), getc(), ungetc(), getchar() etc. is an integer value.
// If this return value is stored in a character variable and then compared
// to EOF, which is an integer, the comparison maybe be false.
//
// Reference:
// - Ticket #160
// - http://www.cplusplus.com/reference/cstdio/fgetc/
// - http://www.cplusplus.com/reference/cstdio/getc/
// - http://www.cplusplus.com/reference/cstdio/getchar/
// - http://www.cplusplus.com/reference/cstdio/ungetc/ ...
//----------------------------------------------------------------------------------
void CheckOther::checkCastIntToCharAndBack()
{
    if (!mSettings->severity.isEnabled(Severity::warning))
        return;

    const SymbolDatabase *symbolDatabase = mTokenizer->getSymbolDatabase();
    for (const Scope * scope : symbolDatabase->functionScopes) {
        std::map<int, std::string> vars;
        for (const Token* tok = scope->bodyStart->next(); tok != scope->bodyEnd; tok = tok->next()) {
            // Quick check to see if any of the matches below have any chances
            if (!Token::Match(tok, "%var%|EOF %comp%|="))
                continue;
            if (Token::Match(tok, "%var% = fclose|fflush|fputc|fputs|fscanf|getchar|getc|fgetc|putchar|putc|puts|scanf|sscanf|ungetc (")) {
                const Variable *var = tok->variable();
                if (var && var->typeEndToken()->str() == "char" && !var->typeEndToken()->isSigned()) {
                    vars[tok->varId()] = tok->strAt(2);
                }
            } else if (Token::Match(tok, "EOF %comp% ( %var% = fclose|fflush|fputc|fputs|fscanf|getchar|getc|fgetc|putchar|putc|puts|scanf|sscanf|ungetc (")) {
                tok = tok->tokAt(3);
                const Variable *var = tok->variable();
                if (var && var->typeEndToken()->str() == "char" && !var->typeEndToken()->isSigned()) {
                    checkCastIntToCharAndBackError(tok, tok->strAt(2));
                }
            } else if (mTokenizer->isCPP() && (Token::Match(tok, "EOF %comp% ( %var% = std :: cin . get (") || Token::Match(tok, "EOF %comp% ( %var% = cin . get ("))) {
                tok = tok->tokAt(3);
                const Variable *var = tok->variable();
                if (var && var->typeEndToken()->str() == "char" && !var->typeEndToken()->isSigned()) {
                    checkCastIntToCharAndBackError(tok, "cin.get");
                }
            } else if (mTokenizer->isCPP() && (Token::Match(tok, "%var% = std :: cin . get (") || Token::Match(tok, "%var% = cin . get ("))) {
                const Variable *var = tok->variable();
                if (var && var->typeEndToken()->str() == "char" && !var->typeEndToken()->isSigned()) {
                    vars[tok->varId()] = "cin.get";
                }
            } else if (Token::Match(tok, "%var% %comp% EOF")) {
                if (vars.find(tok->varId()) != vars.end()) {
                    checkCastIntToCharAndBackError(tok, vars[tok->varId()]);
                }
            } else if (Token::Match(tok, "EOF %comp% %var%")) {
                tok = tok->tokAt(2);
                if (vars.find(tok->varId()) != vars.end()) {
                    checkCastIntToCharAndBackError(tok, vars[tok->varId()]);
                }
            }
        }
    }
}

void CheckOther::checkCastIntToCharAndBackError(const Token *tok, const std::string &strFunctionName)
{
    reportError(
        tok,
        Severity::warning,
        "checkCastIntToCharAndBack",
        "$symbol:" + strFunctionName + "\n"
        "Storing $symbol() return value in char variable and then comparing with EOF.\n"
        "When saving $symbol() return value in char variable there is loss of precision. "
        " When $symbol() returns EOF this value is truncated. Comparing the char "
        "variable with EOF can have unexpected results. For instance a loop \"while (EOF != (c = $symbol());\" "
        "loops forever on some compilers/platforms and on other compilers/platforms it will stop "
        "when the file contains a matching character.", CWE197, Certainty::normal
        );
}


//---------------------------------------------------------------------------
// Clarify calculation precedence for ternary operators.
//---------------------------------------------------------------------------
void CheckOther::clarifyCalculation()
{
    if (!mSettings->severity.isEnabled(Severity::style))
        return;

    const SymbolDatabase *symbolDatabase = mTokenizer->getSymbolDatabase();
    for (const Scope * scope : symbolDatabase->functionScopes) {
        for (const Token* tok = scope->bodyStart->next(); tok != scope->bodyEnd; tok = tok->next()) {
            // ? operator where lhs is arithmetical expression
            if (tok->str() != "?" || !tok->astOperand1() || !tok->astOperand1()->isCalculation())
                continue;
            if (!tok->astOperand1()->isArithmeticalOp() && tok->astOperand1()->tokType() != Token::eBitOp)
                continue;

            // non-pointer calculation in lhs and pointer in rhs => no clarification is needed
            if (tok->astOperand1()->isBinaryOp() && Token::Match(tok->astOperand1(), "%or%|&|%|*|/") && tok->astOperand2()->valueType() && tok->astOperand2()->valueType()->pointer > 0)
                continue;

            // bit operation in lhs and char literals in rhs => probably no mistake
            if (tok->astOperand1()->tokType() == Token::eBitOp && Token::Match(tok->astOperand2()->astOperand1(), "%char%") && Token::Match(tok->astOperand2()->astOperand2(), "%char%"))
                continue;

            // 2nd operand in lhs has known integer value => probably no mistake
            if (tok->astOperand1()->isBinaryOp() && tok->astOperand1()->astOperand2()->hasKnownIntValue()) {
                const Token *op = tok->astOperand1()->astOperand2();
                if (op->isNumber())
                    continue;
                if (op->valueType() && op->valueType()->isEnum())
                    continue;
            }

            // Is code clarified by parentheses already?
            const Token *tok2 = tok->astOperand1();
            for (; tok2; tok2 = tok2->next()) {
                if (tok2->str() == "(")
                    tok2 = tok2->link();
                else if (tok2->str() == ")")
                    break;
                else if (tok2->str() == "?") {
                    clarifyCalculationError(tok, tok->astOperand1()->str());
                    break;
                }
            }
        }
    }
}

void CheckOther::clarifyCalculationError(const Token *tok, const std::string &op)
{
    // suspicious calculation
    const std::string calc("'a" + op + "b?c:d'");

    // recommended calculation #1
    const std::string s1("'(a" + op + "b)?c:d'");

    // recommended calculation #2
    const std::string s2("'a" + op + "(b?c:d)'");

    reportError(tok,
                Severity::style,
                "clarifyCalculation",
                "Clarify calculation precedence for '" + op + "' and '?'.\n"
                "Suspicious calculation. Please use parentheses to clarify the code. "
                "The code '" + calc + "' should be written as either '" + s1 + "' or '" + s2 + "'.", CWE783, Certainty::normal);
}

//---------------------------------------------------------------------------
// Clarify (meaningless) statements like *foo++; with parentheses.
//---------------------------------------------------------------------------
void CheckOther::clarifyStatement()
{
    if (!mSettings->severity.isEnabled(Severity::warning))
        return;

    const SymbolDatabase *symbolDatabase = mTokenizer->getSymbolDatabase();
    for (const Scope * scope : symbolDatabase->functionScopes) {
        for (const Token* tok = scope->bodyStart; tok && tok != scope->bodyEnd; tok = tok->next()) {
            if (tok->astOperand1() && Token::Match(tok, "* %name%")) {
                const Token *tok2 = tok->previous();

                while (tok2 && tok2->str() == "*")
                    tok2 = tok2->previous();

                if (tok2 && !tok2->astParent() && Token::Match(tok2, "[{};]")) {
                    tok2 = tok->astOperand1();
                    if (Token::Match(tok2, "++|-- [;,]"))
                        clarifyStatementError(tok2);
                }
            }
        }
    }
}

void CheckOther::clarifyStatementError(const Token *tok)
{
    reportError(tok, Severity::warning, "clarifyStatement", "In expression like '*A++' the result of '*' is unused. Did you intend to write '(*A)++;'?\n"
                "A statement like '*A++;' might not do what you intended. Postfix 'operator++' is executed before 'operator*'. "
                "Thus, the dereference is meaningless. Did you intend to write '(*A)++;'?", CWE783, Certainty::normal);
}

//---------------------------------------------------------------------------
// Check for suspicious occurrences of 'if(); {}'.
//---------------------------------------------------------------------------
void CheckOther::checkSuspiciousSemicolon()
{
    if (!mSettings->certainty.isEnabled(Certainty::inconclusive) || !mSettings->severity.isEnabled(Severity::warning))
        return;

    const SymbolDatabase* const symbolDatabase = mTokenizer->getSymbolDatabase();

    // Look for "if(); {}", "for(); {}" or "while(); {}"
    for (const Scope &scope : symbolDatabase->scopeList) {
        if (scope.type == Scope::eIf || scope.type == Scope::eElse || scope.type == Scope::eWhile || scope.type == Scope::eFor) {
            // Ensure the semicolon is at the same line number as the if/for/while statement
            // and the {..} block follows it without an extra empty line.
            if (Token::simpleMatch(scope.bodyStart, "{ ; } {") &&
                scope.bodyStart->previous()->linenr() == scope.bodyStart->tokAt(2)->linenr() &&
                scope.bodyStart->linenr()+1 >= scope.bodyStart->tokAt(3)->linenr() &&
                !scope.bodyStart->tokAt(3)->isExpandedMacro()) {
                suspiciousSemicolonError(scope.classDef);
            }
        }
    }
}

void CheckOther::suspiciousSemicolonError(const Token* tok)
{
    reportError(tok, Severity::warning, "suspiciousSemicolon",
                "Suspicious use of ; at the end of '" + (tok ? tok->str() : std::string()) + "' statement.", CWE398, Certainty::normal);
}


//---------------------------------------------------------------------------
// For C++ code, warn if C-style casts are used on pointer types
//---------------------------------------------------------------------------
void CheckOther::warningOldStylePointerCast()
{
    // Only valid on C++ code
    if (!mSettings->severity.isEnabled(Severity::style) || !mTokenizer->isCPP())
        return;

    const SymbolDatabase *symbolDatabase = mTokenizer->getSymbolDatabase();
    for (const Scope * scope : symbolDatabase->functionScopes) {
        const Token* tok;
        if (scope->function && scope->function->isConstructor())
            tok = scope->classDef;
        else
            tok = scope->bodyStart;
        for (; tok && tok != scope->bodyEnd; tok = tok->next()) {
            // Old style pointer casting..
            if (!Token::Match(tok, "( const|volatile| const|volatile|class|struct| %type% * *| *| const|&| ) (| %name%|%num%|%bool%|%char%|%str%|&"))
                continue;
            if (Token::Match(tok->previous(), "%type%"))
                continue;

            // skip first "const" in "const Type* const"
            while (Token::Match(tok->next(), "const|volatile|class|struct"))
                tok = tok->next();
            const Token* typeTok = tok->next();
            // skip second "const" in "const Type* const"
            if (tok->strAt(3) == "const")
                tok = tok->next();

            const Token *p = tok->tokAt(4);
            if (p->hasKnownIntValue() && p->values().front().intvalue==0) // Casting nullpointers is safe
                continue;

            if (typeTok->tokType() == Token::eType || typeTok->tokType() == Token::eName)
                cstyleCastError(tok);
        }
    }
}

void CheckOther::cstyleCastError(const Token *tok)
{
    reportError(tok, Severity::style, "cstyleCast",
                "C-style pointer casting\n"
                "C-style pointer casting detected. C++ offers four different kinds of casts as replacements: "
                "static_cast, const_cast, dynamic_cast and reinterpret_cast. A C-style cast could evaluate to "
                "any of those automatically, thus it is considered safer if the programmer explicitly states "
                "which kind of cast is expected. See also: https://www.securecoding.cert.org/confluence/display/cplusplus/EXP05-CPP.+Do+not+use+C-style+casts.", CWE398, Certainty::normal);
}

//---------------------------------------------------------------------------
// float* f; double* d = (double*)f; <-- Pointer cast to a type with an incompatible binary data representation
//---------------------------------------------------------------------------

void CheckOther::invalidPointerCast()
{
    if (!mSettings->severity.isEnabled(Severity::portability))
        return;

    const bool printInconclusive = mSettings->certainty.isEnabled(Certainty::inconclusive);
    const SymbolDatabase* const symbolDatabase = mTokenizer->getSymbolDatabase();
    for (const Scope * scope : symbolDatabase->functionScopes) {
        for (const Token* tok = scope->bodyStart->next(); tok != scope->bodyEnd; tok = tok->next()) {
            const Token* toTok = nullptr;
            const Token* fromTok = nullptr;
            // Find cast
            if (Token::Match(tok, "( const|volatile| const|volatile| %type% %type%| const| * )")) {
                toTok = tok;
                fromTok = tok->astOperand1();
            } else if (Token::simpleMatch(tok, "reinterpret_cast <") && tok->linkAt(1)) {
                toTok = tok->linkAt(1)->next();
                fromTok = toTok->astOperand2();
            }
            if (!fromTok)
                continue;

            const ValueType* fromType = fromTok->valueType();
            const ValueType* toType = toTok->valueType();
            if (!fromType || !toType || !fromType->pointer || !toType->pointer)
                continue;

            if (fromType->type != toType->type && fromType->type >= ValueType::Type::BOOL && toType->type >= ValueType::Type::BOOL && (toType->type != ValueType::Type::CHAR || printInconclusive)) {
                if (toType->isIntegral() && fromType->isIntegral())
                    continue;

                invalidPointerCastError(tok, fromType->str(), toType->str(), toType->type == ValueType::Type::CHAR, toType->isIntegral());
            }
        }
    }
}


void CheckOther::invalidPointerCastError(const Token* tok, const std::string& from, const std::string& to, bool inconclusive, bool toIsInt)
{
    if (toIsInt) { // If we cast something to int*, this can be useful to play with its binary data representation
        reportError(tok, Severity::portability, "invalidPointerCast", "Casting from " + from + " to " + to + " is not portable due to different binary data representations on different platforms.", CWE704, inconclusive ? Certainty::inconclusive : Certainty::normal);
    } else
        reportError(tok, Severity::portability, "invalidPointerCast", "Casting between " + from + " and " + to + " which have an incompatible binary data representation.", CWE704, Certainty::normal);
}


//---------------------------------------------------------------------------
// Detect redundant assignments: x = 0; x = 4;
//---------------------------------------------------------------------------

void CheckOther::checkRedundantAssignment()
{
    if (!mSettings->severity.isEnabled(Severity::style))
        return;
    const SymbolDatabase* symbolDatabase = mTokenizer->getSymbolDatabase();
    for (const Scope *scope : symbolDatabase->functionScopes) {
        if (!scope->bodyStart)
            continue;
        for (const Token* tok = scope->bodyStart->next(); tok != scope->bodyEnd; tok = tok->next()) {
            if (Token::simpleMatch(tok, "] ("))
                // todo: handle lambdas
                break;
            if (Token::simpleMatch(tok, "try {"))
                // todo: check try blocks
                tok = tok->linkAt(1);
            if ((tok->isAssignmentOp() || tok->tokType() == Token::eIncDecOp) && tok->astOperand1()) {
                if (tok->astParent())
                    continue;

                // Do not warn about redundant initialization when rhs is trivial
                // TODO : do not simplify the variable declarations
                bool isInitialization = false;
                if (Token::Match(tok->tokAt(-2), "; %var% =") && tok->tokAt(-2)->isSplittedVarDeclEq()) {
                    isInitialization = true;
                    bool trivial = true;
                    visitAstNodes(tok->astOperand2(),
                                  [&](const Token *rhs) {
                        if (Token::simpleMatch(rhs, "{ 0 }"))
                            return ChildrenToVisit::none;
                        if (Token::Match(rhs, "%str%|%num%|%name%") && !rhs->varId())
                            return ChildrenToVisit::none;
                        if (Token::Match(rhs, ":: %name%") && rhs->hasKnownIntValue())
                            return ChildrenToVisit::none;
                        if (rhs->isCast())
                            return ChildrenToVisit::op2;
                        trivial = false;
                        return ChildrenToVisit::done;
                    });
                    if (trivial)
                        continue;
                }

                const Token* rhs = tok->astOperand2();
                // Do not warn about assignment with 0 / NULL
                if ((rhs && MathLib::isNullValue(rhs->str())) || isNullOperand(rhs))
                    continue;

                if (tok->astOperand1()->variable() && tok->astOperand1()->variable()->isReference())
                    // todo: check references
                    continue;

                if (tok->astOperand1()->variable() && tok->astOperand1()->variable()->isStatic())
                    // todo: check static variables
                    continue;

                bool inconclusive = false;
                if (mTokenizer->isCPP() && tok->astOperand1()->valueType()) {
                    // If there is a custom assignment operator => this is inconclusive
                    if (tok->astOperand1()->valueType()->typeScope) {
                        const std::string op = "operator" + tok->str();
                        const std::list<Function>& fList = tok->astOperand1()->valueType()->typeScope->functionList;
                        inconclusive = std::any_of(fList.cbegin(), fList.cend(), [&](const Function& f) {
                            return f.name() == op;
                        });
                    }
                    // assigning a smart pointer has side effects
                    if (tok->astOperand1()->valueType()->type == ValueType::SMART_POINTER)
                        break;
                }
                if (inconclusive && !mSettings->certainty.isEnabled(Certainty::inconclusive))
                    continue;

                FwdAnalysis fwdAnalysis(mTokenizer->isCPP(), mSettings->library);
                if (fwdAnalysis.hasOperand(tok->astOperand2(), tok->astOperand1()))
                    continue;

                // Is there a redundant assignment?
                const Token *start;
                if (tok->isAssignmentOp())
                    start = tok->next();
                else
                    start = tok->findExpressionStartEndTokens().second->next();

                // Get next assignment..
                const Token *nextAssign = fwdAnalysis.reassign(tok->astOperand1(), start, scope->bodyEnd);

                if (!nextAssign)
                    continue;

                // there is redundant assignment. Is there a case between the assignments?
                bool hasCase = false;
                for (const Token *tok2 = tok; tok2 != nextAssign; tok2 = tok2->next()) {
                    if (tok2->str() == "break" || tok2->str() == "return")
                        break;
                    if (tok2->str() == "case") {
                        hasCase = true;
                        break;
                    }
                }

                // warn
                if (hasCase)
                    redundantAssignmentInSwitchError(tok, nextAssign, tok->astOperand1()->expressionString());
                else if (isInitialization)
                    redundantInitializationError(tok, nextAssign, tok->astOperand1()->expressionString(), inconclusive);
                else
                    redundantAssignmentError(tok, nextAssign, tok->astOperand1()->expressionString(), inconclusive);
            }
        }
    }
}

void CheckOther::redundantCopyError(const Token *tok1, const Token* tok2, const std::string& var)
{
    const std::list<const Token *> callstack = { tok1, tok2 };
    reportError(callstack, Severity::performance, "redundantCopy",
                "$symbol:" + var + "\n"
                "Buffer '$symbol' is being written before its old content has been used.", CWE563, Certainty::normal);
}

void CheckOther::redundantAssignmentError(const Token *tok1, const Token* tok2, const std::string& var, bool inconclusive)
{
    const ErrorPath errorPath = { ErrorPathItem(tok1, var + " is assigned"), ErrorPathItem(tok2, var + " is overwritten") };
    if (inconclusive)
        reportError(errorPath, Severity::style, "redundantAssignment",
                    "$symbol:" + var + "\n"
                    "Variable '$symbol' is reassigned a value before the old one has been used if variable is no semaphore variable.\n"
                    "Variable '$symbol' is reassigned a value before the old one has been used. Make sure that this variable is not used like a semaphore in a threading environment before simplifying this code.", CWE563, Certainty::inconclusive);
    else
        reportError(errorPath, Severity::style, "redundantAssignment",
                    "$symbol:" + var + "\n"
                    "Variable '$symbol' is reassigned a value before the old one has been used.", CWE563, Certainty::normal);
}

void CheckOther::redundantInitializationError(const Token *tok1, const Token* tok2, const std::string& var, bool inconclusive)
{
    const ErrorPath errorPath = { ErrorPathItem(tok1, var + " is initialized"), ErrorPathItem(tok2, var + " is overwritten") };
    reportError(errorPath, Severity::style, "redundantInitialization",
                "$symbol:" + var + "\nRedundant initialization for '$symbol'. The initialized value is overwritten before it is read.",
                CWE563,
                inconclusive ? Certainty::inconclusive : Certainty::normal);
}

void CheckOther::redundantAssignmentInSwitchError(const Token *tok1, const Token* tok2, const std::string &var)
{
    const ErrorPath errorPath = { ErrorPathItem(tok1, "$symbol is assigned"), ErrorPathItem(tok2, "$symbol is overwritten") };
    reportError(errorPath, Severity::style, "redundantAssignInSwitch",
                "$symbol:" + var + "\n"
                "Variable '$symbol' is reassigned a value before the old one has been used. 'break;' missing?", CWE563, Certainty::normal);
}


//---------------------------------------------------------------------------
//    switch (x)
//    {
//        case 2:
//            y = a;        // <- this assignment is redundant
//        case 3:
//            y = b;        // <- case 2 falls through and sets y twice
//    }
//---------------------------------------------------------------------------
static inline bool isFunctionOrBreakPattern(const Token *tok)
{
    return Token::Match(tok, "%name% (") || Token::Match(tok, "break|continue|return|exit|goto|throw");
}

void CheckOther::checkRedundantAssignmentInSwitch()
{
    if (!mSettings->severity.isEnabled(Severity::warning))
        return;

    const SymbolDatabase *symbolDatabase = mTokenizer->getSymbolDatabase();

    // Find the beginning of a switch. E.g.:
    //   switch (var) { ...
    for (const Scope &switchScope : symbolDatabase->scopeList) {
        if (switchScope.type != Scope::eSwitch || !switchScope.bodyStart)
            continue;

        // Check the contents of the switch statement
        std::map<int, const Token*> varsWithBitsSet;
        std::map<int, std::string> bitOperations;

        for (const Token *tok2 = switchScope.bodyStart->next(); tok2 != switchScope.bodyEnd; tok2 = tok2->next()) {
            if (tok2->str() == "{") {
                // Inside a conditional or loop. Don't mark variable accesses as being redundant. E.g.:
                //   case 3: b = 1;
                //   case 4: if (a) { b = 2; }    // Doesn't make the b=1 redundant because it's conditional
                if (Token::Match(tok2->previous(), ")|else {") && tok2->link()) {
                    const Token* endOfConditional = tok2->link();
                    for (const Token* tok3 = tok2; tok3 != endOfConditional; tok3 = tok3->next()) {
                        if (tok3->varId() != 0) {
                            varsWithBitsSet.erase(tok3->varId());
                            bitOperations.erase(tok3->varId());
                        } else if (isFunctionOrBreakPattern(tok3)) {
                            varsWithBitsSet.clear();
                            bitOperations.clear();
                        }
                    }
                    tok2 = endOfConditional;
                }
            }

            // Variable assignment. Report an error if it's assigned to twice before a break. E.g.:
            //    case 3: b = 1;    // <== redundant
            //    case 4: b = 2;

            if (Token::Match(tok2->previous(), ";|{|}|: %var% = %any% ;")) {
                varsWithBitsSet.erase(tok2->varId());
                bitOperations.erase(tok2->varId());
            }

            // Bitwise operation. Report an error if it's performed twice before a break. E.g.:
            //    case 3: b |= 1;    // <== redundant
            //    case 4: b |= 1;
            else if (Token::Match(tok2->previous(), ";|{|}|: %var% %assign% %num% ;") &&
                     (tok2->strAt(1) == "|=" || tok2->strAt(1) == "&=") &&
                     Token::Match(tok2->next()->astOperand2(), "%num%")) {
                const std::string bitOp = tok2->strAt(1)[0] + tok2->strAt(2);
                const std::map<int, const Token*>::const_iterator i2 = varsWithBitsSet.find(tok2->varId());

                // This variable has not had a bit operation performed on it yet, so just make a note of it
                if (i2 == varsWithBitsSet.end()) {
                    varsWithBitsSet[tok2->varId()] = tok2;
                    bitOperations[tok2->varId()] = bitOp;
                }

                // The same bit operation has been performed on the same variable twice, so report an error
                else if (bitOperations[tok2->varId()] == bitOp)
                    redundantBitwiseOperationInSwitchError(i2->second, i2->second->str());

                // A different bit operation was performed on the variable, so clear it
                else {
                    varsWithBitsSet.erase(tok2->varId());
                    bitOperations.erase(tok2->varId());
                }
            }

            // Bitwise operation. Report an error if it's performed twice before a break. E.g.:
            //    case 3: b = b | 1;    // <== redundant
            //    case 4: b = b | 1;
            else if (Token::Match(tok2->previous(), ";|{|}|: %var% = %name% %or%|& %num% ;") &&
                     tok2->varId() == tok2->tokAt(2)->varId()) {
                const std::string bitOp = tok2->strAt(3) + tok2->strAt(4);
                const std::map<int, const Token*>::const_iterator i2 = varsWithBitsSet.find(tok2->varId());

                // This variable has not had a bit operation performed on it yet, so just make a note of it
                if (i2 == varsWithBitsSet.end()) {
                    varsWithBitsSet[tok2->varId()] = tok2;
                    bitOperations[tok2->varId()] = bitOp;
                }

                // The same bit operation has been performed on the same variable twice, so report an error
                else if (bitOperations[tok2->varId()] == bitOp)
                    redundantBitwiseOperationInSwitchError(i2->second, i2->second->str());

                // A different bit operation was performed on the variable, so clear it
                else {
                    varsWithBitsSet.erase(tok2->varId());
                    bitOperations.erase(tok2->varId());
                }
            }

            // Not a simple assignment so there may be good reason if this variable is assigned to twice. E.g.:
            //    case 3: b = 1;
            //    case 4: b++;
            else if (tok2->varId() != 0 && tok2->strAt(1) != "|" && tok2->strAt(1) != "&") {
                varsWithBitsSet.erase(tok2->varId());
                bitOperations.erase(tok2->varId());
            }

            // Reset our record of assignments if there is a break or function call. E.g.:
            //    case 3: b = 1; break;
            if (isFunctionOrBreakPattern(tok2)) {
                varsWithBitsSet.clear();
                bitOperations.clear();
            }
        }
    }
}

void CheckOther::redundantBitwiseOperationInSwitchError(const Token *tok, const std::string &varname)
{
    reportError(tok, Severity::style,
                "redundantBitwiseOperationInSwitch",
                "$symbol:" + varname + "\n"
                "Redundant bitwise operation on '$symbol' in 'switch' statement. 'break;' missing?");
}


//---------------------------------------------------------------------------
// Check for statements like case A||B: in switch()
//---------------------------------------------------------------------------
void CheckOther::checkSuspiciousCaseInSwitch()
{
    if (!mSettings->certainty.isEnabled(Certainty::inconclusive) || !mSettings->severity.isEnabled(Severity::warning))
        return;

    const SymbolDatabase *symbolDatabase = mTokenizer->getSymbolDatabase();

    for (const Scope & scope : symbolDatabase->scopeList) {
        if (scope.type != Scope::eSwitch)
            continue;

        for (const Token* tok = scope.bodyStart->next(); tok != scope.bodyEnd; tok = tok->next()) {
            if (tok->str() == "case") {
                const Token* finding = nullptr;
                for (const Token* tok2 = tok->next(); tok2; tok2 = tok2->next()) {
                    if (tok2->str() == ":")
                        break;
                    if (Token::Match(tok2, "[;}{]"))
                        break;

                    if (tok2->str() == "?")
                        finding = nullptr;
                    else if (Token::Match(tok2, "&&|%oror%"))
                        finding = tok2;
                }
                if (finding)
                    suspiciousCaseInSwitchError(finding, finding->str());
            }
        }
    }
}

void CheckOther::suspiciousCaseInSwitchError(const Token* tok, const std::string& operatorString)
{
    reportError(tok, Severity::warning, "suspiciousCase",
                "Found suspicious case label in switch(). Operator '" + operatorString + "' probably doesn't work as intended.\n"
                "Using an operator like '" + operatorString + "' in a case label is suspicious. Did you intend to use a bitwise operator, multiple case labels or if/else instead?", CWE398, Certainty::inconclusive);
}

//---------------------------------------------------------------------------
//    Find consecutive return, break, continue, goto or throw statements. e.g.:
//        break; break;
//    Detect dead code, that follows such a statement. e.g.:
//        return(0); foo();
//---------------------------------------------------------------------------
void CheckOther::checkUnreachableCode()
{
    if (!mSettings->severity.isEnabled(Severity::style))
        return;
    const bool printInconclusive = mSettings->certainty.isEnabled(Certainty::inconclusive);
    const SymbolDatabase* symbolDatabase = mTokenizer->getSymbolDatabase();
    for (const Scope * scope : symbolDatabase->functionScopes) {
        for (const Token* tok = scope->bodyStart; tok && tok != scope->bodyEnd; tok = tok->next()) {
            const Token* secondBreak = nullptr;
            const Token* labelName = nullptr;
            if (tok->link() && Token::Match(tok, "(|[|<"))
                tok = tok->link();
            else if (Token::Match(tok, "break|continue ;"))
                secondBreak = tok->tokAt(2);
            else if (Token::Match(tok, "[;{}:] return|throw") && tok->next()->isKeyword()) {
                if (Token::simpleMatch(tok->astParent(), "?"))
                    continue;
                tok = tok->next(); // tok should point to return or throw
                for (const Token *tok2 = tok->next(); tok2; tok2 = tok2->next()) {
                    if (tok2->str() == "(" || tok2->str() == "{")
                        tok2 = tok2->link();
                    if (tok2->str() == ";") {
                        secondBreak = tok2->next();
                        break;
                    }
                }
            } else if (Token::Match(tok, "goto %any% ;")) {
                secondBreak = tok->tokAt(3);
                labelName = tok->next();
            } else if (Token::Match(tok, "%name% (") && mSettings->library.isnoreturn(tok) && !Token::Match(tok->next()->astParent(), "?|:")) {
                if ((!tok->function() || (tok->function()->token != tok && tok->function()->tokenDef != tok)) && tok->linkAt(1)->strAt(1) != "{")
                    secondBreak = tok->linkAt(1)->tokAt(2);
                if (Token::simpleMatch(secondBreak, "return")) {
                    // clarification for tools that function returns
                    continue;
                }
            }

            // Statements follow directly, no line between them. (#3383)
            // TODO: Try to find a better way to avoid false positives due to preprocessor configurations.
            const bool inconclusive = secondBreak && (secondBreak->linenr() - 1 > secondBreak->previous()->linenr());

            if (secondBreak && (printInconclusive || !inconclusive)) {
                if (Token::Match(secondBreak, "continue|goto|throw|return") && secondBreak->isKeyword()) {
                    duplicateBreakError(secondBreak, inconclusive);
                    tok = Token::findmatch(secondBreak, "[}:]");
                } else if (secondBreak->str() == "break") { // break inside switch as second break statement should not issue a warning
                    if (tok->str() == "break") // If the previous was a break, too: Issue warning
                        duplicateBreakError(secondBreak, inconclusive);
                    else {
                        if (tok->scope()->type != Scope::eSwitch) // Check, if the enclosing scope is a switch
                            duplicateBreakError(secondBreak, inconclusive);
                    }
                    tok = Token::findmatch(secondBreak, "[}:]");
                } else if (!Token::Match(secondBreak, "return|}|case|default") && secondBreak->strAt(1) != ":") { // TODO: No bailout for unconditional scopes
                    // If the goto label is followed by a loop construct in which the label is defined it's quite likely
                    // that the goto jump was intended to skip some code on the first loop iteration.
                    bool labelInFollowingLoop = false;
                    if (labelName && Token::Match(secondBreak, "while|do|for")) {
                        const Token *scope2 = Token::findsimplematch(secondBreak, "{");
                        if (scope2) {
                            for (const Token *tokIter = scope2; tokIter != scope2->link() && tokIter; tokIter = tokIter->next()) {
                                if (Token::Match(tokIter, "[;{}] %any% :") && labelName->str() == tokIter->strAt(1)) {
                                    labelInFollowingLoop = true;
                                    break;
                                }
                            }
                        }
                    }

                    // hide FP for statements that just hide compiler warnings about unused function arguments
                    bool silencedCompilerWarningOnly = false;
                    const Token *silencedWarning = secondBreak;
                    for (;;) {
                        if (Token::Match(silencedWarning, "( void ) %name% ;")) {
                            silencedWarning = silencedWarning->tokAt(5);
                            continue;
                        } else if (silencedWarning && silencedWarning == scope->bodyEnd)
                            silencedCompilerWarningOnly = true;

                        break;
                    }
                    if (silencedWarning)
                        secondBreak = silencedWarning;

                    if (!labelInFollowingLoop && !silencedCompilerWarningOnly)
                        unreachableCodeError(secondBreak, tok, inconclusive);
                    tok = Token::findmatch(secondBreak, "[}:]");
                } else if (secondBreak->scope() && secondBreak->scope()->isLoopScope() && secondBreak->str() == "}" && tok->str() == "continue") {
                    redundantContinueError(tok);
                    tok = secondBreak;
                } else
                    tok = secondBreak;

                if (!tok)
                    break;
                tok = tok->previous(); // Will be advanced again by for loop
            }
        }
    }
}

void CheckOther::duplicateBreakError(const Token *tok, bool inconclusive)
{
    reportError(tok, Severity::style, "duplicateBreak",
                "Consecutive return, break, continue, goto or throw statements are unnecessary.\n"
                "Consecutive return, break, continue, goto or throw statements are unnecessary. "
                "The second statement can never be executed, and so should be removed.", CWE561, inconclusive ? Certainty::inconclusive : Certainty::normal);
}

void CheckOther::unreachableCodeError(const Token *tok, const Token* noreturn, bool inconclusive)
{
    std::string msg = "Statements following ";
    if (noreturn && (noreturn->function() || mSettings->library.isnoreturn(noreturn)))
        msg += "noreturn function '" + noreturn->str() + "()'";
    else if (noreturn && noreturn->isKeyword())
        msg += "'" + noreturn->str() + "'";
    else
        msg += "return, break, continue, goto or throw";
    msg += " will never be executed.";
    reportError(tok, Severity::style, "unreachableCode",
                msg, CWE561, inconclusive ? Certainty::inconclusive : Certainty::normal);
}

void CheckOther::redundantContinueError(const Token *tok)
{
    reportError(tok, Severity::style, "redundantContinue",
                "'continue' is redundant since it is the last statement in a loop.", CWE561, Certainty::normal);
}

//---------------------------------------------------------------------------
// Check scope of variables..
//---------------------------------------------------------------------------
void CheckOther::checkVariableScope()
{
    if (mSettings->clang)
        return;

    if (!mSettings->severity.isEnabled(Severity::style))
        return;

    const SymbolDatabase *symbolDatabase = mTokenizer->getSymbolDatabase();

    // In C it is common practice to declare local variables at the
    // start of functions.
    if (mSettings->daca && mTokenizer->isC())
        return;

    for (const Variable* var : symbolDatabase->variableList()) {
        if (!var || !var->isLocal() || var->isConst())
            continue;

        const bool isPtrOrRef = var->isPointer() || var->isReference();
        const bool isSimpleType = var->typeStartToken()->isStandardType() || var->typeStartToken()->isEnumType() || (mTokenizer->isC() && var->type() && var->type()->isStructType());
        if (!isPtrOrRef && !isSimpleType && !astIsContainer(var->nameToken()))
            continue;

        if (mTokenizer->hasIfdef(var->nameToken(), var->scope()->bodyEnd))
            continue;

        // reference of range for loop variable..
        if (Token::Match(var->nameToken()->previous(), "& %var% = %var% .")) {
            const Token *otherVarToken = var->nameToken()->tokAt(2);
            const Variable *otherVar = otherVarToken->variable();
            if (otherVar && Token::Match(otherVar->nameToken(), "%var% :") &&
                otherVar->nameToken()->next()->astParent() &&
                Token::simpleMatch(otherVar->nameToken()->next()->astParent()->previous(), "for ("))
                continue;
        }

        bool forHead = false; // Don't check variables declared in header of a for loop
        for (const Token* tok = var->typeStartToken(); tok; tok = tok->previous()) {
            if (tok->str() == "(") {
                forHead = true;
                break;
            } else if (Token::Match(tok, "[;{}]"))
                break;
        }
        if (forHead)
            continue;

        auto isSimpleExpr = [](const Token* tok) {
            return tok && (tok->isNumber() || tok->tokType() == Token::eString || tok->tokType() == Token::eChar || tok->isBoolean());
        };

        const Token* tok = var->nameToken()->next();
        if (Token::Match(tok, "; %varid% = %any% ;", var->declarationId())) { // bailout for assignment
            tok = tok->tokAt(3);
            if (!isSimpleExpr(tok))
                continue;
        }
        else if (Token::Match(tok, "{|(")) { // bailout for constructor
            const Token* argTok = tok->astOperand2();
            bool bail = false;
            while (argTok) {
                if (Token::simpleMatch(argTok, ",")) {
                    if (!isSimpleExpr(argTok->astOperand2())) {
                        bail = true;
                        break;
                    }
                } else if (!isSimpleExpr(argTok)) {
                    bail = true;
                    break;
                }
                argTok = argTok->astOperand1();
            }
            if (bail)
                continue;
        }
        // bailout if initialized with function call that has possible side effects
        if (Token::Match(tok, "[(=]") && Token::simpleMatch(tok->astOperand2(), "("))
            continue;
        bool reduce = true;
        bool used = false; // Don't warn about unused variables
        for (; tok && tok != var->scope()->bodyEnd; tok = tok->next()) {
            if (tok->str() == "{" && tok->scope() != tok->previous()->scope() && !tok->isExpandedMacro() && !isWithinScope(tok, var, Scope::ScopeType::eLambda)) {
                if (used) {
                    bool used2 = false;
                    if (!checkInnerScope(tok, var, used2) || used2) {
                        reduce = false;
                        break;
                    }
                } else if (!checkInnerScope(tok, var, used)) {
                    reduce = false;
                    break;
                }

                tok = tok->link();

                // parse else if blocks..
            } else if (Token::simpleMatch(tok, "else { if (") && Token::simpleMatch(tok->linkAt(3), ") {")) {
                const Token *endif = tok->linkAt(3)->linkAt(1);
                bool elseif = false;
                if (Token::simpleMatch(endif, "} }"))
                    elseif = true;
                else if (Token::simpleMatch(endif, "} else {") && Token::simpleMatch(endif->linkAt(2),"} }"))
                    elseif = true;
                if (elseif && Token::findmatch(tok->next(), "%varid%", tok->linkAt(1), var->declarationId())) {
                    reduce = false;
                    break;
                }
            } else if (tok->varId() == var->declarationId() || tok->str() == "goto") {
                reduce = false;
                break;
            }
        }

        if (reduce && used)
            variableScopeError(var->nameToken(), var->name());
    }
}

bool CheckOther::checkInnerScope(const Token *tok, const Variable* var, bool& used)
{
    const Scope* scope = tok->next()->scope();
    bool loopVariable = scope->isLoopScope();
    bool noContinue = true;
    const Token* forHeadEnd = nullptr;
    const Token* end = tok->link();
    if (scope->type == Scope::eUnconditional && (tok->strAt(-1) == ")" || tok->previous()->isName())) // Might be an unknown macro like BOOST_FOREACH
        loopVariable = true;

    if (scope->type == Scope::eDo) {
        end = end->linkAt(2);
    } else if (loopVariable && tok->strAt(-1) == ")") {
        tok = tok->linkAt(-1); // Jump to opening ( of for/while statement
    } else if (scope->type == Scope::eSwitch) {
        for (const Scope* innerScope : scope->nestedList) {
            if (used) {
                bool used2 = false;
                if (!checkInnerScope(innerScope->bodyStart, var, used2) || used2) {
                    return false;
                }
            } else if (!checkInnerScope(innerScope->bodyStart, var, used)) {
                return false;
            }
        }
    }

    bool bFirstAssignment=false;
    for (; tok && tok != end; tok = tok->next()) {
        if (tok->str() == "goto")
            return false;
        if (tok->str() == "continue")
            noContinue = false;

        if (Token::simpleMatch(tok, "for ("))
            forHeadEnd = tok->linkAt(1);
        if (tok == forHeadEnd)
            forHeadEnd = nullptr;

        if (loopVariable && noContinue && tok->scope() == scope && !forHeadEnd && scope->type != Scope::eSwitch && Token::Match(tok, "%varid% =", var->declarationId())) { // Assigned in outer scope.
            loopVariable = false;
            std::pair<const Token*, const Token*> range = tok->next()->findExpressionStartEndTokens();
            if (range.first)
                range.first = range.first->next();
            const Token* exprTok = findExpression(var->nameToken()->exprId(), range.first, range.second, [&](const Token* tok2) {
                return tok2->varId() == var->declarationId();
            });
            if (exprTok) {
                tok = exprTok;
                loopVariable = true;
            }
        }

        if (loopVariable && Token::Match(tok, "%varid% !!=", var->declarationId())) // Variable used in loop
            return false;

        if (Token::Match(tok, "& %varid%", var->declarationId())) // Taking address of variable
            return false;

        if (Token::Match(tok, "%varid% =", var->declarationId()))
            bFirstAssignment = true;

        if (!bFirstAssignment && Token::Match(tok, "* %varid%", var->declarationId())) // dereferencing means access to previous content
            return false;

        if (Token::Match(tok, "= %varid%", var->declarationId()) && (var->isArray() || var->isPointer() || (var->valueType() && var->valueType()->container))) // Create a copy of array/pointer. Bailout, because the memory it points to might be necessary in outer scope
            return false;

        if (tok->varId() == var->declarationId()) {
            used = true;
            if (scope == tok->scope()) {
                if (scope->type == Scope::eSwitch)
                    return false; // Used in outer switch scope - unsafe or impossible to reduce scope

                if (scope->bodyStart && scope->bodyStart->isSimplifiedScope())
                    return false; // simplified if/for/switch init statement
            }
        }
    }

    return true;
}

void CheckOther::variableScopeError(const Token *tok, const std::string &varname)
{
    reportError(tok,
                Severity::style,
                "variableScope",
                "$symbol:" + varname + "\n"
                "The scope of the variable '$symbol' can be reduced.\n"
                "The scope of the variable '$symbol' can be reduced. Warning: Be careful "
                "when fixing this message, especially when there are inner loops. Here is an "
                "example where cppcheck will write that the scope for 'i' can be reduced:\n"
                "void f(int x)\n"
                "{\n"
                "    int i = 0;\n"
                "    if (x) {\n"
                "        // it's safe to move 'int i = 0;' here\n"
                "        for (int n = 0; n < 10; ++n) {\n"
                "            // it is possible but not safe to move 'int i = 0;' here\n"
                "            do_something(&i);\n"
                "        }\n"
                "    }\n"
                "}\n"
                "When you see this message it is always safe to reduce the variable scope 1 level.", CWE398, Certainty::normal);
}

//---------------------------------------------------------------------------
// Comma in return statement: return a+1, b++;. (experimental)
//---------------------------------------------------------------------------
void CheckOther::checkCommaSeparatedReturn()
{
    // This is experimental for now. See #5076
    if ((true) || !mSettings->severity.isEnabled(Severity::style)) // NOLINT(readability-simplify-boolean-expr)
        return;

    for (const Token *tok = mTokenizer->tokens(); tok; tok = tok->next()) {
        if (tok->str() == "return") {
            tok = tok->next();
            while (tok && tok->str() != ";") {
                if (tok->link() && Token::Match(tok, "[([{<]"))
                    tok = tok->link();

                if (!tok->isExpandedMacro() && tok->str() == "," && tok->linenr() != tok->next()->linenr())
                    commaSeparatedReturnError(tok);

                tok = tok->next();
            }
            // bailout: missing semicolon (invalid code / bad tokenizer)
            if (!tok)
                break;
        }
    }
}

void CheckOther::commaSeparatedReturnError(const Token *tok)
{
    reportError(tok,
                Severity::style,
                "commaSeparatedReturn",
                "Comma is used in return statement. The comma can easily be misread as a ';'.\n"
                "Comma is used in return statement. When comma is used in a return statement it can "
                "easily be misread as a semicolon. For example in the code below the value "
                "of 'b' is returned if the condition is true, but it is easy to think that 'a+1' is "
                "returned:\n"
                "    if (x)\n"
                "        return a + 1,\n"
                "    b++;\n"
                "However it can be useful to use comma in macros. Cppcheck does not warn when such a "
                "macro is then used in a return statement, it is less likely such code is misunderstood.", CWE398, Certainty::normal);
}

//---------------------------------------------------------------------------
// Check for function parameters that should be passed by const reference
//---------------------------------------------------------------------------
static int estimateSize(const Type* type, const Settings* settings, const SymbolDatabase* symbolDatabase, int recursionDepth = 0)
{
    if (recursionDepth > 20)
        return 0;

    int cumulatedSize = 0;
    const bool isUnion = type->classScope->type == Scope::ScopeType::eUnion;
    const auto accumulateSize = [](int& cumulatedSize, int size, bool isUnion) -> void {
        if (isUnion)
            cumulatedSize = std::max(cumulatedSize, size);
        else
            cumulatedSize += size;
    };
    for (const Variable&var : type->classScope->varlist) {
        int size = 0;
        if (var.isStatic())
            continue;
        if (var.isPointer() || var.isReference())
            size = settings->platform.sizeof_pointer;
        else if (var.type() && var.type()->classScope)
            size = estimateSize(var.type(), settings, symbolDatabase, recursionDepth+1);
        else if (var.valueType() && var.valueType()->type == ValueType::Type::CONTAINER)
            size = 3 * settings->platform.sizeof_pointer; // Just guess
        else
            size = symbolDatabase->sizeOfType(var.typeStartToken());

        if (var.isArray())
            size *= std::accumulate(var.dimensions().cbegin(), var.dimensions().cend(), 1, [](int v, const Dimension& d) {
                return v *= d.num;
            });

        accumulateSize(cumulatedSize, size, isUnion);
    }
    return std::accumulate(type->derivedFrom.cbegin(), type->derivedFrom.cend(), cumulatedSize, [&](int v, const Type::BaseInfo& baseInfo) {
        if (baseInfo.type && baseInfo.type->classScope)
            v += estimateSize(baseInfo.type, settings, symbolDatabase, recursionDepth + 1);
        return v;
    });
}

static bool isConstRangeBasedFor(const Token* tok) {
    if (astIsRangeBasedForDecl(tok)) {
        const Variable* loopVar = tok->astParent()->astOperand1()->variable();
        return loopVar && (!loopVar->isReference() || loopVar->isConst());
    }
    return false;
}

static bool canBeConst(const Variable *var, const Settings* settings)
{
    if (!var->scope())
        return false;
    {
        // check initializer list. If variable is moved from it can't be const.
        const Function* func_scope = var->scope()->function;
        if (func_scope && func_scope->type == Function::Type::eConstructor) {
            //could be initialized in initializer list
            if (func_scope->arg->link()->next()->str() == ":") {
                for (const Token* tok2 = func_scope->arg->link()->next()->next(); tok2 != var->scope()->bodyStart; tok2 = tok2->next()) {
                    if (tok2->varId() != var->declarationId())
                        continue;
                    const Token* parent = tok2->astParent();
                    if (parent && Token::simpleMatch(parent->previous(), "move ("))
                        return false;
                }
            }
        }
    }
    for (const Token* tok2 = var->scope()->bodyStart; tok2 != var->scope()->bodyEnd; tok2 = tok2->next()) {
        if (tok2->varId() != var->declarationId())
            continue;

        const Token* parent = tok2->astParent();
        while (Token::simpleMatch(parent, "["))
            parent = parent->astParent();
        if (!parent)
            continue;
        if (Token::simpleMatch(tok2->next(), ";") && tok2->next()->isSplittedVarDeclEq()) {
            tok2 = tok2->tokAt(2);
            tok2 = Token::findsimplematch(tok2, ";");
            continue;
        }
        if (parent->str() == "<<" || isLikelyStreamRead(true, parent)) {
            if (parent->str() == "<<" && parent->astOperand1() == tok2)
                return false;
            if (parent->str() == ">>" && parent->astOperand2() == tok2)
                return false;
        } else if (parent->str() == "," || parent->str() == "(") { // function argument
            const Token* tok3 = tok2->previous();
            int argNr = 0;
            while (tok3 && tok3->str() != "(") {
                if (tok3->link() && Token::Match(tok3, ")|]|}|>"))
                    tok3 = tok3->link();
                else if (tok3->link())
                    break;
                else if (tok3->str() == ";")
                    break;
                else if (tok3->str() == ",")
                    argNr++;
                tok3 = tok3->previous();
            }
            if (!tok3 || tok3->str() != "(")
                return false;
            const Token* functionTok = tok3->astOperand1();
            if (!functionTok)
                return false;
            const Function* tokFunction = functionTok->function();
            if (!tokFunction && functionTok->str() == "." && (functionTok = functionTok->astOperand2()))
                tokFunction = functionTok->function();
            if (tokFunction) {
                const Variable* argVar = tokFunction->getArgumentVar(argNr);
                if (!argVar || (!argVar->isConst() && argVar->isReference()))
                    return false;
            }
            else if (!settings->library.isFunctionConst(functionTok))
                return false;
        } else if (parent->isUnaryOp("&")) {
            // TODO: check how pointer is used
            return false;
        } else if (parent->isConstOp() ||
                   (parent->astOperand2() && settings->library.isFunctionConst(parent->astOperand2())))
            continue;
        else if (parent->isAssignmentOp()) {
            const Token* assignee = parent->astOperand1();
            while (Token::simpleMatch(assignee, "["))
                assignee = assignee->astOperand1();
            if (assignee == tok2)
                return false;
            const Variable* assignedVar = assignee ? assignee->variable() : nullptr;
            if (assignedVar &&
                !assignedVar->isConst() &&
                assignedVar->isReference() &&
                assignedVar->nameToken() == parent->astOperand1())
                return false;
        } else if (Token::Match(tok2, "%var% . %name% (")) {
            const Function* func = tok2->tokAt(2)->function();
            if (func && (func->isConst() || func->isStatic()))
                continue;
            else
                return false;
        } else if (isConstRangeBasedFor(tok2))
            continue;
        else
            return false;
    }

    return true;
}

void CheckOther::checkPassByReference()
{
    if (!mSettings->severity.isEnabled(Severity::performance) || mTokenizer->isC())
        return;

    const SymbolDatabase * const symbolDatabase = mTokenizer->getSymbolDatabase();

    for (const Variable* var : symbolDatabase->variableList()) {
        if (!var || !var->isArgument() || !var->isClass() || var->isPointer() || var->isArray() || var->isReference() || var->isEnumType())
            continue;

        if (var->scope() && var->scope()->function->arg->link()->strAt(-1) == "...")
            continue; // references could not be used as va_start parameters (#5824)

        const Token * const varDeclEndToken = var->declEndToken();
        if ((varDeclEndToken && varDeclEndToken->isExternC()) ||
            (var->scope() && var->scope()->function && var->scope()->function->tokenDef && var->scope()->function->tokenDef->isExternC()))
            continue; // references cannot be used in functions in extern "C" blocks

        bool inconclusive = false;

        const bool isContainer = var->valueType() && var->valueType()->type == ValueType::Type::CONTAINER && var->valueType()->container && !var->valueType()->container->view;
        if (!isContainer) {
            if (var->type() && !var->type()->isEnumType()) { // Check if type is a struct or class.
                // Ensure that it is a large object.
                if (!var->type()->classScope)
                    inconclusive = true;
                else if (estimateSize(var->type(), mSettings, symbolDatabase) <= 2 * mSettings->platform.sizeof_pointer)
                    continue;
            }
            else
                continue;
        }

        if (inconclusive && !mSettings->certainty.isEnabled(Certainty::inconclusive))
            continue;

        const bool isConst = var->isConst();
        if (isConst) {
            passedByValueError(var->nameToken(), var->name(), inconclusive);
            continue;
        }

        // Check if variable could be const
        if (!var->scope() || var->scope()->function->isImplicitlyVirtual())
            continue;

        if (canBeConst(var, mSettings)) {
            passedByValueError(var->nameToken(), var->name(), inconclusive);
        }
    }
}

void CheckOther::passedByValueError(const Token *tok, const std::string &parname, bool inconclusive)
{
    reportError(tok, Severity::performance, "passedByValue",
                "$symbol:" + parname + "\n"
                "Function parameter '$symbol' should be passed by const reference.\n"
                "Parameter '$symbol' is passed by value. It could be passed "
                "as a const reference which is usually faster and recommended in C++.", CWE398, inconclusive ? Certainty::inconclusive : Certainty::normal);
}

static bool isUnusedVariable(const Variable *var)
{
    if (!var)
        return false;
    if (!var->scope())
        return false;
    const Token *start = var->declEndToken();
    if (!start)
        return false;
    if (Token::Match(start, "; %varid% =", var->declarationId()))
        start = start->tokAt(2);
    return !Token::findmatch(start->next(), "%varid%", var->scope()->bodyEnd, var->declarationId());
}

static bool isVariableMutableInInitializer(const Token* start, const Token * end, nonneg int varid)
{
    if (!start)
        return false;
    if (!end)
        return false;
    for (const Token *tok = start; tok != end; tok = tok->next()) {
        if (tok->varId() != varid)
            continue;
        if (tok->astParent()) {
            const Token * memberTok = tok->astParent()->previous();
            if (Token::Match(memberTok, "%var% (") && memberTok->variable()) {
                const Variable * memberVar = memberTok->variable();
                if (memberVar->isClass())
                    //TODO: check if the called constructor could live with a const variable
                    // pending that, assume the worst (that it can't)
                    return true;
                if (!memberVar->isReference())
                    continue;
                if (memberVar->isConst())
                    continue;
            }
            return true;
        } else {
            return true;
        }
    }
    return false;
}

static const Token* isFuncArg(const Token* tok) {
    while (Token::simpleMatch(tok, ","))
        tok = tok->astParent();
    if (Token::simpleMatch(tok, "(") && Token::Match(tok->astOperand1(), "%name% ("))
        return tok->astOperand1();
    return nullptr;
}

void CheckOther::checkConstVariable()
{
    if (!mSettings->severity.isEnabled(Severity::style) || mTokenizer->isC())
        return;

    const SymbolDatabase *const symbolDatabase = mTokenizer->getSymbolDatabase();

    for (const Variable *var : symbolDatabase->variableList()) {
        if (!var)
            continue;
        if (!var->isReference())
            continue;
        if (var->isRValueReference())
            continue;
        if (var->isPointer())
            continue;
        if (var->isConst())
            continue;
        const Scope* scope = var->scope();
        if (!scope)
            continue;
        const Function* function = scope->function;
        if (!function && !scope->isLocal())
            continue;
        if (function && var->isArgument()) {
            if (function->isImplicitlyVirtual() || function->templateDef)
                continue;
            if (isUnusedVariable(var))
                continue;
            if (function->isConstructor() && isVariableMutableInInitializer(function->constructorMemberInitialization(), scope->bodyStart, var->declarationId()))
                continue;
        }
        if (var->isGlobal())
            continue;
        if (var->isStatic())
            continue;
        if (var->isArray())
            continue;
        if (var->isEnumType())
            continue;
        if (var->isVolatile())
            continue;
        if (isStructuredBindingVariable(var)) // TODO: check all bound variables
            continue;
        if (isVariableChanged(var, mSettings, mTokenizer->isCPP()))
            continue;
        const bool hasFunction = function != nullptr;
        if (!hasFunction) {
            const Scope* functionScope = scope;
            do {
                functionScope = functionScope->nestedIn;
            } while (functionScope && !(function = functionScope->function));
        }
        if (function && (Function::returnsReference(function) || Function::returnsPointer(function)) && !Function::returnsConst(function)) {
            std::vector<const Token*> returns = Function::findReturns(function);
            if (std::any_of(returns.cbegin(), returns.cend(), [&](const Token* retTok) {
                if (retTok->varId() == var->declarationId())
                    return true;
                while (retTok && retTok->isCast())
                    retTok = retTok->astOperand2();
                while (Token::simpleMatch(retTok, "."))
                    retTok = retTok->astOperand2();
                if (Token::simpleMatch(retTok, "&"))
                    retTok = retTok->astOperand1();
                return ValueFlow::hasLifetimeToken(getParentLifetime(retTok), var->nameToken());
            }))
                continue;
        }
        // Skip if another non-const variable is initialized with this variable
        {
            //Is it the right side of an initialization of a non-const reference
            bool usedInAssignment = false;
            for (const Token* tok = var->nameToken(); tok != scope->bodyEnd && tok != nullptr; tok = tok->next()) {
                if (Token::Match(tok, "& %var% = %varid%", var->declarationId())) {
                    const Variable* refvar = tok->next()->variable();
                    if (refvar && !refvar->isConst() && refvar->nameToken() == tok->next()) {
                        usedInAssignment = true;
                        break;
                    }
                }
<<<<<<< HEAD
                if (tok->isUnaryOp("&") && Token::Match(tok, "& %varid%", var->declarationId())) {
=======
                if (Token::Match(tok, "& %varid%", var->declarationId())) {
>>>>>>> a336048d
                    const Token* opTok = tok->astParent();
                    if (opTok->isComparisonOp() || opTok->isAssignmentOp() || opTok->isCalculation()) {
                        if (opTok->isComparisonOp() || opTok->isCalculation()) {
                            if (opTok->astOperand1() != tok)
                                opTok = opTok->astOperand1();
                            else
                                opTok = opTok->astOperand2();
                        }
                        if (opTok->valueType() && var->valueType() && opTok->valueType()->isConst(var->valueType()->pointer))
                            continue;
                    } else if (const Token* ftok = isFuncArg(opTok)) {
                        bool inconclusive{};
                        if (var->valueType() && !isVariableChangedByFunctionCall(ftok, var->valueType()->pointer, var->declarationId(), mSettings, &inconclusive) && !inconclusive)
                            continue;
                    }
                    usedInAssignment = true;
                    break;
                }
                if (astIsRangeBasedForDecl(tok) && Token::Match(tok->astParent()->astOperand2(), "%varid%", var->declarationId())) {
                    const Variable* refvar = tok->astParent()->astOperand1()->variable();
                    if (refvar && refvar->isReference() && !refvar->isConst()) {
                        usedInAssignment = true;
                        break;
                    }
                }
            }
            if (usedInAssignment)
                continue;
        }
        // Skip if we ever cast this variable to a pointer/reference to a non-const type
        {
            bool castToNonConst = false;
            for (const Token* tok = var->nameToken(); tok != scope->bodyEnd && tok != nullptr; tok = tok->next()) {
                if (tok->isCast()) {
                    if (!tok->valueType()) {
                        castToNonConst = true; // safe guess
                        break;
                    }
                    const bool isConst = tok->valueType()->isConst(tok->valueType()->pointer);
                    if (!isConst) {
                        castToNonConst = true;
                        break;
                    }
                }
            }
            if (castToNonConst)
                continue;
        }

        constVariableError(var, hasFunction ? function : nullptr);
    }
}

void CheckOther::checkConstPointer()
{
    if (!mSettings->severity.isEnabled(Severity::style))
        return;

    std::vector<const Variable*> pointers, nonConstPointers;
    for (const Token *tok = mTokenizer->tokens(); tok; tok = tok->next()) {
        const Variable* const var = tok->variable();
        if (!var)
            continue;
        if (!var->isLocal() && !var->isArgument())
            continue;
        const Token* const nameTok = var->nameToken();
        // declarations of (static) pointers are (not) split up, array declarations are never split up
        if (tok == nameTok && (!var->isStatic() || Token::simpleMatch(nameTok->next(), "[")) &&
            !astIsRangeBasedForDecl(nameTok))
            continue;
        const ValueType* const vt = tok->valueType();
        if (!vt)
            continue;
        if ((vt->pointer != 1 && !(vt->pointer == 2 && var->isArray())) || (vt->constness & 1) || vt->reference != Reference::None)
            continue;
        if (std::find(nonConstPointers.cbegin(), nonConstPointers.cend(), var) != nonConstPointers.cend())
            continue;
        pointers.emplace_back(var);
        const Token* const parent = tok->astParent();
        bool deref = false;
        if (parent && parent->isUnaryOp("*"))
            deref = true;
        else if (Token::simpleMatch(parent, "[") && parent->astOperand1() == tok && tok != nameTok)
            deref = true;
        else if (Token::Match(parent, "%op%") && Token::simpleMatch(parent->astParent(), "."))
            deref = true;
        else if (astIsRangeBasedForDecl(tok))
            continue;
        if (deref) {
            const Token* const gparent = parent->astParent();
            if (Token::Match(gparent, "%cop%") && !gparent->isUnaryOp("&") && !gparent->isUnaryOp("*"))
                continue;
            if (Token::simpleMatch(gparent, "return")) {
                const Function* function = gparent->scope()->function;
                if (function && (!Function::returnsReference(function) || Function::returnsConst(function)))
                    continue;
            }
            else if (Token::Match(gparent, "%assign%") && parent == gparent->astOperand2()) {
                bool takingRef = false, nonConstPtrAssignment = false;
                const Token *lhs = gparent->astOperand1();
                if (lhs && lhs->variable() && lhs->variable()->isReference() && lhs->variable()->nameToken() == lhs)
                    takingRef = true;
                if (lhs && lhs->valueType() && lhs->valueType()->pointer && (lhs->valueType()->constness & 1) == 0 &&
                    parent->valueType() && parent->valueType()->pointer)
                    nonConstPtrAssignment = true;
                if (!takingRef && !nonConstPtrAssignment)
                    continue;
            } else if (Token::simpleMatch(gparent, "[") && gparent->astOperand2() == parent)
                continue;
            else if (const Token* ftok = isFuncArg(gparent)) {
                bool inconclusive{};
                if (!isVariableChangedByFunctionCall(ftok, vt->pointer, var->declarationId(), mSettings, &inconclusive) && !inconclusive)
                    continue;
            }
        } else {
            if (Token::Match(parent, "%oror%|%comp%|&&|?|!|-"))
                continue;
            else if (Token::simpleMatch(parent, "(") && Token::Match(parent->astOperand1(), "if|while"))
                continue;
        }
        nonConstPointers.emplace_back(var);
    }
    for (const Variable *p: pointers) {
        if (p->isArgument()) {
            if (!p->scope() || !p->scope()->function || p->scope()->function->isImplicitlyVirtual(true) || p->scope()->function->hasVirtualSpecifier())
                continue;
        }
        if (std::find(nonConstPointers.cbegin(), nonConstPointers.cend(), p) == nonConstPointers.cend()) {
            const Token *start = (p->isArgument()) ? p->scope()->bodyStart : p->nameToken()->next();
            const int indirect = p->isArray() ? p->dimensions().size() : 1;
            if (isVariableChanged(start, p->scope()->bodyEnd, indirect, p->declarationId(), false, mSettings, mTokenizer->isCPP()))
                continue;
            if (p->isArgument() && p->typeStartToken() && p->typeStartToken()->isSimplifiedTypedef() && !(Token::simpleMatch(p->typeEndToken(), "*") && !p->typeEndToken()->isSimplifiedTypedef()))
                continue;
            constVariableError(p, nullptr);
        }
    }
}
void CheckOther::constVariableError(const Variable *var, const Function *function)
{
    if (!var) {
        reportError(nullptr, Severity::style, "constParameter", "Parameter 'x' can be declared with const");
        reportError(nullptr, Severity::style, "constVariable",  "Variable 'x' can be declared with const");
        reportError(nullptr, Severity::style, "constParameterCallback", "Parameter 'x' can be declared with const, however it seems that 'f' is a callback function.");
        return;
    }

    const std::string vartype(var->isArgument() ? "Parameter" : "Variable");
    const std::string varname(var->name());
    const std::string ptrRefArray = var->isArray() ? "const array" : (var->isPointer() ? "pointer to const" : "reference to const");

    ErrorPath errorPath;
    std::string id = "const" + vartype;
    std::string message = "$symbol:" + varname + "\n" + vartype + " '$symbol' can be declared as " + ptrRefArray;
    errorPath.emplace_back(var->nameToken(), message);
    if (var->isArgument() && function && function->functionPointerUsage) {
        errorPath.emplace_front(function->functionPointerUsage, "You might need to cast the function pointer here");
        id += "Callback";
        message += ". However it seems that '" + function->name() + "' is a callback function, if '$symbol' is declared with const you might also need to cast function pointer(s).";
    }

    reportError(errorPath, Severity::style, id.c_str(), message, CWE398, Certainty::normal);
}

//---------------------------------------------------------------------------
// Check usage of char variables..
//---------------------------------------------------------------------------

void CheckOther::checkCharVariable()
{
    const bool warning = mSettings->severity.isEnabled(Severity::warning);
    const bool portability = mSettings->severity.isEnabled(Severity::portability);
    if (!warning && !portability)
        return;

    const SymbolDatabase *symbolDatabase = mTokenizer->getSymbolDatabase();
    for (const Scope * scope : symbolDatabase->functionScopes) {
        for (const Token* tok = scope->bodyStart; tok != scope->bodyEnd; tok = tok->next()) {
            if (Token::Match(tok, "%var% [")) {
                if (!tok->variable())
                    continue;
                if (!tok->variable()->isArray() && !tok->variable()->isPointer())
                    continue;
                const Token *index = tok->next()->astOperand2();
                if (warning && tok->variable()->isArray() && astIsSignedChar(index) && index->getValueGE(0x80, mSettings))
                    signedCharArrayIndexError(tok);
                if (portability && astIsUnknownSignChar(index) && index->getValueGE(0x80, mSettings))
                    unknownSignCharArrayIndexError(tok);
            } else if (warning && Token::Match(tok, "[&|^]") && tok->isBinaryOp()) {
                bool warn = false;
                if (astIsSignedChar(tok->astOperand1())) {
                    const ValueFlow::Value *v1 = tok->astOperand1()->getValueLE(-1, mSettings);
                    const ValueFlow::Value *v2 = tok->astOperand2()->getMaxValue(false);
                    if (!v1)
                        v1 = tok->astOperand1()->getValueGE(0x80, mSettings);
                    if (v1 && !(tok->str() == "&" && v2 && v2->isKnown() && v2->intvalue >= 0 && v2->intvalue < 0x100))
                        warn = true;
                } else if (astIsSignedChar(tok->astOperand2())) {
                    const ValueFlow::Value *v1 = tok->astOperand2()->getValueLE(-1, mSettings);
                    const ValueFlow::Value *v2 = tok->astOperand1()->getMaxValue(false);
                    if (!v1)
                        v1 = tok->astOperand2()->getValueGE(0x80, mSettings);
                    if (v1 && !(tok->str() == "&" && v2 && v2->isKnown() && v2->intvalue >= 0 && v2->intvalue < 0x100))
                        warn = true;
                }

                // is the result stored in a short|int|long?
                if (warn && Token::simpleMatch(tok->astParent(), "=")) {
                    const Token *lhs = tok->astParent()->astOperand1();
                    if (lhs && lhs->valueType() && lhs->valueType()->type >= ValueType::Type::SHORT)
                        charBitOpError(tok); // This is an error..
                }
            }
        }
    }
}

void CheckOther::signedCharArrayIndexError(const Token *tok)
{
    reportError(tok,
                Severity::warning,
                "signedCharArrayIndex",
                "Signed 'char' type used as array index.\n"
                "Signed 'char' type used as array index. If the value "
                "can be greater than 127 there will be a buffer underflow "
                "because of sign extension.", CWE128, Certainty::normal);
}

void CheckOther::unknownSignCharArrayIndexError(const Token *tok)
{
    reportError(tok,
                Severity::portability,
                "unknownSignCharArrayIndex",
                "'char' type used as array index.\n"
                "'char' type used as array index. Values greater than 127 will be "
                "treated depending on whether 'char' is signed or unsigned on target platform.", CWE758, Certainty::normal);
}

void CheckOther::charBitOpError(const Token *tok)
{
    reportError(tok,
                Severity::warning,
                "charBitOp",
                "When using 'char' variables in bit operations, sign extension can generate unexpected results.\n"
                "When using 'char' variables in bit operations, sign extension can generate unexpected results. For example:\n"
                "    char c = 0x80;\n"
                "    int i = 0 | c;\n"
                "    if (i & 0x8000)\n"
                "        printf(\"not expected\");\n"
                "The \"not expected\" will be printed on the screen.", CWE398, Certainty::normal);
}

//---------------------------------------------------------------------------
// Incomplete statement..
//---------------------------------------------------------------------------

static bool isType(const Token * tok, bool unknown)
{
    if (tok && (tok->isStandardType() || (!tok->isKeyword() && Token::Match(tok, "%type%")) || tok->str() == "auto"))
        return true;
    if (Token::simpleMatch(tok, "::"))
        return isType(tok->astOperand2(), unknown);
    if (Token::simpleMatch(tok, "<") && tok->link())
        return true;
    if (unknown && Token::Match(tok, "%name% !!("))
        return true;
    return false;
}

static bool isVarDeclOp(const Token* tok)
{
    if (!tok)
        return false;
    const Token * vartok = tok->astOperand2();
    if (vartok && vartok->variable() && vartok->variable()->nameToken() == vartok)
        return true;
    const Token * typetok = tok->astOperand1();
    return isType(typetok, vartok && vartok->varId() != 0);
}

static bool isBracketAccess(const Token* tok)
{
    if (!Token::simpleMatch(tok, "[") || !tok->astOperand1())
        return false;
    tok = tok->astOperand1();
    if (tok->str() == ".")
        tok = tok->astOperand2();
    while (Token::simpleMatch(tok, "["))
        tok = tok->astOperand1();
    if (!tok || !tok->variable())
        return false;
    return tok->variable()->nameToken() != tok;
}

static bool isConstant(const Token* tok) {
    return Token::Match(tok, "%bool%|%num%|%str%|%char%|nullptr|NULL");
}

static bool isConstStatement(const Token *tok, bool cpp)
{
    if (!tok)
        return false;
    if (tok->isExpandedMacro())
        return false;
    if (tok->varId() != 0)
        return true;
    if (isConstant(tok))
        return true;
    if (Token::Match(tok, "*|&|&&") &&
        (Token::Match(tok->previous(), "::|.|const|volatile|restrict") || isVarDeclOp(tok)))
        return false;
    if (Token::Match(tok, "<<|>>") && !astIsIntegral(tok, false))
        return false;
    if (tok->astTop() && Token::simpleMatch(tok->astTop()->astOperand1(), "delete"))
        return false;
    if (Token::Match(tok, "&&|%oror%"))
        return isConstStatement(tok->astOperand1(), cpp) && isConstStatement(tok->astOperand2(), cpp);
    if (Token::Match(tok, "!|~|%cop%") && (tok->astOperand1() || tok->astOperand2()))
        return true;
    if (Token::simpleMatch(tok->previous(), "sizeof ("))
        return true;
    if (isCPPCast(tok)) {
        if (Token::simpleMatch(tok->astOperand1(), "dynamic_cast") && Token::simpleMatch(tok->astOperand1()->linkAt(1)->previous(), "& >"))
            return false;
        return isWithoutSideEffects(cpp, tok) && isConstStatement(tok->astOperand2(), cpp);
    }
    else if (tok->isCast() && tok->next() && tok->next()->isStandardType())
        return isWithoutSideEffects(cpp, tok->astOperand1()) && isConstStatement(tok->astOperand1(), cpp);
    if (Token::simpleMatch(tok, "."))
        return isConstStatement(tok->astOperand2(), cpp);
    if (Token::simpleMatch(tok, ",")) {
        if (tok->astParent()) // warn about const statement on rhs at the top level
            return isConstStatement(tok->astOperand1(), cpp) && isConstStatement(tok->astOperand2(), cpp);
        else {
            const Token* lml = previousBeforeAstLeftmostLeaf(tok); // don't warn about matrix/vector assignment (e.g. Eigen)
            if (lml)
                lml = lml->next();
            const Token* stream = lml;
            while (stream && Token::Match(stream->astParent(), ".|[|(|*"))
                stream = stream->astParent();
            return (!stream || !isLikelyStream(cpp, stream)) && isConstStatement(tok->astOperand2(), cpp);
        }
    }
    if (Token::simpleMatch(tok, "?") && Token::simpleMatch(tok->astOperand2(), ":")) // ternary operator
        return isConstStatement(tok->astOperand1(), cpp) && isConstStatement(tok->astOperand2()->astOperand1(), cpp) && isConstStatement(tok->astOperand2()->astOperand2(), cpp);
    if (isBracketAccess(tok) && isWithoutSideEffects(cpp, tok->astOperand1(), /*checkArrayAccess*/ true, /*checkReference*/ false)) {
        if (Token::simpleMatch(tok->astParent(), "["))
            return isConstStatement(tok->astOperand2(), cpp) && isConstStatement(tok->astParent(), cpp);
        return isConstStatement(tok->astOperand2(), cpp);
    }
    return false;
}

static bool isVoidStmt(const Token *tok)
{
    if (Token::simpleMatch(tok, "( void"))
        return true;
    if (isCPPCast(tok) && tok->astOperand1() && Token::Match(tok->astOperand1()->next(), "< void *| >"))
        return true;
    const Token *tok2 = tok;
    while (tok2->astOperand1())
        tok2 = tok2->astOperand1();
    if (Token::simpleMatch(tok2->previous(), ")") && Token::simpleMatch(tok2->previous()->link(), "( void"))
        return true;
    if (Token::simpleMatch(tok2, "( void"))
        return true;
    return Token::Match(tok2->previous(), "delete|throw|return");
}

static bool isConstTop(const Token *tok)
{
    if (!tok)
        return false;
    if (!tok->astParent())
        return true;
    if (Token::simpleMatch(tok->astParent(), ";") &&
        Token::Match(tok->astTop()->previous(), "for|if (") && Token::simpleMatch(tok->astTop()->astOperand2(), ";")) {
        if (Token::simpleMatch(tok->astParent()->astParent(), ";"))
            return tok->astParent()->astOperand2() == tok;
        else
            return tok->astParent()->astOperand1() == tok;
    }
    if (Token::simpleMatch(tok, "[")) {
        const Token* bracTok = tok;
        while (Token::simpleMatch(bracTok->astParent(), "["))
            bracTok = bracTok->astParent();
        if (!bracTok->astParent())
            return true;
    }
    if (tok->str() == "," && tok->astParent()->isAssignmentOp())
        return true;
    return false;
}

void CheckOther::checkIncompleteStatement()
{
    if (!mSettings->severity.isEnabled(Severity::warning))
        return;

    for (const Token *tok = mTokenizer->tokens(); tok; tok = tok->next()) {
        const Scope *scope = tok->scope();
        if (scope && !scope->isExecutable())
            continue;
        if (!isConstTop(tok))
            continue;
        if (tok->str() == "," && Token::simpleMatch(tok->astTop()->previous(), "for ("))
            continue;

        // Do not warn for statement when both lhs and rhs has side effects:
        //   dostuff() || x=213;
        if (Token::Match(tok, "%oror%|&&")) {
            bool warn = false;
            visitAstNodes(tok, [&warn](const Token *child) {
                if (Token::Match(child, "%oror%|&&"))
                    return ChildrenToVisit::op1_and_op2;
                if (child->isAssignmentOp())
                    return ChildrenToVisit::none;
                if (child->tokType() == Token::Type::eIncDecOp)
                    return ChildrenToVisit::none;
                if (Token::Match(child->previous(), "%name% ("))
                    return ChildrenToVisit::none;
                warn = true;
                return ChildrenToVisit::done;
            });
            if (!warn)
                continue;
        }

        const Token *rtok = nextAfterAstRightmostLeaf(tok);
        if (!Token::simpleMatch(tok->astParent(), ";") && !Token::simpleMatch(rtok, ";") &&
            !Token::Match(tok->previous(), ";|}|{ %any% ;") &&
            !(mTokenizer->isCPP() && tok->isCast() && !tok->astParent()) &&
            !Token::simpleMatch(tok->tokAt(-2), "for (") &&
            !Token::Match(tok->tokAt(-1), "%var% [") &&
            !(tok->str() == "," && tok->astParent() && tok->astParent()->isAssignmentOp()))
            continue;
        // Skip statement expressions
        if (Token::simpleMatch(rtok, "; } )"))
            continue;
        if (!isConstStatement(tok, mTokenizer->isCPP()))
            continue;
        if (isVoidStmt(tok))
            continue;
        if (mTokenizer->isCPP() && tok->str() == "&" && !(tok->astOperand1()->valueType() && tok->astOperand1()->valueType()->isIntegral()))
            // Possible archive
            continue;
        const bool inconclusive = tok->isConstOp();
        if (mSettings->certainty.isEnabled(Certainty::inconclusive) || !inconclusive)
            constStatementError(tok, tok->isNumber() ? "numeric" : "string", inconclusive);
    }
}

void CheckOther::constStatementError(const Token *tok, const std::string &type, bool inconclusive)
{
    const Token *valueTok = tok;
    while (valueTok && valueTok->isCast())
        valueTok = valueTok->astOperand2() ? valueTok->astOperand2() : valueTok->astOperand1();

    std::string msg;
    if (Token::simpleMatch(tok, "=="))
        msg = "Found suspicious equality comparison. Did you intend to assign a value instead?";
    else if (Token::Match(tok, ",|!|~|%cop%"))
        msg = "Found suspicious operator '" + tok->str() + "', result is not used.";
    else if (Token::Match(tok, "%var%"))
        msg = "Unused variable value '" + tok->str() + "'";
    else if (isConstant(valueTok)) {
        std::string typeStr("string");
        if (valueTok->isNumber())
            typeStr = "numeric";
        else if (valueTok->isBoolean())
            typeStr = "bool";
        else if (valueTok->tokType() == Token::eChar)
            typeStr = "character";
        else if (isNullOperand(valueTok))
            typeStr = "NULL";
        msg = "Redundant code: Found a statement that begins with " + typeStr + " constant.";
    }
    else if (!tok)
        msg = "Redundant code: Found a statement that begins with " + type + " constant.";
    else if (tok->isCast() && tok->tokType() == Token::Type::eExtendedOp) {
        msg = "Redundant code: Found unused cast ";
        msg += valueTok ? "of expression '" + valueTok->expressionString() + "'." : "expression.";
    }
    else if (tok->str() == "?" && tok->tokType() == Token::Type::eExtendedOp)
        msg = "Redundant code: Found unused result of ternary operator.";
    else if (tok->str() == "." && tok->tokType() == Token::Type::eOther)
        msg = "Redundant code: Found unused member access.";
    else if (tok->str() == "[" && tok->tokType() == Token::Type::eExtendedOp)
        msg = "Redundant code: Found unused array access.";
    else if (mSettings->debugwarnings) {
        reportError(tok, Severity::debug, "debug", "constStatementError not handled.");
        return;
    }
    reportError(tok, Severity::warning, "constStatement", msg, CWE398, inconclusive ? Certainty::inconclusive : Certainty::normal);
}

//---------------------------------------------------------------------------
// Detect division by zero.
//---------------------------------------------------------------------------
void CheckOther::checkZeroDivision()
{
    for (const Token *tok = mTokenizer->tokens(); tok; tok = tok->next()) {
        if (!tok->astOperand2() || !tok->astOperand1())
            continue;
        if (tok->str() != "%" && tok->str() != "/" && tok->str() != "%=" && tok->str() != "/=")
            continue;
        if (!tok->valueType() || !tok->valueType()->isIntegral())
            continue;
        if (tok->scope() && tok->scope()->type == Scope::eEnum) // don't warn for compile-time error
            continue;

        // Value flow..
        const ValueFlow::Value *value = tok->astOperand2()->getValue(0LL);
        if (value && mSettings->isEnabled(value, false))
            zerodivError(tok, value);
    }
}

void CheckOther::zerodivError(const Token *tok, const ValueFlow::Value *value)
{
    if (!tok && !value) {
        reportError(tok, Severity::error, "zerodiv", "Division by zero.", CWE369, Certainty::normal);
        reportError(tok, Severity::error, "zerodivcond", ValueFlow::eitherTheConditionIsRedundant(nullptr) + " or there is division by zero.", CWE369, Certainty::normal);
        return;
    }

    const ErrorPath errorPath = getErrorPath(tok, value, "Division by zero");

    std::ostringstream errmsg;
    if (value->condition) {
        const int line = tok ? tok->linenr() : 0;
        errmsg << ValueFlow::eitherTheConditionIsRedundant(value->condition)
               << " or there is division by zero at line " << line << ".";
    } else
        errmsg << "Division by zero.";

    reportError(errorPath,
                value->errorSeverity() ? Severity::error : Severity::warning,
                value->condition ? "zerodivcond" : "zerodiv",
                errmsg.str(), CWE369, value->isInconclusive() ? Certainty::inconclusive : Certainty::normal);
}

//---------------------------------------------------------------------------
// Check for NaN (not-a-number) in an arithmetic expression, e.g.
// double d = 1.0 / 0.0 + 100.0;
//---------------------------------------------------------------------------

void CheckOther::checkNanInArithmeticExpression()
{
    if (!mSettings->severity.isEnabled(Severity::style))
        return;
    for (const Token *tok = mTokenizer->tokens(); tok; tok = tok->next()) {
        if (tok->str() != "/")
            continue;
        if (!Token::Match(tok->astParent(), "[+-]"))
            continue;
        if (Token::simpleMatch(tok->astOperand2(), "0.0"))
            nanInArithmeticExpressionError(tok);
    }
}

void CheckOther::nanInArithmeticExpressionError(const Token *tok)
{
    reportError(tok, Severity::style, "nanInArithmeticExpression",
                "Using NaN/Inf in a computation.\n"
                "Using NaN/Inf in a computation. "
                "Although nothing bad really happens, it is suspicious.", CWE369, Certainty::normal);
}

//---------------------------------------------------------------------------
// Creating instance of classes which are destroyed immediately
//---------------------------------------------------------------------------
void CheckOther::checkMisusedScopedObject()
{
    // Skip this check for .c files
    if (mTokenizer->isC())
        return;

    if (!mSettings->severity.isEnabled(Severity::style))
        return;

    auto getConstructorTok = [](const Token* tok, std::string& typeStr) -> const Token* {
        if (!Token::Match(tok, "[;{}] %name%"))
            return nullptr;
        tok = tok->next();
        typeStr.clear();
        while (Token::Match(tok, "%name% ::")) {
            typeStr += tok->str();
            typeStr += "::";
            tok = tok->tokAt(2);
        }
        typeStr += tok->str();
        const Token* endTok = tok;
        if (Token::Match(endTok, "%name% <"))
            endTok = endTok->linkAt(1);
        if (Token::Match(endTok, "%name%|> (|{") && Token::Match(endTok->linkAt(1), ")|} ;") &&
            !Token::simpleMatch(endTok->next()->astParent(), ";")) { // for loop condition
            return tok;
        }
        return nullptr;
    };

    auto isLibraryConstructor = [&](const Token* tok, const std::string& typeStr) -> bool {
        const Library::TypeCheck typeCheck = mSettings->library.getTypeCheck("unusedvar", typeStr);
        if (typeCheck == Library::TypeCheck::check || typeCheck == Library::TypeCheck::checkFiniteLifetime)
            return true;
        return mSettings->library.detectContainerOrIterator(tok);
    };

    const SymbolDatabase* const symbolDatabase = mTokenizer->getSymbolDatabase();
    std::string typeStr;
    for (const Scope * scope : symbolDatabase->functionScopes) {
        for (const Token *tok = scope->bodyStart; tok && tok != scope->bodyEnd; tok = tok->next()) {
            const Token* ctorTok = getConstructorTok(tok, typeStr);
            if (ctorTok && (((ctorTok->type() || ctorTok->isStandardType() || (ctorTok->function() && ctorTok->function()->isConstructor())) // TODO: The rhs of || should be removed; It is a workaround for a symboldatabase bug
                             && (!ctorTok->function() || ctorTok->function()->isConstructor()) // // is not a function on this scope or is function in this scope and it's a ctor
                             && ctorTok->str() != "void") || isLibraryConstructor(tok->next(), typeStr))) {
                const Token* parTok = ctorTok->next();
                if (Token::simpleMatch(parTok, "<") && parTok->link())
                    parTok = parTok->link()->next();
                if (const Token* arg = parTok->astOperand2()) {
                    if (!isConstStatement(arg, mTokenizer->isCPP()))
                        continue;
                    if (parTok->str() == "(") {
                        if (arg->varId() && !(arg->variable() && arg->variable()->nameToken() != arg))
                            continue;
                        const Token* rml = nextAfterAstRightmostLeaf(arg);
                        if (rml && rml->previous() && rml->previous()->varId())
                            continue;
                    }
                }
                tok = tok->next();
                misusedScopeObjectError(ctorTok, typeStr);
                tok = tok->next();
            }
            if (tok->isAssignmentOp() && Token::simpleMatch(tok->astOperand1(), "(") && tok->astOperand1()->astOperand1()) {
                if (const Function* ftok = tok->astOperand1()->astOperand1()->function()) {
                    if (ftok->retType && Token::Match(ftok->retType->classDef, "class|struct|union") && !Function::returnsReference(ftok))
                        misusedScopeObjectError(tok->next(), ftok->retType->name(), /*isAssignment*/ true);
                }
            }
        }
    }
}

void CheckOther::misusedScopeObjectError(const Token *tok, const std::string& varname, bool isAssignment)
{
    std::string msg = "Instance of '$symbol' object is destroyed immediately";
    msg += isAssignment ? ", assignment has no effect." : ".";
    reportError(tok, Severity::style,
                "unusedScopedObject",
                "$symbol:" + varname + "\n" +
                msg, CWE563, Certainty::normal);
}

static const Token * getSingleExpressionInBlock(const Token * tok)
{
    if (!tok)
        return nullptr;
    const Token * top = tok->astTop();
    if (!top)
        return nullptr;
    const Token * nextExpression = nextAfterAstRightmostLeaf(top);
    if (!Token::simpleMatch(nextExpression, "; }"))
        return nullptr;
    return top;
}

//-----------------------------------------------------------------------------
// check for duplicate code in if and else branches
// if (a) { b = true; } else { b = true; }
//-----------------------------------------------------------------------------
void CheckOther::checkDuplicateBranch()
{
    // This is inconclusive since in practice most warnings are noise:
    // * There can be unfixed low-priority todos. The code is fine as it
    //   is but it could be possible to enhance it. Writing a warning
    //   here is noise since the code is fine (see cppcheck, abiword, ..)
    // * There can be overspecified code so some conditions can't be true
    //   and their conditional code is a duplicate of the condition that
    //   is always true just in case it would be false. See for instance
    //   abiword.
    if (!mSettings->severity.isEnabled(Severity::style) || !mSettings->certainty.isEnabled(Certainty::inconclusive))
        return;

    const SymbolDatabase *symbolDatabase = mTokenizer->getSymbolDatabase();

    for (const Scope & scope : symbolDatabase->scopeList) {
        if (scope.type != Scope::eIf)
            continue;

        // check all the code in the function for if (..) else
        if (Token::simpleMatch(scope.bodyEnd, "} else {")) {
            // Make sure there are no macros (different macros might be expanded
            // to the same code)
            bool macro = false;
            for (const Token *tok = scope.bodyStart; tok != scope.bodyEnd->linkAt(2); tok = tok->next()) {
                if (tok->isExpandedMacro()) {
                    macro = true;
                    break;
                }
            }
            if (macro)
                continue;

            const Token * const tokIf = scope.bodyStart->next();
            const Token * const tokElse = scope.bodyEnd->tokAt(3);

            // compare first tok before stringifying the whole blocks
            const std::string tokIfStr = tokIf->stringify(false, true, false);
            if (tokIfStr.empty())
                continue;

            const std::string tokElseStr = tokElse->stringify(false, true, false);

            if (tokIfStr == tokElseStr) {
                // save if branch code
                const std::string branch1 = tokIf->stringifyList(scope.bodyEnd);

                if (branch1.empty())
                    continue;

                // save else branch code
                const std::string branch2 = tokElse->stringifyList(scope.bodyEnd->linkAt(2));

                // check for duplicates
                if (branch1 == branch2) {
                    duplicateBranchError(scope.classDef, scope.bodyEnd->next(), ErrorPath{});
                    continue;
                }
            }

            // check for duplicates using isSameExpression
            const Token * branchTop1 = getSingleExpressionInBlock(tokIf);
            if (!branchTop1)
                continue;
            const Token * branchTop2 = getSingleExpressionInBlock(tokElse);
            if (!branchTop2)
                continue;
            if (branchTop1->str() != branchTop2->str())
                continue;
            ErrorPath errorPath;
            if (isSameExpression(mTokenizer->isCPP(), false, branchTop1->astOperand1(), branchTop2->astOperand1(), mSettings->library, true, true, &errorPath) &&
                isSameExpression(mTokenizer->isCPP(), false, branchTop1->astOperand2(), branchTop2->astOperand2(), mSettings->library, true, true, &errorPath))
                duplicateBranchError(scope.classDef, scope.bodyEnd->next(), errorPath);
        }
    }
}

void CheckOther::duplicateBranchError(const Token *tok1, const Token *tok2, ErrorPath errors)
{
    errors.emplace_back(tok2, "");
    errors.emplace_back(tok1, "");

    reportError(errors, Severity::style, "duplicateBranch", "Found duplicate branches for 'if' and 'else'.\n"
                "Finding the same code in an 'if' and related 'else' branch is suspicious and "
                "might indicate a cut and paste or logic error. Please examine this code "
                "carefully to determine if it is correct.", CWE398, Certainty::inconclusive);
}


//-----------------------------------------------------------------------------
// Check for a free() of an invalid address
// char* p = malloc(100);
// free(p + 10);
//-----------------------------------------------------------------------------
void CheckOther::checkInvalidFree()
{
    std::map<int, bool> inconclusive;
    std::map<int, std::string> allocation;

    const bool printInconclusive = mSettings->certainty.isEnabled(Certainty::inconclusive);
    const SymbolDatabase* symbolDatabase = mTokenizer->getSymbolDatabase();
    for (const Scope * scope : symbolDatabase->functionScopes) {
        for (const Token* tok = scope->bodyStart->next(); tok != scope->bodyEnd; tok = tok->next()) {

            // Keep track of which variables were assigned addresses to newly-allocated memory
            if (Token::Match(tok, "%var% = malloc|g_malloc|new")) {
                allocation.insert(std::make_pair(tok->varId(), tok->strAt(2)));
                inconclusive.insert(std::make_pair(tok->varId(), false));
            }

            // If a previously-allocated pointer is incremented or decremented, any subsequent
            // free involving pointer arithmetic may or may not be invalid, so we should only
            // report an inconclusive result.
            else if (Token::Match(tok, "%var% = %name% +|-") &&
                     tok->varId() == tok->tokAt(2)->varId() &&
                     allocation.find(tok->varId()) != allocation.end()) {
                if (printInconclusive)
                    inconclusive[tok->varId()] = true;
                else {
                    allocation.erase(tok->varId());
                    inconclusive.erase(tok->varId());
                }
            }

            // If a previously-allocated pointer is assigned a completely new value,
            // we can't know if any subsequent free() on that pointer is valid or not.
            else if (Token::Match(tok, "%var% =")) {
                allocation.erase(tok->varId());
                inconclusive.erase(tok->varId());
            }

            // If a variable that was previously assigned a newly-allocated memory location is
            // added or subtracted from when used to free the memory, report an error.
            else if (Token::Match(tok, "free|g_free|delete ( %any% +|-") ||
                     Token::Match(tok, "delete [ ] ( %any% +|-") ||
                     Token::Match(tok, "delete %any% +|- %any%")) {

                const int varIndex = tok->strAt(1) == "(" ? 2 :
                                     tok->strAt(3) == "(" ? 4 : 1;
                const int var1 = tok->tokAt(varIndex)->varId();
                const int var2 = tok->tokAt(varIndex + 2)->varId();
                const std::map<int, bool>::const_iterator alloc1 = inconclusive.find(var1);
                const std::map<int, bool>::const_iterator alloc2 = inconclusive.find(var2);
                if (alloc1 != inconclusive.end()) {
                    invalidFreeError(tok, allocation[var1], alloc1->second);
                } else if (alloc2 != inconclusive.end()) {
                    invalidFreeError(tok, allocation[var2], alloc2->second);
                }
            }

            // If the previously-allocated variable is passed in to another function
            // as a parameter, it might be modified, so we shouldn't report an error
            // if it is later used to free memory
            else if (Token::Match(tok, "%name% (") && !mSettings->library.isFunctionConst(tok->str(), true)) {
                const Token* tok2 = Token::findmatch(tok->next(), "%var%", tok->linkAt(1));
                while (tok2 != nullptr) {
                    allocation.erase(tok->varId());
                    inconclusive.erase(tok2->varId());
                    tok2 = Token::findmatch(tok2->next(), "%var%", tok->linkAt(1));
                }
            }
        }
    }
}

void CheckOther::invalidFreeError(const Token *tok, const std::string &allocation, bool inconclusive)
{
    std::string alloc = allocation;
    if (alloc != "new")
        alloc += "()";
    std::string deallocated = (alloc == "new") ? "deleted" : "freed";
    reportError(tok, Severity::error, "invalidFree", "Mismatching address is " + deallocated + ". The address you get from " + alloc + " must be " + deallocated + " without offset.", CWE(0U), inconclusive ? Certainty::inconclusive : Certainty::normal);
}


//---------------------------------------------------------------------------
// check for the same expression on both sides of an operator
// (x == x), (x && x), (x || x)
// (x.y == x.y), (x.y && x.y), (x.y || x.y)
//---------------------------------------------------------------------------

namespace {
    bool notconst(const Function* func)
    {
        return !func->isConst();
    }

    void getConstFunctions(const SymbolDatabase *symbolDatabase, std::list<const Function*> &constFunctions)
    {
        for (const Scope &scope : symbolDatabase->scopeList) {
            // only add const functions that do not have a non-const overloaded version
            // since it is pretty much impossible to tell which is being called.
            using StringFunctionMap = std::map<std::string, std::list<const Function*>>;
            StringFunctionMap functionsByName;
            for (const Function &func : scope.functionList) {
                functionsByName[func.tokenDef->str()].push_back(&func);
            }
            for (std::pair<const std::string, std::list<const Function*>>& it : functionsByName) {
                const std::list<const Function*>::const_iterator nc = std::find_if(it.second.cbegin(), it.second.cend(), notconst);
                if (nc == it.second.cend()) {
                    // ok to add all of them
                    constFunctions.splice(constFunctions.end(), it.second);
                }
            }
        }
    }
}

void CheckOther::checkDuplicateExpression()
{
    const bool styleEnabled = mSettings->severity.isEnabled(Severity::style);
    const bool warningEnabled = mSettings->severity.isEnabled(Severity::warning);
    if (!styleEnabled && !warningEnabled)
        return;

    // Parse all executing scopes..
    const SymbolDatabase *symbolDatabase = mTokenizer->getSymbolDatabase();

    std::list<const Function*> constFunctions;
    getConstFunctions(symbolDatabase, constFunctions);

    const bool cpp = mTokenizer->isCPP();

    for (const Scope *scope : symbolDatabase->functionScopes) {
        for (const Token *tok = scope->bodyStart; tok != scope->bodyEnd; tok = tok->next()) {
            if (tok->str() == "=" && Token::Match(tok->astOperand1(), "%var%")) {
                const Token * endStatement = Token::findsimplematch(tok, ";");
                if (Token::Match(endStatement, "; %type% %var% ;")) {
                    endStatement = endStatement->tokAt(4);
                }
                if (Token::Match(endStatement, "%var% %assign%")) {
                    const Token * nextAssign = endStatement->tokAt(1);
                    const Token * var1 = tok->astOperand1();
                    const Token * var2 = nextAssign->astOperand1();
                    if (var1 && var2 &&
                        Token::Match(var1->previous(), ";|{|} %var%") &&
                        Token::Match(var2->previous(), ";|{|} %var%") &&
                        var2->valueType() && var1->valueType() &&
                        var2->valueType()->originalTypeName == var1->valueType()->originalTypeName &&
                        var2->valueType()->pointer == var1->valueType()->pointer &&
                        var2->valueType()->constness == var1->valueType()->constness &&
                        var2->varId() != var1->varId() && (
                            tok->astOperand2()->isArithmeticalOp() ||
                            tok->astOperand2()->str() == "." ||
                            Token::Match(tok->astOperand2()->previous(), "%name% (")
                            ) &&
                        tok->next()->tokType() != Token::eType &&
                        isSameExpression(cpp, true, tok->next(), nextAssign->next(), mSettings->library, true, false) &&
                        isSameExpression(cpp, true, tok->astOperand2(), nextAssign->astOperand2(), mSettings->library, true, false) &&
                        tok->astOperand2()->expressionString() == nextAssign->astOperand2()->expressionString()) {
                        bool differentDomain = false;
                        const Scope * varScope = var1->scope() ? var1->scope() : scope;
                        for (const Token *assignTok = Token::findsimplematch(var2, ";"); assignTok && assignTok != varScope->bodyEnd; assignTok = assignTok->next()) {
                            if (!Token::Match(assignTok, "%assign%|%comp%"))
                                continue;
                            if (!assignTok->astOperand1())
                                continue;
                            if (!assignTok->astOperand2())
                                continue;

                            if (assignTok->astOperand1()->varId() != var1->varId() &&
                                assignTok->astOperand1()->varId() != var2->varId() &&
                                !isSameExpression(cpp,
                                                  true,
                                                  tok->astOperand2(),
                                                  assignTok->astOperand1(),
                                                  mSettings->library,
                                                  true,
                                                  true))
                                continue;
                            if (assignTok->astOperand2()->varId() != var1->varId() &&
                                assignTok->astOperand2()->varId() != var2->varId() &&
                                !isSameExpression(cpp,
                                                  true,
                                                  tok->astOperand2(),
                                                  assignTok->astOperand2(),
                                                  mSettings->library,
                                                  true,
                                                  true))
                                continue;
                            differentDomain = true;
                            break;
                        }
                        if (!differentDomain && !isUniqueExpression(tok->astOperand2()))
                            duplicateAssignExpressionError(var1, var2, false);
                        else if (mSettings->certainty.isEnabled(Certainty::inconclusive))
                            duplicateAssignExpressionError(var1, var2, true);
                    }
                }
            }
            auto isInsideLambdaCaptureList = [](const Token* tok) {
                const Token* parent = tok->astParent();
                while (Token::simpleMatch(parent, ","))
                    parent = parent->astParent();
                return isLambdaCaptureList(parent);
            };
            ErrorPath errorPath;
            if (tok->isOp() && tok->astOperand1() && !Token::Match(tok, "+|*|<<|>>|+=|*=|<<=|>>=") && !isInsideLambdaCaptureList(tok)) {
                if (Token::Match(tok, "==|!=|-") && astIsFloat(tok->astOperand1(), true))
                    continue;
                const bool pointerDereference = (tok->astOperand1() && tok->astOperand1()->isUnaryOp("*")) ||
                                                (tok->astOperand2() && tok->astOperand2()->isUnaryOp("*"));
                const bool followVar = (!isConstVarExpression(tok) || Token::Match(tok, "%comp%|%oror%|&&")) && !pointerDereference;
                if (isSameExpression(cpp,
                                     true,
                                     tok->astOperand1(),
                                     tok->astOperand2(),
                                     mSettings->library,
                                     true,
                                     followVar,
                                     &errorPath)) {
                    if (isWithoutSideEffects(cpp, tok->astOperand1())) {
                        const Token* loopTok = isInLoopCondition(tok);
                        if (!loopTok || !isExpressionChanged(tok, tok, loopTok->link()->next()->link(), mSettings, cpp)) {
                            const bool assignment = tok->str() == "=";
                            if (assignment && warningEnabled)
                                selfAssignmentError(tok, tok->astOperand1()->expressionString());
                            else if (styleEnabled) {
                                if (cpp && mSettings->standards.cpp >= Standards::CPP11 && tok->str() == "==") {
                                    const Token* parent = tok->astParent();
                                    while (parent && parent->astParent()) {
                                        parent = parent->astParent();
                                    }
                                    if (parent && parent->previous() && parent->previous()->str() == "static_assert") {
                                        continue;
                                    }
                                }
                                duplicateExpressionError(tok->astOperand1(), tok->astOperand2(), tok, errorPath);
                            }
                        }
                    }
                } else if (tok->str() == "=" && Token::simpleMatch(tok->astOperand2(), "=") &&
                           isSameExpression(cpp,
                                            false,
                                            tok->astOperand1(),
                                            tok->astOperand2()->astOperand1(),
                                            mSettings->library,
                                            true,
                                            false)) {
                    if (warningEnabled && isWithoutSideEffects(cpp, tok->astOperand1())) {
                        selfAssignmentError(tok, tok->astOperand1()->expressionString());
                    }
                } else if (styleEnabled &&
                           isOppositeExpression(cpp,
                                                tok->astOperand1(),
                                                tok->astOperand2(),
                                                mSettings->library,
                                                false,
                                                true,
                                                &errorPath) &&
                           !Token::Match(tok, "=|-|-=|/|/=") &&
                           isWithoutSideEffects(cpp, tok->astOperand1())) {
                    oppositeExpressionError(tok, errorPath);
                } else if (!Token::Match(tok, "[-/%]")) { // These operators are not associative
                    if (styleEnabled && tok->astOperand2() && tok->str() == tok->astOperand1()->str() &&
                        isSameExpression(cpp,
                                         true,
                                         tok->astOperand2(),
                                         tok->astOperand1()->astOperand2(),
                                         mSettings->library,
                                         true,
                                         followVar,
                                         &errorPath) &&
                        isWithoutSideEffects(cpp, tok->astOperand2()))
                        duplicateExpressionError(tok->astOperand2(), tok->astOperand1()->astOperand2(), tok, errorPath);
                    else if (tok->astOperand2() && isConstExpression(tok->astOperand1(), mSettings->library, cpp)) {
                        auto checkDuplicate = [&](const Token* exp1, const Token* exp2, const Token* ast1) {
                            if (isSameExpression(cpp, true, exp1, exp2, mSettings->library, true, true, &errorPath) &&
                                isWithoutSideEffects(cpp, exp1) &&
                                isWithoutSideEffects(cpp, ast1->astOperand2()))
                                duplicateExpressionError(exp1, exp2, tok, errorPath, /*hasMultipleExpr*/ true);
                        };
                        const Token *ast1 = tok->astOperand1();
                        while (ast1 && tok->str() == ast1->str()) { // chain of identical operators
                            checkDuplicate(ast1->astOperand2(), tok->astOperand2(), ast1);
                            if (ast1->astOperand1() && ast1->astOperand1()->str() != tok->str()) // check first condition in the chain
                                checkDuplicate(ast1->astOperand1(), tok->astOperand2(), ast1);
                            ast1 = ast1->astOperand1();
                        }
                    }
                }
            } else if (styleEnabled && tok->astOperand1() && tok->astOperand2() && tok->str() == ":" && tok->astParent() && tok->astParent()->str() == "?") {
                if (!tok->astOperand1()->values().empty() && !tok->astOperand2()->values().empty() && isEqualKnownValue(tok->astOperand1(), tok->astOperand2()) &&
                    !isVariableChanged(tok->astParent(), /*indirect*/ 0, mSettings, cpp) &&
                    isConstStatement(tok->astOperand1(), cpp) && isConstStatement(tok->astOperand2(), cpp))
                    duplicateValueTernaryError(tok);
                else if (isSameExpression(cpp, true, tok->astOperand1(), tok->astOperand2(), mSettings->library, false, true, &errorPath))
                    duplicateExpressionTernaryError(tok, errorPath);
            }
        }
    }
}

void CheckOther::oppositeExpressionError(const Token *opTok, ErrorPath errors)
{
    errors.emplace_back(opTok, "");

    const std::string& op = opTok ? opTok->str() : "&&";

    reportError(errors, Severity::style, "oppositeExpression", "Opposite expression on both sides of \'" + op + "\'.\n"
                "Finding the opposite expression on both sides of an operator is suspicious and might "
                "indicate a cut and paste or logic error. Please examine this code carefully to "
                "determine if it is correct.", CWE398, Certainty::normal);
}

void CheckOther::duplicateExpressionError(const Token *tok1, const Token *tok2, const Token *opTok, ErrorPath errors, bool hasMultipleExpr)
{
    errors.emplace_back(opTok, "");

    const std::string& expr1 = tok1 ? tok1->expressionString() : "x";
    const std::string& expr2 = tok2 ? tok2->expressionString() : "x";

    const std::string& op = opTok ? opTok->str() : "&&";
    std::string msg = "Same expression " + (hasMultipleExpr ? "\'" + expr1 + "\'" + " found multiple times in chain of \'" + op + "\' operators" : "on both sides of \'" + op + "\'");
    const char *id = "duplicateExpression";
    if (expr1 != expr2 && (!opTok || !opTok->isArithmeticalOp())) {
        id = "knownConditionTrueFalse";
        std::string exprMsg = "The comparison \'" + expr1 + " " + op +  " " + expr2 + "\' is always ";
        if (Token::Match(opTok, "==|>=|<="))
            msg = exprMsg + "true";
        else if (Token::Match(opTok, "!=|>|<"))
            msg = exprMsg + "false";
        if (!Token::Match(tok1, "%num%|NULL|nullptr") && !Token::Match(tok2, "%num%|NULL|nullptr"))
            msg += " because '" + expr1 + "' and '" + expr2 + "' represent the same value";
    }

    reportError(errors, Severity::style, id, msg +
                (std::string(".\nFinding the same expression ") + (hasMultipleExpr ? "more than once in a condition" : "on both sides of an operator")) +
                " is suspicious and might indicate a cut and paste or logic error. Please examine this code carefully to "
                "determine if it is correct.", CWE398, Certainty::normal);
}

void CheckOther::duplicateAssignExpressionError(const Token *tok1, const Token *tok2, bool inconclusive)
{
    const std::list<const Token *> toks = { tok2, tok1 };

    const std::string& var1 = tok1 ? tok1->str() : "x";
    const std::string& var2 = tok2 ? tok2->str() : "x";

    reportError(toks, Severity::style, "duplicateAssignExpression",
                "Same expression used in consecutive assignments of '" + var1 + "' and '" + var2 + "'.\n"
                "Finding variables '" + var1 + "' and '" + var2 + "' that are assigned the same expression "
                "is suspicious and might indicate a cut and paste or logic error. Please examine this code carefully to "
                "determine if it is correct.", CWE398, inconclusive ? Certainty::inconclusive : Certainty::normal);
}

void CheckOther::duplicateExpressionTernaryError(const Token *tok, ErrorPath errors)
{
    errors.emplace_back(tok, "");
    reportError(errors, Severity::style, "duplicateExpressionTernary", "Same expression in both branches of ternary operator.\n"
                "Finding the same expression in both branches of ternary operator is suspicious as "
                "the same code is executed regardless of the condition.", CWE398, Certainty::normal);
}

void CheckOther::duplicateValueTernaryError(const Token *tok)
{
    reportError(tok, Severity::style, "duplicateValueTernary", "Same value in both branches of ternary operator.\n"
                "Finding the same value in both branches of ternary operator is suspicious as "
                "the same code is executed regardless of the condition.", CWE398, Certainty::normal);
}

void CheckOther::selfAssignmentError(const Token *tok, const std::string &varname)
{
    reportError(tok, Severity::warning,
                "selfAssignment",
                "$symbol:" + varname + "\n"
                "Redundant assignment of '$symbol' to itself.", CWE398, Certainty::normal);
}

//-----------------------------------------------------------------------------
// Check is a comparison of two variables leads to condition, which is
// always true or false.
// For instance: int a = 1; if(isless(a,a)){...}
// In this case isless(a,a) always evaluates to false.
//
// Reference:
// - http://www.cplusplus.com/reference/cmath/
//-----------------------------------------------------------------------------
void CheckOther::checkComparisonFunctionIsAlwaysTrueOrFalse()
{
    if (!mSettings->severity.isEnabled(Severity::warning))
        return;

    const SymbolDatabase *symbolDatabase = mTokenizer->getSymbolDatabase();
    for (const Scope * scope : symbolDatabase->functionScopes) {
        for (const Token* tok = scope->bodyStart->next(); tok != scope->bodyEnd; tok = tok->next()) {
            if (tok->isName() && Token::Match(tok, "isgreater|isless|islessgreater|isgreaterequal|islessequal ( %var% , %var% )")) {
                const int varidLeft = tok->tokAt(2)->varId();// get the left varid
                const int varidRight = tok->tokAt(4)->varId();// get the right varid
                // compare varids: if they are not zero but equal
                // --> the comparison function is called with the same variables
                if (varidLeft == varidRight) {
                    const std::string& functionName = tok->str(); // store function name
                    const std::string& varNameLeft = tok->strAt(2); // get the left variable name
                    if (functionName == "isgreater" || functionName == "isless" || functionName == "islessgreater") {
                        // e.g.: isgreater(x,x) --> (x)>(x) --> false
                        checkComparisonFunctionIsAlwaysTrueOrFalseError(tok, functionName, varNameLeft, false);
                    } else { // functionName == "isgreaterequal" || functionName == "islessequal"
                        // e.g.: isgreaterequal(x,x) --> (x)>=(x) --> true
                        checkComparisonFunctionIsAlwaysTrueOrFalseError(tok, functionName, varNameLeft, true);
                    }
                }
            }
        }
    }
}
void CheckOther::checkComparisonFunctionIsAlwaysTrueOrFalseError(const Token* tok, const std::string &functionName, const std::string &varName, const bool result)
{
    const std::string strResult = result ? "true" : "false";
    const struct CWE cweResult = result ? CWE571 : CWE570;

    reportError(tok, Severity::warning, "comparisonFunctionIsAlwaysTrueOrFalse",
                "$symbol:" + functionName + "\n"
                "Comparison of two identical variables with $symbol(" + varName + "," + varName + ") always evaluates to " + strResult + ".\n"
                "The function $symbol is designed to compare two variables. Calling this function with one variable (" + varName + ") "
                "for both parameters leads to a statement which is always " + strResult + ".", cweResult, Certainty::normal);
}

//---------------------------------------------------------------------------
// Check testing sign of unsigned variables and pointers.
//---------------------------------------------------------------------------
void CheckOther::checkSignOfUnsignedVariable()
{
    if (!mSettings->severity.isEnabled(Severity::style))
        return;

    const SymbolDatabase *symbolDatabase = mTokenizer->getSymbolDatabase();

    for (const Scope * scope : symbolDatabase->functionScopes) {
        // check all the code in the function
        for (const Token *tok = scope->bodyStart->next(); tok != scope->bodyEnd; tok = tok->next()) {
            const ValueFlow::Value *zeroValue = nullptr;
            const Token *nonZeroExpr = nullptr;
            if (comparisonNonZeroExpressionLessThanZero(tok, &zeroValue, &nonZeroExpr)) {
                const ValueType* vt = nonZeroExpr->valueType();
                if (vt->pointer)
                    pointerLessThanZeroError(tok, zeroValue);
                else
                    unsignedLessThanZeroError(tok, zeroValue, nonZeroExpr->expressionString());
            } else if (testIfNonZeroExpressionIsPositive(tok, &zeroValue, &nonZeroExpr)) {
                const ValueType* vt = nonZeroExpr->valueType();
                if (vt->pointer)
                    pointerPositiveError(tok, zeroValue);
                else
                    unsignedPositiveError(tok, zeroValue, nonZeroExpr->expressionString());
            }
        }
    }
}

bool CheckOther::comparisonNonZeroExpressionLessThanZero(const Token *tok, const ValueFlow::Value **zeroValue, const Token **nonZeroExpr)
{
    if (!tok->isComparisonOp() || !tok->astOperand1() || !tok->astOperand2())
        return false;

    const ValueFlow::Value *v1 = tok->astOperand1()->getValue(0);
    const ValueFlow::Value *v2 = tok->astOperand2()->getValue(0);

    if (Token::Match(tok, "<|<=") && v2 && v2->isKnown()) {
        *zeroValue = v2;
        *nonZeroExpr = tok->astOperand1();
    } else if (Token::Match(tok, ">|>=") && v1 && v1->isKnown()) {
        *zeroValue = v1;
        *nonZeroExpr = tok->astOperand2();
    } else {
        return false;
    }

    const ValueType* vt = (*nonZeroExpr)->valueType();
    return vt && (vt->pointer || vt->sign == ValueType::UNSIGNED);
}

bool CheckOther::testIfNonZeroExpressionIsPositive(const Token *tok, const ValueFlow::Value **zeroValue, const Token **nonZeroExpr)
{
    if (!tok->isComparisonOp() || !tok->astOperand1() || !tok->astOperand2())
        return false;

    const ValueFlow::Value *v1 = tok->astOperand1()->getValue(0);
    const ValueFlow::Value *v2 = tok->astOperand2()->getValue(0);

    if (Token::simpleMatch(tok, ">=") && v2 && v2->isKnown()) {
        *zeroValue = v2;
        *nonZeroExpr = tok->astOperand1();
    } else if (Token::simpleMatch(tok, "<=") && v1 && v1->isKnown()) {
        *zeroValue = v1;
        *nonZeroExpr = tok->astOperand2();
    } else {
        return false;
    }

    const ValueType* vt = (*nonZeroExpr)->valueType();
    return vt && (vt->pointer || vt->sign == ValueType::UNSIGNED);
}

void CheckOther::unsignedLessThanZeroError(const Token *tok, const ValueFlow::Value * v, const std::string &varname)
{
    reportError(getErrorPath(tok, v, "Unsigned less than zero"), Severity::style, "unsignedLessThanZero",
                "$symbol:" + varname + "\n"
                "Checking if unsigned expression '$symbol' is less than zero.\n"
                "The unsigned expression '$symbol' will never be negative so it "
                "is either pointless or an error to check if it is.", CWE570, Certainty::normal);
}

void CheckOther::pointerLessThanZeroError(const Token *tok, const ValueFlow::Value *v)
{
    reportError(getErrorPath(tok, v, "Pointer less than zero"), Severity::style, "pointerLessThanZero",
                "A pointer can not be negative so it is either pointless or an error to check if it is.", CWE570, Certainty::normal);
}

void CheckOther::unsignedPositiveError(const Token *tok, const ValueFlow::Value * v, const std::string &varname)
{
    reportError(getErrorPath(tok, v, "Unsigned positive"), Severity::style, "unsignedPositive",
                "$symbol:" + varname + "\n"
                "Unsigned expression '$symbol' can't be negative so it is unnecessary to test it.", CWE570, Certainty::normal);
}

void CheckOther::pointerPositiveError(const Token *tok, const ValueFlow::Value * v)
{
    reportError(getErrorPath(tok, v, "Pointer positive"), Severity::style, "pointerPositive",
                "A pointer can not be negative so it is either pointless or an error to check if it is not.", CWE570, Certainty::normal);
}

/* check if a constructor in given class scope takes a reference */
static bool constructorTakesReference(const Scope * const classScope)
{
    return std::any_of(classScope->functionList.begin(), classScope->functionList.end(), [&](const Function& constructor) {
        if (constructor.isConstructor()) {
            for (int argnr = 0U; argnr < constructor.argCount(); argnr++) {
                const Variable * const argVar = constructor.getArgumentVar(argnr);
                if (argVar && argVar->isReference()) {
                    return true;
                }
            }
        }
        return false;
    });
}

//---------------------------------------------------------------------------
// This check rule works for checking the "const A a = getA()" usage when getA() returns "const A &" or "A &".
// In most scenarios, "const A & a = getA()" will be more efficient.
//---------------------------------------------------------------------------
void CheckOther::checkRedundantCopy()
{
    if (!mSettings->severity.isEnabled(Severity::performance) || mTokenizer->isC() || !mSettings->certainty.isEnabled(Certainty::inconclusive))
        return;

    const SymbolDatabase *symbolDatabase = mTokenizer->getSymbolDatabase();

    for (const Variable* var : symbolDatabase->variableList()) {
        if (!var || var->isReference() || (!var->isConst() && !canBeConst(var, mSettings)) || var->isPointer() || (!var->type() && !var->isStlType())) // bailout if var is of standard type, if it is a pointer or non-const
            continue;

        const Token* startTok = var->nameToken();
        if (startTok->strAt(1) == "=") // %type% %name% = ... ;
            ;
        else if (Token::Match(startTok->next(), "(|{") && var->isClass() && var->typeScope()) {
            // Object is instantiated. Warn if constructor takes arguments by value.
            if (constructorTakesReference(var->typeScope()))
                continue;
        } else if (Token::simpleMatch(startTok->next(), ";") && startTok->next()->isSplittedVarDeclEq()) {
            startTok = startTok->tokAt(2);
        } else
            continue;

        const Token* tok = startTok->next()->astOperand2();
        if (!tok)
            continue;
        if (!Token::Match(tok->previous(), "%name% ("))
            continue;
        if (!Token::Match(tok->link(), ") )| ;")) // bailout for usage like "const A a = getA()+3"
            continue;

        const Token* dot = tok->astOperand1();
        if (Token::simpleMatch(dot, ".")) {
            if (dot->astOperand1() && isVariableChanged(dot->astOperand1()->variable(), mSettings, mTokenizer->isCPP()))
                continue;
            if (isTemporary(/*cpp*/ true, dot, &mSettings->library, /*unknown*/ true))
                continue;
        }
        if (exprDependsOnThis(tok->previous()))
            continue;

        const Function* func = tok->previous()->function();
        if (func && func->tokenDef->strAt(-1) == "&") {
            const Scope* fScope = func->functionScope;
            if (fScope && fScope->bodyEnd && Token::Match(fScope->bodyEnd->tokAt(-3), "return %var% ;")) {
                const Token* varTok = fScope->bodyEnd->tokAt(-2);
                if (varTok->variable() && !varTok->variable()->isGlobal())
                    redundantCopyError(startTok, startTok->str());
            }
        }
    }
}

void CheckOther::redundantCopyError(const Token *tok,const std::string& varname)
{
    reportError(tok, Severity::performance, "redundantCopyLocalConst",
                "$symbol:" + varname + "\n"
                "Use const reference for '$symbol' to avoid unnecessary data copying.\n"
                "The const variable '$symbol' is assigned a copy of the data. You can avoid "
                "the unnecessary data copying by converting '$symbol' to const reference.",
                CWE398,
                Certainty::inconclusive); // since #5618 that check became inconclusive
}

//---------------------------------------------------------------------------
// Checking for shift by negative values
//---------------------------------------------------------------------------

static bool isNegative(const Token *tok, const Settings *settings)
{
    return tok->valueType() && tok->valueType()->sign == ValueType::SIGNED && tok->getValueLE(-1LL, settings);
}

void CheckOther::checkNegativeBitwiseShift()
{
    const bool portability = mSettings->severity.isEnabled(Severity::portability);

    for (const Token* tok = mTokenizer->tokens(); tok; tok = tok->next()) {
        if (!tok->astOperand1() || !tok->astOperand2())
            continue;

        if (!Token::Match(tok, "<<|>>|<<=|>>="))
            continue;

        // don't warn if lhs is a class. this is an overloaded operator then
        if (mTokenizer->isCPP()) {
            const ValueType * lhsType = tok->astOperand1()->valueType();
            if (!lhsType || !lhsType->isIntegral())
                continue;
        }

        // bailout if operation is protected by ?:
        bool ternary = false;
        for (const Token *parent = tok; parent; parent = parent->astParent()) {
            if (Token::Match(parent, "?|:")) {
                ternary = true;
                break;
            }
        }
        if (ternary)
            continue;

        // Get negative rhs value. preferably a value which doesn't have 'condition'.
        if (portability && isNegative(tok->astOperand1(), mSettings))
            negativeBitwiseShiftError(tok, 1);
        else if (isNegative(tok->astOperand2(), mSettings))
            negativeBitwiseShiftError(tok, 2);
    }
}


void CheckOther::negativeBitwiseShiftError(const Token *tok, int op)
{
    if (op == 1)
        // LHS - this is used by intention in various software, if it
        // is used often in a project and works as expected then this is
        // a portability issue
        reportError(tok, Severity::portability, "shiftNegativeLHS", "Shifting a negative value is technically undefined behaviour", CWE758, Certainty::normal);
    else // RHS
        reportError(tok, Severity::error, "shiftNegative", "Shifting by a negative value is undefined behaviour", CWE758, Certainty::normal);
}

//---------------------------------------------------------------------------
// Check for incompletely filled buffers.
//---------------------------------------------------------------------------
void CheckOther::checkIncompleteArrayFill()
{
    if (!mSettings->certainty.isEnabled(Certainty::inconclusive))
        return;
    const bool printWarning = mSettings->severity.isEnabled(Severity::warning);
    const bool printPortability = mSettings->severity.isEnabled(Severity::portability);
    if (!printPortability && !printWarning)
        return;

    const SymbolDatabase *symbolDatabase = mTokenizer->getSymbolDatabase();

    for (const Scope * scope : symbolDatabase->functionScopes) {
        for (const Token* tok = scope->bodyStart->next(); tok != scope->bodyEnd; tok = tok->next()) {
            if (Token::Match(tok, "memset|memcpy|memmove (") && Token::Match(tok->linkAt(1)->tokAt(-2), ", %num% )")) {
                const Token* tok2 = tok->tokAt(2);
                if (tok2->str() == "::")
                    tok2 = tok2->next();
                while (Token::Match(tok2, "%name% ::|."))
                    tok2 = tok2->tokAt(2);
                if (!Token::Match(tok2, "%var% ,"))
                    continue;

                const Variable *var = tok2->variable();
                if (!var || !var->isArray() || var->dimensions().empty() || !var->dimension(0))
                    continue;

                if (MathLib::toLongNumber(tok->linkAt(1)->strAt(-1)) == var->dimension(0)) {
                    int size = mTokenizer->sizeOfType(var->typeStartToken());
                    if (size == 0 && var->valueType()->pointer)
                        size = mSettings->platform.sizeof_pointer;
                    else if (size == 0 && var->type())
                        size = estimateSize(var->type(), mSettings, symbolDatabase);
                    const Token* tok3 = tok->next()->astOperand2()->astOperand1()->astOperand1();
                    if ((size != 1 && size != 100 && size != 0) || var->isPointer()) {
                        if (printWarning)
                            incompleteArrayFillError(tok, tok3->expressionString(), tok->str(), false);
                    } else if (var->valueType()->type == ValueType::Type::BOOL && printPortability) // sizeof(bool) is not 1 on all platforms
                        incompleteArrayFillError(tok, tok3->expressionString(), tok->str(), true);
                }
            }
        }
    }
}

void CheckOther::incompleteArrayFillError(const Token* tok, const std::string& buffer, const std::string& function, bool boolean)
{
    if (boolean)
        reportError(tok, Severity::portability, "incompleteArrayFill",
                    "$symbol:" + buffer + "\n"
                    "$symbol:" + function + "\n"
                    "Array '" + buffer + "' might be filled incompletely. Did you forget to multiply the size given to '" + function + "()' with 'sizeof(*" + buffer + ")'?\n"
                    "The array '" + buffer + "' is filled incompletely. The function '" + function + "()' needs the size given in bytes, but the type 'bool' is larger than 1 on some platforms. Did you forget to multiply the size with 'sizeof(*" + buffer + ")'?", CWE131, Certainty::inconclusive);
    else
        reportError(tok, Severity::warning, "incompleteArrayFill",
                    "$symbol:" + buffer + "\n"
                    "$symbol:" + function + "\n"
                    "Array '" + buffer + "' is filled incompletely. Did you forget to multiply the size given to '" + function + "()' with 'sizeof(*" + buffer + ")'?\n"
                    "The array '" + buffer + "' is filled incompletely. The function '" + function + "()' needs the size given in bytes, but an element of the given array is larger than one byte. Did you forget to multiply the size with 'sizeof(*" + buffer + ")'?", CWE131, Certainty::inconclusive);
}

//---------------------------------------------------------------------------
// Detect NULL being passed to variadic function.
//---------------------------------------------------------------------------

void CheckOther::checkVarFuncNullUB()
{
    if (!mSettings->severity.isEnabled(Severity::portability))
        return;

    const SymbolDatabase *symbolDatabase = mTokenizer->getSymbolDatabase();
    for (const Scope * scope : symbolDatabase->functionScopes) {
        for (const Token* tok = scope->bodyStart; tok != scope->bodyEnd; tok = tok->next()) {
            // Is NULL passed to a function?
            if (Token::Match(tok,"[(,] NULL [,)]")) {
                // Locate function name in this function call.
                const Token *ftok = tok;
                int argnr = 1;
                while (ftok && ftok->str() != "(") {
                    if (ftok->str() == ")")
                        ftok = ftok->link();
                    else if (ftok->str() == ",")
                        ++argnr;
                    ftok = ftok->previous();
                }
                ftok = ftok ? ftok->previous() : nullptr;
                if (ftok && ftok->isName()) {
                    // If this is a variadic function then report error
                    const Function *f = ftok->function();
                    if (f && f->argCount() <= argnr) {
                        const Token *tok2 = f->argDef;
                        tok2 = tok2 ? tok2->link() : nullptr; // goto ')'
                        if (tok2 && Token::simpleMatch(tok2->tokAt(-1), "..."))
                            varFuncNullUBError(tok);
                    }
                }
            }
        }
    }
}

void CheckOther::varFuncNullUBError(const Token *tok)
{
    reportError(tok,
                Severity::portability,
                "varFuncNullUB",
                "Passing NULL after the last typed argument to a variadic function leads to undefined behaviour.\n"
                "Passing NULL after the last typed argument to a variadic function leads to undefined behaviour.\n"
                "The C99 standard, in section 7.15.1.1, states that if the type used by va_arg() is not compatible with the type of the actual next argument (as promoted according to the default argument promotions), the behavior is undefined.\n"
                "The value of the NULL macro is an implementation-defined null pointer constant (7.17), which can be any integer constant expression with the value 0, or such an expression casted to (void*) (6.3.2.3). This includes values like 0, 0L, or even 0LL.\n"
                "In practice on common architectures, this will cause real crashes if sizeof(int) != sizeof(void*), and NULL is defined to 0 or any other null pointer constant that promotes to int.\n"
                "To reproduce you might be able to use this little code example on 64bit platforms. If the output includes \"ERROR\", the sentinel had only 4 out of 8 bytes initialized to zero and was not detected as the final argument to stop argument processing via va_arg(). Changing the 0 to (void*)0 or 0L will make the \"ERROR\" output go away.\n"
                "#include <stdarg.h>\n"
                "#include <stdio.h>\n"
                "\n"
                "void f(char *s, ...) {\n"
                "    va_list ap;\n"
                "    va_start(ap,s);\n"
                "    for (;;) {\n"
                "        char *p = va_arg(ap,char*);\n"
                "        printf(\"%018p, %s\\n\", p, (long)p & 255 ? p : \"\");\n"
                "        if(!p) break;\n"
                "    }\n"
                "    va_end(ap);\n"
                "}\n"
                "\n"
                "void g() {\n"
                "    char *s2 = \"x\";\n"
                "    char *s3 = \"ERROR\";\n"
                "\n"
                "    // changing 0 to 0L for the 7th argument (which is intended to act as sentinel) makes the error go away on x86_64\n"
                "    f(\"first\", s2, s2, s2, s2, s2, 0, s3, (char*)0);\n"
                "}\n"
                "\n"
                "void h() {\n"
                "    int i;\n"
                "    volatile unsigned char a[1000];\n"
                "    for (i = 0; i<sizeof(a); i++)\n"
                "        a[i] = -1;\n"
                "}\n"
                "\n"
                "int main() {\n"
                "    h();\n"
                "    g();\n"
                "    return 0;\n"
                "}", CWE475, Certainty::normal);
}

void CheckOther::checkRedundantPointerOp()
{
    if (!mSettings->severity.isEnabled(Severity::style))
        return;

    for (const Token *tok = mTokenizer->tokens(); tok; tok = tok->next()) {
        if (tok->isExpandedMacro() && tok->str() == "(")
            tok = tok->link();

        bool addressOfDeref{};
        if (tok->isUnaryOp("&") && tok->astOperand1()->isUnaryOp("*"))
            addressOfDeref = true;
        else if (tok->isUnaryOp("*") && tok->astOperand1()->isUnaryOp("&"))
            addressOfDeref = false;
        else
            continue;

        // variable
        const Token *varTok = tok->astOperand1()->astOperand1();
        if (!varTok || varTok->isExpandedMacro())
            continue;

        if (!addressOfDeref) { // dereference of address
            if (tok->isExpandedMacro())
                continue;
            if (varTok->valueType() && varTok->valueType()->pointer && varTok->valueType()->reference == Reference::LValue)
                continue;
        }

        const Variable *var = varTok->variable();
        if (!var || (addressOfDeref && !var->isPointer()))
            continue;

        redundantPointerOpError(tok, var->name(), false, addressOfDeref);
    }
}

void CheckOther::redundantPointerOpError(const Token* tok, const std::string &varname, bool inconclusive, bool addressOfDeref)
{
    std::string msg = "$symbol:" + varname + "\nRedundant pointer operation on '$symbol' - it's already a ";
    msg += addressOfDeref ? "pointer." : "variable.";
    reportError(tok, Severity::style, "redundantPointerOp", msg, CWE398, inconclusive ? Certainty::inconclusive : Certainty::normal);
}

void CheckOther::checkInterlockedDecrement()
{
    if (!mSettings->platform.isWindows()) {
        return;
    }

    for (const Token *tok = mTokenizer->tokens(); tok; tok = tok->next()) {
        if (tok->isName() && Token::Match(tok, "InterlockedDecrement ( & %name% ) ; if ( %name%|!|0")) {
            const Token* interlockedVarTok = tok->tokAt(3);
            const Token* checkStartTok =  interlockedVarTok->tokAt(5);
            if ((Token::Match(checkStartTok, "0 %comp% %name% )") && checkStartTok->strAt(2) == interlockedVarTok->str()) ||
                (Token::Match(checkStartTok, "! %name% )") && checkStartTok->strAt(1) == interlockedVarTok->str()) ||
                (Token::Match(checkStartTok, "%name% )") && checkStartTok->str() == interlockedVarTok->str()) ||
                (Token::Match(checkStartTok, "%name% %comp% 0 )") && checkStartTok->str() == interlockedVarTok->str())) {
                raceAfterInterlockedDecrementError(checkStartTok);
            }
        } else if (Token::Match(tok, "if ( ::| InterlockedDecrement ( & %name%")) {
            const Token* condEnd = tok->next()->link();
            const Token* funcTok = tok->tokAt(2);
            const Token* firstAccessTok = funcTok->str() == "::" ? funcTok->tokAt(4) : funcTok->tokAt(3);
            if (condEnd && condEnd->next() && condEnd->next()->link()) {
                const Token* ifEndTok = condEnd->next()->link();
                if (Token::Match(ifEndTok, "} return %name%")) {
                    const Token* secondAccessTok = ifEndTok->tokAt(2);
                    if (secondAccessTok->str() == firstAccessTok->str()) {
                        raceAfterInterlockedDecrementError(secondAccessTok);
                    }
                } else if (Token::Match(ifEndTok, "} else { return %name%")) {
                    const Token* secondAccessTok = ifEndTok->tokAt(4);
                    if (secondAccessTok->str() == firstAccessTok->str()) {
                        raceAfterInterlockedDecrementError(secondAccessTok);
                    }
                }
            }
        }
    }
}

void CheckOther::raceAfterInterlockedDecrementError(const Token* tok)
{
    reportError(tok, Severity::error, "raceAfterInterlockedDecrement",
                "Race condition: non-interlocked access after InterlockedDecrement(). Use InterlockedDecrement() return value instead.", CWE362, Certainty::normal);
}

void CheckOther::checkUnusedLabel()
{
    if (!mSettings->severity.isEnabled(Severity::style) && !mSettings->severity.isEnabled(Severity::warning))
        return;

    const SymbolDatabase *symbolDatabase = mTokenizer->getSymbolDatabase();
    for (const Scope * scope : symbolDatabase->functionScopes) {
        const bool hasIfdef = mTokenizer->hasIfdef(scope->bodyStart, scope->bodyEnd);
        for (const Token* tok = scope->bodyStart; tok != scope->bodyEnd; tok = tok->next()) {
            if (!tok->scope()->isExecutable())
                tok = tok->scope()->bodyEnd;

            if (Token::Match(tok, "{|}|; %name% :") && !tok->tokAt(1)->isKeyword()) {
                const std::string tmp("goto " + tok->strAt(1));
                if (!Token::findsimplematch(scope->bodyStart->next(), tmp.c_str(), tmp.size(), scope->bodyEnd->previous()))
                    unusedLabelError(tok->next(), tok->next()->scope()->type == Scope::eSwitch, hasIfdef);
            }
        }
    }
}

void CheckOther::unusedLabelError(const Token* tok, bool inSwitch, bool hasIfdef)
{
    if (tok && !mSettings->severity.isEnabled(inSwitch ? Severity::warning : Severity::style))
        return;

    std::string id = "unusedLabel";
    if (inSwitch)
        id += "Switch";
    if (hasIfdef)
        id += "Configuration";

    std::string msg = "$symbol:" + (tok ? tok->str() : emptyString) + "\nLabel '$symbol' is not used.";
    if (hasIfdef)
        msg += " There is #if in function body so the label might be used in code that is removed by the preprocessor.";
    if (inSwitch)
        msg += " Should this be a 'case' of the enclosing switch()?";

    reportError(tok,
                inSwitch ? Severity::warning : Severity::style,
                id,
                msg,
                CWE398,
                Certainty::normal);
}


void CheckOther::checkEvaluationOrder()
{
    // This checker is not written according to C++11 sequencing rules
    if (mTokenizer->isCPP() && mSettings->standards.cpp >= Standards::CPP11)
        return;

    const SymbolDatabase *symbolDatabase = mTokenizer->getSymbolDatabase();
    for (const Scope * functionScope : symbolDatabase->functionScopes) {
        for (const Token* tok = functionScope->bodyStart; tok != functionScope->bodyEnd; tok = tok->next()) {
            if (tok->tokType() != Token::eIncDecOp && !tok->isAssignmentOp())
                continue;
            if (!tok->astOperand1())
                continue;
            for (const Token *tok2 = tok;; tok2 = tok2->astParent()) {
                // If ast parent is a sequence point then break
                const Token * const parent = tok2->astParent();
                if (!parent)
                    break;
                if (Token::Match(parent, "%oror%|&&|?|:|;"))
                    break;
                if (parent->str() == ",") {
                    const Token *par = parent;
                    while (Token::simpleMatch(par,","))
                        par = par->astParent();
                    // not function or in a while clause => break
                    if (!(par && par->str() == "(" && par->astOperand2() && par->strAt(-1) != "while"))
                        break;
                    // control flow (if|while|etc) => break
                    if (Token::simpleMatch(par->link(),") {"))
                        break;
                    // sequence point in function argument: dostuff((1,2),3) => break
                    par = par->next();
                    while (par && (par->previous() != parent))
                        par = par->nextArgument();
                    if (!par)
                        break;
                }
                if (parent->str() == "(" && parent->astOperand2())
                    break;

                // self assignment..
                if (tok2 == tok &&
                    tok->str() == "=" &&
                    parent->str() == "=" &&
                    isSameExpression(mTokenizer->isCPP(), false, tok->astOperand1(), parent->astOperand1(), mSettings->library, true, false)) {
                    if (mSettings->severity.isEnabled(Severity::warning) &&
                        isSameExpression(mTokenizer->isCPP(), true, tok->astOperand1(), parent->astOperand1(), mSettings->library, true, false))
                        selfAssignmentError(parent, tok->astOperand1()->expressionString());
                    break;
                }

                // Is expression used?
                bool foundError = false;
                visitAstNodes((parent->astOperand1() != tok2) ? parent->astOperand1() : parent->astOperand2(),
                              [&](const Token *tok3) {
                    if (tok3->str() == "&" && !tok3->astOperand2())
                        return ChildrenToVisit::none; // don't handle address-of for now
                    if (tok3->str() == "(" && Token::simpleMatch(tok3->previous(), "sizeof"))
                        return ChildrenToVisit::none; // don't care about sizeof usage
                    if (isSameExpression(mTokenizer->isCPP(), false, tok->astOperand1(), tok3, mSettings->library, true, false))
                        foundError = true;
                    return foundError ? ChildrenToVisit::done : ChildrenToVisit::op1_and_op2;
                });

                if (foundError) {
                    unknownEvaluationOrder(parent);
                    break;
                }
            }
        }
    }
}

void CheckOther::unknownEvaluationOrder(const Token* tok)
{
    reportError(tok, Severity::error, "unknownEvaluationOrder",
                "Expression '" + (tok ? tok->expressionString() : std::string("x = x++;")) + "' depends on order of evaluation of side effects", CWE768, Certainty::normal);
}

void CheckOther::checkAccessOfMovedVariable()
{
    if (!mTokenizer->isCPP() || mSettings->standards.cpp < Standards::CPP11 || !mSettings->severity.isEnabled(Severity::warning))
        return;
    const bool reportInconclusive = mSettings->certainty.isEnabled(Certainty::inconclusive);
    const SymbolDatabase *symbolDatabase = mTokenizer->getSymbolDatabase();
    for (const Scope * scope : symbolDatabase->functionScopes) {
        const Token * scopeStart = scope->bodyStart;
        if (scope->function) {
            const Token * memberInitializationStart = scope->function->constructorMemberInitialization();
            if (memberInitializationStart)
                scopeStart = memberInitializationStart;
        }
        for (const Token* tok = scopeStart->next(); tok != scope->bodyEnd; tok = tok->next()) {
            if (!tok->astParent())
                continue;
            const ValueFlow::Value * movedValue = tok->getMovedValue();
            if (!movedValue || movedValue->moveKind == ValueFlow::Value::MoveKind::NonMovedVariable)
                continue;
            if (movedValue->isInconclusive() && !reportInconclusive)
                continue;

            bool inconclusive = false;
            bool accessOfMoved = false;
            if (tok->strAt(1) == ".") {
                if (tok->next()->originalName() == "->")
                    accessOfMoved = true;
                else
                    inconclusive = true;
            } else {
                const ExprUsage usage = getExprUsage(tok, 0, mSettings);
                if (usage == ExprUsage::Used)
                    accessOfMoved = true;
                if (usage == ExprUsage::PassedByReference)
                    accessOfMoved = !isVariableChangedByFunctionCall(tok, 0, mSettings, &inconclusive);
                else if (usage == ExprUsage::Inconclusive)
                    inconclusive = true;
            }
            if (accessOfMoved || (inconclusive && reportInconclusive))
                accessMovedError(tok, tok->str(), movedValue, inconclusive || movedValue->isInconclusive());
        }
    }
}

void CheckOther::accessMovedError(const Token *tok, const std::string &varname, const ValueFlow::Value *value, bool inconclusive)
{
    if (!tok) {
        reportError(tok, Severity::warning, "accessMoved", "Access of moved variable 'v'.", CWE672, Certainty::normal);
        reportError(tok, Severity::warning, "accessForwarded", "Access of forwarded variable 'v'.", CWE672, Certainty::normal);
        return;
    }

    const char * errorId = nullptr;
    std::string kindString;
    switch (value->moveKind) {
    case ValueFlow::Value::MoveKind::MovedVariable:
        errorId = "accessMoved";
        kindString = "moved";
        break;
    case ValueFlow::Value::MoveKind::ForwardedVariable:
        errorId = "accessForwarded";
        kindString = "forwarded";
        break;
    default:
        return;
    }
    const std::string errmsg("$symbol:" + varname + "\nAccess of " + kindString + " variable '$symbol'.");
    const ErrorPath errorPath = getErrorPath(tok, value, errmsg);
    reportError(errorPath, Severity::warning, errorId, errmsg, CWE672, inconclusive ? Certainty::inconclusive : Certainty::normal);
}



void CheckOther::checkFuncArgNamesDifferent()
{
    const bool style = mSettings->severity.isEnabled(Severity::style);
    const bool inconclusive = mSettings->certainty.isEnabled(Certainty::inconclusive);
    const bool warning = mSettings->severity.isEnabled(Severity::warning);

    if (!(warning || (style && inconclusive)))
        return;

    const SymbolDatabase *symbolDatabase = mTokenizer->getSymbolDatabase();
    // check every function
    for (const Scope *scope : symbolDatabase->functionScopes) {
        const Function * function = scope->function;
        // only check functions with arguments
        if (!function || function->argCount() == 0)
            continue;

        // only check functions with separate declarations and definitions
        if (function->argDef == function->arg)
            continue;

        // get the function argument name tokens
        std::vector<const Token *>  declarations(function->argCount());
        std::vector<const Token *>  definitions(function->argCount());
        const Token * decl = function->argDef->next();
        for (int j = 0; j < function->argCount(); ++j) {
            declarations[j] = nullptr;
            definitions[j] = nullptr;
            // get the definition
            const Variable * variable = function->getArgumentVar(j);
            if (variable) {
                definitions[j] = variable->nameToken();
            }
            // get the declaration (search for first token with varId)
            while (decl && !Token::Match(decl, ",|)|;")) {
                // skip everything after the assignment because
                // it could also have a varId or be the first
                // token with a varId if there is no name token
                if (decl->str() == "=") {
                    decl = decl->nextArgument();
                    break;
                }
                // skip over template
                if (decl->link())
                    decl = decl->link();
                else if (decl->varId())
                    declarations[j] = decl;
                decl = decl->next();
            }
            if (Token::simpleMatch(decl, ","))
                decl = decl->next();
        }
        // check for different argument order
        if (warning) {
            bool order_different = false;
            for (int j = 0; j < function->argCount(); ++j) {
                if (!declarations[j] || !definitions[j] || declarations[j]->str() == definitions[j]->str())
                    continue;

                for (int k = 0; k < function->argCount(); ++k) {
                    if (j != k && definitions[k] && declarations[j]->str() == definitions[k]->str()) {
                        order_different = true;
                        break;
                    }
                }
            }
            if (order_different) {
                funcArgOrderDifferent(function->name(), function->argDef->next(), function->arg->next(), declarations, definitions);
                continue;
            }
        }
        // check for different argument names
        if (style && inconclusive) {
            for (int j = 0; j < function->argCount(); ++j) {
                if (declarations[j] && definitions[j] && declarations[j]->str() != definitions[j]->str())
                    funcArgNamesDifferent(function->name(), j, declarations[j], definitions[j]);
            }
        }
    }
}

void CheckOther::funcArgNamesDifferent(const std::string & functionName, nonneg int index,
                                       const Token* declaration, const Token* definition)
{
    std::list<const Token *> tokens = { declaration,definition };
    reportError(tokens, Severity::style, "funcArgNamesDifferent",
                "$symbol:" + functionName + "\n"
                "Function '$symbol' argument " + MathLib::toString(index + 1) + " names different: declaration '" +
                (declaration ? declaration->str() : std::string("A")) + "' definition '" +
                (definition ? definition->str() : std::string("B")) + "'.", CWE628, Certainty::inconclusive);
}

void CheckOther::funcArgOrderDifferent(const std::string & functionName,
                                       const Token* declaration, const Token* definition,
                                       const std::vector<const Token *> & declarations,
                                       const std::vector<const Token *> & definitions)
{
    std::list<const Token *> tokens = {
        declarations.size() ? declarations[0] ? declarations[0] : declaration : nullptr,
        definitions.size() ? definitions[0] ? definitions[0] : definition : nullptr
    };
    std::string msg = "$symbol:" + functionName + "\nFunction '$symbol' argument order different: declaration '";
    for (int i = 0; i < declarations.size(); ++i) {
        if (i != 0)
            msg += ", ";
        if (declarations[i])
            msg += declarations[i]->str();
    }
    msg += "' definition '";
    for (int i = 0; i < definitions.size(); ++i) {
        if (i != 0)
            msg += ", ";
        if (definitions[i])
            msg += definitions[i]->str();
    }
    msg += "'";
    reportError(tokens, Severity::warning, "funcArgOrderDifferent", msg, CWE683, Certainty::normal);
}

static const Token *findShadowed(const Scope *scope, const std::string &varname, int linenr)
{
    if (!scope)
        return nullptr;
    for (const Variable &var : scope->varlist) {
        if (scope->isExecutable() && var.nameToken()->linenr() > linenr)
            continue;
        if (var.name() == varname)
            return var.nameToken();
    }
    auto it = std::find_if(scope->functionList.cbegin(), scope->functionList.cend(), [&](const Function& f) {
        return f.type == Function::Type::eFunction && f.name() == varname;
    });
    if (it != scope->functionList.end())
        return it->tokenDef;

    if (scope->type == Scope::eLambda)
        return nullptr;
    const Token* shadowed = findShadowed(scope->nestedIn, varname, linenr);
    if (!shadowed)
        shadowed = findShadowed(scope->functionOf, varname, linenr);
    return shadowed;
}

void CheckOther::checkShadowVariables()
{
    if (!mSettings->severity.isEnabled(Severity::style))
        return;
    const SymbolDatabase *symbolDatabase = mTokenizer->getSymbolDatabase();
    for (const Scope & scope : symbolDatabase->scopeList) {
        if (!scope.isExecutable() || scope.type == Scope::eLambda)
            continue;
        const Scope *functionScope = &scope;
        while (functionScope && functionScope->type != Scope::ScopeType::eFunction && functionScope->type != Scope::ScopeType::eLambda)
            functionScope = functionScope->nestedIn;
        for (const Variable &var : scope.varlist) {
            if (var.nameToken() && var.nameToken()->isExpandedMacro()) // #8903
                continue;

            if (functionScope && functionScope->type == Scope::ScopeType::eFunction && functionScope->function) {
                const auto argList = functionScope->function->argumentList;
                auto it = std::find_if(argList.cbegin(), argList.cend(), [&](const Variable& arg) {
                    return arg.nameToken() && var.name() == arg.name();
                });
                if (it != argList.end()) {
                    shadowError(var.nameToken(), it->nameToken(), "argument");
                    continue;
                }
            }

            const Token *shadowed = findShadowed(scope.nestedIn, var.name(), var.nameToken()->linenr());
            if (!shadowed)
                shadowed = findShadowed(scope.functionOf, var.name(), var.nameToken()->linenr());
            if (!shadowed)
                continue;
            if (scope.type == Scope::eFunction && scope.className == var.name())
                continue;
            if (functionScope->functionOf && functionScope->functionOf->isClassOrStructOrUnion() && functionScope->function && functionScope->function->isStatic() &&
                shadowed->variable() && !shadowed->variable()->isLocal())
                continue;
            shadowError(var.nameToken(), shadowed, (shadowed->varId() != 0) ? "variable" : "function");
        }
    }
}

void CheckOther::shadowError(const Token *var, const Token *shadowed, std::string type)
{
    ErrorPath errorPath;
    errorPath.emplace_back(shadowed, "Shadowed declaration");
    errorPath.emplace_back(var, "Shadow variable");
    const std::string &varname = var ? var->str() : type;
    const std::string Type = char(std::toupper(type[0])) + type.substr(1);
    const std::string id = "shadow" + Type;
    const std::string message = "$symbol:" + varname + "\nLocal variable \'$symbol\' shadows outer " + type;
    reportError(errorPath, Severity::style, id.c_str(), message, CWE398, Certainty::normal);
}

static bool isVariableExpression(const Token* tok)
{
    if (tok->varId() != 0)
        return true;
    if (Token::simpleMatch(tok, "."))
        return isVariableExpression(tok->astOperand1()) &&
               isVariableExpression(tok->astOperand2());
    if (Token::simpleMatch(tok, "["))
        return isVariableExpression(tok->astOperand1()) &&
               tok->astOperand2() && tok->astOperand2()->hasKnownIntValue();
    return false;
}

void CheckOther::checkKnownArgument()
{
    if (!mSettings->severity.isEnabled(Severity::style))
        return;
    const SymbolDatabase *symbolDatabase = mTokenizer->getSymbolDatabase();
    for (const Scope *functionScope : symbolDatabase->functionScopes) {
        for (const Token *tok = functionScope->bodyStart; tok != functionScope->bodyEnd; tok = tok->next()) {
            if (!Token::simpleMatch(tok->astParent(), "("))
                continue;
            if (!Token::Match(tok->astParent()->previous(), "%name%"))
                continue;
            if (Token::Match(tok->astParent()->previous(), "if|while|switch|sizeof"))
                continue;
            if (tok == tok->astParent()->previous())
                continue;
            if (!tok->hasKnownIntValue())
                continue;
            if (tok->tokType() == Token::eIncDecOp)
                continue;
            if (isConstVarExpression(tok))
                continue;
            const Token * tok2 = tok;
            if (isCPPCast(tok2))
                tok2 = tok2->astOperand2();
            if (isVariableExpression(tok2))
                continue;
            // ensure that there is a integer variable in expression with unknown value
            std::string varexpr;
            bool isVariableExprHidden = false;  // Is variable expression explicitly hidden
            auto setVarExpr = [&varexpr, &isVariableExprHidden](const Token *child) {
                if (Token::Match(child, "%var%|.|[")) {
                    if (child->valueType() && child->valueType()->pointer == 0 && child->valueType()->isIntegral() && child->values().empty()) {
                        varexpr = child->expressionString();
                        return ChildrenToVisit::done;
                    }
                    return ChildrenToVisit::none;
                }
                if (Token::simpleMatch(child->previous(), "sizeof ("))
                    return ChildrenToVisit::none;

                // hide variable explicitly with 'x * 0' etc
                if (!isVariableExprHidden) {
                    if (Token::simpleMatch(child, "*") && (Token::simpleMatch(child->astOperand1(), "0") || Token::simpleMatch(child->astOperand2(), "0")))
                        return ChildrenToVisit::none;
                    if (Token::simpleMatch(child, "&&") && (Token::simpleMatch(child->astOperand1(), "false") || Token::simpleMatch(child->astOperand2(), "false")))
                        return ChildrenToVisit::none;
                    if (Token::simpleMatch(child, "||") && (Token::simpleMatch(child->astOperand1(), "true") || Token::simpleMatch(child->astOperand2(), "true")))
                        return ChildrenToVisit::none;
                }

                return ChildrenToVisit::op1_and_op2;
            };
            visitAstNodes(tok, setVarExpr);
            if (varexpr.empty()) {
                isVariableExprHidden = true;
                visitAstNodes(tok, setVarExpr);
            }
            if (varexpr.empty())
                continue;
            // ensure that function name does not contain "assert"
            std::string funcname = tok->astParent()->previous()->str();
            strTolower(funcname);
            if (funcname.find("assert") != std::string::npos)
                continue;
            knownArgumentError(tok, tok->astParent()->previous(), &tok->values().front(), varexpr, isVariableExprHidden);
        }
    }
}

void CheckOther::knownArgumentError(const Token *tok, const Token *ftok, const ValueFlow::Value *value, const std::string &varexpr, bool isVariableExpressionHidden)
{
    if (!tok) {
        reportError(tok, Severity::style, "knownArgument", "Argument 'x-x' to function 'func' is always 0. It does not matter what value 'x' has.");
        reportError(tok, Severity::style, "knownArgumentHiddenVariableExpression", "Argument 'x*0' to function 'func' is always 0. Constant literal calculation disable/hide variable expression 'x'.");
        return;
    }

    const MathLib::bigint intvalue = value->intvalue;
    const std::string &expr = tok->expressionString();
    const std::string &fun = ftok->str();

    const char *id;
    std::string errmsg = "Argument '" + expr + "' to function " + fun + " is always " + std::to_string(intvalue) + ". ";
    if (!isVariableExpressionHidden) {
        id = "knownArgument";
        errmsg += "It does not matter what value '" + varexpr + "' has.";
    } else {
        id = "knownArgumentHiddenVariableExpression";
        errmsg += "Constant literal calculation disable/hide variable expression '" + varexpr + "'.";
    }

    const ErrorPath errorPath = getErrorPath(tok, value, errmsg);
    reportError(errorPath, Severity::style, id, errmsg, CWE570, Certainty::normal);
}

void CheckOther::checkComparePointers()
{
    const SymbolDatabase *symbolDatabase = mTokenizer->getSymbolDatabase();
    for (const Scope *functionScope : symbolDatabase->functionScopes) {
        for (const Token *tok = functionScope->bodyStart; tok != functionScope->bodyEnd; tok = tok->next()) {
            if (!Token::Match(tok, "<|>|<=|>=|-"))
                continue;
            const Token *tok1 = tok->astOperand1();
            const Token *tok2 = tok->astOperand2();
            if (!astIsPointer(tok1) || !astIsPointer(tok2))
                continue;
            ValueFlow::Value v1 = ValueFlow::getLifetimeObjValue(tok1);
            ValueFlow::Value v2 = ValueFlow::getLifetimeObjValue(tok2);
            if (!v1.isLocalLifetimeValue() || !v2.isLocalLifetimeValue())
                continue;
            const Variable *var1 = v1.tokvalue->variable();
            const Variable *var2 = v2.tokvalue->variable();
            if (!var1 || !var2)
                continue;
            if (v1.tokvalue->varId() == v2.tokvalue->varId())
                continue;
            if (var1->isReference() || var2->isReference())
                continue;
            if (var1->isRValueReference() || var2->isRValueReference())
                continue;
            if (const Token* parent2 = getParentLifetime(mTokenizer->isCPP(), v2.tokvalue, &mSettings->library))
                if (var1 == parent2->variable())
                    continue;
            if (const Token* parent1 = getParentLifetime(mTokenizer->isCPP(), v1.tokvalue, &mSettings->library))
                if (var2 == parent1->variable())
                    continue;
            comparePointersError(tok, &v1, &v2);
        }
    }
}

void CheckOther::comparePointersError(const Token *tok, const ValueFlow::Value *v1, const ValueFlow::Value *v2)
{
    ErrorPath errorPath;
    std::string verb = "Comparing";
    if (Token::simpleMatch(tok, "-"))
        verb = "Subtracting";
    if (v1) {
        errorPath.emplace_back(v1->tokvalue->variable()->nameToken(), "Variable declared here.");
        errorPath.insert(errorPath.end(), v1->errorPath.cbegin(), v1->errorPath.cend());
    }
    if (v2) {
        errorPath.emplace_back(v2->tokvalue->variable()->nameToken(), "Variable declared here.");
        errorPath.insert(errorPath.end(), v2->errorPath.cbegin(), v2->errorPath.cend());
    }
    errorPath.emplace_back(tok, "");
    reportError(
        errorPath, Severity::error, "comparePointers", verb + " pointers that point to different objects", CWE570, Certainty::normal);
}

void CheckOther::checkModuloOfOne()
{
    if (!mSettings->severity.isEnabled(Severity::style))
        return;

    for (const Token *tok = mTokenizer->tokens(); tok; tok = tok->next()) {
        if (!tok->astOperand2() || !tok->astOperand1())
            continue;
        if (tok->str() != "%")
            continue;
        if (!tok->valueType() || !tok->valueType()->isIntegral())
            continue;

        // Value flow..
        const ValueFlow::Value *value = tok->astOperand2()->getValue(1LL);
        if (value && value->isKnown())
            checkModuloOfOneError(tok);
    }
}

void CheckOther::checkModuloOfOneError(const Token *tok)
{
    reportError(tok, Severity::style, "moduloofone", "Modulo of one is always equal to zero");
}

//-----------------------------------------------------------------------------
// Overlapping write (undefined behavior)
//-----------------------------------------------------------------------------
static bool getBufAndOffset(const Token *expr, const Token **buf, MathLib::bigint *offset)
{
    if (!expr)
        return false;
    const Token *bufToken, *offsetToken;
    if (expr->isUnaryOp("&") && Token::simpleMatch(expr->astOperand1(), "[")) {
        bufToken = expr->astOperand1()->astOperand1();
        offsetToken = expr->astOperand1()->astOperand2();
    } else if (Token::Match(expr, "+|-") && expr->isBinaryOp()) {
        const bool pointer1 = (expr->astOperand1()->valueType() && expr->astOperand1()->valueType()->pointer > 0);
        const bool pointer2 = (expr->astOperand2()->valueType() && expr->astOperand2()->valueType()->pointer > 0);
        if (pointer1 && !pointer2) {
            bufToken = expr->astOperand1();
            offsetToken = expr->astOperand2();
        } else if (!pointer1 && pointer2) {
            bufToken = expr->astOperand2();
            offsetToken = expr->astOperand1();
        } else {
            return false;
        }
    } else if (expr->valueType() && expr->valueType()->pointer > 0) {
        *buf = expr;
        *offset = 0;
        return true;
    } else {
        return false;
    }
    if (!bufToken->valueType() || !bufToken->valueType()->pointer)
        return false;
    if (!offsetToken->hasKnownIntValue())
        return false;
    *buf = bufToken;
    *offset = offsetToken->getKnownIntValue();
    return true;
}

void CheckOther::checkOverlappingWrite()
{
    const SymbolDatabase *symbolDatabase = mTokenizer->getSymbolDatabase();
    for (const Scope *functionScope : symbolDatabase->functionScopes) {
        for (const Token *tok = functionScope->bodyStart; tok != functionScope->bodyEnd; tok = tok->next()) {
            if (tok->isAssignmentOp()) {
                // check if LHS is a union member..
                const Token * const lhs = tok->astOperand1();
                if (!Token::simpleMatch(lhs, ".") || !lhs->isBinaryOp())
                    continue;
                const Variable * const lhsvar = lhs->astOperand1()->variable();
                if (!lhsvar || !lhsvar->typeScope() || lhsvar->typeScope()->type != Scope::ScopeType::eUnion)
                    continue;
                const Token* const lhsmember = lhs->astOperand2();
                if (!lhsmember)
                    continue;

                // Is other union member used in RHS?
                const Token *errorToken = nullptr;
                visitAstNodes(tok->astOperand2(), [lhsvar, lhsmember, &errorToken](const Token *rhs) {
                    if (!Token::simpleMatch(rhs, "."))
                        return ChildrenToVisit::op1_and_op2;
                    if (!rhs->isBinaryOp() || rhs->astOperand1()->variable() != lhsvar)
                        return ChildrenToVisit::none;
                    if (lhsmember->str() == rhs->astOperand2()->str())
                        return ChildrenToVisit::none;
                    errorToken = rhs->astOperand2();
                    return ChildrenToVisit::done;
                });
                if (errorToken)
                    overlappingWriteUnion(tok);
            } else if (Token::Match(tok, "%name% (")) {
                const Library::NonOverlappingData *nonOverlappingData = mSettings->library.getNonOverlappingData(tok);
                if (!nonOverlappingData)
                    continue;
                const std::vector<const Token *> args = getArguments(tok);
                if (nonOverlappingData->ptr1Arg <= 0 || nonOverlappingData->ptr1Arg > args.size())
                    continue;
                if (nonOverlappingData->ptr2Arg <= 0 || nonOverlappingData->ptr2Arg > args.size())
                    continue;

                const Token *ptr1 = args[nonOverlappingData->ptr1Arg - 1];
                if (ptr1->hasKnownIntValue() && ptr1->getKnownIntValue() == 0)
                    continue;

                const Token *ptr2 = args[nonOverlappingData->ptr2Arg - 1];
                if (ptr2->hasKnownIntValue() && ptr2->getKnownIntValue() == 0)
                    continue;

                // TODO: nonOverlappingData->strlenArg
                if (nonOverlappingData->sizeArg <= 0 || nonOverlappingData->sizeArg > args.size()) {
                    if (nonOverlappingData->sizeArg == -1) {
                        ErrorPath errorPath;
                        const bool macro = true;
                        const bool pure = true;
                        const bool follow = true;
                        if (!isSameExpression(mTokenizer->isCPP(), macro, ptr1, ptr2, mSettings->library, pure, follow, &errorPath))
                            continue;
                        overlappingWriteFunction(tok);
                    }
                    continue;
                }
                if (!args[nonOverlappingData->sizeArg-1]->hasKnownIntValue())
                    continue;
                const MathLib::bigint sizeValue = args[nonOverlappingData->sizeArg-1]->getKnownIntValue();
                const Token *buf1, *buf2;
                MathLib::bigint offset1, offset2;
                if (!getBufAndOffset(ptr1, &buf1, &offset1))
                    continue;
                if (!getBufAndOffset(ptr2, &buf2, &offset2))
                    continue;

                if (offset1 < offset2 && offset1 + sizeValue <= offset2)
                    continue;
                if (offset2 < offset1 && offset2 + sizeValue <= offset1)
                    continue;

                ErrorPath errorPath;
                const bool macro = true;
                const bool pure = true;
                const bool follow = true;
                if (!isSameExpression(mTokenizer->isCPP(), macro, buf1, buf2, mSettings->library, pure, follow, &errorPath))
                    continue;
                overlappingWriteFunction(tok);
            }
        }
    }
}

void CheckOther::overlappingWriteUnion(const Token *tok)
{
    reportError(tok, Severity::error, "overlappingWriteUnion", "Overlapping read/write of union is undefined behavior");
}

void CheckOther::overlappingWriteFunction(const Token *tok)
{
    const std::string &funcname = tok ? tok->str() : emptyString;
    reportError(tok, Severity::error, "overlappingWriteFunction", "Overlapping read/write in " + funcname + "() is undefined behavior");
}<|MERGE_RESOLUTION|>--- conflicted
+++ resolved
@@ -1479,11 +1479,7 @@
                         break;
                     }
                 }
-<<<<<<< HEAD
                 if (tok->isUnaryOp("&") && Token::Match(tok, "& %varid%", var->declarationId())) {
-=======
-                if (Token::Match(tok, "& %varid%", var->declarationId())) {
->>>>>>> a336048d
                     const Token* opTok = tok->astParent();
                     if (opTok->isComparisonOp() || opTok->isAssignmentOp() || opTok->isCalculation()) {
                         if (opTok->isComparisonOp() || opTok->isCalculation()) {
