/*
 * Cppcheck - A tool for static C/C++ code analysis
 * Copyright (C) 2007-2022 Cppcheck team.
 *
 * This program is free software: you can redistribute it and/or modify
 * it under the terms of the GNU General Public License as published by
 * the Free Software Foundation, either version 3 of the License, or
 * (at your option) any later version.
 *
 * This program is distributed in the hope that it will be useful,
 * but WITHOUT ANY WARRANTY; without even the implied warranty of
 * MERCHANTABILITY or FITNESS FOR A PARTICULAR PURPOSE.  See the
 * GNU General Public License for more details.
 *
 * You should have received a copy of the GNU General Public License
 * along with this program.  If not, see <http://www.gnu.org/licenses/>.
 */


//---------------------------------------------------------------------------
#include "checkother.h"

#include "astutils.h"
#include "library.h"
#include "mathlib.h"
#include "settings.h"
#include "standards.h"
#include "symboldatabase.h"
#include "token.h"
#include "tokenize.h"
#include "utils.h"
#include "valueflow.h"

#include "checkuninitvar.h" // CheckUninitVar::isVariableUsage
#include "checkclass.h" // CheckClass::stl_containers_not_const

#include <algorithm> // find_if()
#include <cctype>
#include <list>
#include <map>
#include <memory>
#include <ostream>
#include <set>
#include <utility>
#include <numeric>

//---------------------------------------------------------------------------

// Register this check class (by creating a static instance of it)
namespace {
    CheckOther instance;
}

static const struct CWE CWE128(128U);   // Wrap-around Error
static const struct CWE CWE131(131U);   // Incorrect Calculation of Buffer Size
static const struct CWE CWE197(197U);   // Numeric Truncation Error
static const struct CWE CWE362(362U);   // Concurrent Execution using Shared Resource with Improper Synchronization ('Race Condition')
static const struct CWE CWE369(369U);   // Divide By Zero
static const struct CWE CWE398(398U);   // Indicator of Poor Code Quality
static const struct CWE CWE475(475U);   // Undefined Behavior for Input to API
static const struct CWE CWE482(482U);   // Comparing instead of Assigning
static const struct CWE CWE561(561U);   // Dead Code
static const struct CWE CWE563(563U);   // Assignment to Variable without Use ('Unused Variable')
static const struct CWE CWE570(570U);   // Expression is Always False
static const struct CWE CWE571(571U);   // Expression is Always True
static const struct CWE CWE672(672U);   // Operation on a Resource after Expiration or Release
static const struct CWE CWE628(628U);   // Function Call with Incorrectly Specified Arguments
static const struct CWE CWE683(683U);   // Function Call With Incorrect Order of Arguments
static const struct CWE CWE686(686U);   // Function Call With Incorrect Argument Type
static const struct CWE CWE704(704U);   // Incorrect Type Conversion or Cast
static const struct CWE CWE758(758U);   // Reliance on Undefined, Unspecified, or Implementation-Defined Behavior
static const struct CWE CWE768(768U);   // Incorrect Short Circuit Evaluation
static const struct CWE CWE783(783U);   // Operator Precedence Logic Error

//----------------------------------------------------------------------------------
// The return value of fgetc(), getc(), ungetc(), getchar() etc. is an integer value.
// If this return value is stored in a character variable and then compared
// to EOF, which is an integer, the comparison maybe be false.
//
// Reference:
// - Ticket #160
// - http://www.cplusplus.com/reference/cstdio/fgetc/
// - http://www.cplusplus.com/reference/cstdio/getc/
// - http://www.cplusplus.com/reference/cstdio/getchar/
// - http://www.cplusplus.com/reference/cstdio/ungetc/ ...
//----------------------------------------------------------------------------------
void CheckOther::checkCastIntToCharAndBack()
{
    if (!mSettings->severity.isEnabled(Severity::warning))
        return;

    const SymbolDatabase *symbolDatabase = mTokenizer->getSymbolDatabase();
    for (const Scope * scope : symbolDatabase->functionScopes) {
        std::map<int, std::string> vars;
        for (const Token* tok = scope->bodyStart->next(); tok != scope->bodyEnd; tok = tok->next()) {
            // Quick check to see if any of the matches below have any chances
            if (!Token::Match(tok, "%var%|EOF %comp%|="))
                continue;
            if (Token::Match(tok, "%var% = fclose|fflush|fputc|fputs|fscanf|getchar|getc|fgetc|putchar|putc|puts|scanf|sscanf|ungetc (")) {
                const Variable *var = tok->variable();
                if (var && var->typeEndToken()->str() == "char" && !var->typeEndToken()->isSigned()) {
                    vars[tok->varId()] = tok->strAt(2);
                }
            } else if (Token::Match(tok, "EOF %comp% ( %var% = fclose|fflush|fputc|fputs|fscanf|getchar|getc|fgetc|putchar|putc|puts|scanf|sscanf|ungetc (")) {
                tok = tok->tokAt(3);
                const Variable *var = tok->variable();
                if (var && var->typeEndToken()->str() == "char" && !var->typeEndToken()->isSigned()) {
                    checkCastIntToCharAndBackError(tok, tok->strAt(2));
                }
            } else if (mTokenizer->isCPP() && (Token::Match(tok, "EOF %comp% ( %var% = std :: cin . get (") || Token::Match(tok, "EOF %comp% ( %var% = cin . get ("))) {
                tok = tok->tokAt(3);
                const Variable *var = tok->variable();
                if (var && var->typeEndToken()->str() == "char" && !var->typeEndToken()->isSigned()) {
                    checkCastIntToCharAndBackError(tok, "cin.get");
                }
            } else if (mTokenizer->isCPP() && (Token::Match(tok, "%var% = std :: cin . get (") || Token::Match(tok, "%var% = cin . get ("))) {
                const Variable *var = tok->variable();
                if (var && var->typeEndToken()->str() == "char" && !var->typeEndToken()->isSigned()) {
                    vars[tok->varId()] = "cin.get";
                }
            } else if (Token::Match(tok, "%var% %comp% EOF")) {
                if (vars.find(tok->varId()) != vars.end()) {
                    checkCastIntToCharAndBackError(tok, vars[tok->varId()]);
                }
            } else if (Token::Match(tok, "EOF %comp% %var%")) {
                tok = tok->tokAt(2);
                if (vars.find(tok->varId()) != vars.end()) {
                    checkCastIntToCharAndBackError(tok, vars[tok->varId()]);
                }
            }
        }
    }
}

void CheckOther::checkCastIntToCharAndBackError(const Token *tok, const std::string &strFunctionName)
{
    reportError(
        tok,
        Severity::warning,
        "checkCastIntToCharAndBack",
        "$symbol:" + strFunctionName + "\n"
        "Storing $symbol() return value in char variable and then comparing with EOF.\n"
        "When saving $symbol() return value in char variable there is loss of precision. "
        " When $symbol() returns EOF this value is truncated. Comparing the char "
        "variable with EOF can have unexpected results. For instance a loop \"while (EOF != (c = $symbol());\" "
        "loops forever on some compilers/platforms and on other compilers/platforms it will stop "
        "when the file contains a matching character.", CWE197, Certainty::normal
        );
}


//---------------------------------------------------------------------------
// Clarify calculation precedence for ternary operators.
//---------------------------------------------------------------------------
void CheckOther::clarifyCalculation()
{
    if (!mSettings->severity.isEnabled(Severity::style))
        return;

    const SymbolDatabase *symbolDatabase = mTokenizer->getSymbolDatabase();
    for (const Scope * scope : symbolDatabase->functionScopes) {
        for (const Token* tok = scope->bodyStart->next(); tok != scope->bodyEnd; tok = tok->next()) {
            // ? operator where lhs is arithmetical expression
            if (tok->str() != "?" || !tok->astOperand1() || !tok->astOperand1()->isCalculation())
                continue;
            if (!tok->astOperand1()->isArithmeticalOp() && tok->astOperand1()->tokType() != Token::eBitOp)
                continue;

            // non-pointer calculation in lhs and pointer in rhs => no clarification is needed
            if (tok->astOperand1()->isBinaryOp() && Token::Match(tok->astOperand1(), "%or%|&|%|*|/") && tok->astOperand2()->valueType() && tok->astOperand2()->valueType()->pointer > 0)
                continue;

            // bit operation in lhs and char literals in rhs => probably no mistake
            if (tok->astOperand1()->tokType() == Token::eBitOp && Token::Match(tok->astOperand2()->astOperand1(), "%char%") && Token::Match(tok->astOperand2()->astOperand2(), "%char%"))
                continue;

            // 2nd operand in lhs has known integer value => probably no mistake
            if (tok->astOperand1()->isBinaryOp() && tok->astOperand1()->astOperand2()->hasKnownIntValue()) {
                const Token *op = tok->astOperand1()->astOperand2();
                if (op->isNumber())
                    continue;
                if (op->valueType() && op->valueType()->isEnum())
                    continue;
            }

            // Is code clarified by parentheses already?
            const Token *tok2 = tok->astOperand1();
            for (; tok2; tok2 = tok2->next()) {
                if (tok2->str() == "(")
                    tok2 = tok2->link();
                else if (tok2->str() == ")")
                    break;
                else if (tok2->str() == "?") {
                    clarifyCalculationError(tok, tok->astOperand1()->str());
                    break;
                }
            }
        }
    }
}

void CheckOther::clarifyCalculationError(const Token *tok, const std::string &op)
{
    // suspicious calculation
    const std::string calc("'a" + op + "b?c:d'");

    // recommended calculation #1
    const std::string s1("'(a" + op + "b)?c:d'");

    // recommended calculation #2
    const std::string s2("'a" + op + "(b?c:d)'");

    reportError(tok,
                Severity::style,
                "clarifyCalculation",
                "Clarify calculation precedence for '" + op + "' and '?'.\n"
                "Suspicious calculation. Please use parentheses to clarify the code. "
                "The code '" + calc + "' should be written as either '" + s1 + "' or '" + s2 + "'.", CWE783, Certainty::normal);
}

//---------------------------------------------------------------------------
// Clarify (meaningless) statements like *foo++; with parentheses.
//---------------------------------------------------------------------------
void CheckOther::clarifyStatement()
{
    if (!mSettings->severity.isEnabled(Severity::warning))
        return;

    const SymbolDatabase *symbolDatabase = mTokenizer->getSymbolDatabase();
    for (const Scope * scope : symbolDatabase->functionScopes) {
        for (const Token* tok = scope->bodyStart; tok && tok != scope->bodyEnd; tok = tok->next()) {
            if (tok->astOperand1() && Token::Match(tok, "* %name%")) {
                const Token *tok2 = tok->previous();

                while (tok2 && tok2->str() == "*")
                    tok2 = tok2->previous();

                if (tok2 && !tok2->astParent() && Token::Match(tok2, "[{};]")) {
                    tok2 = tok->astOperand1();
                    if (Token::Match(tok2, "++|-- [;,]"))
                        clarifyStatementError(tok2);
                }
            }
        }
    }
}

void CheckOther::clarifyStatementError(const Token *tok)
{
    reportError(tok, Severity::warning, "clarifyStatement", "In expression like '*A++' the result of '*' is unused. Did you intend to write '(*A)++;'?\n"
                "A statement like '*A++;' might not do what you intended. Postfix 'operator++' is executed before 'operator*'. "
                "Thus, the dereference is meaningless. Did you intend to write '(*A)++;'?", CWE783, Certainty::normal);
}

//---------------------------------------------------------------------------
// Check for suspicious occurrences of 'if(); {}'.
//---------------------------------------------------------------------------
void CheckOther::checkSuspiciousSemicolon()
{
    if (!mSettings->certainty.isEnabled(Certainty::inconclusive) || !mSettings->severity.isEnabled(Severity::warning))
        return;

    const SymbolDatabase* const symbolDatabase = mTokenizer->getSymbolDatabase();

    // Look for "if(); {}", "for(); {}" or "while(); {}"
    for (const Scope &scope : symbolDatabase->scopeList) {
        if (scope.type == Scope::eIf || scope.type == Scope::eElse || scope.type == Scope::eWhile || scope.type == Scope::eFor) {
            // Ensure the semicolon is at the same line number as the if/for/while statement
            // and the {..} block follows it without an extra empty line.
            if (Token::simpleMatch(scope.bodyStart, "{ ; } {") &&
                scope.bodyStart->previous()->linenr() == scope.bodyStart->tokAt(2)->linenr() &&
                scope.bodyStart->linenr()+1 >= scope.bodyStart->tokAt(3)->linenr() &&
                !scope.bodyStart->tokAt(3)->isExpandedMacro()) {
                suspiciousSemicolonError(scope.classDef);
            }
        }
    }
}

void CheckOther::suspiciousSemicolonError(const Token* tok)
{
    reportError(tok, Severity::warning, "suspiciousSemicolon",
                "Suspicious use of ; at the end of '" + (tok ? tok->str() : std::string()) + "' statement.", CWE398, Certainty::normal);
}


//---------------------------------------------------------------------------
// For C++ code, warn if C-style casts are used on pointer types
//---------------------------------------------------------------------------
void CheckOther::warningOldStylePointerCast()
{
    // Only valid on C++ code
    if (!mSettings->severity.isEnabled(Severity::style) || !mTokenizer->isCPP())
        return;

    const SymbolDatabase *symbolDatabase = mTokenizer->getSymbolDatabase();
    for (const Scope * scope : symbolDatabase->functionScopes) {
        const Token* tok;
        if (scope->function && scope->function->isConstructor())
            tok = scope->classDef;
        else
            tok = scope->bodyStart;
        for (; tok && tok != scope->bodyEnd; tok = tok->next()) {
            // Old style pointer casting..
            if (!Token::Match(tok, "( const|volatile| const|volatile|class|struct| %type% * *| *| const|&| ) (| %name%|%num%|%bool%|%char%|%str%"))
                continue;
            if (Token::Match(tok->previous(), "%type%"))
                continue;

            // skip first "const" in "const Type* const"
            while (Token::Match(tok->next(), "const|volatile|class|struct"))
                tok = tok->next();
            const Token* typeTok = tok->next();
            // skip second "const" in "const Type* const"
            if (tok->strAt(3) == "const")
                tok = tok->next();

            const Token *p = tok->tokAt(4);
            if (p->hasKnownIntValue() && p->values().front().intvalue==0) // Casting nullpointers is safe
                continue;

            if (typeTok->tokType() == Token::eType || typeTok->tokType() == Token::eName)
                cstyleCastError(tok);
        }
    }
}

void CheckOther::cstyleCastError(const Token *tok)
{
    reportError(tok, Severity::style, "cstyleCast",
                "C-style pointer casting\n"
                "C-style pointer casting detected. C++ offers four different kinds of casts as replacements: "
                "static_cast, const_cast, dynamic_cast and reinterpret_cast. A C-style cast could evaluate to "
                "any of those automatically, thus it is considered safer if the programmer explicitly states "
                "which kind of cast is expected. See also: https://www.securecoding.cert.org/confluence/display/cplusplus/EXP05-CPP.+Do+not+use+C-style+casts.", CWE398, Certainty::normal);
}

//---------------------------------------------------------------------------
// float* f; double* d = (double*)f; <-- Pointer cast to a type with an incompatible binary data representation
//---------------------------------------------------------------------------

void CheckOther::invalidPointerCast()
{
    if (!mSettings->severity.isEnabled(Severity::portability))
        return;

    const bool printInconclusive = mSettings->certainty.isEnabled(Certainty::inconclusive);
    const SymbolDatabase* const symbolDatabase = mTokenizer->getSymbolDatabase();
    for (const Scope * scope : symbolDatabase->functionScopes) {
        for (const Token* tok = scope->bodyStart->next(); tok != scope->bodyEnd; tok = tok->next()) {
            const Token* toTok = nullptr;
            const Token* fromTok = nullptr;
            // Find cast
            if (Token::Match(tok, "( const|volatile| const|volatile| %type% %type%| const| * )")) {
                toTok = tok;
                fromTok = tok->astOperand1();
            } else if (Token::simpleMatch(tok, "reinterpret_cast <") && tok->linkAt(1)) {
                toTok = tok->linkAt(1)->next();
                fromTok = toTok->astOperand2();
            }
            if (!fromTok)
                continue;

            const ValueType* fromType = fromTok->valueType();
            const ValueType* toType = toTok->valueType();
            if (!fromType || !toType || !fromType->pointer || !toType->pointer)
                continue;

            if (fromType->type != toType->type && fromType->type >= ValueType::Type::BOOL && toType->type >= ValueType::Type::BOOL && (toType->type != ValueType::Type::CHAR || printInconclusive)) {
                if (toType->isIntegral() && fromType->isIntegral())
                    continue;

                invalidPointerCastError(tok, fromType->str(), toType->str(), toType->type == ValueType::Type::CHAR, toType->isIntegral());
            }
        }
    }
}


void CheckOther::invalidPointerCastError(const Token* tok, const std::string& from, const std::string& to, bool inconclusive, bool toIsInt)
{
    if (toIsInt) { // If we cast something to int*, this can be useful to play with its binary data representation
        reportError(tok, Severity::portability, "invalidPointerCast", "Casting from " + from + " to " + to + " is not portable due to different binary data representations on different platforms.", CWE704, inconclusive ? Certainty::inconclusive : Certainty::normal);
    } else
        reportError(tok, Severity::portability, "invalidPointerCast", "Casting between " + from + " and " + to + " which have an incompatible binary data representation.", CWE704, Certainty::normal);
}


//---------------------------------------------------------------------------
// Detect redundant assignments: x = 0; x = 4;
//---------------------------------------------------------------------------

void CheckOther::checkRedundantAssignment()
{
    if (!mSettings->severity.isEnabled(Severity::style))
        return;
    const SymbolDatabase* symbolDatabase = mTokenizer->getSymbolDatabase();
    for (const Scope *scope : symbolDatabase->functionScopes) {
        if (!scope->bodyStart)
            continue;
        for (const Token* tok = scope->bodyStart->next(); tok != scope->bodyEnd; tok = tok->next()) {
            if (Token::simpleMatch(tok, "] ("))
                // todo: handle lambdas
                break;
            if (Token::simpleMatch(tok, "try {"))
                // todo: check try blocks
                tok = tok->linkAt(1);
            if ((tok->isAssignmentOp() || tok->tokType() == Token::eIncDecOp) && tok->astOperand1()) {
                if (tok->astParent())
                    continue;

                // Do not warn about redundant initialization when rhs is trivial
                // TODO : do not simplify the variable declarations
                bool isInitialization = false;
                if (Token::Match(tok->tokAt(-2), "; %var% =") && tok->tokAt(-2)->isSplittedVarDeclEq()) {
                    isInitialization = true;
                    bool trivial = true;
                    visitAstNodes(tok->astOperand2(),
                                  [&](const Token *rhs) {
                        if (Token::simpleMatch(rhs, "{ 0 }"))
                            return ChildrenToVisit::none;
                        if (Token::Match(rhs, "%str%|%num%|%name%") && !rhs->varId())
                            return ChildrenToVisit::none;
                        if (Token::Match(rhs, ":: %name%") && rhs->hasKnownIntValue())
                            return ChildrenToVisit::none;
                        if (rhs->isCast())
                            return ChildrenToVisit::op2;
                        trivial = false;
                        return ChildrenToVisit::done;
                    });
                    if (trivial)
                        continue;
                }

                const Token* rhs = tok->astOperand2();
                // Do not warn about assignment with 0 / NULL
                if ((rhs && MathLib::isNullValue(rhs->str())) || isNullOperand(rhs))
                    continue;

                if (tok->astOperand1()->variable() && tok->astOperand1()->variable()->isReference())
                    // todo: check references
                    continue;

                if (tok->astOperand1()->variable() && tok->astOperand1()->variable()->isStatic())
                    // todo: check static variables
                    continue;

                bool inconclusive = false;
                if (mTokenizer->isCPP() && tok->astOperand1()->valueType()) {
                    // If there is a custom assignment operator => this is inconclusive
                    if (tok->astOperand1()->valueType()->typeScope) {
                        const std::string op = "operator" + tok->str();
                        for (const Function& f : tok->astOperand1()->valueType()->typeScope->functionList) {
                            if (f.name() == op) {
                                inconclusive = true;
                                break;
                            }
                        }
                    }
                    // assigning a smart pointer has side effects
                    if (tok->astOperand1()->valueType()->type == ValueType::SMART_POINTER)
                        break;
                }
                if (inconclusive && !mSettings->certainty.isEnabled(Certainty::inconclusive))
                    continue;

                FwdAnalysis fwdAnalysis(mTokenizer->isCPP(), mSettings->library);
                if (fwdAnalysis.hasOperand(tok->astOperand2(), tok->astOperand1()))
                    continue;

                // Is there a redundant assignment?
                const Token *start;
                if (tok->isAssignmentOp())
                    start = tok->next();
                else
                    start = tok->findExpressionStartEndTokens().second->next();

                // Get next assignment..
                const Token *nextAssign = fwdAnalysis.reassign(tok->astOperand1(), start, scope->bodyEnd);

                if (!nextAssign)
                    continue;

                // there is redundant assignment. Is there a case between the assignments?
                bool hasCase = false;
                for (const Token *tok2 = tok; tok2 != nextAssign; tok2 = tok2->next()) {
                    if (tok2->str() == "break" || tok2->str() == "return")
                        break;
                    if (tok2->str() == "case") {
                        hasCase = true;
                        break;
                    }
                }

                // warn
                if (hasCase)
                    redundantAssignmentInSwitchError(tok, nextAssign, tok->astOperand1()->expressionString());
                else if (isInitialization)
                    redundantInitializationError(tok, nextAssign, tok->astOperand1()->expressionString(), inconclusive);
                else
                    redundantAssignmentError(tok, nextAssign, tok->astOperand1()->expressionString(), inconclusive);
            }
        }
    }
}

void CheckOther::redundantCopyError(const Token *tok1, const Token* tok2, const std::string& var)
{
    const std::list<const Token *> callstack = { tok1, tok2 };
    reportError(callstack, Severity::performance, "redundantCopy",
                "$symbol:" + var + "\n"
                "Buffer '$symbol' is being written before its old content has been used.", CWE563, Certainty::normal);
}

void CheckOther::redundantCopyInSwitchError(const Token *tok1, const Token* tok2, const std::string &var)
{
    const std::list<const Token *> callstack = { tok1, tok2 };
    reportError(callstack, Severity::style, "redundantCopyInSwitch",
                "$symbol:" + var + "\n"
                "Buffer '$symbol' is being written before its old content has been used. 'break;' missing?", CWE563, Certainty::normal);
}

void CheckOther::redundantAssignmentError(const Token *tok1, const Token* tok2, const std::string& var, bool inconclusive)
{
    const ErrorPath errorPath = { ErrorPathItem(tok1, var + " is assigned"), ErrorPathItem(tok2, var + " is overwritten") };
    if (inconclusive)
        reportError(errorPath, Severity::style, "redundantAssignment",
                    "$symbol:" + var + "\n"
                    "Variable '$symbol' is reassigned a value before the old one has been used if variable is no semaphore variable.\n"
                    "Variable '$symbol' is reassigned a value before the old one has been used. Make sure that this variable is not used like a semaphore in a threading environment before simplifying this code.", CWE563, Certainty::inconclusive);
    else
        reportError(errorPath, Severity::style, "redundantAssignment",
                    "$symbol:" + var + "\n"
                    "Variable '$symbol' is reassigned a value before the old one has been used.", CWE563, Certainty::normal);
}

void CheckOther::redundantInitializationError(const Token *tok1, const Token* tok2, const std::string& var, bool inconclusive)
{
    const ErrorPath errorPath = { ErrorPathItem(tok1, var + " is initialized"), ErrorPathItem(tok2, var + " is overwritten") };
    reportError(errorPath, Severity::style, "redundantInitialization",
                "$symbol:" + var + "\nRedundant initialization for '$symbol'. The initialized value is overwritten before it is read.",
                CWE563,
                inconclusive ? Certainty::inconclusive : Certainty::normal);
}

void CheckOther::redundantAssignmentInSwitchError(const Token *tok1, const Token* tok2, const std::string &var)
{
    const ErrorPath errorPath = { ErrorPathItem(tok1, "$symbol is assigned"), ErrorPathItem(tok2, "$symbol is overwritten") };
    reportError(errorPath, Severity::style, "redundantAssignInSwitch",
                "$symbol:" + var + "\n"
                "Variable '$symbol' is reassigned a value before the old one has been used. 'break;' missing?", CWE563, Certainty::normal);
}


//---------------------------------------------------------------------------
//    switch (x)
//    {
//        case 2:
//            y = a;        // <- this assignment is redundant
//        case 3:
//            y = b;        // <- case 2 falls through and sets y twice
//    }
//---------------------------------------------------------------------------
static inline bool isFunctionOrBreakPattern(const Token *tok)
{
    if (Token::Match(tok, "%name% (") || Token::Match(tok, "break|continue|return|exit|goto|throw"))
        return true;

    return false;
}

void CheckOther::checkRedundantAssignmentInSwitch()
{
    if (!mSettings->severity.isEnabled(Severity::warning))
        return;

    const SymbolDatabase *symbolDatabase = mTokenizer->getSymbolDatabase();

    // Find the beginning of a switch. E.g.:
    //   switch (var) { ...
    for (const Scope &switchScope : symbolDatabase->scopeList) {
        if (switchScope.type != Scope::eSwitch || !switchScope.bodyStart)
            continue;

        // Check the contents of the switch statement
        std::map<int, const Token*> varsWithBitsSet;
        std::map<int, std::string> bitOperations;

        for (const Token *tok2 = switchScope.bodyStart->next(); tok2 != switchScope.bodyEnd; tok2 = tok2->next()) {
            if (tok2->str() == "{") {
                // Inside a conditional or loop. Don't mark variable accesses as being redundant. E.g.:
                //   case 3: b = 1;
                //   case 4: if (a) { b = 2; }    // Doesn't make the b=1 redundant because it's conditional
                if (Token::Match(tok2->previous(), ")|else {") && tok2->link()) {
                    const Token* endOfConditional = tok2->link();
                    for (const Token* tok3 = tok2; tok3 != endOfConditional; tok3 = tok3->next()) {
                        if (tok3->varId() != 0) {
                            varsWithBitsSet.erase(tok3->varId());
                            bitOperations.erase(tok3->varId());
                        } else if (isFunctionOrBreakPattern(tok3)) {
                            varsWithBitsSet.clear();
                            bitOperations.clear();
                        }
                    }
                    tok2 = endOfConditional;
                }
            }

            // Variable assignment. Report an error if it's assigned to twice before a break. E.g.:
            //    case 3: b = 1;    // <== redundant
            //    case 4: b = 2;

            if (Token::Match(tok2->previous(), ";|{|}|: %var% = %any% ;")) {
                varsWithBitsSet.erase(tok2->varId());
                bitOperations.erase(tok2->varId());
            }

            // Bitwise operation. Report an error if it's performed twice before a break. E.g.:
            //    case 3: b |= 1;    // <== redundant
            //    case 4: b |= 1;
            else if (Token::Match(tok2->previous(), ";|{|}|: %var% %assign% %num% ;") &&
                     (tok2->strAt(1) == "|=" || tok2->strAt(1) == "&=") &&
                     Token::Match(tok2->next()->astOperand2(), "%num%")) {
                const std::string bitOp = tok2->strAt(1)[0] + tok2->strAt(2);
                const std::map<int, const Token*>::const_iterator i2 = varsWithBitsSet.find(tok2->varId());

                // This variable has not had a bit operation performed on it yet, so just make a note of it
                if (i2 == varsWithBitsSet.end()) {
                    varsWithBitsSet[tok2->varId()] = tok2;
                    bitOperations[tok2->varId()] = bitOp;
                }

                // The same bit operation has been performed on the same variable twice, so report an error
                else if (bitOperations[tok2->varId()] == bitOp)
                    redundantBitwiseOperationInSwitchError(i2->second, i2->second->str());

                // A different bit operation was performed on the variable, so clear it
                else {
                    varsWithBitsSet.erase(tok2->varId());
                    bitOperations.erase(tok2->varId());
                }
            }

            // Bitwise operation. Report an error if it's performed twice before a break. E.g.:
            //    case 3: b = b | 1;    // <== redundant
            //    case 4: b = b | 1;
            else if (Token::Match(tok2->previous(), ";|{|}|: %var% = %name% %or%|& %num% ;") &&
                     tok2->varId() == tok2->tokAt(2)->varId()) {
                const std::string bitOp = tok2->strAt(3) + tok2->strAt(4);
                const std::map<int, const Token*>::const_iterator i2 = varsWithBitsSet.find(tok2->varId());

                // This variable has not had a bit operation performed on it yet, so just make a note of it
                if (i2 == varsWithBitsSet.end()) {
                    varsWithBitsSet[tok2->varId()] = tok2;
                    bitOperations[tok2->varId()] = bitOp;
                }

                // The same bit operation has been performed on the same variable twice, so report an error
                else if (bitOperations[tok2->varId()] == bitOp)
                    redundantBitwiseOperationInSwitchError(i2->second, i2->second->str());

                // A different bit operation was performed on the variable, so clear it
                else {
                    varsWithBitsSet.erase(tok2->varId());
                    bitOperations.erase(tok2->varId());
                }
            }

            // Not a simple assignment so there may be good reason if this variable is assigned to twice. E.g.:
            //    case 3: b = 1;
            //    case 4: b++;
            else if (tok2->varId() != 0 && tok2->strAt(1) != "|" && tok2->strAt(1) != "&") {
                varsWithBitsSet.erase(tok2->varId());
                bitOperations.erase(tok2->varId());
            }

            // Reset our record of assignments if there is a break or function call. E.g.:
            //    case 3: b = 1; break;
            if (isFunctionOrBreakPattern(tok2)) {
                varsWithBitsSet.clear();
                bitOperations.clear();
            }
        }
    }
}

void CheckOther::redundantBitwiseOperationInSwitchError(const Token *tok, const std::string &varname)
{
    reportError(tok, Severity::style,
                "redundantBitwiseOperationInSwitch",
                "$symbol:" + varname + "\n"
                "Redundant bitwise operation on '$symbol' in 'switch' statement. 'break;' missing?");
}


//---------------------------------------------------------------------------
// Check for statements like case A||B: in switch()
//---------------------------------------------------------------------------
void CheckOther::checkSuspiciousCaseInSwitch()
{
    if (!mSettings->certainty.isEnabled(Certainty::inconclusive) || !mSettings->severity.isEnabled(Severity::warning))
        return;

    const SymbolDatabase *symbolDatabase = mTokenizer->getSymbolDatabase();

    for (const Scope & scope : symbolDatabase->scopeList) {
        if (scope.type != Scope::eSwitch)
            continue;

        for (const Token* tok = scope.bodyStart->next(); tok != scope.bodyEnd; tok = tok->next()) {
            if (tok->str() == "case") {
                const Token* finding = nullptr;
                for (const Token* tok2 = tok->next(); tok2; tok2 = tok2->next()) {
                    if (tok2->str() == ":")
                        break;
                    if (Token::Match(tok2, "[;}{]"))
                        break;

                    if (tok2->str() == "?")
                        finding = nullptr;
                    else if (Token::Match(tok2, "&&|%oror%"))
                        finding = tok2;
                }
                if (finding)
                    suspiciousCaseInSwitchError(finding, finding->str());
            }
        }
    }
}

void CheckOther::suspiciousCaseInSwitchError(const Token* tok, const std::string& operatorString)
{
    reportError(tok, Severity::warning, "suspiciousCase",
                "Found suspicious case label in switch(). Operator '" + operatorString + "' probably doesn't work as intended.\n"
                "Using an operator like '" + operatorString + "' in a case label is suspicious. Did you intend to use a bitwise operator, multiple case labels or if/else instead?", CWE398, Certainty::inconclusive);
}

//---------------------------------------------------------------------------
//    Find consecutive return, break, continue, goto or throw statements. e.g.:
//        break; break;
//    Detect dead code, that follows such a statement. e.g.:
//        return(0); foo();
//---------------------------------------------------------------------------
void CheckOther::checkUnreachableCode()
{
    if (!mSettings->severity.isEnabled(Severity::style))
        return;
    const bool printInconclusive = mSettings->certainty.isEnabled(Certainty::inconclusive);
    const SymbolDatabase* symbolDatabase = mTokenizer->getSymbolDatabase();
    for (const Scope * scope : symbolDatabase->functionScopes) {
        for (const Token* tok = scope->bodyStart; tok && tok != scope->bodyEnd; tok = tok->next()) {
            const Token* secondBreak = nullptr;
            const Token* labelName = nullptr;
            if (tok->link() && Token::Match(tok, "(|[|<"))
                tok = tok->link();
            else if (Token::Match(tok, "break|continue ;"))
                secondBreak = tok->tokAt(2);
            else if (Token::Match(tok, "[;{}:] return|throw") && tok->next()->isKeyword()) {
                if (Token::simpleMatch(tok->astParent(), "?"))
                    continue;
                tok = tok->next(); // tok should point to return or throw
                for (const Token *tok2 = tok->next(); tok2; tok2 = tok2->next()) {
                    if (tok2->str() == "(" || tok2->str() == "{")
                        tok2 = tok2->link();
                    if (tok2->str() == ";") {
                        secondBreak = tok2->next();
                        break;
                    }
                }
            } else if (Token::Match(tok, "goto %any% ;")) {
                secondBreak = tok->tokAt(3);
                labelName = tok->next();
            } else if (Token::Match(tok, "%name% (") && mSettings->library.isnoreturn(tok) && !Token::Match(tok->next()->astParent(), "?|:")) {
                if ((!tok->function() || (tok->function()->token != tok && tok->function()->tokenDef != tok)) && tok->linkAt(1)->strAt(1) != "{")
                    secondBreak = tok->linkAt(1)->tokAt(2);
                if (Token::simpleMatch(secondBreak, "return")) {
                    // clarification for tools that function returns
                    continue;
                }
            }

            // Statements follow directly, no line between them. (#3383)
            // TODO: Try to find a better way to avoid false positives due to preprocessor configurations.
            const bool inconclusive = secondBreak && (secondBreak->linenr() - 1 > secondBreak->previous()->linenr());

            if (secondBreak && (printInconclusive || !inconclusive)) {
                if (Token::Match(secondBreak, "continue|goto|throw|return") && secondBreak->isKeyword()) {
                    duplicateBreakError(secondBreak, inconclusive);
                    tok = Token::findmatch(secondBreak, "[}:]");
                } else if (secondBreak->str() == "break") { // break inside switch as second break statement should not issue a warning
                    if (tok->str() == "break") // If the previous was a break, too: Issue warning
                        duplicateBreakError(secondBreak, inconclusive);
                    else {
                        if (tok->scope()->type != Scope::eSwitch) // Check, if the enclosing scope is a switch
                            duplicateBreakError(secondBreak, inconclusive);
                    }
                    tok = Token::findmatch(secondBreak, "[}:]");
                } else if (!Token::Match(secondBreak, "return|}|case|default") && secondBreak->strAt(1) != ":") { // TODO: No bailout for unconditional scopes
                    // If the goto label is followed by a loop construct in which the label is defined it's quite likely
                    // that the goto jump was intended to skip some code on the first loop iteration.
                    bool labelInFollowingLoop = false;
                    if (labelName && Token::Match(secondBreak, "while|do|for")) {
                        const Token *scope2 = Token::findsimplematch(secondBreak, "{");
                        if (scope2) {
                            for (const Token *tokIter = scope2; tokIter != scope2->link() && tokIter; tokIter = tokIter->next()) {
                                if (Token::Match(tokIter, "[;{}] %any% :") && labelName->str() == tokIter->strAt(1)) {
                                    labelInFollowingLoop = true;
                                    break;
                                }
                            }
                        }
                    }

                    // hide FP for statements that just hide compiler warnings about unused function arguments
                    bool silencedCompilerWarningOnly = false;
                    const Token *silencedWarning = secondBreak;
                    for (;;) {
                        if (Token::Match(silencedWarning, "( void ) %name% ;")) {
                            silencedWarning = silencedWarning->tokAt(5);
                            continue;
                        } else if (silencedWarning && silencedWarning == scope->bodyEnd)
                            silencedCompilerWarningOnly = true;

                        break;
                    }
                    if (silencedWarning)
                        secondBreak = silencedWarning;

                    if (!labelInFollowingLoop && !silencedCompilerWarningOnly)
                        unreachableCodeError(secondBreak, inconclusive);
                    tok = Token::findmatch(secondBreak, "[}:]");
                } else if (secondBreak->scope() && secondBreak->scope()->isLoopScope() && secondBreak->str() == "}" && tok->str() == "continue") {
                    redundantContinueError(tok);
                    tok = secondBreak;
                } else
                    tok = secondBreak;

                if (!tok)
                    break;
                tok = tok->previous(); // Will be advanced again by for loop
            }
        }
    }
}

void CheckOther::duplicateBreakError(const Token *tok, bool inconclusive)
{
    reportError(tok, Severity::style, "duplicateBreak",
                "Consecutive return, break, continue, goto or throw statements are unnecessary.\n"
                "Consecutive return, break, continue, goto or throw statements are unnecessary. "
                "The second statement can never be executed, and so should be removed.", CWE561, inconclusive ? Certainty::inconclusive : Certainty::normal);
}

void CheckOther::unreachableCodeError(const Token *tok, bool inconclusive)
{
    reportError(tok, Severity::style, "unreachableCode",
                "Statements following return, break, continue, goto or throw will never be executed.", CWE561, inconclusive ? Certainty::inconclusive : Certainty::normal);
}

void CheckOther::redundantContinueError(const Token *tok)
{
    reportError(tok, Severity::style, "redundantContinue",
                "'continue' is redundant since it is the last statement in a loop.", CWE561, Certainty::normal);
}

//---------------------------------------------------------------------------
// Check scope of variables..
//---------------------------------------------------------------------------
void CheckOther::checkVariableScope()
{
    if (mSettings->clang)
        return;

    if (!mSettings->severity.isEnabled(Severity::style))
        return;

    const SymbolDatabase *symbolDatabase = mTokenizer->getSymbolDatabase();

    // In C it is common practice to declare local variables at the
    // start of functions.
    if (mSettings->daca && mTokenizer->isC())
        return;

    for (const Variable* var : symbolDatabase->variableList()) {
        if (!var || !var->isLocal() || var->isConst())
            continue;

        const bool isPtrOrRef = var->isPointer() || var->isReference();
        const bool isSimpleType = var->typeStartToken()->isStandardType() || var->typeStartToken()->isEnumType() || (mTokenizer->isC() && var->type() && var->type()->isStructType());
        if (!isPtrOrRef && !isSimpleType && !astIsContainer(var->nameToken()))
            continue;

        if (mTokenizer->hasIfdef(var->nameToken(), var->scope()->bodyEnd))
            continue;

        // reference of range for loop variable..
        if (Token::Match(var->nameToken()->previous(), "& %var% = %var% .")) {
            const Token *otherVarToken = var->nameToken()->tokAt(2);
            const Variable *otherVar = otherVarToken->variable();
            if (otherVar && Token::Match(otherVar->nameToken(), "%var% :") &&
                otherVar->nameToken()->next()->astParent() &&
                Token::simpleMatch(otherVar->nameToken()->next()->astParent()->previous(), "for ("))
                continue;
        }

        bool forHead = false; // Don't check variables declared in header of a for loop
        for (const Token* tok = var->typeStartToken(); tok; tok = tok->previous()) {
            if (tok->str() == "(") {
                forHead = true;
                break;
            } else if (Token::Match(tok, "[;{}]"))
                break;
        }
        if (forHead)
            continue;

        auto isSimpleExpr = [](const Token* tok) {
            return tok && (tok->isNumber() || tok->tokType() == Token::eString || tok->tokType() == Token::eChar || tok->isBoolean());
        };

        const Token* tok = var->nameToken()->next();
        if (Token::Match(tok, "; %varid% = %any% ;", var->declarationId())) { // bailout for assignment
            tok = tok->tokAt(3);
            if (!isSimpleExpr(tok))
                continue;
        }
        else if (Token::Match(tok, "{|(")) { // bailout for constructor
            const Token* argTok = tok->astOperand2();
            bool bail = false;
            while (argTok) {
                if (Token::simpleMatch(argTok, ",")) {
                    if (!isSimpleExpr(argTok->astOperand2())) {
                        bail = true;
                        break;
                    }
                } else if (!isSimpleExpr(argTok)) {
                    bail = true;
                    break;
                }
                argTok = argTok->astOperand1();
            }
            if (bail)
                continue;
        }
        // bailout if initialized with function call that has possible side effects
        if (Token::Match(tok, "[(=]") && Token::simpleMatch(tok->astOperand2(), "("))
            continue;
        bool reduce = true;
        bool used = false; // Don't warn about unused variables
        for (; tok && tok != var->scope()->bodyEnd; tok = tok->next()) {
            if (tok->str() == "{" && tok->scope() != tok->previous()->scope() && !tok->isExpandedMacro() && !isWithinScope(tok, var, Scope::ScopeType::eLambda)) {
                if (used) {
                    bool used2 = false;
                    if (!checkInnerScope(tok, var, used2) || used2) {
                        reduce = false;
                        break;
                    }
                } else if (!checkInnerScope(tok, var, used)) {
                    reduce = false;
                    break;
                }

                tok = tok->link();

                // parse else if blocks..
            } else if (Token::simpleMatch(tok, "else { if (") && Token::simpleMatch(tok->linkAt(3), ") {")) {
                const Token *endif = tok->linkAt(3)->linkAt(1);
                bool elseif = false;
                if (Token::simpleMatch(endif, "} }"))
                    elseif = true;
                else if (Token::simpleMatch(endif, "} else {") && Token::simpleMatch(endif->linkAt(2),"} }"))
                    elseif = true;
                if (elseif && Token::findmatch(tok->next(), "%varid%", tok->linkAt(1), var->declarationId())) {
                    reduce = false;
                    break;
                }
            } else if (tok->varId() == var->declarationId() || tok->str() == "goto") {
                reduce = false;
                break;
            }
        }

        if (reduce && used)
            variableScopeError(var->nameToken(), var->name());
    }
}

bool CheckOther::checkInnerScope(const Token *tok, const Variable* var, bool& used)
{
    const Scope* scope = tok->next()->scope();
    bool loopVariable = scope->isLoopScope();
    bool noContinue = true;
    const Token* forHeadEnd = nullptr;
    const Token* end = tok->link();
    if (scope->type == Scope::eUnconditional && (tok->strAt(-1) == ")" || tok->previous()->isName())) // Might be an unknown macro like BOOST_FOREACH
        loopVariable = true;

    if (scope->type == Scope::eDo) {
        end = end->linkAt(2);
    } else if (loopVariable && tok->strAt(-1) == ")") {
        tok = tok->linkAt(-1); // Jump to opening ( of for/while statement
    } else if (scope->type == Scope::eSwitch) {
        for (const Scope* innerScope : scope->nestedList) {
            if (used) {
                bool used2 = false;
                if (!checkInnerScope(innerScope->bodyStart, var, used2) || used2) {
                    return false;
                }
            } else if (!checkInnerScope(innerScope->bodyStart, var, used)) {
                return false;
            }
        }
    }

    bool bFirstAssignment=false;
    for (; tok && tok != end; tok = tok->next()) {
        if (tok->str() == "goto")
            return false;
        if (tok->str() == "continue")
            noContinue = false;

        if (Token::simpleMatch(tok, "for ("))
            forHeadEnd = tok->linkAt(1);
        if (tok == forHeadEnd)
            forHeadEnd = nullptr;

        if (loopVariable && noContinue && tok->scope() == scope && !forHeadEnd && scope->type != Scope::eSwitch && Token::Match(tok, "%varid% =", var->declarationId())) { // Assigned in outer scope.
            loopVariable = false;
            int indent = 0;
            for (const Token* tok2 = tok->tokAt(2); tok2; tok2 = tok2->next()) { // Ensure that variable isn't used on right side of =, too
                if (tok2->str() == "(")
                    indent++;
                else if (tok2->str() == ")") {
                    if (indent == 0)
                        break;
                    indent--;
                } else if (tok2->str() == ";")
                    break;
                else if (tok2->varId() == var->declarationId()) {
                    loopVariable = true;
                    break;
                }
            }
        }

        if (loopVariable && Token::Match(tok, "%varid% !!=", var->declarationId())) // Variable used in loop
            return false;

        if (Token::Match(tok, "& %varid%", var->declarationId())) // Taking address of variable
            return false;

        if (Token::Match(tok, "%varid% =", var->declarationId()))
            bFirstAssignment = true;

        if (!bFirstAssignment && Token::Match(tok, "* %varid%", var->declarationId())) // dereferencing means access to previous content
            return false;

        if (Token::Match(tok, "= %varid%", var->declarationId()) && (var->isArray() || var->isPointer() || (var->valueType() && var->valueType()->container))) // Create a copy of array/pointer. Bailout, because the memory it points to might be necessary in outer scope
            return false;

        if (tok->varId() == var->declarationId()) {
            used = true;
            if (scope == tok->scope()) {
                if (scope->type == Scope::eSwitch)
                    return false; // Used in outer switch scope - unsafe or impossible to reduce scope

                if (scope->bodyStart && scope->bodyStart->isSimplifiedScope())
                    return false; // simplified if/for/switch init statement
            }
        }
    }

    return true;
}

void CheckOther::variableScopeError(const Token *tok, const std::string &varname)
{
    reportError(tok,
                Severity::style,
                "variableScope",
                "$symbol:" + varname + "\n"
                "The scope of the variable '$symbol' can be reduced.\n"
                "The scope of the variable '$symbol' can be reduced. Warning: Be careful "
                "when fixing this message, especially when there are inner loops. Here is an "
                "example where cppcheck will write that the scope for 'i' can be reduced:\n"
                "void f(int x)\n"
                "{\n"
                "    int i = 0;\n"
                "    if (x) {\n"
                "        // it's safe to move 'int i = 0;' here\n"
                "        for (int n = 0; n < 10; ++n) {\n"
                "            // it is possible but not safe to move 'int i = 0;' here\n"
                "            do_something(&i);\n"
                "        }\n"
                "    }\n"
                "}\n"
                "When you see this message it is always safe to reduce the variable scope 1 level.", CWE398, Certainty::normal);
}

//---------------------------------------------------------------------------
// Comma in return statement: return a+1, b++;. (experimental)
//---------------------------------------------------------------------------
void CheckOther::checkCommaSeparatedReturn()
{
    // This is experimental for now. See #5076
    if (!mSettings->certainty.isEnabled(Certainty::experimental))
        return;

    if (!mSettings->severity.isEnabled(Severity::style))
        return;

    for (const Token *tok = mTokenizer->tokens(); tok; tok = tok->next()) {
        if (tok->str() == "return") {
            tok = tok->next();
            while (tok && tok->str() != ";") {
                if (tok->link() && Token::Match(tok, "[([{<]"))
                    tok = tok->link();

                if (!tok->isExpandedMacro() && tok->str() == "," && tok->linenr() != tok->next()->linenr())
                    commaSeparatedReturnError(tok);

                tok = tok->next();
            }
            // bailout: missing semicolon (invalid code / bad tokenizer)
            if (!tok)
                break;
        }
    }
}

void CheckOther::commaSeparatedReturnError(const Token *tok)
{
    reportError(tok,
                Severity::style,
                "commaSeparatedReturn",
                "Comma is used in return statement. The comma can easily be misread as a ';'.\n"
                "Comma is used in return statement. When comma is used in a return statement it can "
                "easily be misread as a semicolon. For example in the code below the value "
                "of 'b' is returned if the condition is true, but it is easy to think that 'a+1' is "
                "returned:\n"
                "    if (x)\n"
                "        return a + 1,\n"
                "    b++;\n"
                "However it can be useful to use comma in macros. Cppcheck does not warn when such a "
                "macro is then used in a return statement, it is less likely such code is misunderstood.", CWE398, Certainty::normal);
}

//---------------------------------------------------------------------------
// Check for function parameters that should be passed by const reference
//---------------------------------------------------------------------------
static int estimateSize(const Type* type, const Settings* settings, const SymbolDatabase* symbolDatabase, int recursionDepth = 0)
{
    if (recursionDepth > 20)
        return 0;

    int cumulatedSize = 0;
    const bool isUnion = type->classScope->type == Scope::ScopeType::eUnion;
    const auto accumulateSize = [](int& cumulatedSize, int size, bool isUnion) -> void {
        if (isUnion)
            cumulatedSize = std::max(cumulatedSize, size);
        else
            cumulatedSize += size;
    };
    for (const Variable&var : type->classScope->varlist) {
        int size = 0;
        if (var.isStatic())
            continue;
        if (var.isPointer() || var.isReference())
            size = settings->sizeof_pointer;
        else if (var.type() && var.type()->classScope)
            size = estimateSize(var.type(), settings, symbolDatabase, recursionDepth+1);
        else if (var.valueType() && var.valueType()->type == ValueType::Type::CONTAINER)
            size = 3 * settings->sizeof_pointer; // Just guess
        else
            size = symbolDatabase->sizeOfType(var.typeStartToken());

        if (var.isArray())
            size *= std::accumulate(var.dimensions().begin(), var.dimensions().end(), 1, [](int v, const Dimension& d) {
                return v *= d.num;
            });

        accumulateSize(cumulatedSize, size, isUnion);
    }
    for (const Type::BaseInfo &baseInfo : type->derivedFrom) {
        if (baseInfo.type && baseInfo.type->classScope)
            cumulatedSize += estimateSize(baseInfo.type, settings, symbolDatabase, recursionDepth+1);
    }
    return cumulatedSize;
}

static bool canBeConst(const Variable *var, const Settings* settings)
{
    if (!var->scope())
        return false;
    {
        // check initializer list. If variable is moved from it can't be const.
        const Function* func_scope = var->scope()->function;
        if (func_scope && func_scope->type == Function::Type::eConstructor) {
            //could be initialized in initializer list
            if (func_scope->arg->link()->next()->str() == ":") {
                for (const Token* tok2 = func_scope->arg->link()->next()->next(); tok2 != var->scope()->bodyStart; tok2 = tok2->next()) {
                    if (tok2->varId() != var->declarationId())
                        continue;
                    const Token* parent = tok2->astParent();
                    if (parent && Token::simpleMatch(parent->previous(), "move ("))
                        return false;
                }
            }
        }
    }
    for (const Token* tok2 = var->scope()->bodyStart; tok2 != var->scope()->bodyEnd; tok2 = tok2->next()) {
        if (tok2->varId() != var->declarationId())
            continue;

        const Token* parent = tok2->astParent();
        if (!parent)
            continue;
        if (Token::simpleMatch(tok2->next(), ";") && tok2->next()->isSplittedVarDeclEq()) {
            tok2 = tok2->tokAt(2);
            tok2 = Token::findsimplematch(tok2, ";");
            continue;
        }
        if (parent->str() == "<<" || isLikelyStreamRead(true, parent)) {
            if (parent->str() == "<<" && parent->astOperand1() == tok2)
                return false;
            if (parent->str() == ">>" && parent->astOperand2() == tok2)
                return false;
        } else if (parent->str() == "," || parent->str() == "(") { // function argument
            const Token* tok3 = tok2->previous();
            int argNr = 0;
            while (tok3 && tok3->str() != "(") {
                if (tok3->link() && Token::Match(tok3, ")|]|}|>"))
                    tok3 = tok3->link();
                else if (tok3->link())
                    break;
                else if (tok3->str() == ";")
                    break;
                else if (tok3->str() == ",")
                    argNr++;
                tok3 = tok3->previous();
            }
            if (!tok3 || tok3->str() != "(")
                return false;
            const Token* functionTok = tok3->astOperand1();
            if (!functionTok)
                return false;
            const Function* tokFunction = functionTok->function();
            if (!tokFunction && functionTok->str() == "." && (functionTok = functionTok->astOperand2()))
                tokFunction = functionTok->function();
            if (tokFunction) {
                const Variable* argVar = tokFunction->getArgumentVar(argNr);
                if (!argVar || (!argVar->isConst() && argVar->isReference()))
                    return false;
            }
            else if (!settings->library.isFunctionConst(functionTok))
                return false;
        } else if (parent->isUnaryOp("&")) {
            // TODO: check how pointer is used
            return false;
        } else if (parent->isConstOp() ||
                   (parent->astOperand2() && settings->library.isFunctionConst(parent->astOperand2())))
            continue;
        else if (parent->isAssignmentOp()) {
            if (parent->astOperand1() == tok2)
                return false;
            const Variable* assignedVar = parent->astOperand1() ? parent->astOperand1()->variable() : nullptr;
            if (assignedVar &&
                !assignedVar->isConst() &&
                assignedVar->isReference() &&
                assignedVar->nameToken() == parent->astOperand1())
                return false;
        } else if (Token::Match(tok2, "%var% . %name% (")) {
            const Function* func = tok2->tokAt(2)->function();
            if (func && (func->isConst() || func->isStatic()))
                continue;
            else
                return false;
        } else
            return false;
    }

    return true;
}

void CheckOther::checkPassByReference()
{
    if (!mSettings->severity.isEnabled(Severity::performance) || mTokenizer->isC())
        return;

    const SymbolDatabase * const symbolDatabase = mTokenizer->getSymbolDatabase();

    for (const Variable* var : symbolDatabase->variableList()) {
        if (!var || !var->isArgument() || !var->isClass() || var->isPointer() || var->isArray() || var->isReference() || var->isEnumType())
            continue;

        if (var->scope() && var->scope()->function->arg->link()->strAt(-1) == "...")
            continue; // references could not be used as va_start parameters (#5824)

        if ((var->declEndToken() && var->declEndToken()->isExternC()) ||
            (var->scope() && var->scope()->function && var->scope()->function->tokenDef && var->scope()->function->tokenDef->isExternC()))
            continue; // references cannot be used in functions in extern "C" blocks

        bool inconclusive = false;

        const bool isContainer = var->valueType() && var->valueType()->type == ValueType::Type::CONTAINER && var->valueType()->container && !var->valueType()->container->view;
        if (!isContainer) {
            if (var->type() && !var->type()->isEnumType()) { // Check if type is a struct or class.
                // Ensure that it is a large object.
                if (!var->type()->classScope)
                    inconclusive = true;
                else if (estimateSize(var->type(), mSettings, symbolDatabase) <= 2 * mSettings->sizeof_pointer)
                    continue;
            }
            else
                continue;
        }

        if (inconclusive && !mSettings->certainty.isEnabled(Certainty::inconclusive))
            continue;

        const bool isConst = var->isConst();
        if (isConst) {
            passedByValueError(var->nameToken(), var->name(), inconclusive);
            continue;
        }

        // Check if variable could be const
        if (!var->scope() || var->scope()->function->hasVirtualSpecifier())
            continue;

        if (canBeConst(var, mSettings)) {
            passedByValueError(var->nameToken(), var->name(), inconclusive);
        }
    }
}

void CheckOther::passedByValueError(const Token *tok, const std::string &parname, bool inconclusive)
{
    reportError(tok, Severity::performance, "passedByValue",
                "$symbol:" + parname + "\n"
                "Function parameter '$symbol' should be passed by const reference.\n"
                "Parameter '$symbol' is passed by value. It could be passed "
                "as a const reference which is usually faster and recommended in C++.", CWE398, inconclusive ? Certainty::inconclusive : Certainty::normal);
}

static bool isUnusedVariable(const Variable *var)
{
    if (!var)
        return false;
    if (!var->scope())
        return false;
    const Token *start = var->declEndToken();
    if (!start)
        return false;
    if (Token::Match(start, "; %varid% =", var->declarationId()))
        start = start->tokAt(2);
    return !Token::findmatch(start->next(), "%varid%", var->scope()->bodyEnd, var->declarationId());
}

static bool isVariableMutableInInitializer(const Token* start, const Token * end, nonneg int varid)
{
    if (!start)
        return false;
    if (!end)
        return false;
    for (const Token *tok = start; tok != end; tok = tok->next()) {
        if (tok->varId() != varid)
            continue;
        if (tok->astParent()) {
            const Token * memberTok = tok->astParent()->previous();
            if (Token::Match(memberTok, "%var% (") && memberTok->variable()) {
                const Variable * memberVar = memberTok->variable();
                if (memberVar->isClass())
                    //TODO: check if the called constructor could live with a const variable
                    // pending that, assume the worst (that it can't)
                    return true;
                if (!memberVar->isReference())
                    continue;
                if (memberVar->isConst())
                    continue;
            }
            return true;
        } else {
            return true;
        }
    }
    return false;
}

void CheckOther::checkConstVariable()
{
    if (!mSettings->severity.isEnabled(Severity::style) || mTokenizer->isC())
        return;

    const SymbolDatabase *const symbolDatabase = mTokenizer->getSymbolDatabase();

    for (const Variable *var : symbolDatabase->variableList()) {
        if (!var)
            continue;
        if (!var->isReference())
            continue;
        if (var->isRValueReference())
            continue;
        if (var->isPointer())
            continue;
        if (var->isConst())
            continue;
        const Scope* scope = var->scope();
        if (!scope)
            continue;
        const Function* function = scope->function;
        if (!function && !scope->isLocal())
            continue;
        if (function && var->isArgument()) {
            if (function->isImplicitlyVirtual() || function->templateDef)
                continue;
            if (isUnusedVariable(var))
                continue;
            if (function->isConstructor() && isVariableMutableInInitializer(function->constructorMemberInitialization(), scope->bodyStart, var->declarationId()))
                continue;
        }
        if (var->isGlobal())
            continue;
        if (var->isStatic())
            continue;
        if (var->isArray())
            continue;
        if (var->isEnumType())
            continue;
        if (var->isVolatile())
            continue;
        if (isAliased(var))
            continue;
        if (isStructuredBindingVariable(var)) // TODO: check all bound variables
            continue;
        if (isVariableChanged(var, mSettings, mTokenizer->isCPP()))
            continue;
        const bool hasFunction = function != nullptr;
        if (!hasFunction) {
            const Scope* functionScope = scope;
            do {
                functionScope = functionScope->nestedIn;
            } while (functionScope && !(function = functionScope->function));
        }
        if (function && Function::returnsReference(function) && !Function::returnsConst(function)) {
            std::vector<const Token*> returns = Function::findReturns(function);
            if (std::any_of(returns.begin(), returns.end(), [&](const Token* retTok) {
                if (retTok->varId() == var->declarationId())
                    return true;
                while (retTok && retTok->isCast())
                    retTok = retTok->astOperand2();
                while (Token::simpleMatch(retTok, "."))
                    retTok = retTok->astOperand2();
                return hasLifetimeToken(getParentLifetime(retTok), var->nameToken());
            }))
                continue;
        }
        // Skip if address is taken
        if (Token::findmatch(var->nameToken(), "& %varid%", scope->bodyEnd, var->declarationId()))
            continue;
        // Skip if another non-const variable is initialized with this variable
        {
            //Is it the right side of an initialization of a non-const reference
            bool usedInAssignment = false;
            for (const Token* tok = var->nameToken(); tok != scope->bodyEnd && tok != nullptr; tok = tok->next()) {
                if (Token::Match(tok, "& %var% = %varid%", var->declarationId())) {
                    const Variable* refvar = tok->next()->variable();
                    if (refvar && !refvar->isConst() && refvar->nameToken() == tok->next()) {
                        usedInAssignment = true;
                        break;
                    }
                }
            }
            if (usedInAssignment)
                continue;
        }
        // Skip if we ever cast this variable to a pointer/reference to a non-const type
        {
            bool castToNonConst = false;
            for (const Token* tok = var->nameToken(); tok != scope->bodyEnd && tok != nullptr; tok = tok->next()) {
                if (tok->isCast()) {
                    if (!tok->valueType()) {
                        castToNonConst = true; // safe guess
                        break;
                    }
                    bool isConst = 0 != (tok->valueType()->constness & (1 << tok->valueType()->pointer));
                    if (!isConst) {
                        castToNonConst = true;
                        break;
                    }
                }
            }
            if (castToNonConst)
                continue;
        }
        // Do not warn if struct data is changed
        {
            bool changeStructData = false;
            for (const Token* tok = var->nameToken(); tok != scope->bodyEnd && tok != nullptr; tok = tok->next()) {
                if (tok->variable() == var && Token::Match(tok, "%var% .")) {
                    const Token *parent = tok;
                    while (Token::simpleMatch(parent->astParent(), ".") && parent == parent->astParent()->astOperand1())
                        parent = parent->astParent();
                    if (parent->valueType() &&
                        parent->valueType()->pointer > 0 &&
                        parent->valueType()->constness == 0 &&
                        isVariableChanged(parent, 1, mSettings, mTokenizer->isCPP())) {
                        changeStructData = true;
                        break;
                    }
                }
            }
            if (changeStructData)
                continue;
        }
        // Calling non-const method using non-const reference
        if (var->isReference()) {
            bool callNonConstMethod = false;
            for (const Token* tok = var->nameToken(); tok != scope->bodyEnd && tok != nullptr; tok = tok->next()) {
                if (tok->variable() == var) {
                    if (Token::Match(tok, "%var% . * ( & %name% ::")) {
                        const Token* ftok = tok->linkAt(3)->previous();
                        if (!ftok->function() || !ftok->function()->isConst())
                            callNonConstMethod = true;
                        break;
                    }
                    if (var->isStlType() && Token::Match(tok, "%var% [")) { // containers whose operator[] is non-const
                        const Token* typeTok = var->typeStartToken() ? var->typeStartToken()->tokAt(2) : nullptr;
                        const auto& notConst = CheckClass::stl_containers_not_const;
                        if (typeTok && notConst.find(typeTok->str()) != notConst.end()) {
                            callNonConstMethod = true;
                            break;
                        }
                    }
                }
            }
            if (callNonConstMethod)
                continue;
        }

        constVariableError(var, hasFunction ? function : nullptr);
    }
}

void CheckOther::checkConstPointer()
{
    if (!mSettings->severity.isEnabled(Severity::style))
        return;

    std::vector<const Variable*> pointers, nonConstPointers;
    for (const Token *tok = mTokenizer->tokens(); tok; tok = tok->next()) {
        const Variable* const var = tok->variable();
        if (!var)
            continue;
        if (!var->isLocal() && !var->isArgument())
            continue;
        const Token* const nameTok = var->nameToken();
        // declarations of (static) pointers are (not) split up, array declarations are never split up
        if (tok == nameTok && (!var->isStatic() || Token::simpleMatch(nameTok->next(), "[")) &&
            !astIsRangeBasedForDecl(nameTok))
            continue;
        const ValueType* const vt = tok->valueType();
        if (!vt)
            continue;
        if ((vt->pointer != 1 && !(vt->pointer == 2 && var->isArray())) || (vt->constness & 1) || vt->reference != Reference::None)
            continue;
        if (std::find(nonConstPointers.begin(), nonConstPointers.end(), var) != nonConstPointers.end())
            continue;
        pointers.emplace_back(var);
        const Token* const parent = tok->astParent();
        bool deref = false;
        if (parent && parent->isUnaryOp("*"))
            deref = true;
        else if (Token::simpleMatch(parent, "[") && parent->astOperand1() == tok && tok != nameTok)
            deref = true;
        else if (Token::Match(parent, "%op%") && Token::simpleMatch(parent->astParent(), "."))
            deref = true;
        else if (astIsRangeBasedForDecl(tok))
            continue;
        if (deref) {
            const Token* const gparent = parent->astParent();
            if (Token::Match(gparent, "%cop%") && !gparent->isUnaryOp("&") && !gparent->isUnaryOp("*"))
                continue;
            if (Token::simpleMatch(gparent, "return"))
                continue;
            else if (Token::Match(gparent, "%assign%") && parent == gparent->astOperand2()) {
                bool takingRef = false, nonConstPtrAssignment = false;
                const Token *lhs = gparent->astOperand1();
                if (lhs && lhs->variable() && lhs->variable()->isReference() && lhs->variable()->nameToken() == lhs)
                    takingRef = true;
                if (lhs && lhs->valueType() && lhs->valueType()->pointer && (lhs->valueType()->constness & 1) == 0 &&
                    parent->valueType() && parent->valueType()->pointer)
                    nonConstPtrAssignment = true;
                if (!takingRef && !nonConstPtrAssignment)
                    continue;
            } else if (Token::simpleMatch(gparent, "[") && gparent->astOperand2() == parent)
                continue;
        } else {
            if (Token::Match(parent, "%oror%|%comp%|&&|?|!|-"))
                continue;
            else if (Token::simpleMatch(parent, "(") && Token::Match(parent->astOperand1(), "if|while"))
                continue;
        }
        nonConstPointers.emplace_back(var);
    }
    for (const Variable *p: pointers) {
        if (p->isArgument()) {
            if (!p->scope() || !p->scope()->function || p->scope()->function->isImplicitlyVirtual(true) || p->scope()->function->hasVirtualSpecifier())
                continue;
        }
        if (std::find(nonConstPointers.begin(), nonConstPointers.end(), p) == nonConstPointers.end()) {
            const Token *start = (p->isArgument()) ? p->scope()->bodyStart : p->nameToken()->next();
            const int indirect = p->isArray() ? p->dimensions().size() : 1;
            if (isVariableChanged(start, p->scope()->bodyEnd, indirect, p->declarationId(), false, mSettings, mTokenizer->isCPP()))
                continue;
            if (p->isArgument() && p->typeStartToken() && p->typeStartToken()->isSimplifiedTypedef() && !(Token::simpleMatch(p->typeEndToken(), "*") && !p->typeEndToken()->isSimplifiedTypedef()))
                continue;
            constVariableError(p, nullptr);
        }
    }
}
void CheckOther::constVariableError(const Variable *var, const Function *function)
{
    if (!var) {
        reportError(nullptr, Severity::style, "constParameter", "Parameter 'x' can be declared with const");
        reportError(nullptr, Severity::style, "constVariable",  "Variable 'x' can be declared with const");
        reportError(nullptr, Severity::style, "constParameterCallback", "Parameter 'x' can be declared with const, however it seems that 'f' is a callback function.");
        return;
    }

    const std::string vartype(var->isArgument() ? "Parameter" : "Variable");
    const std::string varname(var->name());
    const std::string ptrRefArray = var->isArray() ? "const array" : (var->isPointer() ? "pointer to const" : "reference to const");

    ErrorPath errorPath;
    std::string id = "const" + vartype;
    std::string message = "$symbol:" + varname + "\n" + vartype + " '$symbol' can be declared as " + ptrRefArray;
    errorPath.emplace_back(var ? var->nameToken() : nullptr, message);
    if (var && var->isArgument() && function && function->functionPointerUsage) {
        errorPath.emplace_front(function->functionPointerUsage, "You might need to cast the function pointer here");
        id += "Callback";
        message += ". However it seems that '" + function->name() + "' is a callback function, if '$symbol' is declared with const you might also need to cast function pointer(s).";
    }

    reportError(errorPath, Severity::style, id.c_str(), message, CWE398, Certainty::normal);
}

//---------------------------------------------------------------------------
// Check usage of char variables..
//---------------------------------------------------------------------------

void CheckOther::checkCharVariable()
{
    const bool warning = mSettings->severity.isEnabled(Severity::warning);
    const bool portability = mSettings->severity.isEnabled(Severity::portability);
    if (!warning && !portability)
        return;

    const SymbolDatabase *symbolDatabase = mTokenizer->getSymbolDatabase();
    for (const Scope * scope : symbolDatabase->functionScopes) {
        for (const Token* tok = scope->bodyStart; tok != scope->bodyEnd; tok = tok->next()) {
            if (Token::Match(tok, "%var% [")) {
                if (!tok->variable())
                    continue;
                if (!tok->variable()->isArray() && !tok->variable()->isPointer())
                    continue;
                const Token *index = tok->next()->astOperand2();
                if (warning && tok->variable()->isArray() && astIsSignedChar(index) && index->getValueGE(0x80, mSettings))
                    signedCharArrayIndexError(tok);
                if (portability && astIsUnknownSignChar(index) && index->getValueGE(0x80, mSettings))
                    unknownSignCharArrayIndexError(tok);
            } else if (warning && Token::Match(tok, "[&|^]") && tok->isBinaryOp()) {
                bool warn = false;
                if (astIsSignedChar(tok->astOperand1())) {
                    const ValueFlow::Value *v1 = tok->astOperand1()->getValueLE(-1, mSettings);
                    const ValueFlow::Value *v2 = tok->astOperand2()->getMaxValue(false);
                    if (!v1)
                        v1 = tok->astOperand1()->getValueGE(0x80, mSettings);
                    if (v1 && !(tok->str() == "&" && v2 && v2->isKnown() && v2->intvalue >= 0 && v2->intvalue < 0x100))
                        warn = true;
                } else if (astIsSignedChar(tok->astOperand2())) {
                    const ValueFlow::Value *v1 = tok->astOperand2()->getValueLE(-1, mSettings);
                    const ValueFlow::Value *v2 = tok->astOperand1()->getMaxValue(false);
                    if (!v1)
                        v1 = tok->astOperand2()->getValueGE(0x80, mSettings);
                    if (v1 && !(tok->str() == "&" && v2 && v2->isKnown() && v2->intvalue >= 0 && v2->intvalue < 0x100))
                        warn = true;
                }

                // is the result stored in a short|int|long?
                if (warn && Token::simpleMatch(tok->astParent(), "=")) {
                    const Token *lhs = tok->astParent()->astOperand1();
                    if (lhs && lhs->valueType() && lhs->valueType()->type >= ValueType::Type::SHORT)
                        charBitOpError(tok); // This is an error..
                }
            }
        }
    }
}

void CheckOther::signedCharArrayIndexError(const Token *tok)
{
    reportError(tok,
                Severity::warning,
                "signedCharArrayIndex",
                "Signed 'char' type used as array index.\n"
                "Signed 'char' type used as array index. If the value "
                "can be greater than 127 there will be a buffer underflow "
                "because of sign extension.", CWE128, Certainty::normal);
}

void CheckOther::unknownSignCharArrayIndexError(const Token *tok)
{
    reportError(tok,
                Severity::portability,
                "unknownSignCharArrayIndex",
                "'char' type used as array index.\n"
                "'char' type used as array index. Values greater than 127 will be "
                "treated depending on whether 'char' is signed or unsigned on target platform.", CWE758, Certainty::normal);
}

void CheckOther::charBitOpError(const Token *tok)
{
    reportError(tok,
                Severity::warning,
                "charBitOp",
                "When using 'char' variables in bit operations, sign extension can generate unexpected results.\n"
                "When using 'char' variables in bit operations, sign extension can generate unexpected results. For example:\n"
                "    char c = 0x80;\n"
                "    int i = 0 | c;\n"
                "    if (i & 0x8000)\n"
                "        printf(\"not expected\");\n"
                "The \"not expected\" will be printed on the screen.", CWE398, Certainty::normal);
}

//---------------------------------------------------------------------------
// Incomplete statement..
//---------------------------------------------------------------------------

static bool isType(const Token * tok, bool unknown)
{
    if (tok && (tok->isStandardType() || (!tok->isKeyword() && Token::Match(tok, "%type%")) || tok->str() == "auto"))
        return true;
    if (Token::simpleMatch(tok, "::"))
        return isType(tok->astOperand2(), unknown);
    if (Token::simpleMatch(tok, "<") && tok->link())
        return true;
    if (unknown && Token::Match(tok, "%name% !!("))
        return true;
    return false;
}

static bool isVarDeclOp(const Token* tok)
{
    if (!tok)
        return false;
    const Token * vartok = tok->astOperand2();
    if (vartok && vartok->variable() && vartok->variable()->nameToken() == vartok)
        return true;
    const Token * typetok = tok->astOperand1();
    return isType(typetok, vartok && vartok->varId() != 0);
}

static bool isBracketAccess(const Token* tok)
{
    if (!Token::simpleMatch(tok, "[") || !tok->astOperand1())
        return false;
    tok = tok->astOperand1();
    if (tok->str() == ".")
        tok = tok->astOperand2();
    while (Token::simpleMatch(tok, "["))
        tok = tok->astOperand1();
    if (!tok || !tok->variable())
        return false;
    return tok->variable()->nameToken() != tok;
}

static bool isConstStatement(const Token *tok, bool cpp)
{
    if (!tok)
        return false;
    if (tok->isExpandedMacro())
        return false;
    if (tok->varId() != 0)
        return true;
    if (Token::Match(tok, "%bool%|%num%|%str%|%char%|nullptr|NULL"))
        return true;
    if (Token::Match(tok, "*|&|&&") &&
        (Token::Match(tok->previous(), "::|.|const|volatile|restrict") || isVarDeclOp(tok)))
        return false;
    if (Token::Match(tok, "<<|>>") && !astIsIntegral(tok, false))
        return false;
    if (tok->astTop() && Token::simpleMatch(tok->astTop()->astOperand1(), "delete"))
        return false;
    if (Token::Match(tok, "&&|%oror%"))
        return isConstStatement(tok->astOperand1(), cpp) && isConstStatement(tok->astOperand2(), cpp);
    if (Token::Match(tok, "!|~|%cop%") && (tok->astOperand1() || tok->astOperand2()))
        return true;
    if (Token::simpleMatch(tok->previous(), "sizeof ("))
        return true;
    if (isCPPCast(tok)) {
        if (Token::simpleMatch(tok->astOperand1(), "dynamic_cast") && Token::simpleMatch(tok->astOperand1()->linkAt(1)->previous(), "& >"))
            return false;
        return isWithoutSideEffects(cpp, tok) && isConstStatement(tok->astOperand2(), cpp);
    }
    else if (tok->isCast() && tok->next() && tok->next()->isStandardType())
        return isWithoutSideEffects(cpp, tok->astOperand1()) && isConstStatement(tok->astOperand1(), cpp);
    if (Token::simpleMatch(tok, "."))
        return isConstStatement(tok->astOperand2(), cpp);
    if (Token::simpleMatch(tok, ",")) {
        if (tok->astParent()) // warn about const statement on rhs at the top level
            return isConstStatement(tok->astOperand1(), cpp) && isConstStatement(tok->astOperand2(), cpp);
        else {
            const Token* lml = previousBeforeAstLeftmostLeaf(tok); // don't warn about matrix/vector assignment (e.g. Eigen)
            if (lml)
                lml = lml->next();
            const Token* stream = lml;
            while (stream && Token::Match(stream->astParent(), ".|[|(|*"))
                stream = stream->astParent();
            return (!stream || !isLikelyStream(cpp, stream)) && isConstStatement(tok->astOperand2(), cpp);
        }
    }
    if (Token::simpleMatch(tok, "?") && Token::simpleMatch(tok->astOperand2(), ":")) // ternary operator
        return isConstStatement(tok->astOperand1(), cpp) && isConstStatement(tok->astOperand2()->astOperand1(), cpp) && isConstStatement(tok->astOperand2()->astOperand2(), cpp);
    if (isBracketAccess(tok) && isWithoutSideEffects(cpp, tok->astOperand1(), /*checkArrayAccess*/ true, /*checkReference*/ false)) {
        if (Token::simpleMatch(tok->astParent(), "["))
            return isConstStatement(tok->astOperand2(), cpp) && isConstStatement(tok->astParent(), cpp);
        return isConstStatement(tok->astOperand2(), cpp);
    }
    return false;
}

static bool isVoidStmt(const Token *tok)
{
    if (Token::simpleMatch(tok, "( void"))
        return true;
    if (isCPPCast(tok) && tok->astOperand1() && Token::Match(tok->astOperand1()->next(), "< void *| >"))
        return true;
    const Token *tok2 = tok;
    while (tok2->astOperand1())
        tok2 = tok2->astOperand1();
    if (Token::simpleMatch(tok2->previous(), ")") && Token::simpleMatch(tok2->previous()->link(), "( void"))
        return true;
    if (Token::simpleMatch(tok2, "( void"))
        return true;
    return Token::Match(tok2->previous(), "delete|throw|return");
}

static bool isConstTop(const Token *tok)
{
    if (!tok)
        return false;
    if (!tok->astParent())
        return true;
    if (Token::simpleMatch(tok->astParent(), ";") &&
        Token::Match(tok->astTop()->previous(), "for|if (") && Token::simpleMatch(tok->astTop()->astOperand2(), ";")) {
        if (Token::simpleMatch(tok->astParent()->astParent(), ";"))
            return tok->astParent()->astOperand2() == tok;
        else
            return tok->astParent()->astOperand1() == tok;
    }
    if (Token::simpleMatch(tok, "[")) {
        const Token* bracTok = tok;
        while (Token::simpleMatch(bracTok->astParent(), "["))
            bracTok = bracTok->astParent();
        if (!bracTok->astParent())
            return true;
    }
    if (tok->str() == "," && tok->astParent() && tok->astParent()->isAssignmentOp())
        return true;
    return false;
}

void CheckOther::checkIncompleteStatement()
{
    if (!mSettings->severity.isEnabled(Severity::warning))
        return;

    for (const Token *tok = mTokenizer->tokens(); tok; tok = tok->next()) {
        const Scope *scope = tok->scope();
        if (scope && !scope->isExecutable())
            continue;
        if (!isConstTop(tok))
            continue;
        if (tok->str() == "," && Token::simpleMatch(tok->astTop()->previous(), "for ("))
            continue;

        // Do not warn for statement when both lhs and rhs has side effects:
        //   dostuff() || x=213;
        if (Token::Match(tok, "%oror%|&&")) {
            bool warn = false;
            visitAstNodes(tok, [&warn](const Token *child) {
                if (Token::Match(child, "%oror%|&&"))
                    return ChildrenToVisit::op1_and_op2;
                if (child->isAssignmentOp())
                    return ChildrenToVisit::none;
                if (child->tokType() == Token::Type::eIncDecOp)
                    return ChildrenToVisit::none;
                if (Token::Match(child->previous(), "%name% ("))
                    return ChildrenToVisit::none;
                warn = true;
                return ChildrenToVisit::done;
            });
            if (!warn)
                continue;
        }

        const Token *rtok = nextAfterAstRightmostLeaf(tok);
        if (!Token::simpleMatch(tok->astParent(), ";") && !Token::simpleMatch(rtok, ";") &&
            !Token::Match(tok->previous(), ";|}|{ %any% ;") &&
            !(mTokenizer->isCPP() && tok->isCast() && !tok->astParent()) &&
            !Token::simpleMatch(tok->tokAt(-2), "for (") &&
            !Token::Match(tok->tokAt(-1), "%var% [") &&
            !(tok->str() == "," && tok->astParent() && tok->astParent()->isAssignmentOp()))
            continue;
        // Skip statement expressions
        if (Token::simpleMatch(rtok, "; } )"))
            continue;
        if (!isConstStatement(tok, mTokenizer->isCPP()))
            continue;
        if (isVoidStmt(tok))
            continue;
        if (mTokenizer->isCPP() && tok->str() == "&" && !(tok->astOperand1()->valueType() && tok->astOperand1()->valueType()->isIntegral()))
            // Possible archive
            continue;
        bool inconclusive = tok->isConstOp();
        if (mSettings->certainty.isEnabled(Certainty::inconclusive) || !inconclusive)
            constStatementError(tok, tok->isNumber() ? "numeric" : "string", inconclusive);
    }
}

void CheckOther::constStatementError(const Token *tok, const std::string &type, bool inconclusive)
{
    const Token *valueTok = tok;
    while (valueTok && valueTok->isCast())
        valueTok = valueTok->astOperand2() ? valueTok->astOperand2() : valueTok->astOperand1();

    std::string msg;
    if (Token::simpleMatch(tok, "=="))
        msg = "Found suspicious equality comparison. Did you intend to assign a value instead?";
    else if (Token::Match(tok, ",|!|~|%cop%"))
        msg = "Found suspicious operator '" + tok->str() + "', result is not used.";
    else if (Token::Match(tok, "%var%"))
        msg = "Unused variable value '" + tok->str() + "'";
    else if (Token::Match(valueTok, "%str%|%num%|%bool%|%char%")) {
        std::string typeStr("string");
        if (valueTok->isNumber())
            typeStr = "numeric";
        else if (valueTok->isBoolean())
            typeStr = "bool";
        else if (valueTok->tokType() == Token::eChar)
            typeStr = "character";
        msg = "Redundant code: Found a statement that begins with " + typeStr + " constant.";
    }
    else if (!tok)
        msg = "Redundant code: Found a statement that begins with " + type + " constant.";
    else if (tok->isCast() && tok->tokType() == Token::Type::eExtendedOp) {
        msg = "Redundant code: Found unused cast ";
        msg += valueTok ? "of expression '" + valueTok->expressionString() + "'." : "expression.";
    }
    else if (tok->str() == "?" && tok->tokType() == Token::Type::eExtendedOp)
        msg = "Redundant code: Found unused result of ternary operator.";
    else if (tok->str() == "." && tok->tokType() == Token::Type::eOther)
        msg = "Redundant code: Found unused member access.";
    else if (tok->str() == "[" && tok->tokType() == Token::Type::eExtendedOp)
        msg = "Redundant code: Found unused array access.";
    else {
        reportError(tok, Severity::debug, "debug", "constStatementError not handled.");
        return;
    }
    reportError(tok, Severity::warning, "constStatement", msg, CWE398, inconclusive ? Certainty::inconclusive : Certainty::normal);
}

//---------------------------------------------------------------------------
// Detect division by zero.
//---------------------------------------------------------------------------
void CheckOther::checkZeroDivision()
{
    for (const Token *tok = mTokenizer->tokens(); tok; tok = tok->next()) {
        if (!tok->astOperand2() || !tok->astOperand1())
            continue;
        if (tok->str() != "%" && tok->str() != "/" && tok->str() != "%=" && tok->str() != "/=")
            continue;
        if (!tok->valueType() || !tok->valueType()->isIntegral())
            continue;

        // Value flow..
        const ValueFlow::Value *value = tok->astOperand2()->getValue(0LL);
        if (value && mSettings->isEnabled(value, false))
            zerodivError(tok, value);
    }
}

void CheckOther::zerodivError(const Token *tok, const ValueFlow::Value *value)
{
    if (!tok && !value) {
        reportError(tok, Severity::error, "zerodiv", "Division by zero.", CWE369, Certainty::normal);
        reportError(tok, Severity::error, "zerodivcond", ValueFlow::eitherTheConditionIsRedundant(nullptr) + " or there is division by zero.", CWE369, Certainty::normal);
        return;
    }

    const ErrorPath errorPath = getErrorPath(tok, value, "Division by zero");

    std::ostringstream errmsg;
    if (value->condition) {
        const int line = tok ? tok->linenr() : 0;
        errmsg << ValueFlow::eitherTheConditionIsRedundant(value->condition)
               << " or there is division by zero at line " << line << ".";
    } else
        errmsg << "Division by zero.";

    reportError(errorPath,
                value->errorSeverity() ? Severity::error : Severity::warning,
                value->condition ? "zerodivcond" : "zerodiv",
                errmsg.str(), CWE369, value->isInconclusive() ? Certainty::inconclusive : Certainty::normal);
}

//---------------------------------------------------------------------------
// Check for NaN (not-a-number) in an arithmetic expression, e.g.
// double d = 1.0 / 0.0 + 100.0;
//---------------------------------------------------------------------------

void CheckOther::checkNanInArithmeticExpression()
{
    if (!mSettings->severity.isEnabled(Severity::style))
        return;
    for (const Token *tok = mTokenizer->tokens(); tok; tok = tok->next()) {
        if (tok->str() != "/")
            continue;
        if (!Token::Match(tok->astParent(), "[+-]"))
            continue;
        if (Token::simpleMatch(tok->astOperand2(), "0.0"))
            nanInArithmeticExpressionError(tok);
    }
}

void CheckOther::nanInArithmeticExpressionError(const Token *tok)
{
    reportError(tok, Severity::style, "nanInArithmeticExpression",
                "Using NaN/Inf in a computation.\n"
                "Using NaN/Inf in a computation. "
                "Although nothing bad really happens, it is suspicious.", CWE369, Certainty::normal);
}

//---------------------------------------------------------------------------
// Creating instance of classes which are destroyed immediately
//---------------------------------------------------------------------------
void CheckOther::checkMisusedScopedObject()
{
    // Skip this check for .c files
    if (mTokenizer->isC())
        return;

    if (!mSettings->severity.isEnabled(Severity::style))
        return;

    const SymbolDatabase * const symbolDatabase = mTokenizer->getSymbolDatabase();
    for (const Scope * scope : symbolDatabase->functionScopes) {
        for (const Token *tok = scope->bodyStart; tok && tok != scope->bodyEnd; tok = tok->next()) {
            if ((tok->next()->type() || tok->next()->isStandardType() || (tok->next()->function() && tok->next()->function()->isConstructor())) // TODO: The rhs of || should be removed; It is a workaround for a symboldatabase bug
                && Token::Match(tok, "[;{}] %name% (|{")
                && Token::Match(tok->linkAt(2), ")|} ; !!}")
                && (!tok->next()->function() || // is not a function on this scope
                    tok->next()->function()->isConstructor()) // or is function in this scope and it's a ctor
<<<<<<< HEAD
                && !Token::simpleMatch(tok->tokAt(2)->astParent(), ";") // for loop condition
                && tok->next()->str() != "void") {
=======
                && !Token::simpleMatch(tok->tokAt(2)->astParent(), ";")) { // for loop condition
>>>>>>> 0978cc2d
                if (const Token* arg = tok->tokAt(2)->astOperand2()) {
                    if (!isConstStatement(arg, mTokenizer->isCPP()))
                        continue;
                    if (tok->strAt(2) == "(") {
                        if (arg->varId()) // TODO: check if this is a declaration
                            continue;
                        const Token* rml = nextAfterAstRightmostLeaf(arg);
                        if (rml && rml->previous() && rml->previous()->varId())
                            continue;
                    }
                }
                tok = tok->next();
                misusedScopeObjectError(tok, tok->str());
                tok = tok->next();
            }
        }
    }
}

void CheckOther::misusedScopeObjectError(const Token *tok, const std::string& varname)
{
    reportError(tok, Severity::style,
                "unusedScopedObject",
                "$symbol:" + varname + "\n"
                "Instance of '$symbol' object is destroyed immediately.", CWE563, Certainty::normal);
}

static const Token * getSingleExpressionInBlock(const Token * tok)
{
    if (!tok)
        return nullptr;
    const Token * top = tok->astTop();
    if (!top)
        return nullptr;
    const Token * nextExpression = nextAfterAstRightmostLeaf(top);
    if (!Token::simpleMatch(nextExpression, "; }"))
        return nullptr;
    return top;
}

//-----------------------------------------------------------------------------
// check for duplicate code in if and else branches
// if (a) { b = true; } else { b = true; }
//-----------------------------------------------------------------------------
void CheckOther::checkDuplicateBranch()
{
    // This is inconclusive since in practice most warnings are noise:
    // * There can be unfixed low-priority todos. The code is fine as it
    //   is but it could be possible to enhance it. Writing a warning
    //   here is noise since the code is fine (see cppcheck, abiword, ..)
    // * There can be overspecified code so some conditions can't be true
    //   and their conditional code is a duplicate of the condition that
    //   is always true just in case it would be false. See for instance
    //   abiword.
    if (!mSettings->severity.isEnabled(Severity::style) || !mSettings->certainty.isEnabled(Certainty::inconclusive))
        return;

    const SymbolDatabase *symbolDatabase = mTokenizer->getSymbolDatabase();

    for (const Scope & scope : symbolDatabase->scopeList) {
        if (scope.type != Scope::eIf)
            continue;

        // check all the code in the function for if (..) else
        if (Token::simpleMatch(scope.bodyEnd, "} else {")) {
            // Make sure there are no macros (different macros might be expanded
            // to the same code)
            bool macro = false;
            for (const Token *tok = scope.bodyStart; tok != scope.bodyEnd->linkAt(2); tok = tok->next()) {
                if (tok->isExpandedMacro()) {
                    macro = true;
                    break;
                }
            }
            if (macro)
                continue;

            // save if branch code
            const std::string branch1 = scope.bodyStart->next()->stringifyList(scope.bodyEnd);

            if (branch1.empty())
                continue;

            // save else branch code
            const std::string branch2 = scope.bodyEnd->tokAt(3)->stringifyList(scope.bodyEnd->linkAt(2));

            ErrorPath errorPath;
            // check for duplicates
            if (branch1 == branch2) {
                duplicateBranchError(scope.classDef, scope.bodyEnd->next(), errorPath);
                continue;
            }

            // check for duplicates using isSameExpression
            const Token * branchTop1 = getSingleExpressionInBlock(scope.bodyStart->next());
            const Token * branchTop2 = getSingleExpressionInBlock(scope.bodyEnd->tokAt(3));
            if (!branchTop1 || !branchTop2)
                continue;
            if (branchTop1->str() != branchTop2->str())
                continue;
            if (isSameExpression(mTokenizer->isCPP(), false, branchTop1->astOperand1(), branchTop2->astOperand1(), mSettings->library, true, true, &errorPath) &&
                isSameExpression(mTokenizer->isCPP(), false, branchTop1->astOperand2(), branchTop2->astOperand2(), mSettings->library, true, true, &errorPath))
                duplicateBranchError(scope.classDef, scope.bodyEnd->next(), errorPath);
        }
    }
}

void CheckOther::duplicateBranchError(const Token *tok1, const Token *tok2, ErrorPath errors)
{
    errors.emplace_back(tok2, "");
    errors.emplace_back(tok1, "");

    reportError(errors, Severity::style, "duplicateBranch", "Found duplicate branches for 'if' and 'else'.\n"
                "Finding the same code in an 'if' and related 'else' branch is suspicious and "
                "might indicate a cut and paste or logic error. Please examine this code "
                "carefully to determine if it is correct.", CWE398, Certainty::inconclusive);
}


//-----------------------------------------------------------------------------
// Check for a free() of an invalid address
// char* p = malloc(100);
// free(p + 10);
//-----------------------------------------------------------------------------
void CheckOther::checkInvalidFree()
{
    std::map<int, bool> inconclusive;
    std::map<int, std::string> allocation;

    const bool printInconclusive = mSettings->certainty.isEnabled(Certainty::inconclusive);
    const SymbolDatabase* symbolDatabase = mTokenizer->getSymbolDatabase();
    for (const Scope * scope : symbolDatabase->functionScopes) {
        for (const Token* tok = scope->bodyStart->next(); tok != scope->bodyEnd; tok = tok->next()) {

            // Keep track of which variables were assigned addresses to newly-allocated memory
            if (Token::Match(tok, "%var% = malloc|g_malloc|new")) {
                allocation.insert(std::make_pair(tok->varId(), tok->strAt(2)));
                inconclusive.insert(std::make_pair(tok->varId(), false));
            }

            // If a previously-allocated pointer is incremented or decremented, any subsequent
            // free involving pointer arithmetic may or may not be invalid, so we should only
            // report an inconclusive result.
            else if (Token::Match(tok, "%var% = %name% +|-") &&
                     tok->varId() == tok->tokAt(2)->varId() &&
                     allocation.find(tok->varId()) != allocation.end()) {
                if (printInconclusive)
                    inconclusive[tok->varId()] = true;
                else {
                    allocation.erase(tok->varId());
                    inconclusive.erase(tok->varId());
                }
            }

            // If a previously-allocated pointer is assigned a completely new value,
            // we can't know if any subsequent free() on that pointer is valid or not.
            else if (Token::Match(tok, "%var% =")) {
                allocation.erase(tok->varId());
                inconclusive.erase(tok->varId());
            }

            // If a variable that was previously assigned a newly-allocated memory location is
            // added or subtracted from when used to free the memory, report an error.
            else if (Token::Match(tok, "free|g_free|delete ( %any% +|-") ||
                     Token::Match(tok, "delete [ ] ( %any% +|-") ||
                     Token::Match(tok, "delete %any% +|- %any%")) {

                const int varIndex = tok->strAt(1) == "(" ? 2 :
                                     tok->strAt(3) == "(" ? 4 : 1;
                const int var1 = tok->tokAt(varIndex)->varId();
                const int var2 = tok->tokAt(varIndex + 2)->varId();
                const std::map<int, bool>::const_iterator alloc1 = inconclusive.find(var1);
                const std::map<int, bool>::const_iterator alloc2 = inconclusive.find(var2);
                if (alloc1 != inconclusive.end()) {
                    invalidFreeError(tok, allocation[var1], alloc1->second);
                } else if (alloc2 != inconclusive.end()) {
                    invalidFreeError(tok, allocation[var2], alloc2->second);
                }
            }

            // If the previously-allocated variable is passed in to another function
            // as a parameter, it might be modified, so we shouldn't report an error
            // if it is later used to free memory
            else if (Token::Match(tok, "%name% (") && !mSettings->library.isFunctionConst(tok->str(), true)) {
                const Token* tok2 = Token::findmatch(tok->next(), "%var%", tok->linkAt(1));
                while (tok2 != nullptr) {
                    allocation.erase(tok->varId());
                    inconclusive.erase(tok2->varId());
                    tok2 = Token::findmatch(tok2->next(), "%var%", tok->linkAt(1));
                }
            }
        }
    }
}

void CheckOther::invalidFreeError(const Token *tok, const std::string &allocation, bool inconclusive)
{
    std::string alloc = allocation;
    if (alloc != "new")
        alloc += "()";
    std::string deallocated = (alloc == "new") ? "deleted" : "freed";
    reportError(tok, Severity::error, "invalidFree", "Mismatching address is " + deallocated + ". The address you get from " + alloc + " must be " + deallocated + " without offset.", CWE(0U), inconclusive ? Certainty::inconclusive : Certainty::normal);
}


//---------------------------------------------------------------------------
// check for the same expression on both sides of an operator
// (x == x), (x && x), (x || x)
// (x.y == x.y), (x.y && x.y), (x.y || x.y)
//---------------------------------------------------------------------------

namespace {
    bool notconst(const Function* func)
    {
        return !func->isConst();
    }

    void getConstFunctions(const SymbolDatabase *symbolDatabase, std::list<const Function*> &constFunctions)
    {
        for (const Scope &scope : symbolDatabase->scopeList) {
            // only add const functions that do not have a non-const overloaded version
            // since it is pretty much impossible to tell which is being called.
            using StringFunctionMap = std::map<std::string, std::list<const Function*>>;
            StringFunctionMap functionsByName;
            for (const Function &func : scope.functionList) {
                functionsByName[func.tokenDef->str()].push_back(&func);
            }
            for (std::pair<const std::string, std::list<const Function*>>& it : functionsByName) {
                const std::list<const Function*>::const_iterator nc = std::find_if(it.second.begin(), it.second.end(), notconst);
                if (nc == it.second.end()) {
                    // ok to add all of them
                    constFunctions.splice(constFunctions.end(), it.second);
                }
            }
        }
    }
}

void CheckOther::checkDuplicateExpression()
{
    const bool styleEnabled = mSettings->severity.isEnabled(Severity::style);
    const bool warningEnabled = mSettings->severity.isEnabled(Severity::warning);
    if (!styleEnabled && !warningEnabled)
        return;

    // Parse all executing scopes..
    const SymbolDatabase *symbolDatabase = mTokenizer->getSymbolDatabase();

    std::list<const Function*> constFunctions;
    getConstFunctions(symbolDatabase, constFunctions);

    for (const Scope *scope : symbolDatabase->functionScopes) {
        for (const Token *tok = scope->bodyStart; tok != scope->bodyEnd; tok = tok->next()) {
            if (tok->str() == "=" && Token::Match(tok->astOperand1(), "%var%")) {
                const Token * endStatement = Token::findsimplematch(tok, ";");
                if (Token::Match(endStatement, "; %type% %var% ;")) {
                    endStatement = endStatement->tokAt(4);
                }
                if (Token::Match(endStatement, "%var% %assign%")) {
                    const Token * nextAssign = endStatement->tokAt(1);
                    const Token * var1 = tok->astOperand1();
                    const Token * var2 = nextAssign->astOperand1();
                    if (var1 && var2 &&
                        Token::Match(var1->previous(), ";|{|} %var%") &&
                        Token::Match(var2->previous(), ";|{|} %var%") &&
                        var2->valueType() && var1->valueType() &&
                        var2->valueType()->originalTypeName == var1->valueType()->originalTypeName &&
                        var2->valueType()->pointer == var1->valueType()->pointer &&
                        var2->valueType()->constness == var1->valueType()->constness &&
                        var2->varId() != var1->varId() && (
                            tok->astOperand2()->isArithmeticalOp() ||
                            tok->astOperand2()->str() == "." ||
                            Token::Match(tok->astOperand2()->previous(), "%name% (")
                            ) &&
                        tok->next()->tokType() != Token::eType &&
                        isSameExpression(mTokenizer->isCPP(), true, tok->next(), nextAssign->next(), mSettings->library, true, false) &&
                        isSameExpression(mTokenizer->isCPP(), true, tok->astOperand2(), nextAssign->astOperand2(), mSettings->library, true, false) &&
                        tok->astOperand2()->expressionString() == nextAssign->astOperand2()->expressionString()) {
                        bool differentDomain = false;
                        const Scope * varScope = var1->scope() ? var1->scope() : scope;
                        for (const Token *assignTok = Token::findsimplematch(var2, ";"); assignTok && assignTok != varScope->bodyEnd; assignTok = assignTok->next()) {
                            if (!Token::Match(assignTok, "%assign%|%comp%"))
                                continue;
                            if (!assignTok->astOperand1())
                                continue;
                            if (!assignTok->astOperand2())
                                continue;

                            if (assignTok->astOperand1()->varId() != var1->varId() &&
                                assignTok->astOperand1()->varId() != var2->varId() &&
                                !isSameExpression(mTokenizer->isCPP(),
                                                  true,
                                                  tok->astOperand2(),
                                                  assignTok->astOperand1(),
                                                  mSettings->library,
                                                  true,
                                                  true))
                                continue;
                            if (assignTok->astOperand2()->varId() != var1->varId() &&
                                assignTok->astOperand2()->varId() != var2->varId() &&
                                !isSameExpression(mTokenizer->isCPP(),
                                                  true,
                                                  tok->astOperand2(),
                                                  assignTok->astOperand2(),
                                                  mSettings->library,
                                                  true,
                                                  true))
                                continue;
                            differentDomain = true;
                            break;
                        }
                        if (!differentDomain && !isUniqueExpression(tok->astOperand2()))
                            duplicateAssignExpressionError(var1, var2, false);
                        else if (mSettings->certainty.isEnabled(Certainty::inconclusive))
                            duplicateAssignExpressionError(var1, var2, true);
                    }
                }
            }
            ErrorPath errorPath;
            if (tok->isOp() && tok->astOperand1() && !Token::Match(tok, "+|*|<<|>>|+=|*=|<<=|>>=")) {
                if (Token::Match(tok, "==|!=|-") && astIsFloat(tok->astOperand1(), true))
                    continue;
                const bool pointerDereference = (tok->astOperand1() && tok->astOperand1()->isUnaryOp("*")) ||
                                                (tok->astOperand2() && tok->astOperand2()->isUnaryOp("*"));
                const bool followVar = (!isConstVarExpression(tok) || Token::Match(tok, "%comp%|%oror%|&&")) && !pointerDereference;
                if (isSameExpression(mTokenizer->isCPP(),
                                     true,
                                     tok->astOperand1(),
                                     tok->astOperand2(),
                                     mSettings->library,
                                     true,
                                     followVar,
                                     &errorPath)) {
                    if (isWithoutSideEffects(mTokenizer->isCPP(), tok->astOperand1())) {
                        const bool assignment = tok->str() == "=";
                        if (assignment && warningEnabled)
                            selfAssignmentError(tok, tok->astOperand1()->expressionString());
                        else if (styleEnabled) {
                            if (mTokenizer->isCPP() && mSettings->standards.cpp >= Standards::CPP11 && tok->str() == "==") {
                                const Token* parent = tok->astParent();
                                while (parent && parent->astParent()) {
                                    parent = parent->astParent();
                                }
                                if (parent && parent->previous() && parent->previous()->str() == "static_assert") {
                                    continue;
                                }
                            }
                            duplicateExpressionError(tok->astOperand1(), tok->astOperand2(), tok, errorPath);
                        }
                    }
                } else if (tok->str() == "=" && Token::simpleMatch(tok->astOperand2(), "=") &&
                           isSameExpression(mTokenizer->isCPP(),
                                            false,
                                            tok->astOperand1(),
                                            tok->astOperand2()->astOperand1(),
                                            mSettings->library,
                                            true,
                                            false)) {
                    if (warningEnabled && isWithoutSideEffects(mTokenizer->isCPP(), tok->astOperand1())) {
                        selfAssignmentError(tok, tok->astOperand1()->expressionString());
                    }
                } else if (styleEnabled &&
                           isOppositeExpression(mTokenizer->isCPP(),
                                                tok->astOperand1(),
                                                tok->astOperand2(),
                                                mSettings->library,
                                                false,
                                                true,
                                                &errorPath) &&
                           !Token::Match(tok, "=|-|-=|/|/=") &&
                           isWithoutSideEffects(mTokenizer->isCPP(), tok->astOperand1())) {
                    oppositeExpressionError(tok, errorPath);
                } else if (!Token::Match(tok, "[-/%]")) { // These operators are not associative
                    if (styleEnabled && tok->astOperand2() && tok->str() == tok->astOperand1()->str() &&
                        isSameExpression(mTokenizer->isCPP(),
                                         true,
                                         tok->astOperand2(),
                                         tok->astOperand1()->astOperand2(),
                                         mSettings->library,
                                         true,
                                         followVar,
                                         &errorPath) &&
                        isWithoutSideEffects(mTokenizer->isCPP(), tok->astOperand2()))
                        duplicateExpressionError(tok->astOperand2(), tok->astOperand1()->astOperand2(), tok, errorPath);
                    else if (tok->astOperand2() && isConstExpression(tok->astOperand1(), mSettings->library, true, mTokenizer->isCPP())) {
                        auto checkDuplicate = [&](const Token* exp1, const Token* exp2, const Token* ast1) {
                            if (isSameExpression(mTokenizer->isCPP(), true, exp1, exp2, mSettings->library, true, true, &errorPath) &&
                                isWithoutSideEffects(mTokenizer->isCPP(), exp1) &&
                                isWithoutSideEffects(mTokenizer->isCPP(), ast1->astOperand2()))
                                duplicateExpressionError(exp1, exp2, tok, errorPath, /*hasMultipleExpr*/ true);
                        };
                        const Token *ast1 = tok->astOperand1();
                        while (ast1 && tok->str() == ast1->str()) { // chain of identical operators
                            checkDuplicate(ast1->astOperand2(), tok->astOperand2(), ast1);
                            if (ast1->astOperand1() && ast1->astOperand1()->str() != tok->str()) // check first condition in the chain
                                checkDuplicate(ast1->astOperand1(), tok->astOperand2(), ast1);
                            ast1 = ast1->astOperand1();
                        }
                    }
                }
            } else if (styleEnabled && tok->astOperand1() && tok->astOperand2() && tok->str() == ":" && tok->astParent() && tok->astParent()->str() == "?") {
                if (!tok->astOperand1()->values().empty() && !tok->astOperand2()->values().empty() && isEqualKnownValue(tok->astOperand1(), tok->astOperand2()) &&
                    !isVariableChanged(tok->astParent(), /*indirect*/ 0, mSettings, mTokenizer->isCPP()) &&
                    isConstStatement(tok->astOperand1(), mTokenizer->isCPP()) && isConstStatement(tok->astOperand2(), mTokenizer->isCPP()))
                    duplicateValueTernaryError(tok);
                else if (isSameExpression(mTokenizer->isCPP(), true, tok->astOperand1(), tok->astOperand2(), mSettings->library, false, true, &errorPath))
                    duplicateExpressionTernaryError(tok, errorPath);
            }
        }
    }
}

void CheckOther::oppositeExpressionError(const Token *opTok, ErrorPath errors)
{
    errors.emplace_back(opTok, "");

    const std::string& op = opTok ? opTok->str() : "&&";

    reportError(errors, Severity::style, "oppositeExpression", "Opposite expression on both sides of \'" + op + "\'.\n"
                "Finding the opposite expression on both sides of an operator is suspicious and might "
                "indicate a cut and paste or logic error. Please examine this code carefully to "
                "determine if it is correct.", CWE398, Certainty::normal);
}

void CheckOther::duplicateExpressionError(const Token *tok1, const Token *tok2, const Token *opTok, ErrorPath errors, bool hasMultipleExpr)
{
    errors.emplace_back(opTok, "");

    const std::string& expr1 = tok1 ? tok1->expressionString() : "x";
    const std::string& expr2 = tok2 ? tok2->expressionString() : "x";

    const std::string& op = opTok ? opTok->str() : "&&";
    std::string msg = "Same expression " + (hasMultipleExpr ? "\'" + expr1 + "\'" + " found multiple times in chain of \'" + op + "\' operators" : "on both sides of \'" + op + "\'");
    const char *id = "duplicateExpression";
    if (expr1 != expr2 && (!opTok || !opTok->isArithmeticalOp())) {
        id = "knownConditionTrueFalse";
        std::string exprMsg = "The comparison \'" + expr1 + " " + op +  " " + expr2 + "\' is always ";
        if (Token::Match(opTok, "==|>=|<="))
            msg = exprMsg + "true";
        else if (Token::Match(opTok, "!=|>|<"))
            msg = exprMsg + "false";
        if (!Token::Match(tok1, "%num%|NULL|nullptr") && !Token::Match(tok2, "%num%|NULL|nullptr"))
            msg += " because '" + expr1 + "' and '" + expr2 + "' represent the same value";
    }

    reportError(errors, Severity::style, id, msg +
                (std::string(".\nFinding the same expression ") + (hasMultipleExpr ? "more than once in a condition" : "on both sides of an operator")) +
                " is suspicious and might indicate a cut and paste or logic error. Please examine this code carefully to "
                "determine if it is correct.", CWE398, Certainty::normal);
}

void CheckOther::duplicateAssignExpressionError(const Token *tok1, const Token *tok2, bool inconclusive)
{
    const std::list<const Token *> toks = { tok2, tok1 };

    const std::string& var1 = tok1 ? tok1->str() : "x";
    const std::string& var2 = tok2 ? tok2->str() : "x";

    reportError(toks, Severity::style, "duplicateAssignExpression",
                "Same expression used in consecutive assignments of '" + var1 + "' and '" + var2 + "'.\n"
                "Finding variables '" + var1 + "' and '" + var2 + "' that are assigned the same expression "
                "is suspicious and might indicate a cut and paste or logic error. Please examine this code carefully to "
                "determine if it is correct.", CWE398, inconclusive ? Certainty::inconclusive : Certainty::normal);
}

void CheckOther::duplicateExpressionTernaryError(const Token *tok, ErrorPath errors)
{
    errors.emplace_back(tok, "");
    reportError(errors, Severity::style, "duplicateExpressionTernary", "Same expression in both branches of ternary operator.\n"
                "Finding the same expression in both branches of ternary operator is suspicious as "
                "the same code is executed regardless of the condition.", CWE398, Certainty::normal);
}

void CheckOther::duplicateValueTernaryError(const Token *tok)
{
    reportError(tok, Severity::style, "duplicateValueTernary", "Same value in both branches of ternary operator.\n"
                "Finding the same value in both branches of ternary operator is suspicious as "
                "the same code is executed regardless of the condition.", CWE398, Certainty::normal);
}

void CheckOther::selfAssignmentError(const Token *tok, const std::string &varname)
{
    reportError(tok, Severity::warning,
                "selfAssignment",
                "$symbol:" + varname + "\n"
                "Redundant assignment of '$symbol' to itself.", CWE398, Certainty::normal);
}

//-----------------------------------------------------------------------------
// Check is a comparison of two variables leads to condition, which is
// always true or false.
// For instance: int a = 1; if(isless(a,a)){...}
// In this case isless(a,a) always evaluates to false.
//
// Reference:
// - http://www.cplusplus.com/reference/cmath/
//-----------------------------------------------------------------------------
void CheckOther::checkComparisonFunctionIsAlwaysTrueOrFalse()
{
    if (!mSettings->severity.isEnabled(Severity::warning))
        return;

    const SymbolDatabase *symbolDatabase = mTokenizer->getSymbolDatabase();
    for (const Scope * scope : symbolDatabase->functionScopes) {
        for (const Token* tok = scope->bodyStart->next(); tok != scope->bodyEnd; tok = tok->next()) {
            if (tok->isName() && Token::Match(tok, "isgreater|isless|islessgreater|isgreaterequal|islessequal ( %var% , %var% )")) {
                const int varidLeft = tok->tokAt(2)->varId();// get the left varid
                const int varidRight = tok->tokAt(4)->varId();// get the right varid
                // compare varids: if they are not zero but equal
                // --> the comparison function is called with the same variables
                if (varidLeft == varidRight) {
                    const std::string& functionName = tok->str(); // store function name
                    const std::string& varNameLeft = tok->strAt(2); // get the left variable name
                    if (functionName == "isgreater" || functionName == "isless" || functionName == "islessgreater") {
                        // e.g.: isgreater(x,x) --> (x)>(x) --> false
                        checkComparisonFunctionIsAlwaysTrueOrFalseError(tok, functionName, varNameLeft, false);
                    } else { // functionName == "isgreaterequal" || functionName == "islessequal"
                        // e.g.: isgreaterequal(x,x) --> (x)>=(x) --> true
                        checkComparisonFunctionIsAlwaysTrueOrFalseError(tok, functionName, varNameLeft, true);
                    }
                }
            }
        }
    }
}
void CheckOther::checkComparisonFunctionIsAlwaysTrueOrFalseError(const Token* tok, const std::string &functionName, const std::string &varName, const bool result)
{
    const std::string strResult = result ? "true" : "false";
    const struct CWE cweResult = result ? CWE571 : CWE570;

    reportError(tok, Severity::warning, "comparisonFunctionIsAlwaysTrueOrFalse",
                "$symbol:" + functionName + "\n"
                "Comparison of two identical variables with $symbol(" + varName + "," + varName + ") always evaluates to " + strResult + ".\n"
                "The function $symbol is designed to compare two variables. Calling this function with one variable (" + varName + ") "
                "for both parameters leads to a statement which is always " + strResult + ".", cweResult, Certainty::normal);
}

//---------------------------------------------------------------------------
// Check testing sign of unsigned variables and pointers.
//---------------------------------------------------------------------------
void CheckOther::checkSignOfUnsignedVariable()
{
    if (!mSettings->severity.isEnabled(Severity::style))
        return;

    const SymbolDatabase *symbolDatabase = mTokenizer->getSymbolDatabase();

    for (const Scope * scope : symbolDatabase->functionScopes) {
        // check all the code in the function
        for (const Token *tok = scope->bodyStart->next(); tok != scope->bodyEnd; tok = tok->next()) {
            const ValueFlow::Value *zeroValue = nullptr;
            const Token *nonZeroExpr = nullptr;
            if (comparisonNonZeroExpressionLessThanZero(tok, &zeroValue, &nonZeroExpr)) {
                const ValueType* vt = nonZeroExpr->valueType();
                if (vt->pointer)
                    pointerLessThanZeroError(tok, zeroValue);
                else
                    unsignedLessThanZeroError(tok, zeroValue, nonZeroExpr->expressionString());
            } else if (testIfNonZeroExpressionIsPositive(tok, &zeroValue, &nonZeroExpr)) {
                const ValueType* vt = nonZeroExpr->valueType();
                if (vt->pointer)
                    pointerPositiveError(tok, zeroValue);
                else
                    unsignedPositiveError(tok, zeroValue, nonZeroExpr->expressionString());
            }
        }
    }
}

bool CheckOther::comparisonNonZeroExpressionLessThanZero(const Token *tok, const ValueFlow::Value **zeroValue, const Token **nonZeroExpr)
{
    if (!tok->isComparisonOp() || !tok->astOperand1() || !tok->astOperand2())
        return false;

    const ValueFlow::Value *v1 = tok->astOperand1()->getValue(0);
    const ValueFlow::Value *v2 = tok->astOperand2()->getValue(0);

    if (Token::Match(tok, "<|<=") && v2 && v2->isKnown()) {
        *zeroValue = v2;
        *nonZeroExpr = tok->astOperand1();
    } else if (Token::Match(tok, ">|>=") && v1 && v1->isKnown()) {
        *zeroValue = v1;
        *nonZeroExpr = tok->astOperand2();
    } else {
        return false;
    }

    const ValueType* vt = (*nonZeroExpr)->valueType();
    return vt && (vt->pointer || vt->sign == ValueType::UNSIGNED);
}

bool CheckOther::testIfNonZeroExpressionIsPositive(const Token *tok, const ValueFlow::Value **zeroValue, const Token **nonZeroExpr)
{
    if (!tok->isComparisonOp() || !tok->astOperand1() || !tok->astOperand2())
        return false;

    const ValueFlow::Value *v1 = tok->astOperand1()->getValue(0);
    const ValueFlow::Value *v2 = tok->astOperand2()->getValue(0);

    if (Token::simpleMatch(tok, ">=") && v2 && v2->isKnown()) {
        *zeroValue = v2;
        *nonZeroExpr = tok->astOperand1();
    } else if (Token::simpleMatch(tok, "<=") && v1 && v1->isKnown()) {
        *zeroValue = v1;
        *nonZeroExpr = tok->astOperand2();
    } else {
        return false;
    }

    const ValueType* vt = (*nonZeroExpr)->valueType();
    return vt && (vt->pointer || vt->sign == ValueType::UNSIGNED);
}

void CheckOther::unsignedLessThanZeroError(const Token *tok, const ValueFlow::Value * v, const std::string &varname)
{
    reportError(getErrorPath(tok, v, "Unsigned less than zero"), Severity::style, "unsignedLessThanZero",
                "$symbol:" + varname + "\n"
                "Checking if unsigned expression '$symbol' is less than zero.\n"
                "The unsigned expression '$symbol' will never be negative so it "
                "is either pointless or an error to check if it is.", CWE570, Certainty::normal);
}

void CheckOther::pointerLessThanZeroError(const Token *tok, const ValueFlow::Value *v)
{
    reportError(getErrorPath(tok, v, "Pointer less than zero"), Severity::style, "pointerLessThanZero",
                "A pointer can not be negative so it is either pointless or an error to check if it is.", CWE570, Certainty::normal);
}

void CheckOther::unsignedPositiveError(const Token *tok, const ValueFlow::Value * v, const std::string &varname)
{
    reportError(getErrorPath(tok, v, "Unsigned positive"), Severity::style, "unsignedPositive",
                "$symbol:" + varname + "\n"
                "Unsigned expression '$symbol' can't be negative so it is unnecessary to test it.", CWE570, Certainty::normal);
}

void CheckOther::pointerPositiveError(const Token *tok, const ValueFlow::Value * v)
{
    reportError(getErrorPath(tok, v, "Pointer positive"), Severity::style, "pointerPositive",
                "A pointer can not be negative so it is either pointless or an error to check if it is not.", CWE570, Certainty::normal);
}

/* check if a constructor in given class scope takes a reference */
static bool constructorTakesReference(const Scope * const classScope)
{
    for (const Function &constructor : classScope->functionList) {
        if (constructor.isConstructor()) {
            for (int argnr = 0U; argnr < constructor.argCount(); argnr++) {
                const Variable * const argVar = constructor.getArgumentVar(argnr);
                if (argVar && argVar->isReference()) {
                    return true;
                }
            }
        }
    }
    return false;
}

//---------------------------------------------------------------------------
// This check rule works for checking the "const A a = getA()" usage when getA() returns "const A &" or "A &".
// In most scenarios, "const A & a = getA()" will be more efficient.
//---------------------------------------------------------------------------
void CheckOther::checkRedundantCopy()
{
    if (!mSettings->severity.isEnabled(Severity::performance) || mTokenizer->isC() || !mSettings->certainty.isEnabled(Certainty::inconclusive))
        return;

    const SymbolDatabase *symbolDatabase = mTokenizer->getSymbolDatabase();

    for (const Variable* var : symbolDatabase->variableList()) {
        if (!var || var->isReference() || (!var->isConst() && !canBeConst(var, mSettings)) || var->isPointer() || (!var->type() && !var->isStlType())) // bailout if var is of standard type, if it is a pointer or non-const
            continue;

        const Token* startTok = var->nameToken();
        if (startTok->strAt(1) == "=") // %type% %name% = ... ;
            ;
        else if (Token::Match(startTok->next(), "(|{") && var->isClass() && var->typeScope()) {
            // Object is instantiated. Warn if constructor takes arguments by value.
            if (constructorTakesReference(var->typeScope()))
                continue;
        } else if (Token::simpleMatch(startTok->next(), ";") && startTok->next()->isSplittedVarDeclEq()) {
            startTok = startTok->tokAt(2);
        } else
            continue;

        const Token* tok = startTok->next()->astOperand2();
        if (!tok)
            continue;
        if (!Token::Match(tok->previous(), "%name% ("))
            continue;
        if (!Token::Match(tok->link(), ") )| ;")) // bailout for usage like "const A a = getA()+3"
            continue;

        const Token* dot = tok->astOperand1();
        if (Token::simpleMatch(dot, ".")) {
            if (dot->astOperand1() && isVariableChanged(dot->astOperand1()->variable(), mSettings, mTokenizer->isCPP()))
                continue;
            if (isTemporary(/*cpp*/ true, dot, &mSettings->library, /*unknown*/ true))
                continue;
        }
        if (exprDependsOnThis(tok->previous()))
            continue;

        const Function* func = tok->previous()->function();
        if (func && func->tokenDef->strAt(-1) == "&") {
            const Scope* fScope = func->functionScope;
            if (fScope && fScope->bodyEnd && Token::Match(fScope->bodyEnd->tokAt(-3), "return %var% ;")) {
                const Token* varTok = fScope->bodyEnd->tokAt(-2);
                if (varTok->variable() && !varTok->variable()->isGlobal())
                    redundantCopyError(startTok, startTok->str());
            }
        }
    }
}

void CheckOther::redundantCopyError(const Token *tok,const std::string& varname)
{
    reportError(tok, Severity::performance, "redundantCopyLocalConst",
                "$symbol:" + varname + "\n"
                "Use const reference for '$symbol' to avoid unnecessary data copying.\n"
                "The const variable '$symbol' is assigned a copy of the data. You can avoid "
                "the unnecessary data copying by converting '$symbol' to const reference.",
                CWE398,
                Certainty::inconclusive); // since #5618 that check became inconclusive
}

//---------------------------------------------------------------------------
// Checking for shift by negative values
//---------------------------------------------------------------------------

static bool isNegative(const Token *tok, const Settings *settings)
{
    return tok->valueType() && tok->valueType()->sign == ValueType::SIGNED && tok->getValueLE(-1LL, settings);
}

void CheckOther::checkNegativeBitwiseShift()
{
    const bool portability = mSettings->severity.isEnabled(Severity::portability);

    for (const Token* tok = mTokenizer->tokens(); tok; tok = tok->next()) {
        if (!tok->astOperand1() || !tok->astOperand2())
            continue;

        if (!Token::Match(tok, "<<|>>|<<=|>>="))
            continue;

        // don't warn if lhs is a class. this is an overloaded operator then
        if (mTokenizer->isCPP()) {
            const ValueType * lhsType = tok->astOperand1()->valueType();
            if (!lhsType || !lhsType->isIntegral())
                continue;
        }

        // bailout if operation is protected by ?:
        bool ternary = false;
        for (const Token *parent = tok; parent; parent = parent->astParent()) {
            if (Token::Match(parent, "?|:")) {
                ternary = true;
                break;
            }
        }
        if (ternary)
            continue;

        // Get negative rhs value. preferably a value which doesn't have 'condition'.
        if (portability && isNegative(tok->astOperand1(), mSettings))
            negativeBitwiseShiftError(tok, 1);
        else if (isNegative(tok->astOperand2(), mSettings))
            negativeBitwiseShiftError(tok, 2);
    }
}


void CheckOther::negativeBitwiseShiftError(const Token *tok, int op)
{
    if (op == 1)
        // LHS - this is used by intention in various software, if it
        // is used often in a project and works as expected then this is
        // a portability issue
        reportError(tok, Severity::portability, "shiftNegativeLHS", "Shifting a negative value is technically undefined behaviour", CWE758, Certainty::normal);
    else // RHS
        reportError(tok, Severity::error, "shiftNegative", "Shifting by a negative value is undefined behaviour", CWE758, Certainty::normal);
}

//---------------------------------------------------------------------------
// Check for incompletely filled buffers.
//---------------------------------------------------------------------------
void CheckOther::checkIncompleteArrayFill()
{
    if (!mSettings->certainty.isEnabled(Certainty::inconclusive))
        return;
    const bool printWarning = mSettings->severity.isEnabled(Severity::warning);
    const bool printPortability = mSettings->severity.isEnabled(Severity::portability);
    if (!printPortability && !printWarning)
        return;

    const SymbolDatabase *symbolDatabase = mTokenizer->getSymbolDatabase();

    for (const Scope * scope : symbolDatabase->functionScopes) {
        for (const Token* tok = scope->bodyStart->next(); tok != scope->bodyEnd; tok = tok->next()) {
            if (Token::Match(tok, "memset|memcpy|memmove (") && Token::Match(tok->linkAt(1)->tokAt(-2), ", %num% )")) {
                const Token* tok2 = tok->tokAt(2);
                if (tok2->str() == "::")
                    tok2 = tok2->next();
                while (Token::Match(tok2, "%name% ::|."))
                    tok2 = tok2->tokAt(2);
                if (!Token::Match(tok2, "%var% ,"))
                    continue;

                const Variable *var = tok2->variable();
                if (!var || !var->isArray() || var->dimensions().empty() || !var->dimension(0))
                    continue;

                if (MathLib::toLongNumber(tok->linkAt(1)->strAt(-1)) == var->dimension(0)) {
                    int size = mTokenizer->sizeOfType(var->typeStartToken());
                    if (size == 0 && var->valueType()->pointer)
                        size = mSettings->sizeof_pointer;
                    else if (size == 0 && var->type())
                        size = estimateSize(var->type(), mSettings, symbolDatabase);
                    const Token* tok3 = tok->next()->astOperand2()->astOperand1()->astOperand1();
                    if ((size != 1 && size != 100 && size != 0) || var->isPointer()) {
                        if (printWarning)
                            incompleteArrayFillError(tok, tok3->expressionString(), tok->str(), false);
                    } else if (var->valueType()->type == ValueType::Type::BOOL && printPortability) // sizeof(bool) is not 1 on all platforms
                        incompleteArrayFillError(tok, tok3->expressionString(), tok->str(), true);
                }
            }
        }
    }
}

void CheckOther::incompleteArrayFillError(const Token* tok, const std::string& buffer, const std::string& function, bool boolean)
{
    if (boolean)
        reportError(tok, Severity::portability, "incompleteArrayFill",
                    "$symbol:" + buffer + "\n"
                    "$symbol:" + function + "\n"
                    "Array '" + buffer + "' might be filled incompletely. Did you forget to multiply the size given to '" + function + "()' with 'sizeof(*" + buffer + ")'?\n"
                    "The array '" + buffer + "' is filled incompletely. The function '" + function + "()' needs the size given in bytes, but the type 'bool' is larger than 1 on some platforms. Did you forget to multiply the size with 'sizeof(*" + buffer + ")'?", CWE131, Certainty::inconclusive);
    else
        reportError(tok, Severity::warning, "incompleteArrayFill",
                    "$symbol:" + buffer + "\n"
                    "$symbol:" + function + "\n"
                    "Array '" + buffer + "' is filled incompletely. Did you forget to multiply the size given to '" + function + "()' with 'sizeof(*" + buffer + ")'?\n"
                    "The array '" + buffer + "' is filled incompletely. The function '" + function + "()' needs the size given in bytes, but an element of the given array is larger than one byte. Did you forget to multiply the size with 'sizeof(*" + buffer + ")'?", CWE131, Certainty::inconclusive);
}

//---------------------------------------------------------------------------
// Detect NULL being passed to variadic function.
//---------------------------------------------------------------------------

void CheckOther::checkVarFuncNullUB()
{
    if (!mSettings->severity.isEnabled(Severity::portability))
        return;

    const SymbolDatabase *symbolDatabase = mTokenizer->getSymbolDatabase();
    for (const Scope * scope : symbolDatabase->functionScopes) {
        for (const Token* tok = scope->bodyStart; tok != scope->bodyEnd; tok = tok->next()) {
            // Is NULL passed to a function?
            if (Token::Match(tok,"[(,] NULL [,)]")) {
                // Locate function name in this function call.
                const Token *ftok = tok;
                int argnr = 1;
                while (ftok && ftok->str() != "(") {
                    if (ftok->str() == ")")
                        ftok = ftok->link();
                    else if (ftok->str() == ",")
                        ++argnr;
                    ftok = ftok->previous();
                }
                ftok = ftok ? ftok->previous() : nullptr;
                if (ftok && ftok->isName()) {
                    // If this is a variadic function then report error
                    const Function *f = ftok->function();
                    if (f && f->argCount() <= argnr) {
                        const Token *tok2 = f->argDef;
                        tok2 = tok2 ? tok2->link() : nullptr; // goto ')'
                        if (tok2 && Token::simpleMatch(tok2->tokAt(-1), "..."))
                            varFuncNullUBError(tok);
                    }
                }
            }
        }
    }
}

void CheckOther::varFuncNullUBError(const Token *tok)
{
    reportError(tok,
                Severity::portability,
                "varFuncNullUB",
                "Passing NULL after the last typed argument to a variadic function leads to undefined behaviour.\n"
                "Passing NULL after the last typed argument to a variadic function leads to undefined behaviour.\n"
                "The C99 standard, in section 7.15.1.1, states that if the type used by va_arg() is not compatible with the type of the actual next argument (as promoted according to the default argument promotions), the behavior is undefined.\n"
                "The value of the NULL macro is an implementation-defined null pointer constant (7.17), which can be any integer constant expression with the value 0, or such an expression casted to (void*) (6.3.2.3). This includes values like 0, 0L, or even 0LL.\n"
                "In practice on common architectures, this will cause real crashes if sizeof(int) != sizeof(void*), and NULL is defined to 0 or any other null pointer constant that promotes to int.\n"
                "To reproduce you might be able to use this little code example on 64bit platforms. If the output includes \"ERROR\", the sentinel had only 4 out of 8 bytes initialized to zero and was not detected as the final argument to stop argument processing via va_arg(). Changing the 0 to (void*)0 or 0L will make the \"ERROR\" output go away.\n"
                "#include <stdarg.h>\n"
                "#include <stdio.h>\n"
                "\n"
                "void f(char *s, ...) {\n"
                "    va_list ap;\n"
                "    va_start(ap,s);\n"
                "    for (;;) {\n"
                "        char *p = va_arg(ap,char*);\n"
                "        printf(\"%018p, %s\\n\", p, (long)p & 255 ? p : \"\");\n"
                "        if(!p) break;\n"
                "    }\n"
                "    va_end(ap);\n"
                "}\n"
                "\n"
                "void g() {\n"
                "    char *s2 = \"x\";\n"
                "    char *s3 = \"ERROR\";\n"
                "\n"
                "    // changing 0 to 0L for the 7th argument (which is intended to act as sentinel) makes the error go away on x86_64\n"
                "    f(\"first\", s2, s2, s2, s2, s2, 0, s3, (char*)0);\n"
                "}\n"
                "\n"
                "void h() {\n"
                "    int i;\n"
                "    volatile unsigned char a[1000];\n"
                "    for (i = 0; i<sizeof(a); i++)\n"
                "        a[i] = -1;\n"
                "}\n"
                "\n"
                "int main() {\n"
                "    h();\n"
                "    g();\n"
                "    return 0;\n"
                "}", CWE475, Certainty::normal);
}

void CheckOther::checkRedundantPointerOp()
{
    if (!mSettings->severity.isEnabled(Severity::style))
        return;

    for (const Token *tok = mTokenizer->tokens(); tok; tok = tok->next()) {
        if (tok->isExpandedMacro() && tok->str() == "(")
            tok = tok->link();

        bool addressOfDeref{};
        if (tok->isUnaryOp("&") && tok->astOperand1()->isUnaryOp("*"))
            addressOfDeref = true;
        else if (tok->isUnaryOp("*") && tok->astOperand1()->isUnaryOp("&"))
            addressOfDeref = false;
        else
            continue;

        // variable
        const Token *varTok = tok->astOperand1()->astOperand1();
        if (!varTok || varTok->isExpandedMacro())
            continue;

        if (!addressOfDeref) { // dereference of address
            if (tok->isExpandedMacro())
                continue;
            if (varTok->valueType() && varTok->valueType()->pointer && varTok->valueType()->reference == Reference::LValue)
                continue;
        }

        const Variable *var = varTok->variable();
        if (!var || (addressOfDeref && !var->isPointer()))
            continue;

        redundantPointerOpError(tok, var->name(), false, addressOfDeref);
    }
}

void CheckOther::redundantPointerOpError(const Token* tok, const std::string &varname, bool inconclusive, bool addressOfDeref)
{
    std::string msg = "$symbol:" + varname + "\nRedundant pointer operation on '$symbol' - it's already a ";
    msg += addressOfDeref ? "pointer." : "variable.";
    reportError(tok, Severity::style, "redundantPointerOp", msg, CWE398, inconclusive ? Certainty::inconclusive : Certainty::normal);
}

void CheckOther::checkInterlockedDecrement()
{
    if (!mSettings->isWindowsPlatform()) {
        return;
    }

    for (const Token *tok = mTokenizer->tokens(); tok; tok = tok->next()) {
        if (tok->isName() && Token::Match(tok, "InterlockedDecrement ( & %name% ) ; if ( %name%|!|0")) {
            const Token* interlockedVarTok = tok->tokAt(3);
            const Token* checkStartTok =  interlockedVarTok->tokAt(5);
            if ((Token::Match(checkStartTok, "0 %comp% %name% )") && checkStartTok->strAt(2) == interlockedVarTok->str()) ||
                (Token::Match(checkStartTok, "! %name% )") && checkStartTok->strAt(1) == interlockedVarTok->str()) ||
                (Token::Match(checkStartTok, "%name% )") && checkStartTok->str() == interlockedVarTok->str()) ||
                (Token::Match(checkStartTok, "%name% %comp% 0 )") && checkStartTok->str() == interlockedVarTok->str())) {
                raceAfterInterlockedDecrementError(checkStartTok);
            }
        } else if (Token::Match(tok, "if ( ::| InterlockedDecrement ( & %name%")) {
            const Token* condEnd = tok->next()->link();
            const Token* funcTok = tok->tokAt(2);
            const Token* firstAccessTok = funcTok->str() == "::" ? funcTok->tokAt(4) : funcTok->tokAt(3);
            if (condEnd && condEnd->next() && condEnd->next()->link()) {
                const Token* ifEndTok = condEnd->next()->link();
                if (Token::Match(ifEndTok, "} return %name%")) {
                    const Token* secondAccessTok = ifEndTok->tokAt(2);
                    if (secondAccessTok->str() == firstAccessTok->str()) {
                        raceAfterInterlockedDecrementError(secondAccessTok);
                    }
                } else if (Token::Match(ifEndTok, "} else { return %name%")) {
                    const Token* secondAccessTok = ifEndTok->tokAt(4);
                    if (secondAccessTok->str() == firstAccessTok->str()) {
                        raceAfterInterlockedDecrementError(secondAccessTok);
                    }
                }
            }
        }
    }
}

void CheckOther::raceAfterInterlockedDecrementError(const Token* tok)
{
    reportError(tok, Severity::error, "raceAfterInterlockedDecrement",
                "Race condition: non-interlocked access after InterlockedDecrement(). Use InterlockedDecrement() return value instead.", CWE362, Certainty::normal);
}

void CheckOther::checkUnusedLabel()
{
    if (!mSettings->severity.isEnabled(Severity::style) && !mSettings->severity.isEnabled(Severity::warning))
        return;

    const SymbolDatabase *symbolDatabase = mTokenizer->getSymbolDatabase();
    for (const Scope * scope : symbolDatabase->functionScopes) {
        const bool hasIfdef = mTokenizer->hasIfdef(scope->bodyStart, scope->bodyEnd);
        for (const Token* tok = scope->bodyStart; tok != scope->bodyEnd; tok = tok->next()) {
            if (!tok->scope()->isExecutable())
                tok = tok->scope()->bodyEnd;

            if (Token::Match(tok, "{|}|; %name% :") && !tok->tokAt(1)->isKeyword()) {
                const std::string tmp("goto " + tok->strAt(1));
                if (!Token::findsimplematch(scope->bodyStart->next(), tmp.c_str(), tmp.size(), scope->bodyEnd->previous()))
                    unusedLabelError(tok->next(), tok->next()->scope()->type == Scope::eSwitch, hasIfdef);
            }
        }
    }
}

void CheckOther::unusedLabelError(const Token* tok, bool inSwitch, bool hasIfdef)
{
    if (tok && !mSettings->severity.isEnabled(inSwitch ? Severity::warning : Severity::style))
        return;

    std::string id = "unusedLabel";
    if (inSwitch)
        id += "Switch";
    if (hasIfdef)
        id += "Configuration";

    std::string msg = "$symbol:" + (tok ? tok->str() : emptyString) + "\nLabel '$symbol' is not used.";
    if (hasIfdef)
        msg += " There is #if in function body so the label might be used in code that is removed by the preprocessor.";
    if (inSwitch)
        msg += " Should this be a 'case' of the enclosing switch()?";

    reportError(tok,
                inSwitch ? Severity::warning : Severity::style,
                id,
                msg,
                CWE398,
                Certainty::normal);
}


void CheckOther::checkEvaluationOrder()
{
    // This checker is not written according to C++11 sequencing rules
    if (mTokenizer->isCPP() && mSettings->standards.cpp >= Standards::CPP11)
        return;

    const SymbolDatabase *symbolDatabase = mTokenizer->getSymbolDatabase();
    for (const Scope * functionScope : symbolDatabase->functionScopes) {
        for (const Token* tok = functionScope->bodyStart; tok != functionScope->bodyEnd; tok = tok->next()) {
            if (tok->tokType() != Token::eIncDecOp && !tok->isAssignmentOp())
                continue;
            if (!tok->astOperand1())
                continue;
            for (const Token *tok2 = tok;; tok2 = tok2->astParent()) {
                // If ast parent is a sequence point then break
                const Token * const parent = tok2->astParent();
                if (!parent)
                    break;
                if (Token::Match(parent, "%oror%|&&|?|:|;"))
                    break;
                if (parent->str() == ",") {
                    const Token *par = parent;
                    while (Token::simpleMatch(par,","))
                        par = par->astParent();
                    // not function or in a while clause => break
                    if (!(par && par->str() == "(" && par->astOperand2() && par->strAt(-1) != "while"))
                        break;
                    // control flow (if|while|etc) => break
                    if (Token::simpleMatch(par->link(),") {"))
                        break;
                    // sequence point in function argument: dostuff((1,2),3) => break
                    par = par->next();
                    while (par && (par->previous() != parent))
                        par = par->nextArgument();
                    if (!par)
                        break;
                }
                if (parent->str() == "(" && parent->astOperand2())
                    break;

                // self assignment..
                if (tok2 == tok &&
                    tok->str() == "=" &&
                    parent->str() == "=" &&
                    isSameExpression(mTokenizer->isCPP(), false, tok->astOperand1(), parent->astOperand1(), mSettings->library, true, false)) {
                    if (mSettings->severity.isEnabled(Severity::warning) &&
                        isSameExpression(mTokenizer->isCPP(), true, tok->astOperand1(), parent->astOperand1(), mSettings->library, true, false))
                        selfAssignmentError(parent, tok->astOperand1()->expressionString());
                    break;
                }

                // Is expression used?
                bool foundError = false;
                visitAstNodes((parent->astOperand1() != tok2) ? parent->astOperand1() : parent->astOperand2(),
                              [&](const Token *tok3) {
                    if (tok3->str() == "&" && !tok3->astOperand2())
                        return ChildrenToVisit::none; // don't handle address-of for now
                    if (tok3->str() == "(" && Token::simpleMatch(tok3->previous(), "sizeof"))
                        return ChildrenToVisit::none; // don't care about sizeof usage
                    if (isSameExpression(mTokenizer->isCPP(), false, tok->astOperand1(), tok3, mSettings->library, true, false))
                        foundError = true;
                    return foundError ? ChildrenToVisit::done : ChildrenToVisit::op1_and_op2;
                });

                if (foundError) {
                    unknownEvaluationOrder(parent);
                    break;
                }
            }
        }
    }
}

void CheckOther::unknownEvaluationOrder(const Token* tok)
{
    reportError(tok, Severity::error, "unknownEvaluationOrder",
                "Expression '" + (tok ? tok->expressionString() : std::string("x = x++;")) + "' depends on order of evaluation of side effects", CWE768, Certainty::normal);
}

void CheckOther::checkAccessOfMovedVariable()
{
    if (!mTokenizer->isCPP() || mSettings->standards.cpp < Standards::CPP11 || !mSettings->severity.isEnabled(Severity::warning))
        return;
    CheckUninitVar checkUninitVar(mTokenizer, mSettings, mErrorLogger);
    const bool reportInconclusive = mSettings->certainty.isEnabled(Certainty::inconclusive);
    const SymbolDatabase *symbolDatabase = mTokenizer->getSymbolDatabase();
    for (const Scope * scope : symbolDatabase->functionScopes) {
        const Token * scopeStart = scope->bodyStart;
        if (scope->function) {
            const Token * memberInitializationStart = scope->function->constructorMemberInitialization();
            if (memberInitializationStart)
                scopeStart = memberInitializationStart;
        }
        for (const Token* tok = scopeStart->next(); tok != scope->bodyEnd; tok = tok->next()) {
            const ValueFlow::Value * movedValue = tok->getMovedValue();
            if (!movedValue || movedValue->moveKind == ValueFlow::Value::MoveKind::NonMovedVariable)
                continue;
            if (movedValue->isInconclusive() && !reportInconclusive)
                continue;

            bool inconclusive = false;
            bool accessOfMoved = false;
            if (tok->strAt(1) == ".") {
                if (tok->next()->originalName() == "->")
                    accessOfMoved = true;
                else
                    inconclusive = true;
            } else {
                const bool variableChanged = isVariableChangedByFunctionCall(tok, 0, mSettings, &inconclusive);
                accessOfMoved = !variableChanged && checkUninitVar.isVariableUsage(tok, false, CheckUninitVar::NO_ALLOC);
                if (inconclusive) {
                    accessOfMoved = !isMovedParameterAllowedForInconclusiveFunction(tok);
                    if (accessOfMoved)
                        inconclusive = false;
                }
            }
            if (accessOfMoved || (inconclusive && reportInconclusive))
                accessMovedError(tok, tok->str(), movedValue, inconclusive || movedValue->isInconclusive());
        }
    }
}

bool CheckOther::isMovedParameterAllowedForInconclusiveFunction(const Token * tok)
{
    if (Token::simpleMatch(tok->tokAt(-4), "std :: move ("))
        return false;
    const Token * tokAtM2 = tok->tokAt(-2);
    if (Token::simpleMatch(tokAtM2, "> (") && tokAtM2->link()) {
        const Token * leftAngle = tokAtM2->link();
        if (Token::simpleMatch(leftAngle->tokAt(-3), "std :: forward <"))
            return false;
    }
    return true;
}

void CheckOther::accessMovedError(const Token *tok, const std::string &varname, const ValueFlow::Value *value, bool inconclusive)
{
    if (!tok) {
        reportError(tok, Severity::warning, "accessMoved", "Access of moved variable 'v'.", CWE672, Certainty::normal);
        reportError(tok, Severity::warning, "accessForwarded", "Access of forwarded variable 'v'.", CWE672, Certainty::normal);
        return;
    }

    const char * errorId = nullptr;
    std::string kindString;
    switch (value->moveKind) {
    case ValueFlow::Value::MoveKind::MovedVariable:
        errorId = "accessMoved";
        kindString = "moved";
        break;
    case ValueFlow::Value::MoveKind::ForwardedVariable:
        errorId = "accessForwarded";
        kindString = "forwarded";
        break;
    default:
        return;
    }
    const std::string errmsg("$symbol:" + varname + "\nAccess of " + kindString + " variable '$symbol'.");
    const ErrorPath errorPath = getErrorPath(tok, value, errmsg);
    reportError(errorPath, Severity::warning, errorId, errmsg, CWE672, inconclusive ? Certainty::inconclusive : Certainty::normal);
}



void CheckOther::checkFuncArgNamesDifferent()
{
    const bool style = mSettings->severity.isEnabled(Severity::style);
    const bool inconclusive = mSettings->certainty.isEnabled(Certainty::inconclusive);
    const bool warning = mSettings->severity.isEnabled(Severity::warning);

    if (!(warning || (style && inconclusive)))
        return;

    const SymbolDatabase *symbolDatabase = mTokenizer->getSymbolDatabase();
    // check every function
    for (const Scope *scope : symbolDatabase->functionScopes) {
        const Function * function = scope->function;
        // only check functions with arguments
        if (!function || function->argCount() == 0)
            continue;

        // only check functions with separate declarations and definitions
        if (function->argDef == function->arg)
            continue;

        // get the function argument name tokens
        std::vector<const Token *>  declarations(function->argCount());
        std::vector<const Token *>  definitions(function->argCount());
        const Token * decl = function->argDef->next();
        for (int j = 0; j < function->argCount(); ++j) {
            declarations[j] = nullptr;
            definitions[j] = nullptr;
            // get the definition
            const Variable * variable = function->getArgumentVar(j);
            if (variable) {
                definitions[j] = variable->nameToken();
            }
            // get the declaration (search for first token with varId)
            while (decl && !Token::Match(decl, ",|)|;")) {
                // skip everything after the assignment because
                // it could also have a varId or be the first
                // token with a varId if there is no name token
                if (decl->str() == "=") {
                    decl = decl->nextArgument();
                    break;
                }
                // skip over template
                if (decl->link())
                    decl = decl->link();
                else if (decl->varId())
                    declarations[j] = decl;
                decl = decl->next();
            }
            if (Token::simpleMatch(decl, ","))
                decl = decl->next();
        }
        // check for different argument order
        if (warning) {
            bool order_different = false;
            for (int j = 0; j < function->argCount(); ++j) {
                if (!declarations[j] || !definitions[j] || declarations[j]->str() == definitions[j]->str())
                    continue;

                for (int k = 0; k < function->argCount(); ++k) {
                    if (j != k && definitions[k] && declarations[j]->str() == definitions[k]->str()) {
                        order_different = true;
                        break;
                    }
                }
            }
            if (order_different) {
                funcArgOrderDifferent(function->name(), function->argDef->next(), function->arg->next(), declarations, definitions);
                continue;
            }
        }
        // check for different argument names
        if (style && inconclusive) {
            for (int j = 0; j < function->argCount(); ++j) {
                if (declarations[j] && definitions[j] && declarations[j]->str() != definitions[j]->str())
                    funcArgNamesDifferent(function->name(), j, declarations[j], definitions[j]);
            }
        }
    }
}

void CheckOther::funcArgNamesDifferent(const std::string & functionName, nonneg int index,
                                       const Token* declaration, const Token* definition)
{
    std::list<const Token *> tokens = { declaration,definition };
    reportError(tokens, Severity::style, "funcArgNamesDifferent",
                "$symbol:" + functionName + "\n"
                "Function '$symbol' argument " + MathLib::toString(index + 1) + " names different: declaration '" +
                (declaration ? declaration->str() : std::string("A")) + "' definition '" +
                (definition ? definition->str() : std::string("B")) + "'.", CWE628, Certainty::inconclusive);
}

void CheckOther::funcArgOrderDifferent(const std::string & functionName,
                                       const Token* declaration, const Token* definition,
                                       const std::vector<const Token *> & declarations,
                                       const std::vector<const Token *> & definitions)
{
    std::list<const Token *> tokens = {
        declarations.size() ? declarations[0] ? declarations[0] : declaration : nullptr,
        definitions.size() ? definitions[0] ? definitions[0] : definition : nullptr
    };
    std::string msg = "$symbol:" + functionName + "\nFunction '$symbol' argument order different: declaration '";
    for (int i = 0; i < declarations.size(); ++i) {
        if (i != 0)
            msg += ", ";
        if (declarations[i])
            msg += declarations[i]->str();
    }
    msg += "' definition '";
    for (int i = 0; i < definitions.size(); ++i) {
        if (i != 0)
            msg += ", ";
        if (definitions[i])
            msg += definitions[i]->str();
    }
    msg += "'";
    reportError(tokens, Severity::warning, "funcArgOrderDifferent", msg, CWE683, Certainty::normal);
}

static const Token *findShadowed(const Scope *scope, const std::string &varname, int linenr)
{
    if (!scope)
        return nullptr;
    for (const Variable &var : scope->varlist) {
        if (scope->isExecutable() && var.nameToken()->linenr() > linenr)
            continue;
        if (var.name() == varname)
            return var.nameToken();
    }
    for (const Function &f : scope->functionList) {
        if (f.type == Function::Type::eFunction && f.name() == varname)
            return f.tokenDef;
    }
    if (scope->type == Scope::eLambda)
        return nullptr;
    const Token* shadowed = findShadowed(scope->nestedIn, varname, linenr);
    if (!shadowed)
        shadowed = findShadowed(scope->functionOf, varname, linenr);
    return shadowed;
}

void CheckOther::checkShadowVariables()
{
    if (!mSettings->severity.isEnabled(Severity::style))
        return;
    const SymbolDatabase *symbolDatabase = mTokenizer->getSymbolDatabase();
    for (const Scope & scope : symbolDatabase->scopeList) {
        if (!scope.isExecutable() || scope.type == Scope::eLambda)
            continue;
        const Scope *functionScope = &scope;
        while (functionScope && functionScope->type != Scope::ScopeType::eFunction && functionScope->type != Scope::ScopeType::eLambda)
            functionScope = functionScope->nestedIn;
        for (const Variable &var : scope.varlist) {
            if (var.nameToken() && var.nameToken()->isExpandedMacro()) // #8903
                continue;

            if (functionScope && functionScope->type == Scope::ScopeType::eFunction && functionScope->function) {
                bool shadowArg = false;
                for (const Variable &arg : functionScope->function->argumentList) {
                    if (arg.nameToken() && var.name() == arg.name()) {
                        shadowError(var.nameToken(), arg.nameToken(), "argument");
                        shadowArg = true;
                        break;
                    }
                }
                if (shadowArg)
                    continue;
            }

            const Token *shadowed = findShadowed(scope.nestedIn, var.name(), var.nameToken()->linenr());
            if (!shadowed)
                shadowed = findShadowed(scope.functionOf, var.name(), var.nameToken()->linenr());
            if (!shadowed)
                continue;
            if (scope.type == Scope::eFunction && scope.className == var.name())
                continue;
            if (functionScope->functionOf && functionScope->functionOf->isClassOrStructOrUnion() && functionScope->function && functionScope->function->isStatic() &&
                shadowed->variable() && !shadowed->variable()->isLocal())
                continue;
            shadowError(var.nameToken(), shadowed, (shadowed->varId() != 0) ? "variable" : "function");
        }
    }
}

void CheckOther::shadowError(const Token *var, const Token *shadowed, std::string type)
{
    ErrorPath errorPath;
    errorPath.emplace_back(shadowed, "Shadowed declaration");
    errorPath.emplace_back(var, "Shadow variable");
    const std::string &varname = var ? var->str() : type;
    const std::string Type = char(std::toupper(type[0])) + type.substr(1);
    const std::string id = "shadow" + Type;
    const std::string message = "$symbol:" + varname + "\nLocal variable \'$symbol\' shadows outer " + type;
    reportError(errorPath, Severity::style, id.c_str(), message, CWE398, Certainty::normal);
}

static bool isVariableExpression(const Token* tok)
{
    if (tok->varId() != 0)
        return true;
    if (Token::simpleMatch(tok, "."))
        return isVariableExpression(tok->astOperand1()) &&
               isVariableExpression(tok->astOperand2());
    if (Token::simpleMatch(tok, "["))
        return isVariableExpression(tok->astOperand1()) &&
               tok->astOperand2() && tok->astOperand2()->hasKnownIntValue();
    return false;
}

void CheckOther::checkKnownArgument()
{
    if (!mSettings->severity.isEnabled(Severity::style))
        return;
    const SymbolDatabase *symbolDatabase = mTokenizer->getSymbolDatabase();
    for (const Scope *functionScope : symbolDatabase->functionScopes) {
        for (const Token *tok = functionScope->bodyStart; tok != functionScope->bodyEnd; tok = tok->next()) {
            if (!Token::simpleMatch(tok->astParent(), "("))
                continue;
            if (!Token::Match(tok->astParent()->previous(), "%name%"))
                continue;
            if (Token::Match(tok->astParent()->previous(), "if|while|switch|sizeof"))
                continue;
            if (tok == tok->astParent()->previous())
                continue;
            if (!tok->hasKnownIntValue())
                continue;
            if (tok->tokType() == Token::eIncDecOp)
                continue;
            if (isConstVarExpression(tok))
                continue;
            const Token * tok2 = tok;
            if (isCPPCast(tok2))
                tok2 = tok2->astOperand2();
            if (isVariableExpression(tok2))
                continue;
            // ensure that there is a integer variable in expression with unknown value
            std::string varexpr;
            bool isVariableExprHidden = false;  // Is variable expression explicitly hidden
            auto setVarExpr = [&varexpr, &isVariableExprHidden](const Token *child) {
                if (Token::Match(child, "%var%|.|[")) {
                    if (child->valueType() && child->valueType()->pointer == 0 && child->valueType()->isIntegral() && child->values().empty()) {
                        varexpr = child->expressionString();
                        return ChildrenToVisit::done;
                    }
                    return ChildrenToVisit::none;
                }
                if (Token::simpleMatch(child->previous(), "sizeof ("))
                    return ChildrenToVisit::none;

                // hide variable explicitly with 'x * 0' etc
                if (!isVariableExprHidden) {
                    if (Token::simpleMatch(child, "*") && (Token::simpleMatch(child->astOperand1(), "0") || Token::simpleMatch(child->astOperand2(), "0")))
                        return ChildrenToVisit::none;
                    if (Token::simpleMatch(child, "&&") && (Token::simpleMatch(child->astOperand1(), "false") || Token::simpleMatch(child->astOperand2(), "false")))
                        return ChildrenToVisit::none;
                    if (Token::simpleMatch(child, "||") && (Token::simpleMatch(child->astOperand1(), "true") || Token::simpleMatch(child->astOperand2(), "true")))
                        return ChildrenToVisit::none;
                }

                return ChildrenToVisit::op1_and_op2;
            };
            visitAstNodes(tok, setVarExpr);
            if (varexpr.empty()) {
                isVariableExprHidden = true;
                visitAstNodes(tok, setVarExpr);
            }
            if (varexpr.empty())
                continue;
            // ensure that function name does not contain "assert"
            std::string funcname = tok->astParent()->previous()->str();
            strTolower(funcname);
            if (funcname.find("assert") != std::string::npos)
                continue;
            knownArgumentError(tok, tok->astParent()->previous(), &tok->values().front(), varexpr, isVariableExprHidden);
        }
    }
}

void CheckOther::knownArgumentError(const Token *tok, const Token *ftok, const ValueFlow::Value *value, const std::string &varexpr, bool isVariableExpressionHidden)
{
    if (!tok) {
        reportError(tok, Severity::style, "knownArgument", "Argument 'x-x' to function 'func' is always 0. It does not matter what value 'x' has.");
        reportError(tok, Severity::style, "knownArgumentHiddenVariableExpression", "Argument 'x*0' to function 'func' is always 0. Constant literal calculation disable/hide variable expression 'x'.");
        return;
    }

    const MathLib::bigint intvalue = value->intvalue;
    const std::string &expr = tok->expressionString();
    const std::string &fun = ftok->str();

    const char *id;
    std::string errmsg = "Argument '" + expr + "' to function " + fun + " is always " + std::to_string(intvalue) + ". ";
    if (!isVariableExpressionHidden) {
        id = "knownArgument";
        errmsg += "It does not matter what value '" + varexpr + "' has.";
    } else {
        id = "knownArgumentHiddenVariableExpression";
        errmsg += "Constant literal calculation disable/hide variable expression '" + varexpr + "'.";
    }

    const ErrorPath errorPath = getErrorPath(tok, value, errmsg);
    reportError(errorPath, Severity::style, id, errmsg, CWE570, Certainty::normal);
}

void CheckOther::checkComparePointers()
{
    const SymbolDatabase *symbolDatabase = mTokenizer->getSymbolDatabase();
    for (const Scope *functionScope : symbolDatabase->functionScopes) {
        for (const Token *tok = functionScope->bodyStart; tok != functionScope->bodyEnd; tok = tok->next()) {
            if (!Token::Match(tok, "<|>|<=|>=|-"))
                continue;
            const Token *tok1 = tok->astOperand1();
            const Token *tok2 = tok->astOperand2();
            if (!astIsPointer(tok1) || !astIsPointer(tok2))
                continue;
            ValueFlow::Value v1 = getLifetimeObjValue(tok1);
            ValueFlow::Value v2 = getLifetimeObjValue(tok2);
            if (!v1.isLocalLifetimeValue() || !v2.isLocalLifetimeValue())
                continue;
            const Variable *var1 = v1.tokvalue->variable();
            const Variable *var2 = v2.tokvalue->variable();
            if (!var1 || !var2)
                continue;
            if (v1.tokvalue->varId() == v2.tokvalue->varId())
                continue;
            if (var1->isReference() || var2->isReference())
                continue;
            if (var1->isRValueReference() || var2->isRValueReference())
                continue;
            comparePointersError(tok, &v1, &v2);
        }
    }
}

void CheckOther::comparePointersError(const Token *tok, const ValueFlow::Value *v1, const ValueFlow::Value *v2)
{
    ErrorPath errorPath;
    std::string verb = "Comparing";
    if (Token::simpleMatch(tok, "-"))
        verb = "Subtracting";
    if (v1) {
        errorPath.emplace_back(v1->tokvalue->variable()->nameToken(), "Variable declared here.");
        errorPath.insert(errorPath.end(), v1->errorPath.begin(), v1->errorPath.end());
    }
    if (v2) {
        errorPath.emplace_back(v2->tokvalue->variable()->nameToken(), "Variable declared here.");
        errorPath.insert(errorPath.end(), v2->errorPath.begin(), v2->errorPath.end());
    }
    errorPath.emplace_back(tok, "");
    reportError(
        errorPath, Severity::error, "comparePointers", verb + " pointers that point to different objects", CWE570, Certainty::normal);
}

void CheckOther::checkModuloOfOne()
{
    if (!mSettings->severity.isEnabled(Severity::style))
        return;

    for (const Token *tok = mTokenizer->tokens(); tok; tok = tok->next()) {
        if (!tok->astOperand2() || !tok->astOperand1())
            continue;
        if (tok->str() != "%")
            continue;
        if (!tok->valueType() || !tok->valueType()->isIntegral())
            continue;

        // Value flow..
        const ValueFlow::Value *value = tok->astOperand2()->getValue(1LL);
        if (value && value->isKnown())
            checkModuloOfOneError(tok);
    }
}

void CheckOther::checkModuloOfOneError(const Token *tok)
{
    reportError(tok, Severity::style, "moduloofone", "Modulo of one is always equal to zero");
}

//-----------------------------------------------------------------------------
// Overlapping write (undefined behavior)
//-----------------------------------------------------------------------------
static bool getBufAndOffset(const Token *expr, const Token **buf, MathLib::bigint *offset)
{
    if (!expr)
        return false;
    const Token *bufToken, *offsetToken;
    if (expr->isUnaryOp("&") && Token::simpleMatch(expr->astOperand1(), "[")) {
        bufToken = expr->astOperand1()->astOperand1();
        offsetToken = expr->astOperand1()->astOperand2();
    } else if (Token::Match(expr, "+|-") && expr->isBinaryOp()) {
        const bool pointer1 = (expr->astOperand1()->valueType() && expr->astOperand1()->valueType()->pointer > 0);
        const bool pointer2 = (expr->astOperand2()->valueType() && expr->astOperand2()->valueType()->pointer > 0);
        if (pointer1 && !pointer2) {
            bufToken = expr->astOperand1();
            offsetToken = expr->astOperand2();
        } else if (!pointer1 && pointer2) {
            bufToken = expr->astOperand2();
            offsetToken = expr->astOperand1();
        } else {
            return false;
        }
    } else if (expr->valueType() && expr->valueType()->pointer > 0) {
        *buf = expr;
        *offset = 0;
        return true;
    } else {
        return false;
    }
    if (!bufToken->valueType() || !bufToken->valueType()->pointer)
        return false;
    if (!offsetToken->hasKnownIntValue())
        return false;
    *buf = bufToken;
    *offset = offsetToken->getKnownIntValue();
    return true;
}

void CheckOther::checkOverlappingWrite()
{
    const SymbolDatabase *symbolDatabase = mTokenizer->getSymbolDatabase();
    for (const Scope *functionScope : symbolDatabase->functionScopes) {
        for (const Token *tok = functionScope->bodyStart; tok != functionScope->bodyEnd; tok = tok->next()) {
            if (tok->isAssignmentOp()) {
                // check if LHS is a union member..
                const Token * const lhs = tok->astOperand1();
                if (!Token::simpleMatch(lhs, ".") || !lhs->isBinaryOp())
                    continue;
                const Variable * const lhsvar = lhs->astOperand1()->variable();
                if (!lhsvar || !lhsvar->typeScope() || lhsvar->typeScope()->type != Scope::ScopeType::eUnion)
                    continue;
                const Token* const lhsmember = lhs->astOperand2();
                if (!lhsmember)
                    continue;

                // Is other union member used in RHS?
                const Token *errorToken = nullptr;
                visitAstNodes(tok->astOperand2(), [lhsvar, lhsmember, &errorToken](const Token *rhs) {
                    if (!Token::simpleMatch(rhs, "."))
                        return ChildrenToVisit::op1_and_op2;
                    if (!rhs->isBinaryOp() || rhs->astOperand1()->variable() != lhsvar)
                        return ChildrenToVisit::none;
                    if (lhsmember->str() == rhs->astOperand2()->str())
                        return ChildrenToVisit::none;
                    errorToken = rhs->astOperand2();
                    return ChildrenToVisit::done;
                });
                if (errorToken)
                    overlappingWriteUnion(tok);
            } else if (Token::Match(tok, "%name% (")) {
                const Library::NonOverlappingData *nonOverlappingData = mSettings->library.getNonOverlappingData(tok);
                if (!nonOverlappingData)
                    continue;
                const std::vector<const Token *> args = getArguments(tok);
                if (nonOverlappingData->ptr1Arg <= 0 || nonOverlappingData->ptr1Arg > args.size())
                    continue;
                if (nonOverlappingData->ptr2Arg <= 0 || nonOverlappingData->ptr2Arg > args.size())
                    continue;

                const Token *ptr1 = args[nonOverlappingData->ptr1Arg - 1];
                if (ptr1->hasKnownIntValue() && ptr1->getKnownIntValue() == 0)
                    continue;

                const Token *ptr2 = args[nonOverlappingData->ptr2Arg - 1];
                if (ptr2->hasKnownIntValue() && ptr2->getKnownIntValue() == 0)
                    continue;

                // TODO: nonOverlappingData->strlenArg
                if (nonOverlappingData->sizeArg <= 0 || nonOverlappingData->sizeArg > args.size()) {
                    if (nonOverlappingData->sizeArg == -1) {
                        ErrorPath errorPath;
                        const bool macro = true;
                        const bool pure = true;
                        const bool follow = true;
                        if (!isSameExpression(mTokenizer->isCPP(), macro, ptr1, ptr2, mSettings->library, pure, follow, &errorPath))
                            continue;
                        overlappingWriteFunction(tok);
                    }
                    continue;
                }
                if (!args[nonOverlappingData->sizeArg-1]->hasKnownIntValue())
                    continue;
                const MathLib::bigint sizeValue = args[nonOverlappingData->sizeArg-1]->getKnownIntValue();
                const Token *buf1, *buf2;
                MathLib::bigint offset1, offset2;
                if (!getBufAndOffset(ptr1, &buf1, &offset1))
                    continue;
                if (!getBufAndOffset(ptr2, &buf2, &offset2))
                    continue;

                if (offset1 < offset2 && offset1 + sizeValue <= offset2)
                    continue;
                if (offset2 < offset1 && offset2 + sizeValue <= offset1)
                    continue;

                ErrorPath errorPath;
                const bool macro = true;
                const bool pure = true;
                const bool follow = true;
                if (!isSameExpression(mTokenizer->isCPP(), macro, buf1, buf2, mSettings->library, pure, follow, &errorPath))
                    continue;
                overlappingWriteFunction(tok);
            }
        }
    }
}

void CheckOther::overlappingWriteUnion(const Token *tok)
{
    reportError(tok, Severity::error, "overlappingWriteUnion", "Overlapping read/write of union is undefined behavior");
}

void CheckOther::overlappingWriteFunction(const Token *tok)
{
    const std::string &funcname = tok ? tok->str() : emptyString;
    reportError(tok, Severity::error, "overlappingWriteFunction", "Overlapping read/write in " + funcname + "() is undefined behavior");
}<|MERGE_RESOLUTION|>--- conflicted
+++ resolved
@@ -2062,12 +2062,8 @@
                 && Token::Match(tok->linkAt(2), ")|} ; !!}")
                 && (!tok->next()->function() || // is not a function on this scope
                     tok->next()->function()->isConstructor()) // or is function in this scope and it's a ctor
-<<<<<<< HEAD
                 && !Token::simpleMatch(tok->tokAt(2)->astParent(), ";") // for loop condition
                 && tok->next()->str() != "void") {
-=======
-                && !Token::simpleMatch(tok->tokAt(2)->astParent(), ";")) { // for loop condition
->>>>>>> 0978cc2d
                 if (const Token* arg = tok->tokAt(2)->astOperand2()) {
                     if (!isConstStatement(arg, mTokenizer->isCPP()))
                         continue;
