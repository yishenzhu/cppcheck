/*
 * Cppcheck - A tool for static C/C++ code analysis
 * Copyright (C) 2007-2022 Cppcheck team.
 *
 * This program is free software: you can redistribute it and/or modify
 * it under the terms of the GNU General Public License as published by
 * the Free Software Foundation, either version 3 of the License, or
 * (at your option) any later version.
 *
 * This program is distributed in the hope that it will be useful,
 * but WITHOUT ANY WARRANTY; without even the implied warranty of
 * MERCHANTABILITY or FITNESS FOR A PARTICULAR PURPOSE.  See the
 * GNU General Public License for more details.
 *
 * You should have received a copy of the GNU General Public License
 * along with this program.  If not, see <http://www.gnu.org/licenses/>.
 */


//---------------------------------------------------------------------------
#include "checkother.h"

#include "astutils.h"
#include "library.h"
#include "mathlib.h"
#include "settings.h"
#include "standards.h"
#include "symboldatabase.h"
#include "token.h"
#include "tokenize.h"
#include "valueflow.h"

#include "checkuninitvar.h" // CheckUninitVar::isVariableUsage
#include "checkclass.h" // CheckClass::stl_containers_not_const

#include <algorithm> // find_if()
#include <cctype>
#include <list>
#include <map>
#include <memory>
#include <ostream>
#include <set>
#include <utility>
#include <numeric>

//---------------------------------------------------------------------------

// Register this check class (by creating a static instance of it)
namespace {
    CheckOther instance;
}

static const struct CWE CWE128(128U);   // Wrap-around Error
static const struct CWE CWE131(131U);   // Incorrect Calculation of Buffer Size
static const struct CWE CWE197(197U);   // Numeric Truncation Error
static const struct CWE CWE362(362U);   // Concurrent Execution using Shared Resource with Improper Synchronization ('Race Condition')
static const struct CWE CWE369(369U);   // Divide By Zero
static const struct CWE CWE398(398U);   // Indicator of Poor Code Quality
static const struct CWE CWE475(475U);   // Undefined Behavior for Input to API
static const struct CWE CWE482(482U);   // Comparing instead of Assigning
static const struct CWE CWE561(561U);   // Dead Code
static const struct CWE CWE563(563U);   // Assignment to Variable without Use ('Unused Variable')
static const struct CWE CWE570(570U);   // Expression is Always False
static const struct CWE CWE571(571U);   // Expression is Always True
static const struct CWE CWE672(672U);   // Operation on a Resource after Expiration or Release
static const struct CWE CWE628(628U);   // Function Call with Incorrectly Specified Arguments
static const struct CWE CWE683(683U);   // Function Call With Incorrect Order of Arguments
static const struct CWE CWE686(686U);   // Function Call With Incorrect Argument Type
static const struct CWE CWE704(704U);   // Incorrect Type Conversion or Cast
static const struct CWE CWE758(758U);   // Reliance on Undefined, Unspecified, or Implementation-Defined Behavior
static const struct CWE CWE768(768U);   // Incorrect Short Circuit Evaluation
static const struct CWE CWE783(783U);   // Operator Precedence Logic Error

//----------------------------------------------------------------------------------
// The return value of fgetc(), getc(), ungetc(), getchar() etc. is an integer value.
// If this return value is stored in a character variable and then compared
// to EOF, which is an integer, the comparison maybe be false.
//
// Reference:
// - Ticket #160
// - http://www.cplusplus.com/reference/cstdio/fgetc/
// - http://www.cplusplus.com/reference/cstdio/getc/
// - http://www.cplusplus.com/reference/cstdio/getchar/
// - http://www.cplusplus.com/reference/cstdio/ungetc/ ...
//----------------------------------------------------------------------------------
void CheckOther::checkCastIntToCharAndBack()
{
    if (!mSettings->severity.isEnabled(Severity::warning))
        return;

    const SymbolDatabase *symbolDatabase = mTokenizer->getSymbolDatabase();
    for (const Scope * scope : symbolDatabase->functionScopes) {
        std::map<int, std::string> vars;
        for (const Token* tok = scope->bodyStart->next(); tok != scope->bodyEnd; tok = tok->next()) {
            // Quick check to see if any of the matches below have any chances
            if (!Token::Match(tok, "%var%|EOF %comp%|="))
                continue;
            if (Token::Match(tok, "%var% = fclose|fflush|fputc|fputs|fscanf|getchar|getc|fgetc|putchar|putc|puts|scanf|sscanf|ungetc (")) {
                const Variable *var = tok->variable();
                if (var && var->typeEndToken()->str() == "char" && !var->typeEndToken()->isSigned()) {
                    vars[tok->varId()] = tok->strAt(2);
                }
            } else if (Token::Match(tok, "EOF %comp% ( %var% = fclose|fflush|fputc|fputs|fscanf|getchar|getc|fgetc|putchar|putc|puts|scanf|sscanf|ungetc (")) {
                tok = tok->tokAt(3);
                const Variable *var = tok->variable();
                if (var && var->typeEndToken()->str() == "char" && !var->typeEndToken()->isSigned()) {
                    checkCastIntToCharAndBackError(tok, tok->strAt(2));
                }
            } else if (mTokenizer->isCPP() && (Token::Match(tok, "EOF %comp% ( %var% = std :: cin . get (") || Token::Match(tok, "EOF %comp% ( %var% = cin . get ("))) {
                tok = tok->tokAt(3);
                const Variable *var = tok->variable();
                if (var && var->typeEndToken()->str() == "char" && !var->typeEndToken()->isSigned()) {
                    checkCastIntToCharAndBackError(tok, "cin.get");
                }
            } else if (mTokenizer->isCPP() && (Token::Match(tok, "%var% = std :: cin . get (") || Token::Match(tok, "%var% = cin . get ("))) {
                const Variable *var = tok->variable();
                if (var && var->typeEndToken()->str() == "char" && !var->typeEndToken()->isSigned()) {
                    vars[tok->varId()] = "cin.get";
                }
            } else if (Token::Match(tok, "%var% %comp% EOF")) {
                if (vars.find(tok->varId()) != vars.end()) {
                    checkCastIntToCharAndBackError(tok, vars[tok->varId()]);
                }
            } else if (Token::Match(tok, "EOF %comp% %var%")) {
                tok = tok->tokAt(2);
                if (vars.find(tok->varId()) != vars.end()) {
                    checkCastIntToCharAndBackError(tok, vars[tok->varId()]);
                }
            }
        }
    }
}

void CheckOther::checkCastIntToCharAndBackError(const Token *tok, const std::string &strFunctionName)
{
    reportError(
        tok,
        Severity::warning,
        "checkCastIntToCharAndBack",
        "$symbol:" + strFunctionName + "\n"
        "Storing $symbol() return value in char variable and then comparing with EOF.\n"
        "When saving $symbol() return value in char variable there is loss of precision. "
        " When $symbol() returns EOF this value is truncated. Comparing the char "
        "variable with EOF can have unexpected results. For instance a loop \"while (EOF != (c = $symbol());\" "
        "loops forever on some compilers/platforms and on other compilers/platforms it will stop "
        "when the file contains a matching character.", CWE197, Certainty::normal
        );
}


//---------------------------------------------------------------------------
// Clarify calculation precedence for ternary operators.
//---------------------------------------------------------------------------
void CheckOther::clarifyCalculation()
{
    if (!mSettings->severity.isEnabled(Severity::style))
        return;

    const SymbolDatabase *symbolDatabase = mTokenizer->getSymbolDatabase();
    for (const Scope * scope : symbolDatabase->functionScopes) {
        for (const Token* tok = scope->bodyStart->next(); tok != scope->bodyEnd; tok = tok->next()) {
            // ? operator where lhs is arithmetical expression
            if (tok->str() != "?" || !tok->astOperand1() || !tok->astOperand1()->isCalculation())
                continue;
            if (!tok->astOperand1()->isArithmeticalOp() && tok->astOperand1()->tokType() != Token::eBitOp)
                continue;

            // non-pointer calculation in lhs and pointer in rhs => no clarification is needed
            if (tok->astOperand1()->isBinaryOp() && Token::Match(tok->astOperand1(), "%or%|&|%|*|/") && tok->astOperand2()->valueType() && tok->astOperand2()->valueType()->pointer > 0)
                continue;

            // bit operation in lhs and char literals in rhs => probably no mistake
            if (tok->astOperand1()->tokType() == Token::eBitOp && Token::Match(tok->astOperand2()->astOperand1(), "%char%") && Token::Match(tok->astOperand2()->astOperand2(), "%char%"))
                continue;

            // 2nd operand in lhs has known integer value => probably no mistake
            if (tok->astOperand1()->isBinaryOp() && tok->astOperand1()->astOperand2()->hasKnownIntValue()) {
                const Token *op = tok->astOperand1()->astOperand2();
                if (op->isNumber())
                    continue;
                if (op->valueType() && op->valueType()->isEnum())
                    continue;
            }

            // Is code clarified by parentheses already?
            const Token *tok2 = tok->astOperand1();
            for (; tok2; tok2 = tok2->next()) {
                if (tok2->str() == "(")
                    tok2 = tok2->link();
                else if (tok2->str() == ")")
                    break;
                else if (tok2->str() == "?") {
                    clarifyCalculationError(tok, tok->astOperand1()->str());
                    break;
                }
            }
        }
    }
}

void CheckOther::clarifyCalculationError(const Token *tok, const std::string &op)
{
    // suspicious calculation
    const std::string calc("'a" + op + "b?c:d'");

    // recommended calculation #1
    const std::string s1("'(a" + op + "b)?c:d'");

    // recommended calculation #2
    const std::string s2("'a" + op + "(b?c:d)'");

    reportError(tok,
                Severity::style,
                "clarifyCalculation",
                "Clarify calculation precedence for '" + op + "' and '?'.\n"
                "Suspicious calculation. Please use parentheses to clarify the code. "
                "The code '" + calc + "' should be written as either '" + s1 + "' or '" + s2 + "'.", CWE783, Certainty::normal);
}

//---------------------------------------------------------------------------
// Clarify (meaningless) statements like *foo++; with parentheses.
//---------------------------------------------------------------------------
void CheckOther::clarifyStatement()
{
    if (!mSettings->severity.isEnabled(Severity::warning))
        return;

    const SymbolDatabase *symbolDatabase = mTokenizer->getSymbolDatabase();
    for (const Scope * scope : symbolDatabase->functionScopes) {
        for (const Token* tok = scope->bodyStart; tok && tok != scope->bodyEnd; tok = tok->next()) {
            if (Token::Match(tok, "* %name%") && tok->astOperand1()) {
                const Token *tok2 = tok->previous();

                while (tok2 && tok2->str() == "*")
                    tok2 = tok2->previous();

                if (tok2 && !tok2->astParent() && Token::Match(tok2, "[{};]")) {
                    tok2 = tok->astOperand1();
                    if (Token::Match(tok2, "++|-- [;,]"))
                        clarifyStatementError(tok2);
                }
            }
        }
    }
}

void CheckOther::clarifyStatementError(const Token *tok)
{
    reportError(tok, Severity::warning, "clarifyStatement", "In expression like '*A++' the result of '*' is unused. Did you intend to write '(*A)++;'?\n"
                "A statement like '*A++;' might not do what you intended. Postfix 'operator++' is executed before 'operator*'. "
                "Thus, the dereference is meaningless. Did you intend to write '(*A)++;'?", CWE783, Certainty::normal);
}

//---------------------------------------------------------------------------
// Check for suspicious occurrences of 'if(); {}'.
//---------------------------------------------------------------------------
void CheckOther::checkSuspiciousSemicolon()
{
    if (!mSettings->certainty.isEnabled(Certainty::inconclusive) || !mSettings->severity.isEnabled(Severity::warning))
        return;

    const SymbolDatabase* const symbolDatabase = mTokenizer->getSymbolDatabase();

    // Look for "if(); {}", "for(); {}" or "while(); {}"
    for (const Scope &scope : symbolDatabase->scopeList) {
        if (scope.type == Scope::eIf || scope.type == Scope::eElse || scope.type == Scope::eWhile || scope.type == Scope::eFor) {
            // Ensure the semicolon is at the same line number as the if/for/while statement
            // and the {..} block follows it without an extra empty line.
            if (Token::simpleMatch(scope.bodyStart, "{ ; } {") &&
                scope.bodyStart->previous()->linenr() == scope.bodyStart->tokAt(2)->linenr() &&
                scope.bodyStart->linenr()+1 >= scope.bodyStart->tokAt(3)->linenr() &&
                !scope.bodyStart->tokAt(3)->isExpandedMacro()) {
                suspiciousSemicolonError(scope.classDef);
            }
        }
    }
}

void CheckOther::suspiciousSemicolonError(const Token* tok)
{
    reportError(tok, Severity::warning, "suspiciousSemicolon",
                "Suspicious use of ; at the end of '" + (tok ? tok->str() : std::string()) + "' statement.", CWE398, Certainty::normal);
}


//---------------------------------------------------------------------------
// For C++ code, warn if C-style casts are used on pointer types
//---------------------------------------------------------------------------
void CheckOther::warningOldStylePointerCast()
{
    // Only valid on C++ code
    if (!mSettings->severity.isEnabled(Severity::style) || !mTokenizer->isCPP())
        return;

    const SymbolDatabase *symbolDatabase = mTokenizer->getSymbolDatabase();
    for (const Scope * scope : symbolDatabase->functionScopes) {
        const Token* tok;
        if (scope->function && scope->function->isConstructor())
            tok = scope->classDef;
        else
            tok = scope->bodyStart;
        for (; tok && tok != scope->bodyEnd; tok = tok->next()) {
            // Old style pointer casting..
            if (!Token::Match(tok, "( const|volatile| const|volatile|class|struct| %type% * *| *| const|&| ) (| %name%|%num%|%bool%|%char%|%str%"))
                continue;
            if (Token::Match(tok->previous(), "%type%"))
                continue;

            // skip first "const" in "const Type* const"
            while (Token::Match(tok->next(), "const|volatile|class|struct"))
                tok = tok->next();
            const Token* typeTok = tok->next();
            // skip second "const" in "const Type* const"
            if (tok->strAt(3) == "const")
                tok = tok->next();

            const Token *p = tok->tokAt(4);
            if (p->hasKnownIntValue() && p->values().front().intvalue==0) // Casting nullpointers is safe
                continue;

            if (typeTok->tokType() == Token::eType || typeTok->tokType() == Token::eName)
                cstyleCastError(tok);
        }
    }
}

void CheckOther::cstyleCastError(const Token *tok)
{
    reportError(tok, Severity::style, "cstyleCast",
                "C-style pointer casting\n"
                "C-style pointer casting detected. C++ offers four different kinds of casts as replacements: "
                "static_cast, const_cast, dynamic_cast and reinterpret_cast. A C-style cast could evaluate to "
                "any of those automatically, thus it is considered safer if the programmer explicitly states "
                "which kind of cast is expected. See also: https://www.securecoding.cert.org/confluence/display/cplusplus/EXP05-CPP.+Do+not+use+C-style+casts.", CWE398, Certainty::normal);
}

//---------------------------------------------------------------------------
// float* f; double* d = (double*)f; <-- Pointer cast to a type with an incompatible binary data representation
//---------------------------------------------------------------------------

void CheckOther::invalidPointerCast()
{
    if (!mSettings->severity.isEnabled(Severity::portability))
        return;

    const bool printInconclusive = mSettings->certainty.isEnabled(Certainty::inconclusive);
    const SymbolDatabase* const symbolDatabase = mTokenizer->getSymbolDatabase();
    for (const Scope * scope : symbolDatabase->functionScopes) {
        for (const Token* tok = scope->bodyStart->next(); tok != scope->bodyEnd; tok = tok->next()) {
            const Token* toTok = nullptr;
            const Token* fromTok = nullptr;
            // Find cast
            if (Token::Match(tok, "( const|volatile| const|volatile| %type% %type%| const| * )")) {
                toTok = tok;
                fromTok = tok->astOperand1();
            } else if (Token::simpleMatch(tok, "reinterpret_cast <") && tok->linkAt(1)) {
                toTok = tok->linkAt(1)->next();
                fromTok = toTok->astOperand2();
            }
            if (!fromTok)
                continue;

            const ValueType* fromType = fromTok->valueType();
            const ValueType* toType = toTok->valueType();
            if (!fromType || !toType || !fromType->pointer || !toType->pointer)
                continue;

            if (fromType->type != toType->type && fromType->type >= ValueType::Type::BOOL && toType->type >= ValueType::Type::BOOL && (toType->type != ValueType::Type::CHAR || printInconclusive)) {
                if (toType->isIntegral() && fromType->isIntegral())
                    continue;

                invalidPointerCastError(tok, fromType->str(), toType->str(), toType->type == ValueType::Type::CHAR, toType->isIntegral());
            }
        }
    }
}


void CheckOther::invalidPointerCastError(const Token* tok, const std::string& from, const std::string& to, bool inconclusive, bool toIsInt)
{
    if (toIsInt) { // If we cast something to int*, this can be useful to play with its binary data representation
        reportError(tok, Severity::portability, "invalidPointerCast", "Casting from " + from + " to " + to + " is not portable due to different binary data representations on different platforms.", CWE704, inconclusive ? Certainty::inconclusive : Certainty::normal);
    } else
        reportError(tok, Severity::portability, "invalidPointerCast", "Casting between " + from + " and " + to + " which have an incompatible binary data representation.", CWE704, Certainty::normal);
}

//---------------------------------------------------------------------------
// This check detects errors on POSIX systems, when a pipe command called
// with a wrong dimensioned file descriptor array. The pipe command requires
// exactly an integer array of dimension two as parameter.
//
// References:
//  - http://linux.die.net/man/2/pipe
//  - ticket #3521
//---------------------------------------------------------------------------
void CheckOther::checkPipeParameterSize()
{
    if (!mSettings->posix())
        return;

    const SymbolDatabase *symbolDatabase = mTokenizer->getSymbolDatabase();
    for (const Scope * scope : symbolDatabase->functionScopes) {
        for (const Token* tok = scope->bodyStart->next(); tok != scope->bodyEnd; tok = tok->next()) {
            if (Token::Match(tok, "pipe ( %var% )") ||
                Token::Match(tok, "pipe2 ( %var% ,")) {
                const Token * const varTok = tok->tokAt(2);

                const Variable *var = varTok->variable();
                MathLib::bigint dim;
                if (var && var->isArray() && !var->isArgument() && ((dim=var->dimension(0U)) < 2)) {
                    const std::string strDim = MathLib::toString(dim);
                    checkPipeParameterSizeError(varTok,varTok->str(), strDim);
                }
            }
        }
    }
}

void CheckOther::checkPipeParameterSizeError(const Token *tok, const std::string &strVarName, const std::string &strDim)
{
    reportError(tok, Severity::error,
                "wrongPipeParameterSize",
                "$symbol:" + strVarName + "\n"
                "Buffer '$symbol' must have size of 2 integers if used as parameter of pipe().\n"
                "The pipe()/pipe2() system command takes an argument, which is an array of exactly two integers.\n"
                "The variable '$symbol' is an array of size " + strDim + ", which does not match.", CWE686, Certainty::safe);
}

//---------------------------------------------------------------------------
// Detect redundant assignments: x = 0; x = 4;
//---------------------------------------------------------------------------

void CheckOther::checkRedundantAssignment()
{
    if (!mSettings->severity.isEnabled(Severity::style))
        return;
    const SymbolDatabase* symbolDatabase = mTokenizer->getSymbolDatabase();
    for (const Scope *scope : symbolDatabase->functionScopes) {
        if (!scope->bodyStart)
            continue;
        for (const Token* tok = scope->bodyStart->next(); tok != scope->bodyEnd; tok = tok->next()) {
            if (Token::simpleMatch(tok, "] ("))
                // todo: handle lambdas
                break;
            if (Token::simpleMatch(tok, "try {"))
                // todo: check try blocks
                tok = tok->linkAt(1);
            if ((tok->isAssignmentOp() || Token::Match(tok, "++|--")) && tok->astOperand1()) {
                if (tok->astParent())
                    continue;

                // Do not warn about redundant initialization when rhs is trivial
                // TODO : do not simplify the variable declarations
                bool isInitialization = false;
                if (Token::Match(tok->tokAt(-2), "; %var% =") && tok->tokAt(-2)->isSplittedVarDeclEq()) {
                    isInitialization = true;
                    bool trivial = true;
                    visitAstNodes(tok->astOperand2(),
                                  [&](const Token *rhs) {
                        if (Token::simpleMatch(rhs, "{ 0 }"))
                            return ChildrenToVisit::none;
                        if (Token::Match(rhs, "%str%|%num%|%name%") && !rhs->varId())
                            return ChildrenToVisit::none;
                        if (Token::Match(rhs, ":: %name%") && rhs->hasKnownIntValue())
                            return ChildrenToVisit::none;
                        if (rhs->isCast())
                            return ChildrenToVisit::op2;
                        trivial = false;
                        return ChildrenToVisit::done;
                    });
                    if (trivial)
                        continue;
                }

                const Token* rhs = tok->astOperand2();
                // Do not warn about assignment with 0 / NULL
                if ((rhs && MathLib::isNullValue(rhs->str())) || isNullOperand(rhs))
                    continue;

                if (tok->astOperand1()->variable() && tok->astOperand1()->variable()->isReference())
                    // todo: check references
                    continue;

                if (tok->astOperand1()->variable() && tok->astOperand1()->variable()->isStatic())
                    // todo: check static variables
                    continue;

                bool inconclusive = false;
                if (mTokenizer->isCPP() && tok->astOperand1()->valueType()) {
                    // If there is a custom assignment operator => this is inconclusive
                    if (tok->astOperand1()->valueType()->typeScope) {
                        const std::string op = "operator" + tok->str();
                        for (const Function& f : tok->astOperand1()->valueType()->typeScope->functionList) {
                            if (f.name() == op) {
                                inconclusive = true;
                                break;
                            }
                        }
                    }
                    // assigning a smart pointer has side effects
                    if (tok->astOperand1()->valueType()->type == ValueType::SMART_POINTER)
                        break;
                }
                if (inconclusive && !mSettings->certainty.isEnabled(Certainty::inconclusive))
                    continue;

                FwdAnalysis fwdAnalysis(mTokenizer->isCPP(), mSettings->library);
                if (fwdAnalysis.hasOperand(tok->astOperand2(), tok->astOperand1()))
                    continue;

                // Is there a redundant assignment?
                const Token *start;
                if (tok->isAssignmentOp())
                    start = tok->next();
                else
                    start = tok->findExpressionStartEndTokens().second->next();

                // Get next assignment..
                const Token *nextAssign = fwdAnalysis.reassign(tok->astOperand1(), start, scope->bodyEnd);

                if (!nextAssign)
                    continue;

                // there is redundant assignment. Is there a case between the assignments?
                bool hasCase = false;
                for (const Token *tok2 = tok; tok2 != nextAssign; tok2 = tok2->next()) {
                    if (tok2->str() == "break" || tok2->str() == "return")
                        break;
                    if (tok2->str() == "case") {
                        hasCase = true;
                        break;
                    }
                }

                // warn
                if (hasCase)
                    redundantAssignmentInSwitchError(tok, nextAssign, tok->astOperand1()->expressionString());
                else if (isInitialization)
                    redundantInitializationError(tok, nextAssign, tok->astOperand1()->expressionString(), inconclusive);
                else
                    redundantAssignmentError(tok, nextAssign, tok->astOperand1()->expressionString(), inconclusive);
            }
        }
    }
}

void CheckOther::redundantCopyError(const Token *tok1, const Token* tok2, const std::string& var)
{
    const std::list<const Token *> callstack = { tok1, tok2 };
    reportError(callstack, Severity::performance, "redundantCopy",
                "$symbol:" + var + "\n"
                "Buffer '$symbol' is being written before its old content has been used.", CWE563, Certainty::normal);
}

void CheckOther::redundantCopyInSwitchError(const Token *tok1, const Token* tok2, const std::string &var)
{
    const std::list<const Token *> callstack = { tok1, tok2 };
    reportError(callstack, Severity::style, "redundantCopyInSwitch",
                "$symbol:" + var + "\n"
                "Buffer '$symbol' is being written before its old content has been used. 'break;' missing?", CWE563, Certainty::normal);
}

void CheckOther::redundantAssignmentError(const Token *tok1, const Token* tok2, const std::string& var, bool inconclusive)
{
    const ErrorPath errorPath = { ErrorPathItem(tok1, var + " is assigned"), ErrorPathItem(tok2, var + " is overwritten") };
    if (inconclusive)
        reportError(errorPath, Severity::style, "redundantAssignment",
                    "$symbol:" + var + "\n"
                    "Variable '$symbol' is reassigned a value before the old one has been used if variable is no semaphore variable.\n"
                    "Variable '$symbol' is reassigned a value before the old one has been used. Make sure that this variable is not used like a semaphore in a threading environment before simplifying this code.", CWE563, Certainty::inconclusive);
    else
        reportError(errorPath, Severity::style, "redundantAssignment",
                    "$symbol:" + var + "\n"
                    "Variable '$symbol' is reassigned a value before the old one has been used.", CWE563, Certainty::normal);
}

void CheckOther::redundantInitializationError(const Token *tok1, const Token* tok2, const std::string& var, bool inconclusive)
{
    const ErrorPath errorPath = { ErrorPathItem(tok1, var + " is initialized"), ErrorPathItem(tok2, var + " is overwritten") };
    reportError(errorPath, Severity::style, "redundantInitialization",
                "$symbol:" + var + "\nRedundant initialization for '$symbol'. The initialized value is overwritten before it is read.",
                CWE563,
                inconclusive ? Certainty::inconclusive : Certainty::normal);
}

void CheckOther::redundantAssignmentInSwitchError(const Token *tok1, const Token* tok2, const std::string &var)
{
    const ErrorPath errorPath = { ErrorPathItem(tok1, "$symbol is assigned"), ErrorPathItem(tok2, "$symbol is overwritten") };
    reportError(errorPath, Severity::style, "redundantAssignInSwitch",
                "$symbol:" + var + "\n"
                "Variable '$symbol' is reassigned a value before the old one has been used. 'break;' missing?", CWE563, Certainty::normal);
}


//---------------------------------------------------------------------------
//    switch (x)
//    {
//        case 2:
//            y = a;        // <- this assignment is redundant
//        case 3:
//            y = b;        // <- case 2 falls through and sets y twice
//    }
//---------------------------------------------------------------------------
static inline bool isFunctionOrBreakPattern(const Token *tok)
{
    if (Token::Match(tok, "%name% (") || Token::Match(tok, "break|continue|return|exit|goto|throw"))
        return true;

    return false;
}

void CheckOther::checkRedundantAssignmentInSwitch()
{
    if (!mSettings->severity.isEnabled(Severity::warning))
        return;

    const SymbolDatabase *symbolDatabase = mTokenizer->getSymbolDatabase();

    // Find the beginning of a switch. E.g.:
    //   switch (var) { ...
    for (const Scope &switchScope : symbolDatabase->scopeList) {
        if (switchScope.type != Scope::eSwitch || !switchScope.bodyStart)
            continue;

        // Check the contents of the switch statement
        std::map<int, const Token*> varsWithBitsSet;
        std::map<int, std::string> bitOperations;

        for (const Token *tok2 = switchScope.bodyStart->next(); tok2 != switchScope.bodyEnd; tok2 = tok2->next()) {
            if (tok2->str() == "{") {
                // Inside a conditional or loop. Don't mark variable accesses as being redundant. E.g.:
                //   case 3: b = 1;
                //   case 4: if (a) { b = 2; }    // Doesn't make the b=1 redundant because it's conditional
                if (Token::Match(tok2->previous(), ")|else {") && tok2->link()) {
                    const Token* endOfConditional = tok2->link();
                    for (const Token* tok3 = tok2; tok3 != endOfConditional; tok3 = tok3->next()) {
                        if (tok3->varId() != 0) {
                            varsWithBitsSet.erase(tok3->varId());
                            bitOperations.erase(tok3->varId());
                        } else if (isFunctionOrBreakPattern(tok3)) {
                            varsWithBitsSet.clear();
                            bitOperations.clear();
                        }
                    }
                    tok2 = endOfConditional;
                }
            }

            // Variable assignment. Report an error if it's assigned to twice before a break. E.g.:
            //    case 3: b = 1;    // <== redundant
            //    case 4: b = 2;

            if (Token::Match(tok2->previous(), ";|{|}|: %var% = %any% ;")) {
                varsWithBitsSet.erase(tok2->varId());
                bitOperations.erase(tok2->varId());
            }

            // Bitwise operation. Report an error if it's performed twice before a break. E.g.:
            //    case 3: b |= 1;    // <== redundant
            //    case 4: b |= 1;
            else if (Token::Match(tok2->previous(), ";|{|}|: %var% %assign% %num% ;") &&
                     (tok2->strAt(1) == "|=" || tok2->strAt(1) == "&=") &&
                     Token::Match(tok2->next()->astOperand2(), "%num%")) {
                const std::string bitOp = tok2->strAt(1)[0] + tok2->strAt(2);
                const std::map<int, const Token*>::const_iterator i2 = varsWithBitsSet.find(tok2->varId());

                // This variable has not had a bit operation performed on it yet, so just make a note of it
                if (i2 == varsWithBitsSet.end()) {
                    varsWithBitsSet[tok2->varId()] = tok2;
                    bitOperations[tok2->varId()] = bitOp;
                }

                // The same bit operation has been performed on the same variable twice, so report an error
                else if (bitOperations[tok2->varId()] == bitOp)
                    redundantBitwiseOperationInSwitchError(i2->second, i2->second->str());

                // A different bit operation was performed on the variable, so clear it
                else {
                    varsWithBitsSet.erase(tok2->varId());
                    bitOperations.erase(tok2->varId());
                }
            }

            // Bitwise operation. Report an error if it's performed twice before a break. E.g.:
            //    case 3: b = b | 1;    // <== redundant
            //    case 4: b = b | 1;
            else if (Token::Match(tok2->previous(), ";|{|}|: %var% = %name% %or%|& %num% ;") &&
                     tok2->varId() == tok2->tokAt(2)->varId()) {
                const std::string bitOp = tok2->strAt(3) + tok2->strAt(4);
                const std::map<int, const Token*>::const_iterator i2 = varsWithBitsSet.find(tok2->varId());

                // This variable has not had a bit operation performed on it yet, so just make a note of it
                if (i2 == varsWithBitsSet.end()) {
                    varsWithBitsSet[tok2->varId()] = tok2;
                    bitOperations[tok2->varId()] = bitOp;
                }

                // The same bit operation has been performed on the same variable twice, so report an error
                else if (bitOperations[tok2->varId()] == bitOp)
                    redundantBitwiseOperationInSwitchError(i2->second, i2->second->str());

                // A different bit operation was performed on the variable, so clear it
                else {
                    varsWithBitsSet.erase(tok2->varId());
                    bitOperations.erase(tok2->varId());
                }
            }

            // Not a simple assignment so there may be good reason if this variable is assigned to twice. E.g.:
            //    case 3: b = 1;
            //    case 4: b++;
            else if (tok2->varId() != 0 && tok2->strAt(1) != "|" && tok2->strAt(1) != "&") {
                varsWithBitsSet.erase(tok2->varId());
                bitOperations.erase(tok2->varId());
            }

            // Reset our record of assignments if there is a break or function call. E.g.:
            //    case 3: b = 1; break;
            if (isFunctionOrBreakPattern(tok2)) {
                varsWithBitsSet.clear();
                bitOperations.clear();
            }
        }
    }
}

void CheckOther::redundantBitwiseOperationInSwitchError(const Token *tok, const std::string &varname)
{
    reportError(tok, Severity::style,
                "redundantBitwiseOperationInSwitch",
                "$symbol:" + varname + "\n"
                "Redundant bitwise operation on '$symbol' in 'switch' statement. 'break;' missing?");
}


//---------------------------------------------------------------------------
// Check for statements like case A||B: in switch()
//---------------------------------------------------------------------------
void CheckOther::checkSuspiciousCaseInSwitch()
{
    if (!mSettings->certainty.isEnabled(Certainty::inconclusive) || !mSettings->severity.isEnabled(Severity::warning))
        return;

    const SymbolDatabase *symbolDatabase = mTokenizer->getSymbolDatabase();

    for (const Scope & scope : symbolDatabase->scopeList) {
        if (scope.type != Scope::eSwitch)
            continue;

        for (const Token* tok = scope.bodyStart->next(); tok != scope.bodyEnd; tok = tok->next()) {
            if (tok->str() == "case") {
                const Token* finding = nullptr;
                for (const Token* tok2 = tok->next(); tok2; tok2 = tok2->next()) {
                    if (tok2->str() == ":")
                        break;
                    if (Token::Match(tok2, "[;}{]"))
                        break;

                    if (tok2->str() == "?")
                        finding = nullptr;
                    else if (Token::Match(tok2, "&&|%oror%"))
                        finding = tok2;
                }
                if (finding)
                    suspiciousCaseInSwitchError(finding, finding->str());
            }
        }
    }
}

void CheckOther::suspiciousCaseInSwitchError(const Token* tok, const std::string& operatorString)
{
    reportError(tok, Severity::warning, "suspiciousCase",
                "Found suspicious case label in switch(). Operator '" + operatorString + "' probably doesn't work as intended.\n"
                "Using an operator like '" + operatorString + "' in a case label is suspicious. Did you intend to use a bitwise operator, multiple case labels or if/else instead?", CWE398, Certainty::inconclusive);
}

//---------------------------------------------------------------------------
//    Find consecutive return, break, continue, goto or throw statements. e.g.:
//        break; break;
//    Detect dead code, that follows such a statement. e.g.:
//        return(0); foo();
//---------------------------------------------------------------------------
void CheckOther::checkUnreachableCode()
{
    if (!mSettings->severity.isEnabled(Severity::style))
        return;
    const bool printInconclusive = mSettings->certainty.isEnabled(Certainty::inconclusive);
    const SymbolDatabase* symbolDatabase = mTokenizer->getSymbolDatabase();
    for (const Scope * scope : symbolDatabase->functionScopes) {
        for (const Token* tok = scope->bodyStart; tok && tok != scope->bodyEnd; tok = tok->next()) {
            const Token* secondBreak = nullptr;
            const Token* labelName = nullptr;
            if (tok->link() && Token::Match(tok, "(|[|<"))
                tok = tok->link();
            else if (Token::Match(tok, "break|continue ;"))
                secondBreak = tok->tokAt(2);
            else if (Token::Match(tok, "[;{}:] return|throw") && tok->next()->isKeyword()) {
                if (Token::simpleMatch(tok->astParent(), "?"))
                    continue;
                tok = tok->next(); // tok should point to return or throw
                for (const Token *tok2 = tok->next(); tok2; tok2 = tok2->next()) {
                    if (tok2->str() == "(" || tok2->str() == "{")
                        tok2 = tok2->link();
                    if (tok2->str() == ";") {
                        secondBreak = tok2->next();
                        break;
                    }
                }
            } else if (Token::Match(tok, "goto %any% ;")) {
                secondBreak = tok->tokAt(3);
                labelName = tok->next();
            } else if (Token::Match(tok, "%name% (") && mSettings->library.isnoreturn(tok) && !Token::Match(tok->next()->astParent(), "?|:")) {
                if ((!tok->function() || (tok->function()->token != tok && tok->function()->tokenDef != tok)) && tok->linkAt(1)->strAt(1) != "{")
                    secondBreak = tok->linkAt(1)->tokAt(2);
                if (Token::simpleMatch(secondBreak, "return")) {
                    // clarification for tools that function returns
                    continue;
                }
            }

            // Statements follow directly, no line between them. (#3383)
            // TODO: Try to find a better way to avoid false positives due to preprocessor configurations.
            const bool inconclusive = secondBreak && (secondBreak->linenr() - 1 > secondBreak->previous()->linenr());

            if (secondBreak && (printInconclusive || !inconclusive)) {
                if (Token::Match(secondBreak, "continue|goto|throw|return") && secondBreak->isKeyword()) {
                    duplicateBreakError(secondBreak, inconclusive);
                    tok = Token::findmatch(secondBreak, "[}:]");
                } else if (secondBreak->str() == "break") { // break inside switch as second break statement should not issue a warning
                    if (tok->str() == "break") // If the previous was a break, too: Issue warning
                        duplicateBreakError(secondBreak, inconclusive);
                    else {
                        if (tok->scope()->type != Scope::eSwitch) // Check, if the enclosing scope is a switch
                            duplicateBreakError(secondBreak, inconclusive);
                    }
                    tok = Token::findmatch(secondBreak, "[}:]");
                } else if (!Token::Match(secondBreak, "return|}|case|default") && secondBreak->strAt(1) != ":") { // TODO: No bailout for unconditional scopes
                    // If the goto label is followed by a loop construct in which the label is defined it's quite likely
                    // that the goto jump was intended to skip some code on the first loop iteration.
                    bool labelInFollowingLoop = false;
                    if (labelName && Token::Match(secondBreak, "while|do|for")) {
                        const Token *scope2 = Token::findsimplematch(secondBreak, "{");
                        if (scope2) {
                            for (const Token *tokIter = scope2; tokIter != scope2->link() && tokIter; tokIter = tokIter->next()) {
                                if (Token::Match(tokIter, "[;{}] %any% :") && labelName->str() == tokIter->strAt(1)) {
                                    labelInFollowingLoop = true;
                                    break;
                                }
                            }
                        }
                    }

                    // hide FP for statements that just hide compiler warnings about unused function arguments
                    bool silencedCompilerWarningOnly = false;
                    const Token *silencedWarning = secondBreak;
                    for (;;) {
                        if (Token::Match(silencedWarning, "( void ) %name% ;")) {
                            silencedWarning = silencedWarning->tokAt(5);
                            continue;
                        } else if (silencedWarning && silencedWarning == scope->bodyEnd)
                            silencedCompilerWarningOnly = true;

                        break;
                    }
                    if (silencedWarning)
                        secondBreak = silencedWarning;

                    if (!labelInFollowingLoop && !silencedCompilerWarningOnly)
                        unreachableCodeError(secondBreak, inconclusive);
                    tok = Token::findmatch(secondBreak, "[}:]");
                } else
                    tok = secondBreak;

                if (!tok)
                    break;
                tok = tok->previous(); // Will be advanced again by for loop
            }
        }
    }
}

void CheckOther::duplicateBreakError(const Token *tok, bool inconclusive)
{
    reportError(tok, Severity::style, "duplicateBreak",
                "Consecutive return, break, continue, goto or throw statements are unnecessary.\n"
                "Consecutive return, break, continue, goto or throw statements are unnecessary. "
                "The second statement can never be executed, and so should be removed.", CWE561, inconclusive ? Certainty::inconclusive : Certainty::normal);
}

void CheckOther::unreachableCodeError(const Token *tok, bool inconclusive)
{
    reportError(tok, Severity::style, "unreachableCode",
                "Statements following return, break, continue, goto or throw will never be executed.", CWE561, inconclusive ? Certainty::inconclusive : Certainty::normal);
}

//---------------------------------------------------------------------------
// Check scope of variables..
//---------------------------------------------------------------------------
void CheckOther::checkVariableScope()
{
    if (mSettings->clang)
        return;

    if (!mSettings->severity.isEnabled(Severity::style))
        return;

    const SymbolDatabase *symbolDatabase = mTokenizer->getSymbolDatabase();

    // In C it is common practice to declare local variables at the
    // start of functions.
    if (mSettings->daca && mTokenizer->isC())
        return;

    for (const Variable* var : symbolDatabase->variableList()) {
        if (!var || !var->isLocal() || var->isConst())
            continue;

        const bool isPtrOrRef = var->isPointer() || var->isReference();
        const bool isSimpleType = var->typeStartToken()->isStandardType() || var->typeStartToken()->isEnumType() || (mTokenizer->isC() && var->type() && var->type()->isStructType());
        if (!isPtrOrRef && !isSimpleType && !astIsContainer(var->nameToken()))
            continue;

        if (mTokenizer->hasIfdef(var->nameToken(), var->scope()->bodyEnd))
            continue;

        // reference of range for loop variable..
        if (Token::Match(var->nameToken()->previous(), "& %var% = %var% .")) {
            const Token *otherVarToken = var->nameToken()->tokAt(2);
            const Variable *otherVar = otherVarToken->variable();
            if (otherVar && Token::Match(otherVar->nameToken(), "%var% :") &&
                otherVar->nameToken()->next()->astParent() &&
                Token::simpleMatch(otherVar->nameToken()->next()->astParent()->previous(), "for ("))
                continue;
        }

        bool forHead = false; // Don't check variables declared in header of a for loop
        for (const Token* tok = var->typeStartToken(); tok; tok = tok->previous()) {
            if (tok->str() == "(") {
                forHead = true;
                break;
            } else if (Token::Match(tok, "[;{}]"))
                break;
        }
        if (forHead)
            continue;

        const Token* tok = var->nameToken()->next();
        if (Token::Match(tok, "; %varid% = %any% ;", var->declarationId())) {
            tok = tok->tokAt(3);
            if (!tok->isNumber() && tok->tokType() != Token::eString && tok->tokType() != Token::eChar && !tok->isBoolean())
                continue;
        }
        // bailout if initialized with function call that has possible side effects
        if (Token::Match(tok, "[(=]") && Token::simpleMatch(tok->astOperand2(), "("))
            continue;
        bool reduce = true;
        bool used = false; // Don't warn about unused variables
        for (; tok && tok != var->scope()->bodyEnd; tok = tok->next()) {
            if (tok->str() == "{" && tok->scope() != tok->previous()->scope() && !tok->isExpandedMacro() && !isWithinScope(tok, var, Scope::ScopeType::eLambda)) {
                if (used) {
                    bool used2 = false;
                    if (!checkInnerScope(tok, var, used2) || used2) {
                        reduce = false;
                        break;
                    }
                } else if (!checkInnerScope(tok, var, used)) {
                    reduce = false;
                    break;
                }

                tok = tok->link();

                // parse else if blocks..
            } else if (Token::simpleMatch(tok, "else { if (") && Token::simpleMatch(tok->linkAt(3), ") {")) {
                const Token *endif = tok->linkAt(3)->linkAt(1);
                bool elseif = false;
                if (Token::simpleMatch(endif, "} }"))
                    elseif = true;
                else if (Token::simpleMatch(endif, "} else {") && Token::simpleMatch(endif->linkAt(2),"} }"))
                    elseif = true;
                if (elseif && Token::findmatch(tok->next(), "%varid%", tok->linkAt(1), var->declarationId())) {
                    reduce = false;
                    break;
                }
            } else if (tok->varId() == var->declarationId() || tok->str() == "goto") {
                reduce = false;
                break;
            }
        }

        if (reduce && used)
            variableScopeError(var->nameToken(), var->name());
    }
}

bool CheckOther::checkInnerScope(const Token *tok, const Variable* var, bool& used)
{
    const Scope* scope = tok->next()->scope();
    bool loopVariable = scope->isLoopScope();
    bool noContinue = true;
    const Token* forHeadEnd = nullptr;
    const Token* end = tok->link();
    if (scope->type == Scope::eUnconditional && (tok->strAt(-1) == ")" || tok->previous()->isName())) // Might be an unknown macro like BOOST_FOREACH
        loopVariable = true;

    if (scope->type == Scope::eDo) {
        end = end->linkAt(2);
    } else if (loopVariable && tok->strAt(-1) == ")") {
        tok = tok->linkAt(-1); // Jump to opening ( of for/while statement
    } else if (scope->type == Scope::eSwitch) {
        for (const Scope* innerScope : scope->nestedList) {
            if (used) {
                bool used2 = false;
                if (!checkInnerScope(innerScope->bodyStart, var, used2) || used2) {
                    return false;
                }
            } else if (!checkInnerScope(innerScope->bodyStart, var, used)) {
                return false;
            }
        }
    }

    bool bFirstAssignment=false;
    for (; tok && tok != end; tok = tok->next()) {
        if (tok->str() == "goto")
            return false;
        if (tok->str() == "continue")
            noContinue = false;

        if (Token::simpleMatch(tok, "for ("))
            forHeadEnd = tok->linkAt(1);
        if (tok == forHeadEnd)
            forHeadEnd = nullptr;

        if (loopVariable && noContinue && tok->scope() == scope && !forHeadEnd && scope->type != Scope::eSwitch && Token::Match(tok, "%varid% =", var->declarationId())) { // Assigned in outer scope.
            loopVariable = false;
            int indent = 0;
            for (const Token* tok2 = tok->tokAt(2); tok2; tok2 = tok2->next()) { // Ensure that variable isn't used on right side of =, too
                if (tok2->str() == "(")
                    indent++;
                else if (tok2->str() == ")") {
                    if (indent == 0)
                        break;
                    indent--;
                } else if (tok2->str() == ";")
                    break;
                else if (tok2->varId() == var->declarationId()) {
                    loopVariable = true;
                    break;
                }
            }
        }

        if (loopVariable && Token::Match(tok, "%varid% !!=", var->declarationId())) // Variable used in loop
            return false;

        if (Token::Match(tok, "& %varid%", var->declarationId())) // Taking address of variable
            return false;

        if (Token::Match(tok, "%varid% =", var->declarationId()))
            bFirstAssignment = true;

        if (!bFirstAssignment && Token::Match(tok, "* %varid%", var->declarationId())) // dereferencing means access to previous content
            return false;

        if (Token::Match(tok, "= %varid%", var->declarationId()) && (var->isArray() || var->isPointer() || (var->valueType() && var->valueType()->container))) // Create a copy of array/pointer. Bailout, because the memory it points to might be necessary in outer scope
            return false;

        if (tok->varId() == var->declarationId()) {
            used = true;
            if (scope == tok->scope()) {
                if (scope->type == Scope::eSwitch)
                    return false; // Used in outer switch scope - unsafe or impossible to reduce scope

                if (scope->bodyStart && scope->bodyStart->isSimplifiedScope())
                    return false; // simplified if/for/switch init statement
            }
        }
    }

    return true;
}

void CheckOther::variableScopeError(const Token *tok, const std::string &varname)
{
    reportError(tok,
                Severity::style,
                "variableScope",
                "$symbol:" + varname + "\n"
                "The scope of the variable '$symbol' can be reduced.\n"
                "The scope of the variable '$symbol' can be reduced. Warning: Be careful "
                "when fixing this message, especially when there are inner loops. Here is an "
                "example where cppcheck will write that the scope for 'i' can be reduced:\n"
                "void f(int x)\n"
                "{\n"
                "    int i = 0;\n"
                "    if (x) {\n"
                "        // it's safe to move 'int i = 0;' here\n"
                "        for (int n = 0; n < 10; ++n) {\n"
                "            // it is possible but not safe to move 'int i = 0;' here\n"
                "            do_something(&i);\n"
                "        }\n"
                "    }\n"
                "}\n"
                "When you see this message it is always safe to reduce the variable scope 1 level.", CWE398, Certainty::normal);
}

//---------------------------------------------------------------------------
// Comma in return statement: return a+1, b++;. (experimental)
//---------------------------------------------------------------------------
void CheckOther::checkCommaSeparatedReturn()
{
    // This is experimental for now. See #5076
    if (!mSettings->certainty.isEnabled(Certainty::experimental))
        return;

    if (!mSettings->severity.isEnabled(Severity::style))
        return;

    for (const Token *tok = mTokenizer->tokens(); tok; tok = tok->next()) {
        if (tok->str() == "return") {
            tok = tok->next();
            while (tok && tok->str() != ";") {
                if (tok->link() && Token::Match(tok, "[([{<]"))
                    tok = tok->link();

                if (!tok->isExpandedMacro() && tok->str() == "," && tok->linenr() != tok->next()->linenr())
                    commaSeparatedReturnError(tok);

                tok = tok->next();
            }
            // bailout: missing semicolon (invalid code / bad tokenizer)
            if (!tok)
                break;
        }
    }
}

void CheckOther::commaSeparatedReturnError(const Token *tok)
{
    reportError(tok,
                Severity::style,
                "commaSeparatedReturn",
                "Comma is used in return statement. The comma can easily be misread as a ';'.\n"
                "Comma is used in return statement. When comma is used in a return statement it can "
                "easily be misread as a semicolon. For example in the code below the value "
                "of 'b' is returned if the condition is true, but it is easy to think that 'a+1' is "
                "returned:\n"
                "    if (x)\n"
                "        return a + 1,\n"
                "    b++;\n"
                "However it can be useful to use comma in macros. Cppcheck does not warn when such a "
                "macro is then used in a return statement, it is less likely such code is misunderstood.", CWE398, Certainty::normal);
}

//---------------------------------------------------------------------------
// Check for function parameters that should be passed by const reference
//---------------------------------------------------------------------------
static int estimateSize(const Type* type, const Settings* settings, const SymbolDatabase* symbolDatabase, int recursionDepth = 0)
{
    if (recursionDepth > 20)
        return 0;

    int cumulatedSize = 0;
    const bool isUnion = type->classScope->type == Scope::ScopeType::eUnion;
    const auto accumulateSize = [](int& cumulatedSize, int size, bool isUnion) -> void {
        if (isUnion)
            cumulatedSize = std::max(cumulatedSize, size);
        else
            cumulatedSize += size;
    };
    for (const Variable&var : type->classScope->varlist) {
        int size = 0;
        if (var.isStatic())
            continue;
        if (var.isPointer() || var.isReference())
            size = settings->sizeof_pointer;
        else if (var.type() && var.type()->classScope)
            size = estimateSize(var.type(), settings, symbolDatabase, recursionDepth+1);
        else if (var.valueType() && var.valueType()->type == ValueType::Type::CONTAINER)
            size = 3 * settings->sizeof_pointer; // Just guess
        else
            size = symbolDatabase->sizeOfType(var.typeStartToken());

        if (var.isArray())
            size *= std::accumulate(var.dimensions().begin(), var.dimensions().end(), 1, [](int v, const Dimension& d) {
                return v *= d.num;
            });

        accumulateSize(cumulatedSize, size, isUnion);
    }
    for (const Type::BaseInfo &baseInfo : type->derivedFrom) {
        if (baseInfo.type && baseInfo.type->classScope)
            cumulatedSize += estimateSize(baseInfo.type, settings, symbolDatabase, recursionDepth+1);
    }
    return cumulatedSize;
}

static bool canBeConst(const Variable *var, const Settings* settings)
{
    {
        // check initializer list. If variable is moved from it can't be const.
        const Function* func_scope = var->scope()->function;
        if (func_scope->type == Function::Type::eConstructor) {
            //could be initialized in initializer list
            if (func_scope->arg->link()->next()->str() == ":") {
                for (const Token* tok2 = func_scope->arg->link()->next()->next(); tok2 != var->scope()->bodyStart; tok2 = tok2->next()) {
                    if (tok2->varId() != var->declarationId())
                        continue;
                    const Token* parent = tok2->astParent();
                    if (parent && Token::simpleMatch(parent->previous(), "move ("))
                        return false;
                }
            }
        }
    }
    for (const Token* tok2 = var->scope()->bodyStart; tok2 != var->scope()->bodyEnd; tok2 = tok2->next()) {
        if (tok2->varId() != var->declarationId())
            continue;

        const Token* parent = tok2->astParent();
        if (!parent)
            continue;
        if (parent->str() == "<<" || isLikelyStreamRead(true, parent)) {
            if (parent->str() == "<<" && parent->astOperand1() == tok2)
                return false;
            if (parent->str() == ">>" && parent->astOperand2() == tok2)
                return false;
        } else if (parent->str() == "," || parent->str() == "(") { // function argument
            const Token* tok3 = tok2->previous();
            int argNr = 0;
            while (tok3 && tok3->str() != "(") {
                if (tok3->link() && Token::Match(tok3, ")|]|}|>"))
                    tok3 = tok3->link();
                else if (tok3->link())
                    break;
                else if (tok3->str() == ";")
                    break;
                else if (tok3->str() == ",")
                    argNr++;
                tok3 = tok3->previous();
            }
            if (!tok3 || tok3->str() != "(")
                return false;
            const Token* functionTok = tok3->astOperand1();
            if (!functionTok)
                return false;
            const Function* tokFunction = functionTok->function();
            if (!tokFunction && functionTok->str() == "." && (functionTok = functionTok->astOperand2()))
                tokFunction = functionTok->function();
            if (tokFunction) {
                const Variable* argVar = tokFunction->getArgumentVar(argNr);
                if (!argVar || (!argVar->isConst() && argVar->isReference()))
                    return false;
            }
            else if (!settings->library.isFunctionConst(functionTok))
                return false;
        } else if (parent->isUnaryOp("&")) {
            // TODO: check how pointer is used
            return false;
        } else if (parent->isConstOp() ||
                   (parent->astOperand2() && settings->library.isFunctionConst(parent->astOperand2())))
            continue;
        else if (parent->isAssignmentOp()) {
            if (parent->astOperand1() == tok2)
                return false;
            const Variable* assignedVar = parent->astOperand1() ? parent->astOperand1()->variable() : nullptr;
            if (assignedVar &&
                !assignedVar->isConst() &&
                assignedVar->isReference() &&
                assignedVar->nameToken() == parent->astOperand1())
                return false;
        } else if (Token::Match(tok2, "%var% . %name% (")) {
            const Function* func = tok2->tokAt(2)->function();
            if (func && (func->isConst() || func->isStatic()))
                continue;
            else
                return false;
        } else
            return false;
    }

    return true;
}

void CheckOther::checkPassByReference()
{
    if (!mSettings->severity.isEnabled(Severity::performance) || mTokenizer->isC())
        return;

    const SymbolDatabase * const symbolDatabase = mTokenizer->getSymbolDatabase();

    for (const Variable* var : symbolDatabase->variableList()) {
        if (!var || !var->isArgument() || !var->isClass() || var->isPointer() || var->isArray() || var->isReference() || var->isEnumType())
            continue;

        if (var->scope() && var->scope()->function->arg->link()->strAt(-1) == "...")
            continue; // references could not be used as va_start parameters (#5824)

        if ((var->declEndToken() && var->declEndToken()->isExternC()) ||
            (var->scope() && var->scope()->function && var->scope()->function->tokenDef && var->scope()->function->tokenDef->isExternC()))
            continue; // references cannot be used in functions in extern "C" blocks

        bool inconclusive = false;

        const bool isContainer = var->valueType() && var->valueType()->type == ValueType::Type::CONTAINER && var->valueType()->container && !var->valueType()->container->view;
        if (!isContainer) {
            if (var->type() && !var->type()->isEnumType()) { // Check if type is a struct or class.
                // Ensure that it is a large object.
                if (!var->type()->classScope)
                    inconclusive = true;
                else if (estimateSize(var->type(), mSettings, symbolDatabase) <= 2 * mSettings->sizeof_pointer)
                    continue;
            }
            else
                continue;
        }

        if (inconclusive && !mSettings->certainty.isEnabled(Certainty::inconclusive))
            continue;

        const bool isConst = var->isConst();
        if (isConst) {
            passedByValueError(var->nameToken(), var->name(), inconclusive);
            continue;
        }

        // Check if variable could be const
        if (!var->scope() || var->scope()->function->hasVirtualSpecifier())
            continue;

        if (canBeConst(var, mSettings)) {
            passedByValueError(var->nameToken(), var->name(), inconclusive);
        }
    }
}

void CheckOther::passedByValueError(const Token *tok, const std::string &parname, bool inconclusive)
{
    reportError(tok, Severity::performance, "passedByValue",
                "$symbol:" + parname + "\n"
                "Function parameter '$symbol' should be passed by const reference.\n"
                "Parameter '$symbol' is passed by value. It could be passed "
                "as a const reference which is usually faster and recommended in C++.", CWE398, inconclusive ? Certainty::inconclusive : Certainty::normal);
}

static bool isUnusedVariable(const Variable *var)
{
    if (!var)
        return false;
    if (!var->scope())
        return false;
    const Token *start = var->declEndToken();
    if (!start)
        return false;
    if (Token::Match(start, "; %varid% =", var->declarationId()))
        start = start->tokAt(2);
    return !Token::findmatch(start->next(), "%varid%", var->scope()->bodyEnd, var->declarationId());
}

static bool isVariableMutableInInitializer(const Token* start, const Token * end, nonneg int varid)
{
    if (!start)
        return false;
    if (!end)
        return false;
    for (const Token *tok = start; tok != end; tok = tok->next()) {
        if (tok->varId() != varid)
            continue;
        if (tok->astParent()) {
            const Token * memberTok = tok->astParent()->previous();
            if (Token::Match(memberTok, "%var% (") && memberTok->variable()) {
                const Variable * memberVar = memberTok->variable();
                if (memberVar->isClass())
                    //TODO: check if the called constructor could live with a const variable
                    // pending that, assume the worst (that it can't)
                    return true;
                if (!memberVar->isReference())
                    continue;
                if (memberVar->isConst())
                    continue;
            }
            return true;
        } else {
            return true;
        }
    }
    return false;
}

void CheckOther::checkConstVariable()
{
    if (!mSettings->severity.isEnabled(Severity::style) || mTokenizer->isC())
        return;

    const SymbolDatabase *const symbolDatabase = mTokenizer->getSymbolDatabase();

    for (const Variable *var : symbolDatabase->variableList()) {
        if (!var)
            continue;
        if (!var->isReference())
            continue;
        if (var->isRValueReference())
            continue;
        if (var->isPointer())
            continue;
        if (var->isConst())
            continue;
        const Scope* scope = var->scope();
        if (!scope)
            continue;
        const Function* function = scope->function;
        if (!function && !scope->isLocal())
            continue;
        if (function && var->isArgument()) {
            if (function->isImplicitlyVirtual() || function->templateDef)
                continue;
            if (isUnusedVariable(var))
                continue;
            if (function->isConstructor() && isVariableMutableInInitializer(function->constructorMemberInitialization(), scope->bodyStart, var->declarationId()))
                continue;
        }
        if (var->isGlobal())
            continue;
        if (var->isStatic())
            continue;
        if (var->isArray())
            continue;
        if (var->isEnumType())
            continue;
        if (var->isVolatile())
            continue;
        if (isAliased(var))
            continue;
        if (isStructuredBindingVariable(var)) // TODO: check all bound variables
            continue;
        if (isVariableChanged(var, mSettings, mTokenizer->isCPP()))
            continue;
        const bool hasFunction = function != nullptr;
        if (!hasFunction) {
            const Scope* functionScope = scope;
            do {
                functionScope = functionScope->nestedIn;
            } while (functionScope && !(function = functionScope->function));
        }
        if (function && Function::returnsReference(function) && !Function::returnsConst(function)) {
            std::vector<const Token*> returns = Function::findReturns(function);
            if (std::any_of(returns.begin(), returns.end(), [&](const Token* retTok) {
                if (retTok->varId() == var->declarationId())
                    return true;
                while (retTok && retTok->isCast())
                    retTok = retTok->astOperand2();
                while (Token::simpleMatch(retTok, "."))
                    retTok = retTok->astOperand2();
                return hasLifetimeToken(getParentLifetime(retTok), var->nameToken());
            }))
                continue;
        }
        // Skip if address is taken
        if (Token::findmatch(var->nameToken(), "& %varid%", scope->bodyEnd, var->declarationId()))
            continue;
        // Skip if another non-const variable is initialized with this variable
        {
            //Is it the right side of an initialization of a non-const reference
            bool usedInAssignment = false;
            for (const Token* tok = var->nameToken(); tok != scope->bodyEnd && tok != nullptr; tok = tok->next()) {
                if (Token::Match(tok, "& %var% = %varid%", var->declarationId())) {
                    const Variable* refvar = tok->next()->variable();
                    if (refvar && !refvar->isConst() && refvar->nameToken() == tok->next()) {
                        usedInAssignment = true;
                        break;
                    }
                }
            }
            if (usedInAssignment)
                continue;
        }
        // Skip if we ever cast this variable to a pointer/reference to a non-const type
        {
            bool castToNonConst = false;
            for (const Token* tok = var->nameToken(); tok != scope->bodyEnd && tok != nullptr; tok = tok->next()) {
                if (tok->isCast()) {
                    if (!tok->valueType()) {
                        castToNonConst = true; // safe guess
                        break;
                    }
                    bool isConst = 0 != (tok->valueType()->constness & (1 << tok->valueType()->pointer));
                    if (!isConst) {
                        castToNonConst = true;
                        break;
                    }
                }
            }
            if (castToNonConst)
                continue;
        }
        // Do not warn if struct data is changed
        {
            bool changeStructData = false;
            for (const Token* tok = var->nameToken(); tok != scope->bodyEnd && tok != nullptr; tok = tok->next()) {
                if (tok->variable() == var && Token::Match(tok, "%var% .")) {
                    const Token *parent = tok;
                    while (Token::simpleMatch(parent->astParent(), ".") && parent == parent->astParent()->astOperand1())
                        parent = parent->astParent();
                    if (parent->valueType() &&
                        parent->valueType()->pointer > 0 &&
                        parent->valueType()->constness == 0 &&
                        isVariableChanged(parent, 1, mSettings, mTokenizer->isCPP())) {
                        changeStructData = true;
                        break;
                    }
                }
            }
            if (changeStructData)
                continue;
        }
        // Calling non-const method using non-const reference
        if (var->isReference()) {
            bool callNonConstMethod = false;
            for (const Token* tok = var->nameToken(); tok != scope->bodyEnd && tok != nullptr; tok = tok->next()) {
                if (tok->variable() == var) {
                    if (Token::Match(tok, "%var% . * ( & %name% ::")) {
                        const Token* ftok = tok->linkAt(3)->previous();
                        if (!ftok->function() || !ftok->function()->isConst())
                            callNonConstMethod = true;
                        break;
                    }
                    if (var->isStlType() && Token::Match(tok, "%var% [")) { // containers whose operator[] is non-const
                        const Token* typeTok = var->typeStartToken() ? var->typeStartToken()->tokAt(2) : nullptr;
                        const auto& notConst = CheckClass::stl_containers_not_const;
                        if (typeTok && notConst.find(typeTok->str()) != notConst.end()) {
                            callNonConstMethod = true;
                            break;
                        }
                    }
                }
            }
            if (callNonConstMethod)
                continue;
        }

        constVariableError(var, hasFunction ? function : nullptr);
    }
}

void CheckOther::checkConstPointer()
{
    if (!mSettings->severity.isEnabled(Severity::style))
        return;

    std::vector<const Variable*> pointers, nonConstPointers;
    for (const Token *tok = mTokenizer->tokens(); tok; tok = tok->next()) {
        const Variable* const var = tok->variable();
        if (!var)
            continue;
        if (!var->isLocal() && !var->isArgument())
            continue;
        const Token* const nameTok = var->nameToken();
        // declarations of (static) pointers are (not) split up, array declarations are never split up
        if (tok == nameTok && (!var->isStatic() || Token::simpleMatch(nameTok->next(), "[")) &&
            !astIsRangeBasedForDecl(nameTok))
            continue;
        const ValueType* const vt = tok->valueType();
        if (!vt)
            continue;
        if ((vt->pointer != 1 && !(vt->pointer == 2 && var->isArray())) || (vt->constness & 1) || vt->reference != Reference::None)
            continue;
        if (std::find(nonConstPointers.begin(), nonConstPointers.end(), var) != nonConstPointers.end())
            continue;
        pointers.emplace_back(var);
        const Token* const parent = tok->astParent();
        bool deref = false;
        if (parent && parent->isUnaryOp("*"))
            deref = true;
        else if (Token::simpleMatch(parent, "[") && parent->astOperand1() == tok && tok != nameTok)
            deref = true;
<<<<<<< HEAD
        else if (astIsRangeBasedForDecl(tok))
            continue;
=======
        else if (Token::Match(parent, "%op%") && Token::simpleMatch(parent->astParent(), "."))
            deref = true;
>>>>>>> 423e67bd
        if (deref) {
            const Token* const gparent = parent->astParent();
            if (Token::Match(gparent, "%cop%") && !gparent->isUnaryOp("&") && !gparent->isUnaryOp("*"))
                continue;
            if (Token::simpleMatch(gparent, "return"))
                continue;
            else if (Token::Match(gparent, "%assign%") && parent == gparent->astOperand2()) {
                bool takingRef = false;
                const Token *lhs = gparent->astOperand1();
                if (lhs && lhs->variable() && lhs->variable()->isReference() && lhs->variable()->nameToken() == lhs)
                    takingRef = true;
                if (!takingRef)
                    continue;
            } else if (Token::simpleMatch(gparent, "[") && gparent->astOperand2() == parent)
                continue;
        } else {
            if (Token::Match(parent, "%oror%|%comp%|&&|?|!|-"))
                continue;
            else if (Token::simpleMatch(parent, "(") && Token::Match(parent->astOperand1(), "if|while"))
                continue;
        }
        nonConstPointers.emplace_back(var);
    }
    for (const Variable *p: pointers) {
        if (p->isArgument()) {
            if (!p->scope() || !p->scope()->function || p->scope()->function->isImplicitlyVirtual(true) || p->scope()->function->hasVirtualSpecifier())
                continue;
        }
        if (std::find(nonConstPointers.begin(), nonConstPointers.end(), p) == nonConstPointers.end()) {
            const Token *start = (p->isArgument()) ? p->scope()->bodyStart : p->nameToken()->next();
            const int indirect = p->isArray() ? p->dimensions().size() : 1;
            if (isVariableChanged(start, p->scope()->bodyEnd, indirect, p->declarationId(), false, mSettings, mTokenizer->isCPP()))
                continue;
            if (p->isArgument() && p->typeStartToken() && p->typeStartToken()->isSimplifiedTypedef() && !(Token::simpleMatch(p->typeEndToken(), "*") && !p->typeEndToken()->isSimplifiedTypedef()))
                continue;
            constVariableError(p, nullptr);
        }
    }
}
void CheckOther::constVariableError(const Variable *var, const Function *function)
{
    if (!var) {
        reportError(nullptr, Severity::style, "constParameter", "Parameter 'x' can be declared with const");
        reportError(nullptr, Severity::style, "constVariable",  "Variable 'x' can be declared with const");
        reportError(nullptr, Severity::style, "constParameterCallback", "Parameter 'x' can be declared with const, however it seems that 'f' is a callback function.");
        return;
    }

    const std::string vartype(var->isArgument() ? "Parameter" : "Variable");
    const std::string varname(var->name());
    const std::string ptrRefArray = var->isArray() ? "const array" : (var->isPointer() ? "pointer to const" : "reference to const");

    ErrorPath errorPath;
    std::string id = "const" + vartype;
    std::string message = "$symbol:" + varname + "\n" + vartype + " '$symbol' can be declared as " + ptrRefArray;
    errorPath.push_back(ErrorPathItem(var ? var->nameToken() : nullptr, message));
    if (var && var->isArgument() && function && function->functionPointerUsage) {
        errorPath.push_front(ErrorPathItem(function->functionPointerUsage, "You might need to cast the function pointer here"));
        id += "Callback";
        message += ". However it seems that '" + function->name() + "' is a callback function, if '$symbol' is declared with const you might also need to cast function pointer(s).";
    }

    reportError(errorPath, Severity::style, id.c_str(), message, CWE398, Certainty::normal);
}

//---------------------------------------------------------------------------
// Check usage of char variables..
//---------------------------------------------------------------------------

void CheckOther::checkCharVariable()
{
    const bool warning = mSettings->severity.isEnabled(Severity::warning);
    const bool portability = mSettings->severity.isEnabled(Severity::portability);
    if (!warning && !portability)
        return;

    const SymbolDatabase *symbolDatabase = mTokenizer->getSymbolDatabase();
    for (const Scope * scope : symbolDatabase->functionScopes) {
        for (const Token* tok = scope->bodyStart; tok != scope->bodyEnd; tok = tok->next()) {
            if (Token::Match(tok, "%var% [")) {
                if (!tok->variable())
                    continue;
                if (!tok->variable()->isArray() && !tok->variable()->isPointer())
                    continue;
                const Token *index = tok->next()->astOperand2();
                if (warning && tok->variable()->isArray() && astIsSignedChar(index) && index->getValueGE(0x80, mSettings))
                    signedCharArrayIndexError(tok);
                if (portability && astIsUnknownSignChar(index) && index->getValueGE(0x80, mSettings))
                    unknownSignCharArrayIndexError(tok);
            } else if (warning && Token::Match(tok, "[&|^]") && tok->isBinaryOp()) {
                bool warn = false;
                if (astIsSignedChar(tok->astOperand1())) {
                    const ValueFlow::Value *v1 = tok->astOperand1()->getValueLE(-1, mSettings);
                    const ValueFlow::Value *v2 = tok->astOperand2()->getMaxValue(false);
                    if (!v1)
                        v1 = tok->astOperand1()->getValueGE(0x80, mSettings);
                    if (v1 && !(tok->str() == "&" && v2 && v2->isKnown() && v2->intvalue >= 0 && v2->intvalue < 0x100))
                        warn = true;
                } else if (astIsSignedChar(tok->astOperand2())) {
                    const ValueFlow::Value *v1 = tok->astOperand2()->getValueLE(-1, mSettings);
                    const ValueFlow::Value *v2 = tok->astOperand1()->getMaxValue(false);
                    if (!v1)
                        v1 = tok->astOperand2()->getValueGE(0x80, mSettings);
                    if (v1 && !(tok->str() == "&" && v2 && v2->isKnown() && v2->intvalue >= 0 && v2->intvalue < 0x100))
                        warn = true;
                }

                // is the result stored in a short|int|long?
                if (warn && Token::simpleMatch(tok->astParent(), "=")) {
                    const Token *lhs = tok->astParent()->astOperand1();
                    if (lhs && lhs->valueType() && lhs->valueType()->type >= ValueType::Type::SHORT)
                        charBitOpError(tok); // This is an error..
                }
            }
        }
    }
}

void CheckOther::signedCharArrayIndexError(const Token *tok)
{
    reportError(tok,
                Severity::warning,
                "signedCharArrayIndex",
                "Signed 'char' type used as array index.\n"
                "Signed 'char' type used as array index. If the value "
                "can be greater than 127 there will be a buffer underflow "
                "because of sign extension.", CWE128, Certainty::normal);
}

void CheckOther::unknownSignCharArrayIndexError(const Token *tok)
{
    reportError(tok,
                Severity::portability,
                "unknownSignCharArrayIndex",
                "'char' type used as array index.\n"
                "'char' type used as array index. Values greater than 127 will be "
                "treated depending on whether 'char' is signed or unsigned on target platform.", CWE758, Certainty::normal);
}

void CheckOther::charBitOpError(const Token *tok)
{
    reportError(tok,
                Severity::warning,
                "charBitOp",
                "When using 'char' variables in bit operations, sign extension can generate unexpected results.\n"
                "When using 'char' variables in bit operations, sign extension can generate unexpected results. For example:\n"
                "    char c = 0x80;\n"
                "    int i = 0 | c;\n"
                "    if (i & 0x8000)\n"
                "        printf(\"not expected\");\n"
                "The \"not expected\" will be printed on the screen.", CWE398, Certainty::normal);
}

//---------------------------------------------------------------------------
// Incomplete statement..
//---------------------------------------------------------------------------

static bool isType(const Token * tok, bool unknown)
{
    if (Token::Match(tok, "%type%"))
        return true;
    if (Token::simpleMatch(tok, "::"))
        return isType(tok->astOperand2(), unknown);
    if (Token::simpleMatch(tok, "<") && tok->link())
        return true;
    if (unknown && Token::Match(tok, "%name% !!("))
        return true;
    return false;
}

static bool isVarDeclOp(const Token* tok)
{
    if (!tok)
        return false;
    const Token * vartok = tok->astOperand2();
    if (vartok && vartok->variable() && vartok->variable()->nameToken() == vartok)
        return true;
    const Token * typetok = tok->astOperand1();
    return isType(typetok, Token::Match(vartok, "%var%"));
}

static bool isBracketAccess(const Token* tok)
{
    if (!Token::simpleMatch(tok, "[") || !tok->astOperand1())
        return false;
    tok = tok->astOperand1();
    if (tok->str() == ".")
        tok = tok->astOperand2();
    while (Token::simpleMatch(tok, "["))
        tok = tok->astOperand1();
    if (!tok || !tok->variable())
        return false;
    return tok->variable()->nameToken() != tok;
}

static bool isConstStatement(const Token *tok, bool cpp)
{
    if (!tok)
        return false;
    if (tok->isExpandedMacro())
        return false;
    if (Token::Match(tok, "%bool%|%num%|%str%|%char%|nullptr|NULL"))
        return true;
    if (Token::Match(tok, "%var%"))
        return true;
    if (Token::Match(tok, "*|&|&&") &&
        (Token::Match(tok->previous(), "::|.|const|volatile|restrict") || isVarDeclOp(tok)))
        return false;
    if (Token::Match(tok, "<<|>>") && !astIsIntegral(tok, false))
        return false;
    if (tok->astTop() && Token::simpleMatch(tok->astTop()->astOperand1(), "delete"))
        return false;
    if (Token::Match(tok, "&&|%oror%"))
        return isConstStatement(tok->astOperand1(), cpp) && isConstStatement(tok->astOperand2(), cpp);
    if (Token::Match(tok, "!|~|%cop%") && (tok->astOperand1() || tok->astOperand2()))
        return true;
    if (Token::simpleMatch(tok->previous(), "sizeof ("))
        return true;
    if (isCPPCast(tok)) {
        if (Token::simpleMatch(tok->astOperand1(), "dynamic_cast") && Token::simpleMatch(tok->astOperand1()->linkAt(1)->previous(), "& >"))
            return false;
        return isWithoutSideEffects(cpp, tok) && isConstStatement(tok->astOperand2(), cpp);
    }
    else if (tok->isCast() && tok->next() && tok->next()->isStandardType())
        return isWithoutSideEffects(cpp, tok->astOperand1()) && isConstStatement(tok->astOperand1(), cpp);
    if (Token::simpleMatch(tok, "."))
        return isConstStatement(tok->astOperand2(), cpp);
    if (Token::simpleMatch(tok, ",")) {
        if (tok->astParent()) // warn about const statement on rhs at the top level
            return isConstStatement(tok->astOperand1(), cpp) && isConstStatement(tok->astOperand2(), cpp);
        else {
            const Token* lml = previousBeforeAstLeftmostLeaf(tok); // don't warn about matrix/vector assignment (e.g. Eigen)
            if (lml)
                lml = lml->next();
            const Token* stream = lml;
            while (stream && Token::Match(stream->astParent(), ".|[|(|*"))
                stream = stream->astParent();
            return (!stream || !isLikelyStream(cpp, stream)) && isConstStatement(tok->astOperand2(), cpp);
        }
    }
    if (Token::simpleMatch(tok, "?") && Token::simpleMatch(tok->astOperand2(), ":")) // ternary operator
        return isConstStatement(tok->astOperand1(), cpp) && isConstStatement(tok->astOperand2()->astOperand1(), cpp) && isConstStatement(tok->astOperand2()->astOperand2(), cpp);
    if (isBracketAccess(tok) && isWithoutSideEffects(cpp, tok->astOperand1(), /*checkArrayAccess*/ true, /*checkReference*/ false)) {
        if (Token::simpleMatch(tok->astParent(), "["))
            return isConstStatement(tok->astOperand2(), cpp) && isConstStatement(tok->astParent(), cpp);
        return isConstStatement(tok->astOperand2(), cpp);
    }
    return false;
}

static bool isVoidStmt(const Token *tok)
{
    if (Token::simpleMatch(tok, "( void"))
        return true;
    if (isCPPCast(tok) && tok->astOperand1() && Token::Match(tok->astOperand1()->next(), "< void *| >"))
        return true;
    const Token *tok2 = tok;
    while (tok2->astOperand1())
        tok2 = tok2->astOperand1();
    if (Token::simpleMatch(tok2->previous(), ")") && Token::simpleMatch(tok2->previous()->link(), "( void"))
        return true;
    if (Token::simpleMatch(tok2, "( void"))
        return true;
    return Token::Match(tok2->previous(), "delete|throw|return");
}

static bool isConstTop(const Token *tok)
{
    if (!tok)
        return false;
    if (!tok->astParent())
        return true;
    if (Token::simpleMatch(tok->astParent(), ";") &&
        Token::Match(tok->astTop()->previous(), "for|if (") && Token::simpleMatch(tok->astTop()->astOperand2(), ";")) {
        if (Token::simpleMatch(tok->astParent()->astParent(), ";"))
            return tok->astParent()->astOperand2() == tok;
        else
            return tok->astParent()->astOperand1() == tok;
    }
    if (Token::simpleMatch(tok, "[")) {
        const Token* bracTok = tok;
        while (Token::simpleMatch(bracTok->astParent(), "["))
            bracTok = bracTok->astParent();
        if (!bracTok->astParent())
            return true;
    }
    return false;
}

void CheckOther::checkIncompleteStatement()
{
    if (!mSettings->severity.isEnabled(Severity::warning))
        return;

    for (const Token *tok = mTokenizer->tokens(); tok; tok = tok->next()) {
        const Scope *scope = tok->scope();
        if (scope && !scope->isExecutable())
            continue;
        if (!isConstTop(tok))
            continue;
        if (tok->str() == "," && Token::simpleMatch(tok->astTop()->previous(), "for ("))
            continue;

        // Do not warn for statement when both lhs and rhs has side effects:
        //   dostuff() || x=213;
        if (Token::Match(tok, "%oror%|&&")) {
            bool warn = false;
            visitAstNodes(tok, [&warn](const Token *child) {
                if (Token::Match(child, "%oror%|&&"))
                    return ChildrenToVisit::op1_and_op2;
                if (child->isAssignmentOp())
                    return ChildrenToVisit::none;
                if (child->tokType() == Token::Type::eIncDecOp)
                    return ChildrenToVisit::none;
                if (Token::Match(child->previous(), "%name% ("))
                    return ChildrenToVisit::none;
                warn = true;
                return ChildrenToVisit::done;
            });
            if (!warn)
                continue;
        }

        const Token *rtok = nextAfterAstRightmostLeaf(tok);
        if (!Token::simpleMatch(tok->astParent(), ";") && !Token::simpleMatch(rtok, ";") &&
            !Token::Match(tok->previous(), ";|}|{ %any% ;") &&
            !(mTokenizer->isCPP() && tok->isCast() && !tok->astParent()) &&
            !Token::simpleMatch(tok->tokAt(-2), "for (") &&
            !Token::Match(tok->tokAt(-1), "%var% ["))
            continue;
        // Skip statement expressions
        if (Token::simpleMatch(rtok, "; } )"))
            continue;
        if (!isConstStatement(tok, mTokenizer->isCPP()))
            continue;
        if (isVoidStmt(tok))
            continue;
        if (mTokenizer->isCPP() && tok->str() == "&" && !(tok->astOperand1()->valueType() && tok->astOperand1()->valueType()->isIntegral()))
            // Possible archive
            continue;
        bool inconclusive = Token::Match(tok, "%cop%");
        if (mSettings->certainty.isEnabled(Certainty::inconclusive) || !inconclusive)
            constStatementError(tok, tok->isNumber() ? "numeric" : "string", inconclusive);
    }
}

void CheckOther::constStatementError(const Token *tok, const std::string &type, bool inconclusive)
{
    const Token *valueTok = tok;
    while (valueTok && valueTok->isCast())
        valueTok = valueTok->astOperand2() ? valueTok->astOperand2() : valueTok->astOperand1();

    std::string msg;
    if (Token::simpleMatch(tok, "=="))
        msg = "Found suspicious equality comparison. Did you intend to assign a value instead?";
    else if (Token::Match(tok, ",|!|~|%cop%"))
        msg = "Found suspicious operator '" + tok->str() + "', result is not used.";
    else if (Token::Match(tok, "%var%"))
        msg = "Unused variable value '" + tok->str() + "'";
    else if (Token::Match(valueTok, "%str%|%num%|%bool%|%char%")) {
        std::string typeStr("string");
        if (valueTok->isNumber())
            typeStr = "numeric";
        else if (valueTok->isBoolean())
            typeStr = "bool";
        else if (valueTok->tokType() == Token::eChar)
            typeStr = "character";
        msg = "Redundant code: Found a statement that begins with " + typeStr + " constant.";
    }
    else if (!tok)
        msg = "Redundant code: Found a statement that begins with " + type + " constant.";
    else if (tok->isCast() && tok->tokType() == Token::Type::eExtendedOp) {
        msg = "Redundant code: Found unused cast ";
        msg += valueTok ? "of expression '" + valueTok->expressionString() + "'." : "expression.";
    }
    else if (tok->str() == "?" && tok->tokType() == Token::Type::eExtendedOp)
        msg = "Redundant code: Found unused result of ternary operator.";
    else if (tok->str() == "." && tok->tokType() == Token::Type::eOther)
        msg = "Redundant code: Found unused member access.";
    else if (tok->str() == "[" && tok->tokType() == Token::Type::eExtendedOp)
        msg = "Redundant code: Found unused array access.";
    else {
        reportError(tok, Severity::debug, "debug", "constStatementError not handled.");
        return;
    }
    reportError(tok, Severity::warning, "constStatement", msg, CWE398, inconclusive ? Certainty::inconclusive : Certainty::normal);
}

//---------------------------------------------------------------------------
// Detect division by zero.
//---------------------------------------------------------------------------
void CheckOther::checkZeroDivision()
{
    for (const Token *tok = mTokenizer->tokens(); tok; tok = tok->next()) {
        if (!tok->astOperand2() || !tok->astOperand1())
            continue;
        if (tok->str() != "%" && tok->str() != "/" && tok->str() != "%=" && tok->str() != "/=")
            continue;
        if (!tok->valueType() || !tok->valueType()->isIntegral())
            continue;

        // Value flow..
        const ValueFlow::Value *value = tok->astOperand2()->getValue(0LL);
        if (value && mSettings->isEnabled(value, false))
            zerodivError(tok, value);
    }
}

void CheckOther::zerodivError(const Token *tok, const ValueFlow::Value *value)
{
    if (!tok && !value) {
        reportError(tok, Severity::error, "zerodiv", "Division by zero.", CWE369, Certainty::normal);
        reportError(tok, Severity::error, "zerodivcond", ValueFlow::eitherTheConditionIsRedundant(nullptr) + " or there is division by zero.", CWE369, Certainty::normal);
        return;
    }

    const ErrorPath errorPath = getErrorPath(tok, value, "Division by zero");

    std::ostringstream errmsg;
    if (value->condition) {
        const int line = tok ? tok->linenr() : 0;
        errmsg << ValueFlow::eitherTheConditionIsRedundant(value->condition)
               << " or there is division by zero at line " << line << ".";
    } else
        errmsg << "Division by zero.";

    reportError(errorPath,
                value->errorSeverity() ? Severity::error : Severity::warning,
                value->condition ? "zerodivcond" : "zerodiv",
                errmsg.str(), CWE369, value->isInconclusive() ? Certainty::inconclusive : Certainty::normal);
}

//---------------------------------------------------------------------------
// Check for NaN (not-a-number) in an arithmetic expression, e.g.
// double d = 1.0 / 0.0 + 100.0;
//---------------------------------------------------------------------------

void CheckOther::checkNanInArithmeticExpression()
{
    if (!mSettings->severity.isEnabled(Severity::style))
        return;
    for (const Token *tok = mTokenizer->tokens(); tok; tok = tok->next()) {
        if (tok->str() != "/")
            continue;
        if (!Token::Match(tok->astParent(), "[+-]"))
            continue;
        if (Token::simpleMatch(tok->astOperand2(), "0.0"))
            nanInArithmeticExpressionError(tok);
    }
}

void CheckOther::nanInArithmeticExpressionError(const Token *tok)
{
    reportError(tok, Severity::style, "nanInArithmeticExpression",
                "Using NaN/Inf in a computation.\n"
                "Using NaN/Inf in a computation. "
                "Although nothing bad really happens, it is suspicious.", CWE369, Certainty::normal);
}

//---------------------------------------------------------------------------
// Creating instance of classes which are destroyed immediately
//---------------------------------------------------------------------------
void CheckOther::checkMisusedScopedObject()
{
    // Skip this check for .c files
    if (mTokenizer->isC())
        return;

    if (!mSettings->severity.isEnabled(Severity::style))
        return;

    const SymbolDatabase * const symbolDatabase = mTokenizer->getSymbolDatabase();
    for (const Scope * scope : symbolDatabase->functionScopes) {
        for (const Token *tok = scope->bodyStart; tok && tok != scope->bodyEnd; tok = tok->next()) {
            if ((tok->next()->type() || (tok->next()->function() && tok->next()->function()->isConstructor())) // TODO: The rhs of || should be removed; It is a workaround for a symboldatabase bug
                && Token::Match(tok, "[;{}] %name% (")
                && Token::Match(tok->linkAt(2), ") ; !!}")
                && (!tok->next()->function() || // is not a function on this scope
                    tok->next()->function()->isConstructor())) { // or is function in this scope and it's a ctor
                tok = tok->next();
                misusedScopeObjectError(tok, tok->str());
                tok = tok->next();
            }
        }
    }
}

void CheckOther::misusedScopeObjectError(const Token *tok, const std::string& varname)
{
    reportError(tok, Severity::style,
                "unusedScopedObject",
                "$symbol:" + varname + "\n"
                "Instance of '$symbol' object is destroyed immediately.", CWE563, Certainty::normal);
}

static const Token * getSingleExpressionInBlock(const Token * tok)
{
    if (!tok)
        return nullptr;
    const Token * top = tok->astTop();
    if (!top)
        return nullptr;
    const Token * nextExpression = nextAfterAstRightmostLeaf(top);
    if (!Token::simpleMatch(nextExpression, "; }"))
        return nullptr;
    return top;
}

//-----------------------------------------------------------------------------
// check for duplicate code in if and else branches
// if (a) { b = true; } else { b = true; }
//-----------------------------------------------------------------------------
void CheckOther::checkDuplicateBranch()
{
    // This is inconclusive since in practice most warnings are noise:
    // * There can be unfixed low-priority todos. The code is fine as it
    //   is but it could be possible to enhance it. Writing a warning
    //   here is noise since the code is fine (see cppcheck, abiword, ..)
    // * There can be overspecified code so some conditions can't be true
    //   and their conditional code is a duplicate of the condition that
    //   is always true just in case it would be false. See for instance
    //   abiword.
    if (!mSettings->severity.isEnabled(Severity::style) || !mSettings->certainty.isEnabled(Certainty::inconclusive))
        return;

    const SymbolDatabase *symbolDatabase = mTokenizer->getSymbolDatabase();

    for (const Scope & scope : symbolDatabase->scopeList) {
        if (scope.type != Scope::eIf)
            continue;

        // check all the code in the function for if (..) else
        if (Token::simpleMatch(scope.bodyEnd, "} else {")) {
            // Make sure there are no macros (different macros might be expanded
            // to the same code)
            bool macro = false;
            for (const Token *tok = scope.bodyStart; tok != scope.bodyEnd->linkAt(2); tok = tok->next()) {
                if (tok->isExpandedMacro()) {
                    macro = true;
                    break;
                }
            }
            if (macro)
                continue;

            // save if branch code
            const std::string branch1 = scope.bodyStart->next()->stringifyList(scope.bodyEnd);

            if (branch1.empty())
                continue;

            // save else branch code
            const std::string branch2 = scope.bodyEnd->tokAt(3)->stringifyList(scope.bodyEnd->linkAt(2));

            ErrorPath errorPath;
            // check for duplicates
            if (branch1 == branch2) {
                duplicateBranchError(scope.classDef, scope.bodyEnd->next(), errorPath);
                continue;
            }

            // check for duplicates using isSameExpression
            const Token * branchTop1 = getSingleExpressionInBlock(scope.bodyStart->next());
            const Token * branchTop2 = getSingleExpressionInBlock(scope.bodyEnd->tokAt(3));
            if (!branchTop1 || !branchTop2)
                continue;
            if (branchTop1->str() != branchTop2->str())
                continue;
            if (isSameExpression(mTokenizer->isCPP(), false, branchTop1->astOperand1(), branchTop2->astOperand1(), mSettings->library, true, true, &errorPath) &&
                isSameExpression(mTokenizer->isCPP(), false, branchTop1->astOperand2(), branchTop2->astOperand2(), mSettings->library, true, true, &errorPath))
                duplicateBranchError(scope.classDef, scope.bodyEnd->next(), errorPath);
        }
    }
}

void CheckOther::duplicateBranchError(const Token *tok1, const Token *tok2, ErrorPath errors)
{
    errors.emplace_back(tok2, "");
    errors.emplace_back(tok1, "");

    reportError(errors, Severity::style, "duplicateBranch", "Found duplicate branches for 'if' and 'else'.\n"
                "Finding the same code in an 'if' and related 'else' branch is suspicious and "
                "might indicate a cut and paste or logic error. Please examine this code "
                "carefully to determine if it is correct.", CWE398, Certainty::inconclusive);
}


//-----------------------------------------------------------------------------
// Check for a free() of an invalid address
// char* p = malloc(100);
// free(p + 10);
//-----------------------------------------------------------------------------
void CheckOther::checkInvalidFree()
{
    std::map<int, bool> inconclusive;
    std::map<int, std::string> allocation;

    const bool printInconclusive = mSettings->certainty.isEnabled(Certainty::inconclusive);
    const SymbolDatabase* symbolDatabase = mTokenizer->getSymbolDatabase();
    for (const Scope * scope : symbolDatabase->functionScopes) {
        for (const Token* tok = scope->bodyStart->next(); tok != scope->bodyEnd; tok = tok->next()) {

            // Keep track of which variables were assigned addresses to newly-allocated memory
            if (Token::Match(tok, "%var% = malloc|g_malloc|new")) {
                allocation.insert(std::make_pair(tok->varId(), tok->strAt(2)));
                inconclusive.insert(std::make_pair(tok->varId(), false));
            }

            // If a previously-allocated pointer is incremented or decremented, any subsequent
            // free involving pointer arithmetic may or may not be invalid, so we should only
            // report an inconclusive result.
            else if (Token::Match(tok, "%var% = %name% +|-") &&
                     tok->varId() == tok->tokAt(2)->varId() &&
                     allocation.find(tok->varId()) != allocation.end()) {
                if (printInconclusive)
                    inconclusive[tok->varId()] = true;
                else {
                    allocation.erase(tok->varId());
                    inconclusive.erase(tok->varId());
                }
            }

            // If a previously-allocated pointer is assigned a completely new value,
            // we can't know if any subsequent free() on that pointer is valid or not.
            else if (Token::Match(tok, "%var% =")) {
                allocation.erase(tok->varId());
                inconclusive.erase(tok->varId());
            }

            // If a variable that was previously assigned a newly-allocated memory location is
            // added or subtracted from when used to free the memory, report an error.
            else if (Token::Match(tok, "free|g_free|delete ( %any% +|-") ||
                     Token::Match(tok, "delete [ ] ( %any% +|-") ||
                     Token::Match(tok, "delete %any% +|- %any%")) {

                const int varIndex = tok->strAt(1) == "(" ? 2 :
                                     tok->strAt(3) == "(" ? 4 : 1;
                const int var1 = tok->tokAt(varIndex)->varId();
                const int var2 = tok->tokAt(varIndex + 2)->varId();
                const std::map<int, bool>::const_iterator alloc1 = inconclusive.find(var1);
                const std::map<int, bool>::const_iterator alloc2 = inconclusive.find(var2);
                if (alloc1 != inconclusive.end()) {
                    invalidFreeError(tok, allocation[var1], alloc1->second);
                } else if (alloc2 != inconclusive.end()) {
                    invalidFreeError(tok, allocation[var2], alloc2->second);
                }
            }

            // If the previously-allocated variable is passed in to another function
            // as a parameter, it might be modified, so we shouldn't report an error
            // if it is later used to free memory
            else if (Token::Match(tok, "%name% (") && !mSettings->library.isFunctionConst(tok->str(), true)) {
                const Token* tok2 = Token::findmatch(tok->next(), "%var%", tok->linkAt(1));
                while (tok2 != nullptr) {
                    allocation.erase(tok->varId());
                    inconclusive.erase(tok2->varId());
                    tok2 = Token::findmatch(tok2->next(), "%var%", tok->linkAt(1));
                }
            }
        }
    }
}

void CheckOther::invalidFreeError(const Token *tok, const std::string &allocation, bool inconclusive)
{
    std::string alloc = allocation;
    if (alloc != "new")
        alloc += "()";
    std::string deallocated = (alloc == "new") ? "deleted" : "freed";
    reportError(tok, Severity::error, "invalidFree", "Mismatching address is " + deallocated + ". The address you get from " + alloc + " must be " + deallocated + " without offset.", CWE(0U), inconclusive ? Certainty::inconclusive : Certainty::normal);
}


//---------------------------------------------------------------------------
// check for the same expression on both sides of an operator
// (x == x), (x && x), (x || x)
// (x.y == x.y), (x.y && x.y), (x.y || x.y)
//---------------------------------------------------------------------------

namespace {
    bool notconst(const Function* func)
    {
        return !func->isConst();
    }

    void getConstFunctions(const SymbolDatabase *symbolDatabase, std::list<const Function*> &constFunctions)
    {
        for (const Scope &scope : symbolDatabase->scopeList) {
            // only add const functions that do not have a non-const overloaded version
            // since it is pretty much impossible to tell which is being called.
            using StringFunctionMap = std::map<std::string, std::list<const Function*>>;
            StringFunctionMap functionsByName;
            for (const Function &func : scope.functionList) {
                functionsByName[func.tokenDef->str()].push_back(&func);
            }
            for (std::pair<const std::string, std::list<const Function*>>& it : functionsByName) {
                const std::list<const Function*>::const_iterator nc = std::find_if(it.second.begin(), it.second.end(), notconst);
                if (nc == it.second.end()) {
                    // ok to add all of them
                    constFunctions.splice(constFunctions.end(), it.second);
                }
            }
        }
    }
}

void CheckOther::checkDuplicateExpression()
{
    const bool styleEnabled = mSettings->severity.isEnabled(Severity::style);
    const bool warningEnabled = mSettings->severity.isEnabled(Severity::warning);
    if (!styleEnabled && !warningEnabled)
        return;

    // Parse all executing scopes..
    const SymbolDatabase *symbolDatabase = mTokenizer->getSymbolDatabase();

    std::list<const Function*> constFunctions;
    getConstFunctions(symbolDatabase, constFunctions);

    for (const Scope *scope : symbolDatabase->functionScopes) {
        for (const Token *tok = scope->bodyStart; tok != scope->bodyEnd; tok = tok->next()) {
            if (tok->str() == "=" && Token::Match(tok->astOperand1(), "%var%")) {
                const Token * endStatement = Token::findsimplematch(tok, ";");
                if (Token::Match(endStatement, "; %type% %var% ;")) {
                    endStatement = endStatement->tokAt(4);
                }
                if (Token::Match(endStatement, "%var% %assign%")) {
                    const Token * nextAssign = endStatement->tokAt(1);
                    const Token * var1 = tok->astOperand1();
                    const Token * var2 = nextAssign->astOperand1();
                    if (var1 && var2 &&
                        Token::Match(var1->previous(), ";|{|} %var%") &&
                        Token::Match(var2->previous(), ";|{|} %var%") &&
                        var2->valueType() && var1->valueType() &&
                        var2->valueType()->originalTypeName == var1->valueType()->originalTypeName &&
                        var2->valueType()->pointer == var1->valueType()->pointer &&
                        var2->valueType()->constness == var1->valueType()->constness &&
                        var2->varId() != var1->varId() && (
                            tok->astOperand2()->isArithmeticalOp() ||
                            tok->astOperand2()->str() == "." ||
                            Token::Match(tok->astOperand2()->previous(), "%name% (")
                            ) &&
                        tok->next()->tokType() != Token::eType &&
                        isSameExpression(mTokenizer->isCPP(), true, tok->next(), nextAssign->next(), mSettings->library, true, false) &&
                        isSameExpression(mTokenizer->isCPP(), true, tok->astOperand2(), nextAssign->astOperand2(), mSettings->library, true, false) &&
                        tok->astOperand2()->expressionString() == nextAssign->astOperand2()->expressionString()) {
                        bool differentDomain = false;
                        const Scope * varScope = var1->scope() ? var1->scope() : scope;
                        for (const Token *assignTok = Token::findsimplematch(var2, ";"); assignTok && assignTok != varScope->bodyEnd; assignTok = assignTok->next()) {
                            if (!Token::Match(assignTok, "%assign%|%comp%"))
                                continue;
                            if (!assignTok->astOperand1())
                                continue;
                            if (!assignTok->astOperand2())
                                continue;

                            if (assignTok->astOperand1()->varId() != var1->varId() &&
                                assignTok->astOperand1()->varId() != var2->varId() &&
                                !isSameExpression(mTokenizer->isCPP(),
                                                  true,
                                                  tok->astOperand2(),
                                                  assignTok->astOperand1(),
                                                  mSettings->library,
                                                  true,
                                                  true))
                                continue;
                            if (assignTok->astOperand2()->varId() != var1->varId() &&
                                assignTok->astOperand2()->varId() != var2->varId() &&
                                !isSameExpression(mTokenizer->isCPP(),
                                                  true,
                                                  tok->astOperand2(),
                                                  assignTok->astOperand2(),
                                                  mSettings->library,
                                                  true,
                                                  true))
                                continue;
                            differentDomain = true;
                            break;
                        }
                        if (!differentDomain && !isUniqueExpression(tok->astOperand2()))
                            duplicateAssignExpressionError(var1, var2, false);
                        else if (mSettings->certainty.isEnabled(Certainty::inconclusive))
                            duplicateAssignExpressionError(var1, var2, true);
                    }
                }
            }
            ErrorPath errorPath;
            if (tok->isOp() && tok->astOperand1() && !Token::Match(tok, "+|*|<<|>>|+=|*=|<<=|>>=")) {
                if (Token::Match(tok, "==|!=|-") && astIsFloat(tok->astOperand1(), true))
                    continue;
                const bool pointerDereference = (tok->astOperand1() && tok->astOperand1()->isUnaryOp("*")) ||
                                                (tok->astOperand2() && tok->astOperand2()->isUnaryOp("*"));
                const bool followVar = (!isConstVarExpression(tok) || Token::Match(tok, "%comp%|%oror%|&&")) && !pointerDereference;
                if (isSameExpression(mTokenizer->isCPP(),
                                     true,
                                     tok->astOperand1(),
                                     tok->astOperand2(),
                                     mSettings->library,
                                     true,
                                     followVar,
                                     &errorPath)) {
                    if (isWithoutSideEffects(mTokenizer->isCPP(), tok->astOperand1())) {
                        const bool assignment = tok->str() == "=";
                        if (assignment && warningEnabled)
                            selfAssignmentError(tok, tok->astOperand1()->expressionString());
                        else if (styleEnabled) {
                            if (mTokenizer->isCPP() && mSettings->standards.cpp >= Standards::CPP11 && tok->str() == "==") {
                                const Token* parent = tok->astParent();
                                while (parent && parent->astParent()) {
                                    parent = parent->astParent();
                                }
                                if (parent && parent->previous() && parent->previous()->str() == "static_assert") {
                                    continue;
                                }
                            }
                            duplicateExpressionError(tok->astOperand1(), tok->astOperand2(), tok, errorPath);
                        }
                    }
                } else if (tok->str() == "=" && Token::simpleMatch(tok->astOperand2(), "=") &&
                           isSameExpression(mTokenizer->isCPP(),
                                            false,
                                            tok->astOperand1(),
                                            tok->astOperand2()->astOperand1(),
                                            mSettings->library,
                                            true,
                                            false)) {
                    if (warningEnabled && isWithoutSideEffects(mTokenizer->isCPP(), tok->astOperand1())) {
                        selfAssignmentError(tok, tok->astOperand1()->expressionString());
                    }
                } else if (styleEnabled &&
                           isOppositeExpression(mTokenizer->isCPP(),
                                                tok->astOperand1(),
                                                tok->astOperand2(),
                                                mSettings->library,
                                                false,
                                                true,
                                                &errorPath) &&
                           !Token::Match(tok, "=|-|-=|/|/=") &&
                           isWithoutSideEffects(mTokenizer->isCPP(), tok->astOperand1())) {
                    oppositeExpressionError(tok, errorPath);
                } else if (!Token::Match(tok, "[-/%]")) { // These operators are not associative
                    if (styleEnabled && tok->astOperand2() && tok->str() == tok->astOperand1()->str() &&
                        isSameExpression(mTokenizer->isCPP(),
                                         true,
                                         tok->astOperand2(),
                                         tok->astOperand1()->astOperand2(),
                                         mSettings->library,
                                         true,
                                         followVar,
                                         &errorPath) &&
                        isWithoutSideEffects(mTokenizer->isCPP(), tok->astOperand2()))
                        duplicateExpressionError(tok->astOperand2(), tok->astOperand1()->astOperand2(), tok, errorPath);
                    else if (tok->astOperand2() && isConstExpression(tok->astOperand1(), mSettings->library, true, mTokenizer->isCPP())) {
                        auto checkDuplicate = [&](const Token* exp1, const Token* exp2, const Token* ast1) {
                            if (isSameExpression(mTokenizer->isCPP(), true, exp1, exp2, mSettings->library, true, true, &errorPath) &&
                                isWithoutSideEffects(mTokenizer->isCPP(), exp1) &&
                                isWithoutSideEffects(mTokenizer->isCPP(), ast1->astOperand2()))
                                duplicateExpressionError(exp1, exp2, tok, errorPath, /*hasMultipleExpr*/ true);
                        };
                        const Token *ast1 = tok->astOperand1();
                        while (ast1 && tok->str() == ast1->str()) { // chain of identical operators
                            checkDuplicate(ast1->astOperand2(), tok->astOperand2(), ast1);
                            if (ast1->astOperand1() && ast1->astOperand1()->str() != tok->str()) // check first condition in the chain
                                checkDuplicate(ast1->astOperand1(), tok->astOperand2(), ast1);
                            ast1 = ast1->astOperand1();
                        }
                    }
                }
            } else if (styleEnabled && tok->astOperand1() && tok->astOperand2() && tok->str() == ":" && tok->astParent() && tok->astParent()->str() == "?") {
                if (!tok->astOperand1()->values().empty() && !tok->astOperand2()->values().empty() && isEqualKnownValue(tok->astOperand1(), tok->astOperand2()) &&
                    !isVariableChanged(tok->astParent(), /*indirect*/ 0, mSettings, mTokenizer->isCPP()) &&
                    isConstStatement(tok->astOperand1(), mTokenizer->isCPP()) && isConstStatement(tok->astOperand2(), mTokenizer->isCPP()))
                    duplicateValueTernaryError(tok);
                else if (isSameExpression(mTokenizer->isCPP(), true, tok->astOperand1(), tok->astOperand2(), mSettings->library, false, true, &errorPath))
                    duplicateExpressionTernaryError(tok, errorPath);
            }
        }
    }
}

void CheckOther::oppositeExpressionError(const Token *opTok, ErrorPath errors)
{
    errors.emplace_back(opTok, "");

    const std::string& op = opTok ? opTok->str() : "&&";

    reportError(errors, Severity::style, "oppositeExpression", "Opposite expression on both sides of \'" + op + "\'.\n"
                "Finding the opposite expression on both sides of an operator is suspicious and might "
                "indicate a cut and paste or logic error. Please examine this code carefully to "
                "determine if it is correct.", CWE398, Certainty::normal);
}

void CheckOther::duplicateExpressionError(const Token *tok1, const Token *tok2, const Token *opTok, ErrorPath errors, bool hasMultipleExpr)
{
    errors.emplace_back(opTok, "");

    const std::string& expr1 = tok1 ? tok1->expressionString() : "x";
    const std::string& expr2 = tok2 ? tok2->expressionString() : "x";

    const std::string& op = opTok ? opTok->str() : "&&";
    std::string msg = "Same expression " + (hasMultipleExpr ? "\'" + expr1 + "\'" + " found multiple times in chain of \'" + op + "\' operators" : "on both sides of \'" + op + "\'");
    const char *id = "duplicateExpression";
    if (expr1 != expr2 && (!opTok || !opTok->isArithmeticalOp())) {
        id = "knownConditionTrueFalse";
        std::string exprMsg = "The comparison \'" + expr1 + " " + op +  " " + expr2 + "\' is always ";
        if (Token::Match(opTok, "==|>=|<="))
            msg = exprMsg + "true";
        else if (Token::Match(opTok, "!=|>|<"))
            msg = exprMsg + "false";
        if (!Token::Match(tok1, "%num%|NULL|nullptr") && !Token::Match(tok2, "%num%|NULL|nullptr"))
            msg += " because '" + expr1 + "' and '" + expr2 + "' represent the same value";
    }

    reportError(errors, Severity::style, id, msg +
                (std::string(".\nFinding the same expression ") + (hasMultipleExpr ? "more than once in a condition" : "on both sides of an operator")) +
                " is suspicious and might indicate a cut and paste or logic error. Please examine this code carefully to "
                "determine if it is correct.", CWE398, Certainty::normal);
}

void CheckOther::duplicateAssignExpressionError(const Token *tok1, const Token *tok2, bool inconclusive)
{
    const std::list<const Token *> toks = { tok2, tok1 };

    const std::string& var1 = tok1 ? tok1->str() : "x";
    const std::string& var2 = tok2 ? tok2->str() : "x";

    reportError(toks, Severity::style, "duplicateAssignExpression",
                "Same expression used in consecutive assignments of '" + var1 + "' and '" + var2 + "'.\n"
                "Finding variables '" + var1 + "' and '" + var2 + "' that are assigned the same expression "
                "is suspicious and might indicate a cut and paste or logic error. Please examine this code carefully to "
                "determine if it is correct.", CWE398, inconclusive ? Certainty::inconclusive : Certainty::normal);
}

void CheckOther::duplicateExpressionTernaryError(const Token *tok, ErrorPath errors)
{
    errors.emplace_back(tok, "");
    reportError(errors, Severity::style, "duplicateExpressionTernary", "Same expression in both branches of ternary operator.\n"
                "Finding the same expression in both branches of ternary operator is suspicious as "
                "the same code is executed regardless of the condition.", CWE398, Certainty::normal);
}

void CheckOther::duplicateValueTernaryError(const Token *tok)
{
    reportError(tok, Severity::style, "duplicateValueTernary", "Same value in both branches of ternary operator.\n"
                "Finding the same value in both branches of ternary operator is suspicious as "
                "the same code is executed regardless of the condition.", CWE398, Certainty::normal);
}

void CheckOther::selfAssignmentError(const Token *tok, const std::string &varname)
{
    reportError(tok, Severity::warning,
                "selfAssignment",
                "$symbol:" + varname + "\n"
                "Redundant assignment of '$symbol' to itself.", CWE398, Certainty::normal);
}

//-----------------------------------------------------------------------------
// Check is a comparison of two variables leads to condition, which is
// always true or false.
// For instance: int a = 1; if(isless(a,a)){...}
// In this case isless(a,a) always evaluates to false.
//
// Reference:
// - http://www.cplusplus.com/reference/cmath/
//-----------------------------------------------------------------------------
void CheckOther::checkComparisonFunctionIsAlwaysTrueOrFalse()
{
    if (!mSettings->severity.isEnabled(Severity::warning))
        return;

    const SymbolDatabase *symbolDatabase = mTokenizer->getSymbolDatabase();
    for (const Scope * scope : symbolDatabase->functionScopes) {
        for (const Token* tok = scope->bodyStart->next(); tok != scope->bodyEnd; tok = tok->next()) {
            if (tok->isName() && Token::Match(tok, "isgreater|isless|islessgreater|isgreaterequal|islessequal ( %var% , %var% )")) {
                const int varidLeft = tok->tokAt(2)->varId();// get the left varid
                const int varidRight = tok->tokAt(4)->varId();// get the right varid
                // compare varids: if they are not zero but equal
                // --> the comparison function is called with the same variables
                if (varidLeft == varidRight) {
                    const std::string& functionName = tok->str(); // store function name
                    const std::string& varNameLeft = tok->strAt(2); // get the left variable name
                    if (functionName == "isgreater" || functionName == "isless" || functionName == "islessgreater") {
                        // e.g.: isgreater(x,x) --> (x)>(x) --> false
                        checkComparisonFunctionIsAlwaysTrueOrFalseError(tok, functionName, varNameLeft, false);
                    } else { // functionName == "isgreaterequal" || functionName == "islessequal"
                        // e.g.: isgreaterequal(x,x) --> (x)>=(x) --> true
                        checkComparisonFunctionIsAlwaysTrueOrFalseError(tok, functionName, varNameLeft, true);
                    }
                }
            }
        }
    }
}
void CheckOther::checkComparisonFunctionIsAlwaysTrueOrFalseError(const Token* tok, const std::string &functionName, const std::string &varName, const bool result)
{
    const std::string strResult = result ? "true" : "false";
    const struct CWE cweResult = result ? CWE571 : CWE570;

    reportError(tok, Severity::warning, "comparisonFunctionIsAlwaysTrueOrFalse",
                "$symbol:" + functionName + "\n"
                "Comparison of two identical variables with $symbol(" + varName + "," + varName + ") always evaluates to " + strResult + ".\n"
                "The function $symbol is designed to compare two variables. Calling this function with one variable (" + varName + ") "
                "for both parameters leads to a statement which is always " + strResult + ".", cweResult, Certainty::normal);
}

//---------------------------------------------------------------------------
// Check testing sign of unsigned variables and pointers.
//---------------------------------------------------------------------------
void CheckOther::checkSignOfUnsignedVariable()
{
    if (!mSettings->severity.isEnabled(Severity::style))
        return;

    const SymbolDatabase *symbolDatabase = mTokenizer->getSymbolDatabase();

    for (const Scope * scope : symbolDatabase->functionScopes) {
        // check all the code in the function
        for (const Token *tok = scope->bodyStart->next(); tok != scope->bodyEnd; tok = tok->next()) {
            const ValueFlow::Value *zeroValue = nullptr;
            const Token *nonZeroExpr = nullptr;
            if (comparisonNonZeroExpressionLessThanZero(tok, &zeroValue, &nonZeroExpr)) {
                const ValueType* vt = nonZeroExpr->valueType();
                if (vt->pointer)
                    pointerLessThanZeroError(tok, zeroValue);
                else
                    unsignedLessThanZeroError(tok, zeroValue, nonZeroExpr->expressionString());
            } else if (testIfNonZeroExpressionIsPositive(tok, &zeroValue, &nonZeroExpr)) {
                const ValueType* vt = nonZeroExpr->valueType();
                if (vt->pointer)
                    pointerPositiveError(tok, zeroValue);
                else
                    unsignedPositiveError(tok, zeroValue, nonZeroExpr->expressionString());
            }
        }
    }
}

bool CheckOther::comparisonNonZeroExpressionLessThanZero(const Token *tok, const ValueFlow::Value **zeroValue, const Token **nonZeroExpr)
{
    if (!tok->isComparisonOp() || !tok->astOperand1() || !tok->astOperand2())
        return false;

    const ValueFlow::Value *v1 = tok->astOperand1()->getValue(0);
    const ValueFlow::Value *v2 = tok->astOperand2()->getValue(0);

    if (Token::Match(tok, "<|<=") && v2 && v2->isKnown()) {
        *zeroValue = v2;
        *nonZeroExpr = tok->astOperand1();
    } else if (Token::Match(tok, ">|>=") && v1 && v1->isKnown()) {
        *zeroValue = v1;
        *nonZeroExpr = tok->astOperand2();
    } else {
        return false;
    }

    const ValueType* vt = (*nonZeroExpr)->valueType();
    return vt && (vt->pointer || vt->sign == ValueType::UNSIGNED);
}

bool CheckOther::testIfNonZeroExpressionIsPositive(const Token *tok, const ValueFlow::Value **zeroValue, const Token **nonZeroExpr)
{
    if (!tok->isComparisonOp() || !tok->astOperand1() || !tok->astOperand2())
        return false;

    const ValueFlow::Value *v1 = tok->astOperand1()->getValue(0);
    const ValueFlow::Value *v2 = tok->astOperand2()->getValue(0);

    if (Token::simpleMatch(tok, ">=") && v2 && v2->isKnown()) {
        *zeroValue = v2;
        *nonZeroExpr = tok->astOperand1();
    } else if (Token::simpleMatch(tok, "<=") && v1 && v1->isKnown()) {
        *zeroValue = v1;
        *nonZeroExpr = tok->astOperand2();
    } else {
        return false;
    }

    const ValueType* vt = (*nonZeroExpr)->valueType();
    return vt && (vt->pointer || vt->sign == ValueType::UNSIGNED);
}

void CheckOther::unsignedLessThanZeroError(const Token *tok, const ValueFlow::Value * v, const std::string &varname)
{
    reportError(getErrorPath(tok, v, "Unsigned less than zero"), Severity::style, "unsignedLessThanZero",
                "$symbol:" + varname + "\n"
                "Checking if unsigned expression '$symbol' is less than zero.\n"
                "The unsigned expression '$symbol' will never be negative so it "
                "is either pointless or an error to check if it is.", CWE570, Certainty::normal);
}

void CheckOther::pointerLessThanZeroError(const Token *tok, const ValueFlow::Value *v)
{
    reportError(getErrorPath(tok, v, "Pointer less than zero"), Severity::style, "pointerLessThanZero",
                "A pointer can not be negative so it is either pointless or an error to check if it is.", CWE570, Certainty::normal);
}

void CheckOther::unsignedPositiveError(const Token *tok, const ValueFlow::Value * v, const std::string &varname)
{
    reportError(getErrorPath(tok, v, "Unsigned positive"), Severity::style, "unsignedPositive",
                "$symbol:" + varname + "\n"
                "Unsigned expression '$symbol' can't be negative so it is unnecessary to test it.", CWE570, Certainty::normal);
}

void CheckOther::pointerPositiveError(const Token *tok, const ValueFlow::Value * v)
{
    reportError(getErrorPath(tok, v, "Pointer positive"), Severity::style, "pointerPositive",
                "A pointer can not be negative so it is either pointless or an error to check if it is not.", CWE570, Certainty::normal);
}

/* check if a constructor in given class scope takes a reference */
static bool constructorTakesReference(const Scope * const classScope)
{
    for (const Function &constructor : classScope->functionList) {
        if (constructor.isConstructor()) {
            for (int argnr = 0U; argnr < constructor.argCount(); argnr++) {
                const Variable * const argVar = constructor.getArgumentVar(argnr);
                if (argVar && argVar->isReference()) {
                    return true;
                }
            }
        }
    }
    return false;
}

//---------------------------------------------------------------------------
// This check rule works for checking the "const A a = getA()" usage when getA() returns "const A &" or "A &".
// In most scenarios, "const A & a = getA()" will be more efficient.
//---------------------------------------------------------------------------
void CheckOther::checkRedundantCopy()
{
    if (!mSettings->severity.isEnabled(Severity::performance) || mTokenizer->isC() || !mSettings->certainty.isEnabled(Certainty::inconclusive))
        return;

    const SymbolDatabase *symbolDatabase = mTokenizer->getSymbolDatabase();

    for (const Variable* var : symbolDatabase->variableList()) {
        if (!var || var->isReference() || !var->isConst() || var->isPointer() || (!var->type() && !var->isStlType())) // bailout if var is of standard type, if it is a pointer or non-const
            continue;

        const Token* startTok = var->nameToken();
        if (startTok->strAt(1) == "=") // %type% %name% = ... ;
            ;
        else if (startTok->strAt(1) == "(" && var->isClass() && var->typeScope()) {
            // Object is instantiated. Warn if constructor takes arguments by value.
            if (constructorTakesReference(var->typeScope()))
                continue;
        } else
            continue;

        const Token* tok = startTok->next()->astOperand2();
        if (!tok)
            continue;
        if (!Token::Match(tok->previous(), "%name% ("))
            continue;
        if (!Token::Match(tok->link(), ") )| ;")) // bailout for usage like "const A a = getA()+3"
            continue;

        const Function* func = tok->previous()->function();
        if (func && func->tokenDef->strAt(-1) == "&") {
            redundantCopyError(startTok, startTok->str());
        }
    }
}
void CheckOther::redundantCopyError(const Token *tok,const std::string& varname)
{
    reportError(tok, Severity::performance, "redundantCopyLocalConst",
                "$symbol:" + varname + "\n"
                "Use const reference for '$symbol' to avoid unnecessary data copying.\n"
                "The const variable '$symbol' is assigned a copy of the data. You can avoid "
                "the unnecessary data copying by converting '$symbol' to const reference.",
                CWE398,
                Certainty::inconclusive); // since #5618 that check became inconclusive
}

//---------------------------------------------------------------------------
// Checking for shift by negative values
//---------------------------------------------------------------------------

static bool isNegative(const Token *tok, const Settings *settings)
{
    return tok->valueType() && tok->valueType()->sign == ValueType::SIGNED && tok->getValueLE(-1LL, settings);
}

void CheckOther::checkNegativeBitwiseShift()
{
    const bool portability = mSettings->severity.isEnabled(Severity::portability);

    for (const Token* tok = mTokenizer->tokens(); tok; tok = tok->next()) {
        if (!tok->astOperand1() || !tok->astOperand2())
            continue;

        if (!Token::Match(tok, "<<|>>|<<=|>>="))
            continue;

        // don't warn if lhs is a class. this is an overloaded operator then
        if (mTokenizer->isCPP()) {
            const ValueType * lhsType = tok->astOperand1()->valueType();
            if (!lhsType || !lhsType->isIntegral())
                continue;
        }

        // bailout if operation is protected by ?:
        bool ternary = false;
        for (const Token *parent = tok; parent; parent = parent->astParent()) {
            if (Token::Match(parent, "?|:")) {
                ternary = true;
                break;
            }
        }
        if (ternary)
            continue;

        // Get negative rhs value. preferably a value which doesn't have 'condition'.
        if (portability && isNegative(tok->astOperand1(), mSettings))
            negativeBitwiseShiftError(tok, 1);
        else if (isNegative(tok->astOperand2(), mSettings))
            negativeBitwiseShiftError(tok, 2);
    }
}


void CheckOther::negativeBitwiseShiftError(const Token *tok, int op)
{
    if (op == 1)
        // LHS - this is used by intention in various software, if it
        // is used often in a project and works as expected then this is
        // a portability issue
        reportError(tok, Severity::portability, "shiftNegativeLHS", "Shifting a negative value is technically undefined behaviour", CWE758, Certainty::normal);
    else // RHS
        reportError(tok, Severity::error, "shiftNegative", "Shifting by a negative value is undefined behaviour", CWE758, Certainty::normal);
}

//---------------------------------------------------------------------------
// Check for incompletely filled buffers.
//---------------------------------------------------------------------------
void CheckOther::checkIncompleteArrayFill()
{
    if (!mSettings->certainty.isEnabled(Certainty::inconclusive))
        return;
    const bool printWarning = mSettings->severity.isEnabled(Severity::warning);
    const bool printPortability = mSettings->severity.isEnabled(Severity::portability);
    if (!printPortability && !printWarning)
        return;

    const SymbolDatabase *symbolDatabase = mTokenizer->getSymbolDatabase();

    for (const Scope * scope : symbolDatabase->functionScopes) {
        for (const Token* tok = scope->bodyStart->next(); tok != scope->bodyEnd; tok = tok->next()) {
            if (Token::Match(tok, "memset|memcpy|memmove ( %var% ,") && Token::Match(tok->linkAt(1)->tokAt(-2), ", %num% )")) {
                const Variable *var = tok->tokAt(2)->variable();
                if (!var || !var->isArray() || var->dimensions().empty() || !var->dimension(0))
                    continue;

                if (MathLib::toLongNumber(tok->linkAt(1)->strAt(-1)) == var->dimension(0)) {
                    int size = mTokenizer->sizeOfType(var->typeStartToken());
                    if (size == 0 && var->valueType()->pointer)
                        size = mSettings->sizeof_pointer;
                    else if (size == 0 && var->type())
                        size = estimateSize(var->type(), mSettings, symbolDatabase);
                    if ((size != 1 && size != 100 && size != 0) || var->isPointer()) {
                        if (printWarning)
                            incompleteArrayFillError(tok, var->name(), tok->str(), false);
                    } else if (var->valueType()->type == ValueType::Type::BOOL && printPortability) // sizeof(bool) is not 1 on all platforms
                        incompleteArrayFillError(tok, var->name(), tok->str(), true);
                }
            }
        }
    }
}

void CheckOther::incompleteArrayFillError(const Token* tok, const std::string& buffer, const std::string& function, bool boolean)
{
    if (boolean)
        reportError(tok, Severity::portability, "incompleteArrayFill",
                    "$symbol:" + buffer + "\n"
                    "$symbol:" + function + "\n"
                    "Array '" + buffer + "' might be filled incompletely. Did you forget to multiply the size given to '" + function + "()' with 'sizeof(*" + buffer + ")'?\n"
                    "The array '" + buffer + "' is filled incompletely. The function '" + function + "()' needs the size given in bytes, but the type 'bool' is larger than 1 on some platforms. Did you forget to multiply the size with 'sizeof(*" + buffer + ")'?", CWE131, Certainty::inconclusive);
    else
        reportError(tok, Severity::warning, "incompleteArrayFill",
                    "$symbol:" + buffer + "\n"
                    "$symbol:" + function + "\n"
                    "Array '" + buffer + "' is filled incompletely. Did you forget to multiply the size given to '" + function + "()' with 'sizeof(*" + buffer + ")'?\n"
                    "The array '" + buffer + "' is filled incompletely. The function '" + function + "()' needs the size given in bytes, but an element of the given array is larger than one byte. Did you forget to multiply the size with 'sizeof(*" + buffer + ")'?", CWE131, Certainty::inconclusive);
}

//---------------------------------------------------------------------------
// Detect NULL being passed to variadic function.
//---------------------------------------------------------------------------

void CheckOther::checkVarFuncNullUB()
{
    if (!mSettings->severity.isEnabled(Severity::portability))
        return;

    const SymbolDatabase *symbolDatabase = mTokenizer->getSymbolDatabase();
    for (const Scope * scope : symbolDatabase->functionScopes) {
        for (const Token* tok = scope->bodyStart; tok != scope->bodyEnd; tok = tok->next()) {
            // Is NULL passed to a function?
            if (Token::Match(tok,"[(,] NULL [,)]")) {
                // Locate function name in this function call.
                const Token *ftok = tok;
                int argnr = 1;
                while (ftok && ftok->str() != "(") {
                    if (ftok->str() == ")")
                        ftok = ftok->link();
                    else if (ftok->str() == ",")
                        ++argnr;
                    ftok = ftok->previous();
                }
                ftok = ftok ? ftok->previous() : nullptr;
                if (ftok && ftok->isName()) {
                    // If this is a variadic function then report error
                    const Function *f = ftok->function();
                    if (f && f->argCount() <= argnr) {
                        const Token *tok2 = f->argDef;
                        tok2 = tok2 ? tok2->link() : nullptr; // goto ')'
                        if (tok2 && Token::simpleMatch(tok2->tokAt(-1), "..."))
                            varFuncNullUBError(tok);
                    }
                }
            }
        }
    }
}

void CheckOther::varFuncNullUBError(const Token *tok)
{
    reportError(tok,
                Severity::portability,
                "varFuncNullUB",
                "Passing NULL after the last typed argument to a variadic function leads to undefined behaviour.\n"
                "Passing NULL after the last typed argument to a variadic function leads to undefined behaviour.\n"
                "The C99 standard, in section 7.15.1.1, states that if the type used by va_arg() is not compatible with the type of the actual next argument (as promoted according to the default argument promotions), the behavior is undefined.\n"
                "The value of the NULL macro is an implementation-defined null pointer constant (7.17), which can be any integer constant expression with the value 0, or such an expression casted to (void*) (6.3.2.3). This includes values like 0, 0L, or even 0LL.\n"
                "In practice on common architectures, this will cause real crashes if sizeof(int) != sizeof(void*), and NULL is defined to 0 or any other null pointer constant that promotes to int.\n"
                "To reproduce you might be able to use this little code example on 64bit platforms. If the output includes \"ERROR\", the sentinel had only 4 out of 8 bytes initialized to zero and was not detected as the final argument to stop argument processing via va_arg(). Changing the 0 to (void*)0 or 0L will make the \"ERROR\" output go away.\n"
                "#include <stdarg.h>\n"
                "#include <stdio.h>\n"
                "\n"
                "void f(char *s, ...) {\n"
                "    va_list ap;\n"
                "    va_start(ap,s);\n"
                "    for (;;) {\n"
                "        char *p = va_arg(ap,char*);\n"
                "        printf(\"%018p, %s\\n\", p, (long)p & 255 ? p : \"\");\n"
                "        if(!p) break;\n"
                "    }\n"
                "    va_end(ap);\n"
                "}\n"
                "\n"
                "void g() {\n"
                "    char *s2 = \"x\";\n"
                "    char *s3 = \"ERROR\";\n"
                "\n"
                "    // changing 0 to 0L for the 7th argument (which is intended to act as sentinel) makes the error go away on x86_64\n"
                "    f(\"first\", s2, s2, s2, s2, s2, 0, s3, (char*)0);\n"
                "}\n"
                "\n"
                "void h() {\n"
                "    int i;\n"
                "    volatile unsigned char a[1000];\n"
                "    for (i = 0; i<sizeof(a); i++)\n"
                "        a[i] = -1;\n"
                "}\n"
                "\n"
                "int main() {\n"
                "    h();\n"
                "    g();\n"
                "    return 0;\n"
                "}", CWE475, Certainty::normal);
}

void CheckOther::checkRedundantPointerOp()
{
    if (!mSettings->severity.isEnabled(Severity::style))
        return;

    for (const Token *tok = mTokenizer->tokens(); tok; tok = tok->next()) {
        if (tok->isExpandedMacro() && tok->str() == "(")
            tok = tok->link();

        bool addressOfDeref{};
        if (tok->isUnaryOp("&") && tok->astOperand1()->isUnaryOp("*"))
            addressOfDeref = true;
        else if (tok->isUnaryOp("*") && tok->astOperand1()->isUnaryOp("&"))
            addressOfDeref = false;
        else
            continue;

        // variable
        const Token *varTok = tok->astOperand1()->astOperand1();
        if (!varTok || varTok->isExpandedMacro())
            continue;

        if (!addressOfDeref) { // dereference of address
            if (tok->isExpandedMacro())
                continue;
            if (varTok->valueType() && varTok->valueType()->pointer && varTok->valueType()->reference == Reference::LValue)
                continue;
        }

        const Variable *var = varTok->variable();
        if (!var || (addressOfDeref && !var->isPointer()))
            continue;

        redundantPointerOpError(tok, var->name(), false, addressOfDeref);
    }
}

void CheckOther::redundantPointerOpError(const Token* tok, const std::string &varname, bool inconclusive, bool addressOfDeref)
{
    std::string msg = "$symbol:" + varname + "\nRedundant pointer operation on '$symbol' - it's already a ";
    msg += addressOfDeref ? "pointer." : "variable.";
    reportError(tok, Severity::style, "redundantPointerOp", msg, CWE398, inconclusive ? Certainty::inconclusive : Certainty::normal);
}

void CheckOther::checkInterlockedDecrement()
{
    if (!mSettings->isWindowsPlatform()) {
        return;
    }

    for (const Token *tok = mTokenizer->tokens(); tok; tok = tok->next()) {
        if (tok->isName() && Token::Match(tok, "InterlockedDecrement ( & %name% ) ; if ( %name%|!|0")) {
            const Token* interlockedVarTok = tok->tokAt(3);
            const Token* checkStartTok =  interlockedVarTok->tokAt(5);
            if ((Token::Match(checkStartTok, "0 %comp% %name% )") && checkStartTok->strAt(2) == interlockedVarTok->str()) ||
                (Token::Match(checkStartTok, "! %name% )") && checkStartTok->strAt(1) == interlockedVarTok->str()) ||
                (Token::Match(checkStartTok, "%name% )") && checkStartTok->str() == interlockedVarTok->str()) ||
                (Token::Match(checkStartTok, "%name% %comp% 0 )") && checkStartTok->str() == interlockedVarTok->str())) {
                raceAfterInterlockedDecrementError(checkStartTok);
            }
        } else if (Token::Match(tok, "if ( ::| InterlockedDecrement ( & %name%")) {
            const Token* condEnd = tok->next()->link();
            const Token* funcTok = tok->tokAt(2);
            const Token* firstAccessTok = funcTok->str() == "::" ? funcTok->tokAt(4) : funcTok->tokAt(3);
            if (condEnd && condEnd->next() && condEnd->next()->link()) {
                const Token* ifEndTok = condEnd->next()->link();
                if (Token::Match(ifEndTok, "} return %name%")) {
                    const Token* secondAccessTok = ifEndTok->tokAt(2);
                    if (secondAccessTok->str() == firstAccessTok->str()) {
                        raceAfterInterlockedDecrementError(secondAccessTok);
                    }
                } else if (Token::Match(ifEndTok, "} else { return %name%")) {
                    const Token* secondAccessTok = ifEndTok->tokAt(4);
                    if (secondAccessTok->str() == firstAccessTok->str()) {
                        raceAfterInterlockedDecrementError(secondAccessTok);
                    }
                }
            }
        }
    }
}

void CheckOther::raceAfterInterlockedDecrementError(const Token* tok)
{
    reportError(tok, Severity::error, "raceAfterInterlockedDecrement",
                "Race condition: non-interlocked access after InterlockedDecrement(). Use InterlockedDecrement() return value instead.", CWE362, Certainty::normal);
}

void CheckOther::checkUnusedLabel()
{
    if (!mSettings->severity.isEnabled(Severity::style) && !mSettings->severity.isEnabled(Severity::warning))
        return;

    const SymbolDatabase *symbolDatabase = mTokenizer->getSymbolDatabase();
    for (const Scope * scope : symbolDatabase->functionScopes) {
        const bool hasIfdef = mTokenizer->hasIfdef(scope->bodyStart, scope->bodyEnd);
        for (const Token* tok = scope->bodyStart; tok != scope->bodyEnd; tok = tok->next()) {
            if (!tok->scope()->isExecutable())
                tok = tok->scope()->bodyEnd;

            if (Token::Match(tok, "{|}|; %name% :") && !tok->tokAt(1)->isKeyword()) {
                const std::string tmp("goto " + tok->strAt(1));
                if (!Token::findsimplematch(scope->bodyStart->next(), tmp.c_str(), tmp.size(), scope->bodyEnd->previous()))
                    unusedLabelError(tok->next(), tok->next()->scope()->type == Scope::eSwitch, hasIfdef);
            }
        }
    }
}

void CheckOther::unusedLabelError(const Token* tok, bool inSwitch, bool hasIfdef)
{
    if (tok && !mSettings->severity.isEnabled(inSwitch ? Severity::warning : Severity::style))
        return;

    std::string id = "unusedLabel";
    if (inSwitch)
        id += "Switch";
    if (hasIfdef)
        id += "Configuration";

    std::string msg = "$symbol:" + (tok ? tok->str() : emptyString) + "\nLabel '$symbol' is not used.";
    if (hasIfdef)
        msg += " There is #if in function body so the label might be used in code that is removed by the preprocessor.";
    if (inSwitch)
        msg += " Should this be a 'case' of the enclosing switch()?";

    reportError(tok,
                inSwitch ? Severity::warning : Severity::style,
                id,
                msg,
                CWE398,
                Certainty::normal);
}


void CheckOther::checkEvaluationOrder()
{
    // This checker is not written according to C++11 sequencing rules
    if (mTokenizer->isCPP() && mSettings->standards.cpp >= Standards::CPP11)
        return;

    const SymbolDatabase *symbolDatabase = mTokenizer->getSymbolDatabase();
    for (const Scope * functionScope : symbolDatabase->functionScopes) {
        for (const Token* tok = functionScope->bodyStart; tok != functionScope->bodyEnd; tok = tok->next()) {
            if (!Token::Match(tok, "++|--") && !tok->isAssignmentOp())
                continue;
            if (!tok->astOperand1())
                continue;
            for (const Token *tok2 = tok;; tok2 = tok2->astParent()) {
                // If ast parent is a sequence point then break
                const Token * const parent = tok2->astParent();
                if (!parent)
                    break;
                if (Token::Match(parent, "%oror%|&&|?|:|;"))
                    break;
                if (parent->str() == ",") {
                    const Token *par = parent;
                    while (Token::simpleMatch(par,","))
                        par = par->astParent();
                    // not function or in a while clause => break
                    if (!(par && par->str() == "(" && par->astOperand2() && par->strAt(-1) != "while"))
                        break;
                    // control flow (if|while|etc) => break
                    if (Token::simpleMatch(par->link(),") {"))
                        break;
                    // sequence point in function argument: dostuff((1,2),3) => break
                    par = par->next();
                    while (par && (par->previous() != parent))
                        par = par->nextArgument();
                    if (!par)
                        break;
                }
                if (parent->str() == "(" && parent->astOperand2())
                    break;

                // self assignment..
                if (tok2 == tok &&
                    tok->str() == "=" &&
                    parent->str() == "=" &&
                    isSameExpression(mTokenizer->isCPP(), false, tok->astOperand1(), parent->astOperand1(), mSettings->library, true, false)) {
                    if (mSettings->severity.isEnabled(Severity::warning) &&
                        isSameExpression(mTokenizer->isCPP(), true, tok->astOperand1(), parent->astOperand1(), mSettings->library, true, false))
                        selfAssignmentError(parent, tok->astOperand1()->expressionString());
                    break;
                }

                // Is expression used?
                bool foundError = false;
                visitAstNodes((parent->astOperand1() != tok2) ? parent->astOperand1() : parent->astOperand2(),
                              [&](const Token *tok3) {
                    if (tok3->str() == "&" && !tok3->astOperand2())
                        return ChildrenToVisit::none; // don't handle address-of for now
                    if (tok3->str() == "(" && Token::simpleMatch(tok3->previous(), "sizeof"))
                        return ChildrenToVisit::none; // don't care about sizeof usage
                    if (isSameExpression(mTokenizer->isCPP(), false, tok->astOperand1(), tok3, mSettings->library, true, false))
                        foundError = true;
                    return foundError ? ChildrenToVisit::done : ChildrenToVisit::op1_and_op2;
                });

                if (foundError) {
                    unknownEvaluationOrder(parent);
                    break;
                }
            }
        }
    }
}

void CheckOther::unknownEvaluationOrder(const Token* tok)
{
    reportError(tok, Severity::error, "unknownEvaluationOrder",
                "Expression '" + (tok ? tok->expressionString() : std::string("x = x++;")) + "' depends on order of evaluation of side effects", CWE768, Certainty::normal);
}

void CheckOther::checkAccessOfMovedVariable()
{
    if (!mTokenizer->isCPP() || mSettings->standards.cpp < Standards::CPP11 || !mSettings->severity.isEnabled(Severity::warning))
        return;
    CheckUninitVar checkUninitVar(mTokenizer, mSettings, mErrorLogger);
    const bool reportInconclusive = mSettings->certainty.isEnabled(Certainty::inconclusive);
    const SymbolDatabase *symbolDatabase = mTokenizer->getSymbolDatabase();
    for (const Scope * scope : symbolDatabase->functionScopes) {
        const Token * scopeStart = scope->bodyStart;
        if (scope->function) {
            const Token * memberInitializationStart = scope->function->constructorMemberInitialization();
            if (memberInitializationStart)
                scopeStart = memberInitializationStart;
        }
        for (const Token* tok = scopeStart->next(); tok != scope->bodyEnd; tok = tok->next()) {
            const ValueFlow::Value * movedValue = tok->getMovedValue();
            if (!movedValue || movedValue->moveKind == ValueFlow::Value::MoveKind::NonMovedVariable)
                continue;
            if (movedValue->isInconclusive() && !reportInconclusive)
                continue;

            bool inconclusive = false;
            bool accessOfMoved = false;
            if (tok->strAt(1) == ".") {
                if (tok->next()->originalName() == "->")
                    accessOfMoved = true;
                else
                    inconclusive = true;
            } else {
                const bool variableChanged = isVariableChangedByFunctionCall(tok, 0, mSettings, &inconclusive);
                accessOfMoved = !variableChanged && checkUninitVar.isVariableUsage(tok, false, CheckUninitVar::NO_ALLOC);
                if (inconclusive) {
                    accessOfMoved = !isMovedParameterAllowedForInconclusiveFunction(tok);
                    if (accessOfMoved)
                        inconclusive = false;
                }
            }
            if (accessOfMoved || (inconclusive && reportInconclusive))
                accessMovedError(tok, tok->str(), movedValue, inconclusive || movedValue->isInconclusive());
        }
    }
}

bool CheckOther::isMovedParameterAllowedForInconclusiveFunction(const Token * tok)
{
    if (Token::simpleMatch(tok->tokAt(-4), "std :: move ("))
        return false;
    const Token * tokAtM2 = tok->tokAt(-2);
    if (Token::simpleMatch(tokAtM2, "> (") && tokAtM2->link()) {
        const Token * leftAngle = tokAtM2->link();
        if (Token::simpleMatch(leftAngle->tokAt(-3), "std :: forward <"))
            return false;
    }
    return true;
}

void CheckOther::accessMovedError(const Token *tok, const std::string &varname, const ValueFlow::Value *value, bool inconclusive)
{
    if (!tok) {
        reportError(tok, Severity::warning, "accessMoved", "Access of moved variable 'v'.", CWE672, Certainty::normal);
        reportError(tok, Severity::warning, "accessForwarded", "Access of forwarded variable 'v'.", CWE672, Certainty::normal);
        return;
    }

    const char * errorId = nullptr;
    std::string kindString;
    switch (value->moveKind) {
    case ValueFlow::Value::MoveKind::MovedVariable:
        errorId = "accessMoved";
        kindString = "moved";
        break;
    case ValueFlow::Value::MoveKind::ForwardedVariable:
        errorId = "accessForwarded";
        kindString = "forwarded";
        break;
    default:
        return;
    }
    const std::string errmsg("$symbol:" + varname + "\nAccess of " + kindString + " variable '$symbol'.");
    const ErrorPath errorPath = getErrorPath(tok, value, errmsg);
    reportError(errorPath, Severity::warning, errorId, errmsg, CWE672, inconclusive ? Certainty::inconclusive : Certainty::normal);
}



void CheckOther::checkFuncArgNamesDifferent()
{
    const bool style = mSettings->severity.isEnabled(Severity::style);
    const bool inconclusive = mSettings->certainty.isEnabled(Certainty::inconclusive);
    const bool warning = mSettings->severity.isEnabled(Severity::warning);

    if (!(warning || (style && inconclusive)))
        return;

    const SymbolDatabase *symbolDatabase = mTokenizer->getSymbolDatabase();
    // check every function
    for (const Scope *scope : symbolDatabase->functionScopes) {
        const Function * function = scope->function;
        // only check functions with arguments
        if (!function || function->argCount() == 0)
            continue;

        // only check functions with separate declarations and definitions
        if (function->argDef == function->arg)
            continue;

        // get the function argument name tokens
        std::vector<const Token *>  declarations(function->argCount());
        std::vector<const Token *>  definitions(function->argCount());
        const Token * decl = function->argDef->next();
        for (int j = 0; j < function->argCount(); ++j) {
            declarations[j] = nullptr;
            definitions[j] = nullptr;
            // get the definition
            const Variable * variable = function->getArgumentVar(j);
            if (variable) {
                definitions[j] = variable->nameToken();
            }
            // get the declaration (search for first token with varId)
            while (decl && !Token::Match(decl, ",|)|;")) {
                // skip everything after the assignment because
                // it could also have a varId or be the first
                // token with a varId if there is no name token
                if (decl->str() == "=") {
                    decl = decl->nextArgument();
                    break;
                }
                // skip over template
                if (decl->link())
                    decl = decl->link();
                else if (decl->varId())
                    declarations[j] = decl;
                decl = decl->next();
            }
            if (Token::simpleMatch(decl, ","))
                decl = decl->next();
        }
        // check for different argument order
        if (warning) {
            bool order_different = false;
            for (int j = 0; j < function->argCount(); ++j) {
                if (!declarations[j] || !definitions[j] || declarations[j]->str() == definitions[j]->str())
                    continue;

                for (int k = 0; k < function->argCount(); ++k) {
                    if (j != k && definitions[k] && declarations[j]->str() == definitions[k]->str()) {
                        order_different = true;
                        break;
                    }
                }
            }
            if (order_different) {
                funcArgOrderDifferent(function->name(), function->argDef->next(), function->arg->next(), declarations, definitions);
                continue;
            }
        }
        // check for different argument names
        if (style && inconclusive) {
            for (int j = 0; j < function->argCount(); ++j) {
                if (declarations[j] && definitions[j] && declarations[j]->str() != definitions[j]->str())
                    funcArgNamesDifferent(function->name(), j, declarations[j], definitions[j]);
            }
        }
    }
}

void CheckOther::funcArgNamesDifferent(const std::string & functionName, nonneg int index,
                                       const Token* declaration, const Token* definition)
{
    std::list<const Token *> tokens = { declaration,definition };
    reportError(tokens, Severity::style, "funcArgNamesDifferent",
                "$symbol:" + functionName + "\n"
                "Function '$symbol' argument " + MathLib::toString(index + 1) + " names different: declaration '" +
                (declaration ? declaration->str() : std::string("A")) + "' definition '" +
                (definition ? definition->str() : std::string("B")) + "'.", CWE628, Certainty::inconclusive);
}

void CheckOther::funcArgOrderDifferent(const std::string & functionName,
                                       const Token* declaration, const Token* definition,
                                       const std::vector<const Token *> & declarations,
                                       const std::vector<const Token *> & definitions)
{
    std::list<const Token *> tokens = {
        declarations.size() ? declarations[0] ? declarations[0] : declaration : nullptr,
        definitions.size() ? definitions[0] ? definitions[0] : definition : nullptr
    };
    std::string msg = "$symbol:" + functionName + "\nFunction '$symbol' argument order different: declaration '";
    for (int i = 0; i < declarations.size(); ++i) {
        if (i != 0)
            msg += ", ";
        if (declarations[i])
            msg += declarations[i]->str();
    }
    msg += "' definition '";
    for (int i = 0; i < definitions.size(); ++i) {
        if (i != 0)
            msg += ", ";
        if (definitions[i])
            msg += definitions[i]->str();
    }
    msg += "'";
    reportError(tokens, Severity::warning, "funcArgOrderDifferent", msg, CWE683, Certainty::normal);
}

static const Token *findShadowed(const Scope *scope, const std::string &varname, int linenr)
{
    if (!scope)
        return nullptr;
    for (const Variable &var : scope->varlist) {
        if (scope->isExecutable() && var.nameToken()->linenr() > linenr)
            continue;
        if (var.name() == varname)
            return var.nameToken();
    }
    for (const Function &f : scope->functionList) {
        if (f.type == Function::Type::eFunction && f.name() == varname)
            return f.tokenDef;
    }
    if (scope->type == Scope::eLambda)
        return nullptr;
    const Token* shadowed = findShadowed(scope->nestedIn, varname, linenr);
    if (!shadowed)
        shadowed = findShadowed(scope->functionOf, varname, linenr);
    return shadowed;
}

void CheckOther::checkShadowVariables()
{
    if (!mSettings->severity.isEnabled(Severity::style))
        return;
    const SymbolDatabase *symbolDatabase = mTokenizer->getSymbolDatabase();
    for (const Scope & scope : symbolDatabase->scopeList) {
        if (!scope.isExecutable() || scope.type == Scope::eLambda)
            continue;
        const Scope *functionScope = &scope;
        while (functionScope && functionScope->type != Scope::ScopeType::eFunction && functionScope->type != Scope::ScopeType::eLambda)
            functionScope = functionScope->nestedIn;
        for (const Variable &var : scope.varlist) {
            if (var.nameToken() && var.nameToken()->isExpandedMacro()) // #8903
                continue;

            if (functionScope && functionScope->type == Scope::ScopeType::eFunction && functionScope->function) {
                bool shadowArg = false;
                for (const Variable &arg : functionScope->function->argumentList) {
                    if (arg.nameToken() && var.name() == arg.name()) {
                        shadowError(var.nameToken(), arg.nameToken(), "argument");
                        shadowArg = true;
                        break;
                    }
                }
                if (shadowArg)
                    continue;
            }

            const Token *shadowed = findShadowed(scope.nestedIn, var.name(), var.nameToken()->linenr());
            if (!shadowed)
                shadowed = findShadowed(scope.functionOf, var.name(), var.nameToken()->linenr());
            if (!shadowed)
                continue;
            if (scope.type == Scope::eFunction && scope.className == var.name())
                continue;
            if (functionScope->functionOf && functionScope->functionOf->isClassOrStructOrUnion() && functionScope->function && functionScope->function->isStatic() &&
                shadowed->variable() && !shadowed->variable()->isLocal())
                continue;
            shadowError(var.nameToken(), shadowed, (shadowed->varId() != 0) ? "variable" : "function");
        }
    }
}

void CheckOther::shadowError(const Token *var, const Token *shadowed, std::string type)
{
    ErrorPath errorPath;
    errorPath.push_back(ErrorPathItem(shadowed, "Shadowed declaration"));
    errorPath.push_back(ErrorPathItem(var, "Shadow variable"));
    const std::string &varname = var ? var->str() : type;
    const std::string Type = char(std::toupper(type[0])) + type.substr(1);
    const std::string id = "shadow" + Type;
    const std::string message = "$symbol:" + varname + "\nLocal variable \'$symbol\' shadows outer " + type;
    reportError(errorPath, Severity::style, id.c_str(), message, CWE398, Certainty::normal);
}

static bool isVariableExpression(const Token* tok)
{
    if (Token::Match(tok, "%var%"))
        return true;
    if (Token::simpleMatch(tok, "."))
        return isVariableExpression(tok->astOperand1()) &&
               isVariableExpression(tok->astOperand2());
    if (Token::simpleMatch(tok, "["))
        return isVariableExpression(tok->astOperand1()) &&
               tok->astOperand2() && tok->astOperand2()->hasKnownIntValue();
    return false;
}

void CheckOther::checkKnownArgument()
{
    if (!mSettings->severity.isEnabled(Severity::style))
        return;
    const SymbolDatabase *symbolDatabase = mTokenizer->getSymbolDatabase();
    for (const Scope *functionScope : symbolDatabase->functionScopes) {
        for (const Token *tok = functionScope->bodyStart; tok != functionScope->bodyEnd; tok = tok->next()) {
            if (!Token::simpleMatch(tok->astParent(), "("))
                continue;
            if (!Token::Match(tok->astParent()->previous(), "%name%"))
                continue;
            if (Token::Match(tok->astParent()->previous(), "if|while|switch|sizeof"))
                continue;
            if (tok == tok->astParent()->previous())
                continue;
            if (!tok->hasKnownIntValue())
                continue;
            if (Token::Match(tok, "++|--"))
                continue;
            if (isConstVarExpression(tok))
                continue;
            const Token * tok2 = tok;
            if (isCPPCast(tok2))
                tok2 = tok2->astOperand2();
            if (isVariableExpression(tok2))
                continue;
            // ensure that there is a integer variable in expression with unknown value
            std::string varexpr;
            bool isVariableExprHidden = false;  // Is variable expression explicitly hidden
            auto setVarExpr = [&varexpr, &isVariableExprHidden](const Token *child) {
                if (Token::Match(child, "%var%|.|[")) {
                    if (child->valueType() && child->valueType()->pointer == 0 && child->valueType()->isIntegral() && child->values().empty()) {
                        varexpr = child->expressionString();
                        return ChildrenToVisit::done;
                    }
                    return ChildrenToVisit::none;
                }
                if (Token::simpleMatch(child->previous(), "sizeof ("))
                    return ChildrenToVisit::none;

                // hide variable explicitly with 'x * 0' etc
                if (!isVariableExprHidden) {
                    if (Token::simpleMatch(child, "*") && (Token::simpleMatch(child->astOperand1(), "0") || Token::simpleMatch(child->astOperand2(), "0")))
                        return ChildrenToVisit::none;
                    if (Token::simpleMatch(child, "&&") && (Token::simpleMatch(child->astOperand1(), "false") || Token::simpleMatch(child->astOperand2(), "false")))
                        return ChildrenToVisit::none;
                    if (Token::simpleMatch(child, "||") && (Token::simpleMatch(child->astOperand1(), "true") || Token::simpleMatch(child->astOperand2(), "true")))
                        return ChildrenToVisit::none;
                }

                return ChildrenToVisit::op1_and_op2;
            };
            visitAstNodes(tok, setVarExpr);
            if (varexpr.empty()) {
                isVariableExprHidden = true;
                visitAstNodes(tok, setVarExpr);
            }
            if (varexpr.empty())
                continue;
            // ensure that function name does not contain "assert"
            std::string funcname = tok->astParent()->previous()->str();
            strTolower(funcname);
            if (funcname.find("assert") != std::string::npos)
                continue;
            knownArgumentError(tok, tok->astParent()->previous(), &tok->values().front(), varexpr, isVariableExprHidden);
        }
    }
}

void CheckOther::knownArgumentError(const Token *tok, const Token *ftok, const ValueFlow::Value *value, const std::string &varexpr, bool isVariableExpressionHidden)
{
    if (!tok) {
        reportError(tok, Severity::style, "knownArgument", "Argument 'x-x' to function 'func' is always 0. It does not matter what value 'x' has.");
        reportError(tok, Severity::style, "knownArgumentHiddenVariableExpression", "Argument 'x*0' to function 'func' is always 0. Constant literal calculation disable/hide variable expression 'x'.");
        return;
    }

    const MathLib::bigint intvalue = value->intvalue;
    const std::string &expr = tok->expressionString();
    const std::string &fun = ftok->str();

    const char *id;
    std::string errmsg = "Argument '" + expr + "' to function " + fun + " is always " + std::to_string(intvalue) + ". ";
    if (!isVariableExpressionHidden) {
        id = "knownArgument";
        errmsg += "It does not matter what value '" + varexpr + "' has.";
    } else {
        id = "knownArgumentHiddenVariableExpression";
        errmsg += "Constant literal calculation disable/hide variable expression '" + varexpr + "'.";
    }

    const ErrorPath errorPath = getErrorPath(tok, value, errmsg);
    reportError(errorPath, Severity::style, id, errmsg, CWE570, Certainty::normal);
}

void CheckOther::checkComparePointers()
{
    const SymbolDatabase *symbolDatabase = mTokenizer->getSymbolDatabase();
    for (const Scope *functionScope : symbolDatabase->functionScopes) {
        for (const Token *tok = functionScope->bodyStart; tok != functionScope->bodyEnd; tok = tok->next()) {
            if (!Token::Match(tok, "<|>|<=|>=|-"))
                continue;
            const Token *tok1 = tok->astOperand1();
            const Token *tok2 = tok->astOperand2();
            if (!astIsPointer(tok1) || !astIsPointer(tok2))
                continue;
            ValueFlow::Value v1 = getLifetimeObjValue(tok1);
            ValueFlow::Value v2 = getLifetimeObjValue(tok2);
            if (!v1.isLocalLifetimeValue() || !v2.isLocalLifetimeValue())
                continue;
            const Variable *var1 = v1.tokvalue->variable();
            const Variable *var2 = v2.tokvalue->variable();
            if (!var1 || !var2)
                continue;
            if (v1.tokvalue->varId() == v2.tokvalue->varId())
                continue;
            if (var1->isReference() || var2->isReference())
                continue;
            if (var1->isRValueReference() || var2->isRValueReference())
                continue;
            comparePointersError(tok, &v1, &v2);
        }
    }
}

void CheckOther::comparePointersError(const Token *tok, const ValueFlow::Value *v1, const ValueFlow::Value *v2)
{
    ErrorPath errorPath;
    std::string verb = "Comparing";
    if (Token::simpleMatch(tok, "-"))
        verb = "Subtracting";
    if (v1) {
        errorPath.emplace_back(v1->tokvalue->variable()->nameToken(), "Variable declared here.");
        errorPath.insert(errorPath.end(), v1->errorPath.begin(), v1->errorPath.end());
    }
    if (v2) {
        errorPath.emplace_back(v2->tokvalue->variable()->nameToken(), "Variable declared here.");
        errorPath.insert(errorPath.end(), v2->errorPath.begin(), v2->errorPath.end());
    }
    errorPath.emplace_back(tok, "");
    reportError(
        errorPath, Severity::error, "comparePointers", verb + " pointers that point to different objects", CWE570, Certainty::normal);
}

void CheckOther::checkModuloOfOne()
{
    if (!mSettings->severity.isEnabled(Severity::style))
        return;

    for (const Token *tok = mTokenizer->tokens(); tok; tok = tok->next()) {
        if (!tok->astOperand2() || !tok->astOperand1())
            continue;
        if (tok->str() != "%")
            continue;
        if (!tok->valueType() || !tok->valueType()->isIntegral())
            continue;

        // Value flow..
        const ValueFlow::Value *value = tok->astOperand2()->getValue(1LL);
        if (value && value->isKnown())
            checkModuloOfOneError(tok);
    }
}

void CheckOther::checkModuloOfOneError(const Token *tok)
{
    reportError(tok, Severity::style, "moduloofone", "Modulo of one is always equal to zero");
}

//-----------------------------------------------------------------------------
// Overlapping write (undefined behavior)
//-----------------------------------------------------------------------------
static bool getBufAndOffset(const Token *expr, const Token **buf, MathLib::bigint *offset)
{
    if (!expr)
        return false;
    const Token *bufToken, *offsetToken;
    if (expr->isUnaryOp("&") && Token::simpleMatch(expr->astOperand1(), "[")) {
        bufToken = expr->astOperand1()->astOperand1();
        offsetToken = expr->astOperand1()->astOperand2();
    } else if (Token::Match(expr, "+|-") && expr->isBinaryOp()) {
        const bool pointer1 = (expr->astOperand1()->valueType() && expr->astOperand1()->valueType()->pointer > 0);
        const bool pointer2 = (expr->astOperand2()->valueType() && expr->astOperand2()->valueType()->pointer > 0);
        if (pointer1 && !pointer2) {
            bufToken = expr->astOperand1();
            offsetToken = expr->astOperand2();
        } else if (!pointer1 && pointer2) {
            bufToken = expr->astOperand2();
            offsetToken = expr->astOperand1();
        } else {
            return false;
        }
    } else if (expr->valueType() && expr->valueType()->pointer > 0) {
        *buf = expr;
        *offset = 0;
        return true;
    } else {
        return false;
    }
    if (!bufToken->valueType() || !bufToken->valueType()->pointer)
        return false;
    if (!offsetToken->hasKnownIntValue())
        return false;
    *buf = bufToken;
    *offset = offsetToken->getKnownIntValue();
    return true;
}

void CheckOther::checkOverlappingWrite()
{
    const SymbolDatabase *symbolDatabase = mTokenizer->getSymbolDatabase();
    for (const Scope *functionScope : symbolDatabase->functionScopes) {
        for (const Token *tok = functionScope->bodyStart; tok != functionScope->bodyEnd; tok = tok->next()) {
            if (tok->isAssignmentOp()) {
                // check if LHS is a union member..
                const Token * const lhs = tok->astOperand1();
                if (!Token::simpleMatch(lhs, ".") || !lhs->isBinaryOp())
                    continue;
                const Variable * const lhsvar = lhs->astOperand1()->variable();
                if (!lhsvar || !lhsvar->typeScope() || lhsvar->typeScope()->type != Scope::ScopeType::eUnion)
                    continue;
                const Token* const lhsmember = lhs->astOperand2();
                if (!lhsmember)
                    continue;

                // Is other union member used in RHS?
                const Token *errorToken = nullptr;
                visitAstNodes(tok->astOperand2(), [lhsvar, lhsmember, &errorToken](const Token *rhs) {
                    if (!Token::simpleMatch(rhs, "."))
                        return ChildrenToVisit::op1_and_op2;
                    if (!rhs->isBinaryOp() || rhs->astOperand1()->variable() != lhsvar)
                        return ChildrenToVisit::none;
                    if (lhsmember->str() == rhs->astOperand2()->str())
                        return ChildrenToVisit::none;
                    errorToken = rhs->astOperand2();
                    return ChildrenToVisit::done;
                });
                if (errorToken)
                    overlappingWriteUnion(tok);
            } else if (Token::Match(tok, "%name% (")) {
                const Library::NonOverlappingData *nonOverlappingData = mSettings->library.getNonOverlappingData(tok);
                if (!nonOverlappingData)
                    continue;
                const std::vector<const Token *> args = getArguments(tok);
                if (nonOverlappingData->ptr1Arg <= 0 || nonOverlappingData->ptr1Arg > args.size())
                    continue;
                if (nonOverlappingData->ptr2Arg <= 0 || nonOverlappingData->ptr2Arg > args.size())
                    continue;

                const Token *ptr1 = args[nonOverlappingData->ptr1Arg - 1];
                if (ptr1->hasKnownIntValue() && ptr1->getKnownIntValue() == 0)
                    continue;

                const Token *ptr2 = args[nonOverlappingData->ptr2Arg - 1];
                if (ptr2->hasKnownIntValue() && ptr2->getKnownIntValue() == 0)
                    continue;

                // TODO: nonOverlappingData->strlenArg
                if (nonOverlappingData->sizeArg <= 0 || nonOverlappingData->sizeArg > args.size()) {
                    if (nonOverlappingData->sizeArg == -1) {
                        ErrorPath errorPath;
                        const bool macro = true;
                        const bool pure = true;
                        const bool follow = true;
                        if (!isSameExpression(mTokenizer->isCPP(), macro, ptr1, ptr2, mSettings->library, pure, follow, &errorPath))
                            continue;
                        overlappingWriteFunction(tok);
                    }
                    continue;
                }
                if (!args[nonOverlappingData->sizeArg-1]->hasKnownIntValue())
                    continue;
                const MathLib::bigint sizeValue = args[nonOverlappingData->sizeArg-1]->getKnownIntValue();
                const Token *buf1, *buf2;
                MathLib::bigint offset1, offset2;
                if (!getBufAndOffset(ptr1, &buf1, &offset1))
                    continue;
                if (!getBufAndOffset(ptr2, &buf2, &offset2))
                    continue;

                if (offset1 < offset2 && offset1 + sizeValue <= offset2)
                    continue;
                if (offset2 < offset1 && offset2 + sizeValue <= offset1)
                    continue;

                ErrorPath errorPath;
                const bool macro = true;
                const bool pure = true;
                const bool follow = true;
                if (!isSameExpression(mTokenizer->isCPP(), macro, buf1, buf2, mSettings->library, pure, follow, &errorPath))
                    continue;
                overlappingWriteFunction(tok);
            }
        }
    }
}

void CheckOther::overlappingWriteUnion(const Token *tok)
{
    reportError(tok, Severity::error, "overlappingWriteUnion", "Overlapping read/write of union is undefined behavior");
}

void CheckOther::overlappingWriteFunction(const Token *tok)
{
    const std::string funcname = tok ? tok->str() : "";
    reportError(tok, Severity::error, "overlappingWriteFunction", "Overlapping read/write in " + funcname + "() is undefined behavior");
}<|MERGE_RESOLUTION|>--- conflicted
+++ resolved
@@ -1575,13 +1575,10 @@
             deref = true;
         else if (Token::simpleMatch(parent, "[") && parent->astOperand1() == tok && tok != nameTok)
             deref = true;
-<<<<<<< HEAD
-        else if (astIsRangeBasedForDecl(tok))
-            continue;
-=======
         else if (Token::Match(parent, "%op%") && Token::simpleMatch(parent->astParent(), "."))
             deref = true;
->>>>>>> 423e67bd
+        else if (astIsRangeBasedForDecl(tok))
+            continue;
         if (deref) {
             const Token* const gparent = parent->astParent();
             if (Token::Match(gparent, "%cop%") && !gparent->isUnaryOp("&") && !gparent->isUnaryOp("*"))
