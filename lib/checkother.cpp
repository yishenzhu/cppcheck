--- conflicted
+++ resolved
@@ -3712,15 +3712,11 @@
             strTolower(funcname);
             if (funcname.find("assert") != std::string::npos)
                 continue;
-<<<<<<< HEAD
             knownArgumentError(tok,
-                               tok->astParent()->previous(),
+                               ftok,
                                &tok->values().front(),
                                vartok->expressionString(),
                                isVariableExprHidden(vartok));
-=======
-            knownArgumentError(tok, ftok, &tok->values().front(), varexpr, isVariableExprHidden);
->>>>>>> d6914504
         }
     }
 }
