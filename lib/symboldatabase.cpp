--- conflicted
+++ resolved
@@ -1522,9 +1522,6 @@
         }
         if (mSettings.library.functions.find(fstr) != mSettings.library.functions.end())
             continue;
-<<<<<<< HEAD
-        tok->isIncompleteVar(true);
-=======
         if (mTokenizer.isCPP()) {
             const Token* parent = tok->astParent();
             while (Token::Match(parent, "::|[|{"))
@@ -1532,8 +1529,7 @@
             if (Token::simpleMatch(parent, "new"))
                 continue;
         }
-        const_cast<Token *>(tok)->isIncompleteVar(true); // TODO: avoid const_cast
->>>>>>> ca20152e
+        tok->isIncompleteVar(true);
     }
 }
 
