--- conflicted
+++ resolved
@@ -7029,13 +7029,9 @@
                     }
                 }
 
-<<<<<<< HEAD
-                if (typestr.empty() || typestr == "iterator") {
-                    //Is iterator fetching function invoked on container?
-=======
+                //Is iterator fetching function invoked on container?
                 const bool isReturnIter = typestr == "iterator";
                 if (typestr.empty() || isReturnIter) {
->>>>>>> 30b3d732
                     if (Token::simpleMatch(tok->astOperand1(), ".") &&
                         tok->astOperand1()->astOperand1() &&
                         tok->astOperand1()->astOperand2() &&
