--- conflicted
+++ resolved
@@ -8503,15 +8503,13 @@
             if (Token::Match(tok, "> %cop%"))
                 continue;
         }
-<<<<<<< HEAD
         if (Token::Match(tok, "%or%|%oror%|==|!=|+|-|/|!|>=|<=|~|++|--|::|sizeof|throw|decltype|typeof {|if|else|try|catch|while|do|for|return|switch|break|namespace"))
             syntaxError(tok);
         if (Token::Match(tok, "( %any% )") && tok->next()->isKeyword() && !Token::simpleMatch(tok->next(), "void"))
             syntaxError(tok);
         if (Token::Match(tok, "%num%|%bool%|%char%|%str% %num%|%bool%|%char%|%str%") && !Token::Match(tok, "%str% %str%"))
-=======
+            syntaxError(tok);
         if (Token::Match(tok, "%assign% typename|class %assign%"))
->>>>>>> c483bcb1
             syntaxError(tok);
         if (Token::Match(tok, "%cop%|=|,|[ %or%|%oror%|/|%"))
             syntaxError(tok);
