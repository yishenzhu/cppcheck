--- conflicted
+++ resolved
@@ -8721,17 +8721,15 @@
                 }
             }
         }
-<<<<<<< HEAD
+
+        if ((!isCPP() || !Token::simpleMatch(tok->previous(), "operator")) && Token::Match(tok, "[,;] ,"))
+            syntaxError(tok);
         if (tok->str() == "typedef") {
             for (const Token* tok2 = tok->next(); tok2 && tok2->str() != ";"; tok2 = tok2->next()) {
                 if (!tok2->next() || tok2->isControlFlowKeyword() || Token::Match(tok2, "typedef|static|."))
                     syntaxError(tok);
             }
         }
-=======
-        if ((!isCPP() || !Token::simpleMatch(tok->previous(), "operator")) && Token::Match(tok, "[,;] ,"))
-            syntaxError(tok);
->>>>>>> 858b5ea3
     }
 
     // ternary operator without :
