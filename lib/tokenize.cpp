/*
 * Cppcheck - A tool for static C/C++ code analysis
 * Copyright (C) 2007-2024 Cppcheck team.
 *
 * This program is free software: you can redistribute it and/or modify
 * it under the terms of the GNU General Public License as published by
 * the Free Software Foundation, either version 3 of the License, or
 * (at your option) any later version.
 *
 * This program is distributed in the hope that it will be useful,
 * but WITHOUT ANY WARRANTY; without even the implied warranty of
 * MERCHANTABILITY or FITNESS FOR A PARTICULAR PURPOSE.  See the
 * GNU General Public License for more details.
 *
 * You should have received a copy of the GNU General Public License
 * along with this program.  If not, see <http://www.gnu.org/licenses/>.
 */

//---------------------------------------------------------------------------
#include "tokenize.h"

#include "errorlogger.h"
#include "errortypes.h"
#include "library.h"
#include "mathlib.h"
#include "path.h"
#include "platform.h"
#include "preprocessor.h"
#include "settings.h"
#include "standards.h"
#include "summaries.h"
#include "symboldatabase.h"
#include "templatesimplifier.h"
#include "timer.h"
#include "token.h"
#include "utils.h"
#include "valueflow.h"
#include "vfvalue.h"

#include <algorithm>
#include <cassert>
#include <cctype>
#include <cstdlib>
#include <cstring>
#include <ctime>
#include <iostream>
#include <iterator>
#include <exception>
#include <memory>
#include <set>
#include <sstream>
#include <stack>
#include <stdexcept>
#include <unordered_map>
#include <unordered_set>
#include <utility>
#include <vector>

#include <simplecpp.h>

//---------------------------------------------------------------------------

namespace {
    // local struct used in setVarId
    // in order to store information about the scope
    struct VarIdScopeInfo {
        VarIdScopeInfo() = default;
        VarIdScopeInfo(bool isExecutable, bool isStructInit, bool isEnum, nonneg int startVarid)
            : isExecutable(isExecutable), isStructInit(isStructInit), isEnum(isEnum), startVarid(startVarid) {}

        const bool isExecutable{};
        const bool isStructInit{};
        const bool isEnum{};
        const nonneg int startVarid{};
    };
}

/** Return whether tok is the "{" that starts an enumerator list */
static bool isEnumStart(const Token* tok)
{
    if (!tok || tok->str() != "{")
        return false;
    return (tok->strAt(-1) == "enum") || (tok->strAt(-2) == "enum") || Token::Match(tok->tokAt(-3), "enum class %name%");
}

template<typename T>
static void skipEnumBody(T *&tok)
{
    T *defStart = tok;
    while (Token::Match(defStart, "%name%|::|:"))
        defStart = defStart->next();
    if (defStart && defStart->str() == "{")
        tok = defStart->link()->next();
}

const Token * Tokenizer::isFunctionHead(const Token *tok, const std::string &endsWith)
{
    if (!tok)
        return nullptr;
    if (tok->str() == "(")
        tok = tok->link();
    if (tok->str() != ")")
        return nullptr;
    if (!tok->isCpp() && !Token::Match(tok->link()->previous(), "%name%|)"))
        return nullptr;
    if (Token::Match(tok, ") ;|{|[")) {
        tok = tok->next();
        while (tok && tok->str() == "[" && tok->link()) {
            if (endsWith.find(tok->str()) != std::string::npos)
                return tok;
            tok = tok->link()->next();
        }
        return (tok && endsWith.find(tok->str()) != std::string::npos) ? tok : nullptr;
    }
    if (tok->isCpp() && tok->str() == ")") {
        tok = tok->next();
        while (Token::Match(tok, "const|noexcept|override|final|volatile|mutable|&|&& !!(") ||
               (Token::Match(tok, "%name% !!(") && tok->isUpperCaseName()))
            tok = tok->next();
        if (tok && tok->str() == ")")
            tok = tok->next();
        while (tok && tok->str() == "[")
            tok = tok->link()->next();
        if (Token::Match(tok, "throw|noexcept ("))
            tok = tok->linkAt(1)->next();
        if (Token::Match(tok, "%name% (") && tok->isUpperCaseName())
            tok = tok->linkAt(1)->next();
        if (tok && tok->originalName() == "->") { // trailing return type
            for (tok = tok->next(); tok && !Token::Match(tok, ";|{|override|final"); tok = tok->next())
                if (tok->link() && Token::Match(tok, "<|[|("))
                    tok = tok->link();
        }
        while (Token::Match(tok, "override|final !!(") ||
               (Token::Match(tok, "%name% !!(") && tok->isUpperCaseName()))
            tok = tok->next();
        if (Token::Match(tok, "= 0|default|delete ;"))
            tok = tok->tokAt(2);
        if (tok && tok->str() == ":" && !Token::Match(tok->next(), "%name%|::"))
            return nullptr;
        return (tok && endsWith.find(tok->str()) != std::string::npos) ? tok : nullptr;
    }
    return nullptr;
}

/**
 * is tok the start brace { of a class, struct, union, or enum
 */
static bool isClassStructUnionEnumStart(const Token * tok)
{
    if (!Token::Match(tok->previous(), "class|struct|union|enum|%name%|>|>> {"))
        return false;
    const Token * tok2 = tok->previous();
    while (tok2 && !Token::Match(tok2, "class|struct|union|enum|{|}|;"))
        tok2 = tok2->previous();
    return Token::Match(tok2, "class|struct|union|enum");
}

//---------------------------------------------------------------------------

Tokenizer::Tokenizer(const Settings &settings, ErrorLogger &errorLogger) :
    list(&settings),
    mSettings(settings),
    mErrorLogger(errorLogger),
    mTemplateSimplifier(new TemplateSimplifier(*this))
{}

Tokenizer::~Tokenizer()
{
    delete mSymbolDatabase;
    delete mTemplateSimplifier;
}


//---------------------------------------------------------------------------
// SizeOfType - gives the size of a type
//---------------------------------------------------------------------------

nonneg int Tokenizer::sizeOfType(const std::string& type) const
{
    const std::map<std::string, int>::const_iterator it = mTypeSize.find(type);
    if (it == mTypeSize.end()) {
        const Library::PodType* podtype = mSettings.library.podtype(type);
        if (!podtype)
            return 0;

        return podtype->size;
    }
    return it->second;
}

nonneg int Tokenizer::sizeOfType(const Token *type) const
{
    if (!type || type->str().empty())
        return 0;

    if (type->tokType() == Token::eString)
        return Token::getStrLength(type) + 1U;

    const std::map<std::string, int>::const_iterator it = mTypeSize.find(type->str());
    if (it == mTypeSize.end()) {
        const Library::PodType* podtype = mSettings.library.podtype(type->str());
        if (!podtype)
            return 0;

        return podtype->size;
    }
    if (type->isLong()) {
        if (type->str() == "double")
            return mSettings.platform.sizeof_long_double;
        if (type->str() == "long")
            return mSettings.platform.sizeof_long_long;
    }

    return it->second;
}
//---------------------------------------------------------------------------

// check if this statement is a duplicate definition
bool Tokenizer::duplicateTypedef(Token *&tokPtr, const Token *name, const Token *typeDef) const
{
    // check for an end of definition
    Token * tok = tokPtr;
    if (tok && Token::Match(tok->next(), ";|,|[|=|)|>|(|{")) {
        Token * end = tok->next();

        if (end->str() == "[") {
            if (!end->link())
                syntaxError(end); // invalid code
            end = end->link()->next();
        } else if (end->str() == ",") {
            // check for derived class
            if (Token::Match(tok->previous(), "public|private|protected"))
                return false;

            // find end of definition
            while (end && end->next() && !Token::Match(end->next(), ";|)|>")) {
                if (end->next()->str() == "(")
                    end = end->linkAt(1);

                end = (end)?end->next():nullptr;
            }
            if (end)
                end = end->next();
        } else if (end->str() == "(") {
            if (startsWith(tok->previous()->str(), "operator"))
                // conversion operator
                return false;
            if (tok->previous()->str() == "typedef")
                // typedef of function returning this type
                return false;
            if (Token::Match(tok->previous(), "public:|private:|protected:"))
                return false;
            if (tok->previous()->str() == ">") {
                if (!Token::Match(tok->tokAt(-2), "%type%"))
                    return false;

                if (!Token::Match(tok->tokAt(-3), ",|<"))
                    return false;

                tokPtr = end->link();
                return true;
            }
        }

        if (end) {
            if (Token::simpleMatch(end, ") {")) { // function parameter ?
                // look backwards
                if (Token::Match(tok->previous(), "%type%") &&
                    !Token::Match(tok->previous(), "return|new|const|struct")) {
                    // duplicate definition so skip entire function
                    tokPtr = end->next()->link();
                    return true;
                }
            } else if (end->str() == ">") { // template parameter ?
                // look backwards
                if (Token::Match(tok->previous(), "%type%") &&
                    !Token::Match(tok->previous(), "return|new|const|volatile")) {
                    // duplicate definition so skip entire template
                    while (end && end->str() != "{")
                        end = end->next();
                    if (end) {
                        tokPtr = end->link();
                        return true;
                    }
                }
            } else {
                // look backwards
                if (Token::Match(tok->previous(), "typedef|}|>") ||
                    (end->str() == ";" && tok->previous()->str() == ",") ||
                    (tok->previous()->str() == "*" && tok->next()->str() != "(") ||
                    (Token::Match(tok->previous(), "%type%") &&
                     (!Token::Match(tok->previous(), "return|new|const|friend|public|private|protected|throw|extern") &&
                      !Token::simpleMatch(tok->tokAt(-2), "friend class")))) {
                    // scan backwards for the end of the previous statement
                    while (tok && tok->previous() && !Token::Match(tok->previous(), ";|{")) {
                        if (tok->previous()->str() == "}") {
                            tok = tok->previous()->link();
                        } else if (tok->previous()->str() == "typedef") {
                            return true;
                        } else if (tok->previous()->str() == "enum") {
                            return true;
                        } else if (tok->previous()->str() == "struct") {
                            if (tok->strAt(-2) == "typedef" &&
                                tok->next()->str() == "{" &&
                                typeDef->strAt(3) != "{") {
                                // declaration after forward declaration
                                return true;
                            }
                            if (tok->next()->str() == "{")
                                return true;
                            if (Token::Match(tok->next(), ")|*"))
                                return true;
                            if (tok->next()->str() == name->str())
                                return true;
                            if (tok->next()->str() != ";")
                                return true;
                            return false;
                        } else if (tok->previous()->str() == "union") {
                            return tok->next()->str() != ";";
                        } else if (tok->isCpp() && tok->previous()->str() == "class") {
                            return tok->next()->str() != ";";
                        }
                        if (tok)
                            tok = tok->previous();
                    }

                    if (tokPtr->strAt(1) != "(" || !Token::Match(tokPtr->linkAt(1), ") .|(|["))
                        return true;
                }
            }
        }
    }

    return false;
}

void Tokenizer::unsupportedTypedef(const Token *tok) const
{
    if (!mSettings.debugwarnings)
        return;

    std::ostringstream str;
    const Token *tok1 = tok;
    int level = 0;
    while (tok) {
        if (level == 0 && tok->str() == ";")
            break;
        if (tok->str() == "{")
            ++level;
        else if (tok->str() == "}") {
            if (level == 0)
                break;
            --level;
        }

        if (tok != tok1)
            str << " ";
        str << tok->str();
        tok = tok->next();
    }
    if (tok)
        str << " ;";

    reportError(tok1, Severity::debug, "simplifyTypedef",
                "Failed to parse \'" + str.str() + "\'. The checking continues anyway.");
}

Token * Tokenizer::deleteInvalidTypedef(Token *typeDef)
{
    Token *tok = nullptr;

    // remove typedef but leave ;
    while (typeDef->next()) {
        if (typeDef->next()->str() == ";") {
            typeDef->deleteNext();
            break;
        }
        if (typeDef->next()->str() == "{")
            Token::eraseTokens(typeDef, typeDef->linkAt(1));
        else if (typeDef->next()->str() == "}")
            break;
        typeDef->deleteNext();
    }

    if (typeDef != list.front()) {
        tok = typeDef->previous();
        tok->deleteNext();
    } else {
        list.front()->deleteThis();
        tok = list.front();
    }

    return tok;
}

namespace {
    struct Space {
        std::string className;
        const Token* bodyEnd{};  // for body contains typedef define
        const Token* bodyEnd2{}; // for body contains typedef using
        bool isNamespace{};
        std::set<std::string> recordTypes;
    };
}

static Token *splitDefinitionFromTypedef(Token *tok, nonneg int *unnamedCount)
{
    std::string name;
    std::set<std::string> qualifiers;

    while (Token::Match(tok->next(), "const|volatile")) {
        qualifiers.insert(tok->next()->str());
        tok->deleteNext();
    }

    // skip "class|struct|union|enum"
    Token *tok1 = tok->tokAt(2);

    const bool hasName = Token::Match(tok1, "%name%");

    // skip name
    if (hasName) {
        name = tok1->str();
        tok1 = tok1->next();
    }

    // skip base classes if present
    if (tok1->str() == ":") {
        tok1 = tok1->next();
        while (tok1 && tok1->str() != "{")
            tok1 = tok1->next();
        if (!tok1)
            return nullptr;
    }

    // skip to end
    tok1 = tok1->link();

    if (!hasName) { // unnamed
        if (tok1->next()) {
            // use typedef name if available
            if (Token::Match(tok1->next(), "%type%"))
                name = tok1->next()->str();
            else // create a unique name
                name = "Unnamed" + std::to_string((*unnamedCount)++);
            tok->next()->insertToken(name);
        } else
            return nullptr;
    }

    tok1->insertToken(";");
    tok1 = tok1->next();

    if (tok1->next() && tok1->next()->str() == ";" && tok1->previous()->str() == "}") {
        tok->deleteThis();
        tok1->deleteThis();
        return nullptr;
    }
    tok1->insertToken("typedef");
    tok1 = tok1->next();
    Token * tok3 = tok1;
    for (const std::string &qualifier : qualifiers) {
        tok1->insertToken(qualifier);
        tok1 = tok1->next();
    }
    tok1->insertToken(tok->next()->str()); // struct, union or enum
    tok1 = tok1->next();
    tok1->insertToken(name);
    tok->deleteThis();
    tok = tok3;

    return tok;
}

/* This function is called when processing function related typedefs.
 * If simplifyTypedef generates an "Internal Error" message and the
 * code that generated it deals in some way with functions, then this
 * function will probably need to be extended to handle a new function
 * related pattern */
const Token *Tokenizer::processFunc(const Token *tok2, bool inOperator) const
{
    if (tok2->next() && tok2->next()->str() != ")" &&
        tok2->next()->str() != ",") {
        // skip over tokens for some types of canonicalization
        if (Token::Match(tok2->next(), "( * %type% ) ("))
            tok2 = tok2->linkAt(5);
        else if (Token::Match(tok2->next(), "* ( * %type% ) ("))
            tok2 = tok2->linkAt(6);
        else if (Token::Match(tok2->next(), "* ( * %type% ) ;"))
            tok2 = tok2->tokAt(5);
        else if (Token::Match(tok2->next(), "* ( %type% [") &&
                 Token::Match(tok2->linkAt(4), "] ) ;|="))
            tok2 = tok2->linkAt(4)->next();
        else if (Token::Match(tok2->next(), "* ( * %type% ("))
            tok2 = tok2->linkAt(5)->next();
        else if (Token::simpleMatch(tok2->next(), "* [") &&
                 Token::simpleMatch(tok2->linkAt(2), "] ;"))
            tok2 = tok2->next();
        else {
            if (tok2->next()->str() == "(")
                tok2 = tok2->next()->link();
            else if (!inOperator && !Token::Match(tok2->next(), "[|>|;")) {
                tok2 = tok2->next();

                while (Token::Match(tok2, "*|&") &&
                       !Token::Match(tok2->next(), ")|>"))
                    tok2 = tok2->next();

                // skip over namespace
                while (Token::Match(tok2, "%name% ::"))
                    tok2 = tok2->tokAt(2);

                if (!tok2)
                    return nullptr;

                if (tok2->str() == "(" &&
                    tok2->link()->next() &&
                    tok2->link()->next()->str() == "(") {
                    tok2 = tok2->link();

                    if (tok2->next()->str() == "(")
                        tok2 = tok2->next()->link();
                }

                // skip over typedef parameter
                if (tok2->next() && tok2->next()->str() == "(") {
                    tok2 = tok2->next()->link();
                    if (!tok2->next())
                        syntaxError(tok2);

                    if (tok2->next()->str() == "(")
                        tok2 = tok2->next()->link();
                }
            }
        }
    }
    return tok2;
}

Token *Tokenizer::processFunc(Token *tok2, bool inOperator)
{
    return const_cast<Token*>(processFunc(const_cast<const Token*>(tok2), inOperator));
}

void Tokenizer::simplifyUsingToTypedef()
{
    if (!isCPP() || mSettings.standards.cpp < Standards::CPP11)
        return;

    for (Token *tok = list.front(); tok; tok = tok->next()) {
        // using a::b;  =>   typedef  a::b  b;
        if ((Token::Match(tok, "[;{}] using %name% :: %name% ::|;") && !tok->tokAt(2)->isKeyword()) ||
            (Token::Match(tok, "[;{}] using :: %name% :: %name% ::|;") && !tok->tokAt(3)->isKeyword())) {
            Token *endtok = tok->tokAt(5);
            if (Token::Match(endtok, "%name%"))
                endtok = endtok->next();
            while (Token::Match(endtok, ":: %name%"))
                endtok = endtok->tokAt(2);
            if (endtok && endtok->str() == ";") {
                tok->next()->str("typedef");
                endtok = endtok->previous();
                endtok->insertToken(endtok->str());
            }
        }
    }
}

void Tokenizer::simplifyTypedefLHS()
{
    if (!list.front())
        return;

    for (Token* tok = list.front()->next(); tok; tok = tok->next()) {
        if (tok->str() == "typedef") {
            bool doSimplify = !Token::Match(tok->previous(), ";|{|}|:|public:|private:|protected:");
            if (doSimplify && Token::simpleMatch(tok->previous(), ")") && Token::Match(tok->linkAt(-1)->previous(), "if|for|while"))
                doSimplify = false;
            bool haveStart = false;
            Token* start{};
            if (!doSimplify && Token::simpleMatch(tok->previous(), "}")) {
                start = tok->linkAt(-1)->previous();
                while (Token::Match(start, "%name%")) {
                    if (Token::Match(start, "class|struct|union|enum")) {
                        start = start->previous();
                        doSimplify = true;
                        haveStart = true;
                        break;
                    }
                    start = start->previous();
                }
            }
            if (doSimplify) {
                if (!haveStart) {
                    start = tok;
                    while (start && !Token::Match(start, "[;{}]"))
                        start = start->previous();
                }
                if (start)
                    start = start->next();
                else
                    start = list.front();
                start->insertTokenBefore(tok->str());
                tok->deleteThis();
            }
        }
    }
}

namespace {
    class TypedefSimplifier {
    private:
        Token* mTypedefToken;  // The "typedef" token
        Token* mEndToken{nullptr};  // Semicolon
        std::pair<Token*, Token*> mRangeType;
        std::pair<Token*, Token*> mRangeTypeQualifiers;
        std::pair<Token*, Token*> mRangeAfterVar;
        Token* mNameToken{nullptr};
        bool mFail = false;
        bool mReplaceFailed = false;
        bool mUsed = false;

    public:
        explicit TypedefSimplifier(Token* typedefToken) : mTypedefToken(typedefToken) {
            Token* start = typedefToken->next();
            if (Token::simpleMatch(start, "typename"))
                start = start->next();

            // TODO handle unnamed structs etc
            if (Token::Match(start, "const| enum|struct|union|class %name%| {")) {
                const std::pair<Token*, Token*> rangeBefore(start, Token::findsimplematch(start, "{"));

                // find typedef name token
                Token* nameToken = rangeBefore.second->link()->next();
                while (Token::Match(nameToken, "%name%|* %name%|*"))
                    nameToken = nameToken->next();
                const std::pair<Token*, Token*> rangeQualifiers(rangeBefore.second->link()->next(), nameToken);

                if (Token::Match(nameToken, "%name% ;")) {
                    if (Token::Match(rangeBefore.second->previous(), "enum|struct|union|class {"))
                        rangeBefore.second->previous()->insertToken(nameToken->str());
                    mRangeType = rangeBefore;
                    mRangeTypeQualifiers = rangeQualifiers;
                    Token* typeName = rangeBefore.second->previous();
                    if (typeName->isKeyword()) {
                        // TODO typeName->insertToken("T:" + std::to_string(num++));
                        typeName->insertToken(nameToken->str());
                    }
                    mNameToken = nameToken;
                    mEndToken = nameToken->next();
                    return;
                }
            }

            for (Token* type = start; Token::Match(type, "%name%|*|&|&&"); type = type->next()) {
                if (type != start && Token::Match(type, "%name% ;") && !type->isStandardType()) {
                    mRangeType.first = start;
                    mRangeType.second = type;
                    mNameToken = type;
                    mEndToken = mNameToken->next();
                    return;
                }
                if (type != start && Token::Match(type, "%name% [")) {
                    Token* end = type->linkAt(1);
                    while (Token::simpleMatch(end, "] ["))
                        end = end->linkAt(1);
                    if (!Token::simpleMatch(end, "] ;"))
                        break;
                    mRangeType.first = start;
                    mRangeType.second = type;
                    mNameToken = type;
                    mEndToken = end->next();
                    mRangeAfterVar.first = mNameToken->next();
                    mRangeAfterVar.second = mEndToken;
                    return;
                }
                if (Token::Match(type->next(), "( * const| %name% ) (") && Token::simpleMatch(type->linkAt(1)->linkAt(1), ") ;")) {
                    mNameToken = type->linkAt(1)->previous();
                    mEndToken = type->linkAt(1)->linkAt(1)->next();
                    mRangeType.first = start;
                    mRangeType.second = mNameToken;
                    mRangeAfterVar.first = mNameToken->next();
                    mRangeAfterVar.second = mEndToken;
                    return;
                }
                if (Token::Match(type, "%name% ( !!(") && Token::simpleMatch(type->linkAt(1), ") ;") && !type->isStandardType()) {
                    mNameToken = type;
                    mEndToken = type->linkAt(1)->next();
                    mRangeType.first = start;
                    mRangeType.second = type;
                    mRangeAfterVar.first = mNameToken->next();
                    mRangeAfterVar.second = mEndToken;
                    return;
                }
            }
            // TODO: handle all typedefs
            if ((false))
                printTypedef(typedefToken);
            mFail = true;
        }

        const Token* getTypedefToken() const {
            return mTypedefToken;
        }

        bool isUsed() const {
            return mUsed;
        }

        bool isInvalidConstFunctionType(const std::map<std::string, TypedefSimplifier>& m) const {
            if (!Token::Match(mTypedefToken, "typedef const %name% %name% ;"))
                return false;
            const auto it = m.find(mTypedefToken->strAt(2));
            if (it == m.end())
                return false;
            return Token::Match(it->second.mNameToken, "%name% (");
        }

        bool fail() const {
            return mFail;
        }

        bool replaceFailed() const {
            return mReplaceFailed;
        }

        bool isStructEtc() const {
            return mRangeType.second && mRangeType.second->str() == "{";
        }

        std::string name() const {
            return mNameToken ? mNameToken->str() : "";
        }

        void replace(Token* tok) {
            if (tok == mNameToken)
                return;

            mUsed = true;

            // Special handling for T() when T is a pointer
            if (Token::Match(tok, "%name% ( )")) {
                bool pointerType = false;
                for (const Token* type = mRangeType.first; type != mRangeType.second; type = type->next()) {
                    if (type->str() == "*" || type->str() == "&") {
                        pointerType = true;
                        break;
                    }
                }
                for (const Token* type = mRangeTypeQualifiers.first; type != mRangeTypeQualifiers.second; type = type->next()) {
                    if (type->str() == "*" || type->str() == "&") {
                        pointerType = true;
                        break;
                    }
                }
                if (pointerType) {
                    tok->deleteThis();
                    tok->next()->insertToken("0");
                    Token* tok2 = insertTokens(tok, mRangeType);
                    insertTokens(tok2, mRangeTypeQualifiers);
                    return;
                }
            }

            // Special handling of function pointer cast
            const bool isFunctionPointer = Token::Match(mNameToken, "%name% )");
            if (isFunctionPointer && isCast(tok->previous())) {
                tok->insertToken("*");
                insertTokens(tok, std::pair<Token*, Token*>(mRangeType.first, mNameToken->linkAt(1)));
                tok->deleteThis();
                return;
            }

            // Inherited type => skip "struct" / "class"
            if (Token::Match(mRangeType.first, "const| struct|class %name% {") && Token::Match(tok->previous(), "public|protected|private|<")) {
                tok->originalName(tok->str());
                tok->str(mRangeType.second->previous()->str());
                return;
            }

            if (Token::Match(tok, "%name% ::")) {
                if (Token::Match(mRangeType.first, "const| struct|class %name% %name% ;")) {
                    tok->originalName(tok->str());
                    tok->str(mRangeType.second->previous()->str());
                } else {
                    mReplaceFailed = true;
                }
                return;
            }

            // pointer => move "const"
            if (Token::simpleMatch(tok->previous(), "const")) {
                bool pointerType = false;
                for (const Token* type = mRangeType.first; type != mRangeType.second; type = type->next()) {
                    if (type->str() == "*") {
                        pointerType = true;
                        break;
                    }
                }
                if (pointerType) {
                    tok->insertToken("const");
                    tok->next()->column(tok->column());
                    tok->next()->setMacroName(tok->previous()->getMacroName());
                    tok->deletePrevious();
                }
            }

            // Do not duplicate class/struct/enum/union
            if (Token::Match(tok->previous(), "enum|union|struct|class")) {
                bool found = false;
                const std::string &kw = tok->previous()->str();
                for (const Token* type = mRangeType.first; type != mRangeType.second; type = type->next()) {
                    if (type->str() == kw) {
                        found = true;
                        break;
                    }
                }
                if (found)
                    tok->deletePrevious();
                else {
                    mReplaceFailed = true;
                    return;
                }
            }

            // don't add class|struct|union in inheritance list
            auto rangeType = mRangeType;
            if (Token::Match(tok->previous(), "public|private|protected")) {
                while (Token::Match(rangeType.first, "const|class|struct|union"))
                    rangeType.first = rangeType.first->next();
            }

            Token* const tok2 = insertTokens(tok, rangeType);
            Token* const tok3 = insertTokens(tok2, mRangeTypeQualifiers);

            tok2->originalName(tok->str());
            tok3->originalName(tok->str());
            Token *after = tok3;
            while (Token::Match(after, "%name%|*|&|&&|::"))
                after = after->next();
            if (Token::Match(mNameToken, "%name% (") && Token::simpleMatch(tok3->next(), "*")) {
                while (Token::Match(after, "(|["))
                    after = after->link()->next();
                if (after) {
                    tok3->insertToken("(");
                    after->previous()->insertToken(")");
                    Token::createMutualLinks(tok3->next(), after->previous());
                }
            }

            bool useAfterVarRange = true;
            if (Token::simpleMatch(mRangeAfterVar.first, "[")) {
                if (Token::Match(after->previous(), "%name% ( !!*")) {
                    useAfterVarRange = false;
                    // Function return type => replace array with "*"
                    for (const Token* a = mRangeAfterVar.first; Token::simpleMatch(a, "["); a = a->link()->next())
                        tok3->insertToken("*");
                } else if (Token::Match(after->previous(), "%name% ( * %name% ) [")) {
                    after = after->linkAt(4)->next();
                } else {
                    Token* prev = after->previous();
                    if (prev->isName() && prev != tok3)
                        prev = prev->previous();
                    if (Token::Match(prev, "*|&|&&") && prev != tok3) {
                        while (Token::Match(prev, "*|&|&&") && prev != tok3)
                            prev = prev->previous();
                        prev->insertToken("(");
                        after->previous()->insertToken(")");
                    }
                }
            }

            if (isFunctionPointer) {
                if (Token::Match(after, "( * %name% ) ("))
                    after = after->link()->linkAt(1)->next();
                else if (after->str() == "(") {
                    useAfterVarRange = false;
                    if (Token::simpleMatch(tok3->previous(), "( *"))
                        tok3->deletePrevious();
                }
                else if (after->str() == "[") {
                    while (after && after->str() == "[")
                        after = after->link()->next();
                }
            }
            else {
                while (Token::simpleMatch(after, "["))
                    after = after->link()->next();
            }

            if (!after)
                throw InternalError(tok, "Failed to simplify typedef. Is the code valid?");

            Token* const tok4 = useAfterVarRange ? insertTokens(after->previous(), mRangeAfterVar)->next() : tok3->next();

            tok->deleteThis();

            // Unsplit variable declarations
            if (tok4 && tok4->isSplittedVarDeclEq() &&
                ((tok4->isCpp() && Token::Match(tok4->tokAt(-2), "&|&& %name% ;")) || Token::Match(tok4->previous(), "] ; %name% = {"))) {
                tok4->deleteNext();
                tok4->deleteThis();
            }

            // Set links
            std::stack<Token*> brackets;
            for (; tok != tok4; tok = tok->next()) {
                if (Token::Match(tok, "[{([]"))
                    brackets.push(tok);
                else if (Token::Match(tok, "[})]]")) {
                    Token::createMutualLinks(brackets.top(), tok);
                    brackets.pop();
                }
            }
        }

        void removeDeclaration() {
            if (Token::simpleMatch(mRangeType.second, "{")) {
                while (Token::Match(mTypedefToken, "typedef|const"))
                    mTypedefToken->deleteThis();
                Token::eraseTokens(mRangeType.second->link(), mEndToken);
            } else {
                Token::eraseTokens(mTypedefToken, mEndToken);
                mTypedefToken->deleteThis();
            }
        }

        static int canReplaceStatic(const Token* tok) {
            if (!Token::Match(tok, "%name% %name%|*|&|&&|;|(|)|,|::")) {
                if (Token::Match(tok->previous(), "( %name% =") && Token::Match(tok->linkAt(-1), ") %name%|{") && !tok->tokAt(-2)->isKeyword())
                    return true;
                if (Token::Match(tok->previous(), ", %name% ="))
                    return true;
                if (Token::Match(tok->previous(), "new %name% ["))
                    return true;
                if (Token::Match(tok->previous(), "< %name%") && tok->previous()->findClosingBracket())
                    return true;
                if (Token::Match(tok->previous(), ", %name% >|>>")) {
                    for (const Token* prev = tok->previous(); prev; prev = prev->previous()) {
                        if (Token::Match(prev, "[;{}(]"))
                            break;
                        if (prev->str() == "<" && prev->findClosingBracket() == tok->next())
                            return true;
                        if (prev->str() == ")")
                            prev = prev->link();
                    }
                    return true;
                }
                if (Token::Match(tok->previous(), "public|protected|private"))
                    return true;
                if (Token::Match(tok->previous(), ", %name% :")) {
                    bool isGeneric = false;
                    for (; tok; tok = tok->previous()) {
                        if (Token::Match(tok, ")|]"))
                            tok = tok->link();
                        else if (Token::Match(tok, "[;{}(]")) {
                            isGeneric = Token::simpleMatch(tok->previous(), "_Generic (");
                            break;
                        }
                    }
                    return isGeneric;
                }
                return false;
            }
            return -1;
        }

        bool canReplace(const Token* tok) {
            if (mNameToken == tok)
                return false;
            if (!Token::Match(tok->previous(), "%name%|;|{|}|(|,|<") && !Token::Match(tok->previous(), "!!. %name% ("))
                return false;
            {
                const int res = canReplaceStatic(tok);
                if (res == 0 || res == 1)
                    return res != 0;
            }
            if (Token::Match(tok->previous(), "%name%") && !tok->previous()->isKeyword())
                return false;
            if (Token::simpleMatch(tok->next(), "(") && Token::Match(tok->linkAt(1), ") %name%|{"))
                return false;
            if (Token::Match(tok->previous(), "struct|union|class|enum %name% %name%") &&
                Token::simpleMatch(mRangeType.second, "{") &&
                tok->str() != mRangeType.second->previous()->str())
                return true;
            if (Token::Match(tok->previous(), "; %name% ;"))
                return false;
            if (Token::Match(tok->previous(), "<|, %name% * ,|>"))
                return true;
            for (const Token* after = tok->next(); after; after = after->next()) {
                if (Token::Match(after, "%name%|::|&|*|&&"))
                    continue;
                if (after->str() == "<" && after->link())
                    break;
                if (after->isNumber())
                    return false;
                if (after->isComparisonOp() || after->isArithmeticalOp())
                    return false;
                break;
            }
            for (const Token* before = tok->previous(); before; before = before->previous()) {
                if (Token::Match(before, "[+-*/&|~!]"))
                    return false;
                if (Token::Match(before, "struct|union|class|enum") || before->isStandardType())
                    return false;
                if (before->str() == "::")
                    return false;
                if (before->isName())
                    continue;
                break;
            }
            return true;
        }

        Token* endToken() const {
            return mEndToken;
        }

    private:
        static bool isCast(const Token* tok) {
            if (Token::Match(tok, "( %name% ) (|%name%"))
                return !tok->tokAt(2)->isKeyword();
            if (Token::Match(tok, "< %name% > (") && tok->previous() && endsWith(tok->previous()->str(), "_cast", 5))
                return true;
            return false;
        }

        static Token* insertTokens(Token* to, std::pair<Token*,Token*> range) {
            for (const Token* from = range.first; from != range.second; from = from->next()) {
                to->insertToken(from->str());
                to->next()->column(to->column());
                to = to->next();
                to->isSimplifiedTypedef(true);
                to->isExternC(from->isExternC());
            }
            return to;
        }

        static void printTypedef(const Token *tok) {
            int indent = 0;
            while (tok && (indent > 0 || tok->str() != ";")) {
                if (tok->str() == "{")
                    ++indent;
                else if (tok->str() == "}")
                    --indent;
                std::cout << " " << tok->str();
                tok = tok->next();
            }
            std::cout << "\n";
        }
    };
}

void Tokenizer::simplifyTypedef()
{
    // Simplify global typedefs that are not redefined with the fast 1-pass simplification.
    // Then use the slower old typedef simplification.
    std::map<std::string, int> numberOfTypedefs;
    for (Token* tok = list.front(); tok; tok = tok->next()) {
        if (tok->str() == "typedef") {
            TypedefSimplifier ts(tok);
            if (!ts.fail())
                numberOfTypedefs[ts.name()]++;
            continue;
        }
    }

    int indentlevel = 0;
    std::map<std::string, TypedefSimplifier> typedefs;
    for (Token* tok = list.front(); tok; tok = tok->next()) {
        if (!tok->isName()) {
            if (tok->str()[0] == '{')
                ++indentlevel;
            else if (tok->str()[0] == '}')
                --indentlevel;
            continue;
        }

        if (indentlevel == 0 && tok->str() == "typedef") {
            TypedefSimplifier ts(tok);
            if (!ts.fail() && numberOfTypedefs[ts.name()] == 1) {
                if (mSettings.severity.isEnabled(Severity::portability) && ts.isInvalidConstFunctionType(typedefs))
                    reportError(tok->next(), Severity::portability, "invalidConstFunctionType",
                                "It is unspecified behavior to const qualify a function type.");
                typedefs.emplace(ts.name(), ts);
                if (!ts.isStructEtc())
                    tok = ts.endToken();
            }
            continue;
        }

        auto it = typedefs.find(tok->str());
        if (it != typedefs.end() && it->second.canReplace(tok)) {
            std::set<std::string> r;
            while (it != typedefs.end() && r.insert(tok->str()).second) {
                it->second.replace(tok);
                it = typedefs.find(tok->str());
            }
        } else if (tok->str() == "enum") {
            while (Token::Match(tok, "%name%|:|::"))
                tok = tok->next();
            if (!tok)
                break;
            if (tok->str() == "{")
                tok = tok->link();
        }
    }

    if (!typedefs.empty())
    {
        // remove typedefs
        for (auto &t: typedefs) {
            if (!t.second.replaceFailed()) {
                const Token* const typedefToken = t.second.getTypedefToken();
                TypedefInfo typedefInfo;
                typedefInfo.name = t.second.name();
                typedefInfo.filename = list.file(typedefToken);
                typedefInfo.lineNumber = typedefToken->linenr();
                typedefInfo.column = typedefToken->column();
                typedefInfo.used = t.second.isUsed();
                mTypedefInfo.push_back(std::move(typedefInfo));

                t.second.removeDeclaration();
            }
        }

        while (Token::Match(list.front(), "; %any%"))
            list.front()->deleteThis();
    }

    simplifyTypedefCpp();
}

static bool isEnumScope(const Token* tok)
{
    if (!Token::simpleMatch(tok, "{"))
        return false;
    tok = tok->previous();
    while (tok && !tok->isKeyword() && Token::Match(tok, "%name%|::|:"))
        tok = tok->previous();
    if (Token::simpleMatch(tok, "class"))
        tok = tok->previous();
    return Token::simpleMatch(tok, "enum");
}

void Tokenizer::simplifyTypedefCpp()
{
    bool isNamespace = false;
    std::string className, fullClassName;
    bool hasClass = false;
    bool goback = false;

    // add global namespace
    std::vector<Space> spaceInfo(1);

    // Convert "using a::b;" to corresponding typedef statements
    simplifyUsingToTypedef();

    const std::time_t maxTime = mSettings.typedefMaxTime > 0 ? std::time(nullptr) + mSettings.typedefMaxTime: 0;

    for (Token *tok = list.front(); tok; tok = tok->next()) {
        if (!list.getFiles().empty())
            mErrorLogger.reportProgress(list.getFiles()[0], "Tokenize (typedef)", tok->progressValue());

        if (Settings::terminated())
            return;

        if (maxTime > 0 && std::time(nullptr) > maxTime) {
            if (mSettings.debugwarnings) {
                ErrorMessage::FileLocation loc(list.getFiles()[0], 0, 0);
                ErrorMessage errmsg({std::move(loc)},
                                    emptyString,
                                    Severity::debug,
                                    "Typedef simplification instantiation maximum time exceeded",
                                    "typedefMaxTime",
                                    Certainty::normal);
                mErrorLogger.reportErr(errmsg);
            }
            return;
        }

        if (goback) {
            //jump back once, see the comment at the end of the function
            goback = false;
            tok = tok->previous();
        }

        if (tok->str() != "typedef") {
            if (Token::simpleMatch(tok, "( typedef")) {
                // Skip typedefs inside parentheses (#2453 and #4002)
                tok = tok->next();
            } else if (Token::Match(tok, "class|struct|namespace %any%") &&
                       (!tok->previous() || tok->previous()->str() != "enum")) {
                isNamespace = (tok->str() == "namespace");
                hasClass = true;
                className = tok->next()->str();
                const Token *tok1 = tok->next();
                fullClassName = className;
                while (Token::Match(tok1, "%name% :: %name%")) {
                    tok1 = tok1->tokAt(2);
                    fullClassName += " :: " + tok1->str();
                }
            } else if (hasClass && tok->str() == ";") {
                hasClass = false;
            } else if (hasClass && tok->str() == "{") {
                if (!isNamespace)
                    spaceInfo.back().recordTypes.insert(fullClassName);

                Space info;
                info.isNamespace = isNamespace;
                info.className = className;
                info.bodyEnd = tok->link();
                info.bodyEnd2 = tok->link();
                spaceInfo.push_back(std::move(info));

                hasClass = false;
            } else if (spaceInfo.size() > 1 && tok->str() == "}" && spaceInfo.back().bodyEnd == tok) {
                spaceInfo.pop_back();
            }
            continue;
        }

        // pull struct, union, enum or class definition out of typedef
        // use typedef name for unnamed struct, union, enum or class
        const Token* tokClass = tok->next();
        while (Token::Match(tokClass, "const|volatile"))
            tokClass = tokClass->next();
        if (Token::Match(tokClass, "struct|enum|union|class %type%| {|:")) {
            Token *tok1 = splitDefinitionFromTypedef(tok, &mUnnamedCount);
            if (!tok1)
                continue;
            tok = tok1;
        }

        /** @todo add support for union */
        if (Token::Match(tok->next(), "enum %type% %type% ;") && tok->strAt(2) == tok->strAt(3)) {
            tok->deleteNext(3);
            tok->deleteThis();
            if (tok->next())
                tok->deleteThis();
            //now the next token to process is 'tok', not 'tok->next()';
            goback = true;
            continue;
        }

        Token *typeName;
        Token *typeStart = nullptr;
        Token *typeEnd = nullptr;
        Token *argStart = nullptr;
        Token *argEnd = nullptr;
        Token *arrayStart = nullptr;
        Token *arrayEnd = nullptr;
        Token *specStart = nullptr;
        Token *specEnd = nullptr;
        Token *typeDef = tok;
        Token *argFuncRetStart = nullptr;
        Token *argFuncRetEnd = nullptr;
        Token *funcStart = nullptr;
        Token *funcEnd = nullptr;
        Token *tokOffset = tok->next();
        bool function = false;
        bool functionPtr = false;
        bool functionRetFuncPtr = false;
        bool functionPtrRetFuncPtr = false;
        bool ptrToArray = false;
        bool refToArray = false;
        bool ptrMember = false;
        bool typeOf = false;
        Token *namespaceStart = nullptr;
        Token *namespaceEnd = nullptr;

        // check for invalid input
        if (!tokOffset || tokOffset->isControlFlowKeyword())
            syntaxError(tok);

        if (tokOffset->str() == "::") {
            typeStart = tokOffset;
            tokOffset = tokOffset->next();

            while (Token::Match(tokOffset, "%type% ::"))
                tokOffset = tokOffset->tokAt(2);

            typeEnd = tokOffset;

            if (Token::Match(tokOffset, "%type%"))
                tokOffset = tokOffset->next();
        } else if (Token::Match(tokOffset, "%type% ::")) {
            typeStart = tokOffset;

            do {
                tokOffset = tokOffset->tokAt(2);
            } while (Token::Match(tokOffset, "%type% ::"));

            typeEnd = tokOffset;

            if (Token::Match(tokOffset, "%type%"))
                tokOffset = tokOffset->next();
        } else if (Token::Match(tokOffset, "%type%")) {
            typeStart = tokOffset;

            while (Token::Match(tokOffset, "const|struct|enum %type%") ||
                   (tokOffset->next() && tokOffset->next()->isStandardType() && !Token::Match(tokOffset->next(), "%name% ;")))
                tokOffset = tokOffset->next();

            typeEnd = tokOffset;
            if (!Token::Match(tokOffset->next(), "%name% ;"))
                tokOffset = tokOffset->next();

            while (Token::Match(tokOffset, "%type%") &&
                   (tokOffset->isStandardType() || Token::Match(tokOffset, "unsigned|signed")) &&
                   !Token::Match(tokOffset->next(), "%name% ;")) {
                typeEnd = tokOffset;
                tokOffset = tokOffset->next();
            }

            bool atEnd = false;
            while (!atEnd) {
                if (tokOffset && tokOffset->str() == "::") {
                    typeEnd = tokOffset;
                    tokOffset = tokOffset->next();
                }

                if (Token::Match(tokOffset, "%type%") &&
                    tokOffset->next() && !Token::Match(tokOffset->next(), "[|;|,|(")) {
                    typeEnd = tokOffset;
                    tokOffset = tokOffset->next();
                } else if (Token::simpleMatch(tokOffset, "const (")) {
                    typeEnd = tokOffset;
                    tokOffset = tokOffset->next();
                    atEnd = true;
                } else
                    atEnd = true;
            }
        } else
            continue; // invalid input

        // check for invalid input
        if (!tokOffset)
            syntaxError(tok);

        // check for template
        if (!isC() && tokOffset->str() == "<") {
            typeEnd = tokOffset->findClosingBracket();

            while (typeEnd && Token::Match(typeEnd->next(), ":: %type%"))
                typeEnd = typeEnd->tokAt(2);

            if (!typeEnd) {
                // internal error
                return;
            }

            while (Token::Match(typeEnd->next(), "const|volatile"))
                typeEnd = typeEnd->next();

            tok = typeEnd;
            tokOffset = tok->next();
        }

        std::list<std::string> pointers;
        // check for pointers and references
        while (Token::Match(tokOffset, "*|&|&&|const")) {
            pointers.push_back(tokOffset->str());
            tokOffset = tokOffset->next();
        }

        // check for invalid input
        if (!tokOffset)
            syntaxError(tok);

        if (tokOffset->isName() && !tokOffset->isKeyword()) {
            // found the type name
            typeName = tokOffset;
            tokOffset = tokOffset->next();

            // check for array
            while (tokOffset && tokOffset->str() == "[") {
                if (!arrayStart)
                    arrayStart = tokOffset;
                arrayEnd = tokOffset->link();
                tokOffset = arrayEnd->next();
            }

            // check for end or another
            if (Token::Match(tokOffset, ";|,"))
                tok = tokOffset;

            // or a function typedef
            else if (tokOffset && tokOffset->str() == "(") {
                Token *tokOffset2 = nullptr;
                if (Token::Match(tokOffset, "( *|%name%")) {
                    tokOffset2 = tokOffset->next();
                    if (tokOffset2->str() == "typename")
                        tokOffset2 = tokOffset2->next();
                    while (Token::Match(tokOffset2, "%type% ::"))
                        tokOffset2 = tokOffset2->tokAt(2);
                }

                // unhandled typedef, skip it and continue
                if (typeName->str() == "void") {
                    unsupportedTypedef(typeDef);
                    tok = deleteInvalidTypedef(typeDef);
                    if (tok == list.front())
                        //now the next token to process is 'tok', not 'tok->next()';
                        goback = true;
                    continue;
                }

                // function pointer
                if (Token::Match(tokOffset2, "* %name% ) (")) {
                    // name token wasn't a name, it was part of the type
                    typeEnd = typeEnd->next();
                    functionPtr = true;
                    funcStart = funcEnd = tokOffset2; // *
                    tokOffset = tokOffset2->tokAt(3); // (
                    typeName = tokOffset->tokAt(-2);
                    argStart = tokOffset;
                    argEnd = tokOffset->link();
                    tok = argEnd->next();
                }

                // function
                else if (isFunctionHead(tokOffset->link(), ";,")) {
                    function = true;
                    if (tokOffset->link()->next()->str() == "const") {
                        specStart = tokOffset->link()->next();
                        specEnd = specStart;
                    }
                    argStart = tokOffset;
                    argEnd = tokOffset->link();
                    tok = argEnd->next();
                    if (specStart)
                        tok = tok->next();
                }

                // syntax error
                else
                    syntaxError(tok);
            }

            // unhandled typedef, skip it and continue
            else {
                unsupportedTypedef(typeDef);
                tok = deleteInvalidTypedef(typeDef);
                if (tok == list.front())
                    //now the next token to process is 'tok', not 'tok->next()';
                    goback = true;
                continue;
            }
        }

        // typeof: typedef typeof ( ... ) type;
        else if (Token::simpleMatch(tokOffset->previous(), "typeof (") &&
                 Token::Match(tokOffset->link(), ") %type% ;")) {
            argStart = tokOffset;
            argEnd = tokOffset->link();
            typeName = tokOffset->link()->next();
            tok = typeName->next();
            typeOf = true;
        }

        // function: typedef ... ( ... type )( ... );
        //           typedef ... (( ... type )( ... ));
        //           typedef ... ( * ( ... type )( ... ));
        else if (tokOffset->str() == "(" && (
                     (tokOffset->link() && Token::Match(tokOffset->link()->previous(), "%type% ) (") &&
                      Token::Match(tokOffset->link()->next()->link(), ") const|volatile|;")) ||
                     (Token::simpleMatch(tokOffset, "( (") &&
                      tokOffset->next() && Token::Match(tokOffset->next()->link()->previous(), "%type% ) (") &&
                      Token::Match(tokOffset->next()->link()->next()->link(), ") const|volatile| ) ;|,")) ||
                     (Token::simpleMatch(tokOffset, "( * (") &&
                      tokOffset->linkAt(2) && Token::Match(tokOffset->linkAt(2)->previous(), "%type% ) (") &&
                      Token::Match(tokOffset->linkAt(2)->next()->link(), ") const|volatile| ) ;|,")))) {
            if (tokOffset->next()->str() == "(")
                tokOffset = tokOffset->next();
            else if (Token::simpleMatch(tokOffset, "( * (")) {
                pointers.emplace_back("*");
                tokOffset = tokOffset->tokAt(2);
            }

            if (tokOffset->link()->strAt(-2) == "*")
                functionPtr = true;
            else
                function = true;
            funcStart = tokOffset->next();
            tokOffset = tokOffset->link();
            funcEnd = tokOffset->tokAt(-2);
            typeName = tokOffset->previous();
            argStart = tokOffset->next();
            argEnd = tokOffset->next()->link();
            if (!argEnd)
                syntaxError(argStart);

            tok = argEnd->next();
            Token *spec = tok;
            if (Token::Match(spec, "const|volatile")) {
                specStart = spec;
                specEnd = spec;
                while (Token::Match(spec->next(), "const|volatile")) {
                    specEnd = spec->next();
                    spec = specEnd;
                }
                tok = specEnd->next();
            }
            if (!tok)
                syntaxError(specEnd);

            if (tok->str() == ")")
                tok = tok->next();
        }

        else if (Token::Match(tokOffset, "( %type% (")) {
            function = true;
            if (tokOffset->link()->next()) {
                tok = tokOffset->link()->next();
                tokOffset = tokOffset->tokAt(2);
                typeName = tokOffset->previous();
                argStart = tokOffset;
                argEnd = tokOffset->link();
            } else {
                // internal error
                continue;
            }
        }

        // pointer to function returning pointer to function
        else if (Token::Match(tokOffset, "( * ( * %type% ) (") &&
                 Token::simpleMatch(tokOffset->linkAt(6), ") ) (") &&
                 Token::Match(tokOffset->linkAt(6)->linkAt(2), ") ;|,")) {
            functionPtrRetFuncPtr = true;

            tokOffset = tokOffset->tokAt(6);
            typeName = tokOffset->tokAt(-2);
            argStart = tokOffset;
            argEnd = tokOffset->link();
            if (!argEnd)
                syntaxError(arrayStart);

            argFuncRetStart = argEnd->tokAt(2);
            argFuncRetEnd = argFuncRetStart->link();
            if (!argFuncRetEnd)
                syntaxError(argFuncRetStart);

            tok = argFuncRetEnd->next();
        }

        // function returning pointer to function
        else if (Token::Match(tokOffset, "( * %type% (") &&
                 Token::simpleMatch(tokOffset->linkAt(3), ") ) (") &&
                 Token::Match(tokOffset->linkAt(3)->linkAt(2), ") ;|,")) {
            functionRetFuncPtr = true;

            tokOffset = tokOffset->tokAt(3);
            typeName = tokOffset->previous();
            argStart = tokOffset;
            argEnd = tokOffset->link();

            argFuncRetStart = argEnd->tokAt(2);
            if (!argFuncRetStart)
                syntaxError(tokOffset);

            argFuncRetEnd = argFuncRetStart->link();
            if (!argFuncRetEnd)
                syntaxError(tokOffset);

            tok = argFuncRetEnd->next();
        } else if (Token::Match(tokOffset, "( * ( %type% ) (")) {
            functionRetFuncPtr = true;

            tokOffset = tokOffset->tokAt(5);
            typeName = tokOffset->tokAt(-2);
            argStart = tokOffset;
            argEnd = tokOffset->link();
            if (!argEnd)
                syntaxError(arrayStart);

            argFuncRetStart = argEnd->tokAt(2);
            if (!argFuncRetStart)
                syntaxError(tokOffset);

            argFuncRetEnd = argFuncRetStart->link();
            if (!argFuncRetEnd)
                syntaxError(tokOffset);

            tok = argFuncRetEnd->next();
        }

        // pointer/reference to array
        else if (Token::Match(tokOffset, "( *|& %type% ) [")) {
            ptrToArray = (tokOffset->next()->str() == "*");
            refToArray = !ptrToArray;
            tokOffset = tokOffset->tokAt(2);
            typeName = tokOffset;
            arrayStart = tokOffset->tokAt(2);
            arrayEnd = arrayStart->link();
            if (!arrayEnd)
                syntaxError(arrayStart);

            tok = arrayEnd->next();
        }

        // pointer to class member
        else if (Token::Match(tokOffset, "( %type% :: * %type% ) ;")) {
            tokOffset = tokOffset->tokAt(2);
            namespaceStart = tokOffset->previous();
            namespaceEnd = tokOffset;
            ptrMember = true;
            tokOffset = tokOffset->tokAt(2);
            typeName = tokOffset;
            tok = tokOffset->tokAt(2);
        }

        // unhandled typedef, skip it and continue
        else {
            unsupportedTypedef(typeDef);
            tok = deleteInvalidTypedef(typeDef);
            if (tok == list.front())
                //now the next token to process is 'tok', not 'tok->next()';
                goback = true;
            continue;
        }

        bool done = false;
        bool ok = true;

        TypedefInfo typedefInfo;
        typedefInfo.name = typeName->str();
        typedefInfo.filename = list.file(typeName);
        typedefInfo.lineNumber = typeName->linenr();
        typedefInfo.column = typeName->column();
        typedefInfo.used = false;
        mTypedefInfo.push_back(std::move(typedefInfo));

        while (!done) {
            std::string pattern = typeName->str();
            int scope = 0;
            bool simplifyType = false;
            bool inMemberFunc = false;
            int memberScope = 0;
            bool globalScope = false;
            int classLevel = spaceInfo.size();
            bool inTypeDef = false;
            bool inEnum = false;
            std::string removed;
            std::string classPath;
            for (size_t i = 1; i < spaceInfo.size(); ++i) {
                if (!classPath.empty())
                    classPath += " :: ";
                classPath += spaceInfo[i].className;
            }

            for (Token *tok2 = tok; tok2; tok2 = tok2->next()) {
                if (Settings::terminated())
                    return;

                removed.clear();

                if (Token::simpleMatch(tok2, "typedef"))
                    inTypeDef = true;

                if (inTypeDef && Token::simpleMatch(tok2, ";"))
                    inTypeDef = false;

                // Check for variable declared with the same name
                if (!inTypeDef && spaceInfo.size() == 1 && Token::Match(tok2->previous(), "%name%") &&
                    !tok2->previous()->isKeyword()) {
                    Token* varDecl = tok2;
                    while (Token::Match(varDecl, "*|&|&&|const"))
                        varDecl = varDecl->next();
                    if (Token::Match(varDecl, "%name% ;|,|)|=") && varDecl->str() == typeName->str()) {
                        // Skip to the next closing brace
                        if (Token::Match(varDecl, "%name% ) {")) { // is argument variable
                            tok2 = varDecl->linkAt(2)->next();
                        } else {
                            tok2 = varDecl;
                            while (tok2 && !Token::simpleMatch(tok2, "}")) {
                                if (Token::Match(tok2, "(|{|["))
                                    tok2 = tok2->link();
                                tok2 = tok2->next();
                            }
                        }
                        if (!tok2)
                            break;
                        continue;
                    }
                }

                if (tok2->link()) { // Pre-check for performance
                    // check for end of scope
                    if (tok2->str() == "}") {
                        // check for end of member function
                        if (inMemberFunc) {
                            --memberScope;
                            if (memberScope == 0)
                                inMemberFunc = false;
                        }
                        inEnum = false;

                        if (classLevel > 1 && tok2 == spaceInfo[classLevel - 1].bodyEnd2) {
                            --classLevel;
                            pattern.clear();

                            for (int i = classLevel; i < spaceInfo.size(); ++i)
                                pattern += (spaceInfo[i].className + " :: ");

                            pattern += typeName->str();
                        } else {
                            if (scope == 0 && !(classLevel > 1 && tok2 == spaceInfo[classLevel - 1].bodyEnd))
                                break;
                            scope = std::max(scope - 1, 0);
                        }
                    }

                    // check for member functions
                    else if (tok2->isCpp() && tok2->str() == "(" && isFunctionHead(tok2, "{:")) {
                        const Token *func = tok2->previous();

                        /** @todo add support for multi-token operators */
                        if (func->previous()->str() == "operator")
                            func = func->previous();

                        if (!func->previous())
                            syntaxError(func);

                        // check for qualifier
                        if (Token::Match(func->tokAt(-2), "%name% ::")) {
                            int offset = -2;
                            while (Token::Match(func->tokAt(offset - 2), "%name% ::"))
                                offset -= 2;
                            // check for available and matching class name
                            if (spaceInfo.size() > 1 && classLevel < spaceInfo.size() &&
                                func->strAt(offset) == spaceInfo[classLevel].className) {
                                memberScope = 0;
                                inMemberFunc = true;
                            }
                        }
                    }

                    // check for entering a new scope
                    else if (tok2->str() == "{") {
                        // check for entering a new namespace
                        if (tok2->isCpp()) {
                            if (tok2->strAt(-2) == "namespace") {
                                if (classLevel < spaceInfo.size() &&
                                    spaceInfo[classLevel].isNamespace &&
                                    spaceInfo[classLevel].className == tok2->previous()->str()) {
                                    spaceInfo[classLevel].bodyEnd2 = tok2->link();
                                    ++classLevel;
                                    pattern.clear();
                                    for (int i = classLevel; i < spaceInfo.size(); ++i)
                                        pattern += spaceInfo[i].className + " :: ";

                                    pattern += typeName->str();
                                }
                                ++scope;
                            }
                            if (isEnumScope(tok2))
                                inEnum = true;
                        }

                        // keep track of scopes within member function
                        if (inMemberFunc)
                            ++memberScope;

                        ++scope;
                    }
                }

                // check for operator typedef
                /** @todo add support for multi-token operators */
                else if (tok2->isCpp() &&
                         tok2->str() == "operator" &&
                         tok2->next() &&
                         tok2->next()->str() == typeName->str() &&
                         tok2->linkAt(2) &&
                         tok2->strAt(2) == "(" &&
                         Token::Match(tok2->linkAt(2), ") const| {")) {
                    // check for qualifier
                    if (tok2->previous()->str() == "::") {
                        // check for available and matching class name
                        if (spaceInfo.size() > 1 && classLevel < spaceInfo.size() &&
                            tok2->strAt(-2) == spaceInfo[classLevel].className) {
                            tok2 = tok2->next();
                            simplifyType = true;
                        }
                    }
                }

                else if (Token::Match(tok2->previous(), "class|struct %name% [:{]")) {
                    // don't replace names in struct/class definition
                }

                // check for typedef that can be substituted
                else if ((tok2->isNameOnly() || (tok2->isName() && (tok2->isExpandedMacro() || tok2->isInline()))) &&
                         (Token::simpleMatch(tok2, pattern.c_str(), pattern.size()) ||
                          (inMemberFunc && tok2->str() == typeName->str()))) {
                    // member function class variables don't need qualification
                    if (!(inMemberFunc && tok2->str() == typeName->str()) && pattern.find("::") != std::string::npos) { // has a "something ::"
                        Token *start = tok2;
                        int count = 0;
                        int back = classLevel - 1;
                        bool good = true;
                        // check for extra qualification
                        while (back >= 1) {
                            Token *qualificationTok = start->tokAt(-2);
                            if (!Token::Match(qualificationTok, "%type% ::"))
                                break;
                            if (qualificationTok->str() == spaceInfo[back].className) {
                                start = qualificationTok;
                                back--;
                                count++;
                            } else {
                                good = false;
                                break;
                            }
                        }
                        // check global namespace
                        if (good && back == 1 && start->strAt(-1) == "::")
                            good = false;

                        if (good) {
                            // remove any extra qualification if present
                            while (count) {
                                if (!removed.empty())
                                    removed.insert(0, " ");
                                removed.insert(0, tok2->strAt(-2) + " " + tok2->strAt(-1));
                                tok2->tokAt(-3)->deleteNext(2);
                                --count;
                            }

                            // remove global namespace if present
                            if (tok2->strAt(-1) == "::") {
                                removed.insert(0, ":: ");
                                tok2->tokAt(-2)->deleteNext();
                                globalScope = true;
                            }

                            // remove qualification if present
                            for (int i = classLevel; i < spaceInfo.size(); ++i) {
                                if (!removed.empty())
                                    removed += " ";
                                removed += (tok2->str() + " " + tok2->strAt(1));
                                tok2->deleteThis();
                                tok2->deleteThis();
                            }
                            simplifyType = true;
                        }
                    } else {
                        if (tok2->strAt(-1) == "::") {
                            int relativeSpaceInfoSize = spaceInfo.size();
                            Token * tokBeforeType = tok2->previous();
                            while (relativeSpaceInfoSize > 1 &&
                                   tokBeforeType && tokBeforeType->str() == "::" &&
                                   tokBeforeType->strAt(-1) == spaceInfo[relativeSpaceInfoSize-1].className) {
                                tokBeforeType = tokBeforeType->tokAt(-2);
                                --relativeSpaceInfoSize;
                            }
                            if (tokBeforeType && tokBeforeType->str() != "::") {
                                Token::eraseTokens(tokBeforeType, tok2);
                                simplifyType = true;
                            }
                        } else if (Token::Match(tok2->previous(), "case|;|{|} %type% :")) {
                            tok2 = tok2->next();
                        } else if (duplicateTypedef(tok2, typeName, typeDef)) {
                            // skip to end of scope if not already there
                            if (tok2->str() != "}") {
                                while (tok2->next()) {
                                    if (tok2->next()->str() == "{")
                                        tok2 = tok2->linkAt(1)->previous();
                                    else if (tok2->next()->str() == "}")
                                        break;

                                    tok2 = tok2->next();
                                }
                            }
                        } else if (Token::Match(tok2->tokAt(-2), "%type% *|&")) {
                            // Ticket #5868: Don't substitute variable names
                        } else if (tok2->previous()->str() != ".") {
                            simplifyType = (TypedefSimplifier::canReplaceStatic(tok2) != 0);
                        }
                    }
                }

                simplifyType = simplifyType && (!inEnum || !Token::simpleMatch(tok2->next(), "="));
                simplifyType = simplifyType && !(Token::simpleMatch(tok2->next(), "<") && Token::simpleMatch(typeEnd, ">"));

                if (simplifyType) {
                    mTypedefInfo.back().used = true;

                    // can't simplify 'operator functionPtr ()' and 'functionPtr operator ... ()'
                    if (functionPtr && (tok2->previous()->str() == "operator" ||
                                        (tok2->next() && tok2->next()->str() == "operator"))) {
                        simplifyType = false;
                        tok2 = tok2->next();
                        continue;
                    }

                    // There are 2 categories of typedef substitutions:
                    // 1. variable declarations that preserve the variable name like
                    //    global, local, and function parameters
                    // 2. not variable declarations that have no name like derived
                    //    classes, casts, operators, and template parameters

                    // try to determine which category this substitution is
                    bool inCast = false;
                    bool inTemplate = false;
                    bool inOperator = false;
                    bool inSizeof = false;

                    const bool sameStartEnd = (typeStart == typeEnd);

                    // check for derived class: class A : some_typedef {
                    const bool isDerived = Token::Match(tok2->previous(), "public|protected|private|: %type% {|,");

                    // check for cast: (some_typedef) A or static_cast<some_typedef>(A)
                    // todo: check for more complicated casts like: (const some_typedef *)A
                    if ((tok2->previous()->str() == "(" && tok2->next()->str() == ")" && tok2->strAt(-2) != "sizeof") ||
                        (tok2->previous()->str() == "<" && Token::simpleMatch(tok2->next(), "> (")) ||
                        Token::Match(tok2->tokAt(-2), "( const %name% )"))
                        inCast = true;

                    // check for template parameters: t<some_typedef> t1
                    else if (Token::Match(tok2->previous(), "<|,") &&
                             Token::Match(tok2->next(), "&|*| &|*| >|,"))
                        inTemplate = true;

                    else if (Token::Match(tok2->tokAt(-2), "sizeof ( %type% )"))
                        inSizeof = true;

                    // check for operator
                    if (tok2->strAt(-1) == "operator" ||
                        Token::simpleMatch(tok2->tokAt(-2), "operator const"))
                        inOperator = true;

                    if (typeStart->str() == "typename" && tok2->strAt(-1)=="typename") {
                        // Remove one typename if it is already contained in the goal
                        typeStart = typeStart->next();
                    }

                    // skip over class or struct in derived class declaration
                    bool structRemoved = false;
                    if ((isDerived || inTemplate) && Token::Match(typeStart, "class|struct")) {
                        if (typeStart->str() == "struct")
                            structRemoved = true;
                        typeStart = typeStart->next();
                    }
                    if (Token::Match(typeStart, "struct|class|union") && Token::Match(tok2, "%name% ::"))
                        typeStart = typeStart->next();

                    if (sameStartEnd)
                        typeEnd = typeStart;

                    // Is this a "T()" expression where T is a pointer type?
                    const bool isPointerTypeCall = !inOperator && Token::Match(tok2, "%name% ( )") && !pointers.empty();

                    // start substituting at the typedef name by replacing it with the type
                    Token* replStart = tok2; // track first replaced token
                    for (Token* tok3 = typeStart; tok3 && (tok3->str() != ";"); tok3 = tok3->next())
                        tok3->isSimplifiedTypedef(true);
                    if (isPointerTypeCall) {
                        tok2->deleteThis();
                        tok2->insertToken("0");
                        tok2 = tok2->next();
                        tok2->next()->insertToken("0");
                    }
                    if (Token::Match(tok2->tokAt(-1), "class|struct|union") && tok2->strAt(-1) == typeStart->str())
                        tok2->deletePrevious();
                    tok2->str(typeStart->str());

                    // restore qualification if it was removed
                    if (Token::Match(typeStart, "class|struct|union") || structRemoved) {
                        if (structRemoved)
                            tok2 = tok2->previous();

                        if (globalScope) {
                            replStart = tok2->insertToken("::");
                            tok2 = tok2->next();
                        }

                        for (int i = classLevel; i < spaceInfo.size(); ++i) {
                            tok2->insertToken(spaceInfo[i].className);
                            tok2 = tok2->next();
                            tok2->insertToken("::");
                            tok2 = tok2->next();
                        }
                    }

                    // add some qualification back if needed
                    Token *start = tok2;
                    std::string removed1 = removed;
                    std::string::size_type idx = removed1.rfind(" ::");

                    if (idx != std::string::npos)
                        removed1.resize(idx);
                    if (removed1 == classPath && !removed1.empty()) {
                        for (std::vector<Space>::const_reverse_iterator it = spaceInfo.crbegin(); it != spaceInfo.crend(); ++it) {
                            if (it->recordTypes.find(start->str()) != it->recordTypes.end()) {
                                std::string::size_type spaceIdx = 0;
                                std::string::size_type startIdx = 0;
                                while ((spaceIdx = removed1.find(' ', startIdx)) != std::string::npos) {
                                    tok2->previous()->insertToken(removed1.substr(startIdx, spaceIdx - startIdx));
                                    startIdx = spaceIdx + 1;
                                }
                                tok2->previous()->insertToken(removed1.substr(startIdx));
                                replStart = tok2->previous()->insertToken("::");
                                break;
                            }
                            idx = removed1.rfind(" ::");
                            if (idx == std::string::npos)
                                break;

                            removed1.resize(idx);
                        }
                    }
                    replStart->isSimplifiedTypedef(true);
                    Token* constTok = Token::simpleMatch(tok2->previous(), "const") ? tok2->previous() : nullptr;
                    // add remainder of type
                    tok2 = TokenList::copyTokens(tok2, typeStart->next(), typeEnd);

                    if (!pointers.empty()) {
                        for (const std::string &p : pointers) {
                            tok2->insertToken(p);
                            tok2->isSimplifiedTypedef(true);
                            tok2 = tok2->next();
                        }
                        if (constTok) {
                            constTok->deleteThis();
                            tok2->insertToken("const");
                            tok2->isSimplifiedTypedef(true);
                            tok2 = tok2->next();
                        }
                    }

                    if (funcStart && funcEnd) {
                        tok2->insertToken("(");
                        tok2 = tok2->next();
                        Token *paren = tok2;
                        tok2 = TokenList::copyTokens(tok2, funcStart, funcEnd);

                        if (!inCast)
                            tok2 = processFunc(tok2, inOperator);

                        if (!tok2)
                            break;

                        while (Token::Match(tok2, "%name%|] ["))
                            tok2 = tok2->linkAt(1);

                        tok2->insertToken(")");
                        tok2 = tok2->next();
                        Token::createMutualLinks(tok2, paren);

                        tok2 = TokenList::copyTokens(tok2, argStart, argEnd);

                        if (specStart) {
                            Token *spec = specStart;
                            tok2->insertToken(spec->str());
                            tok2 = tok2->next();
                            while (spec != specEnd) {
                                spec = spec->next();
                                tok2->insertToken(spec->str());
                                tok2 = tok2->next();
                            }
                        }
                    }

                    else if (functionPtr || function) {
                        // don't add parentheses around function names because it
                        // confuses other simplifications
                        bool needParen = true;
                        if (!inTemplate && function && tok2->next() && tok2->next()->str() != "*")
                            needParen = false;
                        if (needParen) {
                            tok2->insertToken("(");
                            tok2 = tok2->next();
                        }
                        Token *tok3 = tok2;
                        if (namespaceStart) {
                            const Token *tok4 = namespaceStart;

                            while (tok4 != namespaceEnd) {
                                tok2->insertToken(tok4->str());
                                tok2 = tok2->next();
                                tok4 = tok4->next();
                            }
                            tok2->insertToken(namespaceEnd->str());
                            tok2 = tok2->next();
                        }
                        if (functionPtr) {
                            tok2->insertToken("*");
                            tok2 = tok2->next();
                        }

                        if (!inCast)
                            tok2 = processFunc(tok2, inOperator);

                        if (needParen) {
                            if (!tok2)
                                syntaxError(nullptr);

                            tok2->insertToken(")");
                            tok2 = tok2->next();
                            Token::createMutualLinks(tok2, tok3);
                        }
                        if (!tok2)
                            syntaxError(nullptr);

                        tok2 = TokenList::copyTokens(tok2, argStart, argEnd);
                        if (inTemplate) {
                            if (!tok2)
                                syntaxError(nullptr);

                            tok2 = tok2->next();
                        }

                        if (specStart) {
                            Token *spec = specStart;
                            tok2->insertToken(spec->str());
                            tok2 = tok2->next();
                            while (spec != specEnd) {
                                spec = spec->next();
                                tok2->insertToken(spec->str());
                                tok2 = tok2->next();
                            }
                        }
                    } else if (functionRetFuncPtr || functionPtrRetFuncPtr) {
                        tok2->insertToken("(");
                        tok2 = tok2->next();
                        Token *tok3 = tok2;
                        tok2->insertToken("*");
                        tok2 = tok2->next();

                        Token * tok4 = nullptr;
                        if (functionPtrRetFuncPtr) {
                            tok2->insertToken("(");
                            tok2 = tok2->next();
                            tok4 = tok2;
                            tok2->insertToken("*");
                            tok2 = tok2->next();
                        }

                        // skip over variable name if there
                        if (!inCast) {
                            if (!tok2 || !tok2->next())
                                syntaxError(nullptr);

                            if (tok2->next()->str() != ")")
                                tok2 = tok2->next();
                        }

                        if (tok4 && functionPtrRetFuncPtr) {
                            tok2->insertToken(")");
                            tok2 = tok2->next();
                            Token::createMutualLinks(tok2, tok4);
                        }

                        tok2 = TokenList::copyTokens(tok2, argStart, argEnd);

                        tok2->insertToken(")");
                        tok2 = tok2->next();
                        Token::createMutualLinks(tok2, tok3);

                        tok2 = TokenList::copyTokens(tok2, argFuncRetStart, argFuncRetEnd);
                    } else if (ptrToArray || refToArray) {
                        tok2->insertToken("(");
                        tok2 = tok2->next();
                        Token *tok3 = tok2;

                        if (ptrToArray)
                            tok2->insertToken("*");
                        else
                            tok2->insertToken("&");
                        tok2 = tok2->next();

                        bool hasName = false;
                        // skip over name
                        if (tok2->next() && tok2->next()->str() != ")" && tok2->next()->str() != "," &&
                            tok2->next()->str() != ">") {
                            hasName = true;
                            if (tok2->next()->str() != "(")
                                tok2 = tok2->next();

                            // check for function and skip over args
                            if (tok2 && tok2->next() && tok2->next()->str() == "(")
                                tok2 = tok2->next()->link();

                            // check for array
                            if (tok2 && tok2->next() && tok2->next()->str() == "[")
                                tok2 = tok2->next()->link();
                        }

                        tok2->insertToken(")");
                        Token::createMutualLinks(tok2->next(), tok3);

                        if (!hasName)
                            tok2 = tok2->next();
                    } else if (ptrMember) {
                        if (Token::simpleMatch(tok2, "* (")) {
                            tok2->insertToken("*");
                            tok2 = tok2->next();
                        } else {
                            // This is the case of casting operator.
                            // Name is not available, and () should not be
                            // inserted
                            const bool castOperator = inOperator && Token::Match(tok2, "%type% (");
                            Token *openParenthesis = nullptr;

                            if (!castOperator) {
                                tok2->insertToken("(");
                                tok2 = tok2->next();

                                openParenthesis = tok2;
                            }

                            const Token *tok4 = namespaceStart;

                            while (tok4 != namespaceEnd) {
                                tok2->insertToken(tok4->str());
                                tok2 = tok2->next();
                                tok4 = tok4->next();
                            }
                            tok2->insertToken(namespaceEnd->str());
                            tok2 = tok2->next();

                            tok2->insertToken("*");
                            tok2 = tok2->next();

                            if (openParenthesis) {
                                // Skip over name, if any
                                if (Token::Match(tok2->next(), "%name%"))
                                    tok2 = tok2->next();

                                tok2->insertToken(")");
                                tok2 = tok2->next();

                                Token::createMutualLinks(tok2, openParenthesis);
                            }
                        }
                    } else if (typeOf) {
                        tok2 = TokenList::copyTokens(tok2, argStart, argEnd);
                    } else if (Token::Match(tok2, "%name% [")) {
                        while (Token::Match(tok2, "%name%|] [")) {
                            tok2 = tok2->linkAt(1);
                        }
                        tok2 = tok2->previous();
                    }

                    if (arrayStart && arrayEnd) {
                        do {
                            if (!tok2->next())
                                syntaxError(tok2); // can't recover so quit

                            if (!inCast && !inSizeof && !inTemplate)
                                tok2 = tok2->next();

                            if (tok2->str() == "const")
                                tok2 = tok2->next();

                            // reference or pointer to array?
                            if (Token::Match(tok2, "&|*|&&")) {
                                tok2 = tok2->previous();
                                tok2->insertToken("(");
                                Token *tok3 = tok2->next();

                                // handle missing variable name
                                if (Token::Match(tok3, "( *|&|&& *|&|&& %name%"))
                                    tok2 = tok3->tokAt(3);
                                else if (Token::Match(tok2->tokAt(3), "[(),;]"))
                                    tok2 = tok2->tokAt(2);
                                else if (Token::simpleMatch(tok2->tokAt(3), ">"))
                                    tok2 = tok2->tokAt(2);
                                else
                                    tok2 = tok2->tokAt(3);
                                if (!tok2)
                                    syntaxError(nullptr);

                                while (tok2->strAt(1) == "::")
                                    tok2 = tok2->tokAt(2);

                                // skip over function parameters
                                if (tok2->str() == "(")
                                    tok2 = tok2->link();

                                if (tok2->strAt(1) == "(")
                                    tok2 = tok2->linkAt(1);

                                // skip over const/noexcept
                                while (Token::Match(tok2->next(), "const|noexcept")) {
                                    tok2 = tok2->next();
                                    if (Token::Match(tok2->next(), "( true|false )"))
                                        tok2 = tok2->tokAt(3);
                                }

                                tok2->insertToken(")");
                                tok2 = tok2->next();
                                Token::createMutualLinks(tok2, tok3);
                            }

                            if (!tok2->next())
                                syntaxError(tok2); // can't recover so quit

                            // skip over array dimensions
                            while (tok2->next()->str() == "[")
                                tok2 = tok2->linkAt(1);

                            tok2 = TokenList::copyTokens(tok2, arrayStart, arrayEnd);
                            if (!tok2->next())
                                syntaxError(tok2);

                            if (tok2->str() == "=") {
                                if (tok2->next()->str() == "{")
                                    tok2 = tok2->next()->link()->next();
                                else if (tok2->next()->str().at(0) == '\"')
                                    tok2 = tok2->tokAt(2);
                            }
                        } while (Token::Match(tok2, ", %name% ;|=|,"));
                    }

                    simplifyType = false;
                }
                if (!tok2)
                    break;
            }

            if (!tok)
                syntaxError(nullptr);

            if (tok->str() == ";")
                done = true;
            else if (tok->str() == ",") {
                arrayStart = nullptr;
                arrayEnd = nullptr;
                tokOffset = tok->next();
                pointers.clear();

                while (Token::Match(tokOffset, "*|&")) {
                    pointers.push_back(tokOffset->str());
                    tokOffset = tokOffset->next();
                }

                if (Token::Match(tokOffset, "%type%")) {
                    typeName = tokOffset;
                    tokOffset = tokOffset->next();

                    if (tokOffset && tokOffset->str() == "[") {
                        arrayStart = tokOffset;

                        for (;;) {
                            while (tokOffset->next() && !Token::Match(tokOffset->next(), ";|,"))
                                tokOffset = tokOffset->next();

                            if (!tokOffset->next())
                                return; // invalid input
                            if (tokOffset->next()->str() == ";")
                                break;
                            if (tokOffset->str() == "]")
                                break;
                            tokOffset = tokOffset->next();
                        }

                        arrayEnd = tokOffset;
                        tokOffset = tokOffset->next();
                    }

                    if (Token::Match(tokOffset, ";|,"))
                        tok = tokOffset;
                    else {
                        // we encountered a typedef we don't support yet so just continue
                        done = true;
                        ok = false;
                    }
                } else {
                    // we encountered a typedef we don't support yet so just continue
                    done = true;
                    ok = false;
                }
            } else {
                // something is really wrong (internal error)
                done = true;
                ok = false;
            }
        }

        if (ok) {
            // remove typedef
            Token::eraseTokens(typeDef, tok);

            if (typeDef != list.front()) {
                tok = typeDef->previous();
                tok->deleteNext();
                //no need to remove last token in the list
                if (tok->tokAt(2))
                    tok->deleteNext();
            } else {
                list.front()->deleteThis();
                //no need to remove last token in the list
                if (list.front()->next())
                    list.front()->deleteThis();
                tok = list.front();
                //now the next token to process is 'tok', not 'tok->next()';
                goback = true;
            }
        }
    }
}

namespace {
    struct ScopeInfo3 {
        enum Type { Global, Namespace, Record, MemberFunction, Other };
        ScopeInfo3() : parent(nullptr), type(Global), bodyStart(nullptr), bodyEnd(nullptr) {}
        ScopeInfo3(ScopeInfo3 *parent_, Type type_, std::string name_, const Token *bodyStart_, const Token *bodyEnd_)
            : parent(parent_), type(type_), name(std::move(name_)), bodyStart(bodyStart_), bodyEnd(bodyEnd_) {
            if (name.empty())
                return;
            fullName = name;
            ScopeInfo3 *scope = parent;
            while (scope && scope->parent) {
                if (scope->name.empty())
                    break;
                fullName = scope->name + " :: " + fullName;
                scope = scope->parent;
            }
        }
        ScopeInfo3 *parent;
        std::list<ScopeInfo3> children;
        Type type;
        std::string fullName;
        std::string name;
        const Token * bodyStart;
        const Token * bodyEnd;
        std::set<std::string> usingNamespaces;
        std::set<std::string> recordTypes;
        std::set<std::string> baseTypes;

        ScopeInfo3 *addChild(Type scopeType, const std::string &scopeName, const Token *bodyStartToken, const Token *bodyEndToken) {
            children.emplace_back(this, scopeType, scopeName, bodyStartToken, bodyEndToken);
            return &children.back();
        }

        bool hasChild(const std::string &childName) const {
            return std::any_of(children.cbegin(), children.cend(), [&](const ScopeInfo3& child) {
                return child.name == childName;
            });
        }

        const ScopeInfo3 * findInChildren(const std::string & scope) const {
            for (const auto & child : children) {
                if (child.type == Record && (child.name == scope || child.fullName == scope))
                    return &child;

                const ScopeInfo3 * temp = child.findInChildren(scope);
                if (temp)
                    return temp;
            }
            return nullptr;
        }

        const ScopeInfo3 * findScope(const std::string & scope) const {
            const ScopeInfo3 * tempScope = this;
            while (tempScope) {
                // check children
                auto it = std::find_if(tempScope->children.cbegin(), tempScope->children.cend(), [&](const ScopeInfo3& child) {
                    return &child != this && child.type == Record && (child.name == scope || child.fullName == scope);
                });
                if (it != tempScope->children.end())
                    return &*it;
                // check siblings for same name
                if (tempScope->parent) {
                    for (const auto &sibling : tempScope->parent->children) {
                        if (sibling.name == tempScope->name && &sibling != this) {
                            const ScopeInfo3 * temp = sibling.findInChildren(scope);
                            if (temp)
                                return temp;
                        }
                    }
                }
                tempScope = tempScope->parent;
            }
            return nullptr;
        }

        bool findTypeInBase(const std::string &scope) const {
            if (scope.empty())
                return false;
            // check in base types first
            if (baseTypes.find(scope) != baseTypes.end())
                return true;
            // check in base types base types
            for (const std::string & base : baseTypes) {
                const ScopeInfo3 * baseScope = findScope(base);
                // bail on uninstantiated recursive template
                if (baseScope == this)
                    return false;
                if (baseScope && baseScope->fullName == scope)
                    return true;
                if (baseScope && baseScope->findTypeInBase(scope))
                    return true;
            }
            return false;
        }

        ScopeInfo3 * findScope(const ScopeInfo3 * scope) {
            if (scope->bodyStart == bodyStart)
                return this;
            for (auto & child : children) {
                ScopeInfo3 * temp = child.findScope(scope);
                if (temp)
                    return temp;
            }
            return nullptr;
        }
    };

    void setScopeInfo(Token *tok, ScopeInfo3 *&scopeInfo, bool debug=false)
    {
        if (!tok)
            return;
        if (tok->str() == "{" && scopeInfo->parent && tok == scopeInfo->bodyStart)
            return;
        if (tok->str() == "}") {
            if (scopeInfo->parent && tok == scopeInfo->bodyEnd)
                scopeInfo = scopeInfo->parent;
            else {
                // Try to find parent scope
                ScopeInfo3 *parent = scopeInfo->parent;
                while (parent && parent->bodyEnd != tok)
                    parent = parent->parent;
                if (parent) {
                    scopeInfo = parent;
                    if (debug)
                        throw std::runtime_error("Internal error: unmatched }");
                }
            }
            return;
        }
        if (!Token::Match(tok, "namespace|class|struct|union %name% {|:|::|<")) {
            // check for using namespace
            if (Token::Match(tok, "using namespace %name% ;|::")) {
                const Token * tok1 = tok->tokAt(2);
                std::string nameSpace;
                while (tok1 && tok1->str() != ";") {
                    if (!nameSpace.empty())
                        nameSpace += " ";
                    nameSpace += tok1->str();
                    tok1 = tok1->next();
                }
                scopeInfo->usingNamespaces.insert(std::move(nameSpace));
            }
            // check for member function
            else if (tok->str() == "{") {
                bool added = false;
                Token *tok1 = tok;
                while (Token::Match(tok1->previous(), "const|volatile|final|override|&|&&|noexcept"))
                    tok1 = tok1->previous();
                if (tok1->previous() && (tok1->strAt(-1) == ")" || tok->strAt(-1) == "}")) {
                    tok1 = tok1->linkAt(-1);
                    if (Token::Match(tok1->previous(), "throw|noexcept (")) {
                        tok1 = tok1->previous();
                        while (Token::Match(tok1->previous(), "const|volatile|final|override|&|&&|noexcept"))
                            tok1 = tok1->previous();
                        if (tok1->strAt(-1) != ")")
                            return;
                        tok1 = tok1->linkAt(-1);
                    } else {
                        while (Token::Match(tok1->tokAt(-2), ":|, %name%")) {
                            tok1 = tok1->tokAt(-2);
                            if (tok1->strAt(-1) != ")" && tok1->strAt(-1) != "}")
                                return;
                            tok1 = tok1->linkAt(-1);
                        }
                    }
                    if (tok1->strAt(-1) == ">")
                        tok1 = tok1->previous()->findOpeningBracket();
                    if (tok1 && (Token::Match(tok1->tokAt(-3), "%name% :: %name%") ||
                                 Token::Match(tok1->tokAt(-4), "%name% :: ~ %name%"))) {
                        tok1 = tok1->tokAt(-2);
                        if (tok1->str() == "~")
                            tok1 = tok1->previous();
                        std::string scope = tok1->strAt(-1);
                        while (Token::Match(tok1->tokAt(-2), ":: %name%")) {
                            scope = tok1->strAt(-3) + " :: " + scope;
                            tok1 = tok1->tokAt(-2);
                        }
                        scopeInfo = scopeInfo->addChild(ScopeInfo3::MemberFunction, scope, tok, tok->link());
                        added = true;
                    }
                }

                if (!added)
                    scopeInfo = scopeInfo->addChild(ScopeInfo3::Other, emptyString, tok, tok->link());
            }
            return;
        }

        const bool record = Token::Match(tok, "class|struct|union %name%");
        tok = tok->next();
        std::string classname = tok->str();
        while (Token::Match(tok, "%name% :: %name%")) {
            tok = tok->tokAt(2);
            classname += " :: " + tok->str();
        }

        // add record type to scope info
        if (record)
            scopeInfo->recordTypes.insert(classname);
        tok = tok->next();

        // skip template parameters
        if (tok && tok->str() == "<") {
            tok = tok->findClosingBracket();
            if (tok)
                tok = tok->next();
        }

        // get base class types
        std::set<std::string> baseTypes;
        if (tok && tok->str() == ":") {
            do {
                tok = tok->next();
                while (Token::Match(tok, "public|protected|private|virtual"))
                    tok = tok->next();
                std::string base;
                while (tok && !Token::Match(tok, ";|,|{")) {
                    if (!base.empty())
                        base += ' ';
                    base += tok->str();
                    tok = tok->next();
                    // add template parameters
                    if (tok && tok->str() == "<") {
                        const Token* endTok = tok->findClosingBracket();
                        if (endTok) {
                            endTok = endTok->next();
                            while (tok != endTok) {
                                base += tok->str();
                                tok = tok->next();
                            }
                        }
                    }
                }
                baseTypes.insert(std::move(base));
            } while (tok && !Token::Match(tok, ";|{"));
        }

        if (tok && tok->str() == "{") {
            scopeInfo = scopeInfo->addChild(record ? ScopeInfo3::Record : ScopeInfo3::Namespace, classname, tok, tok->link());
            scopeInfo->baseTypes = std::move(baseTypes);
        }
    }

    Token *findSemicolon(Token *tok)
    {
        int level = 0;

        for (; tok && (level > 0 || tok->str() != ";"); tok = tok->next()) {
            if (tok->str() == "{")
                ++level;
            else if (level > 0 && tok->str() == "}")
                --level;
        }

        return tok;
    }

    bool usingMatch(
        const Token *nameToken,
        const std::string &scope,
        Token *&tok,
        const std::string &scope1,
        const ScopeInfo3 *currentScope,
        const ScopeInfo3 *memberClassScope)
    {
        Token *tok1 = tok;

        if (tok1 && tok1->str() != nameToken->str())
            return false;

        // skip this using
        if (tok1 == nameToken) {
            tok = findSemicolon(tok1);
            return false;
        }

        // skip other using with this name
        if (tok1->strAt(-1) == "using") {
            // fixme: this is wrong
            // skip to end of scope
            if (currentScope->bodyEnd)
                tok = const_cast<Token*>(currentScope->bodyEnd->previous());
            return false;
        }

        if (Token::Match(tok1->tokAt(-1), "class|struct|union|enum|namespace")) {
            // fixme
            return false;
        }

        // get qualification
        std::string qualification;
        const Token* tok2 = tok1;
        std::string::size_type index = scope.size();
        std::string::size_type new_index = std::string::npos;
        bool match = true;
        while (Token::Match(tok2->tokAt(-2), "%name% ::") && !tok2->tokAt(-2)->isKeyword()) {
            std::string last;
            if (match && !scope1.empty()) {
                new_index = scope1.rfind(' ', index - 1);
                if (new_index != std::string::npos)
                    last = scope1.substr(new_index, index - new_index);
                else if (!qualification.empty())
                    last.clear();
                else
                    last = scope1;
            } else
                match = false;
            if (match && tok2->strAt(-2) == last)
                index = new_index;
            else {
                if (!qualification.empty())
                    qualification = " :: " + qualification;
                qualification = tok2->strAt(-2) + qualification;
            }
            tok2 = tok2->tokAt(-2);
        }

        std::string fullScope1 = scope1;
        if (!scope1.empty() && !qualification.empty())
            fullScope1 += " :: ";
        fullScope1 += qualification;

        if (scope == fullScope1)
            return true;

        const ScopeInfo3 *scopeInfo = memberClassScope ? memberClassScope : currentScope;

        // check in base types
        if (qualification.empty() && scopeInfo->findTypeInBase(scope))
            return true;

        // check using namespace
        const ScopeInfo3 * tempScope = scopeInfo;
        while (tempScope) {
            //if (!tempScope->parent->usingNamespaces.empty()) {
            const std::set<std::string>& usingNS = tempScope->usingNamespaces;
            if (!usingNS.empty()) {
                if (qualification.empty()) {
                    if (usingNS.find(scope) != usingNS.end())
                        return true;
                } else {
                    const std::string suffix = " :: " + qualification;
                    if (std::any_of(usingNS.cbegin(), usingNS.cend(), [&](const std::string& ns) {
                        return scope == ns + suffix;
                    }))
                        return true;
                }
            }
            tempScope = tempScope->parent;
        }

        std::string newScope1 = scope1;

        // scopes didn't match so try higher scopes
        index = newScope1.size();
        while (!newScope1.empty()) {
            const std::string::size_type separator = newScope1.rfind(" :: ", index - 1);
            if (separator != std::string::npos)
                newScope1.resize(separator);
            else
                newScope1.clear();

            std::string newFullScope1 = newScope1;
            if (!newScope1.empty() && !qualification.empty())
                newFullScope1 += " :: ";
            newFullScope1 += qualification;

            if (scope == newFullScope1)
                return true;
        }

        return false;
    }

    std::string memberFunctionScope(const Token *tok)
    {
        std::string qualification;
        const Token *qualTok = tok->strAt(-2) == "~" ? tok->tokAt(-4) : tok->tokAt(-3);
        while (Token::Match(qualTok, "%type% ::")) {
            if (!qualification.empty())
                qualification = " :: " + qualification;
            qualification = qualTok->str() + qualification;
            qualTok = qualTok->tokAt(-2);
        }
        return qualification;
    }

    const Token * memberFunctionEnd(const Token *tok)
    {
        if (tok->str() != "(")
            return nullptr;
        const Token *end = tok->link()->next();
        while (end) {
            if (end->str() == "{" && !Token::Match(end->tokAt(-2), ":|, %name%"))
                return end;
            if (end->str() == ";")
                break;
            end = end->next();
        }
        return nullptr;
    }
} // namespace

bool Tokenizer::isMemberFunction(const Token *openParen)
{
    return (Token::Match(openParen->tokAt(-2), ":: %name% (") ||
            Token::Match(openParen->tokAt(-3), ":: ~ %name% (")) &&
           isFunctionHead(openParen, "{|:");
}

static bool scopesMatch(const std::string &scope1, const std::string &scope2, const ScopeInfo3 *globalScope)
{
    if (scope1.empty() || scope2.empty())
        return false;

    // check if scopes match
    if (scope1 == scope2)
        return true;

    // check if scopes only differ by global qualification
    if (scope1 == (":: " + scope2)) {
        std::string::size_type end = scope2.find_first_of(' ');
        if (end == std::string::npos)
            end = scope2.size();
        if (globalScope->hasChild(scope2.substr(0, end)))
            return true;
    } else if (scope2 == (":: " + scope1)) {
        std::string::size_type end = scope1.find_first_of(' ');
        if (end == std::string::npos)
            end = scope1.size();
        if (globalScope->hasChild(scope1.substr(0, end)))
            return true;
    }

    return false;
}

static unsigned int tokDistance(const Token* tok1, const Token* tok2) {
    unsigned int dist = 0;
    const Token* tok = tok1;
    while (tok != tok2) {
        ++dist;
        tok = tok->next();
    }
    return dist;
}

bool Tokenizer::simplifyUsing()
{
    if (!isCPP() || mSettings.standards.cpp < Standards::CPP11)
        return false;

    // simplify using N::x; to using x = N::x;
    for (Token* tok = list.front(); tok; tok = tok->next()) {
        if (!Token::Match(tok, "using ::| %name% ::"))
            continue;
        const Token* ns = tok->tokAt(tok->strAt(1) == "::" ? 2 : 1);
        if (ns->isKeyword())
            continue;
        Token* end = tok->tokAt(3);
        while (end && !Token::Match(end, "[;,]")) {
            if (end->str() == "<") // skip template args
                end = end->findClosingBracket();
            else
                end = end->next();
        }
        if (!end)
            continue;
        if (!end->tokAt(-1)->isNameOnly() || end->tokAt(-2)->isLiteral()) // e.g. operator=, operator""sv
            continue;
        tok->insertToken(end->strAt(-1))->insertToken("=")->isSimplifiedTypedef(true);
        if (end->str() == ",") { // comma-separated list
            end->str(";");
            end->insertToken("using");
        }
        tok = end;
    }

    const unsigned int maxReplacementTokens = 1000; // limit the number of tokens we replace

    bool substitute = false;
    ScopeInfo3 scopeInfo;
    ScopeInfo3 *currentScope = &scopeInfo;
    struct Using {
        Using(Token *start, Token *end) : startTok(start), endTok(end) {}
        Token *startTok;
        Token *endTok;
    };
    std::list<Using> usingList;

    for (Token *tok = list.front(); tok; tok = tok->next()) {
        if (!list.getFiles().empty())
            mErrorLogger.reportProgress(list.getFiles()[0], "Tokenize (using)", tok->progressValue());

        if (Settings::terminated())
            return substitute;

        if (Token::Match(tok, "enum class|struct")) {
            Token *bodyStart = tok;
            while (Token::Match(bodyStart, "%name%|:|::|<")) {
                if (bodyStart->str() == "<")
                    bodyStart = bodyStart->findClosingBracket();
                bodyStart = bodyStart ? bodyStart->next() : nullptr;
            }
            if (Token::simpleMatch(bodyStart, "{"))
                tok = bodyStart->link();
            continue;
        }

        if (Token::Match(tok, "{|}|namespace|class|struct|union") ||
            Token::Match(tok, "using namespace %name% ;|::")) {
            try {
                setScopeInfo(tok, currentScope, mSettings.debugwarnings);
            } catch (const std::runtime_error &) {
                reportError(tok, Severity::debug, "simplifyUsingUnmatchedBodyEnd",
                            "simplifyUsing: unmatched body end");
            }
            continue;
        }

        // skip template declarations
        if (Token::Match(tok, "template < !!>")) {
            // add template record type to scope info
            const Token *end = tok->next()->findClosingBracket();
            if (end && Token::Match(end->next(), "class|struct|union %name%"))
                currentScope->recordTypes.insert(end->strAt(2));

            Token *declEndToken = TemplateSimplifier::findTemplateDeclarationEnd(tok);
            if (declEndToken)
                tok = declEndToken;
            continue;
        }

        // look for non-template type aliases
        if (!(tok->strAt(-1) != ">" &&
              (Token::Match(tok, "using %name% = ::| %name%") ||
               (Token::Match(tok, "using %name% [ [") &&
                Token::Match(tok->linkAt(2), "] ] = ::| %name%")))))
            continue;

        const std::string& name = tok->strAt(1);
        const Token *nameToken = tok->next();
        std::string scope = currentScope->fullName;
        Token *usingStart = tok;
        Token *start;
        if (tok->strAt(2) == "=") {
            if (currentScope->type == ScopeInfo3::Record && tok->tokAt(2)->isSimplifiedTypedef())  // don't simplify within class definition
                continue;
            start = tok->tokAt(3);
        }
        else
            start = tok->linkAt(2)->tokAt(3);
        Token *usingEnd = findSemicolon(start);
        if (!usingEnd)
            continue;

        // Move struct defined in using out of using.
        // using T = struct t { }; => struct t { }; using T = struct t;
        // fixme: this doesn't handle attributes
        if (Token::Match(start, "class|struct|union|enum %name%| {|:")) {
            Token *structEnd = start->tokAt(1);
            const bool hasName = Token::Match(structEnd, "%name%");

            // skip over name if present
            if (hasName)
                structEnd = structEnd->next();

            // skip over base class information
            if (structEnd->str() == ":") {
                structEnd = structEnd->next(); // skip over ":"
                while (structEnd && structEnd->str() != "{")
                    structEnd = structEnd->next();
                if (!structEnd)
                    continue;
            }

            // use link to go to end
            structEnd = structEnd->link();

            // add ';' after end of struct
            structEnd->insertToken(";", emptyString);

            // add name for anonymous struct
            if (!hasName) {
                std::string newName;
                if (structEnd->strAt(2) == ";")
                    newName = name;
                else
                    newName = "Unnamed" + std::to_string(mUnnamedCount++);
                TokenList::copyTokens(structEnd->next(), tok, start);
                structEnd->tokAt(5)->insertToken(newName, emptyString);
                start->insertToken(newName, emptyString);
            } else
                TokenList::copyTokens(structEnd->next(), tok, start->next());

            // add using after end of struct
            usingStart = structEnd->tokAt(2);
            nameToken = usingStart->next();
            if (usingStart->strAt(2) == "=")
                start = usingStart->tokAt(3);
            else
                start = usingStart->linkAt(2)->tokAt(3);
            usingEnd = findSemicolon(start);

            // delete original using before struct
            tok->deleteThis();
            tok->deleteThis();
            tok->deleteThis();
            tok = usingStart;
        }

        // remove 'typename' and 'template'
        else if (start->str() == "typename") {
            start->deleteThis();
            Token *temp = start;
            while (Token::Match(temp, "%name% ::"))
                temp = temp->tokAt(2);
            if (Token::Match(temp, "template %name%"))
                temp->deleteThis();
        }

        if (usingEnd)
            tok = usingEnd;

        // Unfortunately we have to start searching from the beginning
        // of the token stream because templates are instantiated at
        // the end of the token stream and it may be used before then.
        ScopeInfo3 scopeInfo1;
        ScopeInfo3 *currentScope1 = &scopeInfo1;
        Token *startToken = list.front();
        Token *endToken = nullptr;
        bool inMemberFunc = false;
        const ScopeInfo3 * memberFuncScope = nullptr;
        const Token * memberFuncEnd = nullptr;

        // We can limit the search to the current function when the type alias
        // is defined in that function.
        if (currentScope->type == ScopeInfo3::Other ||
            currentScope->type == ScopeInfo3::MemberFunction) {
            scopeInfo1 = scopeInfo;
            currentScope1 = scopeInfo1.findScope(currentScope);
            if (!currentScope1)
                return substitute; // something bad happened
            startToken = usingEnd->next();
            endToken = const_cast<Token*>(currentScope->bodyEnd->next());
            if (currentScope->type == ScopeInfo3::MemberFunction) {
                const ScopeInfo3 * temp = currentScope->findScope(currentScope->fullName);
                if (temp) {
                    inMemberFunc = true;
                    memberFuncScope = temp;
                    memberFuncEnd = endToken;
                }
            }
        }

        std::string scope1 = currentScope1->fullName;
        bool skip = false; // don't erase type aliases we can't parse
        Token *enumOpenBrace = nullptr;
        for (Token* tok1 = startToken; !skip && tok1 && tok1 != endToken; tok1 = tok1->next()) {
            // skip enum body
            if (tok1 && tok1 == enumOpenBrace) {
                tok1 = tok1->link();
                enumOpenBrace = nullptr;
                continue;
            }

            if ((Token::Match(tok1, "{|}|namespace|class|struct|union") && tok1->strAt(-1) != "using") ||
                Token::Match(tok1, "using namespace %name% ;|::")) {
                try {
                    setScopeInfo(tok1, currentScope1, mSettings.debugwarnings);
                } catch (const std::runtime_error &) {
                    reportError(tok1, Severity::debug, "simplifyUsingUnmatchedBodyEnd",
                                "simplifyUsing: unmatched body end");
                }
                scope1 = currentScope1->fullName;
                if (inMemberFunc && memberFuncEnd && tok1 == memberFuncEnd) {
                    inMemberFunc = false;
                    memberFuncScope = nullptr;
                    memberFuncEnd = nullptr;
                }
                continue;
            }

            // skip template definitions
            if (Token::Match(tok1, "template < !!>")) {
                Token *declEndToken = TemplateSimplifier::findTemplateDeclarationEnd(tok1);
                if (declEndToken)
                    tok1 = declEndToken;
                continue;
            }

            // check for enum with body
            if (tok1->str() == "enum") {
                if (Token::Match(tok1, "enum class|struct"))
                    tok1 = tok1->next();
                Token *defStart = tok1;
                while (Token::Match(defStart, "%name%|::|:"))
                    defStart = defStart->next();
                if (Token::simpleMatch(defStart, "{"))
                    enumOpenBrace = defStart;
                continue;
            }

            // check for member function and adjust scope
            if (isMemberFunction(tok1)) {
                if (!scope1.empty())
                    scope1 += " :: ";
                scope1 += memberFunctionScope(tok1);
                const ScopeInfo3 * temp = currentScope1->findScope(scope1);
                if (temp) {
                    const Token *end = memberFunctionEnd(tok1);
                    if (end) {
                        inMemberFunc = true;
                        memberFuncScope = temp;
                        memberFuncEnd = end;
                    }
                }
                continue;
            }
            if (inMemberFunc && memberFuncScope) {
                if (!usingMatch(nameToken, scope, tok1, scope1, currentScope1, memberFuncScope))
                    continue;
            } else if (!usingMatch(nameToken, scope, tok1, scope1, currentScope1, nullptr))
                continue;

            const auto nReplace = tokDistance(start, usingEnd);
            if (nReplace > maxReplacementTokens) {
                simplifyUsingError(usingStart, usingEnd);
                continue;
            }

            // remove the qualification
            std::string fullScope = scope;
            std::string removed;
            while (Token::Match(tok1->tokAt(-2), "%name% ::") && !tok1->tokAt(-2)->isKeyword()) {
                removed = (tok1->strAt(-2) + " :: ") + removed;
                if (fullScope == tok1->strAt(-2)) {
                    tok1->deletePrevious();
                    tok1->deletePrevious();
                    break;
                }
                const std::string::size_type idx = fullScope.rfind("::");

                if (idx == std::string::npos)
                    break;

                if (tok1->strAt(-2) == fullScope.substr(idx + 3)) {
                    tok1->deletePrevious();
                    tok1->deletePrevious();
                    fullScope.resize(idx - 1);
                } else
                    break;
            }

            // remove global namespace if present
            if (tok1->strAt(-1) == "::") {
                removed.insert(0, ":: ");
                tok1->deletePrevious();
            }

            Token * arrayStart = nullptr;

            // parse the type
            Token *type = start;
            if (type->str() == "::") {
                type = type->next();
                while (Token::Match(type, "%type% ::"))
                    type = type->tokAt(2);
                if (Token::Match(type, "%type%"))
                    type = type->next();
            } else if (Token::Match(type, "%type% ::")) {
                do {
                    type = type->tokAt(2);
                } while (Token::Match(type, "%type% ::"));
                if (Token::Match(type, "%type%"))
                    type = type->next();
            } else if (Token::Match(type, "%type%")) {
                while (Token::Match(type, "const|class|struct|union|enum %type%") ||
                       (type->next() && type->next()->isStandardType()))
                    type = type->next();

                type = type->next();

                while (Token::Match(type, "%type%") &&
                       (type->isStandardType() || Token::Match(type, "unsigned|signed"))) {
                    type = type->next();
                }

                bool atEnd = false;
                while (!atEnd) {
                    if (type && type->str() == "::") {
                        type = type->next();
                    }

                    if (Token::Match(type, "%type%") &&
                        type->next() && !Token::Match(type->next(), "[|,|(")) {
                        type = type->next();
                    } else if (Token::simpleMatch(type, "const (")) {
                        type = type->next();
                        atEnd = true;
                    } else
                        atEnd = true;
                }
            } else
                syntaxError(type);

            // check for invalid input
            if (!type)
                syntaxError(tok1);

            // check for template
            if (type->str() == "<") {
                type = type->findClosingBracket();

                while (type && Token::Match(type->next(), ":: %type%"))
                    type = type->tokAt(2);

                if (!type) {
                    syntaxError(tok1);
                }

                while (Token::Match(type->next(), "const|volatile"))
                    type = type->next();

                type = type->next();
            }

            // check for pointers and references
            std::list<std::string> pointers;
            while (Token::Match(type, "*|&|&&|const")) {
                pointers.push_back(type->str());
                type = type->next();
            }

            // check for array
            if (type && type->str() == "[") {
                do {
                    if (!arrayStart)
                        arrayStart = type;

                    bool atEnd = false;
                    while (!atEnd) {
                        while (type->next() && !Token::Match(type->next(), ";|,")) {
                            type = type->next();
                        }

                        if (!type->next())
                            syntaxError(type); // invalid input
                        else if (type->next()->str() == ";")
                            atEnd = true;
                        else if (type->str() == "]")
                            atEnd = true;
                        else
                            type = type->next();
                    }

                    type = type->next();
                } while (type && type->str() == "[");
            }

            // make sure we are in a good state
            if (!tok1 || !tok1->next())
                break; // bail

            Token* after = tok1->next();
            // check if type was parsed
            if (type && type == usingEnd) {
                // check for array syntax and add type around variable
                if (arrayStart) {
                    if (Token::Match(tok1->next(), "%name%")) {
                        TokenList::copyTokens(tok1->next(), arrayStart, usingEnd->previous());
                        TokenList::copyTokens(tok1, start, arrayStart->previous());
                        tok1->deleteThis();
                        substitute = true;
                    }
                } else {
                    // add some qualification back if needed
                    std::string removed1 = std::move(removed);
                    std::string::size_type idx = removed1.rfind(" ::");
                    if (idx != std::string::npos)
                        removed1.resize(idx);
                    if (scopesMatch(removed1, scope, &scopeInfo1)) {
                        ScopeInfo3 * tempScope = currentScope;
                        while (tempScope->parent) {
                            if (tempScope->recordTypes.find(start->str()) != tempScope->recordTypes.end()) {
                                std::string::size_type spaceIdx = 0;
                                std::string::size_type startIdx = 0;
                                while ((spaceIdx = removed1.find(' ', startIdx)) != std::string::npos) {
                                    tok1->previous()->insertToken(removed1.substr(startIdx, spaceIdx - startIdx));
                                    startIdx = spaceIdx + 1;
                                }
                                tok1->previous()->insertToken(removed1.substr(startIdx));
                                tok1->previous()->insertToken("::");
                                break;
                            }
                            idx = removed1.rfind(" ::");
                            if (idx == std::string::npos)
                                break;

                            removed1.resize(idx);
                            tempScope = tempScope->parent;
                        }
                    }

                    // Is this a "T()" expression where T is a pointer type?
                    if (Token::Match(tok1, "%name% ( )") && !pointers.empty()) {
                        Token* tok2 = tok1->linkAt(1);
                        tok1->deleteThis();
                        TokenList::copyTokens(tok1, start, usingEnd->previous());
                        tok2->insertToken("0");
                        after = tok2->next();
                    }
                    else { // just replace simple type aliases
                        TokenList::copyTokens(tok1, start, usingEnd->previous());
                        tok1->deleteThis();
                    }
                    substitute = true;
                }
            } else {
                skip = true;
                simplifyUsingError(usingStart, usingEnd);
            }
            tok1 = after->previous();
        }

        if (!skip)
            usingList.emplace_back(usingStart, usingEnd);
    }

    // delete all used type alias definitions
    for (std::list<Using>::reverse_iterator it = usingList.rbegin(); it != usingList.rend(); ++it) {
        Token *usingStart = it->startTok;
        Token *usingEnd = it->endTok;
        if (usingStart->previous()) {
            if (usingEnd->next())
                Token::eraseTokens(usingStart->previous(), usingEnd->next());
            else {
                Token::eraseTokens(usingStart->previous(), usingEnd);
                usingEnd->deleteThis();
            }
        } else {
            if (usingEnd->next()) {
                Token::eraseTokens(usingStart, usingEnd->next());
                usingStart->deleteThis();
            } else {
                // this is the only code being checked so leave ';'
                Token::eraseTokens(usingStart, usingEnd);
                usingStart->deleteThis();
            }
        }
    }

    return substitute;
}

void Tokenizer::simplifyUsingError(const Token* usingStart, const Token* usingEnd)
{
    if (mSettings.debugwarnings) {
        std::string str;
        for (const Token *tok = usingStart; tok && tok != usingEnd; tok = tok->next()) {
            if (!str.empty())
                str += ' ';
            str += tok->str();
        }
        str += " ;";
        std::list<const Token *> callstack(1, usingStart);
        mErrorLogger.reportErr(ErrorMessage(callstack, &list, Severity::debug, "simplifyUsing",
                                            "Failed to parse \'" + str + "\'. The checking continues anyway.", Certainty::normal));
    }
}

bool Tokenizer::simplifyTokens1(const std::string &configuration)
{
    // Fill the map mTypeSize..
    fillTypeSizes();

    mConfiguration = configuration;

    if (mTimerResults) {
        Timer t("Tokenizer::simplifyTokens1::simplifyTokenList1", mSettings.showtime, mTimerResults);
        if (!simplifyTokenList1(list.getFiles().front().c_str()))
            return false;
    } else {
        if (!simplifyTokenList1(list.getFiles().front().c_str()))
            return false;
    }

    if (mTimerResults) {
        Timer t("Tokenizer::simplifyTokens1::createAst", mSettings.showtime, mTimerResults);
        list.createAst();
        list.validateAst(mSettings.debugnormal);
    } else {
        list.createAst();
        list.validateAst(mSettings.debugnormal);
    }

    if (mTimerResults) {
        Timer t("Tokenizer::simplifyTokens1::createSymbolDatabase", mSettings.showtime, mTimerResults);
        createSymbolDatabase();
    } else {
        createSymbolDatabase();
    }

    if (mTimerResults) {
        Timer t("Tokenizer::simplifyTokens1::setValueType", mSettings.showtime, mTimerResults);
        mSymbolDatabase->setValueTypeInTokenList(false);
        mSymbolDatabase->setValueTypeInTokenList(true);
    } else {
        mSymbolDatabase->setValueTypeInTokenList(false);
        mSymbolDatabase->setValueTypeInTokenList(true);
    }

    if (!mSettings.buildDir.empty())
        Summaries::create(*this, configuration);

    // TODO: do not run valueflow if no checks are being performed at all - e.g. unusedFunctions only
    const char* disableValueflowEnv = std::getenv("DISABLE_VALUEFLOW");
    const bool doValueFlow = !disableValueflowEnv || (std::strcmp(disableValueflowEnv, "1") != 0);

    if (doValueFlow) {
        if (mTimerResults) {
            Timer t("Tokenizer::simplifyTokens1::ValueFlow", mSettings.showtime, mTimerResults);
            ValueFlow::setValues(list, *mSymbolDatabase, mErrorLogger, mSettings, mTimerResults);
        } else {
            ValueFlow::setValues(list, *mSymbolDatabase, mErrorLogger, mSettings, mTimerResults);
        }

        arraySizeAfterValueFlow();
    }

    // Warn about unhandled character literals
    if (mSettings.severity.isEnabled(Severity::portability)) {
        for (const Token *tok = tokens(); tok; tok = tok->next()) {
            if (tok->tokType() == Token::eChar && tok->values().empty()) {
                try {
                    simplecpp::characterLiteralToLL(tok->str());
                } catch (const std::exception &e) {
                    unhandledCharLiteral(tok, e.what());
                }
            }
        }
    }

    if (doValueFlow) {
        mSymbolDatabase->setArrayDimensionsUsingValueFlow();
    }

    printDebugOutput(1);

    return true;
}

//---------------------------------------------------------------------------

void Tokenizer::findComplicatedSyntaxErrorsInTemplates()
{
    validate();
    mTemplateSimplifier->checkComplicatedSyntaxErrorsInTemplates();
}

void Tokenizer::checkForEnumsWithTypedef()
{
    for (const Token *tok = list.front(); tok; tok = tok->next()) {
        if (Token::Match(tok, "enum %name% {")) {
            tok = tok->tokAt(2);
            const Token *tok2 = Token::findsimplematch(tok, "typedef", tok->link());
            if (tok2)
                syntaxError(tok2);
            tok = tok->link();
        }
    }
}

void Tokenizer::fillTypeSizes()
{
    mTypeSize.clear();
    mTypeSize["char"] = 1;
    mTypeSize["_Bool"] = mSettings.platform.sizeof_bool;
    mTypeSize["bool"] = mSettings.platform.sizeof_bool;
    mTypeSize["short"] = mSettings.platform.sizeof_short;
    mTypeSize["int"] = mSettings.platform.sizeof_int;
    mTypeSize["long"] = mSettings.platform.sizeof_long;
    mTypeSize["long long"] = mSettings.platform.sizeof_long_long;
    mTypeSize["float"] = mSettings.platform.sizeof_float;
    mTypeSize["double"] = mSettings.platform.sizeof_double;
    mTypeSize["long double"] = mSettings.platform.sizeof_long_double;
    mTypeSize["wchar_t"] = mSettings.platform.sizeof_wchar_t;
    mTypeSize["size_t"] = mSettings.platform.sizeof_size_t;
    mTypeSize["*"] = mSettings.platform.sizeof_pointer;
}

void Tokenizer::combineOperators()
{
    const bool cpp = isCPP();

    // Combine tokens..
    for (Token *tok = list.front(); tok && tok->next(); tok = tok->next()) {
        const char c1 = tok->str()[0];

        if (tok->str().length() == 1 && tok->next()->str().length() == 1) {
            const char c2 = tok->next()->str()[0];

            // combine +-*/ and =
            if (c2 == '=' && (std::strchr("+-*/%|^=!<>", c1)) && !Token::Match(tok->previous(), "%type% *")) {
                // skip templates
                if (cpp && (tok->str() == ">" || Token::simpleMatch(tok->previous(), "> *"))) {
                    const Token* opening =
                        tok->str() == ">" ? tok->findOpeningBracket() : tok->previous()->findOpeningBracket();
                    if (opening && Token::Match(opening->previous(), "%name%"))
                        continue;
                }
                tok->str(tok->str() + c2);
                tok->deleteNext();
                continue;
            }
        } else if (tok->next()->str() == "=") {
            if (tok->str() == ">>") {
                tok->str(">>=");
                tok->deleteNext();
            } else if (tok->str() == "<<") {
                tok->str("<<=");
                tok->deleteNext();
            }
        } else if (cpp && (c1 == 'p' || c1 == '_') &&
                   Token::Match(tok, "private|protected|public|__published : !!:")) {
            bool simplify = false;
            int par = 0;
            for (const Token *prev = tok->previous(); prev; prev = prev->previous()) {
                if (prev->str() == ")") {
                    ++par;
                } else if (prev->str() == "(") {
                    if (par == 0U)
                        break;
                    --par;
                }
                if (par != 0U || prev->str() == "(")
                    continue;
                if (Token::Match(prev, "[;{}]")) {
                    simplify = true;
                    break;
                }
                if (prev->isName() && prev->isUpperCaseName())
                    continue;
                if (prev->isName() && endsWith(prev->str(), ':'))
                    simplify = true;
                break;
            }
            if (simplify) {
                tok->str(tok->str() + ":");
                tok->deleteNext();
            }
        } else if (tok->str() == "->") {
            // If the preceding sequence is "( & %name% )", replace it by "%name%"
            Token *t = tok->tokAt(-4);
            if (Token::Match(t, "( & %name% )") && !Token::simpleMatch(t->previous(), ">")) {
                t->deleteThis();
                t->deleteThis();
                t->deleteNext();
                tok->str(".");
            } else {
                tok->str(".");
                tok->originalName("->");
            }
        }
    }
}

void Tokenizer::combineStringAndCharLiterals()
{
    // Combine strings
    for (Token *tok = list.front(); tok; tok = tok->next()) {
        if (!isStringLiteral(tok->str()))
            continue;

        tok->str(simplifyString(tok->str()));

        while (Token::Match(tok->next(), "%str%") || Token::Match(tok->next(), "_T|_TEXT|TEXT ( %str% )")) {
            if (tok->next()->isName()) {
                if (!mSettings.platform.isWindows())
                    break;
                tok->deleteNext(2);
                tok->next()->deleteNext();
            }
            // Two strings after each other, combine them
            tok->concatStr(simplifyString(tok->next()->str()));
            tok->deleteNext();
        }
    }
}

void Tokenizer::concatenateNegativeNumberAndAnyPositive()
{
    for (Token *tok = list.front(); tok; tok = tok->next()) {
        if (!Token::Match(tok, "?|:|,|(|[|{|return|case|sizeof|%op% +|-") || tok->tokType() == Token::eIncDecOp)
            continue;

        while (tok->str() != ">" && tok->next() && tok->next()->str() == "+" && (!Token::Match(tok->tokAt(2), "%name% (|;") || Token::Match(tok, "%op%")))
            tok->deleteNext();

        if (Token::Match(tok->next(), "- %num%")) {
            tok->deleteNext();
            tok->next()->str("-" + tok->next()->str());
        }
    }
}

void Tokenizer::simplifyExternC()
{
    if (isC())
        return;

    // Add attributes to all tokens within `extern "C"` inlines and blocks, and remove the `extern "C"` tokens.
    for (Token *tok = list.front(); tok; tok = tok->next()) {
        if (Token::Match(tok, "extern \"C\"|\"C++\"")) {
            Token *tok2 = tok->next();
            const bool isExtC = tok->next()->str().size() == 3;
            if (tok->strAt(2) == "{") {
                tok2 = tok2->next(); // skip {
                while ((tok2 = tok2->next()) && tok2 != tok->linkAt(2))
                    tok2->isExternC(isExtC);
                tok->linkAt(2)->deleteThis(); // }
                tok->deleteNext(2); // "C" {
            } else {
                while ((tok2 = tok2->next()) && !Token::Match(tok2, "[;{]"))
                    tok2->isExternC(isExtC);
                tok->deleteNext(); // "C"
            }
            tok->deleteThis(); // extern
        }
    }
}

void Tokenizer::simplifyRoundCurlyParentheses()
{
    for (Token *tok = list.front(); tok; tok = tok->next()) {
        while (Token::Match(tok, "[;{}:] ( {") &&
               Token::simpleMatch(tok->linkAt(2), "} ) ;")) {
            if (tok->str() == ":" && !Token::Match(tok->tokAt(-2),"[;{}] %type% :"))
                break;
            Token *end = tok->linkAt(2)->tokAt(-3);
            if (Token::Match(end, "[;{}] %num%|%str% ;"))
                end->deleteNext(2);
            tok->linkAt(2)->previous()->deleteNext(3);
            tok->deleteNext(2);
        }
        if (Token::Match(tok, "( { %bool%|%char%|%num%|%str%|%name% ; } )")) {
            tok->deleteNext();
            tok->deleteThis();
            tok->deleteNext(3);
        }
    }
}

void Tokenizer::simplifySQL()
{
    for (Token *tok = list.front(); tok; tok = tok->next()) {
        if (!Token::simpleMatch(tok, "__CPPCHECK_EMBEDDED_SQL_EXEC__ SQL"))
            continue;

        const Token *end = findSQLBlockEnd(tok);
        if (end == nullptr)
            syntaxError(nullptr);

        const std::string instruction = tok->stringifyList(end);
        // delete all tokens until the embedded SQL block end
        Token::eraseTokens(tok, end);

        // insert "asm ( "instruction" ) ;"
        tok->str("asm");
        // it can happen that 'end' is NULL when wrong code is inserted
        if (!tok->next())
            tok->insertToken(";");
        tok->insertToken(")");
        tok->insertToken("\"" + instruction + "\"");
        tok->insertToken("(");
        // jump to ';' and continue
        tok = tok->tokAt(3);
    }
}

void Tokenizer::simplifyArrayAccessSyntax()
{
    // 0[a] -> a[0]
    for (Token *tok = list.front(); tok; tok = tok->next()) {
        if (tok->isNumber() && Token::Match(tok, "%num% [ %name% ]")) {
            const std::string number(tok->str());
            Token* indexTok = tok->tokAt(2);
            tok->str(indexTok->str());
            tok->varId(indexTok->varId());
            indexTok->str(number);
        }
    }
}

void Tokenizer::simplifyParameterVoid()
{
    for (Token* tok = list.front(); tok; tok = tok->next()) {
        if (Token::Match(tok, "%name% ( void )") && !Token::Match(tok, "sizeof|decltype|typeof|return")) {
            tok->next()->deleteNext();
            tok->next()->setRemovedVoidParameter(true);
        }
    }
}

void Tokenizer::simplifyRedundantConsecutiveBraces()
{
    // Remove redundant consecutive braces, i.e. '.. { { .. } } ..' -> '.. { .. } ..'.
    for (Token *tok = list.front(); tok;) {
        if (Token::simpleMatch(tok, "= {")) {
            tok = tok->linkAt(1);
        } else if (Token::simpleMatch(tok, "{ {") && Token::simpleMatch(tok->next()->link(), "} }")) {
            //remove internal parentheses
            tok->next()->link()->deleteThis();
            tok->deleteNext();
        } else
            tok = tok->next();
    }
}

void Tokenizer::simplifyDoublePlusAndDoubleMinus()
{
    // Convert - - into + and + - into -
    for (Token *tok = list.front(); tok; tok = tok->next()) {
        while (tok->next()) {
            if (tok->str() == "+") {
                if (tok->next()->str()[0] == '-') {
                    tok = tok->next();
                    if (tok->str().size() == 1) {
                        tok = tok->previous();
                        tok->str("-");
                        tok->deleteNext();
                    } else if (tok->isNumber()) {
                        tok->str(tok->str().substr(1));
                        tok = tok->previous();
                        tok->str("-");
                    }
                    continue;
                }
            } else if (tok->str() == "-") {
                if (tok->next()->str()[0] == '-') {
                    tok = tok->next();
                    if (tok->str().size() == 1) {
                        tok = tok->previous();
                        tok->str("+");
                        tok->deleteNext();
                    } else if (tok->isNumber()) {
                        tok->str(tok->str().substr(1));
                        tok = tok->previous();
                        tok->str("+");
                    }
                    continue;
                }
            }

            break;
        }
    }
}

/** Specify array size if it hasn't been given */

void Tokenizer::arraySize()
{
    auto getStrTok = [](Token* tok, bool addLength, Token*& endStmt) -> Token* {
        if (addLength) {
            endStmt = tok->tokAt(5);
            return tok->tokAt(4);
        }
        if (Token::Match(tok, "%var% [ ] =")) {
            tok = tok->tokAt(4);
            int parCount = 0;
            while (Token::simpleMatch(tok, "(")) {
                ++parCount;
                tok = tok->next();
            }
            if (Token::Match(tok, "%str%")) {
                endStmt = tok->tokAt(parCount + 1);
                return tok;
            }
        }
        return nullptr;
    };

    for (Token *tok = list.front(); tok; tok = tok->next()) {
        if (!tok->isName() || !Token::Match(tok, "%var% [ ] ="))
            continue;
        bool addlength = false;
        if (Token::Match(tok->previous(), "!!* %var% [ ] = { %str% } ;")) {
            Token *t = tok->tokAt(3);
            t->deleteNext();
            t->next()->deleteNext();
            addlength = true;
        }

        Token* endStmt{};
        if (const Token* strTok = getStrTok(tok, addlength, endStmt)) {
            const int sz = Token::getStrArraySize(strTok);
            tok->next()->insertToken(std::to_string(sz));
            tok = endStmt;
        }

        else if (Token::Match(tok, "%var% [ ] = {")) {
            MathLib::biguint sz = 1;
            tok = tok->next();
            Token *end = tok->linkAt(3);
            for (Token *tok2 = tok->tokAt(4); tok2 && tok2 != end; tok2 = tok2->next()) {
                if (tok2->link() && Token::Match(tok2, "{|(|[|<")) {
                    if (tok2->str() == "[" && tok2->link()->strAt(1) == "=") { // designated initializer
                        if (Token::Match(tok2, "[ %num% ]"))
                            sz = std::max(sz, MathLib::toBigUNumber(tok2->strAt(1)) + 1U);
                        else {
                            sz = 0;
                            break;
                        }
                    }
                    tok2 = tok2->link();
                } else if (tok2->str() == ",") {
                    if (!Token::Match(tok2->next(), "[},]"))
                        ++sz;
                    else {
                        tok2 = tok2->previous();
                        tok2->deleteNext();
                    }
                }
            }

            if (sz != 0)
                tok->insertToken(std::to_string(sz));

            tok = end->next() ? end->next() : end;
        }
    }
}

void Tokenizer::arraySizeAfterValueFlow()
{
    // After ValueFlow, adjust array sizes.
    for (const Variable* var: mSymbolDatabase->variableList()) {
        if (!var || !var->isArray())
            continue;
        if (!Token::Match(var->nameToken(), "%name% [ ] = { ["))
            continue;
        MathLib::bigint maxIndex = -1;
        const Token* const startToken = var->nameToken()->tokAt(4);
        const Token* const endToken = startToken->link();
        for (const Token* tok = startToken; tok != endToken; tok = tok->next()) {
            if (!Token::Match(tok, "[{,] [") || !Token::simpleMatch(tok->linkAt(1), "] ="))
                continue;
            const Token* expr = tok->next()->astOperand1();
            if (expr && expr->hasKnownIntValue())
                maxIndex = std::max(maxIndex, expr->getKnownIntValue());
        }
        if (maxIndex >= 0) {
            // insert array size
            Token* tok = const_cast<Token*>(var->nameToken()->next());
            tok->insertToken(std::to_string(maxIndex + 1));
            // ast
            tok->astOperand2(tok->next());
            // Token::scope
            tok->next()->scope(tok->scope());
            // Value flow
            ValueFlow::Value value(maxIndex + 1);
            value.setKnown();
            tok->next()->addValue(value);
            // Set array dimensions
            Dimension d;
            d.num = maxIndex + 1;
            std::vector<Dimension> dimensions{d};
            const_cast<Variable*>(var)->setDimensions(dimensions);
        }
    }
}

static Token *skipTernaryOp(Token *tok)
{
    int colonLevel = 1;
    while (nullptr != (tok = tok->next())) {
        if (tok->str() == "?") {
            ++colonLevel;
        } else if (tok->str() == ":") {
            --colonLevel;
            if (colonLevel == 0) {
                tok = tok->next();
                break;
            }
        }
        if (tok->link() && Token::Match(tok, "[(<]"))
            tok = tok->link();
        else if (Token::Match(tok->next(), "[{};)]"))
            break;
    }
    if (colonLevel > 0) // Ticket #5214: Make sure the ':' matches the proper '?'
        return nullptr;
    return tok;
}

// Skips until the colon at the end of the case label, the argument must point to the "case" token.
// In case of success returns the colon token.
// In case of failure returns the token that caused the error.
static Token *skipCaseLabel(Token *tok)
{
    assert(tok->str() == "case");
    while (nullptr != (tok = tok->next())) {
        if (Token::Match(tok, "(|["))
            tok = tok->link();
        else if (tok->str() == "?") {
            Token * tok1 = skipTernaryOp(tok);
            if (!tok1)
                return tok;
            tok = tok1;
        }
        if (Token::Match(tok, "[:{};]"))
            return tok;
    }
    return nullptr;
}

const Token * Tokenizer::startOfExecutableScope(const Token * tok)
{
    if (tok->str() != ")")
        return nullptr;

    tok = Tokenizer::isFunctionHead(tok, ":{");

    if (Token::Match(tok, ": %name% [({]")) {
        while (Token::Match(tok, "[:,] %name% [({]"))
            tok = tok->linkAt(2)->next();
    }

    return (tok && tok->str() == "{") ? tok : nullptr;
}


/** simplify labels and case|default in the code: add a ";" if not already in.*/

void Tokenizer::simplifyLabelsCaseDefault()
{
    const bool cpp = isCPP();
    bool executablescope = false;
    int indentLevel = 0;
    for (Token *tok = list.front(); tok; tok = tok->next()) {
        // Simplify labels in the executable scope..
        auto *start = const_cast<Token *>(startOfExecutableScope(tok));
        if (start) {
            tok = start;
            executablescope = true;
        }

        if (!executablescope)
            continue;

        if (tok->str() == "{") {
            if (tok->previous()->str() == "=")
                tok = tok->link();
            else
                ++indentLevel;
        } else if (tok->str() == "}") {
            --indentLevel;
            if (indentLevel == 0) {
                executablescope = false;
                continue;
            }
        } else if (Token::Match(tok, "(|["))
            tok = tok->link();

        if (Token::Match(tok, "[;{}:] case")) {
            tok = skipCaseLabel(tok->next());
            if (!tok)
                break;
            if (tok->str() != ":" || tok->strAt(-1) == "case" || !tok->next())
                syntaxError(tok);
            if (tok->next()->str() != ";" && tok->next()->str() != "case")
                tok->insertToken(";");
            else
                tok = tok->previous();
        } else if (Token::Match(tok, "[;{}] %name% : !!;")) {
            if (!cpp || !Token::Match(tok->next(), "class|struct|enum")) {
                tok = tok->tokAt(2);
                tok->insertToken(";");
            }
        }
    }
}


void Tokenizer::simplifyCaseRange()
{
    for (Token* tok = list.front(); tok; tok = tok->next()) {
        if (Token::Match(tok, "case %num%|%char% ... %num%|%char% :")) {
            const MathLib::bigint start = MathLib::toBigNumber(tok->strAt(1));
            MathLib::bigint end = MathLib::toBigNumber(tok->strAt(3));
            end = std::min(start + 50, end); // Simplify it 50 times at maximum
            if (start < end) {
                tok = tok->tokAt(2);
                tok->str(":");
                tok->insertToken("case");
                for (MathLib::bigint i = end-1; i > start; i--) {
                    tok->insertToken(":");
                    tok->insertToken(std::to_string(i));
                    tok->insertToken("case");
                }
            }
        }
    }
}

void Tokenizer::calculateScopes()
{
    for (auto *tok = list.front(); tok; tok = tok->next())
        tok->scopeInfo(nullptr);

    std::string nextScopeNameAddition;
    std::shared_ptr<ScopeInfo2> primaryScope = std::make_shared<ScopeInfo2>("", nullptr);
    list.front()->scopeInfo(std::move(primaryScope));

    for (Token* tok = list.front(); tok; tok = tok->next()) {
        if (tok == list.front() || !tok->scopeInfo()) {
            if (tok != list.front())
                tok->scopeInfo(tok->previous()->scopeInfo());

            if (Token::Match(tok, "using namespace %name% ::|<|;")) {
                std::string usingNamespaceName;
                for (const Token* namespaceNameToken = tok->tokAt(2);
                     namespaceNameToken && namespaceNameToken->str() != ";";
                     namespaceNameToken = namespaceNameToken->next()) {
                    usingNamespaceName += namespaceNameToken->str();
                    usingNamespaceName += " ";
                }
                if (!usingNamespaceName.empty())
                    usingNamespaceName.pop_back();
                tok->scopeInfo()->usingNamespaces.insert(std::move(usingNamespaceName));
            } else if (Token::Match(tok, "namespace|class|struct|union %name% {|::|:|<")) {
                for (Token* nameTok = tok->next(); nameTok && !Token::Match(nameTok, "{|:"); nameTok = nameTok->next()) {
                    if (Token::Match(nameTok, ";|<")) {
                        nextScopeNameAddition = "";
                        break;
                    }
                    nextScopeNameAddition.append(nameTok->str());
                    nextScopeNameAddition.append(" ");
                }
                if (!nextScopeNameAddition.empty())
                    nextScopeNameAddition.pop_back();
            }

            if (Token::simpleMatch(tok, "{")) {
                // This might be the opening of a member function
                Token *tok1 = tok;
                while (Token::Match(tok1->previous(), "const|volatile|final|override|&|&&|noexcept"))
                    tok1 = tok1->previous();
                if (tok1->previous() && tok1->strAt(-1) == ")") {
                    bool member = true;
                    tok1 = tok1->linkAt(-1);
                    if (Token::Match(tok1->previous(), "throw|noexcept")) {
                        tok1 = tok1->previous();
                        while (Token::Match(tok1->previous(), "const|volatile|final|override|&|&&|noexcept"))
                            tok1 = tok1->previous();
                        if (tok1->strAt(-1) != ")")
                            member = false;
                    } else if (Token::Match(tok->tokAt(-2), ":|, %name%")) {
                        tok1 = tok1->tokAt(-2);
                        if (tok1->strAt(-1) != ")")
                            member = false;
                    }
                    if (member) {
                        if (tok1->strAt(-1) == ">")
                            tok1 = tok1->previous()->findOpeningBracket();
                        if (tok1 && Token::Match(tok1->tokAt(-3), "%name% :: %name%")) {
                            tok1 = tok1->tokAt(-2);
                            std::string scope = tok1->strAt(-1);
                            while (Token::Match(tok1->tokAt(-2), ":: %name%")) {
                                scope = tok1->strAt(-3) + " :: " + scope;
                                tok1 = tok1->tokAt(-2);
                            }

                            if (!nextScopeNameAddition.empty() && !scope.empty())
                                nextScopeNameAddition += " :: ";
                            nextScopeNameAddition += scope;
                        }
                    }
                }

                // New scope is opening, record it here
                std::shared_ptr<ScopeInfo2> newScopeInfo = std::make_shared<ScopeInfo2>(tok->scopeInfo()->name, tok->link(), tok->scopeInfo()->usingNamespaces);

                if (!newScopeInfo->name.empty() && !nextScopeNameAddition.empty())
                    newScopeInfo->name.append(" :: ");
                newScopeInfo->name.append(nextScopeNameAddition);
                nextScopeNameAddition = "";

                if (tok->link())
                    tok->link()->scopeInfo(tok->scopeInfo());
                tok->scopeInfo(std::move(newScopeInfo));
            }
        }
    }
}

void Tokenizer::simplifyTemplates()
{
    if (isC())
        return;

    const std::time_t maxTime = mSettings.templateMaxTime > 0 ? std::time(nullptr) + mSettings.templateMaxTime : 0;
    mTemplateSimplifier->simplifyTemplates(
        maxTime);
}
//---------------------------------------------------------------------------


namespace {
    /** Class used in Tokenizer::setVarIdPass1 */
    class VariableMap {
    private:
        std::unordered_map<std::string, nonneg int> mVariableId;
        std::unordered_map<std::string, nonneg int> mVariableId_global;
        std::stack<std::vector<std::pair<std::string, nonneg int>>> mScopeInfo;
        mutable nonneg int mVarId{};
    public:
        VariableMap() = default;
        void enterScope();
        bool leaveScope();
        void addVariable(const std::string& varname, bool globalNamespace);
        bool hasVariable(const std::string& varname) const {
            return mVariableId.find(varname) != mVariableId.end();
        }

        const std::unordered_map<std::string, nonneg int>& map(bool global) const {
            return global ? mVariableId_global : mVariableId;
        }
        nonneg int& getVarId() {
            return mVarId;
        }
    };
}


void VariableMap::enterScope()
{
    mScopeInfo.emplace(/*std::vector<std::pair<std::string, nonneg int>>()*/);
}

bool VariableMap::leaveScope()
{
    if (mScopeInfo.empty())
        return false;

    for (const std::pair<std::string, nonneg int>& outerVariable : mScopeInfo.top()) {
        if (outerVariable.second != 0)
            mVariableId[outerVariable.first] = outerVariable.second;
        else
            mVariableId.erase(outerVariable.first);
    }
    mScopeInfo.pop();
    return true;
}

void VariableMap::addVariable(const std::string& varname, bool globalNamespace)
{
    if (mScopeInfo.empty()) {
        mVariableId[varname] = ++mVarId;
        if (globalNamespace)
            mVariableId_global[varname] = mVariableId[varname];
        return;
    }
    std::unordered_map<std::string, nonneg int>::iterator it = mVariableId.find(varname);
    if (it == mVariableId.end()) {
        mScopeInfo.top().emplace_back(varname, 0);
        mVariableId[varname] = ++mVarId;
        if (globalNamespace)
            mVariableId_global[varname] = mVariableId[varname];
        return;
    }
    mScopeInfo.top().emplace_back(varname, it->second);
    it->second = ++mVarId;
}

static bool setVarIdParseDeclaration(Token*& tok, const VariableMap& variableMap, bool executableScope)
{
    const Token* const tok1 = tok;
    Token* tok2 = tok;
    if (!tok2->isName())
        return false;

    nonneg int typeCount = 0;
    nonneg int singleNameCount = 0;
    bool hasstruct = false;   // Is there a "struct" or "class"?
    bool bracket = false;
    bool ref = false;
    while (tok2) {
        if (tok2->isName()) {
            if (Token::simpleMatch(tok2, "alignas (")) {
                tok2 = tok2->linkAt(1)->next();
                continue;
            }
            if (tok2->isCpp() && Token::Match(tok2, "namespace|public|private|protected"))
                return false;
            if (tok2->isCpp() && Token::simpleMatch(tok2, "decltype (")) {
                typeCount = 1;
                tok2 = tok2->linkAt(1)->next();
                continue;
            }
            if (Token::Match(tok2, "struct|union|enum") || (tok2->isCpp() && Token::Match(tok2, "class|typename"))) {
                hasstruct = true;
                typeCount = 0;
                singleNameCount = 0;
            } else if (Token::Match(tok2, "const|extern")) {
                // just skip "const", "extern"
            } else if (!hasstruct && variableMap.map(false).count(tok2->str()) && tok2->previous()->str() != "::") {
                ++typeCount;
                tok2 = tok2->next();
                if (!tok2 || tok2->str() != "::")
                    break;
            } else {
                if (tok2->str() != "void" || Token::Match(tok2, "void const| *|(")) // just "void" cannot be a variable type
                    ++typeCount;
                ++singleNameCount;
            }
        } else if (tok2->isCpp() && ((TemplateSimplifier::templateParameters(tok2) > 0) ||
                                     Token::simpleMatch(tok2, "< >") /* Ticket #4764 */)) {
            const Token *start = tok;
            if (Token::Match(start->previous(), "%or%|%oror%|&&|&|^|+|-|*|/"))
                return false;
            Token* const closingBracket = tok2->findClosingBracket();
            if (closingBracket == nullptr) { /* Ticket #8151 */
                throw tok2;
            }
            tok2 = closingBracket;
            if (tok2->str() != ">")
                break;
            singleNameCount = 1;
            if (Token::Match(tok2, "> %name% %or%|%oror%|&&|&|^|+|-|*|/") && !Token::Match(tok2, "> const [*&]"))
                return false;
            if (Token::Match(tok2, "> %name% )")) {
                if (Token::Match(tok2->linkAt(2)->previous(), "if|for|while ("))
                    return false;
                if (!Token::Match(tok2->linkAt(2)->previous(), "%name%|] ("))
                    return false;
            }
        } else if (Token::Match(tok2, "&|&&")) {
            ref = !bracket;
        } else if (singleNameCount >= 1 && Token::Match(tok2, "( [*&]") && Token::Match(tok2->link(), ") (|[")) {
            for (const Token* tok3 = tok2->tokAt(2); Token::Match(tok3, "!!)"); tok3 = tok3->next()) {
                if (Token::Match(tok3, "(|["))
                    tok3 = tok3->link();
                if (tok3->str() == ",")
                    return false;
            }
            bracket = true; // Skip: Seems to be valid pointer to array or function pointer
        } else if (singleNameCount >= 1 && Token::Match(tok2, "( * %name% [") && Token::Match(tok2->linkAt(3), "] ) [;,]")) {
            bracket = true;
        } else if (singleNameCount >= 1 && tok2->previous() && tok2->previous()->isStandardType() && Token::Match(tok2, "( *|&| %name% ) ;")) {
            bracket = true;
        } else if (tok2->str() == "::") {
            singleNameCount = 0;
        } else if (tok2->str() != "*" && tok2->str() != "...") {
            break;
        }
        tok2 = tok2->next();
    }

    if (tok2) {
        bool isLambdaArg = false;
        {
            const Token *tok3 = tok->previous();
            if (tok3 && tok3->str() == ",") {
                while (tok3 && !Token::Match(tok3,";|(|[|{")) {
                    if (Token::Match(tok3, ")|]"))
                        tok3 = tok3->link();
                    tok3 = tok3->previous();
                }

                if (tok3 && executableScope && Token::Match(tok3->previous(), "%name% (")) {
                    const Token *fdecl = tok3->previous();
                    int count = 0;
                    while (Token::Match(fdecl, "%name%|*")) {
                        fdecl = fdecl->previous();
                        count++;
                    }
                    if (!Token::Match(fdecl, "[;{}] %name%") || count <= 1)
                        return false;
                }
            }

            if (tok3 && tok3->isCpp() && Token::simpleMatch(tok3->previous(), "] (") &&
                (Token::simpleMatch(tok3->link(), ") {") || Token::Match(tok3->link(), ") . %name%")))
                isLambdaArg = true;
        }


        tok = tok2;

        // In executable scopes, references must be assigned
        // Catching by reference is an exception
        if (executableScope && ref && !isLambdaArg) {
            if (Token::Match(tok2, "(|=|{|:"))
                ;   // reference is assigned => ok
            else if (tok2->str() != ")" || tok2->link()->strAt(-1) != "catch")
                return false;   // not catching by reference => not declaration
        }
    }

    // Check if array declaration is valid (#2638)
    // invalid declaration: AAA a[4] = 0;
    if (typeCount >= 2 && executableScope && Token::Match(tok2, ")| [")) {
        const Token *tok3 = tok2->str() == ")" ? tok2->next() : tok2;
        while (tok3 && tok3->str() == "[") {
            tok3 = tok3->link()->next();
        }
        if (Token::Match(tok3, "= %num%"))
            return false;
        if (bracket && Token::Match(tok1->previous(), "[(,]") && Token::Match(tok3, "[,)]"))
            return false;
    }

    return (typeCount >= 2 && tok2 && Token::Match(tok2->tokAt(-2), "!!:: %type%"));
}


static void setVarIdStructMembers(Token *&tok1,
                                  std::map<nonneg int, std::map<std::string, nonneg int>>& structMembers,
                                  nonneg int &varId)
{
    Token *tok = tok1;

    if (Token::Match(tok, "%name% = { . %name% =|{")) {
        const nonneg int struct_varid = tok->varId();
        if (struct_varid == 0)
            return;

        std::map<std::string, nonneg int>& members = structMembers[struct_varid];

        tok = tok->tokAt(3);
        while (tok->str() != "}") {
            if (Token::Match(tok, "{|[|("))
                tok = tok->link();
            if (Token::Match(tok->previous(), "[,{] . %name% =|{")) {
                tok = tok->next();
                const std::map<std::string, nonneg int>::iterator it = members.find(tok->str());
                if (it == members.end()) {
                    members[tok->str()] = ++varId;
                    tok->varId(varId);
                } else {
                    tok->varId(it->second);
                }
            }
            tok = tok->next();
        }

        return;
    }

    while (Token::Match(tok->next(), ")| . %name% !!(")) {
        // Don't set varid for trailing return type
        if (tok->strAt(1) == ")" && Token::Match(tok->linkAt(1)->tokAt(-1), "%name%|]") &&
            Tokenizer::isFunctionHead(tok->linkAt(1), "{|;")) {
            tok = tok->tokAt(3);
            continue;
        }
        const nonneg int struct_varid = tok->varId();
        tok = tok->tokAt(2);
        if (struct_varid == 0)
            continue;

        if (tok->str() == ".")
            tok = tok->next();

        // Don't set varid for template function
        if (TemplateSimplifier::templateParameters(tok->next()) > 0)
            break;

        std::map<std::string, nonneg int>& members = structMembers[struct_varid];
        const std::map<std::string, nonneg int>::iterator it = members.find(tok->str());
        if (it == members.end()) {
            members[tok->str()] = ++varId;
            tok->varId(varId);
        } else {
            tok->varId(it->second);
        }
    }
    // tok can't be null
    tok1 = tok;
}

static bool setVarIdClassDeclaration(Token* const startToken,
                                     VariableMap& variableMap,
                                     const nonneg int scopeStartVarId,
                                     std::map<nonneg int, std::map<std::string, nonneg int>>& structMembers)
{
    // end of scope
    const Token* const endToken = startToken->link();

    // determine class name
    std::string className;
    for (const Token *tok = startToken->previous(); tok; tok = tok->previous()) {
        if (!tok->isName() && tok->str() != ":")
            break;
        if (Token::Match(tok, "class|struct|enum %type% [:{]")) {
            className = tok->next()->str();
            break;
        }
    }

    // replace varids..
    int indentlevel = 0;
    bool initList = false;
    bool inEnum = false;
    const Token *initListArgLastToken = nullptr;
    for (Token *tok = startToken->next(); tok != endToken; tok = tok->next()) {
        if (!tok)
            return false;
        if (initList) {
            if (tok == initListArgLastToken)
                initListArgLastToken = nullptr;
            else if (!initListArgLastToken &&
                     Token::Match(tok->previous(), "%name%|>|>> {|(") &&
                     Token::Match(tok->link(), "}|) ,|{"))
                initListArgLastToken = tok->link();
        }
        if (tok->str() == "{") {
            inEnum = isEnumStart(tok);
            if (initList && !initListArgLastToken)
                initList = false;
            ++indentlevel;
        } else if (tok->str() == "}") {
            --indentlevel;
            inEnum = false;
        } else if (initList && indentlevel == 0 && Token::Match(tok->previous(), "[,:] %name% [({]")) {
            const std::unordered_map<std::string, nonneg int>::const_iterator it = variableMap.map(false).find(tok->str());
            if (it != variableMap.map(false).end()) {
                tok->varId(it->second);
            }
        } else if (tok->isName() && tok->varId() <= scopeStartVarId) {
            if (indentlevel > 0 || initList) {
                if (Token::Match(tok->previous(), "::|.") && tok->strAt(-2) != "this" && !Token::simpleMatch(tok->tokAt(-5), "( * this ) ."))
                    continue;
                if (!tok->next())
                    return false;
                if (tok->next()->str() == "::") {
                    if (tok->str() == className)
                        tok = tok->tokAt(2);
                    else
                        continue;
                }

                if (!inEnum) {
                    const std::unordered_map<std::string, nonneg int>::const_iterator it = variableMap.map(false).find(tok->str());
                    if (it != variableMap.map(false).end()) {
                        tok->varId(it->second);
                        setVarIdStructMembers(tok, structMembers, variableMap.getVarId());
                    }
                }
            }
        } else if (indentlevel == 0 && tok->str() == ":" && !initListArgLastToken)
            initList = true;
    }
    return true;
}



// Update the variable ids..
// Parse each function..
void Tokenizer::setVarIdClassFunction(const std::string &classname,
                                      Token * const startToken,
                                      const Token * const endToken,
                                      const std::map<std::string, nonneg int> &varlist,
                                      std::map<nonneg int, std::map<std::string, nonneg int>>& structMembers,
                                      nonneg int &varId_)
{
    const auto pos = classname.rfind(' '); // TODO handle multiple scopes
    const std::string lastScope = classname.substr(pos == std::string::npos ? 0 : pos + 1);
    for (Token *tok2 = startToken; tok2 && tok2 != endToken; tok2 = tok2->next()) {
        if (tok2->varId() != 0 || !tok2->isName())
            continue;
        if (Token::Match(tok2->tokAt(-2), ("!!" + lastScope + " ::").c_str()))
            continue;
        if (Token::Match(tok2->tokAt(-4), "%name% :: %name% ::")) // Currently unsupported
            continue;
        if (Token::Match(tok2->tokAt(-2), "!!this .") && !Token::simpleMatch(tok2->tokAt(-5), "( * this ) ."))
            continue;
        if (Token::Match(tok2, "%name% ::"))
            continue;

        const std::map<std::string, nonneg int>::const_iterator it = varlist.find(tok2->str());
        if (it != varlist.end()) {
            tok2->varId(it->second);
            setVarIdStructMembers(tok2, structMembers, varId_);
        }
    }
}



void Tokenizer::setVarId()
{
    // Clear all variable ids
    for (Token *tok = list.front(); tok; tok = tok->next()) {
        if (tok->isName())
            tok->varId(0);
    }

    setVarIdPass1();

    setPodTypes();

    setVarIdPass2();
}


// Variable declarations can't start with "return" etc.
#define NOTSTART_C "NOT", "case", "default", "goto", "not", "return", "sizeof", "typedef"
static const std::unordered_set<std::string> notstart_c = { NOTSTART_C };
static const std::unordered_set<std::string> notstart_cpp = { NOTSTART_C,
                                                              "delete", "friend", "new", "throw", "using", "virtual", "explicit", "const_cast", "dynamic_cast", "reinterpret_cast", "static_cast", "template"
};

void Tokenizer::setVarIdPass1()
{
    // Variable declarations can't start with "return" etc.
    const std::unordered_set<std::string>& notstart = (isC()) ? notstart_c : notstart_cpp;

    VariableMap variableMap;
    std::map<nonneg int, std::map<std::string, nonneg int>> structMembers;

    std::stack<VarIdScopeInfo> scopeStack;

    scopeStack.emplace(/*VarIdScopeInfo()*/);
    std::stack<const Token *> functionDeclEndStack;
    const Token *functionDeclEndToken = nullptr;
    bool initlist = false;
    bool inlineFunction = false;
    for (Token *tok = list.front(); tok; tok = tok->next()) {
        if (tok->isOp())
            continue;
        if (tok->isCpp() && Token::simpleMatch(tok, "template <")) {
            Token* closingBracket = tok->next()->findClosingBracket();
            if (closingBracket)
                tok = closingBracket;
            continue;
        }

        if (tok == functionDeclEndToken) {
            functionDeclEndStack.pop();
            functionDeclEndToken = functionDeclEndStack.empty() ? nullptr : functionDeclEndStack.top();
            if (tok->str() == ":")
                initlist = true;
            else if (tok->str() == ";") {
                if (!variableMap.leaveScope())
                    cppcheckError(tok);
            } else if (tok->str() == "{") {
                scopeStack.emplace(true, scopeStack.top().isStructInit || tok->strAt(-1) == "=", /*isEnum=*/ false, variableMap.getVarId());

                // check if this '{' is a start of an "if" body
                const Token * ifToken = tok->previous();
                if (ifToken && ifToken->str() == ")")
                    ifToken = ifToken->link();
                else
                    ifToken = nullptr;
                if (ifToken)
                    ifToken = ifToken->previous();
                if (ifToken && ifToken->str() == "if") {
                    // open another scope to differentiate between variables declared in the "if" condition and in the "if" body
                    variableMap.enterScope();
                }
            }
        } else if (!initlist && tok->str()=="(") {
            const Token * newFunctionDeclEnd = nullptr;
            if (!scopeStack.top().isExecutable)
                newFunctionDeclEnd = isFunctionHead(tok, "{:;");
            else {
                const Token* tokenLinkNext = tok->link()->next();
                if (Token::simpleMatch(tokenLinkNext, ".")) { // skip trailing return type
                    tokenLinkNext = tokenLinkNext->next();
                    while (Token::Match(tokenLinkNext, "%name%|::")) {
                        tokenLinkNext = tokenLinkNext->next();
                        if (Token::simpleMatch(tokenLinkNext, "<") && tokenLinkNext->link())
                            tokenLinkNext = tokenLinkNext->link()->next();
                    }
                }
                if (tokenLinkNext && tokenLinkNext->str() == "{") // might be for- or while-loop or if-statement
                    newFunctionDeclEnd = tokenLinkNext;
            }
            if (newFunctionDeclEnd && newFunctionDeclEnd != functionDeclEndToken) {
                functionDeclEndStack.push(newFunctionDeclEnd);
                functionDeclEndToken = newFunctionDeclEnd;
                variableMap.enterScope();
            }
        } else if (Token::Match(tok, "{|}")) {
            inlineFunction = false;

            const Token * const startToken = (tok->str() == "{") ? tok : tok->link();

            // parse anonymous namespaces as part of the current scope
            if (!Token::Match(startToken->previous(), "union|struct|enum|namespace {") &&
                !(initlist && Token::Match(startToken->previous(), "%name%|>|>>|(") && Token::Match(startToken->link(), "} ,|{|)"))) {

                if (tok->str() == "{") {
                    bool isExecutable;
                    const Token *prev = tok->previous();
                    while (Token::Match(prev, "%name%|."))
                        prev = prev->previous();
                    const bool isLambda = prev && prev->str() == ")" && Token::simpleMatch(prev->link()->previous(), "] (");
                    if ((!isLambda && (tok->strAt(-1) == ")" || Token::Match(tok->tokAt(-2), ") %type%"))) ||
                        (initlist && tok->strAt(-1) == "}")) {
                        isExecutable = true;
                    } else {
                        isExecutable = ((scopeStack.top().isExecutable || initlist || tok->strAt(-1) == "else") &&
                                        !isClassStructUnionEnumStart(tok));
                        if (!(scopeStack.top().isStructInit || tok->strAt(-1) == "="))
                            variableMap.enterScope();
                    }
                    initlist = false;
                    scopeStack.emplace(isExecutable, scopeStack.top().isStructInit || tok->strAt(-1) == "=", isEnumStart(tok), variableMap.getVarId());
                } else { /* if (tok->str() == "}") */
                    bool isNamespace = false;
                    for (const Token *tok1 = tok->link()->previous(); tok1 && tok1->isName(); tok1 = tok1->previous()) {
                        if (tok1->str() == "namespace") {
                            isNamespace = true;
                            break;
                        }
                    }
                    // Set variable ids in class declaration..
                    if (!initlist && !isC() && !scopeStack.top().isExecutable && tok->link() && !isNamespace) {
                        if (!setVarIdClassDeclaration(tok->link(),
                                                      variableMap,
                                                      scopeStack.top().startVarid,
                                                      structMembers)) {
                            syntaxError(nullptr);
                        }
                    }

                    if (!scopeStack.top().isStructInit) {
                        variableMap.leaveScope();

                        // check if this '}' is an end of an "else" body or an "if" body without an "else" part
                        const Token * ifToken = startToken->previous();
                        if (ifToken && ifToken->str() == ")")
                            ifToken = ifToken->link()->previous();
                        else
                            ifToken = nullptr;
                        if (startToken->strAt(-1) == "else" || (ifToken && ifToken->str() == "if" && tok->strAt(1) != "else")) {
                            // leave the extra scope used to differentiate between variables declared in the "if" condition and in the "if" body
                            variableMap.leaveScope();
                        }
                    }

                    scopeStack.pop();
                    if (scopeStack.empty()) {  // should be impossible
                        scopeStack.emplace(/*VarIdScopeInfo()*/);
                    }
                }
            }
        }

        if ((!scopeStack.top().isStructInit &&
             (tok == list.front() ||
              Token::Match(tok, "[;{}]") ||
              (tok->str() == "(" && !scopeStack.top().isExecutable && isFunctionHead(tok,";:")) ||
              (tok->str() == "," && (!scopeStack.top().isExecutable || inlineFunction || !tok->previous()->varId())) ||
              (tok->isName() && endsWith(tok->str(), ':')))) ||
            (tok->str() == "(" && isFunctionHead(tok, "{"))) {

            // No variable declarations in sizeof
            if (Token::simpleMatch(tok->previous(), "sizeof (")) {
                continue;
            }

            if (Settings::terminated())
                return;

            // locate the variable name..
            Token* tok2 = (tok->isName()) ? tok : tok->next();

            // private: protected: public: etc
            while (tok2 && endsWith(tok2->str(), ':')) {
                tok2 = tok2->next();
            }
            if (!tok2)
                break;

            // Variable declaration can't start with "return", etc
            if (notstart.find(tok2->str()) != notstart.end())
                continue;

            if (!isC() && Token::simpleMatch(tok2, "const new"))
                continue;

            bool decl;
            if (isCPP() && mSettings.standards.cpp >= Standards::CPP17 && Token::Match(tok, "[(;{}] const| auto &|&&| [")) {
                // Structured bindings
                tok2 = Token::findsimplematch(tok, "[");
                if ((Token::simpleMatch(tok->previous(), "for (") && Token::simpleMatch(tok2->link(), "] :")) ||
                    Token::simpleMatch(tok2->link(), "] =")) {
                    while (tok2 && tok2->str() != "]") {
                        if (Token::Match(tok2, "%name% [,]]"))
                            variableMap.addVariable(tok2->str(), false);
                        tok2 = tok2->next();
                    }
                    continue;
                }
            }

            try { /* Ticket #8151 */
                decl = setVarIdParseDeclaration(tok2, variableMap, scopeStack.top().isExecutable);
            } catch (const Token * errTok) {
                syntaxError(errTok);
            }

            if (tok->str() == "(" && isFunctionHead(tok, "{") && scopeStack.top().isExecutable)
                inlineFunction = true;

            if (decl) {
                if (isCPP()) {
                    if (Token *declTypeTok = Token::findsimplematch(tok, "decltype (", tok2)) {
                        for (Token *declTok = declTypeTok->linkAt(1); declTok != declTypeTok; declTok = declTok->previous()) {
                            if (declTok->isName() && !Token::Match(declTok->previous(), "::|.") && variableMap.hasVariable(declTok->str()))
                                declTok->varId(variableMap.map(false).find(declTok->str())->second);
                        }
                    }
                }

                const Token* prev2 = tok2->previous();
                if (Token::Match(prev2, "%type% [;[=,)]") && tok2->previous()->str() != "const")
                    ;
                else if (Token::Match(prev2, "%type% :") && tok->strAt(-1) == "for")
                    ;
                else if (Token::Match(prev2, "%type% ( !!)") && Token::simpleMatch(tok2->link(), ") ;")) {
                    // In C++ , a variable can't be called operator+ or something like that.
                    if (prev2->isCpp() &&
                        prev2->isOperatorKeyword())
                        continue;

                    const Token *tok3 = tok2->next();
                    if (!tok3->isStandardType() && tok3->str() != "void" && !Token::Match(tok3, "struct|union|class %type%") && tok3->str() != "." && !Token::Match(tok2->link()->previous(), "[&*]")) {
                        if (!scopeStack.top().isExecutable) {
                            // Detecting initializations with () in non-executable scope is hard and often impossible to be done safely. Thus, only treat code as a variable that definitely is one.
                            decl = false;
                            bool rhs = false;
                            for (; tok3; tok3 = tok3->nextArgumentBeforeCreateLinks2()) {
                                if (tok3->str() == "=") {
                                    rhs = true;
                                    continue;
                                }

                                if (tok3->str() == ",") {
                                    rhs = false;
                                    continue;
                                }

                                if (rhs)
                                    continue;

                                if (tok3->isLiteral() ||
                                    (tok3->isName() && (variableMap.hasVariable(tok3->str()) ||
                                                        (tok3->strAt(-1) == "(" && Token::simpleMatch(tok3->next(), "(") && !Token::simpleMatch(tok3->linkAt(1)->next(), "(")))) ||
                                    tok3->isOp() ||
                                    tok3->str() == "(" ||
                                    notstart.find(tok3->str()) != notstart.end()) {
                                    decl = true;
                                    break;
                                }
                            }
                        }
                    } else
                        decl = false;
                } else if (isCPP() && Token::Match(prev2, "%type% {") && Token::simpleMatch(tok2->link(), "} ;")) { // C++11 initialization style
                    if (tok2->link() != tok2->next() && // add value-initialized variable T x{};
                        (Token::Match(prev2, "do|try|else") || Token::Match(prev2->tokAt(-2), "struct|class|:")))
                        continue;
                } else
                    decl = false;

                if (decl) {
                    if (isC() && Token::Match(prev2->previous(), "&|&&"))
                        syntaxErrorC(prev2, prev2->strAt(-2) + prev2->strAt(-1) + " " + prev2->str());
                    variableMap.addVariable(prev2->str(), scopeStack.size() <= 1);

                    if (Token::simpleMatch(tok->previous(), "for (") && Token::Match(prev2, "%name% [=,]")) {
                        for (const Token *tok3 = prev2->next(); tok3 && tok3->str() != ";"; tok3 = tok3->next()) {
                            if (Token::Match(tok3, "[([]"))
                                tok3 = tok3->link();
                            if (Token::Match(tok3, ", %name% [,=;]"))
                                variableMap.addVariable(tok3->next()->str(), false);
                        }
                    }

                    // set varid for template parameters..
                    tok = tok->next();
                    while (Token::Match(tok, "%name%|::"))
                        tok = tok->next();
                    if (tok && tok->str() == "<") {
                        const Token *end = tok->findClosingBracket();
                        while (tok != end) {
                            if (tok->isName() && !(Token::simpleMatch(tok->next(), "<") &&
                                                   Token::Match(tok->tokAt(-1), ":: %name%"))) {
                                const std::unordered_map<std::string, nonneg int>::const_iterator it = variableMap.map(false).find(tok->str());
                                if (it != variableMap.map(false).end())
                                    tok->varId(it->second);
                            }
                            tok = tok->next();
                        }
                    }

                    tok = tok2->previous();
                }
            }
        }

        if (tok->isName() && !tok->isKeyword() && !tok->isStandardType()) {
            // don't set variable id after a struct|enum|union
            if (Token::Match(tok->previous(), "struct|enum|union") || (tok->isCpp() && tok->strAt(-1) == "class"))
                continue;

            bool globalNamespace = false;
            if (!isC()) {
                if (tok->previous() && tok->previous()->str() == "::") {
                    if (Token::Match(tok->tokAt(-2), ")|]|%name%"))
                        continue;
                    globalNamespace = true;
                }
                if (tok->next() && tok->next()->str() == "::")
                    continue;
                if (Token::simpleMatch(tok->tokAt(-2), ":: template"))
                    continue;
            }

            // function declaration inside executable scope? Function declaration is of form: type name "(" args ")"
            if (scopeStack.top().isExecutable && Token::Match(tok, "%name% [,)[]")) {
                bool par = false;
                const Token* start;
                Token* end;

                // search begin of function declaration
                for (start = tok; Token::Match(start, "%name%|*|&|,|("); start = start->previous()) {
                    if (start->str() == "(") {
                        if (par)
                            break;
                        par = true;
                    }
                    if (Token::Match(start, "[(,]")) {
                        if (!Token::Match(start, "[(,] %type% %name%|*|&"))
                            break;
                    }
                    if (start->varId() > 0)
                        break;
                }

                // search end of function declaration
                for (end = tok->next(); Token::Match(end, "%name%|*|&|,|[|]|%num%"); end = end->next()) {}

                // there are tokens which can't appear at the begin of a function declaration such as "return"
                const bool isNotstartKeyword = start->next() && notstart.find(start->next()->str()) != notstart.end();

                // now check if it is a function declaration
                if (Token::Match(start, "[;{}] %type% %name%|*") && par && Token::simpleMatch(end, ") ;") && !isNotstartKeyword) {
                    // function declaration => don't set varid
                    tok = end;
                    continue;
                }
            }

            if ((!scopeStack.top().isEnum || !(Token::Match(tok->previous(), "{|,") && Token::Match(tok->next(), ",|=|}"))) &&
                !Token::simpleMatch(tok->next(), ": ;")) {
                const std::unordered_map<std::string, nonneg int>::const_iterator it = variableMap.map(globalNamespace).find(tok->str());
                if (it != variableMap.map(globalNamespace).end()) {
                    tok->varId(it->second);
                    setVarIdStructMembers(tok, structMembers, variableMap.getVarId());
                }
            }
        } else if (Token::Match(tok, "::|. %name%") && Token::Match(tok->previous(), ")|]|>|%name%")) {
            // Don't set varid after a :: or . token
            tok = tok->next();
        } else if (tok->str() == ":" && Token::Match(tok->tokAt(-2), "class %type%")) {
            do {
                tok = tok->next();
            } while (tok && (tok->isName() || tok->str() == ","));
            if (!tok)
                break;
            tok = tok->previous();
        }
    }

    mVarId = variableMap.getVarId();
}

namespace {
    struct Member {
        Member(std::list<std::string> s, std::list<const Token *> ns, Token *t) : usingnamespaces(std::move(ns)), scope(std::move(s)), tok(t) {}
        std::list<const Token *> usingnamespaces;
        std::list<std::string> scope;
        Token *tok;
    };
}

static std::string getScopeName(const std::list<ScopeInfo2> &scopeInfo)
{
    std::string ret;
    for (const ScopeInfo2 &si : scopeInfo)
        ret += (ret.empty() ? "" : " :: ") + (si.name);
    return ret;
}

static Token * matchMemberName(const std::list<std::string> &scope, const Token *nsToken, Token *memberToken, const std::list<ScopeInfo2> &scopeInfo)
{
    std::list<ScopeInfo2>::const_iterator scopeIt = scopeInfo.cbegin();

    // Current scope..
    for (std::list<std::string>::const_iterator it = scope.cbegin(); it != scope.cend(); ++it) {
        if (scopeIt == scopeInfo.cend() || scopeIt->name != *it)
            return nullptr;
        ++scopeIt;
    }

    // using namespace..
    if (nsToken) {
        while (Token::Match(nsToken, "%name% ::")) {
            if (scopeIt != scopeInfo.end() && nsToken->str() == scopeIt->name) {
                nsToken = nsToken->tokAt(2);
                ++scopeIt;
            } else {
                return nullptr;
            }
        }
        if (!Token::Match(nsToken, "%name% ;"))
            return nullptr;
        if (scopeIt == scopeInfo.end() || nsToken->str() != scopeIt->name)
            return nullptr;
        ++scopeIt;
    }

    // Parse member tokens..
    while (scopeIt != scopeInfo.end()) {
        if (!Token::Match(memberToken, "%name% ::|<"))
            return nullptr;
        if (memberToken->str() != scopeIt->name)
            return nullptr;
        if (memberToken->next()->str() == "<") {
            memberToken = memberToken->next()->findClosingBracket();
            if (!Token::simpleMatch(memberToken, "> ::"))
                return nullptr;
        }
        memberToken = memberToken->tokAt(2);
        ++scopeIt;
    }

    return Token::Match(memberToken, "~| %name%") ? memberToken : nullptr;
}

static Token * matchMemberName(const Member &member, const std::list<ScopeInfo2> &scopeInfo)
{
    if (scopeInfo.empty())
        return nullptr;

    // Does this member match without "using namespace"..
    Token *ret = matchMemberName(member.scope, nullptr, member.tok, scopeInfo);
    if (ret)
        return ret;

    // Try to match member using the "using namespace ..." namespaces..
    for (const Token *ns : member.usingnamespaces) {
        ret = matchMemberName(member.scope, ns, member.tok, scopeInfo);
        if (ret)
            return ret;
    }

    return nullptr;
}

static Token * matchMemberVarName(const Member &var, const std::list<ScopeInfo2> &scopeInfo)
{
    Token *tok = matchMemberName(var, scopeInfo);
    if (Token::Match(tok, "%name%")) {
        if (!tok->next() || tok->strAt(1) != "(" || (tok->tokAt(2) && tok->tokAt(2)->isLiteral()))
            return tok;
    }
    return nullptr;
}

static Token * matchMemberFunctionName(const Member &func, const std::list<ScopeInfo2> &scopeInfo)
{
    Token *tok = matchMemberName(func, scopeInfo);
    return Token::Match(tok, "~| %name% (") ? tok : nullptr;
}

template<typename T>
static T* skipInitializerList(T* tok)
{
    T* const start = tok;
    while (Token::Match(tok, "[:,] ::| %name%")) {
        tok = tok->tokAt(tok->strAt(1) == "::" ? 1 : 2);
        while (Token::Match(tok, ":: %name%"))
            tok = tok->tokAt(2);
        if (!Token::Match(tok, "[({<]") || !tok->link())
            return start;
        const bool isTemplate = tok->str() == "<";
        tok = tok->link()->next();
        if (isTemplate && tok && tok->link())
            tok = tok->link()->next();
    }
    return tok;
}

void Tokenizer::setVarIdPass2()
{
    std::map<nonneg int, std::map<std::string, nonneg int>> structMembers;

    // Member functions and variables in this source
    std::list<Member> allMemberFunctions;
    std::list<Member> allMemberVars;
    if (!isC()) {
        std::map<const Token *, std::string> endOfScope;
        std::list<std::string> scope;
        std::list<const Token *> usingnamespaces;
        for (Token *tok = list.front(); tok; tok = tok->next()) {
            if (!tok->previous() || Token::Match(tok->previous(), "[;{}]")) {
                if (Token::Match(tok, "using namespace %name% ::|;")) {
                    Token *endtok = tok->tokAt(2);
                    while (Token::Match(endtok, "%name% ::"))
                        endtok = endtok->tokAt(2);
                    if (Token::Match(endtok, "%name% ;"))
                        usingnamespaces.push_back(tok->tokAt(2));
                    tok = endtok;
                    continue;
                }
                if (Token::Match(tok, "namespace %name% {")) {
                    scope.push_back(tok->strAt(1));
                    endOfScope[tok->linkAt(2)] = tok->strAt(1);
                }
            }

            if (tok->str() == "}") {
                const std::map<const Token *, std::string>::iterator it = endOfScope.find(tok);
                if (it != endOfScope.end())
                    scope.remove(it->second);
            }

            Token* const tok1 = tok;
            if (Token::Match(tok, "%name% :: ~| %name%"))
                tok = tok->next();
            else if (Token::Match(tok, "%name% <") && Token::Match(tok->next()->findClosingBracket(),"> :: ~| %name%"))
                tok = tok->next()->findClosingBracket()->next();
            else if (usingnamespaces.empty() || tok->varId() || !tok->isName() || tok->isStandardType() || tok->tokType() == Token::eKeyword || tok->tokType() == Token::eBoolean ||
                     Token::Match(tok->previous(), ".|namespace|class|struct|&|&&|*|> %name%") || Token::Match(tok->previous(), "%type%| %name% ( %type%|)") || Token::Match(tok, "public:|private:|protected:") ||
                     (!tok->next() && Token::Match(tok->previous(), "}|; %name%")))
                continue;

            if (tok->strAt(-1) == "::" && tok->tokAt(-2) && tok->tokAt(-2)->isName())
                continue;

            while (Token::Match(tok, ":: ~| %name%")) {
                tok = tok->next();
                if (tok->str() == "~")
                    tok = tok->next();
                else if (Token::Match(tok, "%name% <") && Token::Match(tok->next()->findClosingBracket(),"> :: ~| %name%"))
                    tok = tok->next()->findClosingBracket()->next();
                else if (Token::Match(tok, "%name% ::"))
                    tok = tok->next();
                else
                    break;
            }
            if (!tok->next())
                syntaxError(tok);
            if (Token::Match(tok, "%name% (") && !(tok->tokAt(2) && tok->tokAt(2)->isLiteral()))
                allMemberFunctions.emplace_back(scope, usingnamespaces, tok1);
            else
                allMemberVars.emplace_back(scope, usingnamespaces, tok1);
        }
    }

    std::list<ScopeInfo2> scopeInfo;

    // class members..
    std::map<std::string, std::map<std::string, nonneg int>> varsByClass;
    for (Token *tok = list.front(); tok; tok = tok->next()) {
        while (tok->str() == "}" && !scopeInfo.empty() && tok == scopeInfo.back().bodyEnd)
            scopeInfo.pop_back();

        if (!Token::Match(tok, "namespace|class|struct %name% {|:|::|<"))
            continue;

        const std::string &scopeName(getScopeName(scopeInfo));
        const std::string scopeName2(scopeName.empty() ? std::string() : (scopeName + " :: "));

        std::list<const Token*> classnameTokens{ tok->next() };
        Token* tokStart = tok->tokAt(2);
        while (Token::Match(tokStart, ":: %name%") || tokStart->str() == "<") {
            if (tokStart->str() == "<") {
                // skip the template part
                Token* closeTok = tokStart->findClosingBracket();
                if (!closeTok)
                    syntaxError(tok);
                tokStart = closeTok->next();
            } else {
                classnameTokens.push_back(tokStart->next());
                tokStart = tokStart->tokAt(2);
            }
        }

        std::string classname;
        for (const Token *it : classnameTokens)
            classname += (classname.empty() ? "" : " :: ") + it->str();

        std::map<std::string, nonneg int> &thisClassVars = varsByClass[scopeName2 + classname];
        while (Token::Match(tokStart, ":|::|,|%name%")) {
            if (Token::Match(tokStart, "%name% <")) { // TODO: why skip templates?
                tokStart = tokStart->next()->findClosingBracket();
                if (tokStart)
                    tokStart = tokStart->next();
                continue;
            }
            if (Token::Match(tokStart, "%name% ,|{")) {
                std::string baseClassName = tokStart->str();
                const Token* baseStart = tokStart;
                while (Token::Match(baseStart->tokAt(-2), "%name% ::")) { // build base class name
                    baseClassName.insert(0, baseStart->strAt(-2) + " :: ");
                    baseStart = baseStart->tokAt(-2);
                }
                std::string scopeName3(scopeName2);
                while (!scopeName3.empty()) {
                    const std::string name = scopeName3 + baseClassName;
                    if (varsByClass.find(name) != varsByClass.end()) {
                        baseClassName = name;
                        break;
                    }
                    // Remove last scope name
                    if (scopeName3.size() <= 8)
                        break;
                    scopeName3.erase(scopeName3.size() - 4);
                    const std::string::size_type pos = scopeName3.rfind(" :: ");
                    if (pos == std::string::npos)
                        break;
                    scopeName3.erase(pos + 4);
                }
                const std::map<std::string, nonneg int>& baseClassVars = varsByClass[baseClassName];
                thisClassVars.insert(baseClassVars.cbegin(), baseClassVars.cend());
            }
            tokStart = tokStart->next();
        }
        if (!Token::simpleMatch(tokStart, "{"))
            continue;

        // What member variables are there in this class?
        std::transform(classnameTokens.cbegin(), classnameTokens.cend(), std::back_inserter(scopeInfo), [&](const Token* tok) {
            return ScopeInfo2(tok->str(), tokStart->link());
        });

        for (Token *tok2 = tokStart->next(); tok2 && tok2 != tokStart->link(); tok2 = tok2->next()) {
            // skip parentheses..
            if (tok2->link()) {
                if (tok2->str() == "(") {
                    Token *funcstart = const_cast<Token*>(isFunctionHead(tok2, "{"));
                    if (funcstart) {
                        setVarIdClassFunction(scopeName2 + classname, funcstart, funcstart->link(), thisClassVars, structMembers, mVarId);
                        tok2 = funcstart->link();
                        continue;
                    }
                }
                if (tok2->str() == "{" && !Token::simpleMatch(tok2->previous(), "union")) {
                    if (tok2->strAt(-1) == ")")
                        setVarIdClassFunction(scopeName2 + classname, tok2, tok2->link(), thisClassVars, structMembers, mVarId);
                    tok2 = tok2->link();
                } else if (Token::Match(tok2, "( %name%|)") && !Token::Match(tok2->link(), "(|[")) {
                    tok2 = tok2->link();

                    // Skip initialization list
                    if (Token::simpleMatch(tok2, ") :"))
                        tok2 = skipInitializerList(tok2->next());
                }
            }

            // Found a member variable..
            else if (tok2->varId() > 0)
                thisClassVars[tok2->str()] = tok2->varId();
        }

        // Are there any member variables in this class?
        if (thisClassVars.empty())
            continue;

        // Member variables
        for (const Member &var : allMemberVars) {
            Token *tok2 = matchMemberVarName(var, scopeInfo);
            if (!tok2)
                continue;
            if (tok2->varId() == 0)
                tok2->varId(thisClassVars[tok2->str()]);
        }

        if (isC() || tok->str() == "namespace")
            continue;

        // Set variable ids in member functions for this class..
        for (const Member &func : allMemberFunctions) {
            Token *tok2 = matchMemberFunctionName(func, scopeInfo);
            if (!tok2)
                continue;

            if (tok2->str() == "~")
                tok2 = tok2->linkAt(2);
            else
                tok2 = tok2->linkAt(1);

            // If this is a function implementation.. add it to funclist
            Token * start = const_cast<Token *>(isFunctionHead(tok2, "{"));
            if (start) {
                setVarIdClassFunction(classname, start, start->link(), thisClassVars, structMembers, mVarId);
            }

            if (Token::Match(tok2, ") %name% ("))
                tok2 = tok2->linkAt(2);

            // constructor with initializer list
            if (!Token::Match(tok2, ") : ::| %name%"))
                continue;

            Token *tok3 = tok2;
            while (Token::Match(tok3, "[)}] [,:]")) {
                tok3 = tok3->tokAt(2);
                if (Token::Match(tok3, ":: %name%"))
                    tok3 = tok3->next();
                while (Token::Match(tok3, "%name% :: %name%"))
                    tok3 = tok3->tokAt(2);
                if (!Token::Match(tok3, "%name% (|{|<"))
                    break;

                // set varid
                const std::map<std::string, nonneg int>::const_iterator varpos = thisClassVars.find(tok3->str());
                if (varpos != thisClassVars.end())
                    tok3->varId(varpos->second);

                // goto end of var
                if (tok3->strAt(1) == "<") {
                    tok3 = tok3->next()->findClosingBracket();
                    if (tok3 && tok3->next() && tok3->next()->link())
                        tok3 = tok3->next()->link();
                } else
                    tok3 = tok3->linkAt(1);
            }
            if (Token::Match(tok3, ")|} {")) {
                setVarIdClassFunction(classname, tok2, tok3->next()->link(), thisClassVars, structMembers, mVarId);
            }
        }
    }
}

static void linkBrackets(const Tokenizer & tokenizer, std::stack<const Token*>& type, std::stack<Token*>& links, Token * const token, const char open, const char close)
{
    if (token->str()[0] == open) {
        links.push(token);
        type.push(token);
    } else if (token->str()[0] == close) {
        if (links.empty()) {
            // Error, { and } don't match.
            tokenizer.unmatchedToken(token);
        }
        if (type.top()->str()[0] != open) {
            tokenizer.unmatchedToken(type.top());
        }
        type.pop();

        Token::createMutualLinks(links.top(), token);
        links.pop();
    }
}

void Tokenizer::createLinks()
{
    std::stack<const Token*> type;
    std::stack<Token*> links1;
    std::stack<Token*> links2;
    std::stack<Token*> links3;
    for (Token *token = list.front(); token; token = token->next()) {
        if (token->link()) {
            token->link(nullptr);
        }

        linkBrackets(*this, type, links1, token, '{', '}');

        linkBrackets(*this, type, links2, token, '(', ')');

        linkBrackets(*this, type, links3, token, '[', ']');
    }

    if (!links1.empty()) {
        // Error, { and } don't match.
        unmatchedToken(links1.top());
    }

    if (!links2.empty()) {
        // Error, ( and ) don't match.
        unmatchedToken(links2.top());
    }

    if (!links3.empty()) {
        // Error, [ and ] don't match.
        unmatchedToken(links3.top());
    }
}

void Tokenizer::createLinks2()
{
    if (isC())
        return;

    bool isStruct = false;

    std::stack<Token*> type;
    std::stack<Token*> templateTokens;
    for (Token *token = list.front(); token; token = token->next()) {
        if (Token::Match(token, "%name%|> %name% [:<]"))
            isStruct = true;
        else if (Token::Match(token, "[;{}]"))
            isStruct = false;

        if (token->link()) {
            if (Token::Match(token, "{|[|("))
                type.push(token);
            else if (!type.empty() && Token::Match(token, "}|]|)")) {
                while (type.top()->str() == "<") {
                    if (!templateTokens.empty() && templateTokens.top()->next() == type.top())
                        templateTokens.pop();
                    type.pop();
                }
                type.pop();
            }
        } else if (templateTokens.empty() && !isStruct && Token::Match(token, "%oror%|&&|;")) {
            if (Token::Match(token, "&& [,>]"))
                continue;
            // If there is some such code:  A<B||C>..
            // Then this is probably a template instantiation if either "B" or "C" has comparisons
            if (token->tokType() == Token::eLogicalOp && !type.empty() && type.top()->str() == "<") {
                const Token *prev = token->previous();
                bool foundComparison = false;
                while (Token::Match(prev, "%name%|%num%|%str%|%cop%|)|]") && prev != type.top()) {
                    if (prev->str() == ")" || prev->str() == "]")
                        prev = prev->link();
                    else if (prev->tokType() == Token::eLogicalOp)
                        break;
                    else if (prev->isComparisonOp())
                        foundComparison = true;
                    prev = prev->previous();
                }
                if (prev == type.top() && foundComparison)
                    continue;
                const Token *next = token->next();
                foundComparison = false;
                while (Token::Match(next, "%name%|%num%|%str%|%cop%|(|[") && next->str() != ">") {
                    if (next->str() == "(" || next->str() == "[")
                        next = next->link();
                    else if (next->tokType() == Token::eLogicalOp)
                        break;
                    else if (next->isComparisonOp())
                        foundComparison = true;
                    next = next->next();
                }
                if (next && next->str() == ">" && foundComparison)
                    continue;
            }

            while (!type.empty() && type.top()->str() == "<") {
                const Token* end = type.top()->findClosingBracket();
                if (Token::Match(end, "> %comp%|;|.|=|{|(|::"))
                    break;
                // Variable declaration
                if (Token::Match(end, "> %var% ;") && (type.top()->tokAt(-2) == nullptr || Token::Match(type.top()->tokAt(-2), ";|}|{")))
                    break;
                type.pop();
            }
        } else if (token->str() == "<" &&
                   ((token->previous() && (token->previous()->isTemplate() ||
                                           (token->previous()->isName() && !token->previous()->varId()) ||
                                           (token->strAt(-1) == "]" && (!Token::Match(token->linkAt(-1)->previous(), "%name%|)") || token->linkAt(-1)->previous()->isKeyword())) ||
                                           (token->strAt(-1) == ")" && token->linkAt(-1)->strAt(-1) == "operator"))) ||
                    Token::Match(token->next(), ">|>>"))) {
            type.push(token);
            if (token->previous()->str() == "template")
                templateTokens.push(token);
        } else if (token->str() == ">" || token->str() == ">>") {
            if (type.empty() || type.top()->str() != "<") // < and > don't match.
                continue;
            Token * const top1 = type.top();
            type.pop();
            Token * const top2 = type.empty() ? nullptr : type.top();
            type.push(top1);
            if (!top2 || top2->str() != "<") {
                if (token->str() == ">>")
                    continue;
                if (!Token::Match(token->next(), "%name%|%cop%|%assign%|::|,|(|)|{|}|;|[|]|:|.|=|?|...") &&
                    !Token::Match(token->next(), "&& %name% ="))
                    continue;
            }

            if (token->str() == ">>" && top1 && top2) {
                type.pop();
                type.pop();
                // Split the angle brackets
                token->str(">");
                Token::createMutualLinks(top1, token->insertTokenBefore(">"));
                Token::createMutualLinks(top2, token);
                if (templateTokens.size() == 2 && (top1 == templateTokens.top() || top2 == templateTokens.top())) {
                    templateTokens.pop();
                    templateTokens.pop();
                }
            } else {
                type.pop();
                if (Token::Match(token, "> %name%") && !token->next()->isKeyword() &&
                    Token::Match(top1->tokAt(-2), "%op% %name% <") && top1->strAt(-2) != "<" &&
                    (templateTokens.empty() || top1 != templateTokens.top()))
                    continue;
                Token::createMutualLinks(top1, token);
                if (!templateTokens.empty() && top1 == templateTokens.top())
                    templateTokens.pop();
            }
        }
    }
}

void Tokenizer::markCppCasts()
{
    if (isC())
        return;
    for (Token* tok = list.front(); tok; tok = tok->next()) {
        if (Token::Match(tok, "const_cast|dynamic_cast|reinterpret_cast|static_cast")) {
            if (!Token::simpleMatch(tok->next(), "<") || !Token::simpleMatch(tok->linkAt(1), "> ("))
                syntaxError(tok);
            tok = tok->linkAt(1)->next();
            tok->isCast(true);
        }
    }

}

void Tokenizer::sizeofAddParentheses()
{
    for (Token *tok = list.front(); tok; tok = tok->next()) {
        if (!Token::Match(tok, "sizeof !!("))
            continue;
        if (tok->next()->isLiteral() || Token::Match(tok->next(), "%name%|*|~|!|&")) {
            Token *endToken = tok->next();
            while (Token::simpleMatch(endToken, "* *"))
                endToken = endToken->next();
            while (Token::Match(endToken->next(), "%name%|%num%|%str%|[|(|.|::|++|--|!|~") || (Token::Match(endToken, "%type% * %op%|?|:|const|;|,"))) {
                if (Token::Match(endToken->next(), "(|["))
                    endToken = endToken->linkAt(1);
                else
                    endToken = endToken->next();
            }

            // Add ( after sizeof and ) behind endToken
            tok->insertToken("(");
            endToken->insertToken(")");
            Token::createMutualLinks(tok->next(), endToken->next());
        }
    }
}

bool Tokenizer::simplifyTokenList1(const char FileName[])
{
    if (Settings::terminated())
        return false;

    // if MACRO
    for (Token *tok = list.front(); tok; tok = tok->next()) {
        if (Token::Match(tok, "if|for|while|BOOST_FOREACH %name% (")) {
            if (Token::simpleMatch(tok, "for each")) {
                // 'for each ( )' -> 'asm ( )'
                tok->str("asm");
                tok->deleteNext();
            } else if (tok->strAt(1) == "constexpr") {
                tok->deleteNext();
                tok->isConstexpr(true);
            } else {
                syntaxError(tok);
            }
        }
    }

    // Is there C++ code in C file?
    validateC();

    // Combine strings and character literals, e.g. L"string", L'c', "string1" "string2"
    combineStringAndCharLiterals();

    // replace inline SQL with "asm()" (Oracle PRO*C). Ticket: #1959
    simplifySQL();

    createLinks();

    // Simplify debug intrinsics
    simplifyDebug();

    removePragma();

    // Simplify the C alternative tokens (and, or, etc.)
    simplifyCAlternativeTokens();

    simplifyFunctionTryCatch();

    simplifyHeadersAndUnusedTemplates();

    // Remove __asm..
    simplifyAsm();

    // foo < bar < >> => foo < bar < > >
    if (isCPP() || mSettings.daca)
        splitTemplateRightAngleBrackets(!isCPP());

    // Remove extra "template" tokens that are not used by cppcheck
    removeExtraTemplateKeywords();

    simplifySpaceshipOperator();

    // @..
    simplifyAt();

    // Remove __declspec()
    simplifyDeclspec();

    // Remove "inline", "register", and "restrict"
    simplifyKeyword();

    // Remove [[attribute]]
    simplifyCPPAttribute();

    // remove __attribute__((?))
    simplifyAttribute();

    // Bail out if code is garbage
    if (mTimerResults) {
        Timer t("Tokenizer::simplifyTokens1::simplifyTokenList1::findGarbageCode", mSettings.showtime, mTimerResults);
        findGarbageCode();
    } else {
        findGarbageCode();
    }

    checkConfiguration();

    // if (x) MACRO() ..
    for (const Token *tok = list.front(); tok; tok = tok->next()) {
        if (Token::simpleMatch(tok, "if (")) {
            tok = tok->next()->link();
            if (Token::Match(tok, ") %name% (") &&
                tok->next()->isUpperCaseName() &&
                Token::Match(tok->linkAt(2), ") {|else")) {
                syntaxError(tok->next());
            }
        }
    }

    if (Settings::terminated())
        return false;

    // convert C++17 style nested namespaces to old style namespaces
    simplifyNestedNamespace();

    // convert c++20 coroutines
    simplifyCoroutines();

    // simplify namespace aliases
    simplifyNamespaceAliases();

    // simplify cppcheck attributes __cppcheck_?__(?)
    simplifyCppcheckAttribute();

    // Combine tokens..
    combineOperators();

    // combine "- %num%"
    concatenateNegativeNumberAndAnyPositive();

    // remove extern "C" and extern "C" {}
    if (isCPP())
        simplifyExternC();

    // simplify weird but legal code: "[;{}] ( { code; } ) ;"->"[;{}] code;"
    simplifyRoundCurlyParentheses();

    // check for simple syntax errors..
    for (const Token *tok = list.front(); tok; tok = tok->next()) {
        if (Token::simpleMatch(tok, "> struct {") &&
            Token::simpleMatch(tok->linkAt(2), "} ;")) {
            syntaxError(tok);
        }
    }

    if (!simplifyAddBraces())
        return false;

    sizeofAddParentheses();

    // Simplify: 0[foo] -> *(foo)
    for (Token* tok = list.front(); tok; tok = tok->next()) {
        if (Token::simpleMatch(tok, "0 [") && tok->linkAt(1)) {
            tok->str("*");
            tok->next()->str("(");
            tok->linkAt(1)->str(")");
        }
    }

    if (Settings::terminated())
        return false;

    validate();

    // simplify simple calculations inside <..>
    if (isCPP()) {
        Token *lt = nullptr;
        for (Token *tok = list.front(); tok; tok = tok->next()) {
            if (Token::Match(tok, "[;{}]"))
                lt = nullptr;
            else if (Token::Match(tok, "%type% <"))
                lt = tok->next();
            else if (lt && Token::Match(tok, ">|>> %name%|::|(")) {
                const Token * const end = tok;
                for (tok = lt; tok != end; tok = tok->next()) {
                    if (tok->isNumber())
                        TemplateSimplifier::simplifyNumericCalculations(tok);
                }
                lt = tok->next();
            }
        }
    }

    // Convert K&R function declarations to modern C
    simplifyVarDecl(true);
    simplifyFunctionParameters();

    // simplify case ranges (gcc extension)
    simplifyCaseRange();

    // simplify labels and 'case|default'-like syntaxes
    simplifyLabelsCaseDefault();

    if (!isC() && !mSettings.library.markupFile(FileName)) {
        findComplicatedSyntaxErrorsInTemplates();
    }

    if (Settings::terminated())
        return false;

    // remove calling conventions __cdecl, __stdcall..
    simplifyCallingConvention();

    addSemicolonAfterUnknownMacro();

    // remove some unhandled macros in global scope
    removeMacrosInGlobalScope();

    // remove undefined macro in class definition:
    // class DLLEXPORT Fred { };
    // class Fred FINAL : Base { };
    removeMacroInClassDef();

    // That call here fixes #7190
    validate();

    // remove unnecessary member qualification..
    removeUnnecessaryQualification();

    // convert Microsoft memory functions
    simplifyMicrosoftMemoryFunctions();

    // convert Microsoft string functions
    simplifyMicrosoftStringFunctions();

    if (Settings::terminated())
        return false;

    // remove Borland stuff..
    simplifyBorland();

    // syntax error: enum with typedef in it
    checkForEnumsWithTypedef();

    // Add parentheses to ternary operator where necessary
    prepareTernaryOpForAST();

    // Change initialisation of variable to assignment
    simplifyInitVar();

    // Split up variable declarations.
    simplifyVarDecl(false);

    reportUnknownMacros();

    simplifyTypedefLHS();

    // typedef..
    if (mTimerResults) {
        Timer t("Tokenizer::simplifyTokens1::simplifyTokenList1::simplifyTypedef", mSettings.showtime, mTimerResults);
        simplifyTypedef();
    } else {
        simplifyTypedef();
    }

    // using A = B;
    while (simplifyUsing())
        ;

    // Add parentheses to ternary operator where necessary
    // TODO: this is only necessary if one typedef simplification had a comma and was used within ?:
    // If typedef handling is refactored and moved to symboldatabase someday we can remove this
    prepareTernaryOpForAST();

    // class x y {
    if (isCPP() && mSettings.severity.isEnabled(Severity::information)) {
        for (const Token *tok = list.front(); tok; tok = tok->next()) {
            if (Token::Match(tok, "class %type% %type% [:{]")) {
                unhandled_macro_class_x_y(tok);
            }
        }
    }

    // catch bad typedef canonicalization
    //
    // to reproduce bad typedef, download upx-ucl from:
    // http://packages.debian.org/sid/upx-ucl
    // analyse the file src/stub/src/i386-linux.elf.interp-main.c
    validate();

    // The simplify enum have inner loops
    if (Settings::terminated())
        return false;

    // Put ^{} statements in asm()
    simplifyAsm2();

    // When the assembly code has been cleaned up, no @ is allowed
    for (const Token *tok = list.front(); tok; tok = tok->next()) {
        if (tok->str() == "(") {
            const Token *tok1 = tok;
            tok = tok->link();
            if (!tok)
                syntaxError(tok1);
        } else if (tok->str() == "@") {
            syntaxError(tok);
        }
    }

    // Order keywords "static" and "const"
    simplifyStaticConst();

    // convert platform dependent types to standard types
    // 32 bits: size_t -> unsigned long
    // 64 bits: size_t -> unsigned long long
    list.simplifyPlatformTypes();

    // collapse compound standard types into a single token
    // unsigned long long int => long (with _isUnsigned=true,_isLong=true)
    list.simplifyStdType();

    if (Settings::terminated())
        return false;

    // simplify bit fields..
    simplifyBitfields();

    if (Settings::terminated())
        return false;

    // struct simplification "struct S {} s; => struct S { } ; S s ;
    simplifyStructDecl();

    if (Settings::terminated())
        return false;

    // x = ({ 123; });  =>   { x = 123; }
    simplifyAssignmentBlock();

    if (Settings::terminated())
        return false;

    simplifyVariableMultipleAssign();

    // Collapse operator name tokens into single token
    // operator = => operator=
    simplifyOperatorName();

    // Remove redundant parentheses
    simplifyRedundantParentheses();

    if (isCPP()) {
        simplifyTypeIntrinsics();

        // Handle templates..
        if (mTimerResults) {
            Timer t("Tokenizer::simplifyTokens1::simplifyTokenList1::simplifyTemplates", mSettings.showtime, mTimerResults);
            simplifyTemplates();
        } else {
            simplifyTemplates();
        }

        // The simplifyTemplates have inner loops
        if (Settings::terminated())
            return false;

        validate(); // #6847 - invalid code
    }

    // Simplify pointer to standard types (C only)
    simplifyPointerToStandardType();

    // simplify function pointers
    simplifyFunctionPointers();

    // Change initialisation of variable to assignment
    simplifyInitVar();

    // Split up variable declarations.
    simplifyVarDecl(false);

    elseif();

    validate(); // #6772 "segmentation fault (invalid code) in Tokenizer::setVarId"

    if (mTimerResults) {
        Timer t("Tokenizer::simplifyTokens1::simplifyTokenList1::setVarId", mSettings.showtime, mTimerResults);
        setVarId();
    } else {
        setVarId();
    }

    // Link < with >
    createLinks2();

    // Mark C++ casts
    markCppCasts();

    // specify array size
    arraySize();

    // The simplify enum might have inner loops
    if (Settings::terminated())
        return false;

    // Add std:: in front of std classes, when using namespace std; was given
    simplifyNamespaceStd();

    // Change initialisation of variable to assignment
    simplifyInitVar();

    simplifyDoublePlusAndDoubleMinus();

    simplifyArrayAccessSyntax();

    Token::assignProgressValues(list.front());

    removeRedundantSemicolons();

    simplifyParameterVoid();

    simplifyRedundantConsecutiveBraces();

    simplifyEmptyNamespaces();

    simplifyIfSwitchForInit();

    simplifyOverloadedOperators();

    validate();

    list.front()->assignIndexes();

    return true;
}
//---------------------------------------------------------------------------

void Tokenizer::printDebugOutput(int simplification) const
{
    const bool debug = (simplification != 1U && mSettings.debugSimplified) ||
                       (simplification != 2U && mSettings.debugnormal);

    if (debug && list.front()) {
        list.front()->printOut(nullptr, list.getFiles());

        if (mSettings.xml)
            std::cout << "<debug>" << std::endl;

        if (mSymbolDatabase) {
            if (mSettings.xml)
                mSymbolDatabase->printXml(std::cout);
            else if (mSettings.verbose) {
                mSymbolDatabase->printOut("Symbol database");
            }
        }

        if (mSettings.verbose)
            list.front()->printAst(mSettings.verbose, mSettings.xml, list.getFiles(), std::cout);

        list.front()->printValueFlow(mSettings.xml, std::cout);

        if (mSettings.xml)
            std::cout << "</debug>" << std::endl;
    }

    if (mSymbolDatabase && simplification == 2U && mSettings.debugwarnings) {
        printUnknownTypes();

        // the typeStartToken() should come before typeEndToken()
        for (const Variable *var : mSymbolDatabase->variableList()) {
            if (!var)
                continue;

            const Token * typetok = var->typeStartToken();
            while (typetok && typetok != var->typeEndToken())
                typetok = typetok->next();

            if (typetok != var->typeEndToken()) {
                reportError(var->typeStartToken(),
                            Severity::debug,
                            "debug",
                            "Variable::typeStartToken() of variable '" + var->name() + "' is not located before Variable::typeEndToken(). The location of the typeStartToken() is '" + var->typeStartToken()->str() + "' at line " + std::to_string(var->typeStartToken()->linenr()));
            }
        }
    }
}

void Tokenizer::dump(std::ostream &out) const
{
    // Create a xml data dump.
    // The idea is not that this will be readable for humans. It's a
    // data dump that 3rd party tools could load and get useful info from.

    std::string outs;

    std::set<const Library::Container*> containers;

    outs += "  <directivelist>";
    outs += '\n';
    for (const Directive &dir : mDirectives) {
        outs += "    <directive ";
        outs += "file=\"";
        outs += ErrorLogger::toxml(Path::getRelativePath(dir.file, mSettings.basePaths));
        outs += "\" ";
        outs += "linenr=\"";
        outs += std::to_string(dir.linenr);
        outs += "\" ";
        // str might contain characters such as '"', '<' or '>' which
        // could result in invalid XML, so run it through toxml().
        outs += "str=\"";
        outs += ErrorLogger::toxml(dir.str);
        outs +="\"/>";
        outs += '\n';
    }
    outs += "  </directivelist>";
    outs += '\n';

    // tokens..
    outs += "  <tokenlist>";
    outs += '\n';
    for (const Token *tok = list.front(); tok; tok = tok->next()) {
        outs += "    <token id=\"";
        outs += id_string(tok);
        outs += "\" file=\"";
        outs += ErrorLogger::toxml(list.file(tok));
        outs += "\" linenr=\"";
        outs += std::to_string(tok->linenr());
        outs += "\" column=\"";
        outs += std::to_string(tok->column());
        outs += "\"";

        outs += " str=\"";
        outs += ErrorLogger::toxml(tok->str());
        outs += '\"';

        outs += " scope=\"";
        outs += id_string(tok->scope());
        outs += '\"';
        if (tok->isName()) {
            outs += " type=\"name\"";
            if (tok->isUnsigned())
                outs += " isUnsigned=\"true\"";
            else if (tok->isSigned())
                outs += " isSigned=\"true\"";
        } else if (tok->isNumber()) {
            outs += " type=\"number\"";
            if (MathLib::isInt(tok->str()))
                outs += " isInt=\"true\"";
            if (MathLib::isFloat(tok->str()))
                outs += " isFloat=\"true\"";
        } else if (tok->tokType() == Token::eString) {
            outs += " type=\"string\" strlen=\"";
            outs += std::to_string(Token::getStrLength(tok));
            outs += '\"';
        }
        else if (tok->tokType() == Token::eChar)
            outs += " type=\"char\"";
        else if (tok->isBoolean())
            outs += " type=\"boolean\"";
        else if (tok->isOp()) {
            outs += " type=\"op\"";
            if (tok->isArithmeticalOp())
                outs += " isArithmeticalOp=\"true\"";
            else if (tok->isAssignmentOp())
                outs += " isAssignmentOp=\"true\"";
            else if (tok->isComparisonOp())
                outs += " isComparisonOp=\"true\"";
            else if (tok->tokType() == Token::eLogicalOp)
                outs += " isLogicalOp=\"true\"";
        }
        if (tok->isCast())
            outs += " isCast=\"true\"";
        if (tok->isExternC())
            outs += " externLang=\"C\"";
        if (tok->isExpandedMacro())
            outs += " macroName=\"" + tok->getMacroName() + "\"";
        if (tok->isTemplateArg())
            outs += " isTemplateArg=\"true\"";
        if (tok->isRemovedVoidParameter())
            outs += " isRemovedVoidParameter=\"true\"";
        if (tok->isSplittedVarDeclComma())
            outs += " isSplittedVarDeclComma=\"true\"";
        if (tok->isSplittedVarDeclEq())
            outs += " isSplittedVarDeclEq=\"true\"";
        if (tok->isImplicitInt())
            outs += " isImplicitInt=\"true\"";
        if (tok->isComplex())
            outs += " isComplex=\"true\"";
        if (tok->isRestrict())
            outs += " isRestrict=\"true\"";
        if (tok->isAtomic())
            outs += " isAtomic=\"true\"";
        if (tok->isAttributeExport())
            outs += " isAttributeExport=\"true\"";
        if (tok->isAttributeMaybeUnused())
            outs += " isAttributeMaybeUnused=\"true\"";
        if (tok->isAttributeUnused())
            outs += " isAttributeUnused=\"true\"";
        if (tok->link()) {
            outs += " link=\"";
            outs += id_string(tok->link());
            outs += '\"';
        }
        if (tok->varId() > 0) {
            outs += " varId=\"";
            outs += std::to_string(tok->varId());
            outs += '\"';
        }
        if (tok->exprId() > 0) {
            outs += " exprId=\"";
            outs += std::to_string(tok->exprId());
            outs += '\"';
        }
        if (tok->variable()) {
            outs += " variable=\"";
            outs += id_string(tok->variable());
            outs += '\"';
        }
        if (tok->function()) {
            outs += " function=\"";
            outs += id_string(tok->function());
            outs += '\"';
        }
        if (!tok->values().empty()) {
            outs += " values=\"";
            outs += id_string(&tok->values());
            outs += '\"';
        }
        if (tok->type()) {
            outs += " type-scope=\"";
            outs += id_string(tok->type()->classScope);
            outs += '\"';
        }
        if (tok->astParent()) {
            outs += " astParent=\"";
            outs += id_string(tok->astParent());
            outs += '\"';
        }
        if (tok->astOperand1()) {
            outs += " astOperand1=\"";
            outs += id_string(tok->astOperand1());
            outs += '\"';
        }
        if (tok->astOperand2()) {
            outs += " astOperand2=\"";
            outs += id_string(tok->astOperand2());
            outs += '\"';
        }
        if (!tok->originalName().empty()) {
            outs += " originalName=\"";
            outs += tok->originalName();
            outs += '\"';
        }
        if (tok->valueType()) {
            const std::string vt = tok->valueType()->dump();
            if (!vt.empty()) {
                outs += ' ';
                outs += vt;
            }
            containers.insert(tok->valueType()->container);
        }
        if (!tok->varId() && tok->scope()->isExecutable() && Token::Match(tok, "%name% (")) {
            if (mSettings.library.isnoreturn(tok))
                outs += " noreturn=\"true\"";
        }

        outs += "/>";
        outs += '\n';
    }
    outs += "  </tokenlist>";
    outs += '\n';

    out << outs;
    outs.clear();

    if (mSymbolDatabase)
        mSymbolDatabase->printXml(out);

    containers.erase(nullptr);
    if (!containers.empty()) {
        outs += "  <containers>";
        outs += '\n';
        for (const Library::Container* c: containers) {
            outs += "    <container id=\"";
            outs += id_string(c);
            outs += "\" array-like-index-op=\"";
            outs += bool_to_string(c->arrayLike_indexOp);
            outs += "\" ";
            outs += "std-string-like=\"";
            outs += bool_to_string(c->stdStringLike);
            outs += "\"/>";
            outs += '\n';
        }
        outs += "  </containers>";
        outs += '\n';
    }

    if (list.front())
        list.front()->printValueFlow(true, out);

    if (!mTypedefInfo.empty()) {
        outs += "  <typedef-info>";
        outs += '\n';
        for (const TypedefInfo &typedefInfo: mTypedefInfo) {
            outs += "    <info";

            outs += " name=\"";
            outs += typedefInfo.name;
            outs += "\"";

            outs += " file=\"";
            outs += ErrorLogger::toxml(typedefInfo.filename);
            outs += "\"";

            outs += " line=\"";
            outs += std::to_string(typedefInfo.lineNumber);
            outs += "\"";

            outs += " column=\"";
            outs += std::to_string(typedefInfo.column);
            outs += "\"";

            outs += " used=\"";
            outs += std::to_string(typedefInfo.used?1:0);
            outs += "\"";

            outs += "/>";
            outs += '\n';
        }
        outs += "  </typedef-info>";
        outs += '\n';
    }
    outs += mTemplateSimplifier->dump();

    out << outs;
}

void Tokenizer::simplifyHeadersAndUnusedTemplates()
{
    if (mSettings.checkHeaders && mSettings.checkUnusedTemplates)
        // Full analysis. All information in the headers are kept.
        return;

    const bool checkHeaders = mSettings.checkHeaders;
    const bool removeUnusedIncludedFunctions = !mSettings.checkHeaders;
    const bool removeUnusedIncludedClasses   = !mSettings.checkHeaders;
    const bool removeUnusedIncludedTemplates = !mSettings.checkUnusedTemplates || !mSettings.checkHeaders;
    const bool removeUnusedTemplates = !mSettings.checkUnusedTemplates;

    // checkHeaders:
    //
    // If it is true then keep all code in the headers. It's possible
    // to remove unused types/variables if false positives / false
    // negatives can be avoided.
    //
    // If it is false, then we want to remove selected stuff from the
    // headers but not *everything*. The intention here is to not damage
    // the analysis of the source file. You should get all warnings in
    // the source file. You should not get false positives.

    // functions and types to keep
    std::set<std::string> keep;
    for (const Token *tok = list.front(); tok; tok = tok->next()) {
        if (tok->isCpp() && Token::simpleMatch(tok, "template <")) {
            const Token *closingBracket = tok->next()->findClosingBracket();
            if (Token::Match(closingBracket, "> class|struct %name% {"))
                tok = closingBracket->linkAt(3);
        }

        if (!tok->isName() || tok->isKeyword())
            continue;

        if (!checkHeaders && tok->fileIndex() != 0)
            continue;

        if (Token::Match(tok, "%name% (") && !Token::simpleMatch(tok->linkAt(1), ") {")) {
            keep.insert(tok->str());
            continue;
        }

        if (Token::Match(tok, "%name% %name%|::|*|&|<")) {
            keep.insert(tok->str());
        }
    }

    const std::set<std::string> functionStart{"static", "const", "unsigned", "signed", "void", "bool", "char", "short", "int", "long", "float", "*"};

    for (Token *tok = list.front(); tok; tok = tok->next()) {
        const bool isIncluded = (tok->fileIndex() != 0);

        // Remove executable code
        if (isIncluded && !mSettings.checkHeaders && tok->str() == "{") {
            // TODO: We probably need to keep the executable code if this function is called from the source file.
            const Token *prev = tok->previous();
            while (prev && prev->isName())
                prev = prev->previous();
            if (Token::simpleMatch(prev, ")")) {
                // Replace all tokens from { to } with a ";".
                Token::eraseTokens(tok,tok->link()->next());
                tok->str(";");
                tok->link(nullptr);
            }
        }

        if (!tok->previous() || Token::Match(tok->previous(), "[;{}]")) {
            // Remove unused function declarations
            if (isIncluded && removeUnusedIncludedFunctions) {
                while (true) {
                    Token *start = tok;
                    while (start && functionStart.find(start->str()) != functionStart.end())
                        start = start->next();
                    if (Token::Match(start, "%name% (") && Token::Match(start->linkAt(1), ") const| ;") && keep.find(start->str()) == keep.end()) {
                        Token::eraseTokens(tok, start->linkAt(1)->tokAt(2));
                        tok->deleteThis();
                    } else
                        break;
                }
            }

            if (isIncluded && removeUnusedIncludedClasses) {
                if (Token::Match(tok, "class|struct %name% [:{]") && keep.find(tok->strAt(1)) == keep.end()) {
                    // Remove this class/struct
                    const Token *endToken = tok->tokAt(2);
                    if (endToken->str() == ":") {
                        endToken = endToken->next();
                        while (Token::Match(endToken, "%name%|,"))
                            endToken = endToken->next();
                    }
                    if (endToken && endToken->str() == "{" && Token::simpleMatch(endToken->link(), "} ;")) {
                        Token::eraseTokens(tok, endToken->link()->next());
                        tok->deleteThis();
                    }
                }
            }

            if (removeUnusedTemplates || (isIncluded && removeUnusedIncludedTemplates)) {
                if (Token::Match(tok, "template < %name%")) {
                    const Token *closingBracket = tok->next()->findClosingBracket();
                    if (Token::Match(closingBracket, "> class|struct %name% [;:{]") && keep.find(closingBracket->strAt(2)) == keep.end()) {
                        const Token *endToken = closingBracket->tokAt(3);
                        if (endToken->str() == ":") {
                            endToken = endToken->next();
                            while (Token::Match(endToken, "%name%|,"))
                                endToken = endToken->next();
                        }
                        if (endToken && endToken->str() == "{")
                            endToken = endToken->link()->next();
                        if (endToken && endToken->str() == ";") {
                            Token::eraseTokens(tok, endToken);
                            tok->deleteThis();
                        }
                    } else if (Token::Match(closingBracket, "> %type% %name% (") && Token::simpleMatch(closingBracket->linkAt(3), ") {") && keep.find(closingBracket->strAt(2)) == keep.end()) {
                        const Token *endToken = closingBracket->linkAt(3)->linkAt(1)->next();
                        Token::eraseTokens(tok, endToken);
                        tok->deleteThis();
                    }
                }
            }
        }
    }
}

void Tokenizer::removeExtraTemplateKeywords()
{
    if (isCPP()) {
        for (Token *tok = list.front(); tok; tok = tok->next()) {
            if (Token::Match(tok, "%name%|>|) .|:: template %name%")) {
                tok->next()->deleteNext();
                Token* templateName = tok->tokAt(2);
                while (Token::Match(templateName, "%name%|::")) {
                    templateName->isTemplate(true);
                    templateName = templateName->next();
                }
                if (!templateName)
                    syntaxError(tok);
                if (Token::Match(templateName->previous(), "operator %op%|(")) {
                    templateName->isTemplate(true);
                    if (templateName->str() == "(" && templateName->link())
                        templateName->link()->isTemplate(true);
                }
            }
        }
    }
}

static std::string getExpression(const Token *tok)
{
    std::string line;
    for (const Token *prev = tok->previous(); prev && !Token::Match(prev, "[;{}]"); prev = prev->previous())
        line = prev->str() + " " + line;
    line += "!!!" + tok->str() + "!!!";
    for (const Token *next = tok->next(); next && !Token::Match(next, "[;{}]"); next = next->next())
        line += " " + next->str();
    return line;
}

void Tokenizer::splitTemplateRightAngleBrackets(bool check)
{
    std::vector<std::pair<std::string, int>> vars;

    int scopeLevel = 0;
    for (Token *tok = list.front(); tok; tok = tok->next()) {
        if (tok->str() == "{")
            ++scopeLevel;
        else if (tok->str() == "}") {
            vars.erase(std::remove_if(vars.begin(), vars.end(), [scopeLevel](const std::pair<std::string, int>& v) {
                return v.second == scopeLevel;
            }), vars.end());
            --scopeLevel;
        }
        if (Token::Match(tok, "[;{}] %type% %type% [;,=]") && tok->next()->isStandardType())
            vars.emplace_back(tok->strAt(2), scopeLevel);

        // Ticket #6181: normalize C++11 template parameter list closing syntax
        if (tok->previous() && tok->str() == "<" && TemplateSimplifier::templateParameters(tok) && std::none_of(vars.begin(), vars.end(), [&](const std::pair<std::string, int>& v) {
            return v.first == tok->previous()->str();
        })) {
            Token *endTok = tok->findClosingBracket();
            if (check) {
                if (Token::Match(endTok, ">>|>>="))
                    reportError(tok, Severity::debug, "dacaWrongSplitTemplateRightAngleBrackets", "bad closing bracket for !!!<!!!: " + getExpression(tok), false);
                continue;
            }
            if (endTok && endTok->str() == ">>") {
                endTok->str(">");
                endTok->insertToken(">");
            } else if (endTok && endTok->str() == ">>=") {
                endTok->str(">");
                endTok->insertToken("=");
                endTok->insertToken(">");
            }
        } else if (Token::Match(tok, "class|struct|union|=|:|public|protected|private %name% <") && std::none_of(vars.begin(), vars.end(), [&](const std::pair<std::string, int>& v) {
            return v.first == tok->next()->str();
        })) {
            Token *endTok = tok->tokAt(2)->findClosingBracket();
            if (check) {
                if (Token::simpleMatch(endTok, ">>"))
                    reportError(tok, Severity::debug, "dacaWrongSplitTemplateRightAngleBrackets", "bad closing bracket for !!!<!!!: " + getExpression(tok), false);
                continue;
            }
            if (Token::Match(endTok, ">> ;|{|%type%")) {
                endTok->str(">");
                endTok->insertToken(">");
            }
        }
    }
}

void Tokenizer::removeMacrosInGlobalScope()
{
    for (Token *tok = list.front(); tok; tok = tok->next()) {
        if (tok->str() == "(") {
            tok = tok->link();
            if (Token::Match(tok, ") %type% {") &&
                !tok->next()->isStandardType() &&
                !tok->next()->isKeyword() &&
                !Token::Match(tok->next(), "override|final") &&
                tok->next()->isUpperCaseName())
                tok->deleteNext();
        }

        if (Token::Match(tok, "%type%") && tok->isUpperCaseName() &&
            (!tok->previous() || Token::Match(tok->previous(), "[;{}]") || (tok->previous()->isName() && endsWith(tok->previous()->str(), ':')))) {
            const Token *tok2 = tok->next();
            if (tok2 && tok2->str() == "(")
                tok2 = tok2->link()->next();

            // Several unknown macros...
            while (Token::Match(tok2, "%type% (") && tok2->isUpperCaseName())
                tok2 = tok2->linkAt(1)->next();

            if (Token::Match(tok, "%name% (") && Token::Match(tok2, "%name% *|&|::|<| %name%") &&
                !Token::Match(tok2, "requires|namespace|class|struct|union|private:|protected:|public:"))
                unknownMacroError(tok);

            if (Token::Match(tok, "%type% (") && Token::Match(tok2, "%type% (") && !Token::Match(tok2, "noexcept|throw") && isFunctionHead(tok2->next(), ":;{"))
                unknownMacroError(tok);

            // remove unknown macros before namespace|class|struct|union
            if (Token::Match(tok2, "namespace|class|struct|union")) {
                // is there a "{" for?
                const Token *tok3 = tok2;
                while (tok3 && !Token::Match(tok3,"[;{}()]"))
                    tok3 = tok3->next();
                if (tok3 && tok3->str() == "{") {
                    Token::eraseTokens(tok, tok2);
                    tok->deleteThis();
                }
                continue;
            }

            // replace unknown macros before foo(
            /*
                        if (Token::Match(tok2, "%type% (") && isFunctionHead(tok2->next(), "{")) {
                            std::string typeName;
                            for (const Token* tok3 = tok; tok3 != tok2; tok3 = tok3->next())
                                typeName += tok3->str();
                            Token::eraseTokens(tok, tok2);
                            tok->str(typeName);
                        }
             */
            // remove unknown macros before foo::foo(
            if (Token::Match(tok2, "%type% :: %type%")) {
                const Token *tok3 = tok2;
                while (Token::Match(tok3, "%type% :: %type% ::"))
                    tok3 = tok3->tokAt(2);
                if (Token::Match(tok3, "%type% :: %type% (") && tok3->str() == tok3->strAt(2)) {
                    Token::eraseTokens(tok, tok2);
                    tok->deleteThis();
                }
                continue;
            }
        }

        // Skip executable scopes
        if (tok->str() == "{") {
            const Token *prev = tok->previous();
            while (prev && prev->isName())
                prev = prev->previous();
            if (prev && prev->str() == ")")
                tok = tok->link();
        }
    }
}

//---------------------------------------------------------------------------

void Tokenizer::removePragma()
{
    if (isC() && mSettings.standards.c == Standards::C89)
        return;
    if (isCPP() && mSettings.standards.cpp == Standards::CPP03)
        return;
    for (Token *tok = list.front(); tok; tok = tok->next()) {
        while (Token::simpleMatch(tok, "_Pragma (")) {
            Token::eraseTokens(tok, tok->linkAt(1)->next());
            tok->deleteThis();
        }
    }
}

//---------------------------------------------------------------------------

void Tokenizer::removeMacroInClassDef()
{
    for (Token *tok = list.front(); tok; tok = tok->next()) {
        if (!Token::Match(tok, "class|struct %name% %name% final| {|:"))
            continue;

        const bool nextIsUppercase = tok->next()->isUpperCaseName();
        const bool afterNextIsUppercase = tok->tokAt(2)->isUpperCaseName();
        if (nextIsUppercase && !afterNextIsUppercase)
            tok->deleteNext();
        else if (!nextIsUppercase && afterNextIsUppercase)
            tok->next()->deleteNext();
    }
}

//---------------------------------------------------------------------------

void Tokenizer::addSemicolonAfterUnknownMacro()
{
    if (!isCPP())
        return;
    for (Token *tok = list.front(); tok; tok = tok->next()) {
        if (tok->str() != ")")
            continue;
        const Token *macro = tok->link() ? tok->link()->previous() : nullptr;
        if (!macro || !macro->isName())
            continue;
        if (Token::simpleMatch(tok, ") try") && !Token::Match(macro, "if|for|while"))
            tok->insertToken(";");
        else if (Token::simpleMatch(tok, ") using"))
            tok->insertToken(";");
    }
}
//---------------------------------------------------------------------------

void Tokenizer::simplifyEmptyNamespaces()
{
    if (isC())
        return;

    bool goback = false;
    for (Token *tok = list.front(); tok; tok = tok ? tok->next() : nullptr) {
        if (goback) {
            tok = tok->previous();
            goback = false;
        }
        if (Token::Match(tok, "(|[|{")) {
            tok = tok->link();
            continue;
        }
        if (!Token::Match(tok, "namespace %name%| {"))
            continue;
        const bool isAnonymousNS = tok->strAt(1) == "{";
        if (tok->strAt(3 - isAnonymousNS) == "}") {
            tok->deleteNext(3 - isAnonymousNS); // remove '%name%| { }'
            if (!tok->previous()) {
                // remove 'namespace' or replace it with ';' if isolated
                tok->deleteThis();
                goback = true;
            } else {                    // '%any% namespace %any%'
                tok = tok->previous();  // goto previous token
                tok->deleteNext();      // remove next token: 'namespace'
                if (tok->str() == "{") {
                    // Go back in case we were within a namespace that's empty now
                    tok = tok->tokAt(-2) ? tok->tokAt(-2) : tok->previous();
                    goback = true;
                }
            }
        } else {
            tok = tok->tokAt(2 - isAnonymousNS);
        }
    }
}

void Tokenizer::removeRedundantSemicolons()
{
    for (Token *tok = list.front(); tok; tok = tok->next()) {
        if (tok->link() && tok->str() == "(") {
            tok = tok->link();
            continue;
        }
        for (;;) {
            if (Token::simpleMatch(tok, "; ;")) {
                tok->deleteNext();
            } else if (Token::simpleMatch(tok, "; { ; }")) {
                tok->deleteNext(3);
            } else {
                break;
            }
        }
    }
}


bool Tokenizer::simplifyAddBraces()
{
    for (Token *tok = list.front(); tok; tok = tok->next()) {
        Token const * tokRet=simplifyAddBracesToCommand(tok);
        if (!tokRet)
            return false;
    }
    return true;
}

Token *Tokenizer::simplifyAddBracesToCommand(Token *tok)
{
    Token * tokEnd=tok;
    if (Token::Match(tok,"for|switch|BOOST_FOREACH")) {
        tokEnd=simplifyAddBracesPair(tok,true);
    } else if (tok->str()=="while") {
        Token *tokPossibleDo=tok->previous();
        if (Token::simpleMatch(tok->previous(), "{"))
            tokPossibleDo = nullptr;
        else if (Token::simpleMatch(tokPossibleDo,"}"))
            tokPossibleDo = tokPossibleDo->link();
        if (!tokPossibleDo || tokPossibleDo->strAt(-1) != "do")
            tokEnd=simplifyAddBracesPair(tok,true);
    } else if (tok->str()=="do") {
        tokEnd=simplifyAddBracesPair(tok,false);
        if (tokEnd!=tok) {
            // walk on to next token, i.e. "while"
            // such that simplifyAddBracesPair does not close other braces
            // before the "while"
            if (tokEnd) {
                tokEnd=tokEnd->next();
                if (!tokEnd || tokEnd->str()!="while") // no while
                    syntaxError(tok);
            }
        }
    } else if (tok->str()=="if" && !Token::simpleMatch(tok->tokAt(-2), "operator \"\"")) {
        tokEnd=simplifyAddBracesPair(tok,true);
        if (!tokEnd)
            return nullptr;
        if (tokEnd->strAt(1) == "else") {
            Token * tokEndNextNext= tokEnd->tokAt(2);
            if (!tokEndNextNext || tokEndNextNext->str() == "}")
                syntaxError(tokEndNextNext);
            if (tokEndNextNext->str() == "if")
                // do not change "else if ..." to "else { if ... }"
                tokEnd=simplifyAddBracesToCommand(tokEndNextNext);
            else
                tokEnd=simplifyAddBracesPair(tokEnd->next(),false);
        }
    }

    return tokEnd;
}

Token *Tokenizer::simplifyAddBracesPair(Token *tok, bool commandWithCondition)
{
    Token * tokCondition=tok->next();
    if (!tokCondition) // Missing condition
        return tok;

    Token *tokAfterCondition=tokCondition;
    if (commandWithCondition) {
        if (tokCondition->str()=="(")
            tokAfterCondition=tokCondition->link();
        else
            syntaxError(tok); // Bad condition

        if (!tokAfterCondition || tokAfterCondition->strAt(1) == "]")
            syntaxError(tok); // Bad condition

        tokAfterCondition=tokAfterCondition->next();
        if (!tokAfterCondition || Token::Match(tokAfterCondition, ")|}|,")) {
            // No tokens left where to add braces around
            return tok;
        }
    }
    // Skip labels
    Token * tokStatement = tokAfterCondition;
    while (true) {
        if (Token::Match(tokStatement, "%name% :"))
            tokStatement = tokStatement->tokAt(2);
        else if (tokStatement->str() == "case") {
            tokStatement = skipCaseLabel(tokStatement);
            if (!tokStatement)
                return tok;
            if (tokStatement->str() != ":")
                syntaxError(tokStatement);
            tokStatement = tokStatement->next();
        } else
            break;
        if (!tokStatement)
            return tok;
    }
    Token * tokBracesEnd=nullptr;
    if (tokStatement->str() == "{") {
        // already surrounded by braces
        if (tokStatement != tokAfterCondition) {
            // Move the opening brace before labels
            Token::move(tokStatement, tokStatement, tokAfterCondition->previous());
        }
        tokBracesEnd = tokStatement->link();
    } else if (Token::simpleMatch(tokStatement, "try {") &&
               Token::simpleMatch(tokStatement->linkAt(1), "} catch (")) {
        tokAfterCondition->previous()->insertToken("{");
        Token * tokOpenBrace = tokAfterCondition->previous();
        Token * tokEnd = tokStatement->linkAt(1)->linkAt(2)->linkAt(1);
        if (!tokEnd) {
            syntaxError(tokStatement);
        }
        tokEnd->insertToken("}");
        Token * tokCloseBrace = tokEnd->next();

        Token::createMutualLinks(tokOpenBrace, tokCloseBrace);
        tokBracesEnd = tokCloseBrace;
    } else {
        Token * tokEnd = simplifyAddBracesToCommand(tokStatement);
        if (!tokEnd) // Ticket #4887
            return tok;
        if (tokEnd->str()!="}") {
            // Token does not end with brace
            // Look for ; to add own closing brace after it
            while (tokEnd && !Token::Match(tokEnd, ";|)|}")) {
                if (tokEnd->tokType()==Token::eBracket || tokEnd->str() == "(") {
                    tokEnd = tokEnd->link();
                    if (!tokEnd) {
                        // Inner bracket does not close
                        return tok;
                    }
                }
                tokEnd=tokEnd->next();
            }
            if (!tokEnd || tokEnd->str() != ";") {
                // No trailing ;
                if (tokStatement->isUpperCaseName())
                    unknownMacroError(tokStatement);
                else
                    syntaxError(tokStatement);
            }
        }

        tokAfterCondition->previous()->insertToken("{");
        Token * tokOpenBrace=tokAfterCondition->previous();

        tokEnd->insertToken("}");
        Token * tokCloseBrace=tokEnd->next();

        Token::createMutualLinks(tokOpenBrace,tokCloseBrace);
        tokBracesEnd=tokCloseBrace;
    }

    return tokBracesEnd;
}

void Tokenizer::simplifyFunctionParameters()
{
    for (Token *tok = list.front(); tok; tok = tok->next()) {
        if (tok->link() && Token::Match(tok, "{|[|(")) {
            tok = tok->link();
        }

        // Find the function e.g. foo( x ) or foo( x, y )
        else if (Token::Match(tok, "%name% ( %name% [,)]") &&
                 !(tok->strAt(-1) == ":" || tok->strAt(-1) == "," || tok->strAt(-1) == "::")) {
            // We have found old style function, now we need to change it

            // First step: Get list of argument names in parentheses
            std::map<std::string, Token *> argumentNames;
            bool bailOut = false;
            Token * tokparam = nullptr;

            //take count of the function name..
            const std::string& funcName(tok->str());

            //floating token used to check for parameters
            Token *tok1 = tok;

            while (nullptr != (tok1 = tok1->tokAt(2))) {
                if (!Token::Match(tok1, "%name% [,)]")) {
                    bailOut = true;
                    break;
                }

                //same parameters: take note of the parameter
                if (argumentNames.find(tok1->str()) != argumentNames.end())
                    tokparam = tok1;
                else if (tok1->str() != funcName)
                    argumentNames[tok1->str()] = tok1;
                else {
                    if (tok1->next()->str() == ")") {
                        if (tok1->previous()->str() == ",") {
                            tok1 = tok1->tokAt(-2);
                            tok1->deleteNext(2);
                        } else {
                            tok1 = tok1->previous();
                            tok1->deleteNext();
                            bailOut = true;
                            break;
                        }
                    } else {
                        tok1 = tok1->tokAt(-2);
                        tok1->next()->deleteNext(2);
                    }
                }

                if (tok1->next()->str() == ")") {
                    tok1 = tok1->tokAt(2);
                    //expect at least a type name after round brace..
                    if (!tok1 || !tok1->isName())
                        bailOut = true;
                    break;
                }
            }

            //goto '('
            tok = tok->next();

            if (bailOut) {
                tok = tok->link();
                continue;
            }

            tok1 = tok->link()->next();

            // there should be the sequence '; {' after the round parentheses
            for (const Token* tok2 = tok1; tok2; tok2 = tok2->next()) {
                if (Token::simpleMatch(tok2, "; {"))
                    break;
                if (tok2->str() == "{") {
                    bailOut = true;
                    break;
                }
            }

            if (bailOut) {
                tok = tok->link();
                continue;
            }

            // Last step: check out if the declarations between ')' and '{' match the parameters list
            std::map<std::string, Token *> argumentNames2;

            while (tok1 && tok1->str() != "{") {
                if (Token::Match(tok1, "(|)")) {
                    bailOut = true;
                    break;
                }
                if (tok1->str() == ";") {
                    if (tokparam) {
                        syntaxError(tokparam);
                    }
                    Token *tok2 = tok1->previous();
                    while (tok2->str() == "]")
                        tok2 = tok2->link()->previous();

                    //it should be a name..
                    if (!tok2->isName()) {
                        bailOut = true;
                        break;
                    }

                    if (argumentNames2.find(tok2->str()) != argumentNames2.end()) {
                        //same parameter names...
                        syntaxError(tok1);
                    } else
                        argumentNames2[tok2->str()] = tok2;

                    if (argumentNames.find(tok2->str()) == argumentNames.end()) {
                        //non-matching parameter... bailout
                        bailOut = true;
                        break;
                    }
                }
                tok1 = tok1->next();
            }

            if (bailOut || !tok1) {
                tok = tok->link();
                continue;
            }

            //the two containers may not hold the same size...
            //in that case, the missing parameters are defined as 'int'
            if (argumentNames.size() != argumentNames2.size()) {
                //move back 'tok1' to the last ';'
                tok1 = tok1->previous();
                for (const std::pair<const std::string, Token *>& argumentName : argumentNames) {
                    if (argumentNames2.find(argumentName.first) == argumentNames2.end()) {
                        //add the missing parameter argument declaration
                        tok1->insertToken(";");
                        tok1->insertToken(argumentName.first);
                        //register the change inside argumentNames2
                        argumentNames2[argumentName.first] = tok1->next();
                        tok1->insertToken("int");
                    }
                }
            }

            while (tok->str() != ")") {
                //initialize start and end tokens to be moved
                Token *declStart = argumentNames2[tok->next()->str()];
                Token *declEnd = declStart;
                while (declStart->previous()->str() != ";" && declStart->previous()->str() != ")")
                    declStart = declStart->previous();
                while (declEnd->next()->str() != ";" && declEnd->next()->str() != "{")
                    declEnd = declEnd->next();

                //remove ';' after declaration
                declEnd->deleteNext();

                //replace the parameter name in the parentheses with all the declaration
                Token::replace(tok->next(), declStart, declEnd);

                //since there are changes to tokens, put tok where tok1 is
                tok = declEnd->next();

                //fix up line number
                if (tok->str() == ",")
                    tok->linenr(tok->previous()->linenr());
            }
            //goto forward and continue
            tok = tok->next()->link();
        }
    }
}

void Tokenizer::simplifyPointerToStandardType()
{
    if (!isC())
        return;

    for (Token *tok = list.front(); tok; tok = tok->next()) {
        if (!Token::Match(tok, "& %name% [ 0 ] !!["))
            continue;

        if (!Token::Match(tok->previous(), "[,(=]"))
            continue;

        // Remove '[ 0 ]' suffix
        Token::eraseTokens(tok->next(), tok->tokAt(5));
        // Remove '&' prefix
        tok = tok->previous();
        if (!tok)
            break;
        tok->deleteNext();
    }
}

void Tokenizer::simplifyFunctionPointers()
{
    for (Token *tok = list.front(); tok; tok = tok->next()) {
        // #2873 - do not simplify function pointer usage here:
        // (void)(xy(*p)(0));
        if (Token::simpleMatch(tok, ") (")) {
            tok = tok->next()->link();
            continue;
        }

        // check for function pointer cast
        if (Token::Match(tok, "( %type% %type%| *| *| ( * ) (") ||
            Token::Match(tok, "static_cast < %type% %type%| *| *| ( * ) (")) {
            Token *tok1 = tok;

            if (tok1->isCpp() && tok1->str() == "static_cast")
                tok1 = tok1->next();

            tok1 = tok1->next();

            if (Token::Match(tok1->next(), "%type%"))
                tok1 = tok1->next();

            while (tok1->next()->str() == "*")
                tok1 = tok1->next();

            // check that the cast ends
            if (!Token::Match(tok1->linkAt(4), ") )|>"))
                continue;

            // ok simplify this function pointer cast to an ordinary pointer cast
            tok1->deleteNext();
            tok1->next()->deleteNext();
            Token::eraseTokens(tok1->next(), tok1->linkAt(2)->next());
            continue;
        }

        // check for start of statement
        if (tok->previous() && !Token::Match(tok->previous(), "{|}|;|,|(|public:|protected:|private:"))
            continue;

        if (Token::Match(tok, "delete|else|return|throw|typedef"))
            continue;

        while (Token::Match(tok, "%type%|:: %type%|::"))
            tok = tok->next();

        Token *tok2 = (tok && tok->isName()) ? tok->next() : nullptr;
        while (Token::Match(tok2, "*|&"))
            tok2 = tok2->next();
        if (!tok2 || tok2->str() != "(")
            continue;
        while (Token::Match(tok2, "(|:: %type%"))
            tok2 = tok2->tokAt(2);
        if (!Token::Match(tok2, "(|:: * *| %name%"))
            continue;
        tok2 = tok2->tokAt(2);
        if (tok2->str() == "*")
            tok2 = tok2->next();
        while (Token::Match(tok2, "%type%|:: %type%|::"))
            tok2 = tok2->next();

        if (!Token::Match(tok2, "%name% ) (") &&
            !Token::Match(tok2, "%name% [ ] ) (") &&
            !(Token::Match(tok2, "%name% (") && Token::simpleMatch(tok2->linkAt(1), ") ) (")))
            continue;

        while (tok && tok->str() != "(")
            tok = tok->next();

        // check that the declaration ends
        if (!tok || !tok->link() || !tok->link()->next()) {
            syntaxError(nullptr);
        }
        Token *endTok = tok->link()->next()->link();
        if (Token::simpleMatch(endTok, ") throw ("))
            endTok = endTok->linkAt(2);
        if (!Token::Match(endTok, ") const|volatile| const|volatile| ;|,|)|=|[|{"))
            continue;

        while (Token::Match(endTok->next(), "const|volatile"))
            endTok->deleteNext();

        // ok simplify this function pointer to an ordinary pointer
        if (Token::simpleMatch(tok->link()->previous(), ") )")) {
            // Function returning function pointer
            // void (*dostuff(void))(void) {}
            Token::eraseTokens(tok->link(), endTok->next());
            tok->link()->deleteThis();
            tok->deleteThis();
        } else {
            Token::eraseTokens(tok->link()->linkAt(1), endTok->next());

            // remove variable names
            int indent = 0;
            for (Token* tok3 = tok->link()->tokAt(2); Token::Match(tok3, "%name%|*|&|[|(|)|::|,|<"); tok3 = tok3->next()) {
                if (tok3->str() == ")" && --indent < 0)
                    break;
                if (tok3->str() == "<" && tok3->link())
                    tok3 = tok3->link();
                else if (Token::Match(tok3, "["))
                    tok3 = tok3->link();
                else if (tok3->str() == "(") {
                    tok3 = tok3->link();
                    if (Token::simpleMatch(tok3, ") (")) {
                        tok3 = tok3->next();
                        ++indent;
                    } else
                        break;
                }
                if (Token::Match(tok3, "%type%|*|&|> %name% [,)[]"))
                    tok3->deleteNext();
            }

            // TODO Keep this info
            while (Token::Match(tok, "( %type% ::"))
                tok->deleteNext(2);
        }
    }
}

void Tokenizer::simplifyVarDecl(const bool only_k_r_fpar)
{
    simplifyVarDecl(list.front(), nullptr, only_k_r_fpar);
}

void Tokenizer::simplifyVarDecl(Token * tokBegin, const Token * const tokEnd, const bool only_k_r_fpar)
{
    const bool isCPP11 = isCPP() && (mSettings.standards.cpp >= Standards::CPP11);

    // Split up variable declarations..
    // "int a=4;" => "int a; a=4;"
    bool finishedwithkr = true;
    bool scopeDecl = false;
    for (Token *tok = tokBegin; tok != tokEnd; tok = tok->next()) {
        if (Token::Match(tok, "{|;"))
            scopeDecl = false;
        if (isCPP()) {
            if (Token::Match(tok, "class|struct|namespace|union"))
                scopeDecl = true;
            if (Token::Match(tok, "decltype|noexcept (")) {
                tok = tok->next()->link();
                // skip decltype(...){...}
                if (tok && Token::simpleMatch(tok->previous(), ") {"))
                    tok = tok->link();
            } else if (Token::simpleMatch(tok, "= {") ||
                       (!scopeDecl && Token::Match(tok, "%name%|> {") &&
                        !Token::Match(tok, "else|try|do|const|constexpr|override|volatile|noexcept"))) {
                if (!tok->next()->link())
                    syntaxError(tokBegin);
                // Check for lambdas before skipping
                if (Token::Match(tok->tokAt(-2), ") . %name%")) { // trailing return type
                    // TODO: support lambda without parameter clause?
                    Token* lambdaStart = tok->linkAt(-2)->previous();
                    if (Token::simpleMatch(lambdaStart, "]"))
                        lambdaStart = lambdaStart->link();
                    Token* lambdaEnd = findLambdaEndScope(lambdaStart);
                    if (lambdaEnd)
                        simplifyVarDecl(lambdaEnd->link()->next(), lambdaEnd, only_k_r_fpar);
                } else {
                    for (Token* tok2 = tok->next(); tok2 != tok->next()->link(); tok2 = tok2->next()) {
                        Token* lambdaEnd = findLambdaEndScope(tok2);
                        if (!lambdaEnd)
                            continue;
                        simplifyVarDecl(lambdaEnd->link()->next(), lambdaEnd, only_k_r_fpar);
                    }
                }
                tok = tok->next()->link();
            }

        } else if (Token::simpleMatch(tok, "= {")) {
            tok = tok->next()->link();
        }
        if (!tok) {
            syntaxError(tokBegin);
        }
        if (only_k_r_fpar && finishedwithkr) {
            if (Token::Match(tok, "(|[|{")) {
                tok = tok->link();
                if (tok->next() && Token::Match(tok, ") !!{"))
                    tok = tok->next();
                else
                    continue;
            } else
                continue;
        } else if (tok->str() == "(") {
            if (isCPP()) {
                for (Token * tok2 = tok; tok2 && tok2 != tok->link(); tok2 = tok2->next()) {
                    if (Token::Match(tok2, "[(,] [")) {
                        // lambda function at tok2->next()
                        // find start of lambda body
                        Token * lambdaBody = tok2;
                        while (lambdaBody && lambdaBody != tok2->link() && lambdaBody->str() != "{")
                            lambdaBody = lambdaBody->next();
                        if (lambdaBody && lambdaBody != tok2->link() && lambdaBody->link())
                            simplifyVarDecl(lambdaBody, lambdaBody->link()->next(), only_k_r_fpar);
                    }
                }
            }
            tok = tok->link();
        }

        if (!tok)
            syntaxError(nullptr); // #7043 invalid code
        if (tok->previous() && !Token::Match(tok->previous(), "{|}|;|)|public:|protected:|private:"))
            continue;
        if (Token::simpleMatch(tok, "template <"))
            continue;

        Token *type0 = tok;
        if (!Token::Match(type0, "::|extern| %type%"))
            continue;
        if (Token::Match(type0, "else|return|public:|protected:|private:"))
            continue;
        if (isCPP11 && type0->str() == "using")
            continue;
        if (type0->isCpp() && Token::Match(type0, "namespace|delete"))
            continue;

        bool isconst = false;
        bool isstatic = false;
        Token *tok2 = type0;
        int typelen = 1;

        if (Token::Match(tok2, "::|extern")) {
            tok2 = tok2->next();
            typelen++;
        }

        //check if variable is declared 'const' or 'static' or both
        while (tok2) {
            if (!Token::Match(tok2, "const|static|constexpr") && Token::Match(tok2, "%type% const|static")) {
                tok2 = tok2->next();
                ++typelen;
            }

            if (Token::Match(tok2, "const|constexpr"))
                isconst = true;

            else if (Token::Match(tok2, "static|constexpr"))
                isstatic = true;

            else if (Token::Match(tok2, "%type% :: %type%")) {
                tok2 = tok2->next();
                ++typelen;
            }

            else
                break;

            if (tok2->strAt(1) == "*")
                break;

            if (Token::Match(tok2->next(), "& %name% ,"))
                break;

            tok2 = tok2->next();
            ++typelen;
        }

        // strange looking variable declaration => don't split up.
        if (Token::Match(tok2, "%type% *|&| %name% , %type% *|&| %name%"))
            continue;

        if (Token::Match(tok2, "struct|union|class %type%")) {
            tok2 = tok2->next();
            ++typelen;
        }

        // check for qualification..
        if (Token::Match(tok2,  ":: %type%")) {
            ++typelen;
            tok2 = tok2->next();
        }

        //skip combinations of templates and namespaces
        while (!isC() && (Token::Match(tok2, "%type% <") || Token::Match(tok2, "%type% ::"))) {
            if (tok2->next()->str() == "<" && !TemplateSimplifier::templateParameters(tok2->next())) {
                tok2 = nullptr;
                break;
            }
            typelen += 2;
            tok2 = tok2->tokAt(2);
            if (tok2 && tok2->previous()->str() == "::")
                continue;
            int indentlevel = 0;
            int parens = 0;

            for (Token *tok3 = tok2; tok3; tok3 = tok3->next()) {
                ++typelen;

                if (!parens && tok3->str() == "<") {
                    ++indentlevel;
                } else if (!parens && tok3->str() == ">") {
                    if (indentlevel == 0) {
                        tok2 = tok3->next();
                        break;
                    }
                    --indentlevel;
                } else if (!parens && tok3->str() == ">>") {
                    if (indentlevel <= 1) {
                        tok2 = tok3->next();
                        break;
                    }
                    indentlevel -= 2;
                } else if (tok3->str() == "(") {
                    ++parens;
                } else if (tok3->str() == ")") {
                    if (!parens) {
                        tok2 = nullptr;
                        break;
                    }
                    --parens;
                } else if (tok3->str() == ";") {
                    break;
                }
            }

            if (Token::Match(tok2,  ":: %type%")) {
                ++typelen;
                tok2 = tok2->next();
            }

            // east const
            if (Token::simpleMatch(tok2, "const"))
                isconst = true;
        }

        //pattern: "%type% *| ... *| const| %name% ,|="
        if (Token::Match(tok2, "%type%") ||
            (tok2 && tok2->previous() && tok2->previous()->str() == ">")) {
            Token *varName = tok2;
            if (!tok2->previous() || tok2->previous()->str() != ">")
                varName = varName->next();
            else
                --typelen;
            if (isCPP() && Token::Match(varName, "public:|private:|protected:|using"))
                continue;
            //skip all the pointer part
            bool isPointerOrRef = false;
            while (Token::simpleMatch(varName, "*") || Token::Match(varName, "& %name% ,")) {
                isPointerOrRef = true;
                varName = varName->next();
            }

            while (Token::Match(varName, "%type% %type%")) {
                if (varName->str() != "const" && varName->str() != "volatile") {
                    ++typelen;
                }
                varName = varName->next();
            }
            // Function pointer
            if (Token::simpleMatch(varName, "( *") &&
                Token::Match(varName->link()->previous(), "%name% ) (") &&
                Token::simpleMatch(varName->link()->linkAt(1), ") =")) {
                Token *endDecl = varName->link()->linkAt(1);
                varName = varName->link()->previous();
                endDecl->insertToken(";");
                endDecl = endDecl->next();
                endDecl->next()->isSplittedVarDeclEq(true);
                endDecl->insertToken(varName->str());
                endDecl->next()->setMacroName(varName->getMacroName());
                continue;
            }
            //non-VLA case
            if (Token::Match(varName, "%name% ,|=")) {
                if (varName->str() != "operator") {
                    tok2 = varName->next(); // The ',' or '=' token

                    if (tok2->str() == "=" && (isstatic || (isconst && !isPointerOrRef))) {
                        //do not split const non-pointer variables..
                        while (tok2 && tok2->str() != "," && tok2->str() != ";") {
                            if (Token::Match(tok2, "{|(|["))
                                tok2 = tok2->link();
                            const Token *tok3 = tok2;
                            if (!isC() && tok2->str() == "<" && TemplateSimplifier::templateParameters(tok2) > 0) {
                                tok2 = tok2->findClosingBracket();
                            }
                            if (!tok2)
                                syntaxError(tok3); // #6881 invalid code
                            tok2 = tok2->next();
                        }
                        if (tok2 && tok2->str() == ";")
                            tok2 = nullptr;
                    }
                } else
                    tok2 = nullptr;
            }

            //VLA case
            else if (Token::Match(varName, "%name% [")) {
                tok2 = varName->next();

                while (Token::Match(tok2->link(), "] ,|=|["))
                    tok2 = tok2->link()->next();
                if (!Token::Match(tok2, "=|,"))
                    tok2 = nullptr;
                if (tok2 && tok2->str() == "=") {
                    while (tok2 && tok2->str() != "," && tok2->str() != ";") {
                        if (Token::Match(tok2, "{|(|["))
                            tok2 = tok2->link();
                        tok2 = tok2->next();
                    }
                    if (tok2 && tok2->str() == ";")
                        tok2 = nullptr;
                }
            }

            // brace initialization
            else if (Token::Match(varName, "%name% {")) {
                tok2 = varName->next();
                tok2 = tok2->link();
                if (tok2)
                    tok2 = tok2->next();
                if (tok2 && tok2->str() != ",")
                    tok2 = nullptr;
            }

            // function declaration
            else if (Token::Match(varName, "%name% (")) {
                Token* commaTok = varName->linkAt(1)->next();
                while (Token::Match(commaTok, "const|noexcept|override|final")) {
                    commaTok = commaTok->next();
                    if (Token::Match(commaTok, "( true|false )"))
                        commaTok = commaTok->link()->next();
                }
                tok2 = Token::simpleMatch(commaTok, ",") ? commaTok : nullptr;
            }

            else
                tok2 = nullptr;
        } else {
            tok2 = nullptr;
        }

        if (!tok2) {
            if (only_k_r_fpar)
                finishedwithkr = false;
            continue;
        }

        if (tok2->str() == ",") {
            tok2->str(";");
            tok2->isSplittedVarDeclComma(true);
            //TODO: should we have to add also template '<>' links?
            TokenList::insertTokens(tok2, type0, typelen);
        }

        else {
            Token *eq = tok2;

            while (tok2) {
                if (Token::Match(tok2, "{|(|["))
                    tok2 = tok2->link();

                else if (!isC() && tok2->str() == "<" && ((tok2->previous()->isName() && !tok2->previous()->varId()) || tok2->strAt(-1) == "]"))
                    tok2 = tok2->findClosingBracket();

                else if (std::strchr(";,", tok2->str()[0])) {
                    // "type var ="   =>   "type var; var ="
                    const Token *varTok = type0->tokAt(typelen);
                    while (Token::Match(varTok, "%name%|*|& %name%|*|&"))
                        varTok = varTok->next();
                    if (!varTok)
                        syntaxError(tok2); // invalid code
                    TokenList::insertTokens(eq, varTok, 2);
                    eq->str(";");
                    eq->isSplittedVarDeclEq(true);

                    // "= x, "   =>   "= x; type "
                    if (tok2->str() == ",") {
                        tok2->str(";");
                        tok2->isSplittedVarDeclComma(true);
                        TokenList::insertTokens(tok2, type0, typelen);
                    }
                    break;
                }
                if (tok2)
                    tok2 = tok2->next();
            }
        }
        finishedwithkr = (only_k_r_fpar && tok2 && tok2->strAt(1) == "{");
    }
}

void Tokenizer::simplifyStaticConst()
{
    // This function will simplify the token list so that the qualifiers "extern", "static"
    // and "const" appear in the same order as in the array below.
    const std::string qualifiers[] = {"extern", "static", "const"};

    // Move 'const' before all other qualifiers and types and then
    // move 'static' before all other qualifiers and types, ...
    for (Token *tok = list.front(); tok; tok = tok->next()) {
        bool continue2 = false;
        for (int i = 0; i < sizeof(qualifiers)/sizeof(qualifiers[0]); i++) {

            // Keep searching for a qualifier
            if (!tok->next() || tok->next()->str() != qualifiers[i])
                continue;

            // Look backwards to find the beginning of the declaration
            Token* leftTok = tok;
            bool behindOther = false;
            for (; leftTok; leftTok = leftTok->previous()) {
                for (int j = 0; j <= i; j++) {
                    if (leftTok->str() == qualifiers[j]) {
                        behindOther = true;
                        break;
                    }
                }
                if (behindOther)
                    break;
                if (isCPP() && Token::simpleMatch(leftTok, ">")) {
                    Token* opening = leftTok->findOpeningBracket();
                    if (opening) {
                        leftTok = opening;
                        continue;
                    }
                }
                if (!Token::Match(leftTok, "%type%|struct|::") ||
                    (isCPP() && Token::Match(leftTok, "private:|protected:|public:|operator|template"))) {
                    break;
                }
            }

            // The token preceding the declaration should indicate the start of a declaration
            if (leftTok == tok)
                continue;

            if (leftTok && !behindOther && !Token::Match(leftTok, ";|{|}|(|,|private:|protected:|public:")) {
                continue2 = true;
                break;
            }

            // Move the qualifier to the left-most position in the declaration
            tok->deleteNext();
            if (!leftTok) {
                list.front()->insertToken(qualifiers[i]);
                list.front()->swapWithNext();
                tok = list.front();
            } else if (leftTok->next()) {
                leftTok->next()->insertTokenBefore(qualifiers[i]);
                tok = leftTok->next();
            } else {
                leftTok->insertToken(qualifiers[i]);
                tok = leftTok;
            }
        }
        if (continue2)
            continue;
    }
}

void Tokenizer::simplifyVariableMultipleAssign()
{
    for (Token *tok = list.front(); tok; tok = tok->next()) {
        if (Token::Match(tok, "%name% = %name% = %num%|%name% ;")) {
            // skip intermediate assignments
            Token *tok2 = tok->previous();
            while (tok2 &&
                   tok2->str() == "=" &&
                   Token::Match(tok2->previous(), "%name%")) {
                tok2 = tok2->tokAt(-2);
            }

            if (!tok2 || tok2->str() != ";") {
                continue;
            }

            Token *stopAt = tok->tokAt(2);
            const Token *valueTok = stopAt->tokAt(2);
            const std::string& value(valueTok->str());
            tok2 = tok2->next();

            while (tok2 != stopAt) {
                tok2->next()->insertToken(";");
                tok2->next()->insertToken(value);
                tok2 = tok2->tokAt(4);
            }
        }
    }
}

// Binary operators simplification map
static const std::unordered_map<std::string, std::string> cAlternativeTokens = {
    std::make_pair("and", "&&")
    , std::make_pair("and_eq", "&=")
    , std::make_pair("bitand", "&")
    , std::make_pair("bitor", "|")
    , std::make_pair("not_eq", "!=")
    , std::make_pair("or", "||")
    , std::make_pair("or_eq", "|=")
    , std::make_pair("xor", "^")
    , std::make_pair("xor_eq", "^=")
};

// Simplify the C alternative tokens:
//  and      =>     &&
//  and_eq   =>     &=
//  bitand   =>     &
//  bitor    =>     |
//  compl    =>     ~
//  not      =>     !
//  not_eq   =>     !=
//  or       =>     ||
//  or_eq    =>     |=
//  xor      =>     ^
//  xor_eq   =>     ^=
bool Tokenizer::simplifyCAlternativeTokens()
{
    /* executable scope level */
    int executableScopeLevel = 0;

    std::vector<Token *> alt;
    bool replaceAll = false;  // replace all or none

    for (Token *tok = list.front(); tok; tok = tok->next()) {
        if (tok->str() == ")") {
            if (const Token *end = isFunctionHead(tok, "{")) {
                ++executableScopeLevel;
                tok = const_cast<Token *>(end);
                continue;
            }
        }

        if (tok->str() == "{") {
            if (executableScopeLevel > 0)
                ++executableScopeLevel;
            continue;
        }

        if (tok->str() == "}") {
            if (executableScopeLevel > 0)
                --executableScopeLevel;
            continue;
        }

        if (!tok->isName())
            continue;

        const std::unordered_map<std::string, std::string>::const_iterator cOpIt = cAlternativeTokens.find(tok->str());
        if (cOpIt != cAlternativeTokens.end()) {
            alt.push_back(tok);

            // Is this a variable declaration..
            if (isC() && Token::Match(tok->previous(), "%type%|* %name% [;,=]"))
                return false;

            if (!Token::Match(tok->previous(), "%name%|%num%|%char%|)|]|> %name% %name%|%num%|%char%|%op%|("))
                continue;
            if (Token::Match(tok->next(), "%assign%|%or%|%oror%|&&|*|/|%|^") && !Token::Match(tok->previous(), "%num%|%char%|) %name% *"))
                continue;
            if (executableScopeLevel == 0 && Token::Match(tok, "%name% (")) {
                const Token *start = tok;
                while (Token::Match(start, "%name%|*"))
                    start = start->previous();
                if (!start || Token::Match(start, "[;}]"))
                    continue;
            }
            replaceAll = true;
        } else if (Token::Match(tok, "not|compl")) {
            alt.push_back(tok);

            if ((Token::Match(tok->previous(), "%assign%") || Token::Match(tok->next(), "%num%")) && !Token::Match(tok->next(), ".|->")) {
                replaceAll = true;
                continue;
            }

            // Don't simplify 'not p;' (in case 'not' is a type)
            if (!Token::Match(tok->next(), "%name%|(") ||
                Token::Match(tok->previous(), "[;{}]") ||
                (executableScopeLevel == 0U && tok->strAt(-1) == "("))
                continue;

            replaceAll = true;
        }
    }

    if (!replaceAll)
        return false;

    for (Token *tok: alt) {
        const std::unordered_map<std::string, std::string>::const_iterator cOpIt = cAlternativeTokens.find(tok->str());
        if (cOpIt != cAlternativeTokens.end())
            tok->str(cOpIt->second);
        else if (tok->str() == "not")
            tok->str("!");
        else
            tok->str("~");
    }

    return !alt.empty();
}

// int i(0); => int i; i = 0;
// int i(0), j; => int i; i = 0; int j;
void Tokenizer::simplifyInitVar()
{
    if (isC())
        return;

    for (Token *tok = list.front(); tok; tok = tok->next()) {
        if (!tok->isName() || (tok->previous() && !Token::Match(tok->previous(), "[;{}]")))
            continue;

        if (tok->str() == "return")
            continue;

        if (Token::Match(tok, "class|struct|union| %type% *| %name% ( &| %any% ) ;")) {
            tok = initVar(tok);
        } else if (Token::Match(tok, "%type% *| %name% ( %type% (")) {
            const Token* tok2 = tok->tokAt(2);
            if (!tok2->link())
                tok2 = tok2->next();
            if (!tok2->link() || (tok2->link()->strAt(1) == ";" && !Token::simpleMatch(tok2->linkAt(2), ") (")))
                tok = initVar(tok);
        } else if (Token::Match(tok, "class|struct|union| %type% *| %name% ( &| %any% ) ,") && tok->str() != "new") {
            Token *tok1 = tok->tokAt(5);
            while (tok1->str() != ",")
                tok1 = tok1->next();
            tok1->str(";");

            const int numTokens = (Token::Match(tok, "class|struct|union")) ? 2U : 1U;
            TokenList::insertTokens(tok1, tok, numTokens);
            tok = initVar(tok);
        }
    }
}

Token * Tokenizer::initVar(Token * tok)
{
    // call constructor of class => no simplification
    if (Token::Match(tok, "class|struct|union")) {
        if (tok->strAt(2) != "*")
            return tok;

        tok = tok->next();
    } else if (!tok->isStandardType() && tok->str() != "auto" && tok->next()->str() != "*")
        return tok;

    // goto variable name..
    tok = tok->next();
    if (tok->str() == "*")
        tok = tok->next();

    // sizeof is not a variable name..
    if (tok->str() == "sizeof")
        return tok;

    // check initializer..
    if (tok->tokAt(2)->isStandardType() || tok->strAt(2) == "void")
        return tok;
    if (!tok->tokAt(2)->isNumber() && !Token::Match(tok->tokAt(2), "%type% (") && tok->strAt(2) != "&" && tok->tokAt(2)->varId() == 0)
        return tok;

    // insert '; var ='
    tok->insertToken(";");
    tok->next()->insertToken(tok->str());
    tok->tokAt(2)->varId(tok->varId());
    tok = tok->tokAt(2);
    tok->insertToken("=");

    // goto '('..
    tok = tok->tokAt(2);

    // delete ')'
    tok->link()->deleteThis();

    // delete this
    tok->deleteThis();

    return tok;
}

void Tokenizer::elseif()
{
    for (Token *tok = list.front(); tok; tok = tok->next()) {
        if (tok->str() != "else")
            continue;

        if (!Token::Match(tok->previous(), ";|}"))
            syntaxError(tok->previous());

        if (!Token::Match(tok->next(), "%name%"))
            continue;

        if (tok->strAt(1) != "if")
            unknownMacroError(tok->next());

        for (Token *tok2 = tok; tok2; tok2 = tok2->next()) {
            if (Token::Match(tok2, "(|{|["))
                tok2 = tok2->link();

            if (Token::Match(tok2, "}|;")) {
                if (tok2->next() && tok2->next()->str() != "else") {
                    tok->insertToken("{");
                    tok2->insertToken("}");
                    Token::createMutualLinks(tok->next(), tok2->next());
                    break;
                }
            }
        }
    }
}


void Tokenizer::simplifyIfSwitchForInit()
{
    if (!isCPP() || mSettings.standards.cpp < Standards::CPP17)
        return;

    const bool forInit = (mSettings.standards.cpp >= Standards::CPP20);

    for (Token *tok = list.front(); tok; tok = tok->next()) {
        if (!Token::Match(tok, "if|switch|for ("))
            continue;

        Token *semicolon = tok->tokAt(2);
        while (!Token::Match(semicolon, "[;)]")) {
            if (Token::Match(semicolon, "(|{|[") && semicolon->link())
                semicolon = semicolon->link();
            semicolon = semicolon->next();
        }
        if (semicolon->str() != ";")
            continue;

        if (tok->str() ==  "for") {
            if (!forInit)
                continue;

            // Is it a for range..
            const Token *tok2 = semicolon->next();
            bool rangeFor = false;
            while (!Token::Match(tok2, "[;)]")) {
                if (tok2->str() == "(")
                    tok2 = tok2->link();
                else if (!rangeFor && tok2->str() == "?")
                    break;
                else if (tok2->str() == ":")
                    rangeFor = true;
                tok2 = tok2->next();
            }
            if (!rangeFor || tok2->str() != ")")
                continue;
        }

        Token *endpar = tok->linkAt(1);
        if (!Token::simpleMatch(endpar, ") {"))
            continue;

        Token *endscope = endpar->linkAt(1);
        if (Token::simpleMatch(endscope, "} else {"))
            endscope = endscope->linkAt(2);

        // Simplify, the initialization expression is broken out..
        semicolon->insertToken(tok->str());
        semicolon->next()->insertToken("(");
        Token::createMutualLinks(semicolon->next()->next(), endpar);
        tok->deleteNext();
        tok->str("{");
        endscope->insertToken("}");
        Token::createMutualLinks(tok, endscope->next());
        tok->isSimplifiedScope(true);
    }
}


bool Tokenizer::simplifyRedundantParentheses()
{
    bool ret = false;
    for (Token *tok = list.front(); tok; tok = tok->next()) {
        if (tok->str() != "(")
            continue;

        if (tok->isCpp() && Token::simpleMatch(tok->previous(), "} (")) {
            const Token* plp = tok->previous()->link()->previous();
            if (Token::Match(plp, "%name%|>|] {") || (Token::simpleMatch(plp, ")") && Token::simpleMatch(plp->link()->previous(), "]")))
                continue;
        }

        if (Token::simpleMatch(tok, "( {"))
            continue;

        if (Token::Match(tok->link(), ") %num%")) {
            tok = tok->link();
            continue;
        }

        // Do not simplify if there is comma inside parentheses..
        if (Token::Match(tok->previous(), "%op% (") || Token::Match(tok->link(), ") %op%")) {
            bool innerComma = false;
            for (const Token *inner = tok->link()->previous(); inner != tok; inner = inner->previous()) {
                if (inner->str() == ")")
                    inner = inner->link();
                if (inner->str() == ",") {
                    innerComma = true;
                    break;
                }
            }
            if (innerComma)
                continue;
        }

        // !!operator = ( x ) ;
        if (tok->strAt(-2) != "operator" &&
            tok->previous() && tok->previous()->str() == "=" &&
            tok->next() && tok->next()->str() != "{" &&
            Token::simpleMatch(tok->link(), ") ;")) {
            tok->link()->deleteThis();
            tok->deleteThis();
            continue;
        }

        while (Token::simpleMatch(tok, "( (") &&
               tok->link() && tok->link()->previous() == tok->next()->link()) {
            // We have "(( *something* ))", remove the inner
            // parentheses
            tok->deleteNext();
            tok->link()->tokAt(-2)->deleteNext();
            ret = true;
        }

        if (isCPP() && Token::Match(tok->tokAt(-2), "[;{}=(] new (") && Token::Match(tok->link(), ") [;,{}[]")) {
            // Remove the parentheses in "new (type)" constructs
            tok->link()->deleteThis();
            tok->deleteThis();
            ret = true;
        }

        if (Token::Match(tok->previous(), "! ( %name% )")) {
            // Remove the parentheses
            tok->deleteThis();
            tok->deleteNext();
            ret = true;
        }

        if (Token::Match(tok->previous(), "[(,;{}] ( %name% ) .")) {
            // Remove the parentheses
            tok->deleteThis();
            tok->deleteNext();
            ret = true;
        }

        if (Token::Match(tok->previous(), "[(,;{}] ( %name% (") && !tok->next()->isKeyword() &&
            tok->link()->previous() == tok->linkAt(2)) {
            // We have "( func ( *something* ))", remove the outer
            // parentheses
            tok->link()->deleteThis();
            tok->deleteThis();
            ret = true;
        }

        if (Token::Match(tok->previous(), "[,;{}] ( delete [| ]| %name% ) ;")) {
            // We have "( delete [| ]| var )", remove the outer
            // parentheses
            tok->link()->deleteThis();
            tok->deleteThis();
            ret = true;
        }

        if (!Token::simpleMatch(tok->tokAt(-2), "operator delete") &&
            Token::Match(tok->previous(), "delete|; (") &&
            (tok->previous()->str() != "delete" || tok->next()->varId() > 0) &&
            Token::Match(tok->link(), ") ;|,")) {
            tok->link()->deleteThis();
            tok->deleteThis();
            ret = true;
        }

        if (Token::Match(tok->previous(), "[(!*;{}] ( %name% )") &&
            (tok->next()->varId() != 0 || Token::Match(tok->tokAt(3), "[+-/=]")) && !tok->next()->isStandardType()) {
            // We have "( var )", remove the parentheses
            tok->deleteThis();
            tok->deleteNext();
            ret = true;
        }

        while (Token::Match(tok->previous(), "[;{}[(,!*] ( %name% .")) {
            Token *tok2 = tok->tokAt(2);
            while (Token::Match(tok2, ". %name%")) {
                tok2 = tok2->tokAt(2);
            }
            if (tok2 != tok->link())
                break;
            // We have "( var . var . ... . var )", remove the parentheses
            tok = tok->previous();
            tok->deleteNext();
            tok2->deleteThis();
            ret = true;
        }

        while (Token::Match(tok->previous(), "[{([,] ( !!{") &&
               Token::Match(tok->link(), ") [;,])]") &&
               !Token::simpleMatch(tok->tokAt(-2), "operator ,") && // Ticket #5709
               !Token::findsimplematch(tok, ",", tok->link())) {
            // We have "( ... )", remove the parentheses
            tok->link()->deleteThis();
            tok->deleteThis();
            ret = true;
        }

        if (Token::simpleMatch(tok->previous(), ", (") &&
            Token::simpleMatch(tok->link(), ") =")) {
            tok->link()->deleteThis();
            tok->deleteThis();
            ret = true;
        }

        // Simplify "!!operator !!%name%|)|]|>|>> ( %num%|%bool% ) %op%|;|,|)"
        if (Token::Match(tok, "( %bool%|%num% ) %cop%|;|,|)") &&
            tok->strAt(-2) != "operator" &&
            tok->previous() &&
            !Token::Match(tok->previous(), "%name%|)|]") &&
            (!(isCPP() && Token::Match(tok->previous(),">|>>")))) {
            tok->link()->deleteThis();
            tok->deleteThis();
            ret = true;
        }

        if (Token::Match(tok->previous(), "*|& ( %name% )")) {
            // We may have a variable declaration looking like "type_name *(var_name)"
            Token *tok2 = tok->tokAt(-2);
            while (Token::Match(tok2, "%type%|static|const|extern") && tok2->str() != "operator") {
                tok2 = tok2->previous();
            }
            if (tok2 && !Token::Match(tok2, "[;,{]")) {
                // Not a variable declaration
            } else {
                tok->deleteThis();
                tok->deleteNext();
            }
        }
    }
    return ret;
}

void Tokenizer::simplifyTypeIntrinsics()
{
    static const std::unordered_map<std::string, std::string> intrinsics = {
        { "__has_nothrow_assign", "has_nothrow_assign" },
        { "__has_nothrow_constructor", "has_nothrow_constructor" },
        { "__has_nothrow_copy", "has_nothrow_copy" },
        { "__has_trivial_assign", "has_trivial_assign" },
        { "__has_trivial_constructor", "has_trivial_constructor" },
        { "__has_trivial_copy", "has_trivial_copy" },
        { "__has_trivial_destructor", "has_trivial_destructor" },
        { "__has_virtual_destructor", "has_virtual_destructor" },
        { "__is_abstract", "is_abstract" },
        { "__is_aggregate", "is_aggregate" },
        { "__is_assignable", "is_assignable" },
        { "__is_base_of", "is_base_of" },
        { "__is_class", "is_class" },
        { "__is_constructible", "is_constructible" },
        { "__is_convertible_to", "is_convertible_to" },
        { "__is_destructible", "is_destructible" },
        { "__is_empty", "is_empty" },
        { "__is_enum", "is_enum" },
        { "__is_final", "is_final" },
        { "__is_nothrow_assignable", "is_nothrow_assignable" },
        { "__is_nothrow_constructible", "is_nothrow_constructible" },
        { "__is_nothrow_destructible", "is_nothrow_destructible" },
        { "__is_pod", "is_pod" },
        { "__is_polymorphic", "is_polymorphic" },
        { "__is_trivially_assignable", "is_trivially_assignable" },
        { "__is_trivially_constructible", "is_trivially_constructible" },
        { "__is_union", "is_union" },
    };
    for (Token *tok = list.front(); tok; tok = tok->next()) {
        if (!Token::Match(tok, "%name% ("))
            continue;
        auto p = intrinsics.find(tok->str());
        if (p == intrinsics.end())
            continue;
        Token * end = tok->next()->link();
        Token * prev = tok->previous();
        tok->str(p->second);
        prev->insertToken("::");
        prev->insertToken("std");
        tok->next()->str("<");
        end->str(">");
        end->insertToken("}");
        end->insertToken("{");
        Token::createMutualLinks(end->tokAt(1), end->tokAt(2));
    }
}

//---------------------------------------------------------------------------
// Helper functions for handling the tokens list
//---------------------------------------------------------------------------

//---------------------------------------------------------------------------

bool Tokenizer::isScopeNoReturn(const Token *endScopeToken, bool *unknown) const
{
    std::string unknownFunc;
    const bool ret = mSettings.library.isScopeNoReturn(endScopeToken,&unknownFunc);
    if (!unknownFunc.empty() && mSettings.summaryReturn.find(unknownFunc) != mSettings.summaryReturn.end()) {
        return false;
    }
    if (unknown)
        *unknown = !unknownFunc.empty();
    if (!unknownFunc.empty() && mSettings.checkLibrary) {
        bool warn = true;
        if (Token::simpleMatch(endScopeToken->tokAt(-2), ") ; }")) {
            const Token * const ftok = endScopeToken->linkAt(-2)->previous();
            if (ftok && (ftok->type() || ftok->function() || ftok->variable())) // constructor call
                warn = false;
        }

        if (warn) {
            reportError(endScopeToken->previous(),
                        Severity::information,
                        "checkLibraryNoReturn",
                        "--check-library: Function " + unknownFunc + "() should have <noreturn> configuration");
        }
    }
    return ret;
}

//---------------------------------------------------------------------------

void Tokenizer::syntaxError(const Token *tok, const std::string &code) const
{
    printDebugOutput(0);
    throw InternalError(tok, code.empty() ? "syntax error" : "syntax error: " + code, InternalError::SYNTAX);
}

void Tokenizer::unmatchedToken(const Token *tok) const
{
    printDebugOutput(0);
    throw InternalError(tok,
                        "Unmatched '" + tok->str() + "'. Configuration: '" + mConfiguration + "'.",
                        InternalError::SYNTAX);
}

void Tokenizer::syntaxErrorC(const Token *tok, const std::string &what) const
{
    printDebugOutput(0);
    throw InternalError(tok, "Code '"+what+"' is invalid C code. Use --std or --language to configure the language.", InternalError::SYNTAX);
}

void Tokenizer::unknownMacroError(const Token *tok1) const
{
    printDebugOutput(0);
    throw InternalError(tok1, "There is an unknown macro here somewhere. Configuration is required. If " + tok1->str() + " is a macro then please configure it.", InternalError::UNKNOWN_MACRO);
}

void Tokenizer::unhandled_macro_class_x_y(const Token *tok) const
{
    reportError(tok,
                Severity::information,
                "class_X_Y",
                "The code '" +
                tok->str() + " " +
                tok->strAt(1) + " " +
                tok->strAt(2) + " " +
                tok->strAt(3) + "' is not handled. You can use -I or --include to add handling of this code.");
}

void Tokenizer::macroWithSemicolonError(const Token *tok, const std::string &macroName) const
{
    reportError(tok,
                Severity::information,
                "macroWithSemicolon",
                "Ensure that '" + macroName + "' is defined either using -I, --include or -D.");
}

void Tokenizer::cppcheckError(const Token *tok) const
{
    printDebugOutput(0);
    throw InternalError(tok, "Analysis failed. If the code is valid then please report this failure.", InternalError::INTERNAL);
}

void Tokenizer::unhandledCharLiteral(const Token *tok, const std::string& msg) const
{
    std::string s = tok ? (" " + tok->str()) : "";
    for (int i = 0; i < s.size(); ++i) {
        if ((unsigned char)s[i] >= 0x80)
            s.clear();
    }

    reportError(tok,
                Severity::portability,
                "nonStandardCharLiteral",
                "Non-standard character literal" + s + ". " + msg);
}

/**
 * Helper function to check whether number is equal to integer constant X
 * or floating point pattern X.0
 * @param s the string to check
 * @param intConstant the integer constant to check against
 * @param floatConstant the string with stringified float constant to check against
 * @return true in case s is equal to X or X.0 and false otherwise.
 */
static bool isNumberOneOf(const std::string &s, MathLib::bigint intConstant, const char* floatConstant)
{
    if (MathLib::isInt(s)) {
        if (MathLib::toBigNumber(s) == intConstant)
            return true;
    } else if (MathLib::isFloat(s)) {
        if (MathLib::toString(MathLib::toDoubleNumber(s)) == floatConstant)
            return true;
    }
    return false;
}

// ------------------------------------------------------------------------
// Helper function to check whether number is one (1 or 0.1E+1 or 1E+0) or not?
// @param s the string to check
// @return true in case s is one and false otherwise.
// ------------------------------------------------------------------------
bool Tokenizer::isOneNumber(const std::string &s)
{
    if (!MathLib::isPositive(s))
        return false;
    return isNumberOneOf(s, 1L, "1.0");
}
// ------------------------------------------------------------------------
void Tokenizer::checkConfiguration() const
{
    if (!mSettings.checkConfiguration)
        return;
    for (const Token *tok = tokens(); tok; tok = tok->next()) {
        if (!Token::Match(tok, "%name% ("))
            continue;
        if (tok->isControlFlowKeyword())
            continue;
        for (const Token *tok2 = tok->tokAt(2); tok2 && tok2->str() != ")"; tok2 = tok2->next()) {
            if (tok2->str() == ";") {
                macroWithSemicolonError(tok, tok->str());
                break;
            }
            if (Token::Match(tok2, "(|{"))
                tok2 = tok2->link();
        }
    }
}

void Tokenizer::validateC() const
{
    if (isCPP())
        return;
    for (const Token *tok = tokens(); tok; tok = tok->next()) {
        // That might trigger false positives, but it's much faster to have this truncated pattern
        if (Token::Match(tok, "const_cast|dynamic_cast|reinterpret_cast|static_cast <"))
            syntaxErrorC(tok, "C++ cast <...");
        // Template function..
        if (Token::Match(tok, "%name% < %name% > (")) {
            const Token *tok2 = tok->tokAt(5);
            while (tok2 && !Token::Match(tok2, "[()]"))
                tok2 = tok2->next();
            if (Token::simpleMatch(tok2, ") {"))
                syntaxErrorC(tok, tok->str() + '<' + tok->strAt(2) + ">() {}");
        }
        if (tok->previous() && !Token::Match(tok->previous(), "[;{}]"))
            continue;
        if (Token::Match(tok, "using namespace %name% ;"))
            syntaxErrorC(tok, "using namespace " + tok->strAt(2));
        if (Token::Match(tok, "template < class|typename %name% [,>]"))
            syntaxErrorC(tok, "template<...");
        if (Token::Match(tok, "%name% :: %name%"))
            syntaxErrorC(tok, tok->str() + tok->strAt(1) + tok->strAt(2));
        if (Token::Match(tok, "class|namespace %name% [:{]"))
            syntaxErrorC(tok, tok->str() + tok->strAt(1) + tok->strAt(2));
    }
}

void Tokenizer::validate() const
{
    std::stack<const Token *> linkTokens;
    const Token *lastTok = nullptr;
    for (const Token *tok = tokens(); tok; tok = tok->next()) {
        lastTok = tok;
        if (Token::Match(tok, "[{([]") || (tok->str() == "<" && tok->link())) {
            if (tok->link() == nullptr)
                cppcheckError(tok);

            linkTokens.push(tok);
        }

        else if (Token::Match(tok, "[})]]") || (Token::Match(tok, ">|>>") && tok->link())) {
            if (tok->link() == nullptr)
                cppcheckError(tok);

            if (linkTokens.empty())
                cppcheckError(tok);

            if (tok->link() != linkTokens.top())
                cppcheckError(tok);

            if (tok != tok->link()->link())
                cppcheckError(tok);

            linkTokens.pop();
        }

        else if (tok->link() != nullptr)
            cppcheckError(tok);
    }

    if (!linkTokens.empty())
        cppcheckError(linkTokens.top());

    // Validate that the Tokenizer::list.back() is updated correctly during simplifications
    if (lastTok != list.back())
        cppcheckError(lastTok);
}

static const Token *findUnmatchedTernaryOp(const Token * const begin, const Token * const end, int depth = 0)
{
    std::stack<const Token *> ternaryOp;
    for (const Token *tok = begin; tok != end && tok->str() != ";"; tok = tok->next()) {
        if (tok->str() == "?")
            ternaryOp.push(tok);
        else if (!ternaryOp.empty() && tok->str() == ":")
            ternaryOp.pop();
        else if (depth < 100 && Token::Match(tok,"(|[")) {
            const Token *inner = findUnmatchedTernaryOp(tok->next(), tok->link(), depth+1);
            if (inner)
                return inner;
            tok = tok->link();
        }
    }
    return ternaryOp.empty() ? nullptr : ternaryOp.top();
}

static bool isCPPAttribute(const Token * tok)
{
    return Token::simpleMatch(tok, "[ [") && tok->link() && tok->link()->previous() == tok->linkAt(1);
}

static bool isAlignAttribute(const Token * tok)
{
    return Token::simpleMatch(tok, "alignas (") && tok->next()->link();
}

template<typename T>
static T* skipCPPOrAlignAttribute(T * tok)
{
    if (isCPPAttribute(tok))
        return tok->link();
    if (isAlignAttribute(tok)) {
        return tok->next()->link();
    }
    return tok;
}

static bool isNonMacro(const Token* tok)
{
    if (tok->isKeyword() || tok->isStandardType())
        return true;
    if (cAlternativeTokens.count(tok->str()) > 0)
        return true;
    if (startsWith(tok->str(), "__")) // attribute/annotation
        return true;
    if (Token::simpleMatch(tok, "alignas ("))
        return true;
    return false;
}

void Tokenizer::reportUnknownMacros() const
{
    // Report unknown macros used in expressions "%name% %num%"
    for (const Token *tok = tokens(); tok; tok = tok->next()) {
        if (Token::Match(tok, "%name% %num%")) {
            // A keyword is not an unknown macro
            if (tok->isKeyword())
                continue;

            if (Token::Match(tok->previous(), "%op%|("))
                unknownMacroError(tok);
        }
    }

    // Report unknown macros before } "{ .. if (x) MACRO }"
    for (const Token *tok = tokens(); tok; tok = tok->next()) {
        if (Token::Match(tok, ")|; %name% } !!)")) {
            if (tok->link() && !Token::simpleMatch(tok->link()->tokAt(-1), "if"))
                continue;
            const Token* prev = tok->linkAt(2);
            while (Token::simpleMatch(prev, "{"))
                prev = prev->previous();
            if (Token::Match(prev, ";|)"))
                unknownMacroError(tok->next());
        }
    }

    // Report unknown macros that contain several statements "MACRO(a;b;c)"
    for (const Token *tok = tokens(); tok; tok = tok->next()) {
        if (!Token::Match(tok, "%name% ("))
            continue;
        if (!tok->isUpperCaseName())
            continue;
        const Token *endTok = tok->linkAt(1);
        for (const Token *inner = tok->tokAt(2); inner != endTok; inner = inner->next()) {
            if (Token::Match(inner, "[[({]"))
                inner = inner->link();
            else if (inner->str() == ";")
                unknownMacroError(tok);
        }
    }

    // Report unknown macros that contain struct initialization "MACRO(a, .b=3)"
    for (const Token *tok = tokens(); tok; tok = tok->next()) {
        if (!Token::Match(tok, "%name% ("))
            continue;
        const Token *endTok = tok->linkAt(1);
        for (const Token *inner = tok->tokAt(2); inner != endTok; inner = inner->next()) {
            if (Token::Match(inner, "[[({]"))
                inner = inner->link();
            else if (Token::Match(inner->previous(), "[,(] . %name% =|{"))
                unknownMacroError(tok);
        }
    }

    // Report unknown macros in non-executable scopes..
    std::set<std::string> possible;
    for (const Token *tok = tokens(); tok; tok = tok->next()) {
        // Skip executable scopes..
        if (tok->str() == "{") {
            const Token *prev = tok->previous();
            while (prev && prev->isName())
                prev = prev->previous();
            if (prev && prev->str() == ")")
                tok = tok->link();
            else
                possible.clear();
        } else if (tok->str() == "}")
            possible.clear();

        if (Token::Match(tok, "%name% (") && tok->isUpperCaseName() && Token::simpleMatch(tok->linkAt(1), ") (") && Token::simpleMatch(tok->linkAt(1)->linkAt(1), ") {")) {
            // A keyword is not an unknown macro
            if (tok->isKeyword())
                continue;

            const Token *bodyStart = tok->linkAt(1)->linkAt(1)->tokAt(2);
            const Token *bodyEnd = tok->link();
            for (const Token *tok2 = bodyStart; tok2 && tok2 != bodyEnd; tok2 = tok2->next()) {
                if (Token::Match(tok2, "if|switch|for|while|return"))
                    unknownMacroError(tok);
            }
        } else if (Token::Match(tok, "%name% (") && tok->isUpperCaseName() && Token::Match(tok->linkAt(1), ") %name% (") && Token::Match(tok->linkAt(1)->linkAt(2), ") [;{]")) {
            if (!(tok->linkAt(1)->next() && tok->linkAt(1)->next()->isKeyword())) { // e.g. noexcept(true)
                if (possible.count(tok->str()) == 0)
                    possible.insert(tok->str());
                else
                    unknownMacroError(tok);
            }
        } else if (isCPP() && Token::Match(tok, "public|private|protected %name% :")) {
            unknownMacroError(tok->next());
        }
    }

    // String concatenation with unknown macros
    for (const Token *tok = tokens(); tok; tok = tok->next()) {
        if ((Token::Match(tok, "%str% %name% (") && Token::Match(tok->linkAt(2), ") %str%")) ||
            (Token::Match(tok, "%str% %name% %str%") && !(startsWith(tok->strAt(1), "PRI") || startsWith(tok->strAt(1), "SCN")))) { // TODO: implement macros in std.cfg
            if (tok->next()->isKeyword())
                continue;
            unknownMacroError(tok->next());
        }
        if (Token::Match(tok, "[(,] %name% (") && Token::Match(tok->linkAt(2), ") %name% %name%|,|)")) {
            if (tok->next()->isKeyword() || tok->linkAt(2)->next()->isKeyword())
                continue;
            if (cAlternativeTokens.count(tok->linkAt(2)->next()->str()) > 0)
                continue;
            if (startsWith(tok->next()->str(), "__")) // attribute/annotation
                continue;
            unknownMacroError(tok->next());
        }
    }

    // Report unknown macros without commas or operators inbetween statements: MACRO1() MACRO2()
    for (const Token* tok = tokens(); tok; tok = tok->next()) {
        if (!Token::Match(tok, "%name% ("))
            continue;
        if (isNonMacro(tok) && !tok->isStandardType())
            continue;

        const Token* endTok = tok->linkAt(1);
        if (!Token::Match(endTok, ") %name% (|."))
            continue;

        const Token* tok2 = endTok->next();
        if (isNonMacro(tok2))
            continue;

        if (tok2->next()->str() == "(") {
            if (Token::Match(tok->previous(), "%name%|::|>"))
                continue;
        }

        unknownMacroError(tok->isStandardType() ? tok2 : tok);
    }
}

void Tokenizer::findGarbageCode() const
{
    const bool isCPP11 = isCPP() && mSettings.standards.cpp >= Standards::CPP11;

    static const std::unordered_set<std::string> nonConsecutiveKeywords{ "break",
                                                                         "continue",
                                                                         "for",
                                                                         "goto",
                                                                         "if",
                                                                         "return",
                                                                         "switch",
                                                                         "throw",
                                                                         "typedef",
                                                                         "while" };

    for (const Token *tok = tokens(); tok; tok = tok->next()) {
        // initialization: = {
        if (Token::simpleMatch(tok, "= {") && Token::simpleMatch(tok->linkAt(1), "} ("))
            syntaxError(tok->linkAt(1));

        // Inside [] there can't be ; or various keywords
        else if (tok->str() == "[") {
            for (const Token* inner = tok->next(); inner != tok->link(); inner = inner->next()) {
                if (Token::Match(inner, "(|[|{"))
                    inner = inner->link();
                else if (Token::Match(inner, ";|goto|return|typedef"))
                    syntaxError(inner);
            }
        }

        // array assignment
        else if (Token::Match(tok, "%assign% [") && Token::simpleMatch(tok->linkAt(1), "] ;"))
            syntaxError(tok, tok->str() + "[...];");

        else if (Token::Match(tok, "[({<] %assign%"))
            syntaxError(tok);

        else if (Token::Match(tok, "[`\\@]"))
            syntaxError(tok);

        // UNKNOWN_MACRO(return)
        if (tok->isKeyword() && Token::Match(tok, "throw|return )") && Token::Match(tok->linkAt(1)->previous(), "%name% ("))
            unknownMacroError(tok->linkAt(1)->previous());

        // UNKNOWN_MACRO(return)
        else if (Token::Match(tok, "%name% throw|return") && std::isupper(tok->str()[0]))
            unknownMacroError(tok);

        // Assign/increment/decrement literal
        else if (Token::Match(tok, "!!) %num%|%str%|%char% %assign%|++|--")) {
            if (!isCPP() || mSettings.standards.cpp < Standards::CPP20 || !Token::Match(tok->previous(), "%name% : %num% ="))
                syntaxError(tok, tok->next()->str() + " " + tok->strAt(2));
        }
        else if (Token::simpleMatch(tok, ") return") && !Token::Match(tok->link()->previous(), "if|while|for (")) {
            if (tok->link()->previous() && tok->link()->previous()->isUpperCaseName())
                unknownMacroError(tok->link()->previous());
            else
                syntaxError(tok);
        }

        if (tok->isControlFlowKeyword() && Token::Match(tok, "if|while|for|switch")) { // if|while|for|switch (EXPR) { ... }
            if (tok->previous() && !Token::Match(tok->previous(), "%name%|:|;|{|}|)")) {
                if (Token::Match(tok->previous(), "[,(]")) {
                    const Token *prev = tok->previous();
                    while (prev && prev->str() != "(") {
                        if (prev->str() == ")")
                            prev = prev->link();
                        prev = prev->previous();
                    }
                    if (prev && Token::Match(prev->previous(), "%name% ("))
                        unknownMacroError(prev->previous());
                }
                if (!Token::simpleMatch(tok->tokAt(-2), "operator \"\" if"))
                    syntaxError(tok);
            }
            if (!Token::Match(tok->next(), "( !!)"))
                syntaxError(tok);
            if (tok->str() != "for") {
                if (isGarbageExpr(tok->next(), tok->linkAt(1), isCPP() && (mSettings.standards.cpp>=Standards::cppstd_t::CPP17)))
                    syntaxError(tok);
            }
        }

        // keyword keyword
        if (tok->isKeyword() && nonConsecutiveKeywords.count(tok->str()) != 0) {
            if (Token::Match(tok, "%name% %name%") && nonConsecutiveKeywords.count(tok->next()->str()) == 1)
                syntaxError(tok);
            const Token* prev = tok;
            while (prev && prev->isName())
                prev = prev->previous();
            if (Token::Match(prev, "%op%|%num%|%str%|%char%")) {
                if (!Token::simpleMatch(tok->tokAt(-2), "operator \"\" if") &&
                    !Token::simpleMatch(tok->tokAt(-2), "extern \"C\"") &&
                    !Token::simpleMatch(prev, "> typedef"))
                    syntaxError(tok, prev == tok->previous() ? (prev->str() + " " + tok->str()) : (prev->str() + " .. " + tok->str()));
            }
        }
    }

    // invalid struct declaration
    for (const Token *tok = tokens(); tok; tok = tok->next()) {
        if (Token::Match(tok, "struct|class|enum %name%| {") && (!tok->previous() || Token::Match(tok->previous(), "[;{}]"))) {
            const Token *tok2 = tok->linkAt(tok->next()->isName() ? 2 : 1);
            if (Token::Match(tok2, "} %op%")) {
                tok2 = tok2->next();
                if (!Token::Match(tok2, "*|&|&&"))
                    syntaxError(tok2, "Unexpected token '" + tok2->str() + "'");
                while (Token::Match(tok2, "*|&|&&"))
                    tok2 = tok2->next();
                if (!Token::Match(tok2, "%name%"))
                    syntaxError(tok2, "Unexpected token '" + (tok2 ? tok2->str() : "") + "'");
            }
        }
        if (Token::Match(tok, "enum : %num%| {"))
            syntaxError(tok->tokAt(2), "Unexpected token '" + tok->strAt(2) + "'");
    }

    // Keywords in global scope
    static const std::unordered_set<std::string> nonGlobalKeywords{"break",
                                                                   "continue",
                                                                   "for",
                                                                   "goto",
                                                                   "if",
                                                                   "return",
                                                                   "switch",
                                                                   "while",
                                                                   "try",
                                                                   "catch"};
    for (const Token *tok = tokens(); tok; tok = tok->next()) {
        if (tok->str() == "{")
            tok = tok->link();
        else if (tok->isKeyword() && nonGlobalKeywords.count(tok->str()) && !Token::Match(tok->tokAt(-2), "operator %str%"))
            syntaxError(tok, "keyword '" + tok->str() + "' is not allowed in global scope");
    }

    // case keyword must be inside switch
    for (const Token *tok = tokens(); tok; tok = tok->next()) {
        if (Token::simpleMatch(tok, "switch (")) {
            if (Token::simpleMatch(tok->linkAt(1), ") {")) {
                tok = tok->linkAt(1)->linkAt(1);
                continue;
            }
            const Token *switchToken = tok;
            tok = tok->linkAt(1);
            if (!tok)
                syntaxError(switchToken);
            // Look for the end of the switch statement, i.e. the first semi-colon or '}'
            for (; tok; tok = tok->next()) {
                if (tok->str() == "{") {
                    tok = tok->link();
                }
                if (Token::Match(tok, ";|}")) {
                    // We're at the end of the switch block
                    if (tok->str() == "}" && tok->strAt(-1) == ":") // Invalid case
                        syntaxError(switchToken);
                    break;
                }
            }
            if (!tok)
                break;
        } else if (tok->str() == "(") {
            tok = tok->link();
        } else if (tok->str() == "case") {
            syntaxError(tok);
        }
    }

    for (const Token *tok = tokens(); tok; tok = tok->next()) {
        if (!Token::simpleMatch(tok, "for (")) // find for loops
            continue;
        // count number of semicolons
        int semicolons = 0, colons = 0;
        const Token* const startTok = tok;
        tok = tok->next()->link()->previous(); // find ")" of the for-loop
        // walk backwards until we find the beginning (startTok) of the for() again
        for (; tok != startTok; tok = tok->previous()) {
            if (tok->str() == ";") { // do the counting
                semicolons++;
            } else if (tok->str() == ":") {
                colons++;
            } else if (tok->str() == ")") { // skip pairs of ( )
                tok = tok->link();
            }
        }
        // if we have an invalid number of semicolons inside for( ), assume syntax error
        if (semicolons > 2)
            syntaxError(tok);
        if (semicolons == 1 && !(isCPP() && mSettings.standards.cpp >= Standards::CPP20))
            syntaxError(tok);
        if (semicolons == 0 && colons == 0)
            syntaxError(tok);
    }

    // Operators without operands..
    const Token *templateEndToken = nullptr;
    for (const Token *tok = tokens(); tok; tok = tok->next()) {
        if (!templateEndToken) {
            if (tok->str() == "<" && isCPP())
                templateEndToken = tok->findClosingBracket();
        } else {
            if (templateEndToken == tok)
                templateEndToken = nullptr;
            if (Token::Match(tok, "> %cop%"))
                continue;
        }
        // skip C++ attributes [[...]]
        if (isCPP11 && (isCPPAttribute(tok) || isAlignAttribute(tok))) {
            tok = skipCPPOrAlignAttribute(tok);
            continue;
        }
        {
            bool match1 = Token::Match(tok, "%or%|%oror%|==|!=|+|-|/|!|>=|<=|~|^|++|--|::|sizeof");
            bool match2 = Token::Match(tok->next(), "{|if|else|while|do|for|return|switch|break");
            if (isCPP()) {
                match1 = match1 || Token::Match(tok, "throw|decltype|typeof");
                match2 = match2 || Token::Match(tok->next(), "try|catch|namespace");
            }
            if (match1 && !tok->isIncDecOp()) {
                match2 = match2 || Token::Match(tok->next(), "%assign%");
            }
            if (match1 && match2)
                syntaxError(tok);
        }
        if (Token::Match(tok, "%or%|%oror%|~|^|!|%comp%|+|-|/|%")) {
            std::string code;
            if (Token::Match(tok->next(), ")|]|}"))
                code = tok->str() + tok->next()->str();
            if (Token::simpleMatch(tok->next(), "( )"))
                code = tok->str() + "()";
            if (!code.empty()) {
                if (isC() || (tok->str() != ">" && !Token::simpleMatch(tok->previous(), "operator")))
                    syntaxError(tok, code);
            }
        }
        if (Token::Match(tok, "%num%|%bool%|%char%|%str% %num%|%bool%|%char%|%str%") && !Token::Match(tok, "%str% %str%"))
            syntaxError(tok);
        if (Token::Match(tok, "%assign% typename|class %assign%"))
            syntaxError(tok);
        if (Token::Match(tok, "%assign% [;)}]") && (!isCPP() || !Token::simpleMatch(tok->previous(), "operator")))
            syntaxError(tok);
        if (Token::Match(tok, "%cop%|=|,|[ %or%|%oror%|/|%"))
            syntaxError(tok);
        if (Token::Match(tok, "[;([{] %comp%|%oror%|%or%|%|/"))
            syntaxError(tok);
        if (Token::Match(tok, "%cop%|= ]") && !(isCPP() && Token::Match(tok->previous(), "%type%|[|,|%num% &|=|> ]")))
            syntaxError(tok);
        if (Token::Match(tok, "[+-] [;,)]}]") && !(isCPP() && Token::simpleMatch(tok->previous(), "operator")))
            syntaxError(tok);
        if (Token::simpleMatch(tok, ",") &&
            !Token::Match(tok->tokAt(-2), "[ = , &|%name%")) {
            if (Token::Match(tok->previous(), "(|[|{|<|%assign%|%or%|%oror%|==|!=|+|-|/|!|>=|<=|~|^|::|sizeof"))
                syntaxError(tok);
            if (isCPP() && Token::Match(tok->previous(), "throw|decltype|typeof"))
                syntaxError(tok);
            if (Token::Match(tok->next(), ")|]|>|%assign%|%or%|%oror%|==|!=|/|>=|<=|&&"))
                syntaxError(tok);
        }
        if ((!isCPP() || !Token::simpleMatch(tok->previous(), "operator")) && Token::Match(tok, "[,;] ,"))
            syntaxError(tok);
        if (Token::simpleMatch(tok, ".") &&
            !Token::simpleMatch(tok->previous(), ".") &&
            !Token::simpleMatch(tok->next(), ".") &&
            !Token::Match(tok->previous(), "{|, . %name% =|.|[|{") &&
            !Token::Match(tok->previous(), ", . %name%")) {
            if (!Token::Match(tok->previous(), "%name%|)|]|>|}"))
                syntaxError(tok, tok->strAt(-1) + " " + tok->str() + " " + tok->strAt(1));
            if (!Token::Match(tok->next(), "%name%|*|~"))
                syntaxError(tok, tok->strAt(-1) + " " + tok->str() + " " + tok->strAt(1));
        }
        if (Token::Match(tok, "[!|+-/%^~] )|]"))
            syntaxError(tok);
        if (Token::Match(tok, "==|!=|<=|>= %comp%") && tok->strAt(-1) != "operator")
            syntaxError(tok, tok->str() + " " + tok->strAt(1));
        if (Token::simpleMatch(tok, "::") && (!Token::Match(tok->next(), "%name%|*|~") ||
                                              (tok->next()->isKeyword() && !Token::Match(tok->next(), "new|delete|operator"))))
            syntaxError(tok);
        if (Token::Match(tok, "& %comp%|&&|%oror%|&|%or%") && tok->strAt(1) != ">")
            syntaxError(tok);
        if (Token::Match(tok, "^ %op%") && !Token::Match(tok->next(), "[>*+-!~]"))
            syntaxError(tok);
        if (Token::Match(tok, ": [)]=]"))
            syntaxError(tok);
        if (Token::Match(tok, "typedef [,;]"))
            syntaxError(tok);
        if (Token::Match(tok, "! %comp%"))
            syntaxError(tok);
        if (Token::Match(tok, "] %name%") && (!isCPP() || !(tok->tokAt(-1) && Token::simpleMatch(tok->tokAt(-2), "delete ["))))
            syntaxError(tok);

        if (tok->link() && Token::Match(tok, "[([]") && (!tok->tokAt(-1) || !tok->tokAt(-1)->isControlFlowKeyword())) {
            const Token* const end = tok->link();
            for (const Token* inner = tok->next(); inner != end; inner = inner->next()) {
                if (inner->str() == "{")
                    inner = inner->link();
                else if (inner->str() == ";") {
                    if (tok->tokAt(-1) && tok->tokAt(-1)->isUpperCaseName())
                        unknownMacroError(tok->tokAt(-1));
                    else
                        syntaxError(inner);
                }
            }
        }
    }

    // ternary operator without :
    if (const Token *ternaryOp = findUnmatchedTernaryOp(tokens(), nullptr))
        syntaxError(ternaryOp);

    // Code must not start with an arithmetical operand
    if (Token::Match(list.front(), "%cop%"))
        syntaxError(list.front());

    // Code must end with } ; ) NAME
    if (!Token::Match(list.back(), "%name%|;|}|)"))
        syntaxError(list.back());
    if (list.back()->str() == ")" && !Token::Match(list.back()->link()->previous(), "%name%|> ("))
        syntaxError(list.back());
    for (const Token *end = list.back(); end && end->isName(); end = end->previous()) {
        if (Token::Match(end, "void|char|short|int|long|float|double|const|volatile|static|inline|struct|class|enum|union|template|sizeof|case|break|continue|typedef"))
            syntaxError(list.back());
    }
    if ((list.back()->str()==")" || list.back()->str()=="}") && list.back()->previous() && list.back()->previous()->isControlFlowKeyword())
        syntaxError(list.back()->previous());

    // Garbage templates..
    if (isCPP()) {
        for (const Token *tok = tokens(); tok; tok = tok->next()) {
            if (!Token::simpleMatch(tok, "template <"))
                continue;
            if (tok->previous() && !Token::Match(tok->previous(), ":|;|{|}|)|>|\"C++\"")) {
                if (tok->previous()->isUpperCaseName())
                    unknownMacroError(tok->previous());
                else
                    syntaxError(tok);
            }
            const Token * const tok1 = tok;
            tok = tok->next()->findClosingBracket();
            if (!tok)
                syntaxError(tok1);
            if (!Token::Match(tok, ">|>> ::|...| %name%") &&
                !Token::Match(tok, ">|>> [ [ %name%") &&
                !Token::Match(tok, "> >|*"))
                syntaxError(tok->next() ? tok->next() : tok1);
        }
    }

    // Objective C/C++
    for (const Token *tok = tokens(); tok; tok = tok->next()) {
        if (Token::Match(tok, "[;{}] [ %name% %name% ] ;"))
            syntaxError(tok->next());
    }
}


bool Tokenizer::isGarbageExpr(const Token *start, const Token *end, bool allowSemicolon)
{
    for (const Token *tok = start; tok != end; tok = tok->next()) {
        if (tok->isControlFlowKeyword())
            return true;
        if (!allowSemicolon && tok->str() == ";")
            return true;
        if (tok->str() == "{")
            tok = tok->link();
    }
    return false;
}

std::string Tokenizer::simplifyString(const std::string &source)
{
    std::string str = source;

    for (std::string::size_type i = 0; i + 1U < str.size(); ++i) {
        if (str[i] != '\\')
            continue;

        int c = 'a';   // char
        int sz = 0;    // size of stringdata
        if (str[i+1] == 'x') {
            sz = 2;
            while (sz < 4 && std::isxdigit((unsigned char)str[i+sz]))
                sz++;
            if (sz > 2) {
                std::istringstream istr(str.substr(i+2, sz-2));
                istr >> std::hex >> c;
            }
        } else if (MathLib::isOctalDigit(str[i+1])) {
            sz = 2;
            while (sz < 4 && MathLib::isOctalDigit(str[i+sz]))
                sz++;
            std::istringstream istr(str.substr(i+1, sz-1));
            istr >> std::oct >> c;
            str = str.replace(i, sz, std::string(1U, (char)c));
            continue;
        }

        if (sz <= 2)
            i++;
        else if (i+sz < str.size())
            str.replace(i, sz, std::string(1U, (char)c));
        else
            str.replace(i, str.size() - i - 1U, "a");
    }

    return str;
}

void Tokenizer::simplifyFunctionTryCatch()
{
    if (!isCPP())
        return;

    for (Token * tok = list.front(); tok; tok = tok->next()) {
        if (!Token::Match(tok, "try {|:"))
            continue;
        if (!isFunctionHead(tok->previous(), "try"))
            continue;

        Token* tryStartToken = skipInitializerList(tok->next());

        if (!Token::simpleMatch(tryStartToken, "{"))
            syntaxError(tryStartToken, "Invalid function-try-catch block code. Did not find '{' for try body.");

        // find the end of the last catch block
        Token * const tryEndToken = tryStartToken->link();
        Token * endToken = tryEndToken;
        while (Token::simpleMatch(endToken, "} catch (")) {
            endToken = endToken->linkAt(2)->next();
            if (!endToken)
                break;
            if (endToken->str() != "{") {
                endToken = nullptr;
                break;
            }
            endToken = endToken->link();
        }
        if (!endToken || endToken == tryEndToken)
            continue;

        tok->previous()->insertToken("{");
        endToken->insertToken("}");
        Token::createMutualLinks(tok->previous(), endToken->next());
    }
}

static bool isAnonymousEnum(const Token* tok)
{
    if (!Token::Match(tok, "enum {|:"))
        return false;
    if (tok->index() > 2 && Token::Match(tok->tokAt(-3), "using %name% ="))
        return false;
    const Token* end = tok->next();
    if (end->str() == ":") {
        end = end->next();
        while (Token::Match(end, "%name%|::"))
            end = end->next();
    }
    return end && Token::Match(end->link(), "} (| %type%| )| [,;[({=]");
}

void Tokenizer::simplifyStructDecl()
{
    const bool cpp = isCPP();

    // A counter that is used when giving unique names for anonymous structs.
    int count = 0;

    // Add names for anonymous structs
    for (Token *tok = list.front(); tok; tok = tok->next()) {
        if (!tok->isName())
            continue;
        // check for anonymous struct/union
        if (Token::Match(tok, "struct|union {")) {
            if (Token::Match(tok->next()->link(), "} const| *|&| const| %type% ,|;|[|(|{|=")) {
                tok->insertToken("Anonymous" + std::to_string(count++));
            }
        }
        // check for derived anonymous class/struct
        else if (cpp && Token::Match(tok, "class|struct :")) {
            const Token *tok1 = Token::findsimplematch(tok, "{");
            if (tok1 && Token::Match(tok1->link(), "} const| *|&| const| %type% ,|;|[|(|{")) {
                tok->insertToken("Anonymous" + std::to_string(count++));
            }
        }
        // check for anonymous enum
        else if (isAnonymousEnum(tok)) {
            Token *start = tok->strAt(1) == ":" ? tok->linkAt(3) : tok->linkAt(1);
            if (start && Token::Match(start->next(), "( %type% )")) {
                start->next()->link()->deleteThis();
                start->next()->deleteThis();
            }
            tok->insertToken("Anonymous" + std::to_string(count++));
        }
    }

    // "{" token for current scope
    std::stack<const Token*> scopeStart;
    const Token* functionEnd = nullptr;

    for (Token *tok = list.front(); tok; tok = tok->next()) {

        // check for start of scope and determine if it is in a function
        if (tok->str() == "{") {
            scopeStart.push(tok);
            if (!functionEnd && Token::Match(tok->previous(), "const|)"))
                functionEnd = tok->link();
        }

        // end of scope
        else if (tok->str() == "}") {
            if (!scopeStart.empty())
                scopeStart.pop();
            if (tok == functionEnd)
                functionEnd = nullptr;
        }

        // check for named struct/union
        else if (Token::Match(tok, "class|struct|union|enum %type% :|{")) {
            Token *start = tok;
            while (Token::Match(start->previous(), "%type%"))
                start = start->previous();
            const Token * const type = tok->next();
            Token *next = tok->tokAt(2);

            while (next && !Token::Match(next, "[{;]"))
                next = next->next();
            if (!next || next->str() == ";")
                continue;
            Token* after = next->link();
            if (!after)
                break; // see #4869 segmentation fault in Tokenizer::simplifyStructDecl (invalid code)

            // check for named type
            if (Token::Match(after->next(), "const|static|volatile| *|&| const| (| %type% )| ,|;|[|=|(|{")) {
                after->insertToken(";");
                after = after->next();
                while (!Token::Match(start, "struct|class|union|enum")) {
                    after->insertToken(start->str());
                    after = after->next();
                    start->deleteThis();
                }
                tok = start;
                if (!after)
                    break; // see #4869 segmentation fault in Tokenizer::simplifyStructDecl (invalid code)
                after->insertToken(type->str());
                if (start->str() != "class") {
                    after->insertToken(start->str());
                    after = after->next();
                }

                after = after->tokAt(2);

                if (Token::Match(after, "( %type% )")) {
                    after->link()->deleteThis();
                    after->deleteThis();
                }

                // check for initialization
                if (Token::Match(after, "%any% (|{")) {
                    after->insertToken("=");
                    after = after->next();
                    const bool isEnum = start->str() == "enum";
                    if (!isEnum && cpp) {
                        after->insertToken(type->str());
                        after = after->next();
                    }

                    if (isEnum) {
                        if (Token::Match(after->next(), "{ !!}")) {
                            after->next()->str("(");
                            after->linkAt(1)->str(")");
                        }
                    }
                }
            }
        }

        // check for anonymous struct/union
        else {
            // unnamed anonymous struct/union so possibly remove it
            bool done = false;
            while (!done && Token::Match(tok, "struct|union {") && Token::simpleMatch(tok->linkAt(1), "} ;")) {
                done = true;

                // is this a class/struct/union scope?
                bool isClassStructUnionScope = false;
                if (!scopeStart.empty()) {
                    for (const Token* tok2 = scopeStart.top()->previous(); tok2 && !Token::Match(tok2, "[;{}]"); tok2 = tok2->previous()) {
                        if (Token::Match(tok2, "class|struct|union")) {
                            isClassStructUnionScope = true;
                            break;
                        }
                    }
                }

                // remove unnamed anonymous struct/union
                // * not in class/struct/union scopes
                if (Token::simpleMatch(tok->linkAt(1), "} ;") && !isClassStructUnionScope && tok->str() != "union") {
                    tok->linkAt(1)->previous()->deleteNext(2);
                    tok->deleteNext();
                    tok->deleteThis();
                    done = false;
                }
            }
        }
    }
}

void Tokenizer::simplifyCallingConvention()
{
    const bool windows = mSettings.platform.isWindows();

    for (Token *tok = list.front(); tok; tok = tok->next()) {
        while (Token::Match(tok, "__cdecl|__stdcall|__fastcall|__thiscall|__clrcall|__syscall|__pascal|__fortran|__far|__near") || (windows && Token::Match(tok, "WINAPI|APIENTRY|CALLBACK"))) {
            tok->deleteThis();
        }
    }
}

static bool isAttribute(const Token* tok, bool gcc) {
    return gcc ? Token::Match(tok, "__attribute__|__attribute (") : Token::Match(tok, "__declspec|_declspec (");
}

static Token* getTokenAfterAttributes(Token* tok, bool gccattr) {
    Token* after = tok;
    while (isAttribute(after, gccattr))
        after = after->linkAt(1)->next();
    return after;
}

Token* Tokenizer::getAttributeFuncTok(Token* tok, bool gccattr) const {
    if (!Token::Match(tok, "%name% ("))
        return nullptr;
    Token* const after = getTokenAfterAttributes(tok, gccattr);
    if (!after)
        syntaxError(tok);

    if (Token::Match(after, "%name%|*|&|(")) {
        Token *ftok = after;
        while (Token::Match(ftok, "%name%|::|<|*|& !!(")) {
            if (ftok->str() == "<") {
                ftok = ftok->findClosingBracket();
                if (!ftok)
                    break;
            }
            ftok = ftok->next();
        }
        if (Token::simpleMatch(ftok, "( *"))
            ftok = ftok->tokAt(2);
        if (Token::Match(ftok, "%name% (|)"))
            return ftok;
    } else if (Token::Match(after, "[;{=:]")) {
        Token *prev = tok->previous();
        while (Token::Match(prev, "%name%"))
            prev = prev->previous();
        if (Token::simpleMatch(prev, ")")) {
            if (Token::Match(prev->link()->previous(), "%name% ("))
                return prev->link()->previous();
            if (Token::Match(prev->link()->tokAt(-2), "%name% ) ("))
                return prev->link()->tokAt(-2);
        }
        if (Token::simpleMatch(prev, ")") && Token::Match(prev->link()->tokAt(-2), "operator %op% (") && isCPP())
            return prev->link()->tokAt(-2);
        if ((!prev || Token::Match(prev, "[;{}*]")) && Token::Match(tok->previous(), "%name%"))
            return tok->previous();
    }
    return nullptr;
}

void Tokenizer::simplifyDeclspec()
{
    for (Token *tok = list.front(); tok; tok = tok->next()) {
        while (isAttribute(tok, false)) {
            if (Token::Match(tok->tokAt(2), "noreturn|nothrow|dllexport")) {
                Token *functok = getAttributeFuncTok(tok, false);
                if (functok) {
                    if (tok->strAt(2) == "noreturn")
                        functok->isAttributeNoreturn(true);
                    else if (tok->strAt(2) == "nothrow")
                        functok->isAttributeNothrow(true);
                    else
                        functok->isAttributeExport(true);
                }
            } else if (tok->strAt(2) == "property")
                tok->next()->link()->insertToken("__property");

            Token::eraseTokens(tok, tok->next()->link()->next());
            tok->deleteThis();
        }
    }
}

void Tokenizer::simplifyAttribute()
{
    for (Token *tok = list.front(); tok; tok = tok->next()) {
        if (!tok->isKeyword() && Token::Match(tok, "%type% (") && !mSettings.library.isNotLibraryFunction(tok)) {
            if (mSettings.library.isFunctionConst(tok->str(), true))
                tok->isAttributePure(true);
            if (mSettings.library.isFunctionConst(tok->str(), false))
                tok->isAttributeConst(true);
        }
        while (isAttribute(tok, true)) {
            Token *functok = getAttributeFuncTok(tok, true);

            for (Token *attr = tok->tokAt(2); attr->str() != ")"; attr = attr->next()) {
                if (Token::Match(attr, "%name% ("))
                    attr = attr->linkAt(1);

                if (Token::Match(attr, "[(,] constructor|__constructor__ [,()]")) {
                    if (!functok)
                        syntaxError(tok);
                    functok->isAttributeConstructor(true);
                }

                else if (Token::Match(attr, "[(,] destructor|__destructor__ [,()]")) {
                    if (!functok)
                        syntaxError(tok);
                    functok->isAttributeDestructor(true);
                }

                else if (Token::Match(attr, "[(,] unused|__unused__|used|__used__ [,)]")) {
                    Token *vartok = nullptr;
                    Token *after = getTokenAfterAttributes(tok, true);

                    // check if after variable name
                    if (Token::Match(after, ";|=")) {
                        Token *prev = tok->previous();
                        while (Token::simpleMatch(prev, "]"))
                            prev = prev->link()->previous();
                        if (Token::Match(prev, "%type%"))
                            vartok = prev;
                    }

                    // check if before variable name
                    else if (Token::Match(after, "%type%"))
                        vartok = after;

                    if (vartok) {
                        const std::string &attribute(attr->next()->str());
                        if (attribute.find("unused") != std::string::npos)
                            vartok->isAttributeUnused(true);
                        else
                            vartok->isAttributeUsed(true);
                    }
                }

                else if (Token::Match(attr, "[(,] pure|__pure__|const|__const__|noreturn|__noreturn__|nothrow|__nothrow__|warn_unused_result [,)]")) {
                    if (!functok)
                        syntaxError(tok);

                    const std::string &attribute(attr->next()->str());
                    if (attribute.find("pure") != std::string::npos)
                        functok->isAttributePure(true);
                    else if (attribute.find("const") != std::string::npos)
                        functok->isAttributeConst(true);
                    else if (attribute.find("noreturn") != std::string::npos)
                        functok->isAttributeNoreturn(true);
                    else if (attribute.find("nothrow") != std::string::npos)
                        functok->isAttributeNothrow(true);
                    else if (attribute.find("warn_unused_result") != std::string::npos)
                        functok->isAttributeNodiscard(true);
                }

                else if (Token::Match(attr, "[(,] packed [,)]") && Token::simpleMatch(tok->previous(), "}"))
                    tok->previous()->isAttributePacked(true);

                else if (functok && Token::simpleMatch(attr, "( __visibility__ ( \"default\" ) )"))
                    functok->isAttributeExport(true);
            }

            Token::eraseTokens(tok, tok->linkAt(1)->next());
            tok->deleteThis();
        }
    }
}

void Tokenizer::simplifyCppcheckAttribute()
{
    for (Token *tok = list.front(); tok; tok = tok->next()) {
        if (tok->str() != "(")
            continue;
        if (!tok->previous())
            continue;
        const std::string &attr = tok->previous()->str();
        if (!startsWith(attr, "__cppcheck_"))
            continue;
        if (attr.compare(attr.size()-2, 2, "__") != 0) // TODO: ends_with("__")
            continue;

        Token *vartok = tok->link();
        while (Token::Match(vartok->next(), "%name%|*|&|::")) {
            vartok = vartok->next();
            if (Token::Match(vartok, "%name% (") && startsWith(vartok->str(),"__cppcheck_"))
                vartok = vartok->linkAt(1);
        }

        if (vartok->isName()) {
            if (Token::Match(tok->previous(), "__cppcheck_low__ ( %num% )"))
                vartok->setCppcheckAttribute(TokenImpl::CppcheckAttributes::Type::LOW,
                                             MathLib::toBigNumber(tok->next()->str()));
            else if (Token::Match(tok->previous(), "__cppcheck_high__ ( %num% )"))
                vartok->setCppcheckAttribute(TokenImpl::CppcheckAttributes::Type::HIGH,
                                             MathLib::toBigNumber(tok->next()->str()));
        }

        // Delete cppcheck attribute..
        if (tok->tokAt(-2)) {
            tok = tok->tokAt(-2);
            Token::eraseTokens(tok, tok->linkAt(2)->next());
        } else {
            tok = tok->previous();
            Token::eraseTokens(tok, tok->linkAt(1)->next());
            tok->str(";");
        }
    }
}

void Tokenizer::simplifyCPPAttribute()
{
<<<<<<< HEAD
    if ((isCPP() && mSettings.standards.cpp < Standards::CPP11) || (isC() && mSettings.standards.c < Standards::C23))
=======
    if (!isCPP())
>>>>>>> 80833e1a
        return;

    for (Token *tok = list.front(); tok;) {
        if (!isCPPAttribute(tok) && !isAlignAttribute(tok)) {
            tok = tok->next();
            continue;
        }
        if (isCPPAttribute(tok)) {
            if (Token::findsimplematch(tok->tokAt(2), "noreturn", tok->link())) {
                Token * head = skipCPPOrAlignAttribute(tok)->next();
                while (isCPPAttribute(head) || isAlignAttribute(head))
                    head = skipCPPOrAlignAttribute(head)->next();
                while (Token::Match(head, "%name%|::|*|&|<|>|,")) // skip return type
                    head = head->next();
                if (head && head->str() == "(" && isFunctionHead(head, "{|;")) {
                    head->previous()->isAttributeNoreturn(true);
                }
            } else if (Token::findsimplematch(tok->tokAt(2), "nodiscard", tok->link())) {
                Token * head = skipCPPOrAlignAttribute(tok)->next();
                while (isCPPAttribute(head) || isAlignAttribute(head))
                    head = skipCPPOrAlignAttribute(head)->next();
                while (Token::Match(head, "%name%|::|*|&|<|>|,"))
                    head = head->next();
                if (head && head->str() == "(" && isFunctionHead(head, "{|;")) {
                    head->previous()->isAttributeNodiscard(true);
                }
            } else if (Token::findsimplematch(tok->tokAt(2), "maybe_unused", tok->link())) {
                Token* head = skipCPPOrAlignAttribute(tok)->next();
                while (isCPPAttribute(head) || isAlignAttribute(head))
                    head = skipCPPOrAlignAttribute(head)->next();
                head->isAttributeMaybeUnused(true);
            } else if (Token::Match(tok->previous(), ") [ [ expects|ensures|assert default|audit|axiom| : %name% <|<=|>|>= %num% ] ]")) {
                const Token *vartok = tok->tokAt(4);
                if (vartok->str() == ":")
                    vartok = vartok->next();
                Token *argtok = tok->tokAt(-2);
                while (argtok && argtok->str() != "(") {
                    if (argtok->str() == vartok->str())
                        break;
                    if (argtok->str() == ")")
                        argtok = argtok->link();
                    argtok = argtok->previous();
                }
                if (argtok && argtok->str() == vartok->str()) {
                    if (vartok->next()->str() == ">=")
                        argtok->setCppcheckAttribute(TokenImpl::CppcheckAttributes::Type::LOW,
                                                     MathLib::toBigNumber(vartok->strAt(2)));
                    else if (vartok->next()->str() == ">")
                        argtok->setCppcheckAttribute(TokenImpl::CppcheckAttributes::Type::LOW,
                                                     MathLib::toBigNumber(vartok->strAt(2)) + 1);
                    else if (vartok->next()->str() == "<=")
                        argtok->setCppcheckAttribute(TokenImpl::CppcheckAttributes::Type::HIGH,
                                                     MathLib::toBigNumber(vartok->strAt(2)));
                    else if (vartok->next()->str() == "<")
                        argtok->setCppcheckAttribute(TokenImpl::CppcheckAttributes::Type::HIGH,
                                                     MathLib::toBigNumber(vartok->strAt(2)) - 1);
                }
            }
        } else {
            if (Token::simpleMatch(tok, "alignas (")) {
                // alignment requirements could be checked here
            }
        }
        Token::eraseTokens(tok, skipCPPOrAlignAttribute(tok)->next());
        tok->deleteThis();
    }
}

void Tokenizer::simplifySpaceshipOperator()
{
    if (isCPP() && mSettings.standards.cpp >= Standards::CPP20) {
        for (Token *tok = list.front(); tok && tok->next(); tok = tok->next()) {
            if (Token::simpleMatch(tok, "<= >")) {
                tok->str("<=>");
                tok->deleteNext();
            }
        }
    }
}

static const std::unordered_set<std::string> keywords = {
    "inline"
    , "_inline"
    , "__inline"
    , "__forceinline"
    , "register"
    , "__restrict"
    , "__restrict__"
    , "__thread"
};
// Remove "inline", "register", "restrict", "override", "static" and "constexpr"
// "restrict" keyword
//   - New to 1999 ANSI/ISO C standard
//   - Not in C++ standard yet
void Tokenizer::simplifyKeyword()
{
    // FIXME: There is a risk that "keywords" are removed by mistake. This
    // code should be fixed so it doesn't remove variables etc. Nonstandard
    // keywords should be defined with a library instead. For instance the
    // linux kernel code at least uses "_inline" as struct member name at some
    // places.

    const bool c99 = isC() && mSettings.standards.c >= Standards::C99;
    const bool cpp11 = isCPP() && mSettings.standards.cpp >= Standards::CPP11;
    const bool cpp20 = isCPP() && mSettings.standards.cpp >= Standards::CPP20;

    for (Token *tok = list.front(); tok; tok = tok->next()) {
        if (keywords.find(tok->str()) != keywords.end()) {
            // Don't remove struct members
            if (!Token::simpleMatch(tok->previous(), ".")) {
                const bool isinline = (tok->str().find("inline") != std::string::npos);
                const bool isrestrict = (tok->str().find("restrict") != std::string::npos);
                if (isinline || isrestrict) {
                    for (Token *temp = tok->next(); Token::Match(temp, "%name%"); temp = temp->next()) {
                        if (isinline)
                            temp->isInline(true);
                        if (isrestrict)
                            temp->isRestrict(true);
                    }
                }
                tok->deleteThis(); // Simplify..
            }
        }

        if (isC() || mSettings.standards.cpp == Standards::CPP03) {
            if (tok->str() == "auto")
                tok->deleteThis();
        }

        // simplify static keyword:
        // void foo( int [ static 5 ] ); ==> void foo( int [ 5 ] );
        if (Token::Match(tok, "[ static %num%"))
            tok->deleteNext();

        if (c99) {
            auto getTypeTokens = [tok]() {
                std::vector<Token*> ret;
                for (Token *temp = tok; Token::Match(temp, "%name%"); temp = temp->previous()) {
                    if (!temp->isKeyword())
                        ret.emplace_back(temp);
                }
                for (Token *temp = tok->next(); Token::Match(temp, "%name%"); temp = temp->next()) {
                    if (!temp->isKeyword())
                        ret.emplace_back(temp);
                }
                return ret;
            };

            if (tok->str() == "restrict") {
                for (Token* temp: getTypeTokens())
                    temp->isRestrict(true);
                tok->deleteThis();
            }

            if (mSettings.standards.c >= Standards::C11) {
                while (tok->str() == "_Atomic") {
                    for (Token* temp: getTypeTokens())
                        temp->isAtomic(true);
                    tok->deleteThis();
                }
            }
        }

        else if (cpp11) {
            if (cpp20 && tok->str() == "consteval") {
                tok->originalName(tok->str());
                tok->str("constexpr");
            } else if (cpp20 && tok->str() == "constinit") {
                tok->deleteThis();
            }

            // final:
            // 1) struct name final { };   <- struct is final
            if (Token::Match(tok->previous(), "struct|class|union %type%")) {
                Token* finalTok = tok->next();
                if (tok->isUpperCaseName() && Token::Match(finalTok, "%type%") && finalTok->str() != "final") {
                    tok = finalTok;
                    finalTok = finalTok->next();
                }
                if (Token::simpleMatch(finalTok, "<")) { // specialization
                    finalTok = finalTok->findClosingBracket();
                    if (finalTok)
                        finalTok = finalTok->next();
                }
                if (Token::Match(finalTok, "final [:{]")) {
                    finalTok->deleteThis();
                    tok->previous()->isFinalType(true);
                }
            }

            // noexcept -> noexcept(true)
            // 2) void f() noexcept; -> void f() noexcept(true);
            else if (Token::Match(tok, ") const|override|final| noexcept :|{|;|,|const|override|final")) {
                // Insertion is done in inverse order
                // The brackets are linked together accordingly afterwards
                Token* tokNoExcept = tok->next();
                while (tokNoExcept->str() != "noexcept")
                    tokNoExcept = tokNoExcept->next();
                tokNoExcept->insertToken(")");
                Token * braceEnd = tokNoExcept->next();
                tokNoExcept->insertToken("true");
                tokNoExcept->insertToken("(");
                Token * braceStart = tokNoExcept->next();
                tok = tok->tokAt(3);
                Token::createMutualLinks(braceStart, braceEnd);
            }

            // 3) thread_local -> static
            //    on single thread thread_local has the effect of static
            else if (tok->str() == "thread_local") {
                tok->originalName(tok->str());
                tok->str("static");
            }
        }
    }
}

static Token* setTokenDebug(Token* start, TokenDebug td)
{
    if (!start->link())
        return nullptr;
    Token* end = start->link();
    start->deleteThis();
    for (Token* tok = start; tok != end; tok = tok->next()) {
        tok->setTokenDebug(td);
    }
    end->deleteThis();
    return end;
}

void Tokenizer::simplifyDebug()
{
    if (!mSettings.debugnormal && !mSettings.debugwarnings)
        return;
    static const std::unordered_map<std::string, TokenDebug> m = {{"debug_valueflow", TokenDebug::ValueFlow},
        {"debug_valuetype", TokenDebug::ValueType}};
    for (Token* tok = list.front(); tok; tok = tok->next()) {
        if (!Token::Match(tok, "%name% ("))
            continue;
        auto it = m.find(tok->str());
        if (it != m.end()) {
            tok->deleteThis();
            tok = setTokenDebug(tok, it->second);
        }
    }
}

void Tokenizer::simplifyAssignmentBlock()
{
    for (Token *tok = list.front(); tok; tok = tok->next()) {
        if (Token::Match(tok, "[;{}] %name% = ( {")) {
            const std::string &varname = tok->next()->str();

            // goto the "} )"
            int indentlevel = 0;
            Token *tok2 = tok;
            while (nullptr != (tok2 = tok2->next())) {
                if (Token::Match(tok2, "(|{"))
                    ++indentlevel;
                else if (Token::Match(tok2, ")|}")) {
                    if (indentlevel <= 2)
                        break;
                    --indentlevel;
                } else if (indentlevel == 2 && tok2->str() == varname && Token::Match(tok2->previous(), "%type%|*"))
                    // declaring variable in inner scope with same name as lhs variable
                    break;
            }
            if (indentlevel == 2 && Token::simpleMatch(tok2, "} )")) {
                tok2 = tok2->tokAt(-3);
                if (Token::Match(tok2, "[;{}] %num%|%name% ;")) {
                    tok2->insertToken("=");
                    tok2->insertToken(tok->next()->str());
                    tok2->next()->varId(tok->next()->varId());
                    tok->deleteNext(3);
                    tok2->tokAt(5)->deleteNext();
                }
            }
        }
    }
}

// Remove __asm..
void Tokenizer::simplifyAsm()
{
    std::string instruction;
    for (Token *tok = list.front(); tok; tok = tok->next()) {
        if (Token::Match(tok, "__asm|_asm|asm {") &&
            tok->next()->link()->next()) {
            instruction = tok->tokAt(2)->stringifyList(tok->next()->link());
            Token::eraseTokens(tok, tok->next()->link()->next());
        }

        else if (Token::Match(tok, "asm|__asm|__asm__ volatile|__volatile|__volatile__| (")) {
            // Goto "("
            Token *partok = tok->next();
            if (partok->str() != "(")
                partok = partok->next();
            instruction = partok->next()->stringifyList(partok->link());
            Token::eraseTokens(tok, partok->link()->next());
        }

        else if (Token::Match(tok, "_asm|__asm")) {
            Token *endasm = tok->next();
            const Token *firstSemiColon = nullptr;
            int comment = 0;
            while (Token::Match(endasm, "%num%|%name%|,|:|;") || (endasm && endasm->linenr() == comment)) {
                if (Token::Match(endasm, "_asm|__asm|__endasm"))
                    break;
                if (endasm->str() == ";") {
                    comment = endasm->linenr();
                    if (!firstSemiColon)
                        firstSemiColon = endasm;
                }
                endasm = endasm->next();
            }
            if (Token::simpleMatch(endasm, "__endasm")) {
                instruction = tok->next()->stringifyList(endasm);
                Token::eraseTokens(tok, endasm->next());
                if (!Token::simpleMatch(tok->next(), ";"))
                    tok->insertToken(";");
            } else if (firstSemiColon) {
                instruction = tok->next()->stringifyList(firstSemiColon);
                Token::eraseTokens(tok, firstSemiColon);
            } else if (!endasm) {
                instruction = tok->next()->stringifyList(endasm);
                Token::eraseTokens(tok, endasm);
                tok->insertToken(";");
            } else
                continue;
        }

        else
            continue;

        if (Token::Match(tok->previous(), ") %name% %name% (")) {
            tok->deleteThis();
            continue;
        }

        // insert "asm ( "instruction" )"
        tok->str("asm");
        if (tok->strAt(1) != ";" && tok->strAt(1) != "{")
            tok->insertToken(";");
        tok->insertToken(")");
        tok->insertToken("\"" + instruction + "\"");
        tok->insertToken("(");

        tok = tok->next();
        Token::createMutualLinks(tok, tok->tokAt(2));

        //move the new tokens in the same line as ";" if available
        tok = tok->tokAt(2);
        if (tok->next() && tok->next()->str() == ";" &&
            tok->next()->linenr() != tok->linenr()) {
            const int endposition = tok->next()->linenr();
            tok = tok->tokAt(-3);
            for (int i = 0; i < 4; ++i) {
                tok = tok->next();
                tok->linenr(endposition);
            }
        }
    }
}

void Tokenizer::simplifyAsm2()
{
    // Block declarations: ^{}
    // A C extension used to create lambda like closures.

    // Put ^{} statements in asm()
    for (Token *tok = list.front(); tok; tok = tok->next()) {
        if (tok->str() != "^")
            continue;

        if (Token::simpleMatch(tok, "^ {") || (Token::simpleMatch(tok->linkAt(1), ") {") && tok->strAt(-1) != "operator")) {
            Token * start = tok;
            while (start && !Token::Match(start, "[,(;{}=]")) {
                if (start->link() && Token::Match(start, ")|]|>"))
                    start = start->link();
                start = start->previous();
            }

            const Token *last = tok->next()->link();
            if (Token::simpleMatch(last, ") {"))
                last = last->linkAt(1);
            last = last->next();
            while (last && !Token::Match(last, "%cop%|,|;|{|}|)")) {
                if (Token::Match(last, "(|["))
                    last = last->link();
                last = last->next();
            }

            if (start && last) {
                std::string asmcode;
                while (start->next() != last) {
                    asmcode += start->next()->str();
                    start->deleteNext();
                }
                if (last->str() == "}")
                    start->insertToken(";");
                start->insertToken(")");
                start->insertToken("\"" + asmcode + "\"");
                start->insertToken("(");
                start->insertToken("asm");
                start->tokAt(2)->link(start->tokAt(4));
                start->tokAt(4)->link(start->tokAt(2));
                tok = start->tokAt(4);
            }
        }
    }
}

void Tokenizer::simplifyAt()
{
    std::set<std::string> var;

    for (Token *tok = list.front(); tok; tok = tok->next()) {
        if (Token::Match(tok, "%name%|] @ %num%|%name%|%str%|(")) {
            const Token *end = tok->tokAt(2);
            if (end->isLiteral())
                end = end->next();
            else if (end->str() == "(") {
                int par = 0;
                while ((end = end->next()) != nullptr) {
                    if (end->str() == "(")
                        par++;
                    else if (end->str() == ")") {
                        if (--par < 0)
                            break;
                    }
                }
                end = end ? end->next() : nullptr;
            } else if (var.find(end->str()) != var.end())
                end = end->next();
            else
                continue;

            if (Token::Match(end, ": %num% ;"))
                end = end->tokAt(2);

            if (Token::Match(end, "[;=]")) {
                if (tok->isName())
                    var.insert(tok->str());
                tok->isAtAddress(true);
                Token::eraseTokens(tok, end);
            }
        }

        // keywords in compiler from cosmic software for STM8
        // TODO: Should use platform configuration.
        if (Token::Match(tok, "@ builtin|eeprom|far|inline|interrupt|near|noprd|nostack|nosvf|packed|stack|svlreg|tiny|vector")) {
            tok->str(tok->next()->str() + "@");
            tok->deleteNext();
        }
    }
}

// Simplify bitfields
void Tokenizer::simplifyBitfields()
{
    bool goback = false;
    for (Token *tok = list.front(); tok; tok = tok->next()) {
        if (goback) {
            goback = false;
            tok = tok->previous();
        }
        Token *last = nullptr;

        if (Token::simpleMatch(tok, "for ("))
            tok = tok->linkAt(1);

        if (!Token::Match(tok, ";|{|}|public:|protected:|private:"))
            continue;

        bool isEnum = false;
        if (tok->str() == "}") {
            const Token *type = tok->link()->previous();
            while (type && type->isName()) {
                if (type->str() == "enum") {
                    isEnum = true;
                    break;
                }
                type = type->previous();
            }
        }

        if (Token::Match(tok->next(), "const| %type% %name% :") &&
            !Token::Match(tok->next(), "case|public|protected|private|class|struct") &&
            !Token::simpleMatch(tok->tokAt(2), "default :")) {
            Token *tok1 = (tok->next()->str() == "const") ? tok->tokAt(3) : tok->tokAt(2);
            if (Token::Match(tok1, "%name% : %num% [;=]"))
                tok1->setBits(MathLib::toBigNumber(tok1->strAt(2)));
            if (tok1 && tok1->tokAt(2) &&
                (Token::Match(tok1->tokAt(2), "%bool%|%num%") ||
                 !Token::Match(tok1->tokAt(2), "public|protected|private| %type% ::|<|,|{|;"))) {
                while (tok1->next() && !Token::Match(tok1->next(), "[;,)]{}=]")) {
                    if (Token::Match(tok1->next(), "[([]"))
                        Token::eraseTokens(tok1, tok1->next()->link());
                    tok1->deleteNext();
                }

                last = tok1->next();
            }
        } else if (isEnum && Token::Match(tok, "} %name%| : %num% ;")) {
            if (tok->next()->str() == ":") {
                tok->deleteNext(2);
                tok->insertToken("Anonymous");
            } else {
                tok->next()->deleteNext(2);
            }
        } else if (Token::Match(tok->next(), "const| %type% : %num%|%bool% ;") &&
                   tok->next()->str() != "default") {
            const int offset = (tok->next()->str() == "const") ? 1 : 0;
            if (!Token::Match(tok->tokAt(3 + offset), "[{};()]")) {
                tok->deleteNext(4 + offset);
                goback = true;
            }
        }

        if (last && last->str() == ",") {
            Token * tok1 = last;
            tok1->str(";");

            const Token *const tok2 = tok->next();
            tok1->insertToken(tok2->str());
            tok1 = tok1->next();
            tok1->isSigned(tok2->isSigned());
            tok1->isUnsigned(tok2->isUnsigned());
            tok1->isLong(tok2->isLong());
        }
    }
}

static bool isStdContainerOrIterator(const Token* tok, const Settings& settings)
{
    const Library::Container* ctr = settings.library.detectContainerOrIterator(tok, nullptr, /*withoutStd*/ true);
    return ctr && startsWith(ctr->startPattern, "std ::");
}

static bool isStdSmartPointer(const Token* tok, const Settings& settings)
{
    const Library::SmartPointer* ptr = settings.library.detectSmartPointer(tok, /*withoutStd*/ true);
    return ptr && startsWith(ptr->name, "std::");
}

// Add std:: in front of std classes, when using namespace std; was given
void Tokenizer::simplifyNamespaceStd()
{
    if (!isCPP())
        return;

    std::set<std::string> userFunctions;

    for (Token* tok = Token::findsimplematch(list.front(), "using namespace std ;"); tok; tok = tok->next()) {
        bool insert = false;
        if (Token::Match(tok, "enum class|struct| %name%| :|{")) { // Don't replace within enum definitions
            skipEnumBody(tok);
        }
        if (!tok->isName() || tok->isKeyword() || tok->isStandardType() || tok->varId())
            continue;
        if (Token::Match(tok->previous(), ".|::|namespace"))
            continue;
        if (Token::simpleMatch(tok->next(), "(")) {
            if (isFunctionHead(tok->next(), "{"))
                userFunctions.insert(tok->str());
            else if (isFunctionHead(tok->next(), ";")) {
                const Token *start = tok;
                while (Token::Match(start->previous(), "%type%|*|&"))
                    start = start->previous();
                if (start != tok && start->isName() && !start->isKeyword() && (!start->previous() || Token::Match(start->previous(), "[;{}]")))
                    userFunctions.insert(tok->str());
            }
            if (userFunctions.find(tok->str()) == userFunctions.end() && mSettings.library.matchArguments(tok, "std::" + tok->str()))
                insert = true;
        } else if (Token::simpleMatch(tok->next(), "<") &&
                   (isStdContainerOrIterator(tok, mSettings) || isStdSmartPointer(tok, mSettings)))
            insert = true;
        else if (mSettings.library.hasAnyTypeCheck("std::" + tok->str()) ||
                 mSettings.library.podtype("std::" + tok->str()) ||
                 isStdContainerOrIterator(tok, mSettings))
            insert = true;

        if (insert) {
            tok->previous()->insertToken("std");
            tok->previous()->linenr(tok->linenr()); // For stylistic reasons we put the std:: in the same line as the following token
            tok->previous()->fileIndex(tok->fileIndex());
            tok->previous()->insertToken("::");
        }
    }

    for (Token* tok = list.front(); tok; tok = tok->next()) {
        if (Token::simpleMatch(tok, "using namespace std ;")) {
            Token::eraseTokens(tok, tok->tokAt(4));
            tok->deleteThis();
        }
    }
}


void Tokenizer::simplifyMicrosoftMemoryFunctions()
{
    // skip if not Windows
    if (!mSettings.platform.isWindows())
        return;

    for (Token *tok = list.front(); tok; tok = tok->next()) {
        if (tok->strAt(1) != "(")
            continue;

        if (Token::Match(tok, "CopyMemory|RtlCopyMemory|RtlCopyBytes")) {
            tok->str("memcpy");
        } else if (Token::Match(tok, "MoveMemory|RtlMoveMemory")) {
            tok->str("memmove");
        } else if (Token::Match(tok, "FillMemory|RtlFillMemory|RtlFillBytes")) {
            // FillMemory(dst, len, val) -> memset(dst, val, len)
            tok->str("memset");

            Token *tok1 = tok->tokAt(2);
            if (tok1)
                tok1 = tok1->nextArgument(); // Second argument
            if (tok1) {
                Token *tok2 = tok1->nextArgument(); // Third argument

                if (tok2)
                    Token::move(tok1->previous(), tok2->tokAt(-2), tok->next()->link()->previous()); // Swap third with second argument
            }
        } else if (Token::Match(tok, "ZeroMemory|RtlZeroMemory|RtlZeroBytes|RtlSecureZeroMemory")) {
            // ZeroMemory(dst, len) -> memset(dst, 0, len)
            tok->str("memset");

            Token *tok1 = tok->tokAt(2);
            if (tok1)
                tok1 = tok1->nextArgument(); // Second argument

            if (tok1) {
                tok1 = tok1->previous();
                tok1->insertToken("0");
                tok1 = tok1->next();
                tok1->insertToken(",");
            }
        } else if (Token::simpleMatch(tok, "RtlCompareMemory")) {
            // RtlCompareMemory(src1, src2, len) -> memcmp(src1, src2, len)
            tok->str("memcmp");
            // For the record, when memcmp returns 0, both strings are equal.
            // When RtlCompareMemory returns len, both strings are equal.
            // It might be needed to improve this replacement by something
            // like ((len - memcmp(src1, src2, len)) % (len + 1)) to
            // respect execution path (if required)
        }
    }
}

namespace {
    struct triplet {
        triplet(const char* m, const char* u) :  mbcs(m), unicode(u) {}
        std::string mbcs, unicode;
    };

    const std::map<std::string, triplet> apis = {
        std::make_pair("_topen", triplet("open", "_wopen")),
        std::make_pair("_tsopen_s", triplet("_sopen_s", "_wsopen_s")),
        std::make_pair("_tfopen", triplet("fopen", "_wfopen")),
        std::make_pair("_tfopen_s", triplet("fopen_s", "_wfopen_s")),
        std::make_pair("_tfreopen", triplet("freopen", "_wfreopen")),
        std::make_pair("_tfreopen_s", triplet("freopen_s", "_wfreopen_s")),
        std::make_pair("_tcscat", triplet("strcat", "wcscat")),
        std::make_pair("_tcschr", triplet("strchr", "wcschr")),
        std::make_pair("_tcscmp", triplet("strcmp", "wcscmp")),
        std::make_pair("_tcsdup", triplet("strdup", "wcsdup")),
        std::make_pair("_tcscpy", triplet("strcpy", "wcscpy")),
        std::make_pair("_tcslen", triplet("strlen", "wcslen")),
        std::make_pair("_tcsncat", triplet("strncat", "wcsncat")),
        std::make_pair("_tcsncpy", triplet("strncpy", "wcsncpy")),
        std::make_pair("_tcsnlen", triplet("strnlen", "wcsnlen")),
        std::make_pair("_tcsrchr", triplet("strrchr", "wcsrchr")),
        std::make_pair("_tcsstr", triplet("strstr", "wcsstr")),
        std::make_pair("_tcstok", triplet("strtok", "wcstok")),
        std::make_pair("_ftprintf", triplet("fprintf", "fwprintf")),
        std::make_pair("_tprintf", triplet("printf", "wprintf")),
        std::make_pair("_stprintf", triplet("sprintf", "swprintf")),
        std::make_pair("_sntprintf", triplet("_snprintf", "_snwprintf")),
        std::make_pair("_ftscanf", triplet("fscanf", "fwscanf")),
        std::make_pair("_tscanf", triplet("scanf", "wscanf")),
        std::make_pair("_stscanf", triplet("sscanf", "swscanf")),
        std::make_pair("_ftprintf_s", triplet("fprintf_s", "fwprintf_s")),
        std::make_pair("_tprintf_s", triplet("printf_s", "wprintf_s")),
        std::make_pair("_stprintf_s", triplet("sprintf_s", "swprintf_s")),
        std::make_pair("_sntprintf_s", triplet("_snprintf_s", "_snwprintf_s")),
        std::make_pair("_ftscanf_s", triplet("fscanf_s", "fwscanf_s")),
        std::make_pair("_tscanf_s", triplet("scanf_s", "wscanf_s")),
        std::make_pair("_stscanf_s", triplet("sscanf_s", "swscanf_s"))
    };
}

void Tokenizer::simplifyMicrosoftStringFunctions()
{
    // skip if not Windows
    if (!mSettings.platform.isWindows())
        return;

    const bool ansi = mSettings.platform.type == Platform::Type::Win32A;
    for (Token *tok = list.front(); tok; tok = tok->next()) {
        if (tok->strAt(1) != "(")
            continue;

        const std::map<std::string, triplet>::const_iterator match = apis.find(tok->str());
        if (match!=apis.end()) {
            tok->str(ansi ? match->second.mbcs : match->second.unicode);
            tok->originalName(match->first);
        } else if (Token::Match(tok, "_T|_TEXT|TEXT ( %char%|%str% )")) {
            tok->deleteNext();
            tok->deleteThis();
            tok->deleteNext();
            if (!ansi) {
                tok->isLong(true);
                if (tok->str()[0] != 'L')
                    tok->str("L" + tok->str());
            }
            while (Token::Match(tok->next(), "_T|_TEXT|TEXT ( %char%|%str% )")) {
                tok->next()->deleteNext();
                tok->next()->deleteThis();
                tok->next()->deleteNext();
                tok->concatStr(tok->next()->str());
                tok->deleteNext();
            }
        }
    }
}

// Remove Borland code
void Tokenizer::simplifyBorland()
{
    // skip if not Windows
    if (!mSettings.platform.isWindows())
        return;
    if (isC())
        return;
    for (Token *tok = list.front(); tok; tok = tok->next()) {
        if (Token::Match(tok, "( __closure * %name% )")) {
            tok->deleteNext();
        }
    }

    // I think that these classes are always declared at the outer scope
    // I save some time by ignoring inner classes.
    for (Token *tok = list.front(); tok; tok = tok->next()) {
        if (tok->str() == "{" && !Token::Match(tok->tokAt(-2), "namespace %type%")) {
            tok = tok->link();
            if (!tok)
                break;
        } else if (Token::Match(tok, "class %name% :|{")) {
            while (tok && tok->str() != "{" && tok->str() != ";")
                tok = tok->next();
            if (!tok)
                break;
            if (tok->str() == ";")
                continue;

            const Token* end = tok->link()->next();
            for (Token *tok2 = tok->next(); tok2 != end; tok2 = tok2->next()) {
                if (tok2->str() == "__property" &&
                    Token::Match(tok2->previous(), ";|{|}|protected:|public:|__published:")) {
                    while (tok2->next() && !Token::Match(tok2->next(), "{|;"))
                        tok2->deleteNext();
                    tok2->deleteThis();
                    if (tok2->str() == "{") {
                        Token::eraseTokens(tok2, tok2->link());
                        tok2->deleteNext();
                        tok2->deleteThis();

                        // insert "; __property ;"
                        tok2->previous()->insertToken(";");
                        tok2->previous()->insertToken("__property");
                        tok2->previous()->insertToken(";");
                    }
                }
            }
        }
    }
}

void Tokenizer::createSymbolDatabase()
{
    if (!mSymbolDatabase)
        mSymbolDatabase = new SymbolDatabase(*this, mSettings, mErrorLogger);
    mSymbolDatabase->validate();
}

bool Tokenizer::operatorEnd(const Token * tok)
{
    if (tok && tok->str() == ")") {
        if (isFunctionHead(tok, "{|;|?|:|["))
            return true;

        tok = tok->next();
        while (tok && !Token::Match(tok, "[=;{),]")) {
            if (Token::Match(tok, "const|volatile|override")) {
                tok = tok->next();
            } else if (tok->str() == "noexcept") {
                tok = tok->next();
                if (tok && tok->str() == "(") {
                    tok = tok->link()->next();
                }
            } else if (tok->str() == "throw" && tok->next() && tok->next()->str() == "(") {
                tok = tok->next()->link()->next();
            }
            // unknown macros ") MACRO {" and ") MACRO(...) {"
            else if (tok->isUpperCaseName()) {
                tok = tok->next();
                if (tok && tok->str() == "(") {
                    tok = tok->link()->next();
                }
            } else if (Token::Match(tok, "%op% !!(") ||
                       (Token::Match(tok, "%op% (") && !isFunctionHead(tok->next(), "{")))
                break;
            else
                return false;
        }

        return true;
    }

    return false;
}

void Tokenizer::simplifyOperatorName()
{
    if (isC())
        return;

    for (Token *tok = list.front(); tok; tok = tok->next()) {
        if (Token::Match(tok, "using|:: operator %op%|%name% ;")) {
            tok->next()->str("operator" + tok->strAt(2));
            tok->next()->deleteNext();
            continue;
        }

        if (tok->str() != "operator")
            continue;
        // operator op
        if (Token::Match(tok, "operator %op% (") && !operatorEnd(tok->linkAt(2))) {
            tok->str(tok->str() + tok->next()->str());
            tok->deleteNext();
            continue;
        }
        std::string op;
        Token *par = tok->next();
        bool done = false;
        while (!done && par) {
            done = true;
            if (par->isName()) {
                op += par->str();
                par = par->next();
                // merge namespaces eg. 'operator std :: string () const {'
                if (Token::Match(par, ":: %name%|%op%|.")) {
                    op += par->str();
                    par = par->next();
                }
                done = false;
            } else if (Token::Match(par, ".|%op%|,")) {
                // check for operator in template
                if (par->str() == "," && !op.empty())
                    break;
                if (!(Token::Match(par, "<|>") && !op.empty())) {
                    op += par->str() == "." ? par->originalName() : par->str();
                    par = par->next();
                    done = false;
                }
            } else if (Token::simpleMatch(par, "[ ]")) {
                op += "[]";
                par = par->tokAt(2);
                done = false;
            } else if (Token::Match(par, "( *| )")) {
                // break out and simplify..
                if (operatorEnd(par->next()))
                    break;

                while (par->str() != ")") {
                    op += par->str();
                    par = par->next();
                }
                op += ")";
                par = par->next();
                if (Token::simpleMatch(par, "...")) {
                    op.clear();
                    par = nullptr;
                    break;
                }
                done = false;
            } else if (Token::Match(par, "\"\" %name% )| (|;|<")) {
                op += "\"\"";
                op += par->strAt(1);
                par = par->tokAt(2);
                if (par->str() == ")") {
                    par->link()->deleteThis();
                    par = par->next();
                    par->deletePrevious();
                    tok = par->tokAt(-3);
                }
                done = true;
            } else if (par->str() == "::") {
                op += par->str();
                par = par->next();
                done = false;
            } else if (par->str() == ";" || par->str() == ")") {
                done = true;
            } else if (par->str() != "(") {
                syntaxError(par, "operator");
            }
        }

        const bool returnsRef = Token::simpleMatch(par, "( & (") && tok->next()->isName();
        if (par && !op.empty()) {
            if (returnsRef) {
                par->next()->insertToken("operator" + op)->isOperatorKeyword(true);
                tok->deleteThis();
            }
            else {
                tok->str("operator" + op);
                Token::eraseTokens(tok, par);
            }
        }

        if (!op.empty() && !returnsRef)
            tok->isOperatorKeyword(true);
    }

    for (Token *tok = list.front(); tok; tok = tok->next()) {
        if (Token::Match(tok, "%op% %str% %name%")) {
            const std::string name = tok->strAt(2);
            Token * const str = tok->next();
            str->deleteNext();
            tok->insertToken("operator\"\"" + name);
            tok = tok->next();
            tok->isOperatorKeyword(true);
            tok->insertToken("(");
            str->insertToken(")");
            Token::createMutualLinks(tok->next(), str->next());
            str->insertToken(std::to_string(Token::getStrLength(str)));
            str->insertToken(",");
        }
    }

    if (mSettings.debugwarnings) {
        const Token *tok = list.front();

        while ((tok = Token::findsimplematch(tok, "operator")) != nullptr) {
            reportError(tok, Severity::debug, "debug",
                        "simplifyOperatorName: found unsimplified operator name");
            tok = tok->next();
        }
    }
}

void Tokenizer::simplifyOverloadedOperators()
{
    if (isC())
        return;
    std::set<std::string> classNames;
    std::set<nonneg int> classVars;
    for (Token *tok = list.front(); tok; tok = tok->next()) {
        if (!tok->isName())
            continue;

        if (Token::simpleMatch(tok, "this ) (") && Token::simpleMatch(tok->tokAt(-2), "( *")) {
            tok = tok->next();
            tok->insertToken("operator()");
            tok->insertToken(".");
            continue;
        }

        // Get classes that have operator() member
        if (Token::Match(tok, "class|struct %name% [:{]")) {
            int indent = 0;
            for (const Token *tok2 = tok->next(); tok2; tok2 = tok2->next()) {
                if (tok2->str() == "}")
                    break;
                if (indent == 0 && tok2->str() == ";")
                    break;
                if (tok2->str() == "{") {
                    if (indent == 0)
                        ++indent;
                    else
                        tok2 = tok2->link();
                } else if (indent == 1 && Token::simpleMatch(tok2, "operator() (") && isFunctionHead(tok2->next(), ";{")) {
                    classNames.insert(tok->strAt(1));
                    break;
                }
            }
        }

        // Get variables that have operator() member
        if (Token::Match(tok, "%type% &| %var%") && classNames.find(tok->str()) != classNames.end()) {
            tok = tok->next();
            while (!tok->isName())
                tok = tok->next();
            classVars.insert(tok->varId());
        }

        // Simplify operator() calls
        if (Token::Match(tok, "%var% (") && classVars.find(tok->varId()) != classVars.end()) {
            // constructor init list..
            if (Token::Match(tok->previous(), "[:,]")) {
                const Token *start = tok->previous();
                while (Token::simpleMatch(start, ",")) {
                    if (Token::simpleMatch(start->previous(), ")"))
                        start = start->linkAt(-1);
                    else
                        break;
                    if (Token::Match(start->previous(), "%name%"))
                        start = start->tokAt(-2);
                    else
                        break;
                }
                const Token *after = tok->linkAt(1);
                while (Token::Match(after, ")|} , %name% (|{"))
                    after = after->linkAt(3);

                // Do not simplify initlist
                if (Token::simpleMatch(start, ":") && Token::simpleMatch(after, ") {"))
                    continue;
            }

            tok->insertToken("operator()");
            tok->insertToken(".");
        }
    }
}

// remove unnecessary member qualification..
void Tokenizer::removeUnnecessaryQualification()
{
    if (isC())
        return;

    std::vector<Space> classInfo;
    for (Token *tok = list.front(); tok; tok = tok->next()) {
        if (Token::Match(tok, "class|struct|namespace %type% :|{") &&
            (!tok->previous() || tok->previous()->str() != "enum")) {
            Space info;
            info.isNamespace = tok->str() == "namespace";
            tok = tok->next();
            info.className = tok->str();
            tok = tok->next();
            while (tok && tok->str() != "{")
                tok = tok->next();
            if (!tok)
                return;
            info.bodyEnd = tok->link();
            classInfo.push_back(std::move(info));
        } else if (!classInfo.empty()) {
            if (tok == classInfo.back().bodyEnd)
                classInfo.pop_back();
            else if (tok->str() == classInfo.back().className &&
                     !classInfo.back().isNamespace && tok->previous()->str() != ":" &&
                     (Token::Match(tok, "%type% :: ~| %type% (") ||
                      Token::Match(tok, "%type% :: operator"))) {
                const Token *tok1 = tok->tokAt(3);
                if (tok->strAt(2) == "operator") {
                    // check for operator ()
                    if (tok1->str() == "(")
                        tok1 = tok1->next();

                    while (tok1 && tok1->str() != "(") {
                        if (tok1->str() == ";")
                            break;
                        tok1 = tok1->next();
                    }
                    if (!tok1 || tok1->str() != "(")
                        continue;
                } else if (tok->strAt(2) == "~")
                    tok1 = tok1->next();

                if (!tok1 || !Token::Match(tok1->link(), ") const| {|;|:")) {
                    continue;
                }

                const bool isConstructorOrDestructor =
                    Token::Match(tok, "%type% :: ~| %type%") && (tok->strAt(2) == tok->str() || (tok->strAt(2) == "~" && tok->strAt(3) == tok->str()));
                if (!isConstructorOrDestructor) {
                    bool isPrependedByType = Token::Match(tok->previous(), "%type%");
                    if (!isPrependedByType) {
                        const Token* tok2 = tok->tokAt(-2);
                        isPrependedByType = Token::Match(tok2, "%type% *|&");
                    }
                    if (!isPrependedByType) {
                        const Token* tok3 = tok->tokAt(-3);
                        isPrependedByType = Token::Match(tok3, "%type% * *|&");
                    }
                    if (!isPrependedByType) {
                        // It's not a constructor declaration and it's not a function declaration so
                        // this is a function call which can have all the qualifiers just fine - skip.
                        continue;
                    }
                }
            }
        }
    }
}

void Tokenizer::printUnknownTypes() const
{
    if (!mSymbolDatabase)
        return;

    std::vector<std::pair<std::string, const Token *>> unknowns;

    for (int i = 1; i <= mVarId; ++i) {
        const Variable *var = mSymbolDatabase->getVariableFromVarId(i);
        if (!var)
            continue;
        // is unknown type?
        if (var->type() || var->typeStartToken()->isStandardType())
            continue;

        std::string name;
        const Token * nameTok;

        // single token type?
        if (var->typeStartToken() == var->typeEndToken()) {
            nameTok = var->typeStartToken();
            name = nameTok->str();
        }

        // complicated type
        else {
            const Token *tok = var->typeStartToken();
            int level = 0;

            nameTok =  tok;

            while (tok) {
                // skip pointer and reference part of type
                if (level == 0 && Token::Match(tok, "*|&"))
                    break;

                name += tok->str();

                if (Token::Match(tok, "struct|union|enum"))
                    name += " ";

                // pointers and references are OK in template
                else if (tok->str() == "<")
                    ++level;
                else if (tok->str() == ">")
                    --level;

                if (tok == var->typeEndToken())
                    break;

                tok = tok->next();
            }
        }

        unknowns.emplace_back(std::move(name), nameTok);
    }

    if (!unknowns.empty()) {
        std::string last;
        int count = 0;

        for (auto it = unknowns.cbegin(); it != unknowns.cend(); ++it) {
            // skip types is std namespace because they are not interesting
            if (it->first.find("std::") != 0) {
                if (it->first != last) {
                    last = it->first;
                    count = 1;
                    reportError(it->second, Severity::debug, "debug", "Unknown type \'" + it->first + "\'.");
                } else {
                    if (count < 3) // limit same type to 3
                        reportError(it->second, Severity::debug, "debug", "Unknown type \'" + it->first + "\'.");
                    count++;
                }
            }
        }
    }
}

void Tokenizer::prepareTernaryOpForAST()
{
    // http://en.cppreference.com/w/cpp/language/operator_precedence says about ternary operator:
    //       "The expression in the middle of the conditional operator (between ? and :) is parsed as if parenthesized: its precedence relative to ?: is ignored."
    // The AST parser relies on this function to add such parentheses where necessary.
    for (Token* tok = list.front(); tok; tok = tok->next()) {
        if (tok->str() == "?") {
            bool parenthesesNeeded = false;
            int depth = 0;
            Token* tok2 = tok->next();
            for (; tok2; tok2 = tok2->next()) {
                if (tok2->link() && Token::Match(tok2, "[|(|<"))
                    tok2 = tok2->link();
                else if (tok2->str() == ":") {
                    if (depth == 0)
                        break;
                    depth--;
                } else if (tok2->str() == ";" || (tok2->link() && tok2->str() != "{" && tok2->str() != "}"))
                    break;
                else if (tok2->str() == ",")
                    parenthesesNeeded = true;
                else if (tok2->str() == "<")
                    parenthesesNeeded = true;
                else if (tok2->str() == "?") {
                    depth++;
                    parenthesesNeeded = true;
                }
            }
            if (parenthesesNeeded && tok2 && tok2->str() == ":") {
                tok->insertToken("(");
                tok2->insertTokenBefore(")");
                Token::createMutualLinks(tok->next(), tok2->previous());
            }
        }
    }
}

void Tokenizer::reportError(const Token* tok, const Severity severity, const std::string& id, const std::string& msg, bool inconclusive) const
{
    const std::list<const Token*> callstack(1, tok);
    reportError(callstack, severity, id, msg, inconclusive);
}

void Tokenizer::reportError(const std::list<const Token*>& callstack, Severity severity, const std::string& id, const std::string& msg, bool inconclusive) const
{
    const ErrorMessage errmsg(callstack, &list, severity, id, msg, inconclusive ? Certainty::inconclusive : Certainty::normal);
    mErrorLogger.reportErr(errmsg);
}

void Tokenizer::setPodTypes()
{
    for (Token *tok = list.front(); tok; tok = tok->next()) {
        if (!tok->isName() || tok->varId())
            continue;

        // pod type
        const Library::PodType *podType = mSettings.library.podtype(tok->str());
        if (podType) {
            const Token *prev = tok->previous();
            while (prev && prev->isName())
                prev = prev->previous();
            if (prev && !Token::Match(prev, ";|{|}|,|("))
                continue;
            tok->isStandardType(true);
        }
    }
}

const Token *Tokenizer::findSQLBlockEnd(const Token *tokSQLStart)
{
    const Token *tokLastEnd = nullptr;
    for (const Token *tok = tokSQLStart->tokAt(2); tok != nullptr; tok = tok->next()) {
        if (tokLastEnd == nullptr && tok->str() == ";")
            tokLastEnd = tok;
        else if (tok->str() == "__CPPCHECK_EMBEDDED_SQL_EXEC__") {
            if (Token::simpleMatch(tok->tokAt(-2), "END - __CPPCHECK_EMBEDDED_SQL_EXEC__ ;"))
                return tok->next();
            return tokLastEnd;
        } else if (Token::Match(tok, "{|}|==|&&|!|^|<<|>>|++|+=|-=|/=|*=|>>=|<<=|~"))
            break; // We are obviously outside the SQL block
    }

    return tokLastEnd;
}

void Tokenizer::simplifyNestedNamespace()
{
    if (!isCPP())
        return;

    for (Token *tok = list.front(); tok; tok = tok->next()) {
        if (Token::Match(tok, "namespace %name% ::") && tok->strAt(-1) != "using") {
            Token * tok2 = tok->tokAt(2);

            // validate syntax
            while (Token::Match(tok2, ":: %name%"))
                tok2 = tok2->tokAt(2);

            if (!tok2 || tok2->str() != "{")
                return; // syntax error

            std::stack<Token *> links;
            tok2 = tok->tokAt(2);

            while (tok2->str() == "::") {
                links.push(tok2);
                tok2->str("{");
                tok2->insertToken("namespace");
                tok2 = tok2->tokAt(3);
            }

            tok = tok2;

            if (!links.empty() && tok2->str() == "{") {
                tok2 = tok2->link();
                while (!links.empty()) {
                    tok2->insertToken("}");
                    tok2 = tok2->next();
                    Token::createMutualLinks(links.top(), tok2);
                    links.pop();
                }
            }
        }
    }
}

void Tokenizer::simplifyCoroutines()
{
    if (!isCPP() || mSettings.standards.cpp < Standards::CPP20)
        return;
    for (Token *tok = list.front(); tok; tok = tok->next()) {
        if (!tok->isName() || !Token::Match(tok, "co_return|co_yield|co_await"))
            continue;
        Token *end = tok->next();
        while (end && end->str() != ";") {
            if (Token::Match(end, "[({[]"))
                end = end->link();
            else if (Token::Match(end, "[)]}]"))
                break;
            end = end->next();
        }
        if (Token::simpleMatch(end, ";")) {
            tok->insertToken("(");
            end->previous()->insertToken(")");
            Token::createMutualLinks(tok->next(), end->previous());
        }
    }
}

static bool sameTokens(const Token *first, const Token *last, const Token *other)
{
    while (other && first->str() == other->str()) {
        if (first == last)
            return true;
        first = first->next();
        other = other->next();
    }

    return false;
}

static bool alreadyHasNamespace(const Token *first, const Token *last, const Token *end)
{
    while (end && last->str() == end->str()) {
        if (first == last)
            return true;
        last = last->previous();
        end = end->previous();
    }

    return false;
}

static Token * deleteAlias(Token * tok)
{
    Token::eraseTokens(tok, Token::findsimplematch(tok, ";"));

    // delete first token
    tok->deleteThis();

    // delete ';' if not last token
    tok->deleteThis();

    return tok;
}

void Tokenizer::simplifyNamespaceAliases()
{
    if (!isCPP())
        return;

    int scope = 0;

    for (Token *tok = list.front(); tok; tok = tok->next()) {
        bool isPrev{};
        if (tok->str() == "{")
            scope++;
        else if (tok->str() == "}")
            scope--;
        else if (Token::Match(tok, "namespace %name% =") || (isPrev = Token::Match(tok->previous(), "namespace %name% ="))) {
            if (isPrev)
                tok = tok->previous();
            if (tok->tokAt(-1) && !Token::Match(tok->tokAt(-1), "[;{}]"))
                syntaxError(tok->tokAt(-1));
            const std::string name(tok->next()->str());
            Token * tokNameStart = tok->tokAt(3);
            Token * tokNameEnd = tokNameStart;

            while (tokNameEnd && tokNameEnd->next() && tokNameEnd->next()->str() != ";") {
                if (tokNameEnd->str() == "(") {
                    if (tokNameEnd->previous()->isName())
                        unknownMacroError(tokNameEnd->previous());
                    else
                        syntaxError(tokNameEnd);
                }
                tokNameEnd = tokNameEnd->next();
            }

            if (!tokNameEnd)
                return; // syntax error

            int endScope = scope;
            Token * tokLast = tokNameEnd->next();
            if (!tokLast)
                return;
            Token * tokNext = tokLast->next();
            Token * tok2 = tokNext;

            while (tok2 && endScope >= scope) {
                if (Token::simpleMatch(tok2, "{"))
                    endScope++;
                else if (Token::simpleMatch(tok2, "}"))
                    endScope--;
                else if (tok2->str() == name) {
                    if (Token::Match(tok2->previous(), "namespace %name% =")) {
                        // check for possible duplicate aliases
                        if (sameTokens(tokNameStart, tokNameEnd, tok2->tokAt(2))) {
                            // delete duplicate
                            tok2 = deleteAlias(tok2->previous());
                            continue;
                        }
                        // conflicting declaration (syntax error)
                        // cppcheck-suppress duplicateBranch - remove when TODO below is addressed
                        if (endScope == scope) {
                            // delete conflicting declaration
                            tok2 = deleteAlias(tok2->previous());
                        }

                        // new declaration
                        else {
                            // TODO: use the new alias in this scope
                            tok2 = deleteAlias(tok2->previous());
                        }
                        continue;
                    }

                    if (tok2->strAt(1) == "::" && !alreadyHasNamespace(tokNameStart, tokNameEnd, tok2)) {
                        if (Token::simpleMatch(tok2->tokAt(-1), "::") && tokNameStart->str() == "::")
                            tok2->deletePrevious();
                        tok2->str(tokNameStart->str());
                        Token * tok3 = tokNameStart;
                        while (tok3 != tokNameEnd) {
                            tok2->insertToken(tok3->next()->str());
                            tok2 = tok2->next();
                            tok3 = tok3->next();
                        }
                    }
                }
                tok2 = tok2->next();
            }

            if (tok->previous() && tokNext) {
                Token::eraseTokens(tok->previous(), tokNext);
                tok = tokNext->previous();
            } else if (tok->previous()) {
                Token::eraseTokens(tok->previous(), tokLast);
                tok = tokLast;
            } else if (tokNext) {
                Token::eraseTokens(tok, tokNext);
                tok->deleteThis();
            } else {
                Token::eraseTokens(tok, tokLast);
                tok->deleteThis();
            }
        }
    }
}

void Tokenizer::setDirectives(std::list<Directive> directives)
{
    mDirectives = std::move(directives);
}

bool Tokenizer::hasIfdef(const Token *start, const Token *end) const
{
    const auto& directives = mDirectives;
    return std::any_of(directives.cbegin(), directives.cend(), [&](const Directive& d) {
        return startsWith(d.str, "#if") &&
        d.linenr >= start->linenr() &&
        d.linenr <= end->linenr() &&
        start->fileIndex() < list.getFiles().size() &&
        d.file == list.getFiles()[start->fileIndex()];
    });
}

bool Tokenizer::isPacked(const Token * bodyStart) const
{
    const auto& directives = mDirectives;
    // TODO: should this return true if the #pragma exists in any line before the start token?
    return std::any_of(directives.cbegin(), directives.cend(), [&](const Directive& d) {
        return d.linenr < bodyStart->linenr() && d.str == "#pragma pack(1)" && d.file == list.getFiles().front();
    });
}<|MERGE_RESOLUTION|>--- conflicted
+++ resolved
@@ -9234,11 +9234,7 @@
 
 void Tokenizer::simplifyCPPAttribute()
 {
-<<<<<<< HEAD
     if ((isCPP() && mSettings.standards.cpp < Standards::CPP11) || (isC() && mSettings.standards.c < Standards::C23))
-=======
-    if (!isCPP())
->>>>>>> 80833e1a
         return;
 
     for (Token *tok = list.front(); tok;) {
