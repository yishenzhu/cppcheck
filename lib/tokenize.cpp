--- conflicted
+++ resolved
@@ -157,23 +157,7 @@
 
 //---------------------------------------------------------------------------
 
-<<<<<<< HEAD
-Tokenizer::Tokenizer() :
-    list(nullptr),
-    mSettings(nullptr),
-    mErrorLogger(nullptr),
-    mSymbolDatabase(nullptr),
-    mTemplateSimplifier(nullptr),
-    mVarId(0),
-    mUnnamedCount(0),
-    mTimerResults(nullptr),
-    mPreprocessor(nullptr)
-{}
-
-Tokenizer::Tokenizer(const Settings *settings, ErrorLogger *errorLogger) :
-=======
 Tokenizer::Tokenizer(const Settings *settings, ErrorLogger *errorLogger, const Preprocessor *preprocessor) :
->>>>>>> 5ee948ee
     list(settings),
     mSettings(settings),
     mErrorLogger(errorLogger),
