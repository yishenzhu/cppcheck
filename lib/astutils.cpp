/*
 * Cppcheck - A tool for static C/C++ code analysis
 * Copyright (C) 2007-2019 Cppcheck team.
 *
 * This program is free software: you can redistribute it and/or modify
 * it under the terms of the GNU General Public License as published by
 * the Free Software Foundation, either version 3 of the License, or
 * (at your option) any later version.
 *
 * This program is distributed in the hope that it will be useful,
 * but WITHOUT ANY WARRANTY; without even the implied warranty of
 * MERCHANTABILITY or FITNESS FOR A PARTICULAR PURPOSE.  See the
 * GNU General Public License for more details.
 *
 * You should have received a copy of the GNU General Public License
 * along with this program.  If not, see <http://www.gnu.org/licenses/>.
 */


//---------------------------------------------------------------------------
#include "astutils.h"

#include "library.h"
#include "mathlib.h"
#include "settings.h"
#include "symboldatabase.h"
#include "token.h"
#include "valueflow.h"

#include <list>
#include <stack>


void visitAstNodes(const Token *ast, std::function<ChildrenToVisit(const Token *)> visitor)
{
    std::stack<const Token *> tokens;
    tokens.push(ast);
    while (!tokens.empty()) {
        const Token *tok = tokens.top();
        tokens.pop();
        if (!tok)
            continue;

        ChildrenToVisit c = visitor(tok);

        if (c == ChildrenToVisit::done)
            break;
        if (c == ChildrenToVisit::op1 || c == ChildrenToVisit::op1_and_op2)
            tokens.push(tok->astOperand1());
        if (c == ChildrenToVisit::op2 || c == ChildrenToVisit::op1_and_op2)
            tokens.push(tok->astOperand2());
    }
}

static void astFlattenRecursive(const Token *tok, std::vector<const Token *> *result, const char* op, nonneg int depth = 0)
{
    ++depth;
    if (!tok || depth >= 100)
        return;
    if (tok->str() == op) {
        astFlattenRecursive(tok->astOperand1(), result, op, depth);
        astFlattenRecursive(tok->astOperand2(), result, op, depth);
    } else {
        result->push_back(tok);
    }
}

std::vector<const Token*> astFlatten(const Token* tok, const char* op)
{
    std::vector<const Token*> result;
    astFlattenRecursive(tok, &result, op);
    return result;
}


bool astHasToken(const Token* root, const Token * tok)
{
    if (!root)
        return false;
    if (root == tok)
        return true;
    return astHasToken(root->astOperand1(), tok) || astHasToken(root->astOperand2(), tok);
}

bool astHasVar(const Token * tok, nonneg int varid)
{
    if (!tok)
        return false;
    if (tok->varId() == varid)
        return true;
    return astHasVar(tok->astOperand1(), varid) || astHasVar(tok->astOperand2(), varid);
}

static bool astIsCharWithSign(const Token *tok, ValueType::Sign sign)
{
    if (!tok)
        return false;
    const ValueType *valueType = tok->valueType();
    if (!valueType)
        return false;
    return valueType->type == ValueType::Type::CHAR && valueType->pointer == 0U && valueType->sign == sign;
}

bool astIsSignedChar(const Token *tok)
{
    return astIsCharWithSign(tok, ValueType::Sign::SIGNED);
}

bool astIsUnknownSignChar(const Token *tok)
{
    return astIsCharWithSign(tok, ValueType::Sign::UNKNOWN_SIGN);
}

bool astIsIntegral(const Token *tok, bool unknown)
{
    const ValueType *vt = tok ? tok->valueType() : nullptr;
    if (!vt)
        return unknown;
    return vt->isIntegral() && vt->pointer == 0U;
}

bool astIsFloat(const Token *tok, bool unknown)
{
    const ValueType *vt = tok ? tok->valueType() : nullptr;
    if (!vt)
        return unknown;
    return vt->type >= ValueType::Type::FLOAT && vt->pointer == 0U;
}

bool astIsBool(const Token *tok)
{
    return tok && (tok->isBoolean() || (tok->valueType() && tok->valueType()->type == ValueType::Type::BOOL && !tok->valueType()->pointer));
}

bool astIsPointer(const Token *tok)
{
    return tok && tok->valueType() && tok->valueType()->pointer;
}

bool astIsIterator(const Token *tok)
{
    return tok && tok->valueType() && tok->valueType()->type == ValueType::Type::ITERATOR;
}

bool astIsContainer(const Token *tok)
{
    return getLibraryContainer(tok) != nullptr && tok->valueType()->type != ValueType::Type::ITERATOR;
}

std::string astCanonicalType(const Token *expr)
{
    if (!expr)
        return "";
    if (expr->variable()) {
        const Variable *var = expr->variable();
        std::string ret;
        for (const Token *type = var->typeStartToken(); Token::Match(type,"%name%|::") && type != var->nameToken(); type = type->next()) {
            if (!Token::Match(type, "const|static"))
                ret += type->str();
        }
        return ret;

    }
    // TODO: handle expressions
    return "";
}

static bool match(const Token *tok, const std::string &rhs)
{
    if (tok->str() == rhs)
        return true;
    if (!tok->varId() && tok->hasKnownIntValue() && MathLib::toString(tok->values().front().intvalue) == rhs)
        return true;
    return false;
}

const Token * astIsVariableComparison(const Token *tok, const std::string &comp, const std::string &rhs, const Token **vartok)
{
    if (!tok)
        return nullptr;

    const Token *ret = nullptr;
    if (tok->isComparisonOp()) {
        if (tok->astOperand1() && match(tok->astOperand1(), rhs)) {
            // Invert comparator
            std::string s = tok->str();
            if (s[0] == '>')
                s[0] = '<';
            else if (s[0] == '<')
                s[0] = '>';
            if (s == comp) {
                ret = tok->astOperand2();
            }
        } else if (tok->str() == comp && tok->astOperand2() && match(tok->astOperand2(), rhs)) {
            ret = tok->astOperand1();
        }
    } else if (comp == "!=" && rhs == std::string("0")) {
        ret = tok;
    } else if (comp == "==" && rhs == std::string("0")) {
        if (tok->str() == "!") {
            ret = tok->astOperand1();
            // handle (!(x!=0)) as (x==0)
            astIsVariableComparison(ret, "!=", "0", &ret);
        }
    }
    while (ret && ret->str() == ".")
        ret = ret->astOperand2();
    if (ret && ret->str() == "=" && ret->astOperand1() && ret->astOperand1()->varId())
        ret = ret->astOperand1();
    else if (ret && ret->varId() == 0U)
        ret = nullptr;
    if (vartok)
        *vartok = ret;
    return ret;
}

static bool isFunctionCall(const Token* tok)
{
    if (Token::Match(tok, "%name% ("))
        return true;
    if (Token::Match(tok, "%name% <") && Token::simpleMatch(tok->next()->link(), "> ("))
        return true;
    if (Token::Match(tok, "%name% ::"))
        return isFunctionCall(tok->tokAt(2));
    return false;
}

static bool hasToken(const Token * startTok, const Token * stopTok, const Token * tok)
{
    for (const Token * tok2 = startTok; tok2 != stopTok; tok2 = tok2->next()) {
        if (tok2 == tok)
            return true;
    }
    return false;
}

const Token * nextAfterAstRightmostLeaf(const Token * tok)
{
    const Token * rightmostLeaf = tok;
    if (!rightmostLeaf || !rightmostLeaf->astOperand1())
        return nullptr;
    do {
        if (rightmostLeaf->astOperand2())
            rightmostLeaf = rightmostLeaf->astOperand2();
        else
            rightmostLeaf = rightmostLeaf->astOperand1();
    } while (rightmostLeaf->astOperand1());
    while (Token::Match(rightmostLeaf->next(), "]|)") && !hasToken(rightmostLeaf->next()->link(), rightmostLeaf->next(), tok))
        rightmostLeaf = rightmostLeaf->next();
    if (rightmostLeaf->str() == "{" && rightmostLeaf->link())
        rightmostLeaf = rightmostLeaf->link();
    return rightmostLeaf->next();
}

const Token* astParentSkipParens(const Token* tok)
{
    return astParentSkipParens(const_cast<Token*>(tok));
}
Token* astParentSkipParens(Token* tok)
{
    if (!tok)
        return nullptr;
    Token * parent = tok->astParent();
    if (!Token::simpleMatch(parent, "("))
        return parent;
    if (parent->link() != nextAfterAstRightmostLeaf(tok))
        return parent;
    return astParentSkipParens(parent);
}

static const Token * getVariableInitExpression(const Variable * var)
{
    if (!var || !var->declEndToken())
        return nullptr;
    if (Token::Match(var->declEndToken(), "; %varid% =", var->declarationId()))
        return var->declEndToken()->tokAt(2)->astOperand2();
    return var->declEndToken()->astOperand2();
}

static bool isInLoopCondition(const Token * tok)
{
    return Token::Match(tok->astTop()->previous(), "for|while (");
}

/// If tok2 comes after tok1
bool precedes(const Token * tok1, const Token * tok2)
{
    if (!tok1)
        return false;
    if (!tok2)
        return false;
    return tok1->index() < tok2->index();
}

static bool isAliased(const Token *startTok, const Token *endTok, nonneg int varid)
{
    if (!precedes(startTok, endTok))
        return false;
    for (const Token *tok = startTok; tok != endTok; tok = tok->next()) {
        if (Token::Match(tok, "= & %varid% ;", varid))
            return true;
        if (tok->varId() == varid)
            continue;
        if (tok->varId() == 0)
            continue;
        if (!astIsPointer(tok))
            continue;
        for (const ValueFlow::Value &val : tok->values()) {
            if (!val.isLocalLifetimeValue())
                continue;
            if (val.tokvalue->varId() == varid)
                return true;
        }
    }
    return false;
}

bool isAliased(const Variable *var)
{
    if (!var)
        return false;
    if (!var->scope())
        return false;
    const Token *start = var->declEndToken();
    if (!start)
        return false;
    return isAliased(start, var->scope()->bodyEnd, var->declarationId());
}

static bool exprDependsOnThis(const Token *expr, nonneg int depth)
{
    if (!expr)
        return false;
    if (depth >= 1000)
        // Abort recursion to avoid stack overflow
        return true;
    ++depth;
    // calling nonstatic method?
    if (Token::Match(expr->previous(), "!!:: %name% (") && expr->function() && expr->function()->nestedIn && expr->function()->nestedIn->isClassOrStruct()) {
        // is it a method of this?
        const Scope *nestedIn = expr->scope()->functionOf;
        if (nestedIn && nestedIn->function)
            nestedIn = nestedIn->function->token->scope();
        while (nestedIn && nestedIn != expr->function()->nestedIn) {
            nestedIn = nestedIn->nestedIn;
        }
        return nestedIn == expr->function()->nestedIn;
    }
    return exprDependsOnThis(expr->astOperand1(), depth) || exprDependsOnThis(expr->astOperand2(), depth);
}

/// This takes a token that refers to a variable and it will return the token
/// to the expression that the variable is assigned to. If its not valid to
/// make such substitution then it will return the original token.
static const Token * followVariableExpression(const Token * tok, bool cpp, const Token * end = nullptr)
{
    if (!tok)
        return tok;
    // Skip following variables that is across multiple files
    if (end && end->fileIndex() != tok->fileIndex())
        return tok;
    // Skip array access
    if (Token::Match(tok, "%var% ["))
        return tok;
    // Skip pointer indirection
    if (tok->astParent() && tok->isUnaryOp("*"))
        return tok;
    // Skip following variables if it is used in an assignment
    if (Token::Match(tok->next(), "%assign%"))
        return tok;
    const Variable * var = tok->variable();
    const Token * varTok = getVariableInitExpression(var);
    if (!varTok)
        return tok;
    // Bailout. If variable value depends on value of "this".
    if (exprDependsOnThis(varTok, 0))
        return tok;
    // Skip array access
    if (Token::simpleMatch(varTok, "["))
        return tok;
    if (var->isVolatile())
        return tok;
    if (!var->isLocal() && !var->isConst())
        return tok;
    if (var->isStatic() && !var->isConst())
        return tok;
    if (var->isArgument())
        return tok;
    const Token * lastTok = precedes(tok, end) ? end : tok;
    // If this is in a loop then check if variables are modified in the entire scope
    const Token * endToken = (isInLoopCondition(tok) || isInLoopCondition(varTok) || var->scope() != tok->scope()) ? var->scope()->bodyEnd : lastTok;
    if (!var->isConst() && (!precedes(varTok, endToken) || isVariableChanged(varTok, endToken, tok->varId(), false, nullptr, cpp)))
        return tok;
    if (precedes(varTok, endToken) && isAliased(varTok, endToken, tok->varId()))
        return tok;
    // Start at beginning of initialization
    const Token * startToken = varTok;
    while (Token::Match(startToken, "%op%|.|(|{") && startToken->astOperand1())
        startToken = startToken->astOperand1();
    // Skip if the variable its referring to is modified
    for (const Token * tok2 = startToken; tok2 != endToken; tok2 = tok2->next()) {
        if (Token::simpleMatch(tok2, ";"))
            break;
        if (tok2->astParent() && tok2->isUnaryOp("*"))
            return tok;
        if (tok2->tokType() == Token::eIncDecOp ||
            tok2->isAssignmentOp() ||
            Token::Match(tok2, "%name% .|[|++|--|%assign%")) {
            return tok;
        }

        if (const Variable * var2 = tok2->variable()) {
            if (!var2->scope())
                return tok;
            const Token * endToken2 = var2->scope() != tok->scope() ? var2->scope()->bodyEnd : endToken;
            if (!var2->isLocal() && !var2->isConst() && !var2->isArgument())
                return tok;
            if (var2->isStatic() && !var2->isConst())
                return tok;
            if (!var2->isConst() && (!precedes(tok2, endToken2) || isVariableChanged(tok2, endToken2, tok2->varId(), false, nullptr, cpp)))
                return tok;
            if (precedes(tok2, endToken2) && isAliased(tok2, endToken2, tok2->varId()))
                return tok;
            // Recognized as a variable but the declaration is unknown
        } else if (tok2->varId() > 0) {
            return tok;
        } else if (tok2->tokType() == Token::eName && !Token::Match(tok2, "sizeof|decltype|typeof") && !tok2->function()) {
            return tok;
        }
    }
    return varTok;
}

static void followVariableExpressionError(const Token *tok1, const Token *tok2, ErrorPath* errors)
{
    if (!errors)
        return;
    if (!tok1)
        return;
    if (!tok2)
        return;
    ErrorPathItem item = std::make_pair(tok2, "'" + tok1->str() + "' is assigned value '" + tok2->expressionString() + "' here.");
    if (std::find(errors->begin(), errors->end(), item) != errors->end())
        return;
    errors->push_back(item);
}

template<class Predicate, class F>
static void findTokenValue(const Token* const tok, Predicate pred, F f)
{
    auto x = std::find_if(tok->values().begin(), tok->values().end(), pred);
    if (x != tok->values().end())
        f(*x);
}

bool isEqualKnownValue(const Token * const tok1, const Token * const tok2)
{
    bool result = false;
    findTokenValue(tok1, std::mem_fn(&ValueFlow::Value::isKnown), [&](const ValueFlow::Value& v1) {
        findTokenValue(tok2, std::mem_fn(&ValueFlow::Value::isKnown), [&](const ValueFlow::Value& v2) {
            result = v1.equalValue(v2);
        });
    });
    return result;
}

bool isDifferentKnownValues(const Token * const tok1, const Token * const tok2)
{
    bool result = false;
    findTokenValue(tok1, std::mem_fn(&ValueFlow::Value::isKnown), [&](const ValueFlow::Value& v1) {
        findTokenValue(tok2, std::mem_fn(&ValueFlow::Value::isKnown), [&](const ValueFlow::Value& v2) {
            result = !v1.equalValue(v2);
        });
    });
    return result;
}

bool isSameExpression(bool cpp, bool macro, const Token *tok1, const Token *tok2, const Library& library, bool pure, bool followVar, ErrorPath* errors)
{
    if (tok1 == nullptr && tok2 == nullptr)
        return true;
    if (tok1 == nullptr || tok2 == nullptr)
        return false;
    if (cpp) {
        if (tok1->str() == "." && tok1->astOperand1() && tok1->astOperand1()->str() == "this")
            tok1 = tok1->astOperand2();
        if (tok2->str() == "." && tok2->astOperand1() && tok2->astOperand1()->str() == "this")
            tok2 = tok2->astOperand2();
    }
    // Skip double not
    if (Token::simpleMatch(tok1, "!") && Token::simpleMatch(tok1->astOperand1(), "!") && !Token::simpleMatch(tok1->astParent(), "=")) {
        return isSameExpression(cpp, macro, tok1->astOperand1()->astOperand1(), tok2, library, pure, followVar, errors);
    }
    if (Token::simpleMatch(tok2, "!") && Token::simpleMatch(tok2->astOperand1(), "!") && !Token::simpleMatch(tok2->astParent(), "=")) {
        return isSameExpression(cpp, macro, tok1, tok2->astOperand1()->astOperand1(), library, pure, followVar, errors);
    }
    if (tok1->str() != tok2->str() && isDifferentKnownValues(tok1, tok2))
        return false;
    // Follow variable
    if (followVar && tok1->str() != tok2->str() && (Token::Match(tok1, "%var%") || Token::Match(tok2, "%var%"))) {
        const Token * varTok1 = followVariableExpression(tok1, cpp, tok2);
        if (varTok1->str() == tok2->str()) {
            followVariableExpressionError(tok1, varTok1, errors);
            return isSameExpression(cpp, macro, varTok1, tok2, library, true, followVar, errors);
        }
        const Token * varTok2 = followVariableExpression(tok2, cpp, tok1);
        if (tok1->str() == varTok2->str()) {
            followVariableExpressionError(tok2, varTok2, errors);
            return isSameExpression(cpp, macro, tok1, varTok2, library, true, followVar, errors);
        }
        if (varTok1->str() == varTok2->str()) {
            followVariableExpressionError(tok1, varTok1, errors);
            followVariableExpressionError(tok2, varTok2, errors);
            return isSameExpression(cpp, macro, varTok1, varTok2, library, true, followVar, errors);
        }
    }
    if (tok1->varId() != tok2->varId() || tok1->str() != tok2->str() || tok1->originalName() != tok2->originalName()) {
        if ((Token::Match(tok1,"<|>")   && Token::Match(tok2,"<|>")) ||
            (Token::Match(tok1,"<=|>=") && Token::Match(tok2,"<=|>="))) {
            return isSameExpression(cpp, macro, tok1->astOperand1(), tok2->astOperand2(), library, pure, followVar, errors) &&
                   isSameExpression(cpp, macro, tok1->astOperand2(), tok2->astOperand1(), library, pure, followVar, errors);
        }
        return false;
    }
    if (macro && (tok1->isExpandedMacro() || tok2->isExpandedMacro() || tok1->isTemplateArg() || tok2->isTemplateArg()))
        return false;
    if (tok1->isComplex() != tok2->isComplex())
        return false;
    if (tok1->isLong() != tok2->isLong())
        return false;
    if (tok1->isUnsigned() != tok2->isUnsigned())
        return false;
    if (tok1->isSigned() != tok2->isSigned())
        return false;
    if (pure && tok1->isName() && tok1->next()->str() == "(" && tok1->str() != "sizeof") {
        if (!tok1->function()) {
            if (Token::simpleMatch(tok1->previous(), ".")) {
                const Token *lhs = tok1->previous();
                while (Token::Match(lhs, "(|.|["))
                    lhs = lhs->astOperand1();
                const bool lhsIsConst = (lhs->variable() && lhs->variable()->isConst()) ||
                                        (lhs->valueType() && lhs->valueType()->constness > 0) ||
                                        (Token::Match(lhs, "%var% . %name% (") && library.isFunctionConst(lhs->tokAt(2)));
                if (!lhsIsConst)
                    return false;
            } else {
                const Token * ftok = tok1;
                if (Token::simpleMatch(tok1->previous(), "::"))
                    ftok = tok1->previous();
                if (!library.isFunctionConst(ftok) && !ftok->isAttributeConst() && !ftok->isAttributePure())
                    return false;
            }
        } else {
            if (tok1->function() && !tok1->function()->isConst() && !tok1->function()->isAttributeConst() && !tok1->function()->isAttributePure())
                return false;
        }
    }
    // templates/casts
    if ((Token::Match(tok1, "%name% <") && tok1->next()->link()) ||
        (Token::Match(tok2, "%name% <") && tok2->next()->link())) {

        // non-const template function that is not a dynamic_cast => return false
        if (pure && Token::simpleMatch(tok1->next()->link(), "> (") &&
            !(tok1->function() && tok1->function()->isConst()) &&
            tok1->str() != "dynamic_cast")
            return false;

        // some template/cast stuff.. check that the template arguments are same
        const Token *t1 = tok1->next();
        const Token *t2 = tok2->next();
        const Token *end1 = t1->link();
        const Token *end2 = t2->link();
        while (t1 && t2 && t1 != end1 && t2 != end2) {
            if (t1->str() != t2->str())
                return false;
            t1 = t1->next();
            t2 = t2->next();
        }
        if (t1 != end1 || t2 != end2)
            return false;
    }
    if (tok1->tokType() == Token::eIncDecOp || tok1->isAssignmentOp())
        return false;
    // bailout when we see ({..})
    if (tok1->str() == "{")
        return false;
    // cast => assert that the casts are equal
    if (tok1->str() == "(" && tok1->previous() &&
        !tok1->previous()->isName() &&
        !(tok1->previous()->str() == ">" && tok1->previous()->link())) {
        const Token *t1 = tok1->next();
        const Token *t2 = tok2->next();
        while (t1 && t2 &&
               t1->str() == t2->str() &&
               t1->isLong() == t2->isLong() &&
               t1->isUnsigned() == t2->isUnsigned() &&
               t1->isSigned() == t2->isSigned() &&
               (t1->isName() || t1->str() == "*")) {
            t1 = t1->next();
            t2 = t2->next();
        }
        if (!t1 || !t2 || t1->str() != ")" || t2->str() != ")")
            return false;
    }
    bool noncommutativeEquals =
        isSameExpression(cpp, macro, tok1->astOperand1(), tok2->astOperand1(), library, pure, followVar, errors);
    noncommutativeEquals = noncommutativeEquals &&
                           isSameExpression(cpp, macro, tok1->astOperand2(), tok2->astOperand2(), library, pure, followVar, errors);

    if (noncommutativeEquals)
        return true;

    // in c++, a+b might be different to b+a, depending on the type of a and b
    if (cpp && tok1->str() == "+" && tok1->isBinaryOp()) {
        const ValueType* vt1 = tok1->astOperand1()->valueType();
        const ValueType* vt2 = tok1->astOperand2()->valueType();
        if (!(vt1 && (vt1->type >= ValueType::VOID || vt1->pointer) && vt2 && (vt2->type >= ValueType::VOID || vt2->pointer)))
            return false;
    }

    const bool commutative = tok1->isBinaryOp() && Token::Match(tok1, "%or%|%oror%|+|*|&|&&|^|==|!=");
    bool commutativeEquals = commutative &&
                             isSameExpression(cpp, macro, tok1->astOperand2(), tok2->astOperand1(), library, pure, followVar, errors);
    commutativeEquals = commutativeEquals &&
                        isSameExpression(cpp, macro, tok1->astOperand1(), tok2->astOperand2(), library, pure, followVar, errors);


    return commutativeEquals;
}

static bool isZeroBoundCond(const Token * const cond)
{
    if (cond == nullptr)
        return false;
    // Assume unsigned
    // TODO: Handle reverse conditions
    const bool isZero = cond->astOperand2()->getValue(0);
    if (cond->str() == "==" || cond->str() == ">=")
        return isZero;
    if (cond->str() == "<=")
        return true;
    if (cond->str() == "<")
        return !isZero;
    if (cond->str() == ">")
        return false;
    return false;
}

bool isOppositeCond(bool isNot, bool cpp, const Token * const cond1, const Token * const cond2, const Library& library, bool pure, bool followVar, ErrorPath* errors)
{
    if (!cond1 || !cond2)
        return false;

    if (cond1->str() == "!") {
        if (cond2->str() == "!=") {
            if (cond2->astOperand1() && cond2->astOperand1()->str() == "0")
                return isSameExpression(cpp, true, cond1->astOperand1(), cond2->astOperand2(), library, pure, followVar, errors);
            if (cond2->astOperand2() && cond2->astOperand2()->str() == "0")
                return isSameExpression(cpp, true, cond1->astOperand1(), cond2->astOperand1(), library, pure, followVar, errors);
        }
        return isSameExpression(cpp, true, cond1->astOperand1(), cond2, library, pure, followVar, errors);
    }

    if (cond2->str() == "!")
        return isOppositeCond(isNot, cpp, cond2, cond1, library, pure, followVar, errors);

    if (!isNot) {
        if (cond1->str() == "==" && cond2->str() == "==") {
            if (isSameExpression(cpp, true, cond1->astOperand1(), cond2->astOperand1(), library, pure, followVar, errors))
                return isDifferentKnownValues(cond1->astOperand2(), cond2->astOperand2());
            if (isSameExpression(cpp, true, cond1->astOperand2(), cond2->astOperand2(), library, pure, followVar, errors))
                return isDifferentKnownValues(cond1->astOperand1(), cond2->astOperand1());
        }
        // TODO: Handle reverse conditions
        if (Library::isContainerYield(cond1, Library::Container::Yield::EMPTY, "empty") &&
            Library::isContainerYield(cond2->astOperand1(), Library::Container::Yield::SIZE, "size") &&
            cond1->astOperand1()->astOperand1()->varId() == cond2->astOperand1()->astOperand1()->astOperand1()->varId()) {
            return !isZeroBoundCond(cond2);
        }

        if (Library::isContainerYield(cond2, Library::Container::Yield::EMPTY, "empty") &&
            Library::isContainerYield(cond1->astOperand1(), Library::Container::Yield::SIZE, "size") &&
            cond2->astOperand1()->astOperand1()->varId() == cond1->astOperand1()->astOperand1()->astOperand1()->varId()) {
            return !isZeroBoundCond(cond1);
        }
    }


    if (!cond1->isComparisonOp() || !cond2->isComparisonOp())
        return false;

    const std::string &comp1 = cond1->str();

    // condition found .. get comparator
    std::string comp2;
    if (isSameExpression(cpp, true, cond1->astOperand1(), cond2->astOperand1(), library, pure, followVar, errors) &&
        isSameExpression(cpp, true, cond1->astOperand2(), cond2->astOperand2(), library, pure, followVar, errors)) {
        comp2 = cond2->str();
    } else if (isSameExpression(cpp, true, cond1->astOperand1(), cond2->astOperand2(), library, pure, followVar, errors) &&
               isSameExpression(cpp, true, cond1->astOperand2(), cond2->astOperand1(), library, pure, followVar, errors)) {
        comp2 = cond2->str();
        if (comp2[0] == '>')
            comp2[0] = '<';
        else if (comp2[0] == '<')
            comp2[0] = '>';
    }

    if (!isNot && comp2.empty()) {
        const Token *expr1 = nullptr, *value1 = nullptr, *expr2 = nullptr, *value2 = nullptr;
        std::string op1 = cond1->str(), op2 = cond2->str();
        if (cond1->astOperand2()->hasKnownIntValue()) {
            expr1 = cond1->astOperand1();
            value1 = cond1->astOperand2();
        } else if (cond1->astOperand1()->hasKnownIntValue()) {
            expr1 = cond1->astOperand2();
            value1 = cond1->astOperand1();
            if (op1[0] == '>')
                op1[0] = '<';
            else if (op1[0] == '<')
                op1[0] = '>';
        }
        if (cond2->astOperand2()->hasKnownIntValue()) {
            expr2 = cond2->astOperand1();
            value2 = cond2->astOperand2();
        } else if (cond2->astOperand1()->hasKnownIntValue()) {
            expr2 = cond2->astOperand2();
            value2 = cond2->astOperand1();
            if (op2[0] == '>')
                op2[0] = '<';
            else if (op2[0] == '<')
                op2[0] = '>';
        }
        if (!expr1 || !value1 || !expr2 || !value2) {
            return false;
        }
        if (!isSameExpression(cpp, true, expr1, expr2, library, pure, followVar, errors))
            return false;

        const ValueFlow::Value &rhsValue1 = value1->values().front();
        const ValueFlow::Value &rhsValue2 = value2->values().front();

        if (op1 == "<" || op1 == "<=")
            return (op2 == "==" || op2 == ">" || op2 == ">=") && (rhsValue1.intvalue < rhsValue2.intvalue);
        else if (op1 == ">=" || op1 == ">")
            return (op2 == "==" || op2 == "<" || op2 == "<=") && (rhsValue1.intvalue > rhsValue2.intvalue);

        return false;
    }

    // is condition opposite?
    return ((comp1 == "==" && comp2 == "!=") ||
            (comp1 == "!=" && comp2 == "==") ||
            (comp1 == "<"  && comp2 == ">=") ||
            (comp1 == "<=" && comp2 == ">") ||
            (comp1 == ">"  && comp2 == "<=") ||
            (comp1 == ">=" && comp2 == "<") ||
            (!isNot && ((comp1 == "<" && comp2 == ">") ||
                        (comp1 == ">" && comp2 == "<") ||
                        (comp1 == "==" && (comp2 == "!=" || comp2 == ">" || comp2 == "<")) ||
                        ((comp1 == "!=" || comp1 == ">" || comp1 == "<") && comp2 == "==")
                       )));
}

bool isOppositeExpression(bool cpp, const Token * const tok1, const Token * const tok2, const Library& library, bool pure, bool followVar, ErrorPath* errors)
{
    if (!tok1 || !tok2)
        return false;
    if (isOppositeCond(true, cpp, tok1, tok2, library, pure, followVar, errors))
        return true;
    if (tok1->isUnaryOp("-"))
        return isSameExpression(cpp, true, tok1->astOperand1(), tok2, library, pure, followVar, errors);
    if (tok2->isUnaryOp("-"))
        return isSameExpression(cpp, true, tok2->astOperand1(), tok1, library, pure, followVar, errors);
    return false;
}

bool isConstExpression(const Token *tok, const Library& library, bool pure, bool cpp)
{
    if (!tok)
        return true;
    if (tok->isName() && tok->next()->str() == "(") {
        if (!tok->function() && !Token::Match(tok->previous(), ".|::") && !library.isFunctionConst(tok->str(), pure))
            return false;
        else if (tok->function() && !tok->function()->isConst())
            return false;
    }
    if (tok->tokType() == Token::eIncDecOp)
        return false;
    if (tok->isAssignmentOp())
        return false;
    if (isLikelyStreamRead(cpp, tok))
        return false;
    // bailout when we see ({..})
    if (tok->str() == "{")
        return false;
    return isConstExpression(tok->astOperand1(), library, pure, cpp) && isConstExpression(tok->astOperand2(), library, pure, cpp);
}

bool isWithoutSideEffects(bool cpp, const Token* tok)
{
    if (!cpp)
        return true;

    while (tok && tok->astOperand2() && tok->astOperand2()->str() != "(")
        tok = tok->astOperand2();
    if (tok && tok->varId()) {
        const Variable* var = tok->variable();
        return var && (!var->isClass() || var->isPointer() || var->isStlType());
    }
    return true;
}

bool isUniqueExpression(const Token* tok)
{
    if (!tok)
        return true;
    if (tok->function()) {
        const Function * fun = tok->function();
        const Scope * scope = fun->nestedIn;
        if (!scope)
            return true;
        const std::string returnType = fun->retType ? fun->retType->name() : fun->retDef->stringifyList(fun->tokenDef);
        for (const Function& f:scope->functionList) {
            if (f.type != Function::eFunction)
                continue;

            const std::string freturnType = f.retType ? f.retType->name() : f.retDef->stringifyList(f.tokenDef);
            if (f.argumentList.size() == fun->argumentList.size() &&
                returnType == freturnType &&
                f.name() != fun->name()) {
                return false;
            }
        }
    } else if (tok->variable()) {
        const Variable * var = tok->variable();
        const Scope * scope = var->scope();
        if (!scope)
            return true;
        const Type * varType = var->type();
        // Iterate over the variables in scope and the parameters of the function if possible
        const Function * fun = scope->function;
        const std::list<Variable>* setOfVars[] = {&scope->varlist, fun ? &fun->argumentList : nullptr};

        for (const std::list<Variable>* vars:setOfVars) {
            if (!vars)
                continue;
            bool other = std::any_of(vars->cbegin(), vars->cend(), [=](const Variable &v) {
                if (varType)
                    return v.type() && v.type()->name() == varType->name() && v.name() != var->name();
                return v.isFloatingType() == var->isFloatingType() &&
                       v.isEnumType() == var->isEnumType() &&
                       v.isClass() == var->isClass() &&
                       v.isArray() == var->isArray() &&
                       v.isPointer() == var->isPointer() &&
                       v.name() != var->name();
            });
            if (other)
                return false;
        }
    } else if (!isUniqueExpression(tok->astOperand1())) {
        return false;
    }

    return isUniqueExpression(tok->astOperand2());
}

static bool isEscaped(const Token* tok, bool functionsScope)
{
    if (functionsScope)
        return Token::simpleMatch(tok, "throw");
    else
        return Token::Match(tok, "return|throw");
}

static bool isEscapedOrJump(const Token* tok, bool functionsScope)
{
    if (functionsScope)
        return Token::simpleMatch(tok, "throw");
    else
        return Token::Match(tok, "return|goto|throw|continue|break");
}

bool isReturnScope(const Token * const endToken, const Settings * settings, bool functionScope)
{
    if (!endToken || endToken->str() != "}")
        return false;

    const Token *prev = endToken->previous();
    while (prev && Token::simpleMatch(prev->previous(), "; ;"))
        prev = prev->previous();
    if (prev && Token::simpleMatch(prev->previous(), "} ;"))
        prev = prev->previous();

    if (Token::simpleMatch(prev, "}")) {
        if (Token::simpleMatch(prev->link()->tokAt(-2), "} else {"))
            return isReturnScope(prev, settings, functionScope) && isReturnScope(prev->link()->tokAt(-2), settings, functionScope);
        if (Token::simpleMatch(prev->link()->previous(), ") {") &&
            Token::simpleMatch(prev->link()->linkAt(-1)->previous(), "switch (") &&
            !Token::findsimplematch(prev->link(), "break", prev)) {
            return true;
        }
        if (isEscaped(prev->link()->astTop(), functionScope))
            return true;
        if (Token::Match(prev->link()->previous(), "[;{}] {"))
            return isReturnScope(prev, settings, functionScope);
    } else if (Token::simpleMatch(prev, ";")) {
        if (Token::simpleMatch(prev->previous(), ") ;") && Token::Match(prev->linkAt(-1)->tokAt(-2), "[;{}] %name% (")) {
            const Token * ftok = prev->linkAt(-1)->previous();
            const Function * function = ftok->function();
            if (function) {
                if (function->isEscapeFunction())
                    return true;
                if (function->isAttributeNoreturn())
                    return true;
            } else if (settings) {
                if (settings->library.isnoreturn(ftok))
                    return true;
            }
            return false;
        }
        if (Token::simpleMatch(prev->previous(), ") ;") && prev->previous()->link() &&
            isEscaped(prev->previous()->link()->astTop(), functionScope))
            return true;
        if (isEscaped(prev->previous()->astTop(), functionScope))
            return true;
        // return/goto statement
        prev = prev->previous();
        while (prev && !Token::Match(prev, ";|{|}") && !isEscapedOrJump(prev, functionScope))
            prev = prev->previous();
        return prev && prev->isName();
    }
    return false;
}

bool isVariableChangedByFunctionCall(const Token *tok, int indirect, nonneg int varid, const Settings *settings, bool *inconclusive)
{
    if (!tok)
        return false;
    if (tok->varId() == varid)
        return isVariableChangedByFunctionCall(tok, indirect, settings, inconclusive);
    return isVariableChangedByFunctionCall(tok->astOperand1(), indirect, varid, settings, inconclusive) ||
           isVariableChangedByFunctionCall(tok->astOperand2(), indirect, varid, settings, inconclusive);
}

static bool isScopeBracket(const Token *tok)
{
    if (!Token::Match(tok, "{|}"))
        return false;
    if (!tok->scope())
        return false;
    if (tok->str() == "{")
        return tok->scope()->bodyStart == tok;
    if (tok->str() == "}")
        return tok->scope()->bodyEnd == tok;
    return false;
}

const Token * getTokenArgumentFunction(const Token * tok, int& argn)
{
    argn = -1;
    {
        const Token *parent = tok->astParent();
        if (parent && parent->isUnaryOp("&"))
            parent = parent->astParent();
        while (parent && parent->isCast())
            parent = parent->astParent();

        // passing variable to subfunction?
        if (Token::Match(parent, "[(,{]"))
            ;
        else if (Token::simpleMatch(parent, ":")) {
            while (Token::Match(parent, "[?:]"))
                parent = parent->astParent();
            while (Token::simpleMatch(parent, ","))
                parent = parent->astParent();
            if (!parent || parent->str() != "(")
                return nullptr;
        } else
            return nullptr;
    }

    // goto start of function call and get argn
    argn = 0;
    while (tok && !Token::simpleMatch(tok, ";") && !isScopeBracket(tok)) {
        if (tok->str() == ",")
<<<<<<< HEAD
            ++argn;
        else if (tok->str() == ")")
=======
            ++argnr;
        else if (Token::Match(tok, ")|}"))
>>>>>>> 70cad280
            tok = tok->link();
        else if (Token::Match(tok->previous(), "%name% (|{"))
            break;
        else if (Token::Match(tok->previous(), "> (|{") && tok->previous()->link())
            break;
        tok = tok->previous();
    }
    if (!Token::Match(tok, "{|("))
        return nullptr;
    tok = tok->previous();
    if (tok && tok->link() && tok->str() == ">")
        tok = tok->link()->previous();
    if (!Token::Match(tok, "%name% [({<]"))
        return nullptr;
    return tok;
}

bool isVariableChangedByFunctionCall(const Token *tok, int indirect, const Settings *settings, bool *inconclusive)
{
    if (!tok)
        return false;

    const Token * const tok1 = tok;

    // address of variable
    const bool addressOf = tok->astParent() && tok->astParent()->isUnaryOp("&");

    int argnr;
    tok = getTokenArgumentFunction(tok, argnr);
    if (!tok)
        return false; // not a function => variable not changed
    const Token * parenTok = tok->next();
    if (Token::simpleMatch(parenTok, "<") && parenTok->link())
        parenTok = parenTok->link()->next();
    const bool possiblyPassedByReference = (parenTok->next() == tok1 || Token::Match(tok1->previous(), ", %name% [,)}]"));

    // Constructor call
    if (tok->variable() && tok->variable()->nameToken() == tok) {
        // Find constructor..
        const int argCount = numberOfArguments(tok);
        const Scope *typeScope = tok->variable()->typeScope();
        if (typeScope) {
            for (const Function &function : typeScope->functionList) {
                if (!function.isConstructor() || function.argCount() < argCount)
                    continue;
                const Variable *arg = function.getArgumentVar(argnr);
                if (arg && arg->isReference() && !arg->isConst())
                    return true;
            }
            return false;
        }
        if (inconclusive)
            *inconclusive = true;
        return false;
    }

    if (!tok->function()) {
        // Check if direction (in, out, inout) is specified in the library configuration and use that
        if (!addressOf && settings) {
            const Library::ArgumentChecks::Direction argDirection = settings->library.getArgDirection(tok, 1 + argnr);
            if (argDirection == Library::ArgumentChecks::Direction::DIR_IN)
                return false;
            else if (argDirection == Library::ArgumentChecks::Direction::DIR_OUT ||
                     argDirection == Library::ArgumentChecks::Direction::DIR_INOUT) {
                // With out or inout the direction of the content is specified, not a pointer itself, so ignore pointers for now
                const ValueType * const valueType = tok1->valueType();
                if (valueType && !valueType->pointer) {
                    return true;
                }
            }
        }

        // if the library says 0 is invalid
        // => it is assumed that parameter is an in parameter (TODO: this is a bad heuristic)
        if (!addressOf && settings && settings->library.isnullargbad(tok, 1+argnr))
            return false;
        // possible pass-by-reference => inconclusive
        if (possiblyPassedByReference) {
            if (inconclusive != nullptr)
                *inconclusive = true;
            return false;
        }
        // Safe guess: Assume that parameter is changed by function call
        return true;
    }

    const Variable *arg = tok->function()->getArgumentVar(argnr);

    if (addressOf || (indirect > 0 && arg && arg->isPointer())) {
        if (!(arg && arg->isConst()))
            return true;
        // If const is applied to the pointer, then the value can still be modified
        if (arg && Token::simpleMatch(arg->typeEndToken(), "* const"))
            return true;
    }

    return arg && !arg->isConst() && arg->isReference();
}

bool isVariableChanged(const Token *tok, int indirect, const Settings *settings, bool cpp, int depth)
{
    if (!tok)
        return false;
    const Token *tok2 = tok;
    while (Token::simpleMatch(tok2->astParent(), "*") || (Token::simpleMatch(tok2->astParent(), ".") && !Token::simpleMatch(tok2->astParent()->astParent(), "(")) ||
           (Token::simpleMatch(tok2->astParent(), "[") && tok2 == tok2->astParent()->astOperand1()))
        tok2 = tok2->astParent();

    if (Token::Match(tok2->astParent(), "++|--"))
        return true;

    if (tok2->astParent() && tok2->astParent()->isAssignmentOp()) {
        if (tok2 == tok2->astParent()->astOperand1())
            return true;
        // Check if assigning to a non-const lvalue
        const Variable * var = getLHSVariable(tok2->astParent());
        if (var && var->isReference() && !var->isConst() && var->nameToken() && var->nameToken()->next() == tok2->astParent()) {
            if (!var->isLocal() || isVariableChanged(var, settings, cpp, depth - 1))
                return true;
        }
    }

    if (isLikelyStreamRead(cpp, tok->previous()))
        return true;

    if (isLikelyStream(cpp, tok2))
        return true;

    // Member function call
    if (tok->variable() && Token::Match(tok2->astParent(), ". %name%") && isFunctionCall(tok2->astParent()->next()) && tok2->astParent()->astOperand1() == tok2) {
        const Variable * var = tok->variable();
        bool isConst = var && var->isConst();
        if (!isConst && var) {
            const ValueType * valueType = var->valueType();
            isConst = (valueType && valueType->pointer == 1 && valueType->constness == 1);
        }

        const Token *ftok = tok->tokAt(2);
        const Function * fun = ftok->function();
        if (!isConst && (!fun || !fun->isConst()))
            return true;
        else
            return false;
    }

    const Token *ftok = tok2;
    while (ftok && (!Token::Match(ftok, "[({]") || ftok->isCast()))
        ftok = ftok->astParent();

    if (ftok && Token::Match(ftok->link(), ")|} !!{")) {
        const Token * ptok = tok2;
        while (Token::Match(ptok->astParent(), ".|::|["))
            ptok = ptok->astParent();
        bool inconclusive = false;
        bool isChanged = isVariableChangedByFunctionCall(ptok, indirect, settings, &inconclusive);
        isChanged |= inconclusive;
        if (isChanged)
            return true;
    }

    const Token *parent = tok2->astParent();
    while (Token::Match(parent, ".|::"))
        parent = parent->astParent();
    if (parent && parent->tokType() == Token::eIncDecOp)
        return true;

    if (Token::simpleMatch(tok2->astParent(), ":") && tok2->astParent()->astParent() && Token::simpleMatch(tok2->astParent()->astParent()->previous(), "for (")) {
        const Token * varTok = tok2->astParent()->previous();
        if (!varTok)
            return false;
        const Variable * loopVar = varTok->variable();
        if (!loopVar)
            return false;
        if (!loopVar->isConst() && loopVar->isReference() && isVariableChanged(loopVar, settings, cpp, depth - 1))
            return true;
        return false;
    }
    return false;
}

bool isVariableChanged(const Token *start, const Token *end, const nonneg int varid, bool globalvar, const Settings *settings, bool cpp, int depth)
{
    return findVariableChanged(start, end, 0, varid, globalvar, settings, cpp, depth) != nullptr;
}

Token* findVariableChanged(Token *start, const Token *end, int indirect, const nonneg int varid, bool globalvar, const Settings *settings, bool cpp, int depth)
{
    if (!precedes(start, end))
        return nullptr;
    if (depth < 0)
        return start;
    for (Token *tok = start; tok != end; tok = tok->next()) {
        if (tok->varId() != varid) {
            if (globalvar && Token::Match(tok, "%name% ("))
                // TODO: Is global variable really changed by function call?
                return tok;
            continue;
        }
        if (isVariableChanged(tok, indirect, settings, cpp, depth))
            return tok;
    }
    return nullptr;
}

const Token* findVariableChanged(const Token *start, const Token *end, int indirect, const nonneg int varid, bool globalvar, const Settings *settings, bool cpp, int depth)
{
    return findVariableChanged(const_cast<Token*>(start), end, indirect, varid, globalvar, settings, cpp, depth);
}

bool isVariableChanged(const Variable * var, const Settings *settings, bool cpp, int depth)
{
    if (!var)
        return false;
    if (!var->scope())
        return false;
    const Token * start = var->declEndToken();
    if (!start)
        return false;
    if (Token::Match(start, "; %varid% =", var->declarationId()))
        start = start->tokAt(2);
    return isVariableChanged(start->next(), var->scope()->bodyEnd, var->declarationId(), var->isGlobal(), settings, cpp, depth);
}

int numberOfArguments(const Token *start)
{
    int arguments=0;
    const Token* const openBracket = start->next();
    if (openBracket && openBracket->str()=="(" && openBracket->next() && openBracket->next()->str()!=")") {
        const Token* argument=openBracket->next();
        while (argument) {
            ++arguments;
            argument = argument->nextArgument();
        }
    }
    return arguments;
}

static void getArgumentsRecursive(const Token *tok, std::vector<const Token *> *arguments, nonneg int depth)
{
    ++depth;
    if (!tok || depth >= 100)
        return;
    if (tok->str() == ",") {
        getArgumentsRecursive(tok->astOperand1(), arguments, depth);
        getArgumentsRecursive(tok->astOperand2(), arguments, depth);
    } else {
        arguments->push_back(tok);
    }
}

std::vector<const Token *> getArguments(const Token *ftok)
{
    std::vector<const Token *> arguments;
    const Token *tok = ftok->next();
    if (!Token::Match(tok, "(|{"))
        tok = ftok;
    const Token *startTok = tok->astOperand2();
    if (!startTok && Token::simpleMatch(tok->astOperand1(), ","))
        startTok = tok->astOperand1();
    getArgumentsRecursive(startTok, &arguments, 0);
    return arguments;
}

const Token *findLambdaStartToken(const Token *last)
{
    if (!last || last->str() != "}")
        return nullptr;
    const Token* tok = last->link();
    if (Token::simpleMatch(tok->astParent(), "("))
        tok = tok->astParent();
    if (Token::simpleMatch(tok->astParent(), "["))
        return tok->astParent();
    return nullptr;
}

const Token *findLambdaEndToken(const Token *first)
{
    if (!first || first->str() != "[")
        return nullptr;
    if (!Token::Match(first->link(), "] (|{"))
        return nullptr;
    if (first->astOperand1() != first->link()->next())
        return nullptr;
    const Token * tok = first;

    if (tok->astOperand1() && tok->astOperand1()->str() == "(")
        tok = tok->astOperand1();
    if (tok->astOperand1() && tok->astOperand1()->str() == "{")
        return tok->astOperand1()->link();
    return nullptr;
}

bool isLikelyStream(bool cpp, const Token *stream)
{
    if (!cpp)
        return false;

    if (!stream)
        return false;

    if (!Token::Match(stream->astParent(), "&|<<|>>") || !stream->astParent()->isBinaryOp())
        return false;

    if (stream->astParent()->astOperand1() != stream)
        return false;

    return !astIsIntegral(stream, false);
}

bool isLikelyStreamRead(bool cpp, const Token *op)
{
    if (!cpp)
        return false;

    if (!Token::Match(op, "&|>>") || !op->isBinaryOp())
        return false;

    if (!Token::Match(op->astOperand2(), "%name%|.|*|[") && op->str() != op->astOperand2()->str())
        return false;

    const Token *parent = op;
    while (parent->astParent() && parent->astParent()->str() == op->str())
        parent = parent->astParent();
    if (parent->astParent() && !Token::Match(parent->astParent(), "%oror%|&&|(|,|!"))
        return false;
    if (op->str() == "&" && parent->astParent())
        return false;
    if (!parent->astOperand1() || !parent->astOperand2())
        return false;
    return (!parent->astOperand1()->valueType() || !parent->astOperand1()->valueType()->isIntegral());
}

bool isCPPCast(const Token* tok)
{
    return tok && Token::simpleMatch(tok->previous(), "> (") && tok->astOperand2() && tok->astOperand1() && tok->astOperand1()->str().find("_cast") != std::string::npos;
}

bool isConstVarExpression(const Token *tok)
{
    if (!tok)
        return false;
    if (Token::simpleMatch(tok->previous(), "sizeof ("))
        return true;
    if (Token::Match(tok->previous(), "%name% (")) {
        std::vector<const Token *> args = getArguments(tok);
        return std::all_of(args.begin(), args.end(), &isConstVarExpression);
    }
    if (isCPPCast(tok)) {
        return isConstVarExpression(tok->astOperand2());
    }
    if (Token::Match(tok, "( %type%"))
        return isConstVarExpression(tok->astOperand1());
    if (Token::Match(tok, "%cop%|[|.")) {
        if (tok->astOperand1() && !isConstVarExpression(tok->astOperand1()))
            return false;
        if (tok->astOperand2() && !isConstVarExpression(tok->astOperand2()))
            return false;
        return true;
    }
    if (Token::Match(tok, "%bool%|%num%|%str%|%char%|nullptr|NULL"))
        return true;
    if (tok->isEnumerator())
        return true;
    if (tok->variable())
        return tok->variable()->isConst();
    return false;
}

static const Variable *getLHSVariableRecursive(const Token *tok)
{
    if (!tok)
        return nullptr;
    if (Token::Match(tok, "*|&|&&|[")) {
        const Variable *var = getLHSVariableRecursive(tok->astOperand1());
        if (var || Token::simpleMatch(tok, "["))
            return var;
        return getLHSVariableRecursive(tok->astOperand2());
    }
    if (Token::Match(tok->previous(), "this . %var%"))
        return tok->next()->variable();
    return tok->variable();
}

const Variable *getLHSVariable(const Token *tok)
{
    if (!Token::Match(tok, "%assign%"))
        return nullptr;
    if (!tok->astOperand1())
        return nullptr;
    if (tok->astOperand1()->varId() > 0 && tok->astOperand1()->variable())
        return tok->astOperand1()->variable();
    return getLHSVariableRecursive(tok->astOperand1());
}

static bool nonLocal(const Variable* var, bool deref)
{
    return !var || (!var->isLocal() && !var->isArgument()) || (deref && var->isArgument() && var->isPointer()) || var->isStatic() || var->isReference() || var->isExtern();
}

static bool hasGccCompoundStatement(const Token *tok)
{
    if (!tok)
        return false;
    if (tok->str() == "{" && Token::simpleMatch(tok->previous(), "( {"))
        return true;
    return hasGccCompoundStatement(tok->astOperand1()) || hasGccCompoundStatement(tok->astOperand2());
}

static bool hasFunctionCall(const Token *tok)
{
    if (!tok)
        return false;
    if (Token::Match(tok, "%name% ("))
        // todo, const/pure function?
        return true;
    return hasFunctionCall(tok->astOperand1()) || hasFunctionCall(tok->astOperand2());
}

const Scope* PathAnalysis::findOuterScope(const Scope * scope)
{
    if (!scope)
        return nullptr;
    if (scope->isLocal() && scope->type != Scope::eSwitch)
        return findOuterScope(scope->nestedIn);
    return scope;
}

static const Token* getCondTok(const Token* tok)
{
    if (!tok)
        return nullptr;
    if (Token::simpleMatch(tok, "("))
        return getCondTok(tok->previous());
    if (Token::simpleMatch(tok, "for") && Token::simpleMatch(tok->next()->astOperand2(), ";") && tok->next()->astOperand2()->astOperand2())
        return tok->next()->astOperand2()->astOperand2()->astOperand1();
    if (Token::simpleMatch(tok->next()->astOperand2(), ";"))
        return tok->next()->astOperand2()->astOperand1();
    return tok->next()->astOperand2();
}

std::pair<bool, bool> PathAnalysis::checkCond(const Token * tok, bool& known)
{
    if (tok->hasKnownIntValue()) {
        known = true;
        return std::make_pair(tok->values().front().intvalue, !tok->values().front().intvalue);
    }
    auto it = std::find_if(tok->values().begin(), tok->values().end(), [](const ValueFlow::Value& v) {
        return v.isIntValue();
    });
    // If all possible values are the same, then assume all paths have the same value
    if (it != tok->values().end() && std::all_of(it, tok->values().end(), [&](const ValueFlow::Value& v) {
    if (v.isIntValue())
            return v.intvalue == it->intvalue;
        return true;
    })) {
        known = false;
        return std::make_pair(it->intvalue, !it->intvalue);
    }
    return std::make_pair(true, true);
}

PathAnalysis::Progress PathAnalysis::forwardRecursive(const Token* tok, Info info, const std::function<PathAnalysis::Progress(const Info&)>& f) const
{
    if (!tok)
        return Progress::Continue;
    if (tok->astOperand1() && forwardRecursive(tok->astOperand1(), info, f) == Progress::Break)
        return Progress::Break;
    info.tok = tok;
    if (f(info) == Progress::Break)
        return Progress::Break;
    if (tok->astOperand2() && forwardRecursive(tok->astOperand2(), info, f) == Progress::Break)
        return Progress::Break;
    return Progress::Continue;
}

PathAnalysis::Progress PathAnalysis::forwardRange(const Token* startToken, const Token* endToken, Info info, const std::function<PathAnalysis::Progress(const Info&)>& f) const
{
    for (const Token *tok = startToken; tok && tok != endToken; tok = tok->next()) {
        if (Token::Match(tok, "asm|goto|break|continue"))
            return Progress::Break;
        if (Token::Match(tok, "return|throw")) {
            forwardRecursive(tok, info, f);
            return Progress::Break;
        }
        if (Token::simpleMatch(tok, "}") && Token::simpleMatch(tok->link()->previous(), ") {") && Token::Match(tok->link()->linkAt(-1)->previous(), "if|while|for (")) {
            const Token * blockStart = tok->link()->linkAt(-1)->previous();
            const Token * condTok = getCondTok(blockStart);
            if (!condTok)
                continue;
            info.errorPath.emplace_back(condTok, "Assuming condition is true.");
            // Traverse a loop a second time
            if (Token::Match(blockStart, "for|while (")) {
                const Token* endCond = blockStart->linkAt(1);
                bool traverseLoop = true;
                // Only traverse simple for loops
                if (Token::simpleMatch(blockStart, "for") && !Token::Match(endCond->tokAt(-3), "; ++|--|%var% %var%|++|-- ) {"))
                    traverseLoop = false;
                // Traverse loop a second time
                if (traverseLoop) {
                    // Traverse condition
                    if (forwardRecursive(condTok, info, f) == Progress::Break)
                        return Progress::Break;
                    // TODO: Should we traverse the body: forwardRange(tok->link(), tok, info, f)?
                }
            }
        }
        if (Token::Match(tok, "if|while|for (") && Token::simpleMatch(tok->next()->link(), ") {")) {
            const Token * endCond = tok->next()->link();
            const Token * endBlock = endCond->next()->link();
            const Token * condTok = getCondTok(tok);
            if (!condTok)
                continue;
            // Traverse condition
            if (forwardRange(tok->next(), tok->next()->link(), info, f) == Progress::Break)
                return Progress::Break;
            Info i = info;
            i.known = false;
            i.errorPath.emplace_back(condTok, "Assuming condition is true.");

            // Check if condition is true or false
            bool checkThen = false;
            bool checkElse = false;
            std::tie(checkThen, checkElse) = checkCond(condTok, i.known);

            // Traverse then block
            if (checkThen) {
                if (forwardRange(endCond->next(), endBlock, i, f) == Progress::Break)
                    return Progress::Break;
            }
            // Traverse else block
            if (Token::simpleMatch(endBlock, "} else {")) {
                if (checkElse) {
                    i.errorPath.back().second = "Assuming condition is false.";
                    Progress result = forwardRange(endCond->next(), endBlock, i, f);
                    if (result == Progress::Break)
                        return Progress::Break;
                }
                tok = endBlock->linkAt(2);
            } else {
                tok = endBlock;
            }
        } else if (Token::simpleMatch(tok, "} else {")) {
            tok = tok->linkAt(2);
        } else {
            info.tok = tok;
            if (f(info) == Progress::Break)
                return Progress::Break;
        }
        // Prevent infinite recursion
        if (tok->next() == start)
            break;
    }
    return Progress::Continue;
}

void PathAnalysis::forward(const std::function<Progress(const Info&)>& f) const
{
    const Scope * endScope = findOuterScope(start->scope());
    if (!endScope)
        return;
    const Token * endToken = endScope->bodyEnd;
    Info info{start, ErrorPath{}, true};
    forwardRange(start, endToken, info, f);
}

bool reaches(const Token * start, const Token * dest, const Library& library, ErrorPath* errorPath)
{
    PathAnalysis::Info info = PathAnalysis{start, library} .forwardFind([&](const PathAnalysis::Info& i) {
        return (i.tok == dest);
    });
    if (!info.tok)
        return false;
    if (errorPath)
        errorPath->insert(errorPath->end(), info.errorPath.begin(), info.errorPath.end());
    return true;
}

static bool isUnchanged(const Token *startToken, const Token *endToken, const std::set<int> &exprVarIds, bool local)
{
    for (const Token *tok = startToken; tok != endToken; tok = tok->next()) {
        if (!local && Token::Match(tok, "%name% (") && !Token::simpleMatch(tok->linkAt(1), ") {"))
            // TODO: this is a quick bailout
            return false;
        if (tok->varId() <= 0 || exprVarIds.find(tok->varId()) == exprVarIds.end())
            continue;
        const Token *parent = tok;
        while (parent->astParent() && !parent->astParent()->isAssignmentOp() && parent->astParent()->tokType() != Token::Type::eIncDecOp) {
            if (parent->str() == "," || parent->isUnaryOp("&"))
                // TODO: This is a quick bailout
                return false;
            parent = parent->astParent();
        }
        if (parent->astParent()) {
            if (parent->astParent()->tokType() == Token::Type::eIncDecOp)
                return false;
            else if (parent->astParent()->isAssignmentOp() && parent == parent->astParent()->astOperand1())
                return false;
        }
    }
    return true;
}

struct FwdAnalysis::Result FwdAnalysis::checkRecursive(const Token *expr, const Token *startToken, const Token *endToken, const std::set<int> &exprVarIds, bool local, bool inInnerClass)
{
    // Parse the given tokens
    for (const Token *tok = startToken; tok != endToken; tok = tok->next()) {
        if (Token::simpleMatch(tok, "try {")) {
            // TODO: handle try
            return Result(Result::Type::BAILOUT);
        }

        if (Token::simpleMatch(tok, "break ;")) {
            return Result(Result::Type::BREAK, tok);
        }

        if (Token::simpleMatch(tok, "goto"))
            return Result(Result::Type::BAILOUT);

        if (!inInnerClass && tok->str() == "{" && tok->scope()->isClassOrStruct()) {
            // skip returns from local class definition
            FwdAnalysis::Result result = checkRecursive(expr, tok, tok->link(), exprVarIds, local, true);
            if (result.type != Result::Type::NONE)
                return result;
            tok=tok->link();
        }

        if (tok->str() == "continue")
            // TODO
            return Result(Result::Type::BAILOUT);

        if (const Token *lambdaEndToken = findLambdaEndToken(tok)) {
            tok = lambdaEndToken;
            const Result lambdaResult = checkRecursive(expr, lambdaEndToken->link()->next(), lambdaEndToken, exprVarIds, local, inInnerClass);
            if (lambdaResult.type == Result::Type::READ || lambdaResult.type == Result::Type::BAILOUT)
                return lambdaResult;
        }

        if (Token::Match(tok, "return|throw")) {
            // TODO: Handle these better
            // Is expr variable used in expression?
            const Token *end = tok->findExpressionStartEndTokens().second->next();
            for (const Token *tok2 = tok; tok2 != end; tok2 = tok2->next()) {
                if (!local && Token::Match(tok2, "%name% ("))
                    return Result(Result::Type::READ);
                if (tok2->varId() && exprVarIds.find(tok2->varId()) != exprVarIds.end())
                    return Result(Result::Type::READ);
            }

            // #9167: if the return is inside an inner class, it does not tell us anything
            if (!inInnerClass) {
                if (!local && mWhat == What::Reassign)
                    return Result(Result::Type::BAILOUT);

                return Result(Result::Type::RETURN);
            }
        }

        if (tok->str() == "}") {
            // Known value => possible value
            if (tok->scope() == expr->scope())
                mValueFlowKnown = false;

            Scope::ScopeType scopeType = tok->scope()->type;
            if (scopeType == Scope::eWhile || scopeType == Scope::eFor || scopeType == Scope::eDo) {
                // check condition
                const Token *conditionStart = nullptr;
                const Token *conditionEnd = nullptr;
                if (Token::simpleMatch(tok->link()->previous(), ") {")) {
                    conditionEnd = tok->link()->previous();
                    conditionStart = conditionEnd->link();
                } else if (Token::simpleMatch(tok->link()->previous(), "do {") && Token::simpleMatch(tok, "} while (")) {
                    conditionStart = tok->tokAt(2);
                    conditionEnd = conditionStart->link();
                }
                if (conditionStart && conditionEnd) {
                    bool used = false;
                    for (const Token *condTok = conditionStart; condTok != conditionEnd; condTok = condTok->next()) {
                        if (exprVarIds.find(condTok->varId()) != exprVarIds.end())
                            used = true;
                    }
                    if (used)
                        return Result(Result::Type::BAILOUT);
                }

                // check loop body again..
                const struct FwdAnalysis::Result &result = checkRecursive(expr, tok->link(), tok, exprVarIds, local, inInnerClass);
                if (result.type == Result::Type::BAILOUT || result.type == Result::Type::READ)
                    return result;
            }
        }

        if (Token::simpleMatch(tok, "else {"))
            tok = tok->linkAt(1);

        if (Token::simpleMatch(tok, "asm ("))
            return Result(Result::Type::BAILOUT);

        if (mWhat == What::ValueFlow && (Token::Match(tok, "while|for (") || Token::simpleMatch(tok, "do {"))) {
            const Token *bodyStart = nullptr;
            const Token *conditionStart = nullptr;
            if (Token::simpleMatch(tok, "do {")) {
                bodyStart = tok->next();
                if (Token::simpleMatch(bodyStart->link(), "} while ("))
                    conditionStart = bodyStart->link()->tokAt(2);
            } else {
                conditionStart = tok->next();
                if (Token::simpleMatch(conditionStart->link(), ") {"))
                    bodyStart = conditionStart->link()->next();
            }

            if (!bodyStart || !conditionStart)
                return Result(Result::Type::BAILOUT);

            // Is expr changed in condition?
            if (!isUnchanged(conditionStart, conditionStart->link(), exprVarIds, local))
                return Result(Result::Type::BAILOUT);

            // Is expr changed in loop body?
            if (!isUnchanged(bodyStart, bodyStart->link(), exprVarIds, local))
                return Result(Result::Type::BAILOUT);
        }

        if (!local && Token::Match(tok, "%name% (") && !Token::simpleMatch(tok->linkAt(1), ") {")) {
            // TODO: this is a quick bailout
            return Result(Result::Type::BAILOUT);
        }

        if (expr->isName() && Token::Match(tok, "%name% (") && tok->str().find("<") != std::string::npos && tok->str().find(expr->str()) != std::string::npos)
            return Result(Result::Type::BAILOUT);

        if (exprVarIds.find(tok->varId()) != exprVarIds.end()) {
            const Token *parent = tok;
            bool other = false;
            bool same = tok->astParent() && isSameExpression(mCpp, false, expr, tok, mLibrary, false, false, nullptr);
            while (!same && Token::Match(parent->astParent(), "*|.|::|[")) {
                parent = parent->astParent();
                if (parent && isSameExpression(mCpp, false, expr, parent, mLibrary, false, false, nullptr)) {
                    same = true;
                    if (mWhat == What::ValueFlow) {
                        KnownAndToken v;
                        v.known = mValueFlowKnown;
                        v.token = parent;
                        mValueFlow.push_back(v);
                    }
                }
                if (Token::Match(parent, ". %var%") && parent->next()->varId() && exprVarIds.find(parent->next()->varId()) == exprVarIds.end()) {
                    other = true;
                    break;
                }
            }
            if (mWhat != What::ValueFlow && same && Token::simpleMatch(parent->astParent(), "[") && parent == parent->astParent()->astOperand2()) {
                return Result(Result::Type::READ);
            }
            if (other)
                continue;
            if (Token::simpleMatch(parent->astParent(), "=") && parent == parent->astParent()->astOperand1()) {
                if (!local && hasFunctionCall(parent->astParent()->astOperand2())) {
                    // TODO: this is a quick bailout
                    return Result(Result::Type::BAILOUT);
                }
                if (hasOperand(parent->astParent()->astOperand2(), expr)) {
                    if (mWhat == What::Reassign)
                        return Result(Result::Type::READ);
                    continue;
                }
                // ({ .. })
                if (hasGccCompoundStatement(parent->astParent()->astOperand2()))
                    return Result(Result::Type::BAILOUT);
                const bool reassign = isSameExpression(mCpp, false, expr, parent, mLibrary, false, false, nullptr);
                if (reassign)
                    return Result(Result::Type::WRITE, parent->astParent());
                return Result(Result::Type::READ);
            } else if (mWhat == What::Reassign && parent->valueType() && parent->valueType()->pointer && Token::Match(parent->astParent(), "%assign%") && parent == parent->astParent()->astOperand1()) {
                return Result(Result::Type::READ);
            } else if (Token::Match(parent->astParent(), "%assign%") && !parent->astParent()->astParent() && parent == parent->astParent()->astOperand1()) {
                continue;
            } else {
                // TODO: this is a quick bailout
                return Result(Result::Type::BAILOUT, parent->astParent());
            }
        }

        if (Token::simpleMatch(tok, ") {")) {
            if (Token::simpleMatch(tok->link()->previous(), "switch ("))
                // TODO: parse switch
                return Result(Result::Type::BAILOUT);
            const Result &result1 = checkRecursive(expr, tok->tokAt(2), tok->linkAt(1), exprVarIds, local, inInnerClass);
            if (result1.type == Result::Type::READ || result1.type == Result::Type::BAILOUT)
                return result1;
            if (mWhat == What::ValueFlow && result1.type == Result::Type::WRITE)
                mValueFlowKnown = false;
            if (Token::simpleMatch(tok->linkAt(1), "} else {")) {
                const Token *elseStart = tok->linkAt(1)->tokAt(2);
                const Result &result2 = checkRecursive(expr, elseStart, elseStart->link(), exprVarIds, local, inInnerClass);
                if (mWhat == What::ValueFlow && result2.type == Result::Type::WRITE)
                    mValueFlowKnown = false;
                if (result2.type == Result::Type::READ || result2.type == Result::Type::BAILOUT)
                    return result2;
                if (result1.type == Result::Type::WRITE && result2.type == Result::Type::WRITE)
                    return result1;
                tok = elseStart->link();
            } else {
                tok = tok->linkAt(1);
            }
        }
    }

    return Result(Result::Type::NONE);
}

bool FwdAnalysis::isGlobalData(const Token *expr) const
{
    bool globalData = false;
    visitAstNodes(expr,
    [&](const Token *tok) {
        if (tok->varId() && !tok->variable()) {
            // Bailout, this is probably global
            globalData = true;
            return ChildrenToVisit::none;
        }
        if (tok->originalName() == "->") {
            // TODO check if pointer points at local data
            globalData = true;
            return ChildrenToVisit::none;
        } else if (Token::Match(tok, "[*[]") && tok->astOperand1() && tok->astOperand1()->variable()) {
            // TODO check if pointer points at local data
            const Variable *lhsvar = tok->astOperand1()->variable();
            const ValueType *lhstype = tok->astOperand1()->valueType();
            if (lhsvar->isPointer()) {
                globalData = true;
                return ChildrenToVisit::none;
            } else if (lhsvar->isArgument() && lhsvar->isArray()) {
                globalData = true;
                return ChildrenToVisit::none;
            } else if (lhsvar->isArgument() && (!lhstype || (lhstype->type <= ValueType::Type::VOID && !lhstype->container))) {
                globalData = true;
                return ChildrenToVisit::none;
            }
        }
        if (tok->varId() == 0 && tok->isName() && tok->previous()->str() != ".") {
            globalData = true;
            return ChildrenToVisit::none;
        }
        if (tok->variable()) {
            // TODO : Check references
            if (tok->variable()->isReference() && tok != tok->variable()->nameToken()) {
                globalData = true;
                return ChildrenToVisit::none;
            }
            if (tok->variable()->isExtern()) {
                globalData = true;
                return ChildrenToVisit::none;
            }
            if (tok->previous()->str() != "." && !tok->variable()->isLocal() && !tok->variable()->isArgument()) {
                globalData = true;
                return ChildrenToVisit::none;
            }
            if (tok->variable()->isArgument() && tok->variable()->isPointer() && tok != expr) {
                globalData = true;
                return ChildrenToVisit::none;
            }
            if (tok->variable()->isPointerArray()) {
                globalData = true;
                return ChildrenToVisit::none;
            }
        }
        // Unknown argument type => it might be some reference type..
        if (mCpp && tok->str() == "." && tok->astOperand1() && tok->astOperand1()->variable() && !tok->astOperand1()->valueType()) {
            globalData = true;
            return ChildrenToVisit::none;
        }
        if (Token::Match(tok, ".|["))
            return ChildrenToVisit::op1;
        return ChildrenToVisit::op1_and_op2;
    });
    return globalData;
}

FwdAnalysis::Result FwdAnalysis::check(const Token *expr, const Token *startToken, const Token *endToken)
{
    // all variable ids in expr.
    std::set<int> exprVarIds;
    bool local = true;
    bool unknownVarId = false;
    visitAstNodes(expr,
    [&](const Token *tok) {
        if (tok->varId() == 0 && tok->isName() && tok->previous()->str() != ".") {
            // unknown variable
            unknownVarId = true;
            return ChildrenToVisit::none;
        }
        if (tok->varId() > 0) {
            exprVarIds.insert(tok->varId());
            if (!Token::simpleMatch(tok->previous(), ".")) {
                const Variable *var = tok->variable();
                if (var && var->isReference() && var->isLocal() && Token::Match(var->nameToken(), "%var% [=(]") && !isGlobalData(var->nameToken()->next()->astOperand2()))
                    return ChildrenToVisit::none;
                const bool deref = tok->astParent() && (tok->astParent()->isUnaryOp("*") || (tok->astParent()->str() == "[" && tok == tok->astParent()->astOperand1()));
                local &= !nonLocal(tok->variable(), deref);
            }
        }
        return ChildrenToVisit::op1_and_op2;
    });

    if (unknownVarId)
        return Result(FwdAnalysis::Result::Type::BAILOUT);

    if (mWhat == What::Reassign && isGlobalData(expr))
        local = false;

    // In unused values checking we do not want to check assignments to
    // global data.
    if (mWhat == What::UnusedValue && isGlobalData(expr))
        return Result(FwdAnalysis::Result::Type::BAILOUT);

    Result result = checkRecursive(expr, startToken, endToken, exprVarIds, local, false);

    // Break => continue checking in outer scope
    while (mWhat!=What::ValueFlow && result.type == FwdAnalysis::Result::Type::BREAK) {
        const Scope *s = result.token->scope();
        while (s->type == Scope::eIf)
            s = s->nestedIn;
        if (s->type != Scope::eSwitch && s->type != Scope::eWhile && s->type != Scope::eFor)
            break;
        result = checkRecursive(expr, s->bodyEnd->next(), endToken, exprVarIds, local, false);
    }

    return result;
}

bool FwdAnalysis::hasOperand(const Token *tok, const Token *lhs) const
{
    if (!tok)
        return false;
    if (isSameExpression(mCpp, false, tok, lhs, mLibrary, false, false, nullptr))
        return true;
    return hasOperand(tok->astOperand1(), lhs) || hasOperand(tok->astOperand2(), lhs);
}

const Token *FwdAnalysis::reassign(const Token *expr, const Token *startToken, const Token *endToken)
{
    mWhat = What::Reassign;
    Result result = check(expr, startToken, endToken);
    return result.type == FwdAnalysis::Result::Type::WRITE ? result.token : nullptr;
}

bool FwdAnalysis::unusedValue(const Token *expr, const Token *startToken, const Token *endToken)
{
    if (isEscapedAlias(expr))
        return false;
    mWhat = What::UnusedValue;
    Result result = check(expr, startToken, endToken);
    return (result.type == FwdAnalysis::Result::Type::NONE || result.type == FwdAnalysis::Result::Type::RETURN) && !possiblyAliased(expr, startToken);
}

std::vector<FwdAnalysis::KnownAndToken> FwdAnalysis::valueFlow(const Token *expr, const Token *startToken, const Token *endToken)
{
    mWhat = What::ValueFlow;
    mValueFlowKnown = true;
    check(expr, startToken, endToken);
    return mValueFlow;
}

bool FwdAnalysis::possiblyAliased(const Token *expr, const Token *startToken) const
{
    if (expr->isUnaryOp("*"))
        return true;

    const bool macro = false;
    const bool pure = false;
    const bool followVar = false;
    for (const Token *tok = startToken; tok; tok = tok->previous()) {
        if (tok->str() == "{" && tok->scope()->type == Scope::eFunction)
            break;

        if (Token::Match(tok, "%name% (") && !Token::Match(tok, "if|while|for")) {
            // Is argument passed by reference?
            const std::vector<const Token*> args = getArguments(tok);
            for (int argnr = 0; argnr < args.size(); ++argnr) {
                if (!Token::Match(args[argnr], "%name%|.|::"))
                    continue;
                if (tok->function() && tok->function()->getArgumentVar(argnr) && !tok->function()->getArgumentVar(argnr)->isReference() && !tok->function()->isConst())
                    continue;
                for (const Token *subexpr = expr; subexpr; subexpr = subexpr->astOperand1()) {
                    if (isSameExpression(mCpp, macro, subexpr, args[argnr], mLibrary, pure, followVar))
                        return true;
                }
            }
            continue;
        }

        const Token *addrOf = nullptr;
        if (Token::Match(tok, "& %name% ="))
            addrOf = tok->tokAt(2)->astOperand2();
        else if (tok->isUnaryOp("&"))
            addrOf = tok->astOperand1();
        else if (Token::simpleMatch(tok, "std :: ref ("))
            addrOf = tok->tokAt(3)->astOperand2();
        else
            continue;

        for (const Token *subexpr = expr; subexpr; subexpr = subexpr->astOperand1()) {
            if (isSameExpression(mCpp, macro, subexpr, addrOf, mLibrary, pure, followVar))
                return true;
        }
    }
    return false;
}

bool FwdAnalysis::isEscapedAlias(const Token* expr)
{
    for (const Token *subexpr = expr; subexpr; subexpr = subexpr->astOperand1()) {
        for (const ValueFlow::Value &val : subexpr->values()) {
            if (!val.isLocalLifetimeValue())
                continue;
            const Variable* var = val.tokvalue->variable();
            if (!var)
                continue;
            if (!var->isLocal())
                return true;
            if (var->isArgument())
                return true;

        }
    }
    return false;
}

bool FwdAnalysis::isNullOperand(const Token *expr)
{
    if (!expr)
        return false;
    if (Token::Match(expr, "( %name% %name%| * )") && Token::Match(expr->astOperand1(), "0|NULL|nullptr"))
        return true;
    return Token::Match(expr, "NULL|nullptr");
}<|MERGE_RESOLUTION|>--- conflicted
+++ resolved
@@ -983,13 +983,8 @@
     argn = 0;
     while (tok && !Token::simpleMatch(tok, ";") && !isScopeBracket(tok)) {
         if (tok->str() == ",")
-<<<<<<< HEAD
             ++argn;
-        else if (tok->str() == ")")
-=======
-            ++argnr;
         else if (Token::Match(tok, ")|}"))
->>>>>>> 70cad280
             tok = tok->link();
         else if (Token::Match(tok->previous(), "%name% (|{"))
             break;
