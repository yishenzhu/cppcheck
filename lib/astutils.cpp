/*
 * Cppcheck - A tool for static C/C++ code analysis
 * Copyright (C) 2007-2019 Cppcheck team.
 *
 * This program is free software: you can redistribute it and/or modify
 * it under the terms of the GNU General Public License as published by
 * the Free Software Foundation, either version 3 of the License, or
 * (at your option) any later version.
 *
 * This program is distributed in the hope that it will be useful,
 * but WITHOUT ANY WARRANTY; without even the implied warranty of
 * MERCHANTABILITY or FITNESS FOR A PARTICULAR PURPOSE.  See the
 * GNU General Public License for more details.
 *
 * You should have received a copy of the GNU General Public License
 * along with this program.  If not, see <http://www.gnu.org/licenses/>.
 */


//---------------------------------------------------------------------------
#include "astutils.h"

#include "library.h"
#include "mathlib.h"
#include "settings.h"
#include "symboldatabase.h"
#include "token.h"
#include "valueflow.h"

#include <list>
#include <stack>


void visitAstNodes(const Token *ast, std::function<ChildrenToVisit(const Token *)> visitor)
{
    std::stack<const Token *> tokens;
    tokens.push(ast);
    while (!tokens.empty()) {
        const Token *tok = tokens.top();
        tokens.pop();
        if (!tok)
            continue;

        ChildrenToVisit c = visitor(tok);

        if (c == ChildrenToVisit::done)
            break;
        if (c == ChildrenToVisit::op1 || c == ChildrenToVisit::op1_and_op2)
            tokens.push(tok->astOperand1());
        if (c == ChildrenToVisit::op2 || c == ChildrenToVisit::op1_and_op2)
            tokens.push(tok->astOperand2());
    }
}


static bool astIsCharWithSign(const Token *tok, ValueType::Sign sign)
{
    if (!tok)
        return false;
    const ValueType *valueType = tok->valueType();
    if (!valueType)
        return false;
    return valueType->type == ValueType::Type::CHAR && valueType->pointer == 0U && valueType->sign == sign;
}

bool astIsSignedChar(const Token *tok)
{
    return astIsCharWithSign(tok, ValueType::Sign::SIGNED);
}

bool astIsUnknownSignChar(const Token *tok)
{
    return astIsCharWithSign(tok, ValueType::Sign::UNKNOWN_SIGN);
}

bool astIsIntegral(const Token *tok, bool unknown)
{
    const ValueType *vt = tok ? tok->valueType() : nullptr;
    if (!vt)
        return unknown;
    return vt->isIntegral() && vt->pointer == 0U;
}

bool astIsFloat(const Token *tok, bool unknown)
{
    const ValueType *vt = tok ? tok->valueType() : nullptr;
    if (!vt)
        return unknown;
    return vt->type >= ValueType::Type::FLOAT && vt->pointer == 0U;
}

bool astIsBool(const Token *tok)
{
    return tok && (tok->isBoolean() || (tok->valueType() && tok->valueType()->type == ValueType::Type::BOOL && !tok->valueType()->pointer));
}

bool astIsPointer(const Token *tok)
{
    return tok && tok->valueType() && tok->valueType()->pointer;
}

bool astIsIterator(const Token *tok)
{
    return tok && tok->valueType() && tok->valueType()->type == ValueType::Type::ITERATOR;
}

bool astIsContainer(const Token *tok)
{
    return tok && tok->valueType() && tok->valueType()->type == ValueType::Type::CONTAINER;
}

std::string astCanonicalType(const Token *expr)
{
    if (!expr)
        return "";
    if (expr->variable()) {
        const Variable *var = expr->variable();
        std::string ret;
        for (const Token *type = var->typeStartToken(); Token::Match(type,"%name%|::") && type != var->nameToken(); type = type->next()) {
            if (!Token::Match(type, "const|static"))
                ret += type->str();
        }
        return ret;

    }
    // TODO: handle expressions
    return "";
}

static bool match(const Token *tok, const std::string &rhs)
{
    if (tok->str() == rhs)
        return true;
    if (!tok->varId() && tok->hasKnownIntValue() && MathLib::toString(tok->values().front().intvalue) == rhs)
        return true;
    return false;
}

const Token * astIsVariableComparison(const Token *tok, const std::string &comp, const std::string &rhs, const Token **vartok)
{
    if (!tok)
        return nullptr;

    const Token *ret = nullptr;
    if (tok->isComparisonOp()) {
        if (tok->astOperand1() && match(tok->astOperand1(), rhs)) {
            // Invert comparator
            std::string s = tok->str();
            if (s[0] == '>')
                s[0] = '<';
            else if (s[0] == '<')
                s[0] = '>';
            if (s == comp) {
                ret = tok->astOperand2();
            }
        } else if (tok->str() == comp && tok->astOperand2() && match(tok->astOperand2(), rhs)) {
            ret = tok->astOperand1();
        }
    } else if (comp == "!=" && rhs == std::string("0")) {
        ret = tok;
    } else if (comp == "==" && rhs == std::string("0")) {
        if (tok->str() == "!") {
            ret = tok->astOperand1();
            // handle (!(x!=0)) as (x==0)
            astIsVariableComparison(ret, "!=", "0", &ret);
        }
    }
    while (ret && ret->str() == ".")
        ret = ret->astOperand2();
    if (ret && ret->str() == "=" && ret->astOperand1() && ret->astOperand1()->varId())
        ret = ret->astOperand1();
    else if (ret && ret->varId() == 0U)
        ret = nullptr;
    if (vartok)
        *vartok = ret;
    return ret;
}

static bool hasToken(const Token * startTok, const Token * stopTok, const Token * tok)
{
    for (const Token * tok2 = startTok; tok2 != stopTok; tok2 = tok2->next()) {
        if (tok2 == tok)
            return true;
    }
    return false;
}

const Token * nextAfterAstRightmostLeaf(const Token * tok)
{
    const Token * rightmostLeaf = tok;
    if (!rightmostLeaf || !rightmostLeaf->astOperand1())
        return nullptr;
    do {
        if (rightmostLeaf->astOperand2())
            rightmostLeaf = rightmostLeaf->astOperand2();
        else
            rightmostLeaf = rightmostLeaf->astOperand1();
    } while (rightmostLeaf->astOperand1());
    while (Token::Match(rightmostLeaf->next(), "]|)") && !hasToken(rightmostLeaf->next()->link(), rightmostLeaf->next(), tok))
        rightmostLeaf = rightmostLeaf->next();
    if (rightmostLeaf->str() == "{" && rightmostLeaf->link())
        rightmostLeaf = rightmostLeaf->link();
    return rightmostLeaf->next();
}

static const Token * getVariableInitExpression(const Variable * var)
{
    if (!var || !var->declEndToken())
        return nullptr;
    if (Token::Match(var->declEndToken(), "; %varid% =", var->declarationId()))
        return var->declEndToken()->tokAt(2)->astOperand2();
    return var->declEndToken()->astOperand2();
}

static bool isInLoopCondition(const Token * tok)
{
    return Token::Match(tok->astTop()->previous(), "for|while (");
}

/// If tok2 comes after tok1
bool precedes(const Token * tok1, const Token * tok2)
{
    if (!tok1)
        return false;
    if (!tok2)
        return false;
    return tok1->index() < tok2->index();
}

static bool isAliased(const Token * startTok, const Token * endTok, nonneg int varid)
{
    for (const Token *tok = startTok; tok != endTok; tok = tok->next()) {
        if (Token::Match(tok, "= & %varid% ;", varid))
            return true;
        if (tok->varId() == varid)
            continue;
        if (tok->varId() == 0)
            continue;
        if (!astIsPointer(tok))
            continue;
        for (const ValueFlow::Value &val : tok->values()) {
            if (!val.isLocalLifetimeValue())
                continue;
            if (val.tokvalue->varId() == varid)
                return true;
        }
    }
    return false;
}

static bool exprDependsOnThis(const Token *expr, nonneg int depth)
{
    if (!expr)
        return false;
    if (depth >= 1000)
        // Abort recursion to avoid stack overflow
        return true;
    ++depth;
    // calling nonstatic method?
    if (Token::Match(expr->previous(), "!!:: %name% (") && expr->function() && expr->function()->nestedIn && expr->function()->nestedIn->isClassOrStruct()) {
        // is it a method of this?
        const Scope *nestedIn = expr->scope()->functionOf;
        if (nestedIn && nestedIn->function)
            nestedIn = nestedIn->function->token->scope();
        while (nestedIn && nestedIn != expr->function()->nestedIn) {
            nestedIn = nestedIn->nestedIn;
        }
        return nestedIn == expr->function()->nestedIn;
    }
    return exprDependsOnThis(expr->astOperand1(), depth) || exprDependsOnThis(expr->astOperand2(), depth);
}

/// This takes a token that refers to a variable and it will return the token
/// to the expression that the variable is assigned to. If its not valid to
/// make such substitution then it will return the original token.
static const Token * followVariableExpression(const Token * tok, bool cpp, const Token * end = nullptr)
{
    if (!tok)
        return tok;
    // Skip following variables that is across multiple files
    if (end && end->fileIndex() != tok->fileIndex())
        return tok;
    // Skip array access
    if (Token::Match(tok, "%var% ["))
        return tok;
    // Skip pointer indirection
    if (tok->astParent() && tok->isUnaryOp("*"))
        return tok;
    // Skip following variables if it is used in an assignment
    if (Token::Match(tok->next(), "%assign%"))
        return tok;
    const Variable * var = tok->variable();
    const Token * varTok = getVariableInitExpression(var);
    if (!varTok)
        return tok;
    // Bailout. If variable value depends on value of "this".
    if (exprDependsOnThis(varTok, 0))
        return tok;
    // Skip array access
    if (Token::simpleMatch(varTok, "["))
        return tok;
    if (var->isVolatile())
        return tok;
    if (!var->isLocal() && !var->isConst())
        return tok;
    if (var->isStatic() && !var->isConst())
        return tok;
    if (var->isArgument())
        return tok;
    const Token * lastTok = precedes(tok, end) ? end : tok;
    // If this is in a loop then check if variables are modified in the entire scope
    const Token * endToken = (isInLoopCondition(tok) || isInLoopCondition(varTok) || var->scope() != tok->scope()) ? var->scope()->bodyEnd : lastTok;
    if (!var->isConst() && (!precedes(varTok, endToken) || isVariableChanged(varTok, endToken, tok->varId(), false, nullptr, cpp)))
        return tok;
    if (precedes(varTok, endToken) && isAliased(varTok, endToken, tok->varId()))
        return tok;
    // Start at beginning of initialization
    const Token * startToken = varTok;
    while (Token::Match(startToken, "%op%|.|(|{") && startToken->astOperand1())
        startToken = startToken->astOperand1();
    // Skip if the variable its referring to is modified
    for (const Token * tok2 = startToken; tok2 != endToken; tok2 = tok2->next()) {
        if (Token::simpleMatch(tok2, ";"))
            break;
        if (tok2->astParent() && tok2->isUnaryOp("*"))
            return tok;
        if (tok2->tokType() == Token::eIncDecOp ||
            tok2->isAssignmentOp() ||
            Token::Match(tok2, "%name% .|[|++|--|%assign%")) {
            return tok;
        }

        if (const Variable * var2 = tok2->variable()) {
            if (!var2->scope())
                return tok;
            const Token * endToken2 = var2->scope() != tok->scope() ? var2->scope()->bodyEnd : endToken;
            if (!var2->isLocal() && !var2->isConst() && !var2->isArgument())
                return tok;
            if (var2->isStatic() && !var2->isConst())
                return tok;
            if (!var2->isConst() && (!precedes(tok2, endToken2) || isVariableChanged(tok2, endToken2, tok2->varId(), false, nullptr, cpp)))
                return tok;
            if (precedes(tok2, endToken2) && isAliased(tok2, endToken2, tok2->varId()))
                return tok;
            // Recognized as a variable but the declaration is unknown
        } else if (tok2->varId() > 0) {
            return tok;
        } else if (tok2->tokType() == Token::eName && !Token::Match(tok2, "sizeof|decltype|typeof") && !tok2->function()) {
            return tok;
        }
    }
    return varTok;
}

static void followVariableExpressionError(const Token *tok1, const Token *tok2, ErrorPath* errors)
{
    if (!errors)
        return;
    if (!tok1)
        return;
    if (!tok2)
        return;
    ErrorPathItem item = std::make_pair(tok2, "'" + tok1->str() + "' is assigned value '" + tok2->expressionString() + "' here.");
    if (std::find(errors->begin(), errors->end(), item) != errors->end())
        return;
    errors->push_back(item);
}

bool isSameExpression(bool cpp, bool macro, const Token *tok1, const Token *tok2, const Library& library, bool pure, bool followVar, ErrorPath* errors)
{
    if (tok1 == nullptr && tok2 == nullptr)
        return true;
    if (tok1 == nullptr || tok2 == nullptr)
        return false;
    if (cpp) {
        if (tok1->str() == "." && tok1->astOperand1() && tok1->astOperand1()->str() == "this")
            tok1 = tok1->astOperand2();
        if (tok2->str() == "." && tok2->astOperand1() && tok2->astOperand1()->str() == "this")
            tok2 = tok2->astOperand2();
    }
    // Skip double not
    if (Token::simpleMatch(tok1, "!") && Token::simpleMatch(tok1->astOperand1(), "!") && !Token::simpleMatch(tok1->astParent(), "=")) {
        return isSameExpression(cpp, macro, tok1->astOperand1()->astOperand1(), tok2, library, pure, followVar, errors);
    }
    if (Token::simpleMatch(tok2, "!") && Token::simpleMatch(tok2->astOperand1(), "!") && !Token::simpleMatch(tok2->astParent(), "=")) {
        return isSameExpression(cpp, macro, tok1, tok2->astOperand1()->astOperand1(), library, pure, followVar, errors);
    }
    // Follow variable
    if (followVar && tok1->str() != tok2->str() && (Token::Match(tok1, "%var%") || Token::Match(tok2, "%var%"))) {
        const Token * varTok1 = followVariableExpression(tok1, cpp, tok2);
        if (varTok1->str() == tok2->str()) {
            followVariableExpressionError(tok1, varTok1, errors);
            return isSameExpression(cpp, macro, varTok1, tok2, library, true, followVar, errors);
        }
        const Token * varTok2 = followVariableExpression(tok2, cpp, tok1);
        if (tok1->str() == varTok2->str()) {
            followVariableExpressionError(tok2, varTok2, errors);
            return isSameExpression(cpp, macro, tok1, varTok2, library, true, followVar, errors);
        }
        if (varTok1->str() == varTok2->str()) {
            followVariableExpressionError(tok1, varTok1, errors);
            followVariableExpressionError(tok2, varTok2, errors);
            return isSameExpression(cpp, macro, varTok1, varTok2, library, true, followVar, errors);
        }
    }
    if (tok1->varId() != tok2->varId() || tok1->str() != tok2->str() || tok1->originalName() != tok2->originalName()) {
        if ((Token::Match(tok1,"<|>")   && Token::Match(tok2,"<|>")) ||
            (Token::Match(tok1,"<=|>=") && Token::Match(tok2,"<=|>="))) {
            return isSameExpression(cpp, macro, tok1->astOperand1(), tok2->astOperand2(), library, pure, followVar, errors) &&
                   isSameExpression(cpp, macro, tok1->astOperand2(), tok2->astOperand1(), library, pure, followVar, errors);
        }
        return false;
    }
    if (macro && (tok1->isExpandedMacro() || tok2->isExpandedMacro() || tok1->isTemplateArg() || tok2->isTemplateArg()))
        return false;
    if (tok1->isComplex() != tok2->isComplex())
        return false;
    if (tok1->isLong() != tok2->isLong())
        return false;
    if (tok1->isUnsigned() != tok2->isUnsigned())
        return false;
    if (tok1->isSigned() != tok2->isSigned())
        return false;
    if (pure && tok1->isName() && tok1->next()->str() == "(" && tok1->str() != "sizeof") {
        if (!tok1->function()) {
            if (Token::simpleMatch(tok1->previous(), ".")) {
                const Token *lhs = tok1->previous();
                while (Token::Match(lhs, "(|.|["))
                    lhs = lhs->astOperand1();
                const bool lhsIsConst = (lhs->variable() && lhs->variable()->isConst()) ||
                                        (lhs->valueType() && lhs->valueType()->constness > 0) ||
                                        (Token::Match(lhs, "%var% . %name% (") && library.isFunctionConst(lhs->tokAt(2)));
                if (!lhsIsConst)
                    return false;
            } else {
                const Token * ftok = tok1;
                if (Token::simpleMatch(tok1->previous(), "::"))
                    ftok = tok1->previous();
                if (!library.isFunctionConst(ftok) && !ftok->isAttributeConst() && !ftok->isAttributePure())
                    return false;
            }
        } else {
            if (tok1->function() && !tok1->function()->isConst() && !tok1->function()->isAttributeConst() && !tok1->function()->isAttributePure())
                return false;
        }
    }
    // templates/casts
    if ((Token::Match(tok1, "%name% <") && tok1->next()->link()) ||
        (Token::Match(tok2, "%name% <") && tok2->next()->link())) {

        // non-const template function that is not a dynamic_cast => return false
        if (pure && Token::simpleMatch(tok1->next()->link(), "> (") &&
            !(tok1->function() && tok1->function()->isConst()) &&
            tok1->str() != "dynamic_cast")
            return false;

        // some template/cast stuff.. check that the template arguments are same
        const Token *t1 = tok1->next();
        const Token *t2 = tok2->next();
        const Token *end1 = t1->link();
        const Token *end2 = t2->link();
        while (t1 && t2 && t1 != end1 && t2 != end2) {
            if (t1->str() != t2->str())
                return false;
            t1 = t1->next();
            t2 = t2->next();
        }
        if (t1 != end1 || t2 != end2)
            return false;
    }
    if (tok1->tokType() == Token::eIncDecOp || tok1->isAssignmentOp())
        return false;
    // bailout when we see ({..})
    if (tok1->str() == "{")
        return false;
    // cast => assert that the casts are equal
    if (tok1->str() == "(" && tok1->previous() &&
        !tok1->previous()->isName() &&
        !(tok1->previous()->str() == ">" && tok1->previous()->link())) {
        const Token *t1 = tok1->next();
        const Token *t2 = tok2->next();
        while (t1 && t2 &&
               t1->str() == t2->str() &&
               t1->isLong() == t2->isLong() &&
               t1->isUnsigned() == t2->isUnsigned() &&
               t1->isSigned() == t2->isSigned() &&
               (t1->isName() || t1->str() == "*")) {
            t1 = t1->next();
            t2 = t2->next();
        }
        if (!t1 || !t2 || t1->str() != ")" || t2->str() != ")")
            return false;
    }
    bool noncommutativeEquals =
        isSameExpression(cpp, macro, tok1->astOperand1(), tok2->astOperand1(), library, pure, followVar, errors);
    noncommutativeEquals = noncommutativeEquals &&
                           isSameExpression(cpp, macro, tok1->astOperand2(), tok2->astOperand2(), library, pure, followVar, errors);

    if (noncommutativeEquals)
        return true;

    // in c++, a+b might be different to b+a, depending on the type of a and b
    if (cpp && tok1->str() == "+" && tok1->isBinaryOp()) {
        const ValueType* vt1 = tok1->astOperand1()->valueType();
        const ValueType* vt2 = tok1->astOperand2()->valueType();
        if (!(vt1 && (vt1->type >= ValueType::VOID || vt1->pointer) && vt2 && (vt2->type >= ValueType::VOID || vt2->pointer)))
            return false;
    }

    const bool commutative = tok1->isBinaryOp() && Token::Match(tok1, "%or%|%oror%|+|*|&|&&|^|==|!=");
    bool commutativeEquals = commutative &&
                             isSameExpression(cpp, macro, tok1->astOperand2(), tok2->astOperand1(), library, pure, followVar, errors);
    commutativeEquals = commutativeEquals &&
                        isSameExpression(cpp, macro, tok1->astOperand1(), tok2->astOperand2(), library, pure, followVar, errors);


    return commutativeEquals;
}

bool isEqualKnownValue(const Token * const tok1, const Token * const tok2)
{
    return tok1->hasKnownValue() && tok2->hasKnownValue() && tok1->values() == tok2->values();
}

bool isDifferentKnownValues(const Token * const tok1, const Token * const tok2)
{
    return tok1->hasKnownValue() && tok2->hasKnownValue() && tok1->values() != tok2->values();
}

static bool isZeroBoundCond(const Token * const cond)
{
    if (cond == nullptr)
        return false;
    // Assume unsigned
    // TODO: Handle reverse conditions
    const bool isZero = cond->astOperand2()->getValue(0);
    if (cond->str() == "==" || cond->str() == ">=")
        return isZero;
    if (cond->str() == "<=")
        return true;
    if (cond->str() == "<")
        return !isZero;
    if (cond->str() == ">")
        return false;
    return false;
}

bool isOppositeCond(bool isNot, bool cpp, const Token * const cond1, const Token * const cond2, const Library& library, bool pure, bool followVar, ErrorPath* errors)
{
    if (!cond1 || !cond2)
        return false;

    if (cond1->str() == "!") {
        if (cond2->str() == "!=") {
            if (cond2->astOperand1() && cond2->astOperand1()->str() == "0")
                return isSameExpression(cpp, true, cond1->astOperand1(), cond2->astOperand2(), library, pure, followVar, errors);
            if (cond2->astOperand2() && cond2->astOperand2()->str() == "0")
                return isSameExpression(cpp, true, cond1->astOperand1(), cond2->astOperand1(), library, pure, followVar, errors);
        }
        return isSameExpression(cpp, true, cond1->astOperand1(), cond2, library, pure, followVar, errors);
    }

    if (cond2->str() == "!")
        return isOppositeCond(isNot, cpp, cond2, cond1, library, pure, followVar, errors);

    if (!isNot) {
        if (cond1->str() == "==" && cond2->str() == "==") {
            if (isSameExpression(cpp, true, cond1->astOperand1(), cond2->astOperand1(), library, pure, followVar, errors))
                return isDifferentKnownValues(cond1->astOperand2(), cond2->astOperand2());
            if (isSameExpression(cpp, true, cond1->astOperand2(), cond2->astOperand2(), library, pure, followVar, errors))
                return isDifferentKnownValues(cond1->astOperand1(), cond2->astOperand1());
        }
        // TODO: Handle reverse conditions
        if (Library::isContainerYield(cond1, Library::Container::Yield::EMPTY, "empty") &&
            Library::isContainerYield(cond2->astOperand1(), Library::Container::Yield::SIZE, "size") &&
            cond1->astOperand1()->astOperand1()->varId() == cond2->astOperand1()->astOperand1()->astOperand1()->varId()) {
            return !isZeroBoundCond(cond2);
        }

        if (Library::isContainerYield(cond2, Library::Container::Yield::EMPTY, "empty") &&
            Library::isContainerYield(cond1->astOperand1(), Library::Container::Yield::SIZE, "size") &&
            cond2->astOperand1()->astOperand1()->varId() == cond1->astOperand1()->astOperand1()->astOperand1()->varId()) {
            return !isZeroBoundCond(cond1);
        }
    }


    if (!cond1->isComparisonOp() || !cond2->isComparisonOp())
        return false;

    const std::string &comp1 = cond1->str();

    // condition found .. get comparator
    std::string comp2;
    if (isSameExpression(cpp, true, cond1->astOperand1(), cond2->astOperand1(), library, pure, followVar, errors) &&
        isSameExpression(cpp, true, cond1->astOperand2(), cond2->astOperand2(), library, pure, followVar, errors)) {
        comp2 = cond2->str();
    } else if (isSameExpression(cpp, true, cond1->astOperand1(), cond2->astOperand2(), library, pure, followVar, errors) &&
               isSameExpression(cpp, true, cond1->astOperand2(), cond2->astOperand1(), library, pure, followVar, errors)) {
        comp2 = cond2->str();
        if (comp2[0] == '>')
            comp2[0] = '<';
        else if (comp2[0] == '<')
            comp2[0] = '>';
    }

    if (!isNot && comp2.empty()) {
        const Token *expr1 = nullptr, *value1 = nullptr, *expr2 = nullptr, *value2 = nullptr;
        std::string op1 = cond1->str(), op2 = cond2->str();
        if (cond1->astOperand2()->hasKnownIntValue()) {
            expr1 = cond1->astOperand1();
            value1 = cond1->astOperand2();
        } else if (cond1->astOperand1()->hasKnownIntValue()) {
            expr1 = cond1->astOperand2();
            value1 = cond1->astOperand1();
            if (op1[0] == '>')
                op1[0] = '<';
            else if (op1[0] == '<')
                op1[0] = '>';
        }
        if (cond2->astOperand2()->hasKnownIntValue()) {
            expr2 = cond2->astOperand1();
            value2 = cond2->astOperand2();
        } else if (cond2->astOperand1()->hasKnownIntValue()) {
            expr2 = cond2->astOperand2();
            value2 = cond2->astOperand1();
            if (op2[0] == '>')
                op2[0] = '<';
            else if (op2[0] == '<')
                op2[0] = '>';
        }
        if (!expr1 || !value1 || !expr2 || !value2) {
            return false;
        }
        if (!isSameExpression(cpp, true, expr1, expr2, library, pure, followVar, errors))
            return false;

        const ValueFlow::Value &rhsValue1 = value1->values().front();
        const ValueFlow::Value &rhsValue2 = value2->values().front();

        if (op1 == "<" || op1 == "<=")
            return (op2 == "==" || op2 == ">" || op2 == ">=") && (rhsValue1.intvalue < rhsValue2.intvalue);
        else if (op1 == ">=" || op1 == ">")
            return (op2 == "==" || op2 == "<" || op2 == "<=") && (rhsValue1.intvalue > rhsValue2.intvalue);

        return false;
    }

    // is condition opposite?
    return ((comp1 == "==" && comp2 == "!=") ||
            (comp1 == "!=" && comp2 == "==") ||
            (comp1 == "<"  && comp2 == ">=") ||
            (comp1 == "<=" && comp2 == ">") ||
            (comp1 == ">"  && comp2 == "<=") ||
            (comp1 == ">=" && comp2 == "<") ||
            (!isNot && ((comp1 == "<" && comp2 == ">") ||
                        (comp1 == ">" && comp2 == "<") ||
                        (comp1 == "==" && (comp2 == "!=" || comp2 == ">" || comp2 == "<")) ||
                        ((comp1 == "!=" || comp1 == ">" || comp1 == "<") && comp2 == "==")
                       )));
}

bool isOppositeExpression(bool cpp, const Token * const tok1, const Token * const tok2, const Library& library, bool pure, bool followVar, ErrorPath* errors)
{
    if (!tok1 || !tok2)
        return false;
    if (isOppositeCond(true, cpp, tok1, tok2, library, pure, followVar, errors))
        return true;
    if (tok1->isUnaryOp("-"))
        return isSameExpression(cpp, true, tok1->astOperand1(), tok2, library, pure, followVar, errors);
    if (tok2->isUnaryOp("-"))
        return isSameExpression(cpp, true, tok2->astOperand1(), tok1, library, pure, followVar, errors);
    return false;
}

bool isConstExpression(const Token *tok, const Library& library, bool pure, bool cpp)
{
    if (!tok)
        return true;
    if (tok->isName() && tok->next()->str() == "(") {
        if (!tok->function() && !Token::Match(tok->previous(), ".|::") && !library.isFunctionConst(tok->str(), pure))
            return false;
        else if (tok->function() && !tok->function()->isConst())
            return false;
    }
    if (tok->tokType() == Token::eIncDecOp)
        return false;
    if (tok->isAssignmentOp())
        return false;
    if (isLikelyStreamRead(cpp, tok))
        return false;
    // bailout when we see ({..})
    if (tok->str() == "{")
        return false;
    return isConstExpression(tok->astOperand1(), library, pure, cpp) && isConstExpression(tok->astOperand2(), library, pure, cpp);
}

bool isWithoutSideEffects(bool cpp, const Token* tok)
{
    if (!cpp)
        return true;

    while (tok && tok->astOperand2() && tok->astOperand2()->str() != "(")
        tok = tok->astOperand2();
    if (tok && tok->varId()) {
        const Variable* var = tok->variable();
        return var && (!var->isClass() || var->isPointer() || var->isStlType());
    }
    return true;
}

bool isUniqueExpression(const Token* tok)
{
    if (!tok)
        return true;
    if (tok->function()) {
        const Function * fun = tok->function();
        const Scope * scope = fun->nestedIn;
        if (!scope)
            return true;
        const std::string returnType = fun->retType ? fun->retType->name() : fun->retDef->stringifyList(fun->tokenDef);
        for (const Function& f:scope->functionList) {
            if (f.type != Function::eFunction)
                continue;

            const std::string freturnType = f.retType ? f.retType->name() : f.retDef->stringifyList(f.tokenDef);
            if (f.argumentList.size() == fun->argumentList.size() &&
                returnType == freturnType &&
                f.name() != fun->name()) {
                return false;
            }
        }
    } else if (tok->variable()) {
        const Variable * var = tok->variable();
        const Scope * scope = var->scope();
        if (!scope)
            return true;
        const Type * varType = var->type();
        // Iterate over the variables in scope and the parameters of the function if possible
        const Function * fun = scope->function;
        const std::list<Variable>* setOfVars[] = {&scope->varlist, fun ? &fun->argumentList : nullptr};

        for (const std::list<Variable>* vars:setOfVars) {
            if (!vars)
                continue;
            bool other = std::any_of(vars->cbegin(), vars->cend(), [=](const Variable &v) {
                if (varType)
                    return v.type() && v.type()->name() == varType->name() && v.name() != var->name();
                return v.isFloatingType() == var->isFloatingType() &&
                       v.isEnumType() == var->isEnumType() &&
                       v.isClass() == var->isClass() &&
                       v.isArray() == var->isArray() &&
                       v.isPointer() == var->isPointer() &&
                       v.name() != var->name();
            });
            if (other)
                return false;
        }
    } else if (!isUniqueExpression(tok->astOperand1())) {
        return false;
    }

    return isUniqueExpression(tok->astOperand2());
}

bool isReturnScope(const Token * const endToken)
{
    if (!endToken || endToken->str() != "}")
        return false;

    const Token *prev = endToken->previous();
    while (prev && Token::simpleMatch(prev->previous(), "; ;"))
        prev = prev->previous();
    if (prev && Token::simpleMatch(prev->previous(), "} ;"))
        prev = prev->previous();

    if (Token::simpleMatch(prev, "}")) {
        if (Token::simpleMatch(prev->link()->tokAt(-2), "} else {"))
            return isReturnScope(prev) && isReturnScope(prev->link()->tokAt(-2));
        if (Token::simpleMatch(prev->link()->previous(), ") {") &&
            Token::simpleMatch(prev->link()->linkAt(-1)->previous(), "switch (") &&
            !Token::findsimplematch(prev->link(), "break", prev)) {
            return true;
        }
        if (Token::Match(prev->link()->astTop(), "return|throw"))
            return true;
        if (Token::Match(prev->link()->previous(), "[;{}] {"))
            return isReturnScope(prev);
    } else if (Token::simpleMatch(prev, ";")) {
        // noreturn function
        if (Token::simpleMatch(prev->previous(), ") ;") && Token::Match(prev->linkAt(-1)->tokAt(-2), "[;{}] %name% ("))
            return true;
        if (Token::simpleMatch(prev->previous(), ") ;") && prev->previous()->link() &&
            Token::Match(prev->previous()->link()->astTop(), "return|throw"))
            return true;
        if (Token::Match(prev->previous()->astTop(), "return|throw"))
            return true;
        // return/goto statement
        prev = prev->previous();
        while (prev && !Token::Match(prev, ";|{|}|return|goto|throw|continue|break"))
            prev = prev->previous();
        return prev && prev->isName();
    }
    return false;
}

bool isVariableChangedByFunctionCall(const Token *tok, nonneg int varid, const Settings *settings, bool *inconclusive)
{
    if (!tok)
        return false;
    if (tok->varId() == varid)
        return isVariableChangedByFunctionCall(tok, settings, inconclusive);
    return isVariableChangedByFunctionCall(tok->astOperand1(), varid, settings, inconclusive) ||
           isVariableChangedByFunctionCall(tok->astOperand2(), varid, settings, inconclusive);
}

bool isVariableChangedByFunctionCall(const Token *tok, const Settings *settings, bool *inconclusive)
{
    if (!tok)
        return false;

    const Token * const tok1 = tok;

    // address of variable
    const bool addressOf = tok->astParent() && tok->astParent()->isUnaryOp("&");

    {
        const Token *parent = tok->astParent();
        if (parent && parent->isUnaryOp("&"))
            parent = parent->astParent();
        while (parent && parent->isCast())
            parent = parent->astParent();

        // passing variable to subfunction?
        if (Token::Match(parent, "[(,]"))
            ;
        else if (Token::simpleMatch(parent, ":")) {
            while (Token::Match(parent, "[?:]"))
                parent = parent->astParent();
            while (Token::simpleMatch(parent, ","))
                parent = parent->astParent();
            if (!parent || parent->str() != "(")
                return false;
        } else
            return false;
    }

    // goto start of function call and get argnr
    int argnr = 0;
    while (tok && !Token::Match(tok, "[;{}]")) {
        if (tok->str() == ",")
            ++argnr;
        else if (tok->str() == ")")
            tok = tok->link();
        else if (Token::Match(tok->previous(), "%name% ("))
            break;
        else if (Token::simpleMatch(tok->previous(), "> (") && tok->previous()->link())
            break;
        tok = tok->previous();
    }
    if (!tok || tok->str() != "(")
        return false;
    const bool possiblyPassedByReference = (tok->next() == tok1 || Token::Match(tok1->previous(), ", %name% [,)]"));
    tok = tok->previous();
    if (tok && tok->link() && tok->str() == ">")
        tok = tok->link()->previous();
    if (!Token::Match(tok, "%name% [(<]"))
        return false; // not a function => variable not changed

    // Constructor call
    if (tok->variable() && tok->variable()->nameToken() == tok) {
        // Find constructor..
        const int argCount = numberOfArguments(tok);
        const Scope *typeScope = tok->variable()->typeScope();
        if (typeScope) {
            for (const Function &function : typeScope->functionList) {
                if (!function.isConstructor() || function.argCount() < argCount)
                    continue;
                const Variable *arg = function.getArgumentVar(argnr);
                if (arg && arg->isReference() && !arg->isConst())
                    return true;
            }
            return false;
        }
        if (inconclusive)
            *inconclusive = true;
        return false;
    }

    if (!tok->function()) {
        // Check if direction (in, out, inout) is specified in the library configuration and use that
        if (!addressOf && settings) {
            const Library::ArgumentChecks::Direction argDirection = settings->library.getArgDirection(tok, 1 + argnr);
            if (argDirection == Library::ArgumentChecks::Direction::DIR_IN)
                return false;
            else if (argDirection == Library::ArgumentChecks::Direction::DIR_OUT ||
                     argDirection == Library::ArgumentChecks::Direction::DIR_INOUT) {
                // With out or inout the direction of the content is specified, not a pointer itself, so ignore pointers for now
                const ValueType * const valueType = tok1->valueType();
                if (valueType && !valueType->pointer) {
                    return true;
                }
            }
        }

        // if the library says 0 is invalid
        // => it is assumed that parameter is an in parameter (TODO: this is a bad heuristic)
        if (!addressOf && settings && settings->library.isnullargbad(tok, 1+argnr))
            return false;
        // possible pass-by-reference => inconclusive
        if (possiblyPassedByReference) {
            if (inconclusive != nullptr)
                *inconclusive = true;
            return false;
        }
        // Safe guess: Assume that parameter is changed by function call
        return true;
    }

    const Variable *arg = tok->function()->getArgumentVar(argnr);

    if (addressOf) {
        if (!(arg && arg->isConst()))
            return true;
        // If const is applied to the pointer, then the value can still be modified
        if (arg && Token::simpleMatch(arg->typeEndToken(), "* const"))
            return true;
    }

    return arg && !arg->isConst() && arg->isReference();
}

bool isVariableChanged(const Token *start, const Token *end, const nonneg int varid, bool globalvar, const Settings *settings, bool cpp)
{
    for (const Token *tok = start; tok != end; tok = tok->next()) {
        if (tok->varId() != varid) {
            if (globalvar && Token::Match(tok, "%name% ("))
                // TODO: Is global variable really changed by function call?
                return true;
            continue;
        }

        const Token *tok2 = tok;
        while (Token::simpleMatch(tok2->astParent(), "*"))
            tok2 = tok2->astParent();

        if (Token::Match(tok2->astParent(), "++|--"))
            return true;

        if (tok2->astParent() && tok2->astParent()->isAssignmentOp() && tok2 == tok2->astParent()->astOperand1())
            return true;

        if (isLikelyStreamRead(cpp, tok->previous()))
            return true;

        // Member function call
        if (Token::Match(tok, "%name% . %name% (")) {
            const Variable * var = tok->variable();
            bool isConst = var && var->isConst();
            if (!isConst && var) {
                const ValueType * valueType = var->valueType();
                isConst = (valueType && valueType->pointer == 1 && valueType->constness == 1);
            }

            const Token *ftok = tok->tokAt(2);
            const Function * fun = ftok->function();
            if (!isConst && (!fun || !fun->isConst()))
                return true;
        }

        const Token *ftok = tok;
        while (ftok && (!Token::Match(ftok, "[({[]") || ftok->isCast()))
            ftok = ftok->astParent();

        if (ftok && Token::Match(ftok->link(), ") !!{")) {
            bool inconclusive = false;
            bool isChanged = isVariableChangedByFunctionCall(tok, settings, &inconclusive);
            isChanged |= inconclusive;
            if (isChanged)
                return true;
        }

        const Token *parent = tok->astParent();
        while (Token::Match(parent, ".|::"))
            parent = parent->astParent();
        if (parent && parent->tokType() == Token::eIncDecOp)
            return true;
    }
    return false;
}

bool isVariableChanged(const Variable * var, const Settings *settings, bool cpp)
{
    if (!var)
        return false;
    if (!var->scope())
        return false;
    const Token * start = var->declEndToken();
    if (!start)
        return false;
    if (Token::Match(start, "; %varid% =", var->declarationId()))
        start = start->tokAt(2);
    return isVariableChanged(start->next(), var->scope()->bodyEnd, var->declarationId(), var->isGlobal(), settings, cpp);
}

int numberOfArguments(const Token *start)
{
    int arguments=0;
    const Token* const openBracket = start->next();
    if (openBracket && openBracket->str()=="(" && openBracket->next() && openBracket->next()->str()!=")") {
        const Token* argument=openBracket->next();
        while (argument) {
            ++arguments;
            argument = argument->nextArgument();
        }
    }
    return arguments;
}

static void getArgumentsRecursive(const Token *tok, std::vector<const Token *> *arguments, nonneg int depth)
{
    ++depth;
    if (!tok || depth >= 100)
        return;
    if (tok->str() == ",") {
        getArgumentsRecursive(tok->astOperand1(), arguments, depth);
        getArgumentsRecursive(tok->astOperand2(), arguments, depth);
    } else {
        arguments->push_back(tok);
    }
}

std::vector<const Token *> getArguments(const Token *ftok)
{
    std::vector<const Token *> arguments;
    const Token *tok = ftok->next();
    if (!Token::Match(tok, "(|{"))
        tok = ftok;
    const Token *startTok = tok->astOperand2();
    if (!startTok && Token::simpleMatch(tok->astOperand1(), ","))
        startTok = tok->astOperand1();
    getArgumentsRecursive(startTok, &arguments, 0);
    return arguments;
}

const Token *findLambdaStartToken(const Token *last)
{
    if (!last || last->str() != "}")
        return nullptr;
    const Token* tok = last->link();
    if (Token::simpleMatch(tok->astParent(), "("))
        tok = tok->astParent();
    if (Token::simpleMatch(tok->astParent(), "["))
        return tok->astParent();
    return nullptr;
}

const Token *findLambdaEndToken(const Token *first)
{
    if (!first || first->str() != "[")
        return nullptr;
    if (!Token::Match(first->link(), "] (|{"))
        return nullptr;
    if (first->astOperand1() != first->link()->next())
        return nullptr;
    const Token * tok = first;

    if (tok->astOperand1() && tok->astOperand1()->str() == "(")
        tok = tok->astOperand1();
    if (tok->astOperand1() && tok->astOperand1()->str() == "{")
        return tok->astOperand1()->link();
    return nullptr;
}

bool isLikelyStreamRead(bool cpp, const Token *op)
{
    if (!cpp)
        return false;

    if (!Token::Match(op, "&|>>") || !op->isBinaryOp())
        return false;

    if (!Token::Match(op->astOperand2(), "%name%|.|*|[") && op->str() != op->astOperand2()->str())
        return false;

    const Token *parent = op;
    while (parent->astParent() && parent->astParent()->str() == op->str())
        parent = parent->astParent();
    if (parent->astParent() && !Token::Match(parent->astParent(), "%oror%|&&|(|,|!"))
        return false;
    if (op->str() == "&" && parent->astParent())
        return false;
    if (!parent->astOperand1() || !parent->astOperand2())
        return false;
    return (!parent->astOperand1()->valueType() || !parent->astOperand1()->valueType()->isIntegral());
}

bool isCPPCast(const Token* tok)
{
    return tok && Token::simpleMatch(tok->previous(), "> (") && tok->astOperand2() && tok->astOperand1() && tok->astOperand1()->str().find("_cast") != std::string::npos;
}

bool isConstVarExpression(const Token *tok)
{
    if (!tok)
        return false;
    if (Token::simpleMatch(tok->previous(), "sizeof ("))
        return true;
    if (Token::Match(tok->previous(), "%name% (")) {
        std::vector<const Token *> args = getArguments(tok);
        return std::all_of(args.begin(), args.end(), &isConstVarExpression);
    }
    if (isCPPCast(tok)) {
        return isConstVarExpression(tok->astOperand2());
    }
    if (Token::Match(tok, "( %type%"))
        return isConstVarExpression(tok->astOperand1());
    if (Token::Match(tok, "%cop%|[|.")) {
        if (tok->astOperand1() && !isConstVarExpression(tok->astOperand1()))
            return false;
        if (tok->astOperand2() && !isConstVarExpression(tok->astOperand2()))
            return false;
        return true;
    }
    if (Token::Match(tok, "%bool%|%num%|%str%|%char%|nullptr|NULL"))
        return true;
    if (tok->isEnumerator())
        return true;
    if (tok->variable())
        return tok->variable()->isConst();
    return false;
}

static const Variable *getLHSVariableRecursive(const Token *tok)
{
    if (!tok)
        return nullptr;
    if (Token::Match(tok, "*|&|&&|[")) {
        const Variable *var = getLHSVariableRecursive(tok->astOperand1());
        if (var || Token::simpleMatch(tok, "["))
            return var;
        return getLHSVariableRecursive(tok->astOperand2());
    }
    if (Token::Match(tok->previous(), "this . %var%"))
        return tok->next()->variable();
    return tok->variable();
}

const Variable *getLHSVariable(const Token *tok)
{
    if (!Token::Match(tok, "%assign%"))
        return nullptr;
    if (!tok->astOperand1())
        return nullptr;
    if (tok->astOperand1()->varId() > 0 && tok->astOperand1()->variable())
        return tok->astOperand1()->variable();
    return getLHSVariableRecursive(tok->astOperand1());
}

static bool nonLocal(const Variable* var, bool deref)
{
    return !var || (!var->isLocal() && !var->isArgument()) || (deref && var->isArgument() && var->isPointer()) || var->isStatic() || var->isReference() || var->isExtern();
}

static bool hasFunctionCall(const Token *tok)
{
    if (!tok)
        return false;
    if (Token::Match(tok, "%name% ("))
        // todo, const/pure function?
        return true;
    return hasFunctionCall(tok->astOperand1()) || hasFunctionCall(tok->astOperand2());
}

<<<<<<< HEAD
const Scope* PathAnalysis::findOuterScope(const Scope * scope)
{
    if (!scope)
        return nullptr;
    if (scope->isLocal() && scope->type != Scope::eSwitch)
        return findOuterScope(scope->nestedIn);
    return scope;
}

static const Token* getCondTok(const Token* tok)
{
    if (!tok)
        return nullptr;
    if (Token::simpleMatch(tok, "("))
        return getCondTok(tok->previous());
    if (Token::simpleMatch(tok, "for") && Token::simpleMatch(tok->next()->astOperand2(), ";") && tok->next()->astOperand2()->astOperand2())
        return tok->next()->astOperand2()->astOperand2()->astOperand1();
    if (Token::simpleMatch(tok->next()->astOperand2(), ";"))
        return tok->next()->astOperand2()->astOperand1();
    return tok->next()->astOperand2();
}

std::pair<bool, bool> PathAnalysis::checkCond(const Token * tok, bool& known)
{
    if (tok->hasKnownIntValue()) {
        known = true;
        return std::make_pair(tok->values().front().intvalue, !tok->values().front().intvalue);
    }
    auto it = std::find_if(tok->values().begin(), tok->values().end(), [](const ValueFlow::Value& v) {
        return v.isIntValue();
    });
    // If all possible values are the same, then assume all paths have the same value
    if (it != tok->values().end() && std::all_of(it, tok->values().end(), [&](const ValueFlow::Value& v) {
        if (v.isIntValue())
            return v.intvalue == it->intvalue;
        return true;
    })) {
        known = false;
        return std::make_pair(it->intvalue, !it->intvalue);
    }
    return std::make_pair(true, true);
}

PathAnalysis::Progress PathAnalysis::forwardRecursive(const Token* tok, Info info, const std::function<PathAnalysis::Progress(const Info&)>& f) const
{
    if (!tok)
        return Progress::Continue;
    if (tok->astOperand1() && forwardRecursive(tok->astOperand1(), info, f) == Progress::Break)
        return Progress::Break;
    info.tok = tok;
    if (f(info) == Progress::Break)
        return Progress::Break;        
    if (tok->astOperand2() && forwardRecursive(tok->astOperand2(), info, f) == Progress::Break)
        return Progress::Break;
    return Progress::Continue;
}

PathAnalysis::Progress PathAnalysis::forwardRange(const Token* startToken, const Token* endToken, Info info, const std::function<PathAnalysis::Progress(const Info&)>& f) const
{
    for (const Token *tok = startToken; tok && tok != endToken; tok = tok->next()) {
        if (Token::Match(tok, "asm|goto|break|continue"))
            return Progress::Break;
        if (Token::Match(tok, "return|throw")) {
            forwardRecursive(tok, info, f);
            return Progress::Break;
        }
        if (Token::simpleMatch(tok, "}") && Token::simpleMatch(tok->link()->previous(), ") {") && Token::Match(tok->link()->linkAt(-1)->previous(), "if|while|for (")) {
            const Token * blockStart = tok->link()->linkAt(-1)->previous();
            const Token * condTok = getCondTok(blockStart);
            if (!condTok)
                continue;
            info.errorPath.emplace_back(condTok, "Assuming condition is true.");
            // Traverse a loop a second time
            if (Token::Match(blockStart, "for|while (")) {
                const Token* endCond = blockStart->linkAt(1);
                bool traverseLoop = true;
                // Only traverse simple for loops
                if (Token::simpleMatch(blockStart, "for") && !Token::Match(endCond->tokAt(-3), "; ++|--|%var% %var%|++|-- ) {"))
                    traverseLoop = false;
                // Traverse loop a second time
                if (traverseLoop) {
                    // Traverse condition
                    if (forwardRecursive(condTok, info, f) == Progress::Break)
                        return Progress::Break;
                    // TODO: Should we traverse the body: forwardRange(tok->link(), tok, info, f)?
                }
            }
        }
        if (Token::Match(tok, "if|while|for (") && Token::simpleMatch(tok->next()->link(), ") {")) {
            const Token * endCond = tok->next()->link();
            const Token * endBlock = endCond->next()->link();
            const Token * condTok = getCondTok(tok);
            if (!condTok)
                continue;
            // Traverse condition
            if (forwardRange(tok->next(), tok->next()->link(), info, f) == Progress::Break)
                return Progress::Break;
            Info i = info;
            i.known = false;
            i.errorPath.emplace_back(condTok, "Assuming condition is true.");
            
            // Check if condition is true or false
            bool checkThen = false;
            bool checkElse = false;
            std::tie(checkThen, checkElse) = checkCond(condTok, i.known);

            // Traverse then block
            if (checkThen) {
                if (forwardRange(endCond->next(), endBlock, i, f) == Progress::Break)
                    return Progress::Break;
            }
            // Traverse else block
            if (Token::simpleMatch(endBlock, "} else {")) {
                if (checkElse) {
                    i.errorPath.back().second = "Assuming condition is false.";
                    Progress result = forwardRange(endCond->next(), endBlock, i, f);
                    if (result == Progress::Break)
                        return Progress::Break;
                }
                tok = endBlock->linkAt(2);
            } else {
                tok = endBlock;
            }
        } else if (Token::simpleMatch(tok, "} else {")) {
            tok = tok->linkAt(2);
        } else {
            info.tok = tok;
            if (f(info) == Progress::Break)
                return Progress::Break;
        }
        // Prevent inifinite recursion
        if (tok->next() == start)
            break;
    }
    return Progress::Continue;
}

void PathAnalysis::forward(const std::function<Progress(const Info&)>& f) const
{
    const Scope * endScope = findOuterScope(start->scope());
    if (!endScope)
        return;
    const Token * endToken = endScope->bodyEnd;
    Info info{start, ErrorPath{}, true};
    forwardRange(start, endToken, info, f);
}

bool reaches(const Token * start, const Token * dest, const Library& library, ErrorPath* errorPath)
{
    PathAnalysis::Info info = PathAnalysis{start, library}.forwardFind([&](const PathAnalysis::Info& i) {
        return (i.tok == dest);
    });
    if (!info.tok)
        return false;
    if (errorPath)
        errorPath->insert(errorPath->end(), info.errorPath.begin(), info.errorPath.end());
    return true;
}

struct FwdAnalysis::Result FwdAnalysis::checkRecursive(const Token *expr, const Token *startToken, const Token *endToken, const std::set<unsigned int> &exprVarIds, bool local, bool inInnerClass)
=======
struct FwdAnalysis::Result FwdAnalysis::checkRecursive(const Token *expr, const Token *startToken, const Token *endToken, const std::set<int> &exprVarIds, bool local, bool inInnerClass)
>>>>>>> a997a308
{
    // Parse the given tokens
    for (const Token *tok = startToken; tok != endToken; tok = tok->next()) {
        if (Token::simpleMatch(tok, "try {")) {
            // TODO: handle try
            return Result(Result::Type::BAILOUT);
        }

        if (Token::simpleMatch(tok, "break ;")) {
            return Result(Result::Type::BREAK, tok);
        }

        if (Token::simpleMatch(tok, "goto"))
            return Result(Result::Type::BAILOUT);

        if (!inInnerClass && tok->str() == "{" && tok->scope()->isClassOrStruct()) {
            // skip returns from local class definition
            FwdAnalysis::Result result = checkRecursive(expr, tok, tok->link(), exprVarIds, local, true);
            if (result.type != Result::Type::NONE)
                return result;
            tok=tok->link();
        }

        if (tok->str() == "continue")
            // TODO
            return Result(Result::Type::BAILOUT);

        if (const Token *lambdaEndToken = findLambdaEndToken(tok)) {
            tok = lambdaEndToken;
            const Result lambdaResult = checkRecursive(expr, lambdaEndToken->link()->next(), lambdaEndToken, exprVarIds, local, inInnerClass);
            if (lambdaResult.type == Result::Type::READ || lambdaResult.type == Result::Type::BAILOUT)
                return lambdaResult;
        }

        if (Token::Match(tok, "return|throw")) {
            // TODO: Handle these better
            // Is expr variable used in expression?
            const Token *end = tok->findExpressionStartEndTokens().second->next();
            for (const Token *tok2 = tok; tok2 != end; tok2 = tok2->next()) {
                if (!local && Token::Match(tok2, "%name% ("))
                    return Result(Result::Type::READ);
                if (tok2->varId() && exprVarIds.find(tok2->varId()) != exprVarIds.end())
                    return Result(Result::Type::READ);
            }

            // #9167: if the return is inside an inner class, it does not tell us anything
            if (!inInnerClass) {
                if (!local && mWhat == What::Reassign)
                    return Result(Result::Type::BAILOUT);

                return Result(Result::Type::RETURN);
            }
        }

        if (tok->str() == "}") {
            // Known value => possible value
            if (tok->scope() == expr->scope())
                mValueFlowKnown = false;

            Scope::ScopeType scopeType = tok->scope()->type;
            if (scopeType == Scope::eWhile || scopeType == Scope::eFor || scopeType == Scope::eDo) {
                // check condition
                const Token *conditionStart = nullptr;
                const Token *conditionEnd = nullptr;
                if (Token::simpleMatch(tok->link()->previous(), ") {")) {
                    conditionEnd = tok->link()->previous();
                    conditionStart = conditionEnd->link();
                } else if (Token::simpleMatch(tok->link()->previous(), "do {") && Token::simpleMatch(tok, "} while (")) {
                    conditionStart = tok->tokAt(2);
                    conditionEnd = conditionStart->link();
                }
                if (conditionStart && conditionEnd) {
                    bool used = false;
                    for (const Token *condTok = conditionStart; condTok != conditionEnd; condTok = condTok->next()) {
                        if (exprVarIds.find(condTok->varId()) != exprVarIds.end())
                            used = true;
                    }
                    if (used)
                        return Result(Result::Type::BAILOUT);
                }

                // check loop body again..
                const struct FwdAnalysis::Result &result = checkRecursive(expr, tok->link(), tok, exprVarIds, local, inInnerClass);
                if (result.type == Result::Type::BAILOUT || result.type == Result::Type::READ)
                    return result;
            }
        }

        if (Token::simpleMatch(tok, "else {"))
            tok = tok->linkAt(1);

        if (Token::simpleMatch(tok, "asm ("))
            return Result(Result::Type::BAILOUT);

        if (mWhat == What::ValueFlow && Token::Match(tok, "while|for (")) {
            // TODO: only bailout if expr is reassigned in loop
            return Result(Result::Type::BAILOUT);
        }

        if (!local && Token::Match(tok, "%name% (") && !Token::simpleMatch(tok->linkAt(1), ") {")) {
            // TODO: this is a quick bailout
            return Result(Result::Type::BAILOUT);
        }

        if (expr->isName() && Token::Match(tok, "%name% (") && tok->str().find("<") != std::string::npos && tok->str().find(expr->str()) != std::string::npos)
            return Result(Result::Type::BAILOUT);


        if (exprVarIds.find(tok->varId()) != exprVarIds.end()) {
            const Token *parent = tok;
            bool other = false;
            bool same = tok->astParent() && isSameExpression(mCpp, false, expr, tok, mLibrary, false, false, nullptr);
            while (!same && Token::Match(parent->astParent(), "*|.|::|[")) {
                parent = parent->astParent();
                if (parent && isSameExpression(mCpp, false, expr, parent, mLibrary, false, false, nullptr)) {
                    same = true;
                    if (mWhat == What::ValueFlow) {
                        KnownAndToken v;
                        v.known = mValueFlowKnown;
                        v.token = parent;
                        mValueFlow.push_back(v);
                    }
                }
                if (Token::Match(parent, ". %var%") && parent->next()->varId() && exprVarIds.find(parent->next()->varId()) == exprVarIds.end()) {
                    other = true;
                    break;
                }
            }
            if (mWhat != What::ValueFlow && same && Token::simpleMatch(parent->astParent(), "[") && parent == parent->astParent()->astOperand2()) {
                return Result(Result::Type::READ);
            }
            if (other)
                continue;
            if (Token::simpleMatch(parent->astParent(), "=") && parent == parent->astParent()->astOperand1()) {
                if (!local && hasFunctionCall(parent->astParent()->astOperand2())) {
                    // TODO: this is a quick bailout
                    return Result(Result::Type::BAILOUT);
                }
                if (hasOperand(parent->astParent()->astOperand2(), expr)) {
                    if (mWhat == What::Reassign)
                        return Result(Result::Type::READ);
                    continue;
                }
                const bool reassign = isSameExpression(mCpp, false, expr, parent, mLibrary, false, false, nullptr);
                if (reassign)
                    return Result(Result::Type::WRITE, parent->astParent());
                return Result(Result::Type::READ);
            } else if (mWhat == What::Reassign && parent->valueType() && parent->valueType()->pointer && Token::Match(parent->astParent(), "%assign%") && parent == parent->astParent()->astOperand1()) {
                return Result(Result::Type::READ);
            } else if (Token::Match(parent->astParent(), "%assign%") && !parent->astParent()->astParent() && parent == parent->astParent()->astOperand1()) {
                continue;
            } else {
                // TODO: this is a quick bailout
                return Result(Result::Type::BAILOUT, parent->astParent());
            }
        }

        if (Token::simpleMatch(tok, ") {")) {
            if (Token::simpleMatch(tok->link()->previous(), "switch ("))
                // TODO: parse switch
                return Result(Result::Type::BAILOUT);
            const Result &result1 = checkRecursive(expr, tok->tokAt(2), tok->linkAt(1), exprVarIds, local, inInnerClass);
            if (result1.type == Result::Type::READ || result1.type == Result::Type::BAILOUT)
                return result1;
            if (mWhat == What::ValueFlow && result1.type == Result::Type::WRITE)
                mValueFlowKnown = false;
            if (Token::simpleMatch(tok->linkAt(1), "} else {")) {
                const Token *elseStart = tok->linkAt(1)->tokAt(2);
                const Result &result2 = checkRecursive(expr, elseStart, elseStart->link(), exprVarIds, local, inInnerClass);
                if (mWhat == What::ValueFlow && result2.type == Result::Type::WRITE)
                    mValueFlowKnown = false;
                if (result2.type == Result::Type::READ || result2.type == Result::Type::BAILOUT)
                    return result2;
                if (result1.type == Result::Type::WRITE && result2.type == Result::Type::WRITE)
                    return result1;
                tok = elseStart->link();
            } else {
                tok = tok->linkAt(1);
            }
        }
    }

    return Result(Result::Type::NONE);
}

bool FwdAnalysis::isGlobalData(const Token *expr) const
{
    bool globalData = false;
    visitAstNodes(expr,
    [&](const Token *tok) {
        if (tok->varId() && !tok->variable()) {
            // Bailout, this is probably global
            globalData = true;
            return ChildrenToVisit::none;
        }
        if (tok->originalName() == "->") {
            // TODO check if pointer points at local data
            globalData = true;
            return ChildrenToVisit::none;
        } else if (Token::Match(tok, "[*[]") && tok->astOperand1() && tok->astOperand1()->variable()) {
            // TODO check if pointer points at local data
            const Variable *lhsvar = tok->astOperand1()->variable();
            const ValueType *lhstype = tok->astOperand1()->valueType();
            if (lhsvar->isPointer()) {
                globalData = true;
                return ChildrenToVisit::none;
            } else if (lhsvar->isArgument() && lhsvar->isArray()) {
                globalData = true;
                return ChildrenToVisit::none;
            } else if (lhsvar->isArgument() && (!lhstype || (lhstype->type <= ValueType::Type::VOID && !lhstype->container))) {
                globalData = true;
                return ChildrenToVisit::none;
            }
        }
        if (tok->varId() == 0 && tok->isName() && tok->previous()->str() != ".") {
            globalData = true;
            return ChildrenToVisit::none;
        }
        if (tok->variable()) {
            // TODO : Check references
            if (tok->variable()->isReference() && tok != tok->variable()->nameToken()) {
                globalData = true;
                return ChildrenToVisit::none;
            }
            if (tok->variable()->isExtern()) {
                globalData = true;
                return ChildrenToVisit::none;
            }
            if (tok->previous()->str() != "." && !tok->variable()->isLocal() && !tok->variable()->isArgument()) {
                globalData = true;
                return ChildrenToVisit::none;
            }
            if (tok->variable()->isArgument() && tok->variable()->isPointer() && tok != expr) {
                globalData = true;
                return ChildrenToVisit::none;
            }
            if (tok->variable()->isPointerArray()) {
                globalData = true;
                return ChildrenToVisit::none;
            }
        }
        // Unknown argument type => it might be some reference type..
        if (mCpp && tok->str() == "." && tok->astOperand1() && tok->astOperand1()->variable() && !tok->astOperand1()->valueType()) {
            globalData = true;
            return ChildrenToVisit::none;
        }
        if (Token::Match(tok, ".|["))
            return ChildrenToVisit::op1;
        return ChildrenToVisit::op1_and_op2;
    });
    return globalData;
}

FwdAnalysis::Result FwdAnalysis::check(const Token *expr, const Token *startToken, const Token *endToken)
{
    // all variable ids in expr.
    std::set<int> exprVarIds;
    bool local = true;
    bool unknownVarId = false;
    visitAstNodes(expr,
    [&](const Token *tok) {
        if (tok->varId() == 0 && tok->isName() && tok->previous()->str() != ".") {
            // unknown variable
            unknownVarId = true;
            return ChildrenToVisit::none;
        }
        if (tok->varId() > 0) {
            exprVarIds.insert(tok->varId());
            if (!Token::simpleMatch(tok->previous(), ".")) {
                const Variable *var = tok->variable();
                if (var && var->isReference() && var->isLocal() && Token::Match(var->nameToken(), "%var% [=(]") && !isGlobalData(var->nameToken()->next()->astOperand2()))
                    return ChildrenToVisit::none;
                const bool deref = tok->astParent() && (tok->astParent()->isUnaryOp("*") || (tok->astParent()->str() == "[" && tok == tok->astParent()->astOperand1()));
                local &= !nonLocal(tok->variable(), deref);
            }
        }
        return ChildrenToVisit::op1_and_op2;
    });

    if (unknownVarId)
        return Result(FwdAnalysis::Result::Type::BAILOUT);

    if (mWhat == What::Reassign && isGlobalData(expr))
        local = false;

    // In unused values checking we do not want to check assignments to
    // global data.
    if (mWhat == What::UnusedValue && isGlobalData(expr))
        return Result(FwdAnalysis::Result::Type::BAILOUT);

    Result result = checkRecursive(expr, startToken, endToken, exprVarIds, local, false);

    // Break => continue checking in outer scope
    while (mWhat!=What::ValueFlow && result.type == FwdAnalysis::Result::Type::BREAK) {
        const Scope *s = result.token->scope();
        while (s->type == Scope::eIf)
            s = s->nestedIn;
        if (s->type != Scope::eSwitch && s->type != Scope::eWhile && s->type != Scope::eFor)
            break;
        result = checkRecursive(expr, s->bodyEnd->next(), endToken, exprVarIds, local, false);
    }

    return result;
}

bool FwdAnalysis::hasOperand(const Token *tok, const Token *lhs) const
{
    if (!tok)
        return false;
    if (isSameExpression(mCpp, false, tok, lhs, mLibrary, false, false, nullptr))
        return true;
    return hasOperand(tok->astOperand1(), lhs) || hasOperand(tok->astOperand2(), lhs);
}

const Token *FwdAnalysis::reassign(const Token *expr, const Token *startToken, const Token *endToken)
{
    mWhat = What::Reassign;
    Result result = check(expr, startToken, endToken);
    return result.type == FwdAnalysis::Result::Type::WRITE ? result.token : nullptr;
}

bool FwdAnalysis::unusedValue(const Token *expr, const Token *startToken, const Token *endToken)
{
    if (isEscapedAlias(expr))
        return false;
    mWhat = What::UnusedValue;
    Result result = check(expr, startToken, endToken);
    return (result.type == FwdAnalysis::Result::Type::NONE || result.type == FwdAnalysis::Result::Type::RETURN) && !possiblyAliased(expr, startToken);
}

std::vector<FwdAnalysis::KnownAndToken> FwdAnalysis::valueFlow(const Token *expr, const Token *startToken, const Token *endToken)
{
    mWhat = What::ValueFlow;
    mValueFlowKnown = true;
    check(expr, startToken, endToken);
    return mValueFlow;
}

bool FwdAnalysis::possiblyAliased(const Token *expr, const Token *startToken) const
{
    if (expr->isUnaryOp("*"))
        return true;

    const bool macro = false;
    const bool pure = false;
    const bool followVar = false;
    for (const Token *tok = startToken; tok; tok = tok->previous()) {
        if (tok->str() == "{" && tok->scope()->type == Scope::eFunction)
            break;

        if (Token::Match(tok, "%name% (") && !Token::Match(tok, "if|while|for")) {
            // Is argument passed by reference?
            const std::vector<const Token*> args = getArguments(tok);
            for (int argnr = 0; argnr < args.size(); ++argnr) {
                if (!Token::Match(args[argnr], "%name%|.|::"))
                    continue;
                if (tok->function() && tok->function()->getArgumentVar(argnr) && !tok->function()->getArgumentVar(argnr)->isReference() && !tok->function()->isConst())
                    continue;
                for (const Token *subexpr = expr; subexpr; subexpr = subexpr->astOperand1()) {
                    if (isSameExpression(mCpp, macro, subexpr, args[argnr], mLibrary, pure, followVar))
                        return true;
                }
            }
            continue;
        }

        const Token *addrOf = nullptr;
        if (Token::Match(tok, "& %name% ="))
            addrOf = tok->tokAt(2)->astOperand2();
        else if (tok->isUnaryOp("&"))
            addrOf = tok->astOperand1();
        else if (Token::simpleMatch(tok, "std :: ref ("))
            addrOf = tok->tokAt(3)->astOperand2();
        else
            continue;

        for (const Token *subexpr = expr; subexpr; subexpr = subexpr->astOperand1()) {
            if (isSameExpression(mCpp, macro, subexpr, addrOf, mLibrary, pure, followVar))
                return true;
        }
    }
    return false;
}

bool FwdAnalysis::isEscapedAlias(const Token* expr)
{
    for (const Token *subexpr = expr; subexpr; subexpr = subexpr->astOperand1()) {
        for (const ValueFlow::Value &val : subexpr->values()) {
            if (!val.isLocalLifetimeValue())
                continue;
            const Variable* var = val.tokvalue->variable();
            if (!var)
                continue;
            if (!var->isLocal())
                return true;
            if (var->isArgument())
                return true;

        }
    }
    return false;
}

bool FwdAnalysis::isNullOperand(const Token *expr)
{
    if (!expr)
        return false;
    if (Token::Match(expr, "( %name% %name%| * )") && Token::Match(expr->astOperand1(), "0|NULL|nullptr"))
        return true;
    return Token::Match(expr, "NULL|nullptr");
}<|MERGE_RESOLUTION|>--- conflicted
+++ resolved
@@ -1172,7 +1172,6 @@
     return hasFunctionCall(tok->astOperand1()) || hasFunctionCall(tok->astOperand2());
 }
 
-<<<<<<< HEAD
 const Scope* PathAnalysis::findOuterScope(const Scope * scope)
 {
     if (!scope)
@@ -1332,10 +1331,7 @@
     return true;
 }
 
-struct FwdAnalysis::Result FwdAnalysis::checkRecursive(const Token *expr, const Token *startToken, const Token *endToken, const std::set<unsigned int> &exprVarIds, bool local, bool inInnerClass)
-=======
 struct FwdAnalysis::Result FwdAnalysis::checkRecursive(const Token *expr, const Token *startToken, const Token *endToken, const std::set<int> &exprVarIds, bool local, bool inInnerClass)
->>>>>>> a997a308
 {
     // Parse the given tokens
     for (const Token *tok = startToken; tok != endToken; tok = tok->next()) {
