/*
 * Cppcheck - A tool for static C/C++ code analysis
 * Copyright (C) 2007-2023 Cppcheck team.
 *
 * This program is free software: you can redistribute it and/or modify
 * it under the terms of the GNU General Public License as published by
 * the Free Software Foundation, either version 3 of the License, or
 * (at your option) any later version.
 *
 * This program is distributed in the hope that it will be useful,
 * but WITHOUT ANY WARRANTY; without even the implied warranty of
 * MERCHANTABILITY or FITNESS FOR A PARTICULAR PURPOSE.  See the
 * GNU General Public License for more details.
 *
 * You should have received a copy of the GNU General Public License
 * along with this program.  If not, see <http://www.gnu.org/licenses/>.
 */

//---------------------------------------------------------------------------
#ifndef libraryH
#define libraryH
//---------------------------------------------------------------------------

#include "config.h"
#include "mathlib.h"
#include "errortypes.h"
#include "standards.h"

#include <cstddef>
#include <map>
#include <memory>
#include <set>
#include <string>
#include <unordered_map>
#include <unordered_set>
#include <utility>
#include <vector>

class Token;
class Settings;

namespace tinyxml2 {
    class XMLDocument;
    class XMLElement;
}

/// @addtogroup Core
/// @{

/**
 * @brief Library definitions handling
 */
class CPPCHECKLIB Library {
    // TODO: get rid of this
    friend class TestSymbolDatabase; // For testing only
    friend class TestSingleExecutorBase; // For testing only
    friend class TestThreadExecutor; // For testing only
    friend class TestProcessExecutor; // For testing only

public:
    Library() = default;

    enum class ErrorCode { OK, FILE_NOT_FOUND, BAD_XML, UNKNOWN_ELEMENT, MISSING_ATTRIBUTE, BAD_ATTRIBUTE_VALUE, UNSUPPORTED_FORMAT, DUPLICATE_PLATFORM_TYPE, PLATFORM_TYPE_REDEFINED };

    class Error {
    public:
        Error() : errorcode(ErrorCode::OK) {}
        explicit Error(ErrorCode e) : errorcode(e) {}
        template<typename T>
        Error(ErrorCode e, T&& r) : errorcode(e), reason(r) {}
        ErrorCode errorcode;
        std::string reason;
    };

    Error load(const char exename[], const char path[]);
    Error load(const tinyxml2::XMLDocument &doc);

    /** this is used for unit tests */
    bool loadxmldata(const char xmldata[], std::size_t len);

    struct AllocFunc {
        int groupId;
        int arg;
        enum class BufferSize {none,malloc,calloc,strdup};
        BufferSize bufferSize;
        int bufferSizeArg1;
        int bufferSizeArg2;
        int reallocArg;
        bool initData;
    };

    /** get allocation info for function */
    const AllocFunc* getAllocFuncInfo(const Token *tok) const;

    /** get deallocation info for function */
    const AllocFunc* getDeallocFuncInfo(const Token *tok) const;

    /** get reallocation info for function */
    const AllocFunc* getReallocFuncInfo(const Token *tok) const;

    /** get allocation id for function */
    int getAllocId(const Token *tok, int arg) const;

    /** get deallocation id for function */
    int getDeallocId(const Token *tok, int arg) const;

    /** get reallocation id for function */
    int getReallocId(const Token *tok, int arg) const;

    /** get allocation info for function by name (deprecated, use other alloc) */
    const AllocFunc* getAllocFuncInfo(const char name[]) const {
        return getAllocDealloc(mAlloc, name);
    }

    /** get deallocation info for function by name (deprecated, use other alloc) */
    const AllocFunc* getDeallocFuncInfo(const char name[]) const {
        return getAllocDealloc(mDealloc, name);
    }

    /** get allocation id for function by name (deprecated, use other alloc) */
    int allocId(const char name[]) const {
        const AllocFunc* af = getAllocDealloc(mAlloc, name);
        return af ? af->groupId : 0;
    }

    /** get deallocation id for function by name (deprecated, use other alloc) */
    int deallocId(const char name[]) const {
        const AllocFunc* af = getAllocDealloc(mDealloc, name);
        return af ? af->groupId : 0;
    }

    /** set allocation id for function */
    void setalloc(const std::string &functionname, int id, int arg) {
        mAlloc[functionname].groupId = id;
        mAlloc[functionname].arg = arg;
    }

    void setdealloc(const std::string &functionname, int id, int arg) {
        mDealloc[functionname].groupId = id;
        mDealloc[functionname].arg = arg;
    }

    void setrealloc(const std::string &functionname, int id, int arg, int reallocArg = 1) {
        mRealloc[functionname].groupId = id;
        mRealloc[functionname].arg = arg;
        mRealloc[functionname].reallocArg = reallocArg;
    }

    /** add noreturn function setting */
    void setnoreturn(const std::string& funcname, bool noreturn) {
        mNoReturn[funcname] = noreturn ? FalseTrueMaybe::True : FalseTrueMaybe::False;
    }

    static bool isCompliantValidationExpression(const char* p);

    /** is allocation type memory? */
    static bool ismemory(const int id) {
        return ((id > 0) && ((id & 1) == 0));
    }
    static bool ismemory(const AllocFunc* const func) {
        return func && (func->groupId > 0) && ((func->groupId & 1) == 0);
    }

    /** is allocation type resource? */
    static bool isresource(const int id) {
        return ((id > 0) && ((id & 1) == 1));
    }
    static bool isresource(const AllocFunc* const func) {
        return func && (func->groupId > 0) && ((func->groupId & 1) == 1);
    }

    bool formatstr_function(const Token* ftok) const;
    int formatstr_argno(const Token* ftok) const;
    bool formatstr_scan(const Token* ftok) const;
    bool formatstr_secure(const Token* ftok) const;

    struct NonOverlappingData {
        int ptr1Arg;
        int ptr2Arg;
        int sizeArg;
        int strlenArg;
    };
    const NonOverlappingData* getNonOverlappingData(const Token *ftok) const;

    struct WarnInfo {
        std::string message;
        Standards standards;
        Severity::SeverityType severity;
    };
    std::map<std::string, WarnInfo> functionwarn;

    const WarnInfo* getWarnInfo(const Token* ftok) const;

    // returns true if ftok is not a library function
    bool isNotLibraryFunction(const Token *ftok) const;
    bool matchArguments(const Token *ftok, const std::string &functionName) const;

    enum class UseRetValType { NONE, DEFAULT, ERROR_CODE };
    UseRetValType getUseRetValType(const Token* ftok) const;

    const std::string& returnValue(const Token *ftok) const;
    const std::string& returnValueType(const Token *ftok) const;
    int returnValueContainer(const Token *ftok) const;
    std::vector<MathLib::bigint> unknownReturnValues(const Token *ftok) const;

    bool isnoreturn(const Token *ftok) const;
    bool isnotnoreturn(const Token *ftok) const;

    bool isScopeNoReturn(const Token *end, std::string *unknownFunc) const;

    class Container {
    public:
        Container() = default;

        enum class Action {
            RESIZE,
            CLEAR,
            PUSH,
            POP,
            FIND,
            INSERT,
            ERASE,
            CHANGE_CONTENT,
            CHANGE,
            CHANGE_INTERNAL,
            NO_ACTION
        };
        enum class Yield {
            AT_INDEX,
            ITEM,
            BUFFER,
            BUFFER_NT,
            START_ITERATOR,
            END_ITERATOR,
            ITERATOR,
            SIZE,
            EMPTY,
            NO_YIELD
        };
        struct Function {
            Action action;
            Yield yield;
            std::string returnType;
        };
        struct RangeItemRecordTypeItem {
            std::string name;
            int templateParameter; // TODO: use this
        };
        std::string startPattern, startPattern2, endPattern, itEndPattern;
        std::map<std::string, Function> functions;
        int type_templateArgNo = -1;
        std::vector<RangeItemRecordTypeItem> rangeItemRecordType;
        int size_templateArgNo = -1;
        bool arrayLike_indexOp{};
        bool stdStringLike{};
        bool stdAssociativeLike{};
        bool opLessAllowed = true;
        bool hasInitializerListConstructor{};
        bool unstableErase{};
        bool unstableInsert{};
        bool view{};

        Action getAction(const std::string& function) const {
            const std::map<std::string, Function>::const_iterator i = functions.find(function);
            if (i != functions.end())
                return i->second.action;
            return Action::NO_ACTION;
        }

        Yield getYield(const std::string& function) const {
            const std::map<std::string, Function>::const_iterator i = functions.find(function);
            if (i != functions.end())
                return i->second.yield;
            return Yield::NO_YIELD;
        }

        const std::string& getReturnType(const std::string& function) const {
            auto i = functions.find(function);
            return (i != functions.end()) ? i->second.returnType : emptyString;
        }

        static Yield yieldFrom(const std::string& yieldName);
        static Action actionFrom(const std::string& actionName);
    };
    std::map<std::string, Container> containers;
    const Container* detectContainer(const Token* typeStart) const;
    const Container* detectIterator(const Token* typeStart) const;
    const Container* detectContainerOrIterator(const Token* typeStart, bool* isIterator = nullptr, bool withoutStd = false) const;

    struct ArgumentChecks {
        bool notbool{};
        bool notnull{};
        int notuninit = -1;
        bool formatstr{};
        bool strz{};
        bool optional{};
        bool variadic{};
        std::string valid;

        struct IteratorInfo {
            int container{};
            bool it{};
            bool first{};
            bool last{};
        };
        IteratorInfo iteratorInfo;

        struct MinSize {
            enum class Type { NONE, STRLEN, ARGVALUE, SIZEOF, MUL, VALUE };
            MinSize(Type t, int a) : type(t), arg(a) {}
            Type type;
            int arg;
<<<<<<< HEAD
            int arg2{};
            long long value{};
=======
            int arg2 = 0;
            long long value = 0;
>>>>>>> 4fc5cba9
            std::string baseType;
        };
        std::vector<MinSize> minsizes;

        enum class Direction {
            DIR_IN,     ///< Input to called function. Data is treated as read-only.
            DIR_OUT,    ///< Output to caller. Data is passed by reference or address and is potentially written.
            DIR_INOUT,  ///< Input to called function, and output to caller. Data is passed by reference or address and is potentially modified.
            DIR_UNKNOWN ///< direction not known / specified
        };
        Direction direction = Direction::DIR_UNKNOWN;
    };

    struct Function {
        std::map<int, ArgumentChecks> argumentChecks; // argument nr => argument data
        bool use{};
        bool leakignore{};
        bool isconst{};
        bool ispure{};
        UseRetValType useretval = UseRetValType::NONE;
        bool ignore{};  // ignore functions/macros from a library (gtk, qt etc)
        bool formatstr{};
        bool formatstr_scan{};
        bool formatstr_secure{};
        Container::Action containerAction = Container::Action::NO_ACTION;
        Container::Yield containerYield = Container::Yield::NO_YIELD;
    };

    const Function *getFunction(const Token *ftok) const;
    std::unordered_map<std::string, Function> functions;
    bool isUse(const std::string& functionName) const;
    bool isLeakIgnore(const std::string& functionName) const;
    bool isFunctionConst(const std::string& functionName, bool pure) const;
    bool isFunctionConst(const Token *ftok) const;

    bool isboolargbad(const Token *ftok, int argnr) const {
        const ArgumentChecks *arg = getarg(ftok, argnr);
        return arg && arg->notbool;
    }

    bool isnullargbad(const Token *ftok, int argnr) const;
    bool isuninitargbad(const Token *ftok, int argnr, int indirect = 0, bool *hasIndirect=nullptr) const;

    bool isargformatstr(const Token *ftok, int argnr) const {
        const ArgumentChecks *arg = getarg(ftok, argnr);
        return arg && arg->formatstr;
    }

    bool isargstrz(const Token *ftok, int argnr) const {
        const ArgumentChecks *arg = getarg(ftok, argnr);
        return arg && arg->strz;
    }

    bool isIntArgValid(const Token *ftok, int argnr, const MathLib::bigint argvalue) const;
    bool isFloatArgValid(const Token *ftok, int argnr, double argvalue) const;

    const std::string& validarg(const Token *ftok, int argnr) const {
        const ArgumentChecks *arg = getarg(ftok, argnr);
        return arg ? arg->valid : emptyString;
    }

    const ArgumentChecks::IteratorInfo *getArgIteratorInfo(const Token *ftok, int argnr) const {
        const ArgumentChecks *arg = getarg(ftok, argnr);
        return arg && arg->iteratorInfo.it ? &arg->iteratorInfo : nullptr;
    }

    bool hasminsize(const Token *ftok) const;

    const std::vector<ArgumentChecks::MinSize> *argminsizes(const Token *ftok, int argnr) const {
        const ArgumentChecks *arg = getarg(ftok, argnr);
        return arg ? &arg->minsizes : nullptr;
    }

    ArgumentChecks::Direction getArgDirection(const Token* ftok, int argnr) const;

    bool markupFile(const std::string &path) const;

    bool processMarkupAfterCode(const std::string &path) const;

    const std::set<std::string> &markupExtensions() const {
        return mMarkupExtensions;
    }

    bool reportErrors(const std::string &path) const;

    bool ignorefunction(const std::string &functionName) const;

    bool isexecutableblock(const std::string &file, const std::string &token) const;

    int blockstartoffset(const std::string &file) const;

    const std::string& blockstart(const std::string &file) const;
    const std::string& blockend(const std::string &file) const;

    bool iskeyword(const std::string &file, const std::string &keyword) const;

    bool isexporter(const std::string &prefix) const {
        return mExporters.find(prefix) != mExporters.end();
    }

    bool isexportedprefix(const std::string &prefix, const std::string &token) const {
        const std::map<std::string, ExportedFunctions>::const_iterator it = mExporters.find(prefix);
        return (it != mExporters.end() && it->second.isPrefix(token));
    }

    bool isexportedsuffix(const std::string &prefix, const std::string &token) const {
        const std::map<std::string, ExportedFunctions>::const_iterator it = mExporters.find(prefix);
        return (it != mExporters.end() && it->second.isSuffix(token));
    }

    bool isimporter(const std::string& file, const std::string &importer) const;

    const Token* getContainerFromYield(const Token* tok, Container::Yield yield) const;
    const Token* getContainerFromAction(const Token* tok, Container::Action action) const;

    bool isreflection(const std::string &token) const {
        return mReflection.find(token) != mReflection.end();
    }

    int reflectionArgument(const std::string &token) const {
        const std::map<std::string, int>::const_iterator it = mReflection.find(token);
        if (it != mReflection.end())
            return it->second;
        return -1;
    }

    bool isentrypoint(const std::string &func) const {
        return func == "main" || mEntrypoints.find(func) != mEntrypoints.end();
    }

    std::vector<std::string> defines; // to provide some library defines

    struct SmartPointer {
        std::string name;
        bool unique = false;
    };

    std::unordered_map<std::string, SmartPointer> smartPointers;
    bool isSmartPointer(const Token *tok) const;
    const SmartPointer* detectSmartPointer(const Token* tok, bool withoutStd = false) const;

    struct PodType {
        unsigned int size;
        char sign;
        enum class Type { NO, BOOL, CHAR, SHORT, INT, LONG, LONGLONG } stdtype;
    };
    const struct PodType *podtype(const std::string &name) const {
        const std::unordered_map<std::string, struct PodType>::const_iterator it = mPodTypes.find(name);
        return (it != mPodTypes.end()) ? &(it->second) : nullptr;
    }

    struct PlatformType {
        bool operator == (const PlatformType & type) const {
            return (mSigned == type.mSigned &&
                    mUnsigned == type.mUnsigned &&
                    mLong == type.mLong &&
                    mPointer == type.mPointer &&
                    mPtrPtr == type.mPtrPtr &&
                    mConstPtr == type.mConstPtr &&
                    mType == type.mType);
        }
        bool operator != (const PlatformType & type) const {
            return !(*this == type);
        }
        std::string mType;
        bool mSigned{};
        bool mUnsigned{};
        bool mLong{};
        bool mPointer{};
        bool mPtrPtr{};
        bool mConstPtr{};
    };

    struct Platform {
        const PlatformType *platform_type(const std::string &name) const {
            const std::map<std::string, struct PlatformType>::const_iterator it = mPlatformTypes.find(name);
            return (it != mPlatformTypes.end()) ? &(it->second) : nullptr;
        }
        std::map<std::string, PlatformType> mPlatformTypes;
    };

    const PlatformType *platform_type(const std::string &name, const std::string & platform) const {
        const std::map<std::string, Platform>::const_iterator it = mPlatforms.find(platform);
        if (it != mPlatforms.end()) {
            const PlatformType * const type = it->second.platform_type(name);
            if (type)
                return type;
        }

        const std::map<std::string, PlatformType>::const_iterator it2 = mPlatformTypes.find(name);
        return (it2 != mPlatformTypes.end()) ? &(it2->second) : nullptr;
    }

    /**
     * Get function name for function call
     */
    std::string getFunctionName(const Token *ftok) const;

    static bool isContainerYield(const Token * const cond, Library::Container::Yield y, const std::string& fallback=emptyString);

    /** Suppress/check a type */
    enum class TypeCheck { def,
                           check,
                           suppress,
                           checkFiniteLifetime, // (unusedvar) object has side effects, but immediate destruction is wrong
    };
    TypeCheck getTypeCheck(std::string check, std::string typeName) const;
    bool hasAnyTypeCheck(const std::string& typeName) const;

private:
    // load a <function> xml node
    Error loadFunction(const tinyxml2::XMLElement * const node, const std::string &name, std::set<std::string> &unknown_elements);

    class ExportedFunctions {
    public:
        void addPrefix(std::string prefix) {
            mPrefixes.insert(std::move(prefix));
        }
        void addSuffix(std::string suffix) {
            mSuffixes.insert(std::move(suffix));
        }
        bool isPrefix(const std::string& prefix) const {
            return (mPrefixes.find(prefix) != mPrefixes.end());
        }
        bool isSuffix(const std::string& suffix) const {
            return (mSuffixes.find(suffix) != mSuffixes.end());
        }

    private:
        std::set<std::string> mPrefixes;
        std::set<std::string> mSuffixes;
    };
    class CodeBlock {
    public:
        CodeBlock() = default;

        void setStart(const char* s) {
            mStart = s;
        }
        void setEnd(const char* e) {
            mEnd = e;
        }
        void setOffset(const int o) {
            mOffset = o;
        }
        void addBlock(const char* blockName) {
            mBlocks.insert(blockName);
        }
        const std::string& start() const {
            return mStart;
        }
        const std::string& end() const {
            return mEnd;
        }
        int offset() const {
            return mOffset;
        }
        bool isBlock(const std::string& blockName) const {
            return mBlocks.find(blockName) != mBlocks.end();
        }

    private:
        std::string mStart;
        std::string mEnd;
        int mOffset{};
        std::set<std::string> mBlocks;
    };
    enum class FalseTrueMaybe { False, True, Maybe };
    int mAllocId{};
    std::set<std::string> mFiles;
    std::map<std::string, AllocFunc> mAlloc; // allocation functions
    std::map<std::string, AllocFunc> mDealloc; // deallocation functions
    std::map<std::string, AllocFunc> mRealloc; // reallocation functions
    std::unordered_map<std::string, FalseTrueMaybe> mNoReturn; // is function noreturn?
    std::map<std::string, std::string> mReturnValue;
    std::map<std::string, std::string> mReturnValueType;
    std::map<std::string, int> mReturnValueContainer;
    std::map<std::string, std::vector<MathLib::bigint>> mUnknownReturnValues;
    std::map<std::string, bool> mReportErrors;
    std::map<std::string, bool> mProcessAfterCode;
    std::set<std::string> mMarkupExtensions; // file extensions of markup files
    std::map<std::string, std::set<std::string>> mKeywords;  // keywords for code in the library
    std::unordered_map<std::string, CodeBlock> mExecutableBlocks; // keywords for blocks of executable code
    std::map<std::string, ExportedFunctions> mExporters; // keywords that export variables/functions to libraries (meta-code/macros)
    std::map<std::string, std::set<std::string>> mImporters;  // keywords that import variables/functions
    std::map<std::string, int> mReflection; // invocation of reflection
    std::unordered_map<std::string, struct PodType> mPodTypes; // pod types
    std::map<std::string, PlatformType> mPlatformTypes; // platform independent typedefs
    std::map<std::string, Platform> mPlatforms; // platform dependent typedefs
    std::map<std::pair<std::string,std::string>, TypeCheck> mTypeChecks;
    std::unordered_map<std::string, NonOverlappingData> mNonOverlappingData;
    std::unordered_set<std::string> mEntrypoints;

    const ArgumentChecks * getarg(const Token *ftok, int argnr) const;

    std::string getFunctionName(const Token *ftok, bool &error) const;

    static const AllocFunc* getAllocDealloc(const std::map<std::string, AllocFunc> &data, const std::string &name) {
        const std::map<std::string, AllocFunc>::const_iterator it = data.find(name);
        return (it == data.end()) ? nullptr : &it->second;
    }

    enum DetectContainer { ContainerOnly, IteratorOnly, Both };
    const Library::Container* detectContainerInternal(const Token* typeStart, DetectContainer detect, bool* isIterator = nullptr, bool withoutStd = false) const;
};

CPPCHECKLIB const Library::Container * getLibraryContainer(const Token * tok);

std::shared_ptr<Token> createTokenFromExpression(const std::string& returnValue,
                                                 const Settings* settings,
                                                 std::unordered_map<nonneg int, const Token*>* lookupVarId = nullptr);

/// @}
//---------------------------------------------------------------------------
#endif // libraryH<|MERGE_RESOLUTION|>--- conflicted
+++ resolved
@@ -310,13 +310,8 @@
             MinSize(Type t, int a) : type(t), arg(a) {}
             Type type;
             int arg;
-<<<<<<< HEAD
-            int arg2{};
-            long long value{};
-=======
             int arg2 = 0;
             long long value = 0;
->>>>>>> 4fc5cba9
             std::string baseType;
         };
         std::vector<MinSize> minsizes;
