/*
 * Cppcheck - A tool for static C/C++ code analysis
 * Copyright (C) 2007-2019 Cppcheck team.
 *
 * This program is free software: you can redistribute it and/or modify
 * it under the terms of the GNU General Public License as published by
 * the Free Software Foundation, either version 3 of the License, or
 * (at your option) any later version.
 *
 * This program is distributed in the hope that it will be useful,
 * but WITHOUT ANY WARRANTY; without even the implied warranty of
 * MERCHANTABILITY or FITNESS FOR A PARTICULAR PURPOSE.  See the
 * GNU General Public License for more details.
 *
 * You should have received a copy of the GNU General Public License
 * along with this program.  If not, see <http://www.gnu.org/licenses/>.
 */

//---------------------------------------------------------------------------
// Auto variables checks
//---------------------------------------------------------------------------

#include "checkautovariables.h"

#include "astutils.h"
#include "errorlogger.h"
#include "library.h"
#include "settings.h"
#include "symboldatabase.h"
#include "token.h"
#include "tokenize.h"
#include "valueflow.h"

#include <cstddef>
#include <list>
#include <functional>

//---------------------------------------------------------------------------


// Register this check class into cppcheck by creating a static instance of it..
namespace {
    CheckAutoVariables instance;
}

static const CWE CWE398(398U);  // Indicator of Poor Code Quality
static const CWE CWE562(562U);  // Return of Stack Variable Address
static const CWE CWE590(590U);  // Free of Memory not on the Heap

static bool isPtrArg(const Token *tok)
{
    const Variable *var = tok->variable();
    return (var && var->isArgument() && var->isPointer());
}

static bool isGlobalPtr(const Token *tok)
{
    const Variable *var = tok->variable();
    return (var && var->isGlobal() && var->isPointer());
}

static bool isArrayArg(const Token *tok)
{
    const Variable *var = tok->variable();
    return (var && var->isArgument() && var->isArray());
}

static bool isArrayVar(const Token *tok)
{
    const Variable *var = tok->variable();
    return (var && var->isArray());
}

static bool isRefPtrArg(const Token *tok)
{
    const Variable *var = tok->variable();
    return (var && var->isArgument() && var->isReference() && var->isPointer());
}

static bool isNonReferenceArg(const Token *tok)
{
    const Variable *var = tok->variable();
    return (var && var->isArgument() && !var->isReference() && (var->isPointer() || var->valueType()->type >= ValueType::Type::CONTAINER || var->type()));
}

static bool isAutoVar(const Token *tok)
{
    const Variable *var = tok->variable();

    if (!var || !var->isLocal() || var->isStatic())
        return false;

    if (var->isReference()) {
        // address of reference variable can be taken if the address
        // of the variable it points at is not a auto-var
        // TODO: check what the reference variable references.
        return false;
    }

    if (Token::Match(tok, "%name% .|::")) {
        do {
            tok = tok->tokAt(2);
        } while (Token::Match(tok, "%name% .|::"));
        if (Token::Match(tok, "%name% ("))
            return false;
    }
    return true;
}

static bool isAutoVarArray(const Token *tok)
{
    if (!tok)
        return false;

    // &x[..]
    if (tok->isUnaryOp("&") && Token::simpleMatch(tok->astOperand1(), "["))
        return isAutoVarArray(tok->astOperand1()->astOperand1());

    // x+y
    if (tok->str() == "+")
        return isAutoVarArray(tok->astOperand1()) || isAutoVarArray(tok->astOperand2());

    // x-intexpr
    if (tok->str() == "-")
        return isAutoVarArray(tok->astOperand1()) &&
               tok->astOperand2() &&
               tok->astOperand2()->valueType() &&
               tok->astOperand2()->valueType()->isIntegral();

    const Variable *var = tok->variable();
    if (!var)
        return false;

    // Variable
    if (var->isLocal() && !var->isStatic() && var->isArray() && !var->isPointer())
        return true;

    // ValueFlow
    if (var->isPointer() && !var->isArgument()) {
        for (std::list<ValueFlow::Value>::const_iterator it = tok->values().begin(); it != tok->values().end(); ++it) {
            const ValueFlow::Value &val = *it;
            if (val.isTokValue() && isAutoVarArray(val.tokvalue))
                return true;
        }
    }

    return false;
}

// Verification that we really take the address of a local variable
static bool checkRvalueExpression(const Token * const vartok)
{
    const Variable * const var = vartok->variable();
    if (var == nullptr)
        return false;

    if (Token::Match(vartok->previous(), "& %name% [") && var->isPointer())
        return false;

    const Token * const next = vartok->next();
    // &a.b[0]
    if (Token::Match(vartok, "%name% . %var% [") && !var->isPointer()) {
        const Variable *var2 = next->next()->variable();
        return var2 && !var2->isPointer();
    }

    return ((next->str() != "." || (!var->isPointer() && (!var->isClass() || var->type()))) && next->strAt(2) != ".");
}

static bool isAddressOfLocalVariableRecursive(const Token *expr)
{
    if (!expr)
        return false;
    if (Token::Match(expr, "+|-"))
        return isAddressOfLocalVariableRecursive(expr->astOperand1()) || isAddressOfLocalVariableRecursive(expr->astOperand2());
    if (expr->str() == "(" && !expr->astOperand2())
        return isAddressOfLocalVariableRecursive(expr->astOperand1());
    if (expr->str() == "&" && !expr->astOperand2()) {
        const Token *op = expr->astOperand1();
        bool deref = false;
        while (Token::Match(op, ".|[")) {
            if (op->str() == "[" || op->originalName() == "->")
                deref = true;
            op = op->astOperand1();
        }
        return op && isAutoVar(op) && (!deref || !op->variable()->isPointer());
    }
    return false;
}

static bool isAddressOfLocalVariable(const Token *expr)
{
    if (!expr || !expr->valueType() || expr->valueType()->pointer == 0)
        return false;
    return isAddressOfLocalVariableRecursive(expr);
}

static bool variableIsUsedInScope(const Token* start, unsigned int varId, const Scope *scope)
{
    if (!start) // Ticket #5024
        return false;

    for (const Token *tok = start; tok && tok != scope->bodyEnd; tok = tok->next()) {
        if (tok->varId() == varId)
            return true;
        const Scope::ScopeType scopeType = tok->scope()->type;
        if (scopeType == Scope::eFor || scopeType == Scope::eDo || scopeType == Scope::eWhile) // In case of loops, better checking would be necessary
            return true;
        if (Token::simpleMatch(tok, "asm ("))
            return true;
    }
    return false;
}

void CheckAutoVariables::assignFunctionArg()
{
    const bool printStyle = mSettings->isEnabled(Settings::STYLE);
    const bool printWarning = mSettings->isEnabled(Settings::WARNING);
    if (!printStyle && !printWarning)
        return;

    const SymbolDatabase *symbolDatabase = mTokenizer->getSymbolDatabase();
    for (const Scope * scope : symbolDatabase->functionScopes) {
        for (const Token *tok = scope->bodyStart; tok && tok != scope->bodyEnd; tok = tok->next()) {
            // TODO: What happens if this is removed?
            if (tok->astParent())
                continue;
            if (!(tok->isAssignmentOp() || Token::Match(tok, "++|--")) || !Token::Match(tok->astOperand1(), "%var%"))
                continue;
            const Token* const vartok = tok->astOperand1();
            if (isNonReferenceArg(vartok) &&
                !Token::Match(vartok->next(), "= %varid% ;", vartok->varId()) &&
                !variableIsUsedInScope(Token::findsimplematch(vartok->next(), ";"), vartok->varId(), scope) &&
                !Token::findsimplematch(vartok, "goto", scope->bodyEnd)) {
                if (vartok->variable()->isPointer() && printWarning)
                    errorUselessAssignmentPtrArg(vartok);
                else if (printStyle)
                    errorUselessAssignmentArg(vartok);
            }
        }
    }
}

static bool reassignedGlobalPointer(const Token *vartok, unsigned int pointerVarId, const Settings *settings, bool cpp)
{
    return isVariableChanged(vartok,
                             vartok->variable()->scope()->bodyEnd,
                             pointerVarId,
                             true,
                             settings,
                             cpp);
}


void CheckAutoVariables::autoVariables()
{
    const bool printInconclusive = mSettings->inconclusive;
    const SymbolDatabase *symbolDatabase = mTokenizer->getSymbolDatabase();
    for (const Scope * scope : symbolDatabase->functionScopes) {
        for (const Token *tok = scope->bodyStart; tok && tok != scope->bodyEnd; tok = tok->next()) {
            // Skip lambda..
            if (const Token *lambdaEndToken = findLambdaEndToken(tok)) {
                tok = lambdaEndToken;
                continue;
            }
            // Critical assignment
            if (Token::Match(tok, "[;{}] %var% = & %var%") && isRefPtrArg(tok->next()) && isAutoVar(tok->tokAt(4))) {
                if (checkRvalueExpression(tok->tokAt(4)))
                    errorAutoVariableAssignment(tok->next(), false);
            } else if (Token::Match(tok, "[;{}] * %var% =") && isPtrArg(tok->tokAt(2)) && isAddressOfLocalVariable(tok->tokAt(3)->astOperand2())) {
                errorAutoVariableAssignment(tok->next(), false);
            } else if (mSettings->isEnabled(Settings::WARNING) && Token::Match(tok, "[;{}] %var% = &| %var% ;") && isGlobalPtr(tok->next())) {
                const Token * const pointer = tok->next();
                if (isAutoVarArray(tok->tokAt(3))) {
                    const Token * const array = tok->tokAt(3);
                    if (!reassignedGlobalPointer(array, pointer->varId(), mSettings, mTokenizer->isCPP()))
                        errorAssignAddressOfLocalArrayToGlobalPointer(pointer, array);
                } else if (isAutoVar(tok->tokAt(4))) {
                    const Token * const variable = tok->tokAt(4);
                    if (!reassignedGlobalPointer(variable, pointer->varId(), mSettings, mTokenizer->isCPP()))
                        errorAssignAddressOfLocalVariableToGlobalPointer(pointer, variable);
                }
            } else if (Token::Match(tok, "[;{}] %var% . %var% = & %var%")) {
                // TODO: check if the parameter is only changed temporarily (#2969)
                if (printInconclusive && isPtrArg(tok->next())) {
                    const Token * const var2tok = tok->tokAt(6);
                    if (isAutoVar(var2tok) && checkRvalueExpression(var2tok))
                        errorAutoVariableAssignment(tok->next(), true);
                }
                tok = tok->tokAt(6);
            } else if (Token::Match(tok, "[;{}] %var% . %var% = %var% ;")) {
                // TODO: check if the parameter is only changed temporarily (#2969)
                if (printInconclusive && isPtrArg(tok->next())) {
                    if (isAutoVarArray(tok->tokAt(5)))
                        errorAutoVariableAssignment(tok->next(), true);
                }
                tok = tok->tokAt(5);
            } else if (Token::Match(tok, "[;{}] * %var% = %var% ;")) {
                const Variable * var1 = tok->tokAt(2)->variable();
                if (var1 && var1->isArgument() && Token::Match(var1->nameToken()->tokAt(-3), "%type% * *")) {
                    if (isAutoVarArray(tok->tokAt(4)))
                        errorAutoVariableAssignment(tok->next(), false);
                }
                tok = tok->tokAt(4);
            } else if (Token::Match(tok, "[;{}] %var% [") && Token::Match(tok->linkAt(2), "] = & %var%") &&
                       (isPtrArg(tok->next()) || isArrayArg(tok->next())) && isAutoVar(tok->linkAt(2)->tokAt(3))) {
                const Token* const varTok = tok->linkAt(2)->tokAt(3);
                if (checkRvalueExpression(varTok))
                    errorAutoVariableAssignment(tok->next(), false);
            }
            // Invalid pointer deallocation
            else if ((Token::Match(tok, "%name% ( %var% ) ;") && mSettings->library.dealloc(tok)) ||
                     (mTokenizer->isCPP() && Token::Match(tok, "delete [| ]| (| %var% !!["))) {
                tok = Token::findmatch(tok->next(), "%var%");
                if (isArrayVar(tok))
                    errorInvalidDeallocation(tok, nullptr);
                else if (tok && tok->variable() && tok->variable()->isPointer()) {
                    for (const ValueFlow::Value &v : tok->values()) {
                        if (v.isTokValue() && isArrayVar(v.tokvalue)) {
                            errorInvalidDeallocation(tok, &v);
                            break;
                        }
                    }
                }
            } else if ((Token::Match(tok, "%name% ( & %var% ) ;") && mSettings->library.dealloc(tok)) ||
                       (mTokenizer->isCPP() && Token::Match(tok, "delete [| ]| (| & %var% !!["))) {
                tok = Token::findmatch(tok->next(), "%var%");
                if (isAutoVar(tok))
                    errorInvalidDeallocation(tok, nullptr);
            }
        }
    }
}

//---------------------------------------------------------------------------

void CheckAutoVariables::errorReturnAddressToAutoVariable(const Token *tok)
{
    reportError(tok, Severity::error, "returnAddressOfAutoVariable", "Address of an auto-variable returned.", CWE562, false);
}

void CheckAutoVariables::errorReturnAddressToAutoVariable(const Token *tok, const ValueFlow::Value *value)
{
    reportError(tok, Severity::error, "returnAddressOfAutoVariable", "Address of auto-variable '" + value->tokvalue->astOperand1()->expressionString() + "' returned", CWE562, false);
}

void CheckAutoVariables::errorReturnPointerToLocalArray(const Token *tok)
{
    reportError(tok, Severity::error, "returnLocalVariable", "Pointer to local array variable returned.", CWE562, false);
}

void CheckAutoVariables::errorAutoVariableAssignment(const Token *tok, bool inconclusive)
{
    if (!inconclusive) {
        reportError(tok, Severity::error, "autoVariables",
                    "Address of local auto-variable assigned to a function parameter.\n"
                    "Dangerous assignment - the function parameter is assigned the address of a local "
                    "auto-variable. Local auto-variables are reserved from the stack which "
                    "is freed when the function ends. So the pointer to a local variable "
                    "is invalid after the function ends.", CWE562, false);
    } else {
        reportError(tok, Severity::error, "autoVariables",
                    "Address of local auto-variable assigned to a function parameter.\n"
                    "Function parameter is assigned the address of a local auto-variable. "
                    "Local auto-variables are reserved from the stack which is freed when "
                    "the function ends. The address is invalid after the function ends and it "
                    "might 'leak' from the function through the parameter.",
                    CWE562,
                    true);
    }
}

void CheckAutoVariables::errorAssignAddressOfLocalArrayToGlobalPointer(const Token *pointer, const Token *array)
{
    const std::string pointerName = pointer ? pointer->str() : std::string("pointer");
    const std::string arrayName   = array ? array->str() : std::string("array");
    reportError(pointer, Severity::warning, "autoVariablesAssignGlobalPointer",
                "$symbol:" + arrayName + "\nAddress of local array $symbol is assigned to global pointer " + pointerName +" and not reassigned before $symbol goes out of scope.", CWE562, false);
}

void CheckAutoVariables::errorAssignAddressOfLocalVariableToGlobalPointer(const Token *pointer, const Token *variable)
{
    const std::string pointerName = pointer ? pointer->str() : std::string("pointer");
    const std::string variableName = variable ? variable->str() : std::string("variable");
    reportError(pointer, Severity::warning, "autoVariablesAssignGlobalPointer",
                "$symbol:" + variableName + "\nAddress of local variable $symbol is assigned to global pointer " + pointerName +" and not reassigned before $symbol goes out of scope.", CWE562, false);
}

void CheckAutoVariables::errorReturnAddressOfFunctionParameter(const Token *tok, const std::string &varname)
{
    reportError(tok, Severity::error, "returnAddressOfFunctionParameter",
                "$symbol:" + varname + "\n"
                "Address of function parameter '$symbol' returned.\n"
                "Address of the function parameter '$symbol' becomes invalid after the function exits because "
                "function parameters are stored on the stack which is freed when the function exits. Thus the returned "
                "value is invalid.", CWE562, false);
}

void CheckAutoVariables::errorUselessAssignmentArg(const Token *tok)
{
    reportError(tok,
                Severity::style,
                "uselessAssignmentArg",
                "Assignment of function parameter has no effect outside the function.", CWE398, false);
}

void CheckAutoVariables::errorUselessAssignmentPtrArg(const Token *tok)
{
    reportError(tok,
                Severity::warning,
                "uselessAssignmentPtrArg",
                "Assignment of function parameter has no effect outside the function. Did you forget dereferencing it?", CWE398, false);
}

//---------------------------------------------------------------------------

// return temporary?
bool CheckAutoVariables::returnTemporary(const Token *tok)
{
    bool func = false;     // Might it be a function call?
    bool retref = false;   // is there such a function that returns a reference?
    bool retvalue = false; // is there such a function that returns a value?

    const Function *function = tok->function();
    if (function) {
        // Ticket #5478: Only functions or operator equal might return a temporary
        if (function->type != Function::eOperatorEqual && function->type != Function::eFunction)
            return false;
        retref = function->tokenDef->strAt(-1) == "&";
        if (!retref) {
            const Token *start = function->retDef;
            if (start->str() == "const")
                start = start->next();
            if (start->str() == "::")
                start = start->next();

            if (Token::simpleMatch(start, "std ::")) {
                if (start->strAt(3) != "<" || !Token::simpleMatch(start->linkAt(3), "> ::"))
                    retvalue = true;
                else
                    retref = true; // Assume that a reference is returned
            } else {
                if (start->type())
                    retvalue = true;
                else
                    retref = true;
            }
        }
        func = true;
    }
    if (!func && tok->type())
        return true;

    return (!retref && retvalue);
}

//---------------------------------------------------------------------------

static bool astHasAutoResult(const Token *tok)
{
    if (tok->astOperand1() && !astHasAutoResult(tok->astOperand1()))
        return false;
    if (tok->astOperand2() && !astHasAutoResult(tok->astOperand2()))
        return false;

    if (tok->isOp()) {
        if (tok->tokType() == Token::eIncDecOp)
            return false;
        if ((tok->str() == "<<" || tok->str() == ">>") && tok->astOperand1()) {
            const Token* tok2 = tok->astOperand1();
            while (tok2 && tok2->isUnaryOp("*"))
                tok2 = tok2->astOperand1();
            return tok2 && tok2->variable() && !tok2->variable()->isClass() && !tok2->variable()->isStlType(); // Class or unknown type on LHS: Assume it is a stream
        }
        return true;
    }

    if (tok->isLiteral())
        return true;

    if (tok->isName()) {
        // TODO: check function calls, struct members, arrays, etc also
        if (!tok->variable())
            return false;
        if (tok->variable()->isStlType())
            return true;
        if (tok->variable()->isClass() || tok->variable()->isPointer() || tok->variable()->isReference()) // TODO: Properly handle pointers/references to classes in symbol database
            return false;

        return true;
    }

    return false;
}

void CheckAutoVariables::returnReference()
{
    if (mTokenizer->isC())
        return;

    const SymbolDatabase *symbolDatabase = mTokenizer->getSymbolDatabase();

    for (const Scope * scope : symbolDatabase->functionScopes) {
        if (!scope->function)
            continue;

        const Token *tok = scope->function->tokenDef;

        // have we reached a function that returns a reference?
        if (tok->previous() && tok->previous()->str() == "&") {
            for (const Token *tok2 = scope->bodyStart->next(); tok2 && tok2 != scope->bodyEnd; tok2 = tok2->next()) {
                if (!tok2->scope()->isExecutable()) {
                    tok2 = tok2->scope()->bodyEnd;
                    if (!tok2)
                        break;
                    continue;
                }

                // Skip over lambdas
                const Token *lambdaEndToken = findLambdaEndToken(tok2);
                if (lambdaEndToken)
                    tok2 = lambdaEndToken->next();

                if (tok2->str() == "(")
                    tok2 = tok2->link();

                if (tok2->str() != "return")
                    continue;

                // return reference to temporary..
                if (Token::Match(tok2, "return %name% (") && Token::simpleMatch(tok2->linkAt(2), ") ;")) {
                    if (returnTemporary(tok2->next())) {
                        // report error..
                        errorReturnTempReference(tok2);
                    }
                }

                // Return reference to a literal or the result of a calculation
                else if (tok2->astOperand1() && (tok2->astOperand1()->isCalculation() || tok2->next()->isLiteral()) &&
                         astHasAutoResult(tok2->astOperand1())) {
                    errorReturnTempReference(tok2);
                }
            }
        }
    }
}

static bool isInScope(const Token * tok, const Scope * scope)
{
    if (!tok)
        return false;
    if (!scope)
        return false;
    const Variable * var = tok->variable();
    if (var && (var->isGlobal() || var->isStatic() || var->isExtern()))
        return false;
    if (tok->scope() && tok->scope()->isNestedIn(scope))
        return true;
    if (!var)
        return false;
    if (var->isArgument() && !var->isReference()) {
        const Scope * tokScope = tok->scope();
        if (!tokScope)
            return false;
        for (const Scope * argScope:tokScope->nestedList) {
            if (argScope && argScope->isNestedIn(scope))
                return true;
        }
    }
    return false;
}

static bool isDeadScope(const Token * tok, const Scope * scope)
{
    if (!tok)
        return false;
    if (!scope)
        return false;
    const Variable * var = tok->variable();
    if (var && (!var->isLocal() || var->isStatic() || var->isExtern()))
        return false;
    if (tok->scope() && tok->scope()->bodyEnd != scope->bodyEnd && precedes(tok->scope()->bodyEnd, scope->bodyEnd))
        return true;
    return false;
}

static int getPointerDepth(const Token *tok)
{
    if (!tok)
        return 0;
    return tok->valueType() ? tok->valueType()->pointer : 0;
}

void CheckAutoVariables::checkVarLifetimeScope(const Token * start, const Token * end)
{
    if (!start)
        return;
    const Scope * scope = start->scope();
    if (!scope)
        return;
    // If the scope is not set correctly then skip checking it
    if (scope->bodyStart != start)
        return;
    bool returnRef = Function::returnsReference(scope->function);
    for (const Token *tok = start; tok && tok != end; tok = tok->next()) {
        // Return reference form function
        if (returnRef && Token::simpleMatch(tok->astParent(), "return")) {
            ErrorPath errorPath;
            const Variable *var = getLifetimeVariable(tok, errorPath);
            if (var && !var->isGlobal() && !var->isStatic() && !var->isReference() && !var->isRValueReference() &&
                isInScope(var->nameToken(), tok->scope())) {
                errorReturnReference(tok, errorPath);
                continue;
            }
<<<<<<< HEAD
        // Assign reference to non-local variable
=======
            // Assign reference to non-local variable
>>>>>>> 7859d7d8
        } else if (Token::Match(tok->astParent(), "&|&&") && Token::simpleMatch(tok->astParent()->astParent(), "=") &&
                   tok->variable() && tok->variable()->declarationId() == tok->varId() && tok->variable()->isStatic() &&
                   !tok->variable()->isArgument()) {
            ErrorPath errorPath;
            const Variable *var = getLifetimeVariable(tok, errorPath);
            if (var && isInScope(var->nameToken(), tok->scope())) {
                errorDanglingReference(tok, var, errorPath);
                continue;
            }
        }
        for (const ValueFlow::Value& val:tok->values()) {
            if (!val.isLocalLifetimeValue())
                continue;
            if (!val.tokvalue->variable())
                continue;
            if (Token::Match(tok->astParent(), "return|throw")) {
                if (getPointerDepth(tok) < getPointerDepth(val.tokvalue))
                    continue;
                if (tok->astParent()->str() == "return" && !astIsContainer(tok) && scope->function &&
                    mSettings->library.detectContainer(scope->function->retDef))
                    continue;
                if (isInScope(val.tokvalue->variable()->nameToken(), scope)) {
                    errorReturnDanglingLifetime(tok, &val);
                    break;
                }
            } else if (isDeadScope(val.tokvalue->variable()->nameToken(), tok->scope())) {
                errorInvalidLifetime(tok, &val);
                break;
            } else if (tok->variable() && tok->variable()->declarationId() == tok->varId() &&
                       !tok->variable()->isLocal() && !tok->variable()->isArgument() &&
                       isInScope(val.tokvalue, tok->scope())) {
                errorDanglngLifetime(tok, &val);
                break;
            }
        }
        const Token *lambdaEndToken = findLambdaEndToken(tok);
        if (lambdaEndToken) {
            checkVarLifetimeScope(lambdaEndToken->link(), lambdaEndToken);
            tok = lambdaEndToken;
        }
        if (tok->str() == "{" && tok->scope()) {
            // Check functions in local classes
            if (tok->scope()->type == Scope::eClass ||
                tok->scope()->type == Scope::eStruct ||
                tok->scope()->type == Scope::eUnion) {
                for (const Function& f:tok->scope()->functionList) {
                    if (f.functionScope)
                        checkVarLifetimeScope(f.functionScope->bodyStart, f.functionScope->bodyEnd);
                }
                tok = tok->link();
            }
        }
    }
}

void CheckAutoVariables::checkVarLifetime()
{
    const SymbolDatabase *symbolDatabase = mTokenizer->getSymbolDatabase();
    for (const Scope * scope : symbolDatabase->functionScopes) {
        if (!scope->function)
            continue;
        checkVarLifetimeScope(scope->bodyStart, scope->bodyEnd);
    }
}

<<<<<<< HEAD
=======
static std::string lifetimeMessage(const Token *tok, const ValueFlow::Value *val, ErrorPath &errorPath)
{
    const Token *tokvalue = val ? val->tokvalue : nullptr;
    const Variable *tokvar = tokvalue ? tokvalue->variable() : nullptr;
    const Token *vartok = tokvar ? tokvar->nameToken() : nullptr;
    std::string type = lifetimeType(tok, val);
    std::string msg = type;
    if (vartok) {
        errorPath.emplace_back(vartok, "Variable created here.");
        const Variable * var = vartok->variable();
        if (var) {
            switch (val->lifetimeKind) {
            case ValueFlow::Value::Object:
                if (type == "pointer")
                    msg += " to local variable";
                else
                    msg += " that points to local variable";
                break;
            case ValueFlow::Value::Lambda:
                msg += " that captures local variable";
                break;
            case ValueFlow::Value::Iterator:
                msg += " to local container";
                break;
            }
            msg += " '" + var->name() + "'";
        }
    }
    return msg;
}

>>>>>>> 7859d7d8
void CheckAutoVariables::errorReturnDanglingLifetime(const Token *tok, const ValueFlow::Value *val)
{
    ErrorPath errorPath = val ? val->errorPath : ErrorPath();
    std::string msg = "Returning " + lifetimeMessage(tok, val, errorPath);
    errorPath.emplace_back(tok, "");
    reportError(errorPath, Severity::error, "returnDanglingLifetime", msg + " that will be invalid when returning.", CWE562, false);
}

void CheckAutoVariables::errorInvalidLifetime(const Token *tok, const ValueFlow::Value* val)
{
    ErrorPath errorPath = val ? val->errorPath : ErrorPath();
    std::string msg = "Using " + lifetimeMessage(tok, val, errorPath);
    errorPath.emplace_back(tok, "");
    reportError(errorPath, Severity::error, "invalidLifetime", msg + " that is out of scope.", CWE562, false);
}

void CheckAutoVariables::errorDanglngLifetime(const Token *tok, const ValueFlow::Value *val)
{
    ErrorPath errorPath = val ? val->errorPath : ErrorPath();
    std::string tokName = tok ? tok->str() : "x";
    std::string msg = "Non-local variable '" + tokName + "' will use " + lifetimeMessage(tok, val, errorPath);
    errorPath.emplace_back(tok, "");
    reportError(errorPath, Severity::error, "danglingLifetime", msg + ".", CWE562, false);
}

void CheckAutoVariables::errorReturnReference(const Token *tok, ErrorPath errorPath)
{
    errorPath.emplace_back(tok, "");
    reportError(errorPath, Severity::error, "returnReference", "Reference to local variable returned.", CWE562, false);
}

void CheckAutoVariables::errorDanglingReference(const Token *tok, const Variable *var, ErrorPath errorPath)
{
    std::string tokName = tok ? tok->str() : "x";
    std::string varName = var ? var->name() : "y";
    std::string msg = "Non-local reference variable '" + tokName + "' to local variable '" + varName + "'";
    errorPath.emplace_back(tok, "");
    reportError(errorPath, Severity::error, "danglingReference", msg, CWE562, false);
}

void CheckAutoVariables::errorReturnTempReference(const Token *tok)
{
    reportError(tok, Severity::error, "returnTempReference", "Reference to temporary returned.", CWE562, false);
}

void CheckAutoVariables::errorInvalidDeallocation(const Token *tok, const ValueFlow::Value *val)
{
    const Variable *var = val ? val->tokvalue->variable() : (tok ? tok->variable() : nullptr);

    std::string type = "auto-variable";
    if (var) {
        if (var->isGlobal())
            type = "global variable";
        else if (var->isStatic())
            type = "static variable";
    }

    if (val)
        type += " (" + val->tokvalue->str() + ")";

    reportError(getErrorPath(tok, val, "Deallocating memory that was not dynamically allocated"),
                Severity::error,
                "autovarInvalidDeallocation",
                "Deallocation of an " + type + " results in undefined behaviour.\n"
                "The deallocation of an " + type + " results in undefined behaviour. You should only free memory "
                "that has been allocated dynamically.", CWE590, false);
}<|MERGE_RESOLUTION|>--- conflicted
+++ resolved
@@ -612,11 +612,7 @@
                 errorReturnReference(tok, errorPath);
                 continue;
             }
-<<<<<<< HEAD
-        // Assign reference to non-local variable
-=======
             // Assign reference to non-local variable
->>>>>>> 7859d7d8
         } else if (Token::Match(tok->astParent(), "&|&&") && Token::simpleMatch(tok->astParent()->astParent(), "=") &&
                    tok->variable() && tok->variable()->declarationId() == tok->varId() && tok->variable()->isStatic() &&
                    !tok->variable()->isArgument()) {
@@ -682,40 +678,6 @@
     }
 }
 
-<<<<<<< HEAD
-=======
-static std::string lifetimeMessage(const Token *tok, const ValueFlow::Value *val, ErrorPath &errorPath)
-{
-    const Token *tokvalue = val ? val->tokvalue : nullptr;
-    const Variable *tokvar = tokvalue ? tokvalue->variable() : nullptr;
-    const Token *vartok = tokvar ? tokvar->nameToken() : nullptr;
-    std::string type = lifetimeType(tok, val);
-    std::string msg = type;
-    if (vartok) {
-        errorPath.emplace_back(vartok, "Variable created here.");
-        const Variable * var = vartok->variable();
-        if (var) {
-            switch (val->lifetimeKind) {
-            case ValueFlow::Value::Object:
-                if (type == "pointer")
-                    msg += " to local variable";
-                else
-                    msg += " that points to local variable";
-                break;
-            case ValueFlow::Value::Lambda:
-                msg += " that captures local variable";
-                break;
-            case ValueFlow::Value::Iterator:
-                msg += " to local container";
-                break;
-            }
-            msg += " '" + var->name() + "'";
-        }
-    }
-    return msg;
-}
-
->>>>>>> 7859d7d8
 void CheckAutoVariables::errorReturnDanglingLifetime(const Token *tok, const ValueFlow::Value *val)
 {
     ErrorPath errorPath = val ? val->errorPath : ErrorPath();
