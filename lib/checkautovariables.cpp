/*
 * Cppcheck - A tool for static C/C++ code analysis
 * Copyright (C) 2007-2019 Cppcheck team.
 *
 * This program is free software: you can redistribute it and/or modify
 * it under the terms of the GNU General Public License as published by
 * the Free Software Foundation, either version 3 of the License, or
 * (at your option) any later version.
 *
 * This program is distributed in the hope that it will be useful,
 * but WITHOUT ANY WARRANTY; without even the implied warranty of
 * MERCHANTABILITY or FITNESS FOR A PARTICULAR PURPOSE.  See the
 * GNU General Public License for more details.
 *
 * You should have received a copy of the GNU General Public License
 * along with this program.  If not, see <http://www.gnu.org/licenses/>.
 */

//---------------------------------------------------------------------------
// Auto variables checks
//---------------------------------------------------------------------------

#include "checkautovariables.h"

#include "astutils.h"
#include "errorlogger.h"
#include "library.h"
#include "settings.h"
#include "symboldatabase.h"
#include "token.h"
#include "tokenize.h"
#include "valueflow.h"

#include <cstddef>
#include <list>
#include <functional>

//---------------------------------------------------------------------------


// Register this check class into cppcheck by creating a static instance of it..
namespace {
    CheckAutoVariables instance;
}

static const CWE CWE398(398U);  // Indicator of Poor Code Quality
static const CWE CWE562(562U);  // Return of Stack Variable Address
static const CWE CWE590(590U);  // Free of Memory not on the Heap

static bool isPtrArg(const Token *tok)
{
    const Variable *var = tok->variable();
    return (var && var->isArgument() && var->isPointer());
}

static bool isArrayArg(const Token *tok)
{
    const Variable *var = tok->variable();
    return (var && var->isArgument() && var->isArray());
}

static bool isArrayVar(const Token *tok)
{
    const Variable *var = tok->variable();
    return (var && var->isArray());
}

static bool isRefPtrArg(const Token *tok)
{
    const Variable *var = tok->variable();
    return (var && var->isArgument() && var->isReference() && var->isPointer());
}

static bool isNonReferenceArg(const Token *tok)
{
    const Variable *var = tok->variable();
    return (var && var->isArgument() && !var->isReference() && (var->isPointer() || var->valueType()->type >= ValueType::Type::CONTAINER || var->type()));
}

static bool isAutoVar(const Token *tok)
{
    const Variable *var = tok->variable();

    if (!var || !var->isLocal() || var->isStatic())
        return false;

    if (var->isReference()) {
        // address of reference variable can be taken if the address
        // of the variable it points at is not a auto-var
        // TODO: check what the reference variable references.
        return false;
    }

    if (Token::Match(tok, "%name% .|::")) {
        do {
            tok = tok->tokAt(2);
        } while (Token::Match(tok, "%name% .|::"));
        if (Token::Match(tok, "%name% ("))
            return false;
    }
    return true;
}

static bool isAutoVarArray(const Token *tok)
{
    if (!tok)
        return false;

    // &x[..]
    if (tok->isUnaryOp("&") && Token::simpleMatch(tok->astOperand1(), "["))
        return isAutoVarArray(tok->astOperand1()->astOperand1());

    // x+y
    if (tok->str() == "+")
        return isAutoVarArray(tok->astOperand1()) || isAutoVarArray(tok->astOperand2());

    // x-intexpr
    if (tok->str() == "-")
        return isAutoVarArray(tok->astOperand1()) &&
               tok->astOperand2() &&
               tok->astOperand2()->valueType() &&
               tok->astOperand2()->valueType()->isIntegral();

    const Variable *var = tok->variable();
    if (!var)
        return false;

    // Variable
    if (var->isLocal() && !var->isStatic() && var->isArray() && !var->isPointer())
        return true;

    // ValueFlow
    if (var->isPointer() && !var->isArgument()) {
        for (std::list<ValueFlow::Value>::const_iterator it = tok->values().begin(); it != tok->values().end(); ++it) {
            const ValueFlow::Value &val = *it;
            if (val.isTokValue() && isAutoVarArray(val.tokvalue))
                return true;
        }
    }

    return false;
}

// Verification that we really take the address of a local variable
static bool checkRvalueExpression(const Token * const vartok)
{
    const Variable * const var = vartok->variable();
    if (var == nullptr)
        return false;

    if (Token::Match(vartok->previous(), "& %name% [") && var->isPointer())
        return false;

    const Token * const next = vartok->next();
    // &a.b[0]
    if (Token::Match(vartok, "%name% . %var% [") && !var->isPointer()) {
        const Variable *var2 = next->next()->variable();
        return var2 && !var2->isPointer();
    }

    return ((next->str() != "." || (!var->isPointer() && (!var->isClass() || var->type()))) && next->strAt(2) != ".");
}

static bool isAddressOfLocalVariable(const Token *expr)
{
    if (!expr)
        return false;
    if (Token::Match(expr, "+|-"))
        return isAddressOfLocalVariable(expr->astOperand1()) || isAddressOfLocalVariable(expr->astOperand2());
    if (expr->isCast())
        return isAddressOfLocalVariable(expr->astOperand2() ? expr->astOperand2() : expr->astOperand1());
    if (expr->isUnaryOp("&")) {
        const Token *op = expr->astOperand1();
        bool deref = false;
        while (Token::Match(op, ".|[")) {
            if (op->originalName() == "->")
                return false;
            if (op->str() == "[")
                deref = true;
            op = op->astOperand1();
        }
        return op && isAutoVar(op) && (!deref || !op->variable()->isPointer());
    }
    return false;
}

static bool variableIsUsedInScope(const Token* start, nonneg int varId, const Scope *scope)
{
    if (!start) // Ticket #5024
        return false;

    for (const Token *tok = start; tok && tok != scope->bodyEnd; tok = tok->next()) {
        if (tok->varId() == varId)
            return true;
        const Scope::ScopeType scopeType = tok->scope()->type;
        if (scopeType == Scope::eFor || scopeType == Scope::eDo || scopeType == Scope::eWhile) // In case of loops, better checking would be necessary
            return true;
        if (Token::simpleMatch(tok, "asm ("))
            return true;
    }
    return false;
}

void CheckAutoVariables::assignFunctionArg()
{
    const bool printStyle = mSettings->isEnabled(Settings::STYLE);
    const bool printWarning = mSettings->isEnabled(Settings::WARNING);
    if (!printStyle && !printWarning)
        return;

    const SymbolDatabase *symbolDatabase = mTokenizer->getSymbolDatabase();
    for (const Scope * scope : symbolDatabase->functionScopes) {
        for (const Token *tok = scope->bodyStart; tok && tok != scope->bodyEnd; tok = tok->next()) {
            // TODO: What happens if this is removed?
            if (tok->astParent())
                continue;
            if (!(tok->isAssignmentOp() || Token::Match(tok, "++|--")) || !Token::Match(tok->astOperand1(), "%var%"))
                continue;
            const Token* const vartok = tok->astOperand1();
            if (isNonReferenceArg(vartok) &&
                !Token::Match(vartok->next(), "= %varid% ;", vartok->varId()) &&
                !variableIsUsedInScope(Token::findsimplematch(vartok->next(), ";"), vartok->varId(), scope) &&
                !Token::findsimplematch(vartok, "goto", scope->bodyEnd)) {
                if (vartok->variable()->isPointer() && printWarning)
                    errorUselessAssignmentPtrArg(vartok);
                else if (printStyle)
                    errorUselessAssignmentArg(vartok);
            }
        }
    }
}

void CheckAutoVariables::autoVariables()
{
    const bool printInconclusive = mSettings->inconclusive;
    const SymbolDatabase *symbolDatabase = mTokenizer->getSymbolDatabase();
    for (const Scope * scope : symbolDatabase->functionScopes) {
        for (const Token *tok = scope->bodyStart; tok && tok != scope->bodyEnd; tok = tok->next()) {
            // Skip lambda..
            if (const Token *lambdaEndToken = findLambdaEndToken(tok)) {
                tok = lambdaEndToken;
                continue;
            }
            // Critical assignment
            if (Token::Match(tok, "[;{}] %var% = & %var%") && isRefPtrArg(tok->next()) && isAutoVar(tok->tokAt(4))) {
                if (checkRvalueExpression(tok->tokAt(4)))
                    errorAutoVariableAssignment(tok->next(), false);
            } else if (Token::Match(tok, "[;{}] * %var% =") && isPtrArg(tok->tokAt(2)) && isAddressOfLocalVariable(tok->tokAt(3)->astOperand2())) {
                errorAutoVariableAssignment(tok->next(), false);
            } else if (Token::Match(tok, "[;{}] %var% . %var% =") && isPtrArg(tok->next()) && isAddressOfLocalVariable(tok->tokAt(4)->astOperand2())) {
                errorAutoVariableAssignment(tok->next(), false);
            } else if (Token::Match(tok, "[;{}] %var% . %var% = %var% ;")) {
                // TODO: check if the parameter is only changed temporarily (#2969)
                if (printInconclusive && isPtrArg(tok->next())) {
                    if (isAutoVarArray(tok->tokAt(5)))
                        errorAutoVariableAssignment(tok->next(), true);
                }
                tok = tok->tokAt(5);
            } else if (Token::Match(tok, "[;{}] * %var% = %var% ;")) {
                const Variable * var1 = tok->tokAt(2)->variable();
                if (var1 && var1->isArgument() && Token::Match(var1->nameToken()->tokAt(-3), "%type% * *")) {
                    if (isAutoVarArray(tok->tokAt(4)))
                        errorAutoVariableAssignment(tok->next(), false);
                }
                tok = tok->tokAt(4);
            } else if (Token::Match(tok, "[;{}] %var% [") && Token::simpleMatch(tok->linkAt(2), "] =") &&
                       (isPtrArg(tok->next()) || isArrayArg(tok->next())) && isAddressOfLocalVariable(tok->linkAt(2)->next()->astOperand2())) {
                errorAutoVariableAssignment(tok->next(), false);
            }
            // Invalid pointer deallocation
            else if ((Token::Match(tok, "%name% ( %var% ) ;") && mSettings->library.getDeallocFuncInfo(tok)) ||
                     (mTokenizer->isCPP() && Token::Match(tok, "delete [| ]| (| %var% !!["))) {
                tok = Token::findmatch(tok->next(), "%var%");
                if (isArrayVar(tok))
                    errorInvalidDeallocation(tok, nullptr);
                else if (tok && tok->variable() && tok->variable()->isPointer()) {
                    for (const ValueFlow::Value &v : tok->values()) {
                        if (v.isTokValue() && isArrayVar(v.tokvalue)) {
                            errorInvalidDeallocation(tok, &v);
                            break;
                        }
                    }
                }
            } else if ((Token::Match(tok, "%name% ( & %var% ) ;") && mSettings->library.getDeallocFuncInfo(tok)) ||
                       (mTokenizer->isCPP() && Token::Match(tok, "delete [| ]| (| & %var% !!["))) {
                tok = Token::findmatch(tok->next(), "%var%");
                if (isAutoVar(tok))
                    errorInvalidDeallocation(tok, nullptr);
            }
        }
    }
}

//---------------------------------------------------------------------------

void CheckAutoVariables::errorReturnAddressToAutoVariable(const Token *tok)
{
    reportError(tok, Severity::error, "returnAddressOfAutoVariable", "Address of an auto-variable returned.", CWE562, false);
}

void CheckAutoVariables::errorReturnAddressToAutoVariable(const Token *tok, const ValueFlow::Value *value)
{
    reportError(tok, Severity::error, "returnAddressOfAutoVariable", "Address of auto-variable '" + value->tokvalue->astOperand1()->expressionString() + "' returned", CWE562, false);
}

void CheckAutoVariables::errorReturnPointerToLocalArray(const Token *tok)
{
    reportError(tok, Severity::error, "returnLocalVariable", "Pointer to local array variable returned.", CWE562, false);
}

void CheckAutoVariables::errorAutoVariableAssignment(const Token *tok, bool inconclusive)
{
    if (!inconclusive) {
        reportError(tok, Severity::error, "autoVariables",
                    "Address of local auto-variable assigned to a function parameter.\n"
                    "Dangerous assignment - the function parameter is assigned the address of a local "
                    "auto-variable. Local auto-variables are reserved from the stack which "
                    "is freed when the function ends. So the pointer to a local variable "
                    "is invalid after the function ends.", CWE562, false);
    } else {
        reportError(tok, Severity::error, "autoVariables",
                    "Address of local auto-variable assigned to a function parameter.\n"
                    "Function parameter is assigned the address of a local auto-variable. "
                    "Local auto-variables are reserved from the stack which is freed when "
                    "the function ends. The address is invalid after the function ends and it "
                    "might 'leak' from the function through the parameter.",
                    CWE562,
                    true);
    }
}

void CheckAutoVariables::errorReturnAddressOfFunctionParameter(const Token *tok, const std::string &varname)
{
    reportError(tok, Severity::error, "returnAddressOfFunctionParameter",
                "$symbol:" + varname + "\n"
                "Address of function parameter '$symbol' returned.\n"
                "Address of the function parameter '$symbol' becomes invalid after the function exits because "
                "function parameters are stored on the stack which is freed when the function exits. Thus the returned "
                "value is invalid.", CWE562, false);
}

void CheckAutoVariables::errorUselessAssignmentArg(const Token *tok)
{
    reportError(tok,
                Severity::style,
                "uselessAssignmentArg",
                "Assignment of function parameter has no effect outside the function.", CWE398, false);
}

void CheckAutoVariables::errorUselessAssignmentPtrArg(const Token *tok)
{
    reportError(tok,
                Severity::warning,
                "uselessAssignmentPtrArg",
                "Assignment of function parameter has no effect outside the function. Did you forget dereferencing it?", CWE398, false);
}

//---------------------------------------------------------------------------

// return temporary?
bool CheckAutoVariables::returnTemporary(const Token *tok)
{
    bool func = false;     // Might it be a function call?
    bool retref = false;   // is there such a function that returns a reference?
    bool retvalue = false; // is there such a function that returns a value?

    const Function *function = tok->function();
    if (function) {
        // Ticket #5478: Only functions or operator equal might return a temporary
        if (function->type != Function::eOperatorEqual && function->type != Function::eFunction)
            return false;
        retref = function->tokenDef->strAt(-1) == "&";
        if (!retref) {
            const Token *start = function->retDef;
            if (start->str() == "const")
                start = start->next();
            if (start->str() == "::")
                start = start->next();

            if (Token::simpleMatch(start, "std ::")) {
                if (start->strAt(3) != "<" || !Token::simpleMatch(start->linkAt(3), "> ::"))
                    retvalue = true;
                else
                    retref = true; // Assume that a reference is returned
            } else {
                if (start->type())
                    retvalue = true;
                else
                    retref = true;
            }
        }
        func = true;
    }
    if (!func && tok->type())
        return true;

    return (!retref && retvalue);
}

//---------------------------------------------------------------------------

static bool astHasAutoResult(const Token *tok)
{
    if (tok->astOperand1() && !astHasAutoResult(tok->astOperand1()))
        return false;
    if (tok->astOperand2() && !astHasAutoResult(tok->astOperand2()))
        return false;

    if (tok->isOp()) {
        if (tok->tokType() == Token::eIncDecOp)
            return false;
        if ((tok->str() == "<<" || tok->str() == ">>") && tok->astOperand1()) {
            const Token* tok2 = tok->astOperand1();
            while (tok2 && tok2->isUnaryOp("*"))
                tok2 = tok2->astOperand1();
            return tok2 && tok2->variable() && !tok2->variable()->isClass() && !tok2->variable()->isStlType(); // Class or unknown type on LHS: Assume it is a stream
        }
        return true;
    }

    if (tok->isLiteral())
        return true;

    if (tok->isName()) {
        // TODO: check function calls, struct members, arrays, etc also
        if (!tok->variable())
            return false;
        if (tok->variable()->isStlType())
            return true;
        if (tok->variable()->isClass() || tok->variable()->isPointer() || tok->variable()->isReference()) // TODO: Properly handle pointers/references to classes in symbol database
            return false;

        return true;
    }

    return false;
}

void CheckAutoVariables::returnReference()
{
    if (mTokenizer->isC())
        return;

    const SymbolDatabase *symbolDatabase = mTokenizer->getSymbolDatabase();

    for (const Scope * scope : symbolDatabase->functionScopes) {
        if (!scope->function)
            continue;

        const Token *tok = scope->function->tokenDef;

        // have we reached a function that returns a reference?
        if (tok->previous() && tok->previous()->str() == "&") {
            for (const Token *tok2 = scope->bodyStart->next(); tok2 && tok2 != scope->bodyEnd; tok2 = tok2->next()) {
                if (!tok2->scope()->isExecutable()) {
                    tok2 = tok2->scope()->bodyEnd;
                    if (!tok2)
                        break;
                    continue;
                }

                // Skip over lambdas
                const Token *lambdaEndToken = findLambdaEndToken(tok2);
                if (lambdaEndToken)
                    tok2 = lambdaEndToken->next();

                if (tok2->str() == "(")
                    tok2 = tok2->link();

                if (tok2->str() != "return")
                    continue;

                // return reference to temporary..
                if (Token::Match(tok2, "return %name% (") && Token::simpleMatch(tok2->linkAt(2), ") ;")) {
                    if (returnTemporary(tok2->next())) {
                        // report error..
                        errorReturnTempReference(tok2);
                    }
                }

                // Return reference to a literal or the result of a calculation
                else if (tok2->astOperand1() && (tok2->astOperand1()->isCalculation() || tok2->next()->isLiteral()) &&
                         astHasAutoResult(tok2->astOperand1())) {
                    errorReturnTempReference(tok2);
                }
            }
        }
    }
}

static bool isInScope(const Token * tok, const Scope * scope)
{
    if (!tok)
        return false;
    if (!scope)
        return false;
    const Variable * var = tok->variable();
    if (var && (var->isGlobal() || var->isStatic() || var->isExtern()))
        return false;
    if (tok->scope() && tok->scope()->isNestedIn(scope))
        return true;
    if (!var)
        return false;
    if (var->isArgument() && !var->isReference()) {
        const Scope * tokScope = tok->scope();
        if (!tokScope)
            return false;
        for (const Scope * argScope:tokScope->nestedList) {
            if (argScope && argScope->isNestedIn(scope))
                return true;
        }
    }
    return false;
}

static bool isDeadScope(const Token * tok, const Scope * scope)
{
    if (!tok)
        return false;
    if (!scope)
        return false;
    const Variable * var = tok->variable();
    if (var && (!var->isLocal() || var->isStatic() || var->isExtern()))
        return false;
    if (tok->scope() && tok->scope()->bodyEnd != scope->bodyEnd && precedes(tok->scope()->bodyEnd, scope->bodyEnd))
        return true;
    return false;
}

static int getPointerDepth(const Token *tok)
{
    if (!tok)
        return 0;
    return tok->valueType() ? tok->valueType()->pointer : 0;
}

void CheckAutoVariables::checkVarLifetimeScope(const Token * start, const Token * end)
{
    if (!start)
        return;
    const Scope * scope = start->scope();
    if (!scope)
        return;
    // If the scope is not set correctly then skip checking it
    if (scope->bodyStart != start)
        return;
    bool returnRef = Function::returnsReference(scope->function);
    for (const Token *tok = start; tok && tok != end; tok = tok->next()) {
        // Return reference from function
        if (returnRef && Token::simpleMatch(tok->astParent(), "return")) {
            ErrorPath errorPath;
            const Variable *var = getLifetimeVariable(tok, errorPath);
            if (var && !var->isGlobal() && !var->isStatic() && !var->isReference() && !var->isRValueReference() &&
                isInScope(var->nameToken(), tok->scope())) {
                errorReturnReference(tok, errorPath);
                continue;
            }
            // Assign reference to non-local variable
        } else if (Token::Match(tok->previous(), "&|&& %var% =") && tok->astParent() == tok->next() &&
                   tok->variable() && tok->variable()->nameToken() == tok &&
                   tok->variable()->declarationId() == tok->varId() && tok->variable()->isStatic() &&
                   !tok->variable()->isArgument()) {
            ErrorPath errorPath;
            const Variable *var = getLifetimeVariable(tok, errorPath);
            if (var && isInScope(var->nameToken(), tok->scope())) {
                errorDanglingReference(tok, var, errorPath);
                continue;
            }
        }
        for (const ValueFlow::Value& val:tok->values()) {
            if (!val.isLocalLifetimeValue())
                continue;
            if (!val.tokvalue->variable())
                continue;
            if (Token::Match(tok->astParent(), "return|throw")) {
                if (getPointerDepth(tok) < getPointerDepth(val.tokvalue))
                    continue;
                if (!isLifetimeBorrowed(tok, mSettings))
                    continue;
                if (isInScope(val.tokvalue->variable()->nameToken(), scope)) {
                    errorReturnDanglingLifetime(tok, &val);
                    break;
                }
            } else if (isDeadScope(val.tokvalue->variable()->nameToken(), tok->scope())) {
                errorInvalidLifetime(tok, &val);
                break;
            } else if (isInScope(val.tokvalue->variable()->nameToken(), tok->scope())) {
                const Variable * var = nullptr;
                const Token * tok2 = tok;
                if (Token::simpleMatch(tok->astParent(), "=")) {
                    if (tok->astParent()->astOperand2() == tok) {
                        var = getLHSVariable(tok->astParent());
                        tok2 = tok->astParent()->astOperand1();
                    }
                } else if (tok->variable() && tok->variable()->declarationId() == tok->varId()) {
                    var = tok->variable();
                }
                if (var && !var->isLocal() && !var->isArgument() && !isVariableChanged(tok->next(), tok->scope()->bodyEnd, var->declarationId(), var->isGlobal(), mSettings, mTokenizer->isCPP())) {
                    errorDanglngLifetime(tok2, &val);
                    break;
                }
            }
        }
        const Token *lambdaEndToken = findLambdaEndToken(tok);
        if (lambdaEndToken) {
            checkVarLifetimeScope(lambdaEndToken->link(), lambdaEndToken);
            tok = lambdaEndToken;
        }
        if (tok->str() == "{" && tok->scope()) {
            // Check functions in local classes
            if (tok->scope()->type == Scope::eClass ||
                tok->scope()->type == Scope::eStruct ||
                tok->scope()->type == Scope::eUnion) {
                for (const Function& f:tok->scope()->functionList) {
                    if (f.functionScope)
                        checkVarLifetimeScope(f.functionScope->bodyStart, f.functionScope->bodyEnd);
                }
                tok = tok->link();
            }
        }
    }
}

void CheckAutoVariables::checkVarLifetime()
{
    const SymbolDatabase *symbolDatabase = mTokenizer->getSymbolDatabase();
    for (const Scope * scope : symbolDatabase->functionScopes) {
        if (!scope->function)
            continue;
        checkVarLifetimeScope(scope->bodyStart, scope->bodyEnd);
    }
}

<<<<<<< HEAD
=======
static std::string lifetimeMessage(const Token *tok, const ValueFlow::Value *val, ErrorPath &errorPath)
{
    const Token *tokvalue = val ? val->tokvalue : nullptr;
    const Variable *tokvar = tokvalue ? tokvalue->variable() : nullptr;
    const Token *vartok = tokvar ? tokvar->nameToken() : nullptr;
    std::string type = lifetimeType(tok, val);
    std::string msg = type;
    if (vartok) {
        errorPath.emplace_back(vartok, "Variable created here.");
        const Variable * var = vartok->variable();
        if (var) {
            switch (val->lifetimeKind) {
            case ValueFlow::Value::LifetimeKind::Object:
            case ValueFlow::Value::LifetimeKind::Address:
                if (type == "pointer")
                    msg += " to local variable";
                else
                    msg += " that points to local variable";
                break;
            case ValueFlow::Value::LifetimeKind::Lambda:
                msg += " that captures local variable";
                break;
            case ValueFlow::Value::LifetimeKind::Iterator:
                msg += " to local container";
                break;
            }
            msg += " '" + var->name() + "'";
        }
    }
    return msg;
}

>>>>>>> a997a308
void CheckAutoVariables::errorReturnDanglingLifetime(const Token *tok, const ValueFlow::Value *val)
{
    ErrorPath errorPath = val ? val->errorPath : ErrorPath();
    std::string msg = "Returning " + lifetimeMessage(tok, val, errorPath);
    errorPath.emplace_back(tok, "");
    reportError(errorPath, Severity::error, "returnDanglingLifetime", msg + " that will be invalid when returning.", CWE562, false);
}

void CheckAutoVariables::errorInvalidLifetime(const Token *tok, const ValueFlow::Value* val)
{
    ErrorPath errorPath = val ? val->errorPath : ErrorPath();
    std::string msg = "Using " + lifetimeMessage(tok, val, errorPath);
    errorPath.emplace_back(tok, "");
    reportError(errorPath, Severity::error, "invalidLifetime", msg + " that is out of scope.", CWE562, false);
}

void CheckAutoVariables::errorDanglngLifetime(const Token *tok, const ValueFlow::Value *val)
{
    ErrorPath errorPath = val ? val->errorPath : ErrorPath();
    std::string tokName = tok ? tok->expressionString() : "x";
    std::string msg = "Non-local variable '" + tokName + "' will use " + lifetimeMessage(tok, val, errorPath);
    errorPath.emplace_back(tok, "");
    reportError(errorPath, Severity::error, "danglingLifetime", msg + ".", CWE562, false);
}

void CheckAutoVariables::errorReturnReference(const Token *tok, ErrorPath errorPath)
{
    errorPath.emplace_back(tok, "");
    reportError(errorPath, Severity::error, "returnReference", "Reference to local variable returned.", CWE562, false);
}

void CheckAutoVariables::errorDanglingReference(const Token *tok, const Variable *var, ErrorPath errorPath)
{
    std::string tokName = tok ? tok->str() : "x";
    std::string varName = var ? var->name() : "y";
    std::string msg = "Non-local reference variable '" + tokName + "' to local variable '" + varName + "'";
    errorPath.emplace_back(tok, "");
    reportError(errorPath, Severity::error, "danglingReference", msg, CWE562, false);
}

void CheckAutoVariables::errorReturnTempReference(const Token *tok)
{
    reportError(tok, Severity::error, "returnTempReference", "Reference to temporary returned.", CWE562, false);
}

void CheckAutoVariables::errorInvalidDeallocation(const Token *tok, const ValueFlow::Value *val)
{
    const Variable *var = val ? val->tokvalue->variable() : (tok ? tok->variable() : nullptr);

    std::string type = "auto-variable";
    if (var) {
        if (var->isGlobal())
            type = "global variable";
        else if (var->isStatic())
            type = "static variable";
    }

    if (val)
        type += " (" + val->tokvalue->str() + ")";

    reportError(getErrorPath(tok, val, "Deallocating memory that was not dynamically allocated"),
                Severity::error,
                "autovarInvalidDeallocation",
                "Deallocation of an " + type + " results in undefined behaviour.\n"
                "The deallocation of an " + type + " results in undefined behaviour. You should only free memory "
                "that has been allocated dynamically.", CWE590, false);
}<|MERGE_RESOLUTION|>--- conflicted
+++ resolved
@@ -631,41 +631,6 @@
     }
 }
 
-<<<<<<< HEAD
-=======
-static std::string lifetimeMessage(const Token *tok, const ValueFlow::Value *val, ErrorPath &errorPath)
-{
-    const Token *tokvalue = val ? val->tokvalue : nullptr;
-    const Variable *tokvar = tokvalue ? tokvalue->variable() : nullptr;
-    const Token *vartok = tokvar ? tokvar->nameToken() : nullptr;
-    std::string type = lifetimeType(tok, val);
-    std::string msg = type;
-    if (vartok) {
-        errorPath.emplace_back(vartok, "Variable created here.");
-        const Variable * var = vartok->variable();
-        if (var) {
-            switch (val->lifetimeKind) {
-            case ValueFlow::Value::LifetimeKind::Object:
-            case ValueFlow::Value::LifetimeKind::Address:
-                if (type == "pointer")
-                    msg += " to local variable";
-                else
-                    msg += " that points to local variable";
-                break;
-            case ValueFlow::Value::LifetimeKind::Lambda:
-                msg += " that captures local variable";
-                break;
-            case ValueFlow::Value::LifetimeKind::Iterator:
-                msg += " to local container";
-                break;
-            }
-            msg += " '" + var->name() + "'";
-        }
-    }
-    return msg;
-}
-
->>>>>>> a997a308
 void CheckAutoVariables::errorReturnDanglingLifetime(const Token *tok, const ValueFlow::Value *val)
 {
     ErrorPath errorPath = val ? val->errorPath : ErrorPath();
