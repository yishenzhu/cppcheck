--- conflicted
+++ resolved
@@ -293,12 +293,8 @@
                 }
                 tok = tok->tokAt(4);
             } else if (Token::Match(tok, "[;{}] %var% [") && Token::simpleMatch(tok->linkAt(2), "] =") &&
-<<<<<<< HEAD
                        (isPtrArg(tok->next()) || isArrayArg(tok->next(), mSettings)) &&
                        isAutoVariableRHS(tok->linkAt(2)->next()->astOperand2())) {
-=======
-                       (isPtrArg(tok->next()) || isArrayArg(tok->next(), mSettings)) && isAddressOfLocalVariable(tok->linkAt(2)->next()->astOperand2())) {
->>>>>>> ec2f00d7
                 errorAutoVariableAssignment(tok->next(), false);
             }
             // Invalid pointer deallocation
