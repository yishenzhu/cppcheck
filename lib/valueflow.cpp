/*
 * Cppcheck - A tool for static C/C++ code analysis
 * Copyright (C) 2007-2018 Cppcheck team.
 *
 * This program is free software: you can redistribute it and/or modify
 * it under the terms of the GNU General Public License as published by
 * the Free Software Foundation, either version 3 of the License, or
 * (at your option) any later version.
 *
 * This program is distributed in the hope that it will be useful,
 * but WITHOUT ANY WARRANTY; without even the implied warranty of
 * MERCHANTABILITY or FITNESS FOR A PARTICULAR PURPOSE.  See the
 * GNU General Public License for more details.
 *
 * You should have received a copy of the GNU General Public License
 * along with this program.  If not, see <http://www.gnu.org/licenses/>.
 */

/**
 * @brief This is the ValueFlow component in Cppcheck.
 *
 * Each @sa Token in the token list has a list of values. These are
 * the "possible" values for the Token at runtime.
 *
 * In the --debug and --debug-normal output you can see the ValueFlow data. For example:
 *
 *     int f()
 *     {
 *         int x = 10;
 *         return 4 * x + 2;
 *     }
 *
 * The --debug-normal output says:
 *
 *     ##Value flow
 *     Line 3
 *       10 always 10
 *     Line 4
 *       4 always 4
 *       * always 40
 *       x always 10
 *       + always 42
 *       2 always 2
 *
 * All value flow analysis is executed in the ValueFlow::setValues() function. The ValueFlow analysis is executed after the tokenizer/ast/symboldatabase/etc..
 * The ValueFlow analysis is done in a series of valueFlow* function calls, where each such function call can only use results from previous function calls.
 * The function calls should be arranged so that valueFlow* that do not require previous ValueFlow information should be first.
 *
 * Type of analysis
 * ================
 *
 * This is "flow sensitive" value flow analysis. We _usually_ track the value for 1 variable at a time.
 *
 * How are calculations handled
 * ============================
 *
 * Here is an example code:
 *
 *   x = 3 + 4;
 *
 * The valueFlowNumber set the values for the "3" and "4" tokens by calling setTokenValue().
 * The setTokenValue() handle the calculations automatically. When both "3" and "4" have values, the "+" can be calculated. setTokenValue() recursively calls itself when parents in calculations can be calculated.
 *
 * Forward / Reverse flow analysis
 * ===============================
 *
 * In forward value flow analysis we know a value and see what happens when we are stepping the program forward. Like normal execution.
 * The valueFlowForward is used in this analysis.
 *
 * In reverse value flow analysis we know the value of a variable at line X. And try to "execute backwards" to determine possible values before line X.
 * The valueFlowReverse is used in this analysis.
 *
 *
 */



#include "valueflow.h"

#include "astutils.h"
#include "errorlogger.h"
#include "library.h"
#include "mathlib.h"
#include "platform.h"
#include "settings.h"
#include "standards.h"
#include "symboldatabase.h"
#include "token.h"
#include "tokenlist.h"
#include "utils.h"
#include "path.h"

#include <algorithm>
#include <cstddef>
#include <functional>
#include <iterator>
#include <limits>
#include <map>
#include <set>
#include <stack>
#include <vector>

static const int TIMEOUT = 10; // Do not repeat ValueFlow analysis more than 10 seconds

namespace {
    struct ProgramMemory {
        std::map<unsigned int, ValueFlow::Value> values;

        void setValue(unsigned int varid, const ValueFlow::Value &value) {
            values[varid] = value;
        }

        bool getIntValue(unsigned int varid, MathLib::bigint* result) const {
            const std::map<unsigned int, ValueFlow::Value>::const_iterator it = values.find(varid);
            const bool found = it != values.end() && it->second.isIntValue();
            if (found)
                *result = it->second.intvalue;
            return found;
        }

        void setIntValue(unsigned int varid, MathLib::bigint value) {
            values[varid] = ValueFlow::Value(value);
        }

        bool getTokValue(unsigned int varid, const Token** result) const {
            const std::map<unsigned int, ValueFlow::Value>::const_iterator it = values.find(varid);
            const bool found = it != values.end() && it->second.isTokValue();
            if (found)
                *result = it->second.tokvalue;
            return found;
        }

        bool hasValue(unsigned int varid) {
            return values.find(varid) != values.end();
        }

        void swap(ProgramMemory &pm) {
            values.swap(pm.values);
        }

        void clear() {
            values.clear();
        }

        bool empty() const {
            return values.empty();
        }
    };
}

static void execute(const Token *expr,
                    ProgramMemory * const programMemory,
                    MathLib::bigint *result,
                    bool *error);

static void bailoutInternal(TokenList *tokenlist, ErrorLogger *errorLogger, const Token *tok, const std::string &what, const std::string &file, int line, const std::string &function)
{
    std::list<ErrorLogger::ErrorMessage::FileLocation> callstack(1, ErrorLogger::ErrorMessage::FileLocation(tok, tokenlist));
    ErrorLogger::ErrorMessage errmsg(callstack, tokenlist->getSourceFilePath(), Severity::debug,
                                     Path::stripDirectoryPart(file) + ":" + MathLib::toString(line) + ":" + function + " bailout: " + what, "valueFlowBailout", false);
    errorLogger->reportErr(errmsg);
}

#if (defined __cplusplus) && __cplusplus >= 201103L
#define bailout(tokenlist, errorLogger, tok, what) bailoutInternal(tokenlist, errorLogger, tok, what, __FILE__, __LINE__, __func__)
#elif (defined __GNUC__) || (defined __clang__) || (defined _MSC_VER)
#define bailout(tokenlist, errorLogger, tok, what) bailoutInternal(tokenlist, errorLogger, tok, what, __FILE__, __LINE__, __FUNCTION__)
#else
#define bailout(tokenlist, errorLogger, tok, what) bailoutInternal(tokenlist, errorLogger, tok, what, __FILE__, __LINE__, "(valueFlow)")
#endif

static void changeKnownToPossible(std::list<ValueFlow::Value> &values)
{
    std::list<ValueFlow::Value>::iterator it;
    for (it = values.begin(); it != values.end(); ++it)
        it->changeKnownToPossible();
}

/**
 * Is condition always false when variable has given value?
 * \param condition   top ast token in condition
 * \param programMemory   program memory
 */
static bool conditionIsFalse(const Token *condition, const ProgramMemory &programMemory)
{
    if (!condition)
        return false;
    if (condition->str() == "&&") {
        return conditionIsFalse(condition->astOperand1(), programMemory) ||
               conditionIsFalse(condition->astOperand2(), programMemory);
    }
    ProgramMemory progmem(programMemory);
    MathLib::bigint result = 0;
    bool error = false;
    execute(condition, &progmem, &result, &error);
    return !error && result == 0;
}

/**
 * Is condition always true when variable has given value?
 * \param condition   top ast token in condition
 * \param programMemory   program memory
 */
static bool conditionIsTrue(const Token *condition, const ProgramMemory &programMemory)
{
    if (!condition)
        return false;
    if (condition->str() == "||") {
        return conditionIsTrue(condition->astOperand1(), programMemory) ||
               conditionIsTrue(condition->astOperand2(), programMemory);
    }
    ProgramMemory progmem(programMemory);
    bool error = false;
    MathLib::bigint result = 0;
    execute(condition, &progmem, &result, &error);
    return !error && result == 1;
}

/**
 * Get program memory by looking backwards from given token.
 */
static ProgramMemory getProgramMemory(const Token *tok, unsigned int varid, const ValueFlow::Value &value)
{
    ProgramMemory programMemory;
    programMemory.setValue(varid, value);
    if (value.varId)
        programMemory.setIntValue(value.varId, value.varvalue);
    const ProgramMemory programMemory1(programMemory);
    int indentlevel = 0;
    for (const Token *tok2 = tok; tok2; tok2 = tok2->previous()) {
        if (Token::Match(tok2, "[;{}] %varid% = %var% ;", varid)) {
            const Token *vartok = tok2->tokAt(3);
            programMemory.setValue(vartok->varId(), value);
        } else if (Token::Match(tok2, "[;{}] %var% =") ||
                   Token::Match(tok2, "[;{}] const| %type% %var% (")) {
            const Token *vartok = tok2->next();
            while (vartok->next()->isName())
                vartok = vartok->next();
            if (!programMemory.hasValue(vartok->varId())) {
                MathLib::bigint result = 0;
                bool error = false;
                execute(vartok->next()->astOperand2(), &programMemory, &result, &error);
                if (!error)
                    programMemory.setIntValue(vartok->varId(), result);
            }
        }

        if (tok2->str() == "{") {
            if (indentlevel <= 0)
                break;
            --indentlevel;
        }
        if (tok2->str() == "}") {
            const Token *cond = tok2->link();
            cond = Token::simpleMatch(cond->previous(), ") {") ? cond->linkAt(-1) : nullptr;
            if (cond && conditionIsFalse(cond->astOperand2(), programMemory1))
                tok2 = cond->previous();
            else if (cond && conditionIsTrue(cond->astOperand2(), programMemory1)) {
                ++indentlevel;
                continue;
            } else
                break;
        }
    }
    return programMemory;
}

/**
 * Should value be skipped because it's hidden inside && || or ?: expression.
 * Example: ((x!=NULL) && (*x == 123))
 * If 'valuetok' points at the x in '(*x == 123)'. Then the '&&' will be returned.
 * @param valuetok original variable token
 * @return NULL=>don't skip, non-NULL=>The operator token that cause the skip. For instance the '&&'.
 * */
static const Token * skipValueInConditionalExpression(const Token * const valuetok)
{
    // Walk up the ast
    const Token *prev = valuetok;
    for (const Token *tok = valuetok->astParent(); tok; tok = tok->astParent()) {
        const bool prevIsLhs = (prev == tok->astOperand1());
        prev = tok;

        if (prevIsLhs || !Token::Match(tok, "%oror%|&&|?|:"))
            continue;

        // Is variable protected in LHS..
        std::stack<const Token *> tokens;
        tokens.push(tok->astOperand1());
        while (!tokens.empty()) {
            const Token * const tok2 = tokens.top();
            tokens.pop();
            if (!tok2 || tok2->str() == ".")
                continue;
            // A variable is seen..
            if (tok2 != valuetok && tok2->variable() && (tok2->varId() == valuetok->varId() || !tok2->variable()->isArgument())) {
                // TODO: limit this bailout
                return tok;
            }
            tokens.push(tok2->astOperand2());
            tokens.push(tok2->astOperand1());
        }

    }
    return nullptr;
}

static bool isEscapeScope(const Token* tok, TokenList * tokenlist, bool unknown = false)
{
    if (!Token::simpleMatch(tok, "{"))
        return false;
    const Token * termTok = Token::findmatch(tok, "return|continue|break|throw|goto", tok->link());
    if (termTok && termTok->scope() == tok->scope())
        return true;
    std::string unknownFunction;
    if (tokenlist && tokenlist->getSettings()->library.isScopeNoReturn(tok->link(), &unknownFunction))
        return unknownFunction.empty() || unknown;
    return false;
}

static bool bailoutSelfAssignment(const Token * const tok)
{
    const Token *parent = tok;
    while (parent) {
        const Token *op = parent;
        parent = parent->astParent();

        // Assignment where lhs variable exists in rhs => return true
        if (parent                         != nullptr      &&
            parent->astOperand2()          == op           &&
            parent->astOperand1()          != nullptr      &&
            parent->str()                  == "=") {
            for (const Token *lhs = parent->astOperand1(); lhs; lhs = lhs->astOperand1()) {
                if (lhs->varId() == tok->varId())
                    return true;
                if (lhs->astOperand2() && lhs->astOperand2()->varId() == tok->varId())
                    return true;
            }
        }
    }
    return false;
}

static ValueFlow::Value castValue(ValueFlow::Value value, const ValueType::Sign sign, unsigned int bit)
{
    if (value.isFloatValue()) {
        value.valueType = ValueFlow::Value::INT;
        if (value.floatValue >= std::numeric_limits<int>::min() && value.floatValue <= std::numeric_limits<int>::max()) {
            value.intvalue = value.floatValue;
        } else { // don't perform UB
            value.intvalue = 0;
        }
    }
    if (bit < MathLib::bigint_bits) {
        const MathLib::biguint one = 1;
        value.intvalue &= (one << bit) - 1;
        if (sign == ValueType::Sign::SIGNED && value.intvalue & (one << (bit - 1))) {
            value.intvalue |= ~((one << bit) - 1ULL);
        }
    }
    return value;
}

static void combineValueProperties(const ValueFlow::Value &value1, const ValueFlow::Value &value2, ValueFlow::Value *result)
{
    if (value1.isKnown() && value2.isKnown())
        result->setKnown();
    else if (value1.isInconclusive() || value2.isInconclusive())
        result->setInconclusive();
    else
        result->setPossible();
    result->condition = value1.condition ? value1.condition : value2.condition;
    result->varId = (value1.varId != 0U) ? value1.varId : value2.varId;
    result->varvalue = (result->varId == value1.varId) ? value1.varvalue : value2.varvalue;
    result->errorPath = (value1.errorPath.empty() ? value2 : value1).errorPath;
}

/** set ValueFlow value and perform calculations if possible */
static void setTokenValue(Token* tok, const ValueFlow::Value &value, const Settings *settings)
{
    if (!tok->addValue(value))
        return;

    // Don't set parent for uninitialized values
    if (value.isUninitValue())
        return;

    Token *parent = const_cast<Token*>(tok->astParent());
    if (!parent)
        return;

    if (value.isContainerSizeValue()) {
        // .empty, .size, +"abc", +'a'
        if (parent->str() == "+") {
            for (const ValueFlow::Value &value1 : parent->astOperand1()->values()) {
                for (const ValueFlow::Value &value2 : parent->astOperand2()->values()) {
                    ValueFlow::Value result;
                    result.valueType = ValueFlow::Value::ValueType::CONTAINER_SIZE;
                    if (value1.isContainerSizeValue() && value2.isContainerSizeValue())
                        result.intvalue = value1.intvalue + value2.intvalue;
                    else if (value1.isContainerSizeValue() && value2.isTokValue() && value2.tokvalue->tokType() == Token::eString)
                        result.intvalue = value1.intvalue + Token::getStrLength(value2.tokvalue);
                    else if (value2.isContainerSizeValue() && value1.isTokValue() && value1.tokvalue->tokType() == Token::eString)
                        result.intvalue = Token::getStrLength(value1.tokvalue) + value2.intvalue;
                    else
                        continue;

                    combineValueProperties(value1, value2, &result);

                    setTokenValue(parent, result, settings);
                }
            }
        }


        else if (Token::Match(parent, ". %name% (") && parent->astParent() == parent->tokAt(2) && parent->astOperand1() && parent->astOperand1()->valueType()) {
            const Library::Container *c = parent->astOperand1()->valueType()->container;
            const Library::Container::Yield yields = c ? c->getYield(parent->strAt(1)) : Library::Container::Yield::NO_YIELD;
            if (yields == Library::Container::Yield::SIZE) {
                ValueFlow::Value v(value);
                v.valueType = ValueFlow::Value::ValueType::INT;
                setTokenValue(const_cast<Token *>(parent->astParent()), v, settings);
            } else if (yields == Library::Container::Yield::EMPTY) {
                ValueFlow::Value v(value);
                v.intvalue = !v.intvalue;
                v.valueType = ValueFlow::Value::ValueType::INT;
                setTokenValue(const_cast<Token *>(parent->astParent()), v, settings);
            }
        }

        return;
    }

    if (value.isLifetimeValue()) {
        if (value.lifetimeKind == ValueFlow::Value::Iterator && parent->isArithmeticalOp()) {
            setTokenValue(parent,value,settings);
        } else if (astIsPointer(tok) && astIsPointer(parent) && (parent->isArithmeticalOp() || Token::Match(parent, "( %type%"))) {
            setTokenValue(parent,value,settings);
        }
        return;
    }

    if (parent->str() == "(" && !parent->astOperand2() && Token::Match(parent,"( %name%")) {
        const ValueType &valueType = ValueType::parseDecl(parent->next(), settings);
        if (valueType.pointer)
            setTokenValue(parent,value,settings);
        else if (valueType.type == ValueType::Type::CHAR)
            setTokenValue(parent, castValue(value, valueType.sign, settings->char_bit), settings);
        else if (valueType.type == ValueType::Type::SHORT)
            setTokenValue(parent, castValue(value, valueType.sign, settings->short_bit), settings);
        else if (valueType.type == ValueType::Type::INT)
            setTokenValue(parent, castValue(value, valueType.sign, settings->int_bit), settings);
        else if (valueType.type == ValueType::Type::LONG)
            setTokenValue(parent, castValue(value, valueType.sign, settings->long_bit), settings);
        else if (valueType.type == ValueType::Type::LONGLONG)
            setTokenValue(parent, castValue(value, valueType.sign, settings->long_long_bit), settings);
        else if (value.isIntValue()) {
            const long long charMax = settings->signedCharMax();
            const long long charMin = settings->signedCharMin();
            if (charMin <= value.intvalue && value.intvalue <= charMax) {
                // unknown type, but value is small so there should be no truncation etc
                setTokenValue(parent,value,settings);
            }
        }
    }

    else if (parent->str() == ":") {
        setTokenValue(parent,value,settings);
    }

    else if (parent->str() == "?" && tok->str() == ":" && tok == parent->astOperand2() && parent->astOperand1()) {
        // is condition always true/false?
        if (parent->astOperand1()->hasKnownValue()) {
            const ValueFlow::Value &condvalue = parent->astOperand1()->values().front();
            const bool cond(condvalue.isTokValue() || (condvalue.isIntValue() && condvalue.intvalue != 0));
            if (cond && !tok->astOperand1()) { // true condition, no second operator
                setTokenValue(parent, condvalue, settings);
            } else {
                const Token *op = cond ? tok->astOperand1() : tok->astOperand2();
                if (!op) // #7769 segmentation fault at setTokenValue()
                    return;
                const std::list<ValueFlow::Value> &values = op->values();
                if (std::find(values.begin(), values.end(), value) != values.end())
                    setTokenValue(parent, value, settings);
            }
        } else {
            // is condition only depending on 1 variable?
            std::stack<const Token*> tokens;
            tokens.push(parent->astOperand1());
            unsigned int varId = 0;
            while (!tokens.empty()) {
                const Token *t = tokens.top();
                tokens.pop();
                if (!t)
                    continue;
                tokens.push(t->astOperand1());
                tokens.push(t->astOperand2());
                if (t->varId()) {
                    if (varId > 0 || value.varId != 0U)
                        return;
                    varId = t->varId();
                } else if (t->str() == "(" && Token::Match(t->previous(), "%name%"))
                    return; // function call
            }

            ValueFlow::Value v(value);
            v.conditional = true;
            v.changeKnownToPossible();

            if (varId)
                v.varId = varId;

            setTokenValue(parent, v, settings);
        }
    }

    // Calculations..
    else if ((parent->isArithmeticalOp() || parent->isComparisonOp() || (parent->tokType() == Token::eBitOp) || (parent->tokType() == Token::eLogicalOp)) &&
             parent->astOperand1() &&
             parent->astOperand2()) {
        const bool known = (parent->astOperand1()->hasKnownValue() ||
                            parent->astOperand2()->hasKnownValue());

        // known result when a operand is 0.
        if (Token::Match(parent, "[&*]") && value.isKnown() && value.isIntValue() && value.intvalue==0) {
            setTokenValue(parent, value, settings);
            return;
        }

        // known result when a operand is true.
        if (Token::simpleMatch(parent, "&&") && value.isKnown() && value.isIntValue() && value.intvalue==0) {
            setTokenValue(parent, value, settings);
            return;
        }

        // known result when a operand is false.
        if (Token::simpleMatch(parent, "||") && value.isKnown() && value.isIntValue() && value.intvalue!=0) {
            setTokenValue(parent, value, settings);
            return;
        }

        for (const ValueFlow::Value &value1 : parent->astOperand1()->values()) {
            if (!value1.isIntValue() && !value1.isFloatValue() && !value1.isTokValue())
                continue;
            if (value1.isTokValue() && (!parent->isComparisonOp() || value1.tokvalue->tokType() != Token::eString))
                continue;
            for (const ValueFlow::Value &value2 : parent->astOperand2()->values()) {
                if (!value2.isIntValue() && !value2.isFloatValue() && !value2.isTokValue())
                    continue;
                if (value2.isTokValue() && (!parent->isComparisonOp() || value2.tokvalue->tokType() != Token::eString || value1.isTokValue()))
                    continue;
                if (known || value1.varId == 0U || value2.varId == 0U ||
                    (value1.varId == value2.varId && value1.varvalue == value2.varvalue && value1.isIntValue() && value2.isIntValue())) {
                    ValueFlow::Value result(0);
                    combineValueProperties(value1, value2, &result);
                    const float floatValue1 = value1.isIntValue() ? value1.intvalue : value1.floatValue;
                    const float floatValue2 = value2.isIntValue() ? value2.intvalue : value2.floatValue;
                    switch (parent->str()[0]) {
                    case '+':
                        if (value1.isTokValue() || value2.isTokValue())
                            break;
                        if (value1.isFloatValue() || value2.isFloatValue()) {
                            result.valueType = ValueFlow::Value::FLOAT;
                            result.floatValue = floatValue1 + floatValue2;
                        } else {
                            result.intvalue = value1.intvalue + value2.intvalue;
                        }
                        setTokenValue(parent, result, settings);
                        break;
                    case '-':
                        if (value1.isTokValue() || value2.isTokValue())
                            break;
                        if (value1.isFloatValue() || value2.isFloatValue()) {
                            result.valueType = ValueFlow::Value::FLOAT;
                            result.floatValue = floatValue1 - floatValue2;
                        } else {
                            result.intvalue = value1.intvalue - value2.intvalue;
                        }
                        setTokenValue(parent, result, settings);
                        break;
                    case '*':
                        if (value1.isTokValue() || value2.isTokValue())
                            break;
                        if (value1.isFloatValue() || value2.isFloatValue()) {
                            result.valueType = ValueFlow::Value::FLOAT;
                            result.floatValue = floatValue1 * floatValue2;
                        } else {
                            result.intvalue = value1.intvalue * value2.intvalue;
                        }
                        setTokenValue(parent, result, settings);
                        break;
                    case '/':
                        if (value1.isTokValue() || value2.isTokValue() || value2.intvalue == 0)
                            break;
                        if (value1.isFloatValue() || value2.isFloatValue()) {
                            result.valueType = ValueFlow::Value::FLOAT;
                            result.floatValue = floatValue1 / floatValue2;
                        } else {
                            result.intvalue = value1.intvalue / value2.intvalue;
                        }
                        setTokenValue(parent, result, settings);
                        break;
                    case '%':
                        if (!value1.isIntValue() || !value2.isIntValue())
                            break;
                        if (value2.intvalue == 0)
                            break;
                        result.intvalue = value1.intvalue % value2.intvalue;
                        setTokenValue(parent, result, settings);
                        break;
                    case '=':
                        if (parent->str() == "==") {
                            if ((value1.isIntValue() && value2.isTokValue()) ||
                                (value1.isTokValue() && value2.isIntValue())) {
                                result.intvalue = 0;
                                setTokenValue(parent, result, settings);
                            } else if (value1.isIntValue() && value2.isIntValue()) {
                                result.intvalue = value1.intvalue == value2.intvalue;
                                setTokenValue(parent, result, settings);
                            }
                        }
                        break;
                    case '!':
                        if (parent->str() == "!=") {
                            if ((value1.isIntValue() && value2.isTokValue()) ||
                                (value1.isTokValue() && value2.isIntValue())) {
                                result.intvalue = 1;
                                setTokenValue(parent, result, settings);
                            } else if (value1.isIntValue() && value2.isIntValue()) {
                                result.intvalue = value1.intvalue != value2.intvalue;
                                setTokenValue(parent, result, settings);
                            }
                        }
                        break;
                    case '>': {
                        const bool f = value1.isFloatValue() || value2.isFloatValue();
                        if (!f && !value1.isIntValue() && !value2.isIntValue())
                            break;
                        if (parent->str() == ">")
                            result.intvalue = f ? (floatValue1 > floatValue2) : (value1.intvalue > value2.intvalue);
                        else if (parent->str() == ">=")
                            result.intvalue = f ? (floatValue1 >= floatValue2) : (value1.intvalue >= value2.intvalue);
                        else if (!f && parent->str() == ">>" && value1.intvalue >= 0 && value2.intvalue >= 0 && value2.intvalue < MathLib::bigint_bits)
                            result.intvalue = value1.intvalue >> value2.intvalue;
                        else
                            break;
                        setTokenValue(parent, result, settings);
                        break;
                    }
                    case '<': {
                        const bool f = value1.isFloatValue() || value2.isFloatValue();
                        if (!f && !value1.isIntValue() && !value2.isIntValue())
                            break;
                        if (parent->str() == "<")
                            result.intvalue = f ? (floatValue1 < floatValue2) : (value1.intvalue < value2.intvalue);
                        else if (parent->str() == "<=")
                            result.intvalue = f ? (floatValue1 <= floatValue2) : (value1.intvalue <= value2.intvalue);
                        else if (!f && parent->str() == "<<" && value1.intvalue >= 0 && value2.intvalue >= 0 && value2.intvalue < MathLib::bigint_bits)
                            result.intvalue = value1.intvalue << value2.intvalue;
                        else
                            break;
                        setTokenValue(parent, result, settings);
                        break;
                    }
                    case '&':
                        if (!value1.isIntValue() || !value2.isIntValue())
                            break;
                        if (parent->str() == "&")
                            result.intvalue = value1.intvalue & value2.intvalue;
                        else
                            result.intvalue = value1.intvalue && value2.intvalue;
                        setTokenValue(parent, result, settings);
                        break;
                    case '|':
                        if (!value1.isIntValue() || !value2.isIntValue())
                            break;
                        if (parent->str() == "|")
                            result.intvalue = value1.intvalue | value2.intvalue;
                        else
                            result.intvalue = value1.intvalue || value2.intvalue;
                        setTokenValue(parent, result, settings);
                        break;
                    case '^':
                        if (!value1.isIntValue() || !value2.isIntValue())
                            break;
                        result.intvalue = value1.intvalue ^ value2.intvalue;
                        setTokenValue(parent, result, settings);
                        break;
                    default:
                        // unhandled operator, do nothing
                        break;
                    }
                }
            }
        }
    }

    // !
    else if (parent->str() == "!") {
        for (const ValueFlow::Value &val : tok->values()) {
            if (!val.isIntValue())
                continue;
            ValueFlow::Value v(val);
            v.intvalue = !v.intvalue;
            setTokenValue(parent, v, settings);
        }
    }

    // ~
    else if (parent->str() == "~") {
        for (const ValueFlow::Value &val : tok->values()) {
            if (!val.isIntValue())
                continue;
            ValueFlow::Value v(val);
            v.intvalue = ~v.intvalue;
            unsigned int bits = 0;
            if (settings &&
                tok->valueType() &&
                tok->valueType()->sign == ValueType::Sign::UNSIGNED &&
                tok->valueType()->pointer == 0) {
                if (tok->valueType()->type == ValueType::Type::INT)
                    bits = settings->int_bit;
                else if (tok->valueType()->type == ValueType::Type::LONG)
                    bits = settings->long_bit;
            }
            if (bits > 0 && bits < MathLib::bigint_bits)
                v.intvalue &= (((MathLib::biguint)1)<<bits) - 1;
            setTokenValue(parent, v, settings);
        }
    }

    // unary minus
    else if (parent->isUnaryOp("-")) {
        for (const ValueFlow::Value &val : tok->values()) {
            if (!val.isIntValue() && !val.isFloatValue())
                continue;
            ValueFlow::Value v(val);
            if (v.isIntValue())
                v.intvalue = -v.intvalue;
            else
                v.floatValue = -v.floatValue;
            setTokenValue(parent, v, settings);
        }
    }

    // Array element
    else if (parent->str() == "[" && parent->isBinaryOp()) {
        for (const ValueFlow::Value &value1 : parent->astOperand1()->values()) {
            if (!value1.isTokValue())
                continue;
            for (const ValueFlow::Value &value2 : parent->astOperand2()->values()) {
                if (!value2.isIntValue())
                    continue;
                if (value1.varId == 0U || value2.varId == 0U ||
                    (value1.varId == value2.varId && value1.varvalue == value2.varvalue)) {
                    ValueFlow::Value result(0);
                    result.condition = value1.condition ? value1.condition : value2.condition;
                    result.setInconclusive(value1.isInconclusive() | value2.isInconclusive());
                    result.varId = (value1.varId != 0U) ? value1.varId : value2.varId;
                    result.varvalue = (result.varId == value1.varId) ? value1.intvalue : value2.intvalue;
                    if (value1.valueKind == value2.valueKind)
                        result.valueKind = value1.valueKind;
                    if (value1.tokvalue->tokType() == Token::eString) {
                        const std::string s = value1.tokvalue->strValue();
                        const MathLib::bigint index = value2.intvalue;
                        if (index == s.size()) {
                            result.intvalue = 0;
                            setTokenValue(parent, result, settings);
                        } else if (index >= 0 && index < s.size()) {
                            result.intvalue = s[index];
                            setTokenValue(parent, result, settings);
                        }
                    } else if (value1.tokvalue->str() == "{") {
                        MathLib::bigint index = value2.intvalue;
                        const Token *element = value1.tokvalue->next();
                        while (index > 0 && element->str() != "}") {
                            if (element->str() == ",")
                                --index;
                            if (Token::Match(element, "[{}()[]]"))
                                break;
                            element = element->next();
                        }
                        if (Token::Match(element, "%num% [,}]")) {
                            result.intvalue = MathLib::toLongNumber(element->str());
                            setTokenValue(parent, result, settings);
                        }
                    }
                }
            }
        }
    }
}

static unsigned int getSizeOfType(const Token *typeTok, const Settings *settings)
{
    const std::string &typeStr = typeTok->str();
    if (typeStr == "char")
        return 1;
    else if (typeStr == "short")
        return settings->sizeof_short;
    else if (typeStr == "int")
        return settings->sizeof_int;
    else if (typeStr == "long")
        return typeTok->isLong() ? settings->sizeof_long_long : settings->sizeof_long;
    else if (typeStr == "wchar_t")
        return settings->sizeof_wchar_t;
    else
        return 0;
}

// Handle various constants..
static Token * valueFlowSetConstantValue(const Token *tok, const Settings *settings, bool cpp)
{
    if ((tok->isNumber() && MathLib::isInt(tok->str())) || (tok->tokType() == Token::eChar)) {
        ValueFlow::Value value(MathLib::toLongNumber(tok->str()));
        if (!tok->isTemplateArg())
            value.setKnown();
        setTokenValue(const_cast<Token *>(tok), value, settings);
    } else if (tok->isNumber() && MathLib::isFloat(tok->str())) {
        ValueFlow::Value value;
        value.valueType = ValueFlow::Value::FLOAT;
        value.floatValue = MathLib::toDoubleNumber(tok->str());
        if (!tok->isTemplateArg())
            value.setKnown();
        setTokenValue(const_cast<Token *>(tok), value, settings);
    } else if (tok->enumerator() && tok->enumerator()->value_known) {
        ValueFlow::Value value(tok->enumerator()->value);
        if (!tok->isTemplateArg())
            value.setKnown();
        setTokenValue(const_cast<Token *>(tok), value, settings);
    } else if (tok->str() == "NULL" || (cpp && tok->str() == "nullptr")) {
        ValueFlow::Value value(0);
        if (!tok->isTemplateArg())
            value.setKnown();
        setTokenValue(const_cast<Token *>(tok), value, settings);
    } else if (Token::simpleMatch(tok, "sizeof (")) {
        const Token *tok2 = tok->tokAt(2);
        // skip over tokens to find variable or type
        while (Token::Match(tok2, "%name% ::|.|[")) {
            if (tok2->next()->str() == "[")
                tok2 = tok2->linkAt(1)->next();
            else
                tok2 = tok2->tokAt(2);
        }
        if (tok2->enumerator() && tok2->enumerator()->scope) {
            long long size = settings->sizeof_int;
            const Token * type = tok2->enumerator()->scope->enumType;
            if (type) {
                size = getSizeOfType(type, settings);
            }
            ValueFlow::Value value(size);
            if (!tok2->isTemplateArg() && settings->platformType != cppcheck::Platform::Unspecified)
                value.setKnown();
            setTokenValue(const_cast<Token *>(tok), value, settings);
            setTokenValue(const_cast<Token *>(tok->next()), value, settings);
        } else if (tok2->type() && tok2->type()->isEnumType()) {
            long long size = settings->sizeof_int;
            if (tok2->type()->classScope) {
                const Token * type = tok2->type()->classScope->enumType;
                if (type) {
                    size = getSizeOfType(type, settings);
                }
            }
            ValueFlow::Value value(size);
            if (!tok2->isTemplateArg() && settings->platformType != cppcheck::Platform::Unspecified)
                value.setKnown();
            setTokenValue(const_cast<Token *>(tok), value, settings);
            setTokenValue(const_cast<Token *>(tok->next()), value, settings);
        } else if (Token::Match(tok, "sizeof ( %var% ) / sizeof (") && tok->next()->astParent() == tok->tokAt(4)) {
            // Get number of elements in array
            const Token *sz1 = tok->tokAt(2);
            const Token *sz2 = tok->tokAt(7);
            const unsigned int varid1 = sz1->varId();
            if (varid1 &&
                sz1->variable() &&
                sz1->variable()->isArray() &&
                !sz1->variable()->dimensions().empty() &&
                sz1->variable()->dimensionKnown(0) &&
                (Token::Match(sz2, "* %varid% )", varid1) || Token::Match(sz2, "%varid% [ 0 ] )", varid1))) {
                ValueFlow::Value value(sz1->variable()->dimension(0));
                if (!tok2->isTemplateArg() && settings->platformType != cppcheck::Platform::Unspecified)
                    value.setKnown();
                setTokenValue(const_cast<Token *>(tok->tokAt(4)), value, settings);
            }
        } else if (Token::Match(tok2, "%var% )")) {
            const Variable *var = tok2->variable();
            // only look for single token types (no pointers or references yet)
            if (var && var->typeStartToken() == var->typeEndToken()) {
                // find the size of the type
                size_t size = 0;
                if (var->isEnumType()) {
                    size = settings->sizeof_int;
                    if (var->type()->classScope && var->type()->classScope->enumType)
                        size = getSizeOfType(var->type()->classScope->enumType, settings);
                } else if (!var->type()) {
                    size = getSizeOfType(var->typeStartToken(), settings);
                }
                // find the number of elements
                size_t count = 1;
                for (size_t i = 0; i < var->dimensions().size(); ++i) {
                    if (var->dimensionKnown(i))
                        count *= var->dimension(i);
                    else
                        count = 0;
                }
                if (size && count > 0) {
                    ValueFlow::Value value(count * size);
                    if (settings->platformType != cppcheck::Platform::Unspecified)
                        value.setKnown();
                    setTokenValue(const_cast<Token *>(tok), value, settings);
                    setTokenValue(const_cast<Token *>(tok->next()), value, settings);
                }
            }
        } else if (!tok2->type()) {
            const ValueType &vt = ValueType::parseDecl(tok2,settings);
            if (vt.pointer) {
                ValueFlow::Value value(settings->sizeof_pointer);
                if (!tok2->isTemplateArg() && settings->platformType != cppcheck::Platform::Unspecified)
                    value.setKnown();
                setTokenValue(const_cast<Token *>(tok->next()), value, settings);
            } else if (vt.type == ValueType::Type::CHAR) {
                ValueFlow::Value value(1);
                if (!tok2->isTemplateArg() && settings->platformType != cppcheck::Platform::Unspecified)
                    value.setKnown();
                setTokenValue(const_cast<Token *>(tok->next()), value, settings);
            } else if (vt.type == ValueType::Type::SHORT) {
                ValueFlow::Value value(settings->sizeof_short);
                if (!tok2->isTemplateArg() && settings->platformType != cppcheck::Platform::Unspecified)
                    value.setKnown();
                setTokenValue(const_cast<Token *>(tok->next()), value, settings);
            } else if (vt.type == ValueType::Type::INT) {
                ValueFlow::Value value(settings->sizeof_int);
                if (!tok2->isTemplateArg() && settings->platformType != cppcheck::Platform::Unspecified)
                    value.setKnown();
                setTokenValue(const_cast<Token *>(tok->next()), value, settings);
            } else if (vt.type == ValueType::Type::LONG) {
                ValueFlow::Value value(settings->sizeof_long);
                if (!tok2->isTemplateArg() && settings->platformType != cppcheck::Platform::Unspecified)
                    value.setKnown();
                setTokenValue(const_cast<Token *>(tok->next()), value, settings);
            } else if (vt.type == ValueType::Type::LONGLONG) {
                ValueFlow::Value value(settings->sizeof_long_long);
                if (!tok2->isTemplateArg() && settings->platformType != cppcheck::Platform::Unspecified)
                    value.setKnown();
                setTokenValue(const_cast<Token *>(tok->next()), value, settings);
            } else if (vt.type == ValueType::Type::FLOAT) {
                ValueFlow::Value value(settings->sizeof_float);
                if (!tok2->isTemplateArg() && settings->platformType != cppcheck::Platform::Unspecified)
                    value.setKnown();
                setTokenValue(const_cast<Token *>(tok->next()), value, settings);
            } else if (vt.type == ValueType::Type::DOUBLE) {
                ValueFlow::Value value(settings->sizeof_double);
                if (!tok2->isTemplateArg() && settings->platformType != cppcheck::Platform::Unspecified)
                    value.setKnown();
                setTokenValue(const_cast<Token *>(tok->next()), value, settings);
            }
        }
        // skip over enum
        tok = tok->linkAt(1);
    }
    return tok->next();
}


static void valueFlowNumber(TokenList *tokenlist)
{
    for (Token *tok = tokenlist->front(); tok;) {
        tok = valueFlowSetConstantValue(tok, tokenlist->getSettings(), tokenlist->isCPP());
    }

    if (tokenlist->isCPP()) {
        for (Token *tok = tokenlist->front(); tok; tok = tok->next()) {
            if (tok->isName() && !tok->varId() && Token::Match(tok, "false|true")) {
                ValueFlow::Value value(tok->str() == "true");
                if (!tok->isTemplateArg())
                    value.setKnown();
                setTokenValue(tok, value, tokenlist->getSettings());
            } else if (Token::Match(tok, "[(,] NULL [,)]")) {
                // NULL function parameters are not simplified in the
                // normal tokenlist
                ValueFlow::Value value(0);
                if (!tok->isTemplateArg())
                    value.setKnown();
                setTokenValue(tok->next(), value, tokenlist->getSettings());
            }
        }
    }
}

static void valueFlowString(TokenList *tokenlist)
{
    for (Token *tok = tokenlist->front(); tok; tok = tok->next()) {
        if (tok->tokType() == Token::eString) {
            ValueFlow::Value strvalue;
            strvalue.valueType = ValueFlow::Value::TOK;
            strvalue.tokvalue = tok;
            strvalue.setKnown();
            setTokenValue(tok, strvalue, tokenlist->getSettings());
        }
    }
}

static void valueFlowArray(TokenList *tokenlist)
{
    std::map<unsigned int, const Token *> constantArrays;

    for (Token *tok = tokenlist->front(); tok; tok = tok->next()) {
        if (tok->varId() > 0U) {
            const std::map<unsigned int, const Token *>::const_iterator it = constantArrays.find(tok->varId());
            if (it != constantArrays.end()) {
                ValueFlow::Value value;
                value.valueType = ValueFlow::Value::TOK;
                value.tokvalue = it->second;
                value.setKnown();
                setTokenValue(tok, value, tokenlist->getSettings());
            }

            // pointer = array
            else if (tok->variable() &&
                     tok->variable()->isArray() &&
                     Token::simpleMatch(tok->astParent(), "=") &&
                     tok == tok->astParent()->astOperand2() &&
                     tok->astParent()->astOperand1() &&
                     tok->astParent()->astOperand1()->variable() &&
                     tok->astParent()->astOperand1()->variable()->isPointer()) {
                ValueFlow::Value value;
                value.valueType = ValueFlow::Value::TOK;
                value.tokvalue = tok;
                value.setKnown();
                setTokenValue(tok, value, tokenlist->getSettings());
            }
            continue;
        }

        if (Token::Match(tok, "const %type% %var% [ %num%| ] = {")) {
            const Token *vartok = tok->tokAt(2);
            const Token *rhstok = vartok->next()->link()->tokAt(2);
            constantArrays[vartok->varId()] = rhstok;
            tok = rhstok->link();
            continue;
        }

        else if (Token::Match(tok, "const char %var% [ %num%| ] = %str% ;")) {
            const Token *vartok = tok->tokAt(2);
            const Token *strtok = vartok->next()->link()->tokAt(2);
            constantArrays[vartok->varId()] = strtok;
            tok = strtok->next();
            continue;
        }
    }
}

static void valueFlowPointerAlias(TokenList *tokenlist)
{
    for (Token *tok = tokenlist->front(); tok; tok = tok->next()) {
        // not address of
        if (!tok->isUnaryOp("&"))
            continue;

        // parent should be a '='
        if (!Token::simpleMatch(tok->astParent(), "="))
            continue;

        // child should be some buffer or variable
        const Token *vartok = tok->astOperand1();
        while (vartok) {
            if (vartok->str() == "[")
                vartok = vartok->astOperand1();
            else if (vartok->str() == "." || vartok->str() == "::")
                vartok = vartok->astOperand2();
            else
                break;
        }
        if (!(vartok && vartok->variable() && !vartok->variable()->isPointer()))
            continue;

        ValueFlow::Value value;
        value.valueType = ValueFlow::Value::TOK;
        value.tokvalue = tok;
        setTokenValue(tok, value, tokenlist->getSettings());
    }
}

static void valueFlowBitAnd(TokenList *tokenlist)
{
    for (Token *tok = tokenlist->front(); tok; tok = tok->next()) {
        if (tok->str() != "&")
            continue;

        if (tok->hasKnownValue())
            continue;

        if (!tok->astOperand1() || !tok->astOperand2())
            continue;

        MathLib::bigint number;
        if (MathLib::isInt(tok->astOperand1()->str()))
            number = MathLib::toLongNumber(tok->astOperand1()->str());
        else if (MathLib::isInt(tok->astOperand2()->str()))
            number = MathLib::toLongNumber(tok->astOperand2()->str());
        else
            continue;

        int bit = 0;
        while (bit <= (MathLib::bigint_bits - 2) && ((((MathLib::bigint)1) << bit) < number))
            ++bit;

        if ((((MathLib::bigint)1) << bit) == number) {
            setTokenValue(tok, ValueFlow::Value(0), tokenlist->getSettings());
            setTokenValue(tok, ValueFlow::Value(number), tokenlist->getSettings());
        }
    }
}

static void valueFlowTerminatingCondition(TokenList *tokenlist, SymbolDatabase* symboldatabase, const Settings *settings)
{
    const bool cpp = symboldatabase->isCPP();
    typedef std::pair<const Token*, const Scope*> Condition;
    for (const Scope * scope : symboldatabase->functionScopes) {
        std::vector<Condition> conds;
        for (const Token* tok = scope->bodyStart; tok != scope->bodyEnd; tok = tok->next()) {
            if (!Token::simpleMatch(tok, "if ("))
                continue;
            // Skip known values
            if (tok->next()->hasKnownValue())
                continue;
            const Token * condTok = tok->next();
            if (!Token::simpleMatch(condTok->link(), ") {"))
                continue;
            const Token * blockTok = condTok->link()->tokAt(1);
            // Check if the block terminates early
            if (!isEscapeScope(blockTok, tokenlist))
                continue;
            // Check if any variables are modified in scope
            bool bail = false;
            for (const Token * tok2=condTok->next(); tok2 != condTok->link(); tok2 = tok2->next()) {
                const Variable * var = tok2->variable();
                if (!var)
                    continue;
                if (!var->scope())
                    continue;
                const Token * endToken = var->scope()->bodyEnd;
                if (!var->isLocal() && !var->isConst() && !var->isArgument()) {
                    bail = true;
                    break;
                }
                if (var->isStatic() && !var->isConst()) {
                    bail = true;
                    break;
                }
                if (!var->isConst() && var->declEndToken() && isVariableChanged(var->declEndToken()->next(), endToken, tok2->varId(), false, settings, cpp)) {
                    bail = true;
                    break;
                }
            }
            if (bail)
                continue;
            // TODO: Handle multiple conditions
            if (Token::Match(condTok->astOperand2(), "%oror%|%or%|&|&&"))
                continue;
            const Scope * condScope = nullptr;
            for (const Scope * parent = condTok->scope(); parent; parent = parent->nestedIn) {
                if (parent->type == Scope::eIf ||
                    parent->type == Scope::eWhile ||
                    parent->type == Scope::eSwitch) {
                    condScope = parent;
                    break;
                }
            }
            conds.emplace_back(condTok->astOperand2(), condScope);

        }
        for (Condition cond:conds) {
            if (!cond.first)
                continue;
            for (Token* tok = cond.first->next(); tok != scope->bodyEnd; tok = tok->next()) {
                if (tok == cond.first)
                    continue;
                if (!Token::Match(tok, "%comp%"))
                    continue;
                // Skip known values
                if (tok->hasKnownValue())
                    continue;
                if (cond.second) {
                    bool bail = true;
                    for (const Scope * parent = tok->scope()->nestedIn; parent; parent = parent->nestedIn) {
                        if (parent == cond.second) {
                            bail = false;
                            break;
                        }
                    }
                    if (bail)
                        continue;
                }
                ErrorPath errorPath;
                if (isOppositeCond(true, cpp, tok, cond.first, settings->library, true, true, &errorPath)) {
                    ValueFlow::Value val(1);
                    val.setKnown();
                    val.condition = cond.first;
                    val.errorPath = errorPath;
                    val.errorPath.emplace_back(cond.first, "Assuming condition '" + cond.first->expressionString() + "' is false");
                    setTokenValue(tok, val, tokenlist->getSettings());
                } else if (isSameExpression(cpp, true, tok, cond.first, settings->library, true, true, &errorPath)) {
                    ValueFlow::Value val(0);
                    val.setKnown();
                    val.condition = cond.first;
                    val.errorPath = errorPath;
                    val.errorPath.emplace_back(cond.first, "Assuming condition '" + cond.first->expressionString() + "' is false");
                    setTokenValue(tok, val, tokenlist->getSettings());
                }
            }
        }
    }
}

static bool getExpressionRange(const Token *expr, MathLib::bigint *minvalue, MathLib::bigint *maxvalue)
{
    if (expr->hasKnownIntValue()) {
        if (minvalue)
            *minvalue = expr->values().front().intvalue;
        if (maxvalue)
            *maxvalue = expr->values().front().intvalue;
        return true;
    }

    if (expr->str() == "&" && expr->astOperand1() && expr->astOperand2()) {
        MathLib::bigint vals[4];
        bool lhsHasKnownRange = getExpressionRange(expr->astOperand1(), &vals[0], &vals[1]);
        bool rhsHasKnownRange = getExpressionRange(expr->astOperand2(), &vals[2], &vals[3]);
        if (!lhsHasKnownRange && !rhsHasKnownRange)
            return false;
        if (!lhsHasKnownRange || !rhsHasKnownRange) {
            if (minvalue)
                *minvalue = lhsHasKnownRange ? vals[0] : vals[2];
            if (maxvalue)
                *maxvalue = lhsHasKnownRange ? vals[1] : vals[3];
        } else {
            if (minvalue)
                *minvalue = vals[0] & vals[2];
            if (maxvalue)
                *maxvalue = vals[1] & vals[3];
        }
        return true;
    }

    if (expr->str() == "%" && expr->astOperand1() && expr->astOperand2()) {
        MathLib::bigint vals[4];
        if (!getExpressionRange(expr->astOperand2(), &vals[2], &vals[3]))
            return false;
        if (vals[2] <= 0)
            return false;
        bool lhsHasKnownRange = getExpressionRange(expr->astOperand1(), &vals[0], &vals[1]);
        if (lhsHasKnownRange && vals[0] < 0)
            return false;
        // If lhs has unknown value, it must be unsigned
        if (!lhsHasKnownRange && (!expr->astOperand1()->valueType() || expr->astOperand1()->valueType()->sign != ValueType::Sign::UNSIGNED))
            return false;
        if (minvalue)
            *minvalue = 0;
        if (maxvalue)
            *maxvalue = vals[3] - 1;
        return true;
    }

    return false;
}

static void valueFlowRightShift(TokenList *tokenList)
{
    for (Token *tok = tokenList->front(); tok; tok = tok->next()) {
        if (tok->str() != ">>")
            continue;

        if (tok->hasKnownValue())
            continue;

        if (!tok->astOperand1() || !tok->astOperand2())
            continue;

        if (!tok->astOperand2()->hasKnownValue())
            continue;

        const MathLib::bigint rhsvalue = tok->astOperand2()->values().front().intvalue;
        if (rhsvalue < 0)
            continue;

        if (!tok->astOperand1()->valueType() || !tok->astOperand1()->valueType()->isIntegral())
            continue;

        if (!tok->astOperand2()->valueType() || !tok->astOperand2()->valueType()->isIntegral())
            continue;

        MathLib::bigint lhsmax=0;
        if (!getExpressionRange(tok->astOperand1(), nullptr, &lhsmax))
            continue;
        if (lhsmax < 0)
            continue;
        if ((1 << rhsvalue) <= lhsmax)
            continue;

        ValueFlow::Value val(0);
        val.setKnown();
        setTokenValue(tok, val, tokenList->getSettings());
    }
}

static void valueFlowOppositeCondition(SymbolDatabase *symboldatabase, const Settings *settings)
{
    for (const Scope &scope : symboldatabase->scopeList) {
        if (scope.type != Scope::eIf)
            continue;
        Token *tok = const_cast<Token *>(scope.classDef);
        if (!Token::simpleMatch(tok, "if ("))
            continue;
        const Token *cond1 = tok->next()->astOperand2();
        if (!cond1 || !cond1->isComparisonOp())
            continue;
        const bool cpp = symboldatabase->isCPP();
        Token *tok2 = tok->linkAt(1);
        while (Token::simpleMatch(tok2, ") {")) {
            tok2 = tok2->linkAt(1);
            if (!Token::simpleMatch(tok2, "} else { if ("))
                break;
            const Token *ifOpenBraceTok = tok2->tokAt(4);
            const Token *cond2 = ifOpenBraceTok->astOperand2();
            if (!cond2 || !cond2->isComparisonOp())
                continue;
            if (isOppositeCond(true, cpp, cond1, cond2, settings->library, true, true)) {
                ValueFlow::Value value(1);
                value.setKnown();
                setTokenValue(const_cast<Token*>(cond2), value, settings);
            }
            tok2 = ifOpenBraceTok->link();
        }
    }
}

static void valueFlowGlobalStaticVar(TokenList *tokenList, const Settings *settings)
{
    // Get variable values...
    std::map<const Variable *, ValueFlow::Value> vars;
    for (const Token *tok = tokenList->front(); tok; tok = tok->next()) {
        if (!tok->variable())
            continue;
        // Initialization...
        if (tok == tok->variable()->nameToken() &&
            tok->variable()->isStatic() &&
            !tok->variable()->isConst() &&
            tok->valueType() &&
            tok->valueType()->isIntegral() &&
            tok->valueType()->pointer == 0 &&
            tok->valueType()->constness == 0 &&
            Token::Match(tok, "%name% =") &&
            tok->next()->astOperand2() &&
            tok->next()->astOperand2()->hasKnownIntValue()) {
            vars[tok->variable()] = tok->next()->astOperand2()->values().front();
        } else {
            // If variable is written anywhere in TU then remove it from vars
            if (!tok->astParent())
                continue;
            if (Token::Match(tok->astParent(), "++|--|&") && !tok->astParent()->astOperand2())
                vars.erase(tok->variable());
            else if (tok->astParent()->isAssignmentOp()) {
                if (tok == tok->astParent()->astOperand1())
                    vars.erase(tok->variable());
                else if (tokenList->isCPP() && Token::Match(tok->astParent()->tokAt(-2), "& %name% ="))
                    vars.erase(tok->variable());
            } else if (isLikelyStreamRead(tokenList->isCPP(), tok->astParent())) {
                vars.erase(tok->variable());
            } else if (Token::Match(tok->astParent(), "[(,]"))
                vars.erase(tok->variable());
        }
    }

    // Set values..
    for (Token *tok = tokenList->front(); tok; tok = tok->next()) {
        if (!tok->variable())
            continue;
        std::map<const Variable *, ValueFlow::Value>::const_iterator var = vars.find(tok->variable());
        if (var == vars.end())
            continue;
        setTokenValue(tok, var->second, settings);
    }
}

static void valueFlowReverse(TokenList *tokenlist,
                             Token *tok,
                             const Token * const varToken,
                             ValueFlow::Value val,
                             ValueFlow::Value val2,
                             ErrorLogger *errorLogger,
                             const Settings *settings)
{
    const MathLib::bigint    num        = val.intvalue;
    const Variable * const   var        = varToken->variable();
    if (!var)
        return;

    const unsigned int       varid      = varToken->varId();
    const Token * const      startToken = var->nameToken();

    for (Token *tok2 = tok->previous(); ; tok2 = tok2->previous()) {
        if (!tok2 ||
            tok2 == startToken ||
            (tok2->str() == "{" && tok2->scope()->type == Scope::ScopeType::eFunction)) {
            break;
        }

        if (tok2->varId() == varid) {
            // bailout: assignment
            if (Token::Match(tok2->previous(), "!!* %name% =")) {
                if (settings->debugwarnings)
                    bailout(tokenlist, errorLogger, tok2, "assignment of " + tok2->str());
                break;
            }

            // increment/decrement
            int inc = 0;
            if (Token::Match(tok2->previous(), "[;{}] %name% ++|-- ;"))
                inc = (tok2->strAt(1)=="++") ? -1 : 1;
            else if (Token::Match(tok2->tokAt(-2), "[;{}] ++|-- %name% ;"))
                inc = (tok2->strAt(-1)=="++") ? -1 : 1;
            else if (Token::Match(tok2->previous(), "++|-- %name%") || Token::Match(tok2, "%name% ++|--")) {
                if (settings->debugwarnings)
                    bailout(tokenlist, errorLogger, tok2, "increment/decrement of " + tok2->str());
                break;
            }
            if (inc != 0) {
                val.intvalue += inc;
                const std::string info(tok2->str() + " is " + std::string(inc==1 ? "decremented" : "incremented") + ", before this " + (inc==1?"decrement":"increment") + " the value is " + val.infoString());
                val.errorPath.emplace_back(tok2, info);
            }

            // compound assignment
            if (Token::Match(tok2->previous(), "[;{}] %var% %assign%") && tok2->next()->str() != "=") {
                const Token * const assignToken = tok2->next();
                const Token * const rhsToken = assignToken->astOperand2();
                if (!rhsToken || !rhsToken->hasKnownIntValue()) {
                    if (settings->debugwarnings)
                        bailout(tokenlist, errorLogger, tok2, "compound assignment, rhs value is not known");
                    break;
                }
                const MathLib::bigint rhsValue =  rhsToken->values().front().intvalue;
                if (assignToken->str() == "+=")
                    val.intvalue -= rhsValue;
                else if (assignToken->str() == "-=")
                    val.intvalue += rhsValue;
                else if (assignToken->str() == "*=" && rhsValue != 0)
                    val.intvalue /= rhsValue;
                else {
                    if (settings->debugwarnings)
                        bailout(tokenlist, errorLogger, tok2, "compound assignment " + tok2->str());
                    break;
                }

                const std::string info("Compound assignment '" + assignToken->str() + "', before assignment value is " + val.infoString());
                val.errorPath.emplace_back(tok2, info);
            }

            // bailout: variable is used in rhs in assignment to itself
            if (bailoutSelfAssignment(tok2)) {
                if (settings->debugwarnings)
                    bailout(tokenlist, errorLogger, tok2, "variable " + tok2->str() + " is used in rhs in assignment to itself");
                break;
            }

            if (Token::Match(tok2->previous(), "sizeof|.")) {
                const Token *prev = tok2->previous();
                while (Token::Match(prev,"%name%|.") && prev->str() != "sizeof")
                    prev = prev->previous();
                if (prev && prev->str() == "sizeof")
                    continue;
            }

            // assigned by subfunction?
            bool inconclusive = false;
            if (isVariableChangedByFunctionCall(tok2, settings, &inconclusive)) {
                if (settings->debugwarnings)
                    bailout(tokenlist, errorLogger, tok2, "possible assignment of " + tok2->str() + " by subfunction");
                break;
            }
            val.setInconclusive(inconclusive);
            val2.setInconclusive(inconclusive);

            // skip if variable is conditionally used in ?: expression
            if (const Token *parent = skipValueInConditionalExpression(tok2)) {
                if (settings->debugwarnings)
                    bailout(tokenlist,
                            errorLogger,
                            tok2,
                            "no simplification of " + tok2->str() + " within " + (Token::Match(parent,"[?:]") ? "?:" : parent->str()) + " expression");
                continue;
            }

            // do-while condition, break in the loop body
            {
                const Token *parent = tok2->astParent();
                while (parent && !Token::simpleMatch(parent->previous(), "while ("))
                    parent = parent->astParent();
                if (parent && Token::simpleMatch(parent->tokAt(-2), "} while (") && Token::simpleMatch(parent->linkAt(-2)->previous(), "do {")) {
                    bool breakBailout = false;
                    for (const Token *iftok = parent->linkAt(-2); iftok != parent; iftok = iftok->next()) {
                        if (!Token::simpleMatch(iftok, "if ("))
                            continue;
                        if (!Token::simpleMatch(iftok->linkAt(1), ") { break"))
                            continue;
                        ProgramMemory programMemory;
                        programMemory.setIntValue(varid, num);
                        if (conditionIsTrue(iftok->next()->astOperand2(), programMemory)) {
                            breakBailout = true;
                            break;
                        }
                    }
                    if (breakBailout) {
                        if (settings->debugwarnings)
                            bailout(tokenlist,
                                    errorLogger,
                                    tok2,
                                    "no simplification of " + tok2->str() + " in do-while condition since there is a break in the loop body");
                        break;
                    }
                }
            }

            setTokenValue(tok2, val, settings);
            if (val2.condition)
                setTokenValue(tok2,val2, settings);
            if (tok2 == var->nameToken())
                break;
        }

        // skip sizeof etc..
        if (tok2->str() == ")" && Token::Match(tok2->link()->previous(), "sizeof|typeof|typeid ("))
            tok2 = tok2->link();

        // goto label
        if (Token::Match(tok2, "[;{}] %name% :")) {
            if (settings->debugwarnings)
                bailout(tokenlist, errorLogger, tok2->next(), "variable " + var->name() + " stopping on goto label");
            break;
        }

        if (tok2->str() == "}") {
            const Token *vartok = Token::findmatch(tok2->link(), "%varid%", tok2, varid);
            while (Token::Match(vartok, "%name% = %num% ;") && !vartok->tokAt(2)->getValue(num))
                vartok = Token::findmatch(vartok->next(), "%varid%", tok2, varid);
            if (vartok) {
                if (settings->debugwarnings) {
                    std::string errmsg = "variable ";
                    errmsg += var->name() + " ";
                    errmsg += "stopping on }";
                    bailout(tokenlist, errorLogger, tok2, errmsg);
                }
                break;
            } else {
                tok2 = tok2->link();
            }
        } else if (tok2->str() == "{") {
            // if variable is assigned in loop don't look before the loop
            if (tok2->previous() &&
                (Token::simpleMatch(tok2->previous(), "do") ||
                 (tok2->strAt(-1) == ")" && Token::Match(tok2->linkAt(-1)->previous(), "for|while (")))) {

                const Token *start = tok2;
                const Token *end   = start->link();
                if (isVariableChanged(start,end,varid,var->isGlobal(),settings, tokenlist->isCPP())) {
                    if (settings->debugwarnings)
                        bailout(tokenlist, errorLogger, tok2, "variable " + var->name() + " is assigned in loop. so valueflow analysis bailout when start of loop is reached.");
                    break;
                }
            }

            // Global variable : stop when leaving the function scope
            if (!var->isLocal()) {
                if (!Token::Match(tok2->previous(), ")|else|do {"))
                    break;
                if ((tok2->previous()->str() == ")") &&
                    !Token::Match(tok2->linkAt(-1)->previous(), "if|for|while ("))
                    break;
            }
        } else if (tok2->str() == ";") {
            const Token *parent = tok2->previous();
            while (parent && !Token::Match(parent, "return|break|continue|goto"))
                parent = parent->astParent();
            // reaching a break/continue/return
            if (parent) {
                if (settings->debugwarnings)
                    bailout(tokenlist, errorLogger, tok2, "variable " + var->name() + " stopping on " + parent->str());
                break;
            }
        }

        if (Token::Match(tok2, "%name% (") && !Token::simpleMatch(tok2->linkAt(1), ") {")) {
            // bailout: global non-const variables
            if (!(var->isLocal() || var->isArgument()) && !var->isConst()) {
                if (settings->debugwarnings)
                    bailout(tokenlist, errorLogger, tok, "global variable " + var->name());
                return;
            }
        }
    }
}

static void valueFlowBeforeCondition(TokenList *tokenlist, SymbolDatabase *symboldatabase, ErrorLogger *errorLogger, const Settings *settings)
{
    for (const Scope * scope : symboldatabase->functionScopes) {
        for (Token* tok = const_cast<Token*>(scope->bodyStart); tok != scope->bodyEnd; tok = tok->next()) {
            MathLib::bigint num = 0;
            const Token *vartok = nullptr;
            if (tok->isComparisonOp() && tok->astOperand1() && tok->astOperand2()) {
                if (tok->astOperand1()->isName() && tok->astOperand2()->hasKnownIntValue()) {
                    vartok = tok->astOperand1();
                    num = tok->astOperand2()->values().front().intvalue;
                } else if (tok->astOperand1()->hasKnownIntValue() && tok->astOperand2()->isName()) {
                    vartok = tok->astOperand2();
                    num = tok->astOperand1()->values().front().intvalue;
                } else {
                    continue;
                }
            } else if (Token::Match(tok->previous(), "if|while ( %name% %oror%|&&|)") ||
                       Token::Match(tok, "%oror%|&& %name% %oror%|&&|)")) {
                vartok = tok->next();
                num = 0;
            } else if (Token::Match(tok, "[!?]") && Token::Match(tok->astOperand1(), "%name%")) {
                vartok = tok->astOperand1();
                num = 0;
            } else {
                continue;
            }

            unsigned int varid = vartok->varId();
            const Variable * const var = vartok->variable();

            if (varid == 0U || !var)
                continue;

            // bailout: for/while-condition, variable is changed in while loop
            for (const Token *tok2 = tok; tok2; tok2 = tok2->astParent()) {
                if (tok2->astParent() || tok2->str() != "(" || !Token::simpleMatch(tok2->link(), ") {"))
                    continue;

                // Variable changed in 3rd for-expression
                if (Token::simpleMatch(tok2->previous(), "for (")) {
                    if (tok2->astOperand2() && tok2->astOperand2()->astOperand2() && isVariableChanged(tok2->astOperand2()->astOperand2(), tok2->link(), varid, var->isGlobal(), settings, tokenlist->isCPP())) {
                        varid = 0U;
                        if (settings->debugwarnings)
                            bailout(tokenlist, errorLogger, tok, "variable " + var->name() + " used in loop");
                    }
                }

                // Variable changed in loop code
                if (Token::Match(tok2->previous(), "for|while (")) {
                    const Token * const start = tok2->link()->next();
                    const Token * const end   = start->link();

                    if (isVariableChanged(start,end,varid,var->isGlobal(),settings, tokenlist->isCPP())) {
                        varid = 0U;
                        if (settings->debugwarnings)
                            bailout(tokenlist, errorLogger, tok, "variable " + var->name() + " used in loop");
                    }
                }

                // if,macro => bailout
                else if (Token::simpleMatch(tok2->previous(), "if (") && tok2->previous()->isExpandedMacro()) {
                    varid = 0U;
                    if (settings->debugwarnings)
                        bailout(tokenlist, errorLogger, tok, "variable " + var->name() + ", condition is defined in macro");
                }
            }
            if (varid == 0U)
                continue;

            // extra logic for unsigned variables 'i>=1' => possible value can also be 0
            if (Token::Match(tok, "<|>")) {
                if (num != 0)
                    continue;
                if (!var->typeStartToken()->isUnsigned())
                    continue;
            }
            ValueFlow::Value val(tok, num);
            val.varId = varid;
            ValueFlow::Value val2;
            if (num==1U && Token::Match(tok,"<=|>=")) {
                if (var->typeStartToken()->isUnsigned()) {
                    val2 = ValueFlow::Value(tok,0);
                    val2.varId = varid;
                }
            }
            valueFlowReverse(tokenlist,
                             tok,
                             vartok,
                             val,
                             val2,
                             errorLogger,
                             settings);

        }
    }
}

static void removeValues(std::list<ValueFlow::Value> &values, const std::list<ValueFlow::Value> &valuesToRemove)
{
    for (std::list<ValueFlow::Value>::iterator it = values.begin(); it != values.end();) {
        bool found = false;
        for (const ValueFlow::Value &v2 : valuesToRemove) {
            if (it->intvalue == v2.intvalue) {
                found = true;
                break;
            }
        }
        if (found)
            values.erase(it++);
        else
            ++it;
    }
}

static void valueFlowAST(Token *tok, unsigned int varid, const ValueFlow::Value &value, const Settings *settings)
{
    if (!tok)
        return;
    if (tok->varId() == varid)
        setTokenValue(tok, value, settings);
    valueFlowAST(const_cast<Token*>(tok->astOperand1()), varid, value, settings);
    if (tok->str() == "&&" && tok->astOperand1() && tok->astOperand1()->getValue(0)) {
        ProgramMemory pm;
        pm.setValue(varid,value);
        if (conditionIsFalse(tok->astOperand1(), pm))
            return;
    } else if (tok->str() == "||" && tok->astOperand1()) {
        const std::list<ValueFlow::Value> &values = tok->astOperand1()->values();
        bool nonzero = false;
        for (const ValueFlow::Value &v : values) {
            if (v.intvalue != 0) {
                nonzero = true;
                break;
            }
        }
        if (!nonzero)
            return;
        ProgramMemory pm;
        pm.setValue(varid,value);
        if (conditionIsTrue(tok->astOperand1(), pm))
            return;
    }
    valueFlowAST(const_cast<Token*>(tok->astOperand2()), varid, value, settings);
}

/** if known variable is changed in loop body, change it to a possible value */
static void handleKnownValuesInLoop(const Token                 *startToken,
                                    const Token                 *endToken,
                                    std::list<ValueFlow::Value> *values,
                                    unsigned int                varid,
                                    bool                        globalvar,
                                    const Settings              *settings)
{
    bool isChanged = false;
    for (std::list<ValueFlow::Value>::iterator it = values->begin(); it != values->end(); ++it) {
        if (it->isKnown()) {
            if (!isChanged) {
                if (!isVariableChanged(startToken, endToken, varid, globalvar, settings, true))
                    break;
                isChanged = true;
            }

            it->setPossible();
        }
    }
}

static bool evalAssignment(ValueFlow::Value &lhsValue, const std::string &assign, const ValueFlow::Value &rhsValue)
{
    if (lhsValue.isIntValue()) {
        if (assign == "+=")
            lhsValue.intvalue += rhsValue.intvalue;
        else if (assign == "-=")
            lhsValue.intvalue -= rhsValue.intvalue;
        else if (assign == "*=")
            lhsValue.intvalue *= rhsValue.intvalue;
        else if (assign == "/=") {
            if (rhsValue.intvalue == 0)
                return false;
            else
                lhsValue.intvalue /= rhsValue.intvalue;
        } else if (assign == "%=") {
            if (rhsValue.intvalue == 0)
                return false;
            else
                lhsValue.intvalue %= rhsValue.intvalue;
        } else if (assign == "&=")
            lhsValue.intvalue &= rhsValue.intvalue;
        else if (assign == "|=")
            lhsValue.intvalue |= rhsValue.intvalue;
        else if (assign == "^=")
            lhsValue.intvalue ^= rhsValue.intvalue;
        else
            return false;
    } else if (lhsValue.isFloatValue()) {
        if (assign == "+=")
            lhsValue.floatValue += rhsValue.intvalue;
        else if (assign == "-=")
            lhsValue.floatValue -= rhsValue.intvalue;
        else if (assign == "*=")
            lhsValue.floatValue *= rhsValue.intvalue;
        else if (assign == "/=")
            lhsValue.floatValue /= rhsValue.intvalue;
        else
            return false;
    } else {
        return false;
    }
    return true;
}

static bool valueFlowForward(Token * const               startToken,
                             const Token * const         endToken,
                             const Variable * const      var,
                             const unsigned int          varid,
                             std::list<ValueFlow::Value> values,
                             const bool                  constValue,
                             const bool                  subFunction,
                             TokenList * const           tokenlist,
                             ErrorLogger * const         errorLogger,
                             const Settings * const      settings)
{
    int indentlevel = 0;
    unsigned int number_of_if = 0;
    int varusagelevel = -1;
    bool returnStatement = false;  // current statement is a return, stop analysis at the ";"
    bool read = false;  // is variable value read?

    if (values.empty())
        return true;

    for (Token *tok2 = startToken; tok2 && tok2 != endToken; tok2 = tok2->next()) {
        if (indentlevel >= 0 && tok2->str() == "{")
            ++indentlevel;
        else if (indentlevel >= 0 && tok2->str() == "}") {
            --indentlevel;
            if (indentlevel <= 0 && isReturnScope(tok2) && Token::Match(tok2->link()->previous(), "else|) {")) {
                const Token *condition = tok2->link();
                const bool iselse = Token::simpleMatch(condition->tokAt(-2), "} else {");
                if (iselse)
                    condition = condition->linkAt(-2);
                if (condition && Token::simpleMatch(condition->previous(), ") {"))
                    condition = condition->linkAt(-1)->astOperand2();
                else
                    condition = nullptr;
                if (!condition) {
                    if (settings->debugwarnings)
                        bailout(tokenlist, errorLogger, tok2, "variable " + var->name() + " valueFlowForward, bailing out since it's unknown if conditional return is executed");
                    return false;
                }

                bool bailoutflag = false;
                const Token * const start1 = iselse ? tok2->link()->linkAt(-2) : nullptr;
                for (std::list<ValueFlow::Value>::iterator it = values.begin(); it != values.end();) {
                    if (!iselse && conditionIsTrue(condition, getProgramMemory(condition->astParent(), varid, *it))) {
                        bailoutflag = true;
                        break;
                    }
                    if (iselse && conditionIsFalse(condition, getProgramMemory(condition->astParent(), varid, *it))) {
                        bailoutflag = true;
                        break;
                    }
                    if (iselse && it->isPossible() && isVariableChanged(start1, start1->link(), varid, var->isGlobal(), settings, tokenlist->isCPP()))
                        values.erase(it++);
                    else
                        ++it;
                }
                if (bailoutflag) {
                    if (settings->debugwarnings)
                        bailout(tokenlist, errorLogger, tok2, "variable " + var->name() + " valueFlowForward, conditional return is assumed to be executed");
                    return false;
                }

                if (values.empty())
                    return true;
            } else if (indentlevel <= 0 &&
                       Token::simpleMatch(tok2->link()->previous(), "else {") &&
                       !isReturnScope(tok2->link()->tokAt(-2)) &&
                       isVariableChanged(tok2->link(), tok2, varid, var->isGlobal(), settings, tokenlist->isCPP())) {
                changeKnownToPossible(values);
            }
        }

        // skip lambda functions
        // TODO: handle lambda functions
        if (Token::simpleMatch(tok2, "= [")) {
            Token *lambdaEndToken = const_cast<Token *>(findLambdaEndToken(tok2->next()));
            // Dont skip lambdas for lifetime values
            if (lambdaEndToken && !std::all_of(values.begin(), values.end(), std::mem_fn(&ValueFlow::Value::isLifetimeValue))) {
                tok2 = lambdaEndToken;
                continue;
            }
        }

        if (Token::Match(tok2, "[;{}] %name% :") || tok2->str() == "case") {
            changeKnownToPossible(values);
            tok2 = tok2->tokAt(2);
            continue;
        }

        else if ((var->isGlobal() || tok2->str() == "asm") && Token::Match(tok2, "%name% (") && Token::Match(tok2->linkAt(1), ") !!{")) {
            return false;
        }

        // Skip sizeof etc
        else if (Token::Match(tok2, "sizeof|typeof|typeid ("))
            tok2 = tok2->linkAt(1);

        else if (Token::simpleMatch(tok2, "else {")) {
            // Should scope be skipped because variable value is checked?
            bool skipelse = false;
            const Token *condition = tok2->linkAt(-1);
            condition = condition ? condition->linkAt(-1) : nullptr;
            condition = condition ? condition->astOperand2() : nullptr;
            for (const ValueFlow::Value &v : values) {
                if (conditionIsTrue(condition, getProgramMemory(tok2, varid, v))) {
                    skipelse = true;
                    break;
                }
            }
            if (skipelse) {
                tok2 = tok2->linkAt(1);
                continue;
            }
        }

        else if (Token::simpleMatch(tok2, "do {")) {
            const Token *start = tok2->next();
            const Token *end   = start->link();
            if (Token::simpleMatch(end, "} while ("))
                end = end->linkAt(2);

            if (isVariableChanged(start, end, varid, var->isGlobal(), settings, tokenlist->isCPP())) {
                if (settings->debugwarnings)
                    bailout(tokenlist, errorLogger, tok2, "variable " + var->name() + " valueFlowForward, assignment in do-while");
                return false;
            }

            handleKnownValuesInLoop(start, end, &values, varid, var->isGlobal(), settings);
        }

        // conditional block of code that assigns variable..
        else if (!tok2->varId() && Token::Match(tok2, "%name% (") && Token::simpleMatch(tok2->linkAt(1), ") {")) {
            // is variable changed in condition?
            if (isVariableChanged(tok2->next(), tok2->next()->link(), varid, var->isGlobal(), settings, tokenlist->isCPP())) {
                if (settings->debugwarnings)
                    bailout(tokenlist, errorLogger, tok2, "variable " + var->name() + " valueFlowForward, assignment in condition");
                return false;
            }

            // if known variable is changed in loop body, change it to a possible value..
            if (Token::Match(tok2, "for|while"))
                handleKnownValuesInLoop(tok2, tok2->linkAt(1)->linkAt(1), &values, varid, var->isGlobal(), settings);

            // Set values in condition
            for (Token* tok3 = tok2->tokAt(2); tok3 != tok2->next()->link(); tok3 = tok3->next()) {
                if (tok3->varId() == varid) {
                    for (const ValueFlow::Value &v : values)
                        setTokenValue(tok3, v, settings);
                } else if (Token::Match(tok3, "%oror%|&&|?|;")) {
                    break;
                }
            }

            const Token * const condTok = tok2->next()->astOperand2();
            const bool condAlwaysTrue = (condTok && condTok->hasKnownIntValue() && condTok->values().front().intvalue != 0);
            const bool condAlwaysFalse = (condTok && condTok->hasKnownIntValue() && condTok->values().front().intvalue == 0);

            // Should scope be skipped because variable value is checked?
            std::list<ValueFlow::Value> truevalues;
            std::list<ValueFlow::Value> falsevalues;
            for (const ValueFlow::Value &v : values) {
                if (condAlwaysTrue) {
                    truevalues.push_back(v);
                    continue;
                }
                if (condAlwaysFalse) {
                    falsevalues.push_back(v);
                    continue;
                }
                const ProgramMemory &programMemory = getProgramMemory(tok2, varid, v);
                if (subFunction && conditionIsTrue(condTok, programMemory))
                    truevalues.push_back(v);
                else if (!subFunction && !conditionIsFalse(condTok, programMemory))
                    truevalues.push_back(v);
                if (condAlwaysFalse)
                    falsevalues.push_back(v);
                else if (conditionIsFalse(condTok, programMemory))
                    falsevalues.push_back(v);
                else if (!subFunction && !conditionIsTrue(condTok, programMemory))
                    falsevalues.push_back(v);
            }
            if (truevalues.size() != values.size() || condAlwaysTrue) {
                // '{'
                const Token * const startToken1 = tok2->linkAt(1)->next();

                bool vfresult = valueFlowForward(startToken1->next(),
                                                 startToken1->link(),
                                                 var,
                                                 varid,
                                                 truevalues,
                                                 constValue,
                                                 subFunction,
                                                 tokenlist,
                                                 errorLogger,
                                                 settings);

                if (!condAlwaysFalse && isVariableChanged(startToken1, startToken1->link(), varid, var->isGlobal(), settings, tokenlist->isCPP())) {
                    removeValues(values, truevalues);
                    changeKnownToPossible(values);
                }

                // goto '}'
                tok2 = startToken1->link();

                if (isReturnScope(tok2) || !vfresult) {
                    if (condAlwaysTrue)
                        return false;
                    removeValues(values, truevalues);
                }

                if (Token::simpleMatch(tok2, "} else {")) {
                    const Token * const startTokenElse = tok2->tokAt(2);

                    vfresult = valueFlowForward(startTokenElse->next(),
                                                startTokenElse->link(),
                                                var,
                                                varid,
                                                falsevalues,
                                                constValue,
                                                subFunction,
                                                tokenlist,
                                                errorLogger,
                                                settings);

                    if (!condAlwaysTrue && isVariableChanged(startTokenElse, startTokenElse->link(), varid, var->isGlobal(), settings, tokenlist->isCPP())) {
                        removeValues(values, falsevalues);
                        changeKnownToPossible(values);
                    }

                    // goto '}'
                    tok2 = startTokenElse->link();

                    if (isReturnScope(tok2) || !vfresult) {
                        if (condAlwaysFalse)
                            return false;
                        removeValues(values, falsevalues);
                    }
                }

                continue;
            }

            Token * const start = tok2->linkAt(1)->next();
            Token * const end   = start->link();
            const bool varusage = (indentlevel >= 0 && constValue && number_of_if == 0U) ?
                                  isVariableChanged(start,end,varid,var->isGlobal(),settings, tokenlist->isCPP()) :
                                  (nullptr != Token::findmatch(start, "%varid%", end, varid));
            if (!read) {
                read = bool(nullptr != Token::findmatch(tok2, "%varid% !!=", end, varid));
            }
            if (varusage) {
                varusagelevel = indentlevel;

                if (indentlevel < 0 && tok2->str() == "switch")
                    return false;

                // TODO: don't check noreturn scopes
                if (read && (number_of_if > 0U || Token::findmatch(tok2, "%varid%", start, varid))) {
                    // Set values in condition
                    const Token * const condend = tok2->linkAt(1);
                    for (Token *condtok = tok2; condtok != condend; condtok = condtok->next()) {
                        if (condtok->varId() == varid) {
                            for (const ValueFlow::Value &v : values)
                                setTokenValue(condtok, v, settings);
                        }
                        if (Token::Match(condtok, "%oror%|&&|?|;"))
                            break;
                    }
                    if (settings->debugwarnings)
                        bailout(tokenlist, errorLogger, tok2, "variable " + var->name() + " is assigned in conditional code");
                    return false;
                }

                if (var->isStatic()) {
                    if (settings->debugwarnings)
                        bailout(tokenlist, errorLogger, tok2, "variable " + var->name() + " bailout when conditional code that contains var is seen");
                    return false;
                }

                // Forward known values in the else branch
                if (Token::simpleMatch(end, "} else {")) {
                    std::list<ValueFlow::Value> knownValues;
                    std::copy_if(values.begin(), values.end(), std::back_inserter(knownValues), std::mem_fn(&ValueFlow::Value::isKnown));
                    valueFlowForward(end->tokAt(2),
                                     end->linkAt(2),
                                     var,
                                     varid,
                                     knownValues,
                                     constValue,
                                     subFunction,
                                     tokenlist,
                                     errorLogger,
                                     settings);
                }

                // Remove conditional values
                std::list<ValueFlow::Value>::iterator it;
                for (it = values.begin(); it != values.end();) {
                    if (it->condition || it->conditional)
                        values.erase(it++);
                    else {
                        it->changeKnownToPossible();
                        ++it;
                    }
                }
            }

            // stop after conditional return scopes that are executed
            if (isReturnScope(end)) {
                std::list<ValueFlow::Value>::iterator it;
                for (it = values.begin(); it != values.end();) {
                    if (conditionIsTrue(tok2->next()->astOperand2(), getProgramMemory(tok2, varid, *it)))
                        values.erase(it++);
                    else
                        ++it;
                }
                if (values.empty())
                    return false;
            }

            // noreturn scopes..
            if ((number_of_if > 0 || Token::findmatch(tok2, "%varid%", start, varid)) &&
                (isEscapeScope(start, tokenlist) ||
                 (Token::simpleMatch(end,"} else {") && isEscapeScope(end->tokAt(2), tokenlist)))) {
                if (settings->debugwarnings)
                    bailout(tokenlist, errorLogger, tok2, "variable " + var->name() + ". noreturn conditional scope.");
                return false;
            }

            if (isVariableChanged(start, end, varid, var->isGlobal(), settings, tokenlist->isCPP())) {
                if ((!read || number_of_if == 0) &&
                    Token::simpleMatch(tok2, "if (") &&
                    !(Token::simpleMatch(end, "} else {") &&
                      isEscapeScope(end->tokAt(2), tokenlist))) {
                    ++number_of_if;
                    tok2 = end;
                } else {
                    // loop that conditionally set variable and then break => either loop condition is
                    // redundant or the variable can be unchanged after the loop.
                    bool loopCondition = false;
                    if (Token::simpleMatch(tok2, "while (") && Token::Match(tok2->next()->astOperand2(), "%op%"))
                        loopCondition = true;
                    else if (Token::simpleMatch(tok2, "for (") &&
                             Token::simpleMatch(tok2->next()->astOperand2(), ";") &&
                             Token::simpleMatch(tok2->next()->astOperand2()->astOperand2(), ";") &&
                             Token::Match(tok2->next()->astOperand2()->astOperand2()->astOperand1(), "%op%"))
                        loopCondition = true;

                    bool bail = true;
                    if (loopCondition) {
                        const Token *tok3 = Token::findmatch(start, "%varid%", end, varid);
                        if (Token::Match(tok3, "%varid% =", varid) &&
                            tok3->scope()->bodyEnd                &&
                            Token::Match(tok3->scope()->bodyEnd->tokAt(-3), "[;}] break ;") &&
                            !Token::findmatch(tok3->next(), "%varid%", end, varid)) {
                            bail = false;
                            tok2 = end;
                        }
                    }

                    if (bail) {
                        if (settings->debugwarnings)
                            bailout(tokenlist, errorLogger, tok2, "variable " + var->name() + " is assigned in conditional code");
                        return false;
                    }
                }
            }
        }

        else if (Token::Match(tok2, "assert|ASSERT (") && Token::simpleMatch(tok2->linkAt(1), ") ;")) {
            const Token * const arg = tok2->next()->astOperand2();
            if (arg != nullptr && arg->str() != ",") {
                // Should scope be skipped because variable value is checked?
                for (std::list<ValueFlow::Value>::iterator it = values.begin(); it != values.end();) {
                    if (conditionIsFalse(arg, getProgramMemory(tok2, varid, *it)))
                        values.erase(it++);
                    else
                        ++it;
                }
            }
        }

        else if (tok2->str() == "}" && indentlevel == varusagelevel) {
            ++number_of_if;

            // Set "conditional" flag for all values
            std::list<ValueFlow::Value>::iterator it;
            for (it = values.begin(); it != values.end(); ++it) {
                it->conditional = true;
                it->changeKnownToPossible();
            }

            if (Token::simpleMatch(tok2,"} else {"))
                tok2 = tok2->linkAt(2);
        }

        else if (Token::Match(tok2, "break|continue|goto")) {
            const Scope *scope = tok2->scope();
            if (indentlevel > 0) {
                const Token *tok3 = tok2->tokAt(2);
                int indentlevel2 = indentlevel;
                while (indentlevel2 > 0 &&
                       tok3->str() == "}" &&
                       Token::Match(tok3->link()->previous(), "!!)")) {
                    indentlevel2--;
                    tok3 = tok3->next();
                    if (tok3 && tok3->str() == ";")
                        tok3 = tok3->next();
                }
                if (indentlevel2 > 0)
                    continue;
                scope = tok3->scope();
                indentlevel = 0;
            }
            if (tok2->str() == "break") {
                if (scope && scope->type == Scope::eSwitch) {
                    tok2 = const_cast<Token *>(scope->bodyEnd);
                    if (tok2 == endToken)
                        break;
                    --indentlevel;
                    changeKnownToPossible(values);
                    continue;
                }
            }
            if (settings->debugwarnings)
                bailout(tokenlist, errorLogger, tok2, "variable " + var->name() + ". noreturn conditional scope.");
            return false;
        }

        else if (indentlevel <= 0 && Token::Match(tok2, "return|throw"))
            returnStatement = true;

        else if (returnStatement && tok2->str() == ";")
            return false;

        // If a ? is seen and it's known that the condition is true/false..
        else if (tok2->str() == "?") {
            const Token *condition = tok2->astOperand1();
            const Token *op2 = tok2->astOperand2();
            if (!condition || !op2) // Ticket #6713
                continue;

            if (condition->hasKnownIntValue()) {
                const ValueFlow::Value &condValue = condition->values().front();
                const Token *expr = (condValue.intvalue != 0) ? op2->astOperand1() : op2->astOperand2();
                for (const ValueFlow::Value &v : values)
                    valueFlowAST(const_cast<Token*>(expr), varid, v, settings);
                if (isVariableChangedByFunctionCall(expr, varid, settings, nullptr))
                    changeKnownToPossible(values);
            } else {
                for (const ValueFlow::Value &v : values) {
                    const ProgramMemory programMemory(getProgramMemory(tok2, varid, v));
                    if (conditionIsTrue(condition, programMemory))
                        valueFlowAST(const_cast<Token*>(op2->astOperand1()), varid, v, settings);
                    else if (conditionIsFalse(condition, programMemory))
                        valueFlowAST(const_cast<Token*>(op2->astOperand2()), varid, v, settings);
                    else
                        valueFlowAST(const_cast<Token*>(op2), varid, v, settings);
                }
                if (isVariableChangedByFunctionCall(op2, varid, settings, nullptr))
                    changeKnownToPossible(values);
            }

            // Skip conditional expressions..
            const Token * const questionToken = tok2;
            while (tok2->astOperand1() || tok2->astOperand2()) {
                if (tok2->astOperand2())
                    tok2 = const_cast<Token*>(tok2->astOperand2());
                else if (tok2->isUnaryPreOp())
                    tok2 = const_cast<Token*>(tok2->astOperand1());
                else
                    break;
            }
            tok2 = tok2->next();

            if (isVariableChanged(questionToken, questionToken->astOperand2(), varid, false, settings, tokenlist->isCPP()) &&
                isVariableChanged(questionToken->astOperand2(), tok2, varid, false, settings, tokenlist->isCPP())) {
                if (settings->debugwarnings)
                    bailout(tokenlist, errorLogger, tok2, "variable " + var->name() + " valueFlowForward, assignment in condition");
                return false;

            }
        }

        else if (tok2->varId() == varid) {
            // compound assignment, known value in rhs
            if (Token::Match(tok2->previous(), "!!* %name% %assign%") &&
                tok2->next()->str() != "=" &&
                tok2->next()->astOperand2() &&
                tok2->next()->astOperand2()->hasKnownIntValue()) {

                const ValueFlow::Value &rhsValue = tok2->next()->astOperand2()->values().front();
                const std::string &assign = tok2->next()->str();
                std::list<ValueFlow::Value>::iterator it;
                // Erase values that are not int values..
                for (it = values.begin(); it != values.end();) {
                    if (!evalAssignment(*it, assign, rhsValue)) {
                        it = values.erase(it);
                    } else {
                        const std::string info("Compound assignment '" + assign + "', assigned value is " + it->infoString());
                        it->errorPath.emplace_back(tok2, info);

                        ++it;
                    }

                }
                if (values.empty()) {
                    if (settings->debugwarnings)
                        bailout(tokenlist, errorLogger, tok2, "compound assignment of " + tok2->str());
                    return false;
                }
            }

            // bailout: assignment
            else if (Token::Match(tok2->previous(), "!!* %name% %assign%")) {
                // simplify rhs
                std::stack<Token *> rhs;
                rhs.push(const_cast<Token *>(tok2->next()->astOperand2()));
                while (!rhs.empty()) {
                    Token *rtok = rhs.top();
                    rhs.pop();
                    if (!rtok)
                        continue;
                    if (rtok->str() == "(" && Token::Match(rtok->astOperand1(), "sizeof|typeof|typeid"))
                        continue;
                    if (Token::Match(rtok, "++|--|?|:|;|,"))
                        continue;
                    if (rtok->varId() == varid) {
                        for (const ValueFlow::Value &v : values)
                            setTokenValue(rtok, v, settings);
                    }
                    rhs.push(const_cast<Token *>(rtok->astOperand1()));
                    rhs.push(const_cast<Token *>(rtok->astOperand2()));
                }
                if (settings->debugwarnings)
                    bailout(tokenlist, errorLogger, tok2, "assignment of " + tok2->str());
                return false;
            }

            // bailout: possible assignment using >>
            if (isLikelyStreamRead(tokenlist->isCPP(), tok2->previous())) {
                if (settings->debugwarnings)
                    bailout(tokenlist, errorLogger, tok2, "Possible assignment of " + tok2->str() + " using " + tok2->strAt(-1));
                return false;
            }

            // skip if variable is conditionally used in ?: expression
            if (const Token *parent = skipValueInConditionalExpression(tok2)) {
                if (settings->debugwarnings)
                    bailout(tokenlist,
                            errorLogger,
                            tok2,
                            "no simplification of " + tok2->str() + " within " + (Token::Match(parent,"[?:]") ? "?:" : parent->str()) + " expression");
                const Token *astTop = parent->astTop();
                if (Token::simpleMatch(astTop->astOperand1(), "for ("))
                    tok2 = const_cast<Token*>(astTop->link());
                continue;
            }

            {
                // Is variable usage protected by && || ?:
                const Token *tok3 = tok2;
                const Token *parent = tok3->astParent();
                while (parent && !Token::Match(parent, "%oror%|&&|:")) {
                    tok3 = parent;
                    parent = parent->astParent();
                }
                const bool conditional = parent && (parent->str() == ":" || parent->astOperand2() == tok3);

                for (const ValueFlow::Value &v : values) {
                    if (!conditional || !v.conditional)
                        setTokenValue(tok2, v, settings);
                }
            }

            // increment/decrement
            if (Token::Match(tok2->previous(), "++|-- %name%") || Token::Match(tok2, "%name% ++|--")) {
                std::list<ValueFlow::Value>::iterator it;
                // Erase values that are not int values..
                for (it = values.begin(); it != values.end();) {
                    if (!it->isIntValue())
                        it = values.erase(it);
                    else
                        ++it;
                }
                if (values.empty()) {
                    if (settings->debugwarnings)
                        bailout(tokenlist, errorLogger, tok2, "increment/decrement of " + tok2->str());
                    return false;
                }
                const bool pre   = Token::Match(tok2->previous(), "++|--");
                Token * const op = pre ? tok2->previous() : tok2->next();
                const bool inc   = (op->str() == "++");
                // Perform increment/decrement..
                for (it = values.begin(); it != values.end(); ++it) {
                    if (!pre)
                        setTokenValue(op, *it, settings);
                    it->intvalue += (inc ? 1 : -1);
                    if (pre)
                        setTokenValue(op, *it, settings);
                    const std::string info(tok2->str() + " is " + std::string(inc ? "incremented" : "decremented") + "', new value is " + it->infoString());
                    it->errorPath.emplace_back(tok2, info);
                }
            }

            // bailout if address of var is taken..
            if (tok2->astParent() && tok2->astParent()->isUnaryOp("&")) {
                if (settings->debugwarnings)
                    bailout(tokenlist, errorLogger, tok2, "Taking address of " + tok2->str());
                return false;
            }

            // bailout if reference is created..
            if (tok2->astParent() && Token::Match(tok2->astParent()->tokAt(-2), "& %name% =")) {
                if (settings->debugwarnings)
                    bailout(tokenlist, errorLogger, tok2, "Reference of " + tok2->str());
                return false;
            }

            // assigned by subfunction?
            bool inconclusive = false;
            if (isVariableChangedByFunctionCall(tok2, settings, &inconclusive)) {
                if (settings->debugwarnings)
                    bailout(tokenlist, errorLogger, tok2, "possible assignment of " + tok2->str() + " by subfunction");
                return false;
            }
            if (inconclusive) {
                for (ValueFlow::Value &v : values)
                    v.setInconclusive();
            }
            if (tok2->strAt(1) == "." && tok2->next()->originalName() != "->") {
                if (settings->inconclusive) {
                    for (ValueFlow::Value &v : values)
                        v.setInconclusive();
                } else {
                    if (settings->debugwarnings)
                        bailout(tokenlist, errorLogger, tok2, "possible assignment of " + tok2->str() + " by member function");
                    return false;
                }
            }
        }

        // Lambda function
        if (Token::simpleMatch(tok2, "= [") &&
            Token::simpleMatch(tok2->linkAt(1), "] (") &&
            Token::simpleMatch(tok2->linkAt(1)->linkAt(1), ") {")) {
            const Token *bodyStart = tok2->linkAt(1)->linkAt(1)->next();
            if (isVariableChanged(bodyStart, bodyStart->link(), varid, var->isGlobal(), settings, tokenlist->isCPP())) {
                if (settings->debugwarnings)
                    bailout(tokenlist, errorLogger, tok2, "valueFlowForward, " + var->name() + " is changed in lambda function");
                return false;
            }
        }
    }
    return true;
}

static const Variable * getLifetimeVariable(const Token * tok, ErrorPath& errorPath)
{
    const Variable * var = tok->variable();
    if (!var)
        return nullptr;
    if (var->isReference() || var->isRValueReference()) {
        for (const ValueFlow::Value& v:tok->values()) {
            if (!v.isLifetimeValue())
                continue;
            if (v.tokvalue == tok)
                continue;
            errorPath.insert(errorPath.end(), v.errorPath.begin(), v.errorPath.end());
            const Variable * var2 = getLifetimeVariable(v.tokvalue, errorPath);
            if (var2)
                return var2;
        }
        return nullptr;
    }
    return var;
}

static bool isNotLifetimeValue(const ValueFlow::Value& val)
{
    return !val.isLifetimeValue();
}

static void valueFlowLifetimeFunction(Token * tok, TokenList *tokenlist, ErrorLogger *errorLogger, const Settings *settings);

static void valueFlowForwardLifetime(Token * tok, TokenList *tokenlist, ErrorLogger *errorLogger, const Settings *settings)
{
    const Token * parent = tok->astParent();
    while(parent && parent->isArithmeticalOp())
        parent = parent->astParent();
    if(!parent)
        return;
    // Assignment
    if(parent->str() == "=" && !parent->astParent()) {
        // Lhs should be a variable
        if (!parent->astOperand1() || !parent->astOperand1()->varId())
            return;
        const Variable *var = parent->astOperand1()->variable();
        if (!var || (!var->isLocal() && !var->isGlobal() && !var->isArgument()))
            return;

        const Token * const endOfVarScope = var->typeStartToken()->scope()->bodyEnd;

        // Rhs values..
        if (!parent->astOperand2() || parent->astOperand2()->values().empty())
            return;

<<<<<<< HEAD
        if(astIsPointer(parent->astOperand2()) && !var->isPointer() && !(var->valueType() && var->valueType()->isIntegral()))
            return;
=======
    if (astIsPointer(assignTok->astOperand2()) && !var->isPointer() && !(var->valueType() && var->valueType()->isIntegral()))
        return;
>>>>>>> d95d884b

        std::list<ValueFlow::Value> values = parent->astOperand2()->values();

        // Static variable initialisation?
        if (var->isStatic() && var->nameToken() == parent->astOperand1())
            changeKnownToPossible(values);

        // Skip RHS
        const Token * nextExpression = nextAfterAstRightmostLeaf(parent);

        // Only forward lifetime values
        values.remove_if(&isNotLifetimeValue);
        valueFlowForward(const_cast<Token *>(nextExpression), endOfVarScope, var, var->declarationId(), values, false, false, tokenlist, errorLogger, settings);
    // Function call
    } else if(Token::Match(parent->previous(), "%name% (")) {
        valueFlowLifetimeFunction(const_cast<Token *>(parent->previous()), tokenlist, errorLogger, settings);
    }
}

struct LifetimeStore
{
    const Token *argtok;
    std::string message;
    ValueFlow::Value::LifetimeKind type;

    template<class Predicate>
    void byRef(Token * tok, TokenList *tokenlist, ErrorLogger *errorLogger, const Settings *settings, Predicate pred) const
    {
        ErrorPath errorPath;
        const Variable * var = getLifetimeVariable(argtok, errorPath);
        if (!var)
            return;
        if(!pred(var))
            return;
        errorPath.emplace_back(argtok, message);

        ValueFlow::Value value;
        value.valueType = ValueFlow::Value::LIFETIME;
        value.tokvalue = var->nameToken();
        value.errorPath = errorPath;
        value.lifetimeKind = type;
        // Dont add the value a second time
        if(std::find(tok->values().begin(), tok->values().end(), value) != tok->values().end())
            return;
        setTokenValue(tok, value, tokenlist->getSettings());
        valueFlowForwardLifetime(tok, tokenlist, errorLogger, settings);
    }

    void byRef(Token * tok, TokenList *tokenlist, ErrorLogger *errorLogger, const Settings *settings) const
    {
        byRef(tok, tokenlist, errorLogger, settings, [](const Variable*) { return true; });
    }
    
    template<class Predicate>
    void byVal(Token * tok, TokenList *tokenlist, ErrorLogger *errorLogger, const Settings *settings, Predicate pred) const
    {
        for (const ValueFlow::Value& v:argtok->values()) {
            if (!v.isLifetimeValue())
                continue;
            const Token * tok3 = v.tokvalue;
            ErrorPath errorPath = v.errorPath;
            const Variable * var = getLifetimeVariable(tok3, errorPath);
            if (!var)
                continue;
            if(!pred(var))
                return;
            errorPath.emplace_back(argtok, message);

            ValueFlow::Value value;
            value.valueType = ValueFlow::Value::LIFETIME;
            value.tokvalue = var->nameToken();
            value.errorPath = errorPath;
            value.lifetimeKind = type;
            // Dont add the value a second time
            if(std::find(tok->values().begin(), tok->values().end(), value) != tok->values().end())
                continue;
            setTokenValue(tok, value, tokenlist->getSettings());
            valueFlowForwardLifetime(tok, tokenlist, errorLogger, settings);
        }
    }

    void byVal(Token * tok, TokenList *tokenlist, ErrorLogger *errorLogger, const Settings *settings) const
    {
        byVal(tok, tokenlist, errorLogger, settings, [](const Variable*) { return true; });
    }
};

static void valueFlowLifetimeFunction(Token * tok, TokenList *tokenlist, ErrorLogger *errorLogger, const Settings *settings)
{
    if(!Token::Match(tok, "%name% ("))
        return;
    if(Token::Match(tok->tokAt(-2), "std :: ref|cref|tie|front_inserter|back_inserter")) {
        for (const Token *argtok : getArguments(tok)) {
            LifetimeStore{argtok, "Passed to '" + tok->str() + "'.", ValueFlow::Value::Object}
                .byRef(tok->next(), tokenlist, errorLogger, settings);
        }
    } else if(Token::Match(tok->tokAt(-2), "std :: make_tuple|tuple_cat|make_pair|make_reverse_iterator|next|prev|move")) {
        for (const Token *argtok : getArguments(tok)) {
            LifetimeStore{argtok, "Passed to '" + tok->str() + "'.", ValueFlow::Value::Object}
                .byVal(tok->next(), tokenlist, errorLogger, settings);
        }
    }
}

struct Lambda {
    explicit Lambda(const Token * tok)
        : capture(nullptr), arguments(nullptr), returnTok(nullptr), bodyTok(nullptr) {
        if (!Token::simpleMatch(tok, "[") || !tok->link())
            return;
        capture = tok;

        if (Token::simpleMatch(capture->link(), "] (")) {
            arguments = capture->link()->next();
        }
        const Token * afterArguments = arguments ? arguments->link()->next() : capture->link()->next();
        if (afterArguments && afterArguments->originalName() == "->") {
            returnTok = afterArguments->next();
            bodyTok = Token::findsimplematch(returnTok, "{");
        } else if (Token::simpleMatch(afterArguments, "{")) {
            bodyTok = afterArguments;
        }
    }

    const Token * capture;
    const Token * arguments;
    const Token * returnTok;
    const Token * bodyTok;

    bool isLambda() const {
        return capture && bodyTok;
    }
};

static void valueFlowLifetime(TokenList *tokenlist, SymbolDatabase*, ErrorLogger *errorLogger, const Settings *settings)
{
    for (Token *tok = tokenlist->front(); tok; tok = tok->next()) {
        Lambda lam(tok);
        // Lamdas
        if (lam.isLambda()) {
            const Scope * bodyScope = lam.bodyTok->scope();

            std::set<const Scope *> scopes;

            auto isCapturingVariable = [&](const Variable* var) {
                const Scope * scope = var->scope();
                if (scopes.count(scope) > 0)
                    return false;
                if (scope->isNestedIn(bodyScope))
                    return false;
                scopes.insert(scope);
                return true;
            };

            // TODO: Handle explicit capture
            bool captureByRef = Token::Match(lam.capture, "[ & ]");
            bool captureByValue = Token::Match(lam.capture, "[ = ]");

            for (const Token * tok2 = lam.bodyTok; tok2 != lam.bodyTok->link(); tok2 = tok2->next()) {
                ErrorPath errorPath;
                if (captureByRef) {
                    LifetimeStore{tok2, "Lambda captures variable by reference here.", ValueFlow::Value::Lambda}
                        .byRef(tok, tokenlist, errorLogger, settings, isCapturingVariable);
                } else if (captureByValue) {
                    LifetimeStore{tok2, "Lambda captures variable by value here.", ValueFlow::Value::Lambda}
                        .byVal(tok, tokenlist, errorLogger, settings, isCapturingVariable);
                }
            }
        }
        // address of
        else if (tok->isUnaryOp("&")) {
            ErrorPath errorPath;
            // child should be some buffer or variable
            const Token *vartok = tok->astOperand1();
            while (vartok) {
                if (vartok->str() == "[")
                    vartok = vartok->astOperand1();
                else if (vartok->str() == "." || vartok->str() == "::")
                    vartok = vartok->astOperand2();
                else
                    break;
            }

            if (!vartok)
                continue;
            const Variable * var = getLifetimeVariable(vartok, errorPath);
            if (!var)
                continue;
            if (var->isPointer() && Token::Match(vartok->astParent(), "[|*"))
                continue;

            errorPath.emplace_back(tok, "Address of variable taken here.");

            ValueFlow::Value value;
            value.valueType = ValueFlow::Value::LIFETIME;
            value.tokvalue = var->nameToken();
            value.errorPath = errorPath;
            setTokenValue(tok, value, tokenlist->getSettings());

            valueFlowForwardLifetime(tok, tokenlist, errorLogger, settings);
        }
        // container lifetimes
        else if (tok->variable() && Token::Match(tok, "%var% . begin|cbegin|rbegin|crbegin|end|cend|rend|crend|data|c_str (")) {
            ErrorPath errorPath;
            const Library::Container * container = settings->library.detectContainer(tok->variable()->typeStartToken());
            if (!container)
                continue;
            const Variable * var = tok->variable();

            bool isIterator = !Token::Match(tok->tokAt(2), "data|c_str");
            if (isIterator)
                errorPath.emplace_back(tok, "Iterator to container is created here.");
            else
                errorPath.emplace_back(tok, "Pointer to container is created here.");

            ValueFlow::Value value;
            value.valueType = ValueFlow::Value::LIFETIME;
            value.tokvalue = var->nameToken();
            value.errorPath = errorPath;
            value.lifetimeKind = isIterator ? ValueFlow::Value::Iterator : ValueFlow::Value::Object;
            setTokenValue(tok->tokAt(3), value, tokenlist->getSettings());

            valueFlowForwardLifetime(tok->tokAt(3), tokenlist, errorLogger, settings);

        }
        // Check function calls
        else if(Token::Match(tok, "%name% (")) {
            valueFlowLifetimeFunction(tok, tokenlist, errorLogger, settings);
        }
        // Check variables
        else if (tok->variable()) {
            ErrorPath errorPath;
            const Variable * var = getLifetimeVariable(tok, errorPath);
            if (!var)
                continue;
            if (var->isArray() && tok->astParent() && (astIsPointer(tok->astParent()) || Token::Match(tok->astParent(), "%assign%|return"))) {
                errorPath.emplace_back(tok, "Array decayed to pointer here.");

                ValueFlow::Value value;
                value.valueType = ValueFlow::Value::LIFETIME;
                value.tokvalue = var->nameToken();
                value.errorPath = errorPath;
                setTokenValue(tok, value, tokenlist->getSettings());

                valueFlowForwardLifetime(tok, tokenlist, errorLogger, settings);
            }
        }
    }
}

static bool isStdMoveOrStdForwarded(Token * tok, ValueFlow::Value::MoveKind * moveKind, Token ** varTok = nullptr)
{
    if (tok->str() != "std")
        return false;
    ValueFlow::Value::MoveKind kind = ValueFlow::Value::NonMovedVariable;
    Token * variableToken = nullptr;
    if (Token::Match(tok, "std :: move ( %var% )")) {
        variableToken = tok->tokAt(4);
        kind = ValueFlow::Value::MovedVariable;
    } else if (Token::simpleMatch(tok, "std :: forward <")) {
        const Token * const leftAngle = tok->tokAt(3);
        Token * rightAngle = leftAngle->link();
        if (Token::Match(rightAngle, "> ( %var% )")) {
            variableToken = rightAngle->tokAt(2);
            kind = ValueFlow::Value::ForwardedVariable;
        }
    }
    if (!variableToken)
        return false;
    if (variableToken->strAt(2) == ".") // Only partially moved
        return false;

    if (moveKind != nullptr)
        *moveKind = kind;
    if (varTok != nullptr)
        *varTok = variableToken;
    return true;
}

static bool isOpenParenthesisMemberFunctionCallOfVarId(const Token * openParenthesisToken, unsigned int varId)
{
    const Token * varTok = openParenthesisToken->tokAt(-3);
    return Token::Match(varTok, "%varid% . %name% (", varId) &&
           varTok->next()->originalName() == emptyString;
}

static const Token * findOpenParentesisOfMove(const Token * moveVarTok)
{
    const Token * tok = moveVarTok;
    while (tok && tok->str() != "(")
        tok = tok->previous();
    return tok;
}

static const Token * findEndOfFunctionCallForParameter(const Token * parameterToken)
{
    if (!parameterToken)
        return nullptr;
    const Token * parent = parameterToken->astParent();
    while (parent && !parent->isOp() && parent->str() != "(")
        parent = parent->astParent();
    if (!parent)
        return nullptr;
    return nextAfterAstRightmostLeaf(parent);
}

static void valueFlowAfterMove(TokenList *tokenlist, SymbolDatabase* symboldatabase, ErrorLogger *errorLogger, const Settings *settings)
{
    if (!tokenlist->isCPP() || settings->standards.cpp < Standards::CPP11)
        return;
    for (const Scope * scope : symboldatabase->functionScopes) {
        if (!scope)
            continue;
        const Token * start = scope->bodyStart;
        if (scope->function) {
            const Token * memberInitializationTok = scope->function->constructorMemberInitialization();
            if (memberInitializationTok)
                start = memberInitializationTok;
        }

        for (Token* tok = const_cast<Token*>(start); tok != scope->bodyEnd; tok = tok->next()) {
            Token * varTok;
            if (Token::Match(tok, "%var% . reset|clear (") && tok->next()->originalName() == emptyString) {
                varTok = tok;
                ValueFlow::Value value;
                value.valueType = ValueFlow::Value::MOVED;
                value.moveKind = ValueFlow::Value::NonMovedVariable;
                value.errorPath.emplace_back(tok, "Calling " + tok->next()->expressionString() + " makes " + tok->str() + " 'non-moved'");
                value.setKnown();
                std::list<ValueFlow::Value> values;
                values.push_back(value);

                const Variable *var = varTok->variable();
                if (!var || (!var->isLocal() && !var->isArgument()))
                    continue;
                const unsigned int varId = varTok->varId();
                const Token * const endOfVarScope = var->typeStartToken()->scope()->bodyEnd;
                setTokenValue(varTok, value, settings);
                valueFlowForward(varTok->next(), endOfVarScope, var, varId, values, false, false, tokenlist, errorLogger, settings);
                continue;
            }
            ValueFlow::Value::MoveKind moveKind;
            if (!isStdMoveOrStdForwarded(tok, &moveKind, &varTok))
                continue;
            const unsigned int varId = varTok->varId();
            // x is not MOVED after assignment if code is:  x = ... std::move(x) .. ;
            const Token *parent = tok->astParent();
            while (parent && parent->str() != "=" && parent->str() != "return" &&
                   !(parent->str() == "(" && isOpenParenthesisMemberFunctionCallOfVarId(parent, varId)))
                parent = parent->astParent();
            if (parent &&
                (parent->str() == "return" || // MOVED in return statement
                 parent->str() == "(")) // MOVED in self assignment, isOpenParenthesisMemberFunctionCallOfVarId == true
                continue;
            if (parent && parent->astOperand1()->varId() == varId)
                continue;
            const Variable *var = varTok->variable();
            if (!var)
                continue;
            const Token * const endOfVarScope = var->typeStartToken()->scope()->bodyEnd;

            ValueFlow::Value value;
            value.valueType = ValueFlow::Value::MOVED;
            value.moveKind = moveKind;
            if (moveKind == ValueFlow::Value::MovedVariable)
                value.errorPath.emplace_back(tok, "Calling std::move(" + varTok->str() + ")");
            else // if (moveKind == ValueFlow::Value::ForwardedVariable)
                value.errorPath.emplace_back(tok, "Calling std::forward(" + varTok->str() + ")");
            value.setKnown();
            std::list<ValueFlow::Value> values;
            values.push_back(value);
            const Token * openParentesisOfMove = findOpenParentesisOfMove(varTok);
            const Token * endOfFunctionCall = findEndOfFunctionCallForParameter(openParentesisOfMove);
            if (endOfFunctionCall)
                valueFlowForward(const_cast<Token *>(endOfFunctionCall), endOfVarScope, var, varId, values, false, false, tokenlist, errorLogger, settings);
        }
    }
}

static void valueFlowAfterAssign(TokenList *tokenlist, SymbolDatabase* symboldatabase, ErrorLogger *errorLogger, const Settings *settings)
{
    for (const Scope * scope : symboldatabase->functionScopes) {
        std::set<unsigned int> aliased;
        for (Token* tok = const_cast<Token*>(scope->bodyStart); tok != scope->bodyEnd; tok = tok->next()) {
            // Alias
            if (tok->isUnaryOp("&")) {
                aliased.insert(tok->astOperand1()->varId());
                continue;
            }

            // Assignment
            if ((tok->str() != "=") || (tok->astParent()))
                continue;

            // Lhs should be a variable
            if (!tok->astOperand1() || !tok->astOperand1()->varId() || tok->astOperand1()->hasKnownValue())
                continue;
            const unsigned int varid = tok->astOperand1()->varId();
            if (aliased.find(varid) != aliased.end())
                continue;
            const Variable *var = tok->astOperand1()->variable();
            if (!var || (!var->isLocal() && !var->isGlobal() && !var->isArgument()))
                continue;

            const Token * const endOfVarScope = var->typeStartToken()->scope()->bodyEnd;

            // Rhs values..
            if (!tok->astOperand2() || tok->astOperand2()->values().empty())
                continue;

            std::list<ValueFlow::Value> values = tok->astOperand2()->values();
            if (std::any_of(values.begin(), values.end(), std::mem_fn(&ValueFlow::Value::isLifetimeValue))) {
                valueFlowForwardLifetime(tok, tokenlist, errorLogger, settings);
                values.remove_if(std::mem_fn(&ValueFlow::Value::isLifetimeValue));
            }
            if (!var->isPointer())
                values.remove_if(std::mem_fn(&ValueFlow::Value::isTokValue));
            for (std::list<ValueFlow::Value>::iterator it = values.begin(); it != values.end(); ++it) {
                const std::string info = "Assignment '" + tok->expressionString() + "', assigned value is " + it->infoString();
                it->errorPath.emplace_back(tok->astOperand2(), info);
            }
            const bool constValue = tok->astOperand2()->isNumber();

            if (tokenlist->isCPP() && Token::Match(var->typeStartToken(), "bool|_Bool")) {
                std::list<ValueFlow::Value>::iterator it;
                for (it = values.begin(); it != values.end(); ++it) {
                    if (it->isIntValue())
                        it->intvalue = (it->intvalue != 0);
                    if (it->isTokValue())
                        it ->intvalue = (it->tokvalue != 0);
                }
            }

            // Static variable initialisation?
            if (var->isStatic() && var->nameToken() == tok->astOperand1())
                changeKnownToPossible(values);

            // Skip RHS
            const Token * nextExpression = nextAfterAstRightmostLeaf(tok);

            valueFlowForward(const_cast<Token *>(nextExpression), endOfVarScope, var, varid, values, constValue, false, tokenlist, errorLogger, settings);
        }
    }
}

static void valueFlowAfterCondition(TokenList *tokenlist, SymbolDatabase* symboldatabase, ErrorLogger *errorLogger, const Settings *settings)
{
    for (const Scope * scope : symboldatabase->functionScopes) {
        std::set<unsigned> aliased;
        for (Token* tok = const_cast<Token*>(scope->bodyStart); tok != scope->bodyEnd; tok = tok->next()) {
            const Token * vartok = nullptr;
            const Token * numtok = nullptr;
            const Token * lowertok = nullptr;
            const Token * uppertok = nullptr;

            if (Token::Match(tok, "= & %var% ;"))
                aliased.insert(tok->tokAt(2)->varId());

            // Comparison
            if (Token::Match(tok, "==|!=|>=|<=")) {
                if (!tok->astOperand1() || !tok->astOperand2())
                    continue;
                if (tok->astOperand1()->hasKnownIntValue()) {
                    numtok = tok->astOperand1();
                    vartok = tok->astOperand2();
                } else {
                    numtok = tok->astOperand2();
                    vartok = tok->astOperand1();
                }
                if (vartok->str() == "=" && vartok->astOperand1() && vartok->astOperand2())
                    vartok = vartok->astOperand1();
                if (!vartok->isName())
                    continue;
            } else if (Token::simpleMatch(tok, ">")) {
                if (!tok->astOperand1() || !tok->astOperand2())
                    continue;
                if (tok->astOperand1()->hasKnownIntValue()) {
                    uppertok = tok->astOperand1();
                    vartok = tok->astOperand2();
                } else {
                    lowertok = tok->astOperand2();
                    vartok = tok->astOperand1();
                }
                if (vartok->str() == "=" && vartok->astOperand1() && vartok->astOperand2())
                    vartok = vartok->astOperand1();
                if (!vartok->isName())
                    continue;
            } else if (Token::simpleMatch(tok, "<")) {
                if (!tok->astOperand1() || !tok->astOperand2())
                    continue;
                if (tok->astOperand1()->hasKnownIntValue()) {
                    lowertok = tok->astOperand1();
                    vartok = tok->astOperand2();
                } else {
                    uppertok = tok->astOperand2();
                    vartok = tok->astOperand1();
                }
                if (vartok->str() == "=" && vartok->astOperand1() && vartok->astOperand2())
                    vartok = vartok->astOperand1();
                if (!vartok->isName())
                    continue;
            } else if (tok->str() == "!") {
                vartok = tok->astOperand1();
                numtok = nullptr;
                if (!vartok || !vartok->isName())
                    continue;

            } else if (tok->isName() &&
                       (Token::Match(tok->astParent(), "%oror%|&&") ||
                        Token::Match(tok->tokAt(-2), "if|while ( %var% [)=]"))) {
                vartok = tok;
                numtok = nullptr;

            } else {
                continue;
            }

            if (numtok && !numtok->hasKnownIntValue())
                continue;
            if (lowertok && !lowertok->hasKnownIntValue())
                continue;
            if (uppertok && !uppertok->hasKnownIntValue())
                continue;

            const unsigned int varid = vartok->varId();
            if (varid == 0U)
                continue;
            const Variable *var = vartok->variable();
            if (!var || !(var->isLocal() || var->isGlobal() || var->isArgument()))
                continue;
            if (aliased.find(varid) != aliased.end()) {
                if (settings->debugwarnings)
                    bailout(tokenlist, errorLogger, vartok, "variable is aliased so we just skip all valueflow after condition");
                continue;
            }
            std::list<ValueFlow::Value> true_values;
            std::list<ValueFlow::Value> false_values;
            // TODO: We should add all known values
            if (numtok) {
                false_values.emplace_back(tok, numtok->values().front().intvalue);
                true_values.emplace_back(tok, numtok->values().front().intvalue);
            } else if (lowertok) {
                long long v = lowertok->values().front().intvalue;
                true_values.emplace_back(tok, v+1);
                false_values.emplace_back(tok, v);

            } else if (uppertok) {
                long long v = uppertok->values().front().intvalue;
                true_values.emplace_back(tok, v-1);
                false_values.emplace_back(tok, v);

            } else {
                true_values.emplace_back(tok, 0LL);
                false_values.emplace_back(tok, 0LL);

            }

            if (Token::Match(tok->astParent(), "%oror%|&&")) {
                Token *parent = const_cast<Token*>(tok->astParent());
                const std::string &op(parent->str());

                if (parent->astOperand1() == tok &&
                    ((op == "&&" && Token::Match(tok, "==|>=|<=|!")) ||
                     (op == "||" && Token::Match(tok, "%name%|!=")))) {
                    for (; parent && parent->str() == op; parent = const_cast<Token*>(parent->astParent())) {
                        std::stack<Token *> tokens;
                        tokens.push(const_cast<Token*>(parent->astOperand2()));
                        bool assign = false;
                        while (!tokens.empty()) {
                            Token *rhstok = tokens.top();
                            tokens.pop();
                            if (!rhstok)
                                continue;
                            tokens.push(const_cast<Token*>(rhstok->astOperand1()));
                            tokens.push(const_cast<Token*>(rhstok->astOperand2()));
                            if (rhstok->varId() == varid)
                                setTokenValue(rhstok, true_values.front(), settings);
                            else if (Token::Match(rhstok, "++|--|=") && Token::Match(rhstok->astOperand1(), "%varid%", varid)) {
                                assign = true;
                                break;
                            }
                        }
                        if (assign)
                            break;
                        while (parent->astParent() && parent == parent->astParent()->astOperand2())
                            parent = const_cast<Token*>(parent->astParent());
                    }
                }
            }

            const Token *top = tok->astTop();
            if (top && Token::Match(top->previous(), "if|while (") && !top->previous()->isExpandedMacro()) {
                // does condition reassign variable?
                if (tok != top->astOperand2() &&
                    Token::Match(top->astOperand2(), "%oror%|&&") &&
                    isVariableChanged(top, top->link(), varid, var->isGlobal(), settings, tokenlist->isCPP())) {
                    if (settings->debugwarnings)
                        bailout(tokenlist, errorLogger, tok, "assignment in condition");
                    continue;
                }

                // start token of conditional code
                Token *startTokens[] = { nullptr, nullptr };

                // based on the comparison, should we check the if or while?
                bool check_if = false;
                bool check_else = false;
                if (Token::Match(tok, "==|>=|<=|!|>|<"))
                    check_if = true;
                if (Token::Match(tok, "%name%|!=|>|<"))
                    check_else = true;

                if (!check_if && !check_else)
                    continue;

                // if astParent is "!" we need to invert codeblock
                {
                    const Token *parent = tok->astParent();
                    while (parent && parent->str() == "&&")
                        parent = parent->astParent();
                    if (parent && parent->str() == "!") {
                        check_if = !check_if;
                        check_else = !check_else;
                    }
                }

                // determine startToken(s)
                if (check_if && Token::simpleMatch(top->link(), ") {"))
                    startTokens[0] = top->link()->next();
                if (check_else && Token::simpleMatch(top->link()->linkAt(1), "} else {"))
                    startTokens[1] = top->link()->linkAt(1)->tokAt(2);

                bool bail = false;

                for (int i=0; i<2; i++) {
                    const Token * const startToken = startTokens[i];
                    if (!startToken)
                        continue;
                    std::list<ValueFlow::Value> & values = (i==0 ? true_values : false_values);
                    if (values.size() == 1U && Token::Match(tok, "==|!")) {
                        const Token *parent = tok->astParent();
                        while (parent && parent->str() == "&&")
                            parent = parent->astParent();
                        if (parent && parent->str() == "(")
                            values.front().setKnown();
                    }

                    valueFlowForward(startTokens[i]->next(), startTokens[i]->link(), var, varid, values, true, false, tokenlist, errorLogger, settings);
                    values.front().setPossible();
                    if (isVariableChanged(startTokens[i], startTokens[i]->link(), varid, var->isGlobal(), settings, tokenlist->isCPP())) {
                        // TODO: The endToken should not be startTokens[i]->link() in the valueFlowForward call
                        if (settings->debugwarnings)
                            bailout(tokenlist, errorLogger, startTokens[i]->link(), "valueFlowAfterCondition: " + var->name() + " is changed in conditional block");
                        bail = true;
                        break;
                    }
                }
                if (bail)
                    continue;

                // After conditional code..
                if (Token::simpleMatch(top->link(), ") {")) {
                    Token *after = top->link()->linkAt(1);
                    std::string unknownFunction;
                    if (settings->library.isScopeNoReturn(after, &unknownFunction)) {
                        if (settings->debugwarnings && !unknownFunction.empty())
                            bailout(tokenlist, errorLogger, after, "possible noreturn scope");
                        continue;
                    }

                    const bool dead_if = isReturnScope(after);
                    bool dead_else = false;

                    if (Token::simpleMatch(after, "} else {")) {
                        after = after->linkAt(2);
                        if (Token::simpleMatch(after->tokAt(-2), ") ; }")) {
                            if (settings->debugwarnings)
                                bailout(tokenlist, errorLogger, after, "possible noreturn scope");
                            continue;
                        }
                        dead_else = isReturnScope(after);
                    }

                    std::list<ValueFlow::Value> * values = nullptr;
                    if (!dead_if && check_if)
                        values = &true_values;
                    else if (!dead_else && check_else)
                        values = &false_values;

                    if (values) {
                        // TODO: constValue could be true if there are no assignments in the conditional blocks and
                        //       perhaps if there are no && and no || in the condition
                        bool constValue = false;
                        valueFlowForward(after->next(), top->scope()->bodyEnd, var, varid, *values, constValue, false, tokenlist, errorLogger, settings);
                    }
                }
            }
        }
    }
}

static void execute(const Token *expr,
                    ProgramMemory * const programMemory,
                    MathLib::bigint *result,
                    bool *error)
{
    if (!expr)
        *error = true;

    else if (expr->hasKnownIntValue()) {
        *result = expr->values().front().intvalue;
    }

    else if (expr->isNumber()) {
        *result = MathLib::toLongNumber(expr->str());
        if (MathLib::isFloat(expr->str()))
            *error = true;
    }

    else if (expr->varId() > 0) {
        if (!programMemory->getIntValue(expr->varId(), result))
            *error = true;
    }

    else if (expr->isComparisonOp()) {
        MathLib::bigint result1(0), result2(0);
        execute(expr->astOperand1(), programMemory, &result1, error);
        execute(expr->astOperand2(), programMemory, &result2, error);
        if (expr->str() == "<")
            *result = result1 < result2;
        else if (expr->str() == "<=")
            *result = result1 <= result2;
        else if (expr->str() == ">")
            *result = result1 > result2;
        else if (expr->str() == ">=")
            *result = result1 >= result2;
        else if (expr->str() == "==")
            *result = result1 == result2;
        else if (expr->str() == "!=")
            *result = result1 != result2;
    }

    else if (expr->str() == "=") {
        execute(expr->astOperand2(), programMemory, result, error);
        if (!*error && expr->astOperand1() && expr->astOperand1()->varId())
            programMemory->setIntValue(expr->astOperand1()->varId(), *result);
        else
            *error = true;
    }

    else if (Token::Match(expr, "++|--")) {
        if (!expr->astOperand1() || expr->astOperand1()->varId() == 0U)
            *error = true;
        else {
            long long intValue;
            if (!programMemory->getIntValue(expr->astOperand1()->varId(), &intValue))
                *error = true;
            else {
                if (intValue == 0 &&
                    expr->str() == "--" &&
                    expr->astOperand1()->variable() &&
                    expr->astOperand1()->variable()->typeStartToken()->isUnsigned())
                    *error = true; // overflow
                *result = intValue + (expr->str() == "++" ? 1 : -1);
                programMemory->setIntValue(expr->astOperand1()->varId(), *result);
            }
        }
    }

    else if (expr->isArithmeticalOp() && expr->astOperand1() && expr->astOperand2()) {
        MathLib::bigint result1(0), result2(0);
        execute(expr->astOperand1(), programMemory, &result1, error);
        execute(expr->astOperand2(), programMemory, &result2, error);
        if (expr->str() == "+")
            *result = result1 + result2;
        else if (expr->str() == "-")
            *result = result1 - result2;
        else if (expr->str() == "*") {
            if (result2 && (result1 > std::numeric_limits<MathLib::bigint>::max()/result2))
                *error = true;
            else
                *result = result1 * result2;
        } else if (result2 == 0)
            *error = true;
        else if (expr->str() == "/")
            *result = result1 / result2;
        else if (expr->str() == "%")
            *result = result1 % result2;
        else if (expr->str() == "<<")  {
            if (result2 < 0 || result1 < 0 || result2 >= MathLib::bigint_bits)  { // don't perform UB
                *error= true;
            } else {
                *result = result1 << result2;
            }
        } else if (expr->str() == ">>") {
            if (result2 < 0) { // don't perform UB
                *error=true;
            } else {
                *result = result1 >> result2;
            }
        }
    }

    else if (expr->str() == "&&") {
        bool error1 = false;
        execute(expr->astOperand1(), programMemory, result, &error1);
        if (!error1 && *result == 0)
            *result = 0;
        else {
            bool error2 = false;
            execute(expr->astOperand2(), programMemory, result, &error2);
            if (error1 && error2)
                *error = true;
            if (error2)
                *result = 1;
            else
                *result = !!*result;
        }
    }

    else if (expr->str() == "||") {
        execute(expr->astOperand1(), programMemory, result, error);
        if (*result == 0 && *error == false)
            execute(expr->astOperand2(), programMemory, result, error);
    }

    else if (expr->str() == "!") {
        execute(expr->astOperand1(), programMemory, result, error);
        *result = !(*result);
    }

    else if (expr->str() == "," && expr->astOperand1() && expr->astOperand2()) {
        execute(expr->astOperand1(), programMemory, result, error);
        execute(expr->astOperand2(), programMemory, result, error);
    }

    else if (expr->str() == "[" && expr->astOperand1() && expr->astOperand2()) {
        const Token *tokvalue = nullptr;
        if (!programMemory->getTokValue(expr->astOperand1()->varId(), &tokvalue)) {
            if (expr->astOperand1()->values().size() != 1U || !expr->astOperand1()->values().front().isTokValue()) {
                *error = true;
                return;
            }
            tokvalue = expr->astOperand1()->values().front().tokvalue;
        }
        if (!tokvalue || !tokvalue->isLiteral()) {
            *error = true;
            return;
        }
        const std::string strValue = tokvalue->strValue();
        MathLib::bigint index = 0;
        execute(expr->astOperand2(), programMemory, &index, error);
        if (index >= 0 && index < strValue.size())
            *result = strValue[index];
        else if (index == strValue.size())
            *result = 0;
        else
            *error = true;
    }

    else
        *error = true;
}

static bool valueFlowForLoop1(const Token *tok, unsigned int * const varid, MathLib::bigint * const num1, MathLib::bigint * const num2, MathLib::bigint * const numAfter)
{
    tok = tok->tokAt(2);
    if (!Token::Match(tok, "%type%| %var% ="))
        return false;
    const Token * const vartok = Token::Match(tok, "%var% =") ? tok : tok->next();
    *varid = vartok->varId();
    tok = vartok->tokAt(2);
    const Token * const num1tok = Token::Match(tok, "%num% ;") ? tok : nullptr;
    if (num1tok)
        *num1 = MathLib::toLongNumber(num1tok->str());
    while (Token::Match(tok, "%name%|%num%|%or%|+|-|*|/|&|[|]|("))
        tok = (tok->str() == "(") ? tok->link()->next() : tok->next();
    if (!tok || tok->str() != ";")
        return false;
    tok = tok->next();
    const Token *num2tok = nullptr;
    if (Token::Match(tok, "%varid% <|<=|!=", vartok->varId())) {
        tok = tok->next();
        num2tok = tok->astOperand2();
        if (num2tok && num2tok->str() == "(" && !num2tok->astOperand2())
            num2tok = num2tok->astOperand1();
        if (!Token::Match(num2tok, "%num% ;|%oror%")) // TODO: || enlarges the scope of the condition, so it should not cause FP, but it should no lnger be part of this pattern as soon as valueFlowForLoop2 can handle an unknown RHS of || better
            num2tok = nullptr;
    }
    if (!num2tok)
        return false;
    *num2 = MathLib::toLongNumber(num2tok->str()) - ((tok->str()=="<=") ? 0 : 1);
    *numAfter = *num2 + 1;
    if (!num1tok)
        *num1 = *num2;
    while (tok && tok->str() != ";")
        tok = tok->next();
    if (!Token::Match(tok, "; %varid% ++ ) {", vartok->varId()) && !Token::Match(tok, "; ++ %varid% ) {", vartok->varId()))
        return false;
    return true;
}

static bool valueFlowForLoop2(const Token *tok,
                              ProgramMemory *memory1,
                              ProgramMemory *memory2,
                              ProgramMemory *memoryAfter)
{
    // for ( firstExpression ; secondExpression ; thirdExpression )
    const Token *firstExpression  = tok->next()->astOperand2()->astOperand1();
    const Token *secondExpression = tok->next()->astOperand2()->astOperand2()->astOperand1();
    const Token *thirdExpression = tok->next()->astOperand2()->astOperand2()->astOperand2();

    ProgramMemory programMemory;
    MathLib::bigint result(0);
    bool error = false;
    execute(firstExpression, &programMemory, &result, &error);
    if (error)
        return false;
    execute(secondExpression, &programMemory, &result, &error);
    if (result == 0) // 2nd expression is false => no looping
        return false;
    if (error) {
        // If a variable is reassigned in second expression, return false
        std::stack<const Token *> tokens;
        tokens.push(secondExpression);
        while (!tokens.empty()) {
            const Token *t = tokens.top();
            tokens.pop();
            if (!t)
                continue;
            if (t->str() == "=" && t->astOperand1() && programMemory.hasValue(t->astOperand1()->varId()))
                // TODO: investigate what variable is assigned.
                return false;
            tokens.push(t->astOperand1());
            tokens.push(t->astOperand2());
        }
    }

    ProgramMemory startMemory(programMemory);
    ProgramMemory endMemory;

    unsigned int maxcount = 10000;
    while (result != 0 && !error && --maxcount) {
        endMemory = programMemory;
        execute(thirdExpression, &programMemory, &result, &error);
        if (!error)
            execute(secondExpression, &programMemory, &result, &error);
    }

    memory1->swap(startMemory);
    if (!error) {
        memory2->swap(endMemory);
        memoryAfter->swap(programMemory);
    }

    return true;
}

static void valueFlowForLoopSimplify(Token * const bodyStart, const unsigned int varid, bool globalvar, const MathLib::bigint value, TokenList *tokenlist, ErrorLogger *errorLogger, const Settings *settings)
{
    const Token * const bodyEnd = bodyStart->link();

    // Is variable modified inside for loop
    if (isVariableChanged(bodyStart, bodyEnd, varid, globalvar, settings, tokenlist->isCPP()))
        return;

    for (Token *tok2 = bodyStart->next(); tok2 != bodyEnd; tok2 = tok2->next()) {
        if (tok2->varId() == varid) {
            const Token * parent = tok2->astParent();
            while (parent) {
                const Token * const p = parent;
                parent = parent->astParent();
                if (!parent || parent->str() == ":")
                    break;
                if (parent->str() == "?") {
                    if (parent->astOperand2() != p)
                        parent = nullptr;
                    break;
                }
            }
            if (parent) {
                if (settings->debugwarnings)
                    bailout(tokenlist, errorLogger, tok2, "For loop variable " + tok2->str() + " stopping on ?");
                continue;
            }

            ValueFlow::Value value1(value);
            value1.varId = tok2->varId();
            setTokenValue(tok2, value1, settings);
        }

        if (Token::Match(tok2, "%oror%|&&")) {
            const ProgramMemory programMemory(getProgramMemory(tok2->astTop(), varid, ValueFlow::Value(value)));
            if ((tok2->str() == "&&" && !conditionIsTrue(tok2->astOperand1(), programMemory)) ||
                (tok2->str() == "||" && !conditionIsFalse(tok2->astOperand1(), programMemory))) {
                // Skip second expression..
                const Token *parent = tok2;
                while (parent && parent->str() == tok2->str())
                    parent = parent->astParent();
                // Jump to end of condition
                if (parent && parent->str() == "(") {
                    tok2 = parent->link();
                    // cast
                    if (Token::simpleMatch(tok2, ") ("))
                        tok2 = tok2->linkAt(1);
                }
            }

        }
        if ((tok2->str() == "&&" && conditionIsFalse(tok2->astOperand1(), getProgramMemory(tok2->astTop(), varid, ValueFlow::Value(value)))) ||
            (tok2->str() == "||" && conditionIsTrue(tok2->astOperand1(), getProgramMemory(tok2->astTop(), varid, ValueFlow::Value(value)))))
            break;

        else if (Token::simpleMatch(tok2, ") {") && Token::findmatch(tok2->link(), "%varid%", tok2, varid)) {
            if (Token::findmatch(tok2, "continue|break|return", tok2->linkAt(1), varid)) {
                if (settings->debugwarnings)
                    bailout(tokenlist, errorLogger, tok2, "For loop variable bailout on conditional continue|break|return");
                break;
            }
            if (settings->debugwarnings)
                bailout(tokenlist, errorLogger, tok2, "For loop variable skipping conditional scope");
            tok2 = tok2->next()->link();
            if (Token::simpleMatch(tok2, "} else {")) {
                if (Token::findmatch(tok2, "continue|break|return", tok2->linkAt(2), varid)) {
                    if (settings->debugwarnings)
                        bailout(tokenlist, errorLogger, tok2, "For loop variable bailout on conditional continue|break|return");
                    break;
                }

                tok2 = tok2->linkAt(2);
            }
        }

        else if (Token::simpleMatch(tok2, ") {")) {
            if (settings->debugwarnings)
                bailout(tokenlist, errorLogger, tok2, "For loop skipping {} code");
            tok2 = tok2->linkAt(1);
            if (Token::simpleMatch(tok2, "} else {"))
                tok2 = tok2->linkAt(2);
        }
    }
}

static void valueFlowForLoopSimplifyAfter(Token *fortok, unsigned int varid, const MathLib::bigint num, TokenList *tokenlist, ErrorLogger *errorLogger, const Settings *settings)
{
    const Token *vartok = nullptr;
    for (const Token *tok = fortok; tok; tok = tok->next()) {
        if (tok->varId() == varid) {
            vartok = tok;
            break;
        }
    }
    if (!vartok || !vartok->variable())
        return;

    const Variable *var = vartok->variable();
    const Token *endToken = nullptr;
    if (var->isLocal())
        endToken = var->typeStartToken()->scope()->bodyEnd;
    else
        endToken = fortok->scope()->bodyEnd;

    std::list<ValueFlow::Value> values;
    values.emplace_back(num);
    values.back().errorPath.emplace_back(fortok,"After for loop, " + var->name() + " has value " + values.back().infoString());

    valueFlowForward(fortok->linkAt(1)->linkAt(1)->next(),
                     endToken,
                     var,
                     varid,
                     values,
                     false,
                     false,
                     tokenlist,
                     errorLogger,
                     settings);
}

static void valueFlowForLoop(TokenList *tokenlist, SymbolDatabase* symboldatabase, ErrorLogger *errorLogger, const Settings *settings)
{
    for (const Scope &scope : symboldatabase->scopeList) {
        if (scope.type != Scope::eFor)
            continue;

        Token* tok = const_cast<Token*>(scope.classDef);
        Token* const bodyStart = const_cast<Token*>(scope.bodyStart);

        if (!Token::simpleMatch(tok->next()->astOperand2(), ";") ||
            !Token::simpleMatch(tok->next()->astOperand2()->astOperand2(), ";"))
            continue;

        unsigned int varid(0);
        MathLib::bigint num1(0), num2(0), numAfter(0);

        if (valueFlowForLoop1(tok, &varid, &num1, &num2, &numAfter)) {
            if (num1 <= num2) {
                valueFlowForLoopSimplify(bodyStart, varid, false, num1, tokenlist, errorLogger, settings);
                valueFlowForLoopSimplify(bodyStart, varid, false, num2, tokenlist, errorLogger, settings);
                valueFlowForLoopSimplifyAfter(tok, varid, numAfter, tokenlist, errorLogger, settings);
            } else
                valueFlowForLoopSimplifyAfter(tok, varid, num1, tokenlist, errorLogger, settings);
        } else {
            ProgramMemory mem1, mem2, memAfter;
            if (valueFlowForLoop2(tok, &mem1, &mem2, &memAfter)) {
                std::map<unsigned int, ValueFlow::Value>::const_iterator it;
                for (it = mem1.values.begin(); it != mem1.values.end(); ++it) {
                    if (!it->second.isIntValue())
                        continue;
                    valueFlowForLoopSimplify(bodyStart, it->first, false, it->second.intvalue, tokenlist, errorLogger, settings);
                }
                for (it = mem2.values.begin(); it != mem2.values.end(); ++it) {
                    if (!it->second.isIntValue())
                        continue;
                    valueFlowForLoopSimplify(bodyStart, it->first, false, it->second.intvalue, tokenlist, errorLogger, settings);
                }
                for (it = memAfter.values.begin(); it != memAfter.values.end(); ++it) {
                    if (!it->second.isIntValue())
                        continue;
                    valueFlowForLoopSimplifyAfter(tok, it->first, it->second.intvalue, tokenlist, errorLogger, settings);
                }
            }
        }
    }
}

static void valueFlowInjectParameter(TokenList* tokenlist, ErrorLogger* errorLogger, const Settings* settings, const Variable* arg, const Scope* functionScope, const std::list<ValueFlow::Value>& argvalues)
{
    // Is argument passed by value or const reference, and is it a known non-class type?
    if (arg->isReference() && !arg->isConst() && !arg->isClass())
        return;

    // Set value in function scope..
    const unsigned int varid2 = arg->declarationId();
    if (!varid2)
        return;

    valueFlowForward(const_cast<Token*>(functionScope->bodyStart->next()), functionScope->bodyEnd, arg, varid2, argvalues, false, true, tokenlist, errorLogger, settings);
}

static void valueFlowSwitchVariable(TokenList *tokenlist, SymbolDatabase* symboldatabase, ErrorLogger *errorLogger, const Settings *settings)
{
    for (const Scope &scope : symboldatabase->scopeList) {
        if (scope.type != Scope::ScopeType::eSwitch)
            continue;
        if (!Token::Match(scope.classDef, "switch ( %var% ) {"))
            continue;
        const Token *vartok = scope.classDef->tokAt(2);
        const Variable *var = vartok->variable();
        if (!var)
            continue;

        // bailout: global non-const variables
        if (!(var->isLocal() || var->isArgument()) && !var->isConst()) {
            if (settings->debugwarnings)
                bailout(tokenlist, errorLogger, vartok, "switch variable " + var->name() + " is global");
            continue;
        }

        for (Token *tok = scope.bodyStart->next(); tok != scope.bodyEnd; tok = tok->next()) {
            if (tok->str() == "{") {
                tok = tok->link();
                continue;
            }
            if (Token::Match(tok, "case %num% :")) {
                std::list<ValueFlow::Value> values;
                values.emplace_back(MathLib::toLongNumber(tok->next()->str()));
                values.back().condition = tok;
                const std::string info("case " + tok->next()->str() + ": " + vartok->str() + " is " + tok->next()->str() + " here.");
                values.back().errorPath.emplace_back(tok, info);
                bool known = false;
                if ((Token::simpleMatch(tok->previous(), "{") || Token::simpleMatch(tok->tokAt(-2), "break ;")) && !Token::Match(tok->tokAt(3), ";| case"))
                    known = true;
                while (Token::Match(tok->tokAt(3), ";| case %num% :")) {
                    known = false;
                    tok = tok->tokAt(3);
                    if (!tok->isName())
                        tok = tok->next();
                    values.emplace_back(MathLib::toLongNumber(tok->next()->str()));
                    values.back().condition = tok;
                    const std::string info2("case " + tok->next()->str() + ": " + vartok->str() + " is " + tok->next()->str() + " here.");
                    values.back().errorPath.emplace_back(tok, info2);
                }
                for (std::list<ValueFlow::Value>::const_iterator val = values.begin(); val != values.end(); ++val) {
                    valueFlowReverse(tokenlist,
                                     const_cast<Token*>(scope.classDef),
                                     vartok,
                                     *val,
                                     ValueFlow::Value(),
                                     errorLogger,
                                     settings);
                }
                if (vartok->variable()->scope()) {
                    if (known)
                        values.back().setKnown();
                    valueFlowForward(tok->tokAt(3), vartok->variable()->scope()->bodyEnd, vartok->variable(), vartok->varId(), values, values.back().isKnown(), false, tokenlist, errorLogger, settings);
                }
            }
        }
    }
}

static void setTokenValues(Token *tok, const std::list<ValueFlow::Value> &values, const Settings *settings)
{
    for (const ValueFlow::Value &value : values) {
        if (value.isIntValue())
            setTokenValue(tok, value, settings);
    }
}

static bool evaluate(const Token *expr, const std::vector<std::list<ValueFlow::Value>> &values, std::list<ValueFlow::Value> *result)
{
    if (!expr)
        return false;

    // strlen(arg)..
    if (expr->str() == "(" && Token::Match(expr->previous(), "strlen ( %name% )")) {
        const Token *arg = expr->next();
        if (arg->str().compare(0,3,"arg") != 0 || arg->str().size() != 4)
            return false;
        const char n = arg->str()[3];
        if (n < '1' || n - '1' >= values.size())
            return false;
        for (const ValueFlow::Value &argvalue : values[n - '1']) {
            if (argvalue.isTokValue() && argvalue.tokvalue->tokType() == Token::eString) {
                ValueFlow::Value res(argvalue); // copy all "inconclusive", "condition", etc attributes
                // set return value..
                res.valueType = ValueFlow::Value::INT;
                res.tokvalue = nullptr;
                res.intvalue = Token::getStrLength(argvalue.tokvalue);
                result->emplace_back(res);
            }
        }
        return !result->empty();
    }

    // unary operands
    if (expr->astOperand1() && !expr->astOperand2()) {
        std::list<ValueFlow::Value> opvalues;
        if (!evaluate(expr->astOperand1(), values, &opvalues))
            return false;
        if (expr->str() == "+") {
            result->swap(opvalues);
            return true;
        }
        if (expr->str() == "-") {
            for (ValueFlow::Value v: opvalues) {
                if (v.isIntValue()) {
                    v.intvalue = -v.intvalue;
                    result->emplace_back(v);
                }
            }
            return true;
        }
        return false;
    }
    // binary/ternary operands
    if (expr->astOperand1() && expr->astOperand2()) {
        std::list<ValueFlow::Value> lhsValues, rhsValues;
        if (!evaluate(expr->astOperand1(), values, &lhsValues))
            return false;
        if (expr->str() != "?" && !evaluate(expr->astOperand2(), values, &rhsValues))
            return false;

        for (const ValueFlow::Value &val1 : lhsValues) {
            if (!val1.isIntValue())
                continue;
            if (expr->str() == "?") {
                rhsValues.clear();
                const Token *expr2 = val1.intvalue ? expr->astOperand2()->astOperand1() : expr->astOperand2()->astOperand2();
                if (!evaluate(expr2, values, &rhsValues))
                    continue;
                result->insert(result->end(), rhsValues.begin(), rhsValues.end());
                continue;
            }

            for (const ValueFlow::Value &val2 : rhsValues) {
                if (!val2.isIntValue())
                    continue;

                if (val1.varId != 0 && val2.varId != 0) {
                    if (val1.varId != val2.varId || val1.varvalue != val2.varvalue)
                        continue;
                }

                if (expr->str() == "+")
                    result->emplace_back(ValueFlow::Value(val1.intvalue + val2.intvalue));
                else if (expr->str() == "-")
                    result->emplace_back(ValueFlow::Value(val1.intvalue - val2.intvalue));
                else if (expr->str() == "*")
                    result->emplace_back(ValueFlow::Value(val1.intvalue * val2.intvalue));
                else if (expr->str() == "/" && val2.intvalue != 0)
                    result->emplace_back(ValueFlow::Value(val1.intvalue / val2.intvalue));
                else if (expr->str() == "%" && val2.intvalue != 0)
                    result->emplace_back(ValueFlow::Value(val1.intvalue % val2.intvalue));
                else if (expr->str() == "&")
                    result->emplace_back(ValueFlow::Value(val1.intvalue & val2.intvalue));
                else if (expr->str() == "|")
                    result->emplace_back(ValueFlow::Value(val1.intvalue | val2.intvalue));
                else if (expr->str() == "^")
                    result->emplace_back(ValueFlow::Value(val1.intvalue ^ val2.intvalue));
                else if (expr->str() == "==")
                    result->emplace_back(ValueFlow::Value(val1.intvalue == val2.intvalue));
                else if (expr->str() == "!=")
                    result->emplace_back(ValueFlow::Value(val1.intvalue != val2.intvalue));
                else if (expr->str() == "<")
                    result->emplace_back(ValueFlow::Value(val1.intvalue < val2.intvalue));
                else if (expr->str() == ">")
                    result->emplace_back(ValueFlow::Value(val1.intvalue > val2.intvalue));
                else if (expr->str() == ">=")
                    result->emplace_back(ValueFlow::Value(val1.intvalue >= val2.intvalue));
                else if (expr->str() == "<=")
                    result->emplace_back(ValueFlow::Value(val1.intvalue <= val2.intvalue));
                else if (expr->str() == "&&")
                    result->emplace_back(ValueFlow::Value(val1.intvalue && val2.intvalue));
                else if (expr->str() == "||")
                    result->emplace_back(ValueFlow::Value(val1.intvalue || val2.intvalue));
                else if (expr->str() == "<<")
                    result->emplace_back(ValueFlow::Value(val1.intvalue << val2.intvalue));
                else if (expr->str() == ">>")
                    result->emplace_back(ValueFlow::Value(val1.intvalue >> val2.intvalue));
                else
                    return false;
                combineValueProperties(val1, val2, &result->back());
            }
        }
        return !result->empty();
    }
    if (expr->str().compare(0,3,"arg")==0) {
        *result = values[expr->str()[3] - '1'];
        return true;
    }
    if (expr->isNumber()) {
        result->emplace_back(ValueFlow::Value(MathLib::toLongNumber(expr->str())));
        result->back().setKnown();
        return true;
    } else if (expr->tokType() == Token::eChar) {
        result->emplace_back(ValueFlow::Value(MathLib::toLongNumber(expr->str())));
        result->back().setKnown();
        return true;
    }
    return false;
}

static std::list<ValueFlow::Value> getFunctionArgumentValues(const Token *argtok)
{
    std::list<ValueFlow::Value> argvalues(argtok->values());
    if (argvalues.empty() && Token::Match(argtok, "%comp%|%oror%|&&|!")) {
        argvalues.emplace_back(0);
        argvalues.emplace_back(1);
    }
    return argvalues;
}

static void valueFlowLibraryFunction(Token *tok, const std::string &returnValue, const Settings *settings)
{
    std::vector<std::list<ValueFlow::Value>> argValues;
    for (const Token *argtok : getArguments(tok->previous())) {
        argValues.emplace_back(getFunctionArgumentValues(argtok));
        if (argValues.back().empty())
            return;
    }
    if (returnValue.find("arg") != std::string::npos && argValues.empty())
        return;

    TokenList tokenList(settings);
    {
        const std::string code = "return " + returnValue + ";";
        std::istringstream istr(code);
        if (!tokenList.createTokens(istr))
            return;
    }

    // combine operators, set links, etc..
    std::stack<Token *> lpar;
    for (Token *tok2 = tokenList.front(); tok2; tok2 = tok2->next()) {
        if (Token::Match(tok2, "[!<>=] =")) {
            tok2->str(tok2->str() + "=");
            tok2->deleteNext();
        } else if (tok2->str() == "(")
            lpar.push(tok2);
        else if (tok2->str() == ")") {
            if (lpar.empty())
                return;
            Token::createMutualLinks(lpar.top(), tok2);
            lpar.pop();
        }
    }
    if (!lpar.empty())
        return;

    // Evaluate expression
    tokenList.createAst();
    std::list<ValueFlow::Value> results;
    if (evaluate(tokenList.front()->astOperand1(), argValues, &results))
        setTokenValues(tok, results, settings);
}

static void valueFlowSubFunction(TokenList *tokenlist, ErrorLogger *errorLogger, const Settings *settings)
{
    for (Token *tok = tokenlist->front(); tok; tok = tok->next()) {
        if (!Token::Match(tok, "%name% ("))
            continue;

        const Function * const calledFunction = tok->function();
        if (!calledFunction) {
            // library function?
            const std::string& returnValue(settings->library.returnValue(tok));
            if (!returnValue.empty())
                valueFlowLibraryFunction(tok->next(), returnValue, settings);
            continue;
        }

        const Scope * const calledFunctionScope = calledFunction->functionScope;
        if (!calledFunctionScope)
            continue;

        const std::vector<const Token *> &callArguments = getArguments(tok);
        for (unsigned int argnr = 0U; argnr < callArguments.size(); ++argnr) {
            const Token *argtok = callArguments[argnr];
            // Get function argument
            const Variable * const argvar = calledFunction->getArgumentVar(argnr);
            if (!argvar)
                break;

            // passing value(s) to function
            std::list<ValueFlow::Value> argvalues(getFunctionArgumentValues(argtok));

            // Dont forward lifetime values
            argvalues.remove_if(std::mem_fn(&ValueFlow::Value::isLifetimeValue));

            if (argvalues.empty())
                continue;

            // Error path..
            for (ValueFlow::Value &v : argvalues) {
                const std::string nr = MathLib::toString(argnr + 1) + getOrdinalText(argnr + 1);

                v.errorPath.emplace_back(argtok,
                                         "Calling function '" +
                                         calledFunction->name() +
                                         "', " +
                                         nr +
                                         " argument '" +
                                         argtok->expressionString() +
                                         "' value is " +
                                         v.infoString());
            }

            // passed values are not "known"..
            changeKnownToPossible(argvalues);

            valueFlowInjectParameter(tokenlist, errorLogger, settings, argvar, calledFunctionScope, argvalues);
        }
    }
}

static void valueFlowFunctionDefaultParameter(TokenList *tokenlist, SymbolDatabase* symboldatabase, ErrorLogger *errorLogger, const Settings *settings)
{
    if (!tokenlist->isCPP())
        return;

    for (const Scope* scope : symboldatabase->functionScopes) {
        const Function* function = scope->function;
        if (!function)
            continue;
        for (std::size_t arg = function->minArgCount(); arg < function->argCount(); arg++) {
            const Variable* var = function->getArgumentVar(arg);
            if (var && var->hasDefault() && Token::Match(var->nameToken(), "%var% = %num%|%str% [,)]")) {
                const std::list<ValueFlow::Value> &values = var->nameToken()->tokAt(2)->values();
                std::list<ValueFlow::Value> argvalues;
                for (const ValueFlow::Value &value : values) {
                    ValueFlow::Value v(value);
                    v.defaultArg = true;
                    v.changeKnownToPossible();
                    if (v.isPossible())
                        argvalues.push_back(v);
                }
                if (!argvalues.empty())
                    valueFlowInjectParameter(tokenlist, errorLogger, settings, var, scope, argvalues);
            }
        }
    }
}

static bool isKnown(const Token * tok)
{
    return tok && tok->hasKnownIntValue();
}

static void valueFlowFunctionReturn(TokenList *tokenlist, ErrorLogger *errorLogger)
{
    for (Token *tok = tokenlist->back(); tok; tok = tok->previous()) {
        if (tok->str() != "(" || !tok->astOperand1() || !tok->astOperand1()->function())
            continue;

        if (tok->hasKnownValue())
            continue;

        // Arguments..
        std::vector<MathLib::bigint> parvalues;
        if (tok->astOperand2()) {
            const Token *partok = tok->astOperand2();
            while (partok && partok->str() == "," && isKnown(partok->astOperand2()))
                partok = partok->astOperand1();
            if (!isKnown(partok))
                continue;
            parvalues.push_back(partok->values().front().intvalue);
            partok = partok->astParent();
            while (partok && partok->str() == ",") {
                parvalues.push_back(partok->astOperand2()->values().front().intvalue);
                partok = partok->astParent();
            }
            if (partok != tok)
                continue;
        }

        // Get scope and args of function
        const Function * const function = tok->astOperand1()->function();
        const Scope * const functionScope = function->functionScope;
        if (!functionScope || !Token::simpleMatch(functionScope->bodyStart, "{ return")) {
            if (functionScope && tokenlist->getSettings()->debugwarnings && Token::findsimplematch(functionScope->bodyStart, "return", functionScope->bodyEnd))
                bailout(tokenlist, errorLogger, tok, "function return; nontrivial function body");
            continue;
        }

        ProgramMemory programMemory;
        for (std::size_t i = 0; i < parvalues.size(); ++i) {
            const Variable * const arg = function->getArgumentVar(i);
            if (!arg || !Token::Match(arg->typeStartToken(), "%type% %name% ,|)")) {
                if (tokenlist->getSettings()->debugwarnings)
                    bailout(tokenlist, errorLogger, tok, "function return; unhandled argument type");
                programMemory.clear();
                break;
            }
            programMemory.setIntValue(arg->declarationId(), parvalues[i]);
        }
        if (programMemory.empty() && !parvalues.empty())
            continue;

        // Determine return value of subfunction..
        MathLib::bigint result = 0;
        bool error = false;
        execute(functionScope->bodyStart->next()->astOperand1(),
                &programMemory,
                &result,
                &error);
        if (!error) {
            ValueFlow::Value v(result);
            if (function->isVirtual())
                v.setPossible();
            else
                v.setKnown();
            setTokenValue(tok, v, tokenlist->getSettings());
        }
    }
}

static void valueFlowUninit(TokenList *tokenlist, SymbolDatabase * /*symbolDatabase*/, ErrorLogger *errorLogger, const Settings *settings)
{
    for (Token *tok = tokenlist->front(); tok; tok = tok->next()) {
        if (!Token::Match(tok,"[;{}] %type%"))
            continue;
        if (!tok->scope()->isExecutable())
            continue;
        const Token *vardecl = tok->next();
        bool stdtype = false;
        bool pointer = false;
        while (Token::Match(vardecl, "%name%|::|*") && vardecl->varId() == 0) {
            stdtype |= vardecl->isStandardType();
            pointer |= vardecl->str() == "*";
            vardecl = vardecl->next();
        }
        if (!stdtype && !pointer)
            continue;
        if (!Token::Match(vardecl, "%var% ;"))
            continue;
        if (Token::Match(vardecl, "%varid% ; %varid% =", vardecl->varId()))
            continue;
        const Variable *var = vardecl->variable();
        if (!var || var->nameToken() != vardecl)
            continue;
        if ((!var->isPointer() && var->type() && var->type()->needInitialization != Type::True) ||
            !var->isLocal() || var->isStatic() || var->isExtern() || var->isReference() || var->isThrow())
            continue;

        ValueFlow::Value uninitValue;
        uninitValue.setKnown();
        uninitValue.valueType = ValueFlow::Value::UNINIT;
        std::list<ValueFlow::Value> values;
        values.push_back(uninitValue);

        const bool constValue = true;
        const bool subFunction = false;

        valueFlowForward(vardecl->next(), vardecl->scope()->bodyEnd, var, vardecl->varId(), values, constValue, subFunction, tokenlist, errorLogger, settings);
    }
}

static bool hasContainerSizeGuard(const Token *tok, unsigned int containerId)
{
    for (; tok && tok->astParent(); tok = tok->astParent()) {
        const Token *parent = tok->astParent();
        if (tok != parent->astOperand2())
            continue;
        if (!Token::Match(parent, "%oror%|&&|?"))
            continue;
        // is container found in lhs?
        std::stack<const Token *> tokens;
        tokens.push(parent->astOperand1());
        while (!tokens.empty()) {
            const Token *t = tokens.top();
            tokens.pop();
            if (!t)
                continue;
            if (t->varId() == containerId)
                return true;
            tokens.push(t->astOperand1());
            tokens.push(t->astOperand2());
        }
    }
    return false;
}

static bool isContainerSizeChanged(unsigned int varId, const Token *start, const Token *end);

static bool isContainerSizeChangedByFunction(const Token *tok)
{
    const Token *parent = tok->astParent();
    if (parent && parent->str() == "&")
        parent = parent->astParent();
    while (parent && parent->str() == ",")
        parent = parent->astParent();
    if (!parent)
        return false;
    if (Token::Match(parent->previous(), "%name% ("))
        return true;
    // some unsimplified template function, assume it modifies the container.
    if (Token::simpleMatch(parent->previous(), ">") && parent->linkAt(-1))
        return true;
    return false;
}

static void valueFlowContainerReverse(const Token *tok, unsigned int containerId, const ValueFlow::Value &value, const Settings *settings)
{
    while (nullptr != (tok = tok->previous())) {
        if (Token::Match(tok, "[{}]"))
            break;
        if (Token::Match(tok, "return|break|continue"))
            break;
        if (tok->varId() != containerId)
            continue;
        if (Token::Match(tok, "%name% ="))
            break;
        if (isContainerSizeChangedByFunction(tok))
            break;
        if (!tok->valueType() || !tok->valueType()->container)
            break;
        if (Token::Match(tok, "%name% . %name% (") && tok->valueType()->container->getAction(tok->strAt(2)) != Library::Container::Action::NO_ACTION)
            break;
        if (!hasContainerSizeGuard(tok, containerId))
            setTokenValue(const_cast<Token *>(tok), value, settings);
    }
}

static void valueFlowContainerForward(const Token *tok, unsigned int containerId, ValueFlow::Value value, const Settings *settings, bool cpp)
{
    while (nullptr != (tok = tok->next())) {
        if (Token::Match(tok, "[{}]"))
            break;
        if (Token::Match(tok, "while|for (")) {
            const Token *start = tok->linkAt(1)->next();
            if (!Token::simpleMatch(start->link(), "{"))
                break;
            if (isContainerSizeChanged(containerId, start, start->link()))
                break;
        }
        if (tok->varId() != containerId)
            continue;
        if (Token::Match(tok, "%name% ="))
            break;
        if (Token::Match(tok, "%name% +=")) {
            if (!tok->valueType() || !tok->valueType()->container || !tok->valueType()->container->stdStringLike)
                break;
            const Token *rhs = tok->next()->astOperand2();
            if (rhs->tokType() == Token::eString)
                value.intvalue += Token::getStrLength(rhs);
            else if (rhs->valueType() && rhs->valueType()->container && rhs->valueType()->container->stdStringLike) {
                bool found = false;
                for (const ValueFlow::Value &rhsval : rhs->values()) {
                    if (rhsval.isKnown() && rhsval.isContainerSizeValue()) {
                        value.intvalue += rhsval.intvalue;
                        found = true;
                    }
                }
                if (!found)
                    break;
            } else
                break;
        }
        if (isLikelyStreamRead(cpp, tok->astParent()))
            break;
        if (isContainerSizeChangedByFunction(tok))
            break;
        if (!tok->valueType() || !tok->valueType()->container)
            break;
        if (Token::Match(tok, "%name% . %name% (") && tok->valueType()->container->getAction(tok->strAt(2)) != Library::Container::Action::NO_ACTION)
            break;
        if (!hasContainerSizeGuard(tok, containerId))
            setTokenValue(const_cast<Token *>(tok), value, settings);
    }
}

static bool isContainerSizeChanged(unsigned int varId, const Token *start, const Token *end)
{
    for (const Token *tok = start; tok != end; tok = tok->next()) {
        if (tok->varId() != varId)
            continue;
        if (!tok->valueType() || !tok->valueType()->container)
            return true;
        if (Token::Match(tok, "%name% ="))
            return true;
        if (Token::Match(tok, "%name% . %name% (")) {
            Library::Container::Action action = tok->valueType()->container->getAction(tok->strAt(2));
            switch (action) {
            case Library::Container::Action::RESIZE:
            case Library::Container::Action::CLEAR:
            case Library::Container::Action::PUSH:
            case Library::Container::Action::POP:
            case Library::Container::Action::CHANGE:
            case Library::Container::Action::INSERT:
            case Library::Container::Action::ERASE:
            case Library::Container::Action::CHANGE_INTERNAL:
                return true;
            case Library::Container::Action::NO_ACTION: // might be unknown action
                return true;
            case Library::Container::Action::FIND:
            case Library::Container::Action::CHANGE_CONTENT:
                break;
            };
        }
    }
    return false;
}

static void valueFlowContainerSize(TokenList *tokenlist, SymbolDatabase* symboldatabase, ErrorLogger * /*errorLogger*/, const Settings *settings)
{
    // declaration
    for (const Variable *var : symboldatabase->variableList()) {
        if (!var || !var->isLocal() || var->isPointer() || var->isReference())
            continue;
        if (!var->valueType() || !var->valueType()->container)
            continue;
        if (!Token::Match(var->nameToken(), "%name% ;"))
            continue;
        if (var->nameToken()->hasKnownValue())
            continue;
        ValueFlow::Value value(0);
        if (var->valueType()->container->size_templateArgNo >= 0) {
            if (var->dimensions().size() == 1 && var->dimensions().front().known)
                value.intvalue = var->dimensions().front().num;
            else
                continue;
        }
        value.valueType = ValueFlow::Value::ValueType::CONTAINER_SIZE;
        value.setKnown();
        valueFlowContainerForward(var->nameToken()->next(), var->declarationId(), value, settings, tokenlist->isCPP());
    }

    // after assignment
    for (const Scope *functionScope : symboldatabase->functionScopes) {
        for (const Token *tok = functionScope->bodyStart; tok != functionScope->bodyEnd; tok = tok->next()) {
            if (Token::Match(tok, "[;{}] %var% = %str% ;")) {
                const Token *containerTok = tok->next();
                if (containerTok && containerTok->valueType() && containerTok->valueType()->container && containerTok->valueType()->container->stdStringLike) {
                    ValueFlow::Value value(Token::getStrLength(containerTok->tokAt(2)));
                    value.valueType = ValueFlow::Value::ValueType::CONTAINER_SIZE;
                    value.setKnown();
                    valueFlowContainerForward(containerTok->next(), containerTok->varId(), value, settings, tokenlist->isCPP());
                }
            }
        }
    }

    // conditional conditionSize
    for (const Scope &scope : symboldatabase->scopeList) {
        if (scope.type != Scope::ScopeType::eIf) // TODO: while
            continue;
        for (const Token *tok = scope.classDef; tok && tok->str() != "{"; tok = tok->next()) {
            if (!tok->isName() || !tok->valueType() || tok->valueType()->type != ValueType::CONTAINER || !tok->valueType()->container)
                continue;

            const Token *conditionToken;
            MathLib::bigint intval;

            if (Token::Match(tok, "%name% . %name% (")) {
                if (tok->valueType()->container->getYield(tok->strAt(2)) == Library::Container::Yield::SIZE) {
                    const Token *parent = tok->tokAt(3)->astParent();
                    if (!parent || !parent->isComparisonOp() || !parent->astOperand2())
                        continue;
                    if (parent->astOperand1()->hasKnownIntValue())
                        intval = parent->astOperand1()->values().front().intvalue;
                    else if (parent->astOperand2()->hasKnownIntValue())
                        intval = parent->astOperand2()->values().front().intvalue;
                    else
                        continue;
                    conditionToken = parent;
                } else if (tok->valueType()->container->getYield(tok->strAt(2)) == Library::Container::Yield::EMPTY) {
                    conditionToken = tok->tokAt(3);
                    intval = 0;
                } else {
                    continue;
                }
            } else if (tok->valueType()->container->stdStringLike && Token::Match(tok, "%name% ==|!= %str%") && tok->next()->astOperand2() == tok->tokAt(2)) {
                intval = Token::getStrLength(tok->tokAt(2));
                conditionToken = tok->next();
            } else {
                continue;
            }

            ValueFlow::Value value(conditionToken, intval);
            value.valueType = ValueFlow::Value::ValueType::CONTAINER_SIZE;

            // possible value before condition
            valueFlowContainerReverse(scope.classDef, tok->varId(), value, settings);

            // possible value after condition
            if (!isEscapeScope(scope.bodyStart, tokenlist, true)) {
                const Token *after = scope.bodyEnd;
                if (Token::simpleMatch(after, "} else {"))
                    after = isEscapeScope(after->tokAt(2), tokenlist) ? nullptr : after->linkAt(2);
                if (after && !isContainerSizeChanged(tok->varId(), scope.bodyStart, after))
                    valueFlowContainerForward(after, tok->varId(), value, settings, tokenlist->isCPP());
            }

            // known value in conditional code
            if (conditionToken->str() == "==" || conditionToken->str() == "(") {
                const Token *parent = conditionToken->astParent();
                while (parent && !Token::Match(parent, "!|==|!="))
                    parent = parent->astParent();
                if (!parent) {
                    value.setKnown();
                    valueFlowContainerForward(scope.bodyStart, tok->varId(), value, settings, tokenlist->isCPP());
                }
            }
        }
    }
}

ValueFlow::Value::Value(const Token *c, long long val)
    : valueType(INT),
      intvalue(val),
      tokvalue(nullptr),
      floatValue(0.0),
      moveKind(NonMovedVariable),
      varvalue(val),
      condition(c),
      varId(0U),
      conditional(false),
      defaultArg(false),
      lifetimeKind(Object),
      valueKind(ValueKind::Possible)
{
    errorPath.emplace_back(c, "Assuming that condition '" + c->expressionString() + "' is not redundant");
}

std::string ValueFlow::Value::infoString() const
{
    switch (valueType) {
    case INT:
        return MathLib::toString(intvalue);
    case TOK:
        return tokvalue->str();
    case FLOAT:
        return MathLib::toString(floatValue);
    case MOVED:
        return "<Moved>";
    case UNINIT:
        return "<Uninit>";
    case CONTAINER_SIZE:
        return "size=" + MathLib::toString(intvalue);
    case LIFETIME:
        return "lifetime=" + tokvalue->str();
    };
    throw InternalError(nullptr, "Invalid ValueFlow Value type");
}

const ValueFlow::Value *ValueFlow::valueFlowConstantFoldAST(const Token *expr, const Settings *settings)
{
    if (expr && expr->values().empty()) {
        valueFlowConstantFoldAST(expr->astOperand1(), settings);
        valueFlowConstantFoldAST(expr->astOperand2(), settings);
        valueFlowSetConstantValue(expr, settings, true /* TODO: this is a guess */);
    }
    return expr && expr->hasKnownValue() ? &expr->values().front() : nullptr;
}

static std::size_t getTotalValues(TokenList *tokenlist)
{
    std::size_t n = 1;
    for (Token *tok = tokenlist->front(); tok; tok = tok->next())
        n += tok->values().size();
    return n;
}

void ValueFlow::setValues(TokenList *tokenlist, SymbolDatabase* symboldatabase, ErrorLogger *errorLogger, const Settings *settings)
{
    for (Token *tok = tokenlist->front(); tok; tok = tok->next())
        tok->clearValueFlow();

    valueFlowNumber(tokenlist);
    valueFlowString(tokenlist);
    valueFlowArray(tokenlist);
    valueFlowGlobalStaticVar(tokenlist, settings);
    valueFlowPointerAlias(tokenlist);
    valueFlowLifetime(tokenlist, symboldatabase, errorLogger, settings);
    valueFlowFunctionReturn(tokenlist, errorLogger);
    valueFlowBitAnd(tokenlist);

    // Temporary hack.. run valueflow until there is nothing to update or timeout expires
    const std::time_t timeout = std::time(0) + TIMEOUT;
    std::size_t values = 0;
    while (std::time(0) < timeout && values < getTotalValues(tokenlist)) {
        values = getTotalValues(tokenlist);
        valueFlowRightShift(tokenlist);
        valueFlowOppositeCondition(symboldatabase, settings);
        valueFlowTerminatingCondition(tokenlist, symboldatabase, settings);
        valueFlowBeforeCondition(tokenlist, symboldatabase, errorLogger, settings);
        valueFlowAfterMove(tokenlist, symboldatabase, errorLogger, settings);
        valueFlowAfterAssign(tokenlist, symboldatabase, errorLogger, settings);
        valueFlowAfterCondition(tokenlist, symboldatabase, errorLogger, settings);
        valueFlowSwitchVariable(tokenlist, symboldatabase, errorLogger, settings);
        valueFlowForLoop(tokenlist, symboldatabase, errorLogger, settings);
        valueFlowSubFunction(tokenlist, errorLogger, settings);
        valueFlowFunctionDefaultParameter(tokenlist, symboldatabase, errorLogger, settings);
        valueFlowUninit(tokenlist, symboldatabase, errorLogger, settings);
        if (tokenlist->isCPP())
            valueFlowContainerSize(tokenlist, symboldatabase, errorLogger, settings);
    }
}


std::string ValueFlow::eitherTheConditionIsRedundant(const Token *condition)
{
    if (!condition)
        return "Either the condition is redundant";
    if (condition->str() == "case") {
        std::string expr;
        for (const Token *tok = condition; tok && tok->str() != ":"; tok = tok->next()) {
            expr += tok->str();
            if (Token::Match(tok, "%name%|%num% %name%|%num%"))
                expr += ' ';
        }
        return "Either the switch case '" + expr + "' is redundant";
    }
    return "Either the condition '" + condition->expressionString() + "' is redundant";
}<|MERGE_RESOLUTION|>--- conflicted
+++ resolved
@@ -2518,13 +2518,8 @@
         if (!parent->astOperand2() || parent->astOperand2()->values().empty())
             return;
 
-<<<<<<< HEAD
-        if(astIsPointer(parent->astOperand2()) && !var->isPointer() && !(var->valueType() && var->valueType()->isIntegral()))
+        if (astIsPointer(parent->astOperand2()) && !var->isPointer() && !(var->valueType() && var->valueType()->isIntegral()))
             return;
-=======
-    if (astIsPointer(assignTok->astOperand2()) && !var->isPointer() && !(var->valueType() && var->valueType()->isIntegral()))
-        return;
->>>>>>> d95d884b
 
         std::list<ValueFlow::Value> values = parent->astOperand2()->values();
 
