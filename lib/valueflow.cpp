--- conflicted
+++ resolved
@@ -2527,8 +2527,6 @@
     }
 }
 
-<<<<<<< HEAD
-=======
 static void valueFlowReverse(Token* tok,
                              const Token* const varToken,
                              const std::list<ValueFlow::Value>& values,
@@ -2560,7 +2558,6 @@
     return std::distance(f->argumentList.begin(), arg_it);
 }
 
->>>>>>> 35a42cd0
 std::string lifetimeType(const Token *tok, const ValueFlow::Value *val)
 {
     std::string result;
