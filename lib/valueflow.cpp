/*
 * Cppcheck - A tool for static C/C++ code analysis
 * Copyright (C) 2007-2021 Cppcheck team.
 *
 * This program is free software: you can redistribute it and/or modify
 * it under the terms of the GNU General Public License as published by
 * the Free Software Foundation, either version 3 of the License, or
 * (at your option) any later version.
 *
 * This program is distributed in the hope that it will be useful,
 * but WITHOUT ANY WARRANTY; without even the implied warranty of
 * MERCHANTABILITY or FITNESS FOR A PARTICULAR PURPOSE.  See the
 * GNU General Public License for more details.
 *
 * You should have received a copy of the GNU General Public License
 * along with this program.  If not, see <http://www.gnu.org/licenses/>.
 */

/**
 * @brief This is the ValueFlow component in Cppcheck.
 *
 * Each @sa Token in the token list has a list of values. These are
 * the "possible" values for the Token at runtime.
 *
 * In the --debug and --debug-normal output you can see the ValueFlow data. For example:
 *
 *     int f()
 *     {
 *         int x = 10;
 *         return 4 * x + 2;
 *     }
 *
 * The --debug-normal output says:
 *
 *     ##Value flow
 *     Line 3
 *       10 always 10
 *     Line 4
 *       4 always 4
 *       * always 40
 *       x always 10
 *       + always 42
 *       2 always 2
 *
 * All value flow analysis is executed in the ValueFlow::setValues() function. The ValueFlow analysis is executed after
 * the tokenizer/ast/symboldatabase/etc.. The ValueFlow analysis is done in a series of valueFlow* function calls, where
 * each such function call can only use results from previous function calls. The function calls should be arranged so
 * that valueFlow* that do not require previous ValueFlow information should be first.
 *
 * Type of analysis
 * ================
 *
 * This is "flow sensitive" value flow analysis. We _usually_ track the value for 1 variable at a time.
 *
 * How are calculations handled
 * ============================
 *
 * Here is an example code:
 *
 *   x = 3 + 4;
 *
 * The valueFlowNumber set the values for the "3" and "4" tokens by calling setTokenValue().
 * The setTokenValue() handle the calculations automatically. When both "3" and "4" have values, the "+" can be
 * calculated. setTokenValue() recursively calls itself when parents in calculations can be calculated.
 *
 * Forward / Reverse flow analysis
 * ===============================
 *
 * In forward value flow analysis we know a value and see what happens when we are stepping the program forward. Like
 * normal execution. The valueFlowForward is used in this analysis.
 *
 * In reverse value flow analysis we know the value of a variable at line X. And try to "execute backwards" to determine
 * possible values before line X. The valueFlowReverse is used in this analysis.
 *
 *
 */

#include "valueflow.h"

#include "analyzer.h"
#include "astutils.h"
#include "calculate.h"
#include "checkuninitvar.h"
#include "config.h"
#include "errorlogger.h"
#include "errortypes.h"
#include "forwardanalyzer.h"
#include "library.h"
#include "mathlib.h"
#include "path.h"
#include "platform.h"
#include "programmemory.h"
#include "reverseanalyzer.h"
#include "settings.h"
#include "standards.h"
#include "symboldatabase.h"
#include "token.h"
#include "tokenlist.h"
#include "utils.h"
#include "valueptr.h"

#include <algorithm>
#include <cassert>
#include <cmath>
#include <cstddef>
#include <cstdint>
#include <cstdlib>
#include <cstring>
#include <functional>
#include <iterator>
#include <limits>
#include <map>
#include <set>
#include <stack>
#include <stdexcept>
#include <string>
#include <tuple>
#include <type_traits>
#include <unordered_map>
#include <unordered_set>
#include <vector>

static void bailoutInternal(const std::string& type, TokenList *tokenlist, ErrorLogger *errorLogger, const Token *tok, const std::string &what, const std::string &file, int line, std::string function)
{
    if (function.find("operator") != std::string::npos)
        function = "(valueFlow)";
    std::list<ErrorMessage::FileLocation> callstack(1, ErrorMessage::FileLocation(tok, tokenlist));
    ErrorMessage errmsg(callstack, tokenlist->getSourceFilePath(), Severity::debug,
                        Path::stripDirectoryPart(file) + ":" + MathLib::toString(line) + ":" + function + " bailout: " + what, type, Certainty::normal);
    errorLogger->reportErr(errmsg);
}

#if (defined __cplusplus) && __cplusplus >= 201103L
#define bailout2(type, tokenlist, errorLogger, tok, what) bailoutInternal(type, tokenlist, errorLogger, tok, what, __FILE__, __LINE__, __func__)
#elif (defined __GNUC__) || (defined __clang__) || (defined _MSC_VER)
#define bailout2(type, tokenlist, errorLogger, tok, what) bailoutInternal(type, tokenlist, errorLogger, tok, what, __FILE__, __LINE__, __FUNCTION__)
#else
#define bailout2(type, tokenlist, errorLogger, tok, what) bailoutInternal(type, tokenlist, errorLogger, tok, what, __FILE__, __LINE__, "(valueFlow)")
#endif

#define bailout(tokenlist, errorLogger, tok, what) bailout2("valueFlowBailout", tokenlist, errorLogger, tok, what)

#define bailoutIncompleteVar(tokenlist, errorLogger, tok, what) bailout2("valueFlowBailoutIncompleteVar", tokenlist, errorLogger, tok, what)

static void changeKnownToPossible(std::list<ValueFlow::Value> &values, int indirect=-1)
{
    for (ValueFlow::Value& v: values) {
        if (indirect >= 0 && v.indirect != indirect)
            continue;
        v.changeKnownToPossible();
    }
}

static void removeImpossible(std::list<ValueFlow::Value>& values, int indirect = -1)
{
    values.remove_if([&](const ValueFlow::Value& v) {
        if (indirect >= 0 && v.indirect != indirect)
            return false;
        return v.isImpossible();
    });
}

static void lowerToPossible(std::list<ValueFlow::Value>& values, int indirect = -1)
{
    changeKnownToPossible(values, indirect);
    removeImpossible(values, indirect);
}

static void changePossibleToKnown(std::list<ValueFlow::Value>& values, int indirect = -1)
{
    for (ValueFlow::Value& v : values) {
        if (indirect >= 0 && v.indirect != indirect)
            continue;
        if (!v.isPossible())
            continue;
        if (v.bound != ValueFlow::Value::Bound::Point)
            continue;
        v.setKnown();
    }
}

static void setValueUpperBound(ValueFlow::Value& value, bool upper)
{
    if (upper)
        value.bound = ValueFlow::Value::Bound::Upper;
    else
        value.bound = ValueFlow::Value::Bound::Lower;
}

static void setValueBound(ValueFlow::Value& value, const Token* tok, bool invert)
{
    if (Token::Match(tok, "<|<=")) {
        setValueUpperBound(value, !invert);
    } else if (Token::Match(tok, ">|>=")) {
        setValueUpperBound(value, invert);
    }
}

static void setConditionalValues(const Token* tok,
                                 bool lhs,
                                 MathLib::bigint value,
                                 ValueFlow::Value& true_value,
                                 ValueFlow::Value& false_value)
{
    if (Token::Match(tok, "==|!=|>=|<=")) {
        true_value = ValueFlow::Value{tok, value};
        const char* greaterThan = ">=";
        const char* lessThan = "<=";
        if (lhs)
            std::swap(greaterThan, lessThan);
        if (Token::simpleMatch(tok, greaterThan, strlen(greaterThan))) {
            false_value = ValueFlow::Value{tok, value - 1};
        } else if (Token::simpleMatch(tok, lessThan, strlen(lessThan))) {
            false_value = ValueFlow::Value{tok, value + 1};
        } else {
            false_value = ValueFlow::Value{tok, value};
        }
    } else {
        const char* greaterThan = ">";
        const char* lessThan = "<";
        if (lhs)
            std::swap(greaterThan, lessThan);
        if (Token::simpleMatch(tok, greaterThan, strlen(greaterThan))) {
            true_value = ValueFlow::Value{tok, value + 1};
            false_value = ValueFlow::Value{tok, value};
        } else if (Token::simpleMatch(tok, lessThan, strlen(lessThan))) {
            true_value = ValueFlow::Value{tok, value - 1};
            false_value = ValueFlow::Value{tok, value};
        }
    }
    setValueBound(true_value, tok, lhs);
    setValueBound(false_value, tok, !lhs);
}

static bool isSaturated(MathLib::bigint value)
{
    return value == std::numeric_limits<MathLib::bigint>::max() || value == std::numeric_limits<MathLib::bigint>::min();
}

const Token *parseCompareInt(const Token *tok, ValueFlow::Value &true_value, ValueFlow::Value &false_value, const std::function<std::vector<MathLib::bigint>(const Token*)>& evaluate)
{
    if (!tok->astOperand1() || !tok->astOperand2())
        return nullptr;
    if (tok->isComparisonOp()) {
        std::vector<MathLib::bigint> value1 = evaluate(tok->astOperand1());
        std::vector<MathLib::bigint> value2 = evaluate(tok->astOperand2());
        if (!value1.empty() && !value2.empty()) {
            if (tok->astOperand1()->hasKnownIntValue())
                value2.clear();
            if (tok->astOperand2()->hasKnownIntValue())
                value1.clear();
        }
        if (!value1.empty()) {
            if (isSaturated(value1.front()))
                return nullptr;
            setConditionalValues(tok, true, value1.front(), true_value, false_value);
            return tok->astOperand2();
        } else if (!value2.empty()) {
            if (isSaturated(value2.front()))
                return nullptr;
            setConditionalValues(tok, false, value2.front(), true_value, false_value);
            return tok->astOperand1();
        }
    }
    return nullptr;
}

const Token *parseCompareInt(const Token *tok, ValueFlow::Value &true_value, ValueFlow::Value &false_value)
{
    return parseCompareInt(tok, true_value, false_value, [](const Token* t) -> std::vector<MathLib::bigint> {
        if (t->hasKnownIntValue())
            return {t->values().front().intvalue};
        return std::vector<MathLib::bigint>{};
    });
}

static bool isEscapeScope(const Token* tok, TokenList * tokenlist, bool unknown = false)
{
    if (!Token::simpleMatch(tok, "{"))
        return false;
    // TODO this search for termTok in all subscopes. It should check the end of the scope.
    const Token * termTok = Token::findmatch(tok, "return|continue|break|throw|goto", tok->link());
    if (termTok && termTok->scope() == tok->scope())
        return true;
    std::string unknownFunction;
    if (tokenlist && tokenlist->getSettings()->library.isScopeNoReturn(tok->link(), &unknownFunction))
        return unknownFunction.empty() || unknown;
    return false;
}

static ValueFlow::Value castValue(ValueFlow::Value value, const ValueType::Sign sign, nonneg int bit)
{
    if (value.isFloatValue()) {
        value.valueType = ValueFlow::Value::ValueType::INT;
        if (value.floatValue >= std::numeric_limits<int>::min() && value.floatValue <= std::numeric_limits<int>::max()) {
            value.intvalue = value.floatValue;
        } else { // don't perform UB
            value.intvalue = 0;
        }
    }
    if (bit < MathLib::bigint_bits) {
        const MathLib::biguint one = 1;
        value.intvalue &= (one << bit) - 1;
        if (sign == ValueType::Sign::SIGNED && value.intvalue & (one << (bit - 1))) {
            value.intvalue |= ~((one << bit) - 1ULL);
        }
    }
    return value;
}

static bool isNumeric(const ValueFlow::Value& value) {
    return value.isIntValue() || value.isFloatValue();
}

static void combineValueProperties(const ValueFlow::Value &value1, const ValueFlow::Value &value2, ValueFlow::Value *result)
{
    if (value1.isKnown() && value2.isKnown())
        result->setKnown();
    else if (value1.isImpossible() || value2.isImpossible())
        result->setImpossible();
    else if (value1.isInconclusive() || value2.isInconclusive())
        result->setInconclusive();
    else
        result->setPossible();
    if (value1.isSymbolicValue()) {
        result->valueType = value1.valueType;
        result->tokvalue = value1.tokvalue;
    }
    if (value2.isSymbolicValue()) {
        result->valueType = value2.valueType;
        result->tokvalue = value2.tokvalue;
    }
    if (value1.isIteratorValue())
        result->valueType = value1.valueType;
    if (value2.isIteratorValue())
        result->valueType = value2.valueType;
    result->condition = value1.condition ? value1.condition : value2.condition;
    result->varId = (value1.varId != 0) ? value1.varId : value2.varId;
    result->varvalue = (result->varId == value1.varId) ? value1.varvalue : value2.varvalue;
    result->errorPath = (value1.errorPath.empty() ? value2 : value1).errorPath;
    result->safe = value1.safe || value2.safe;
    if (value1.bound == ValueFlow::Value::Bound::Point || value2.bound == ValueFlow::Value::Bound::Point) {
        if (value1.bound == ValueFlow::Value::Bound::Upper || value2.bound == ValueFlow::Value::Bound::Upper)
            result->bound = ValueFlow::Value::Bound::Upper;
        if (value1.bound == ValueFlow::Value::Bound::Lower || value2.bound == ValueFlow::Value::Bound::Lower)
            result->bound = ValueFlow::Value::Bound::Lower;
    }
    if (value1.path != value2.path)
        result->path = -1;
    else
        result->path = value1.path;
}

static const Token *getCastTypeStartToken(const Token *parent)
{
    // TODO: This might be a generic utility function?
    if (!parent || parent->str() != "(")
        return nullptr;
    if (!parent->astOperand2() && Token::Match(parent,"( %name%"))
        return parent->next();
    if (parent->astOperand2() && Token::Match(parent->astOperand1(), "const_cast|dynamic_cast|reinterpret_cast|static_cast <"))
        return parent->astOperand1()->tokAt(2);
    return nullptr;
}

static bool isComputableValue(const Token* parent, const ValueFlow::Value& value)
{
    const bool noninvertible = parent->isComparisonOp() || Token::Match(parent, "%|/|&|%or%");
    if (noninvertible && value.isImpossible())
        return false;
    if (!value.isIntValue() && !value.isFloatValue() && !value.isTokValue() && !value.isIteratorValue())
        return false;
    if (value.isIteratorValue() && !Token::Match(parent, "+|-"))
        return false;
    if (value.isTokValue() && (!parent->isComparisonOp() || value.tokvalue->tokType() != Token::eString))
        return false;
    return true;
}

/** Set token value for cast */
static void setTokenValueCast(Token *parent, const ValueType &valueType, const ValueFlow::Value &value, const Settings *settings);

static bool isCompatibleValueTypes(ValueFlow::Value::ValueType x, ValueFlow::Value::ValueType y)
{
    static const std::unordered_map<ValueFlow::Value::ValueType,
                                    std::unordered_set<ValueFlow::Value::ValueType, EnumClassHash>,
                                    EnumClassHash>
    compatibleTypes = {
        {ValueFlow::Value::ValueType::INT,
         {ValueFlow::Value::ValueType::FLOAT,
          ValueFlow::Value::ValueType::SYMBOLIC,
          ValueFlow::Value::ValueType::TOK}},
        {ValueFlow::Value::ValueType::FLOAT, {ValueFlow::Value::ValueType::INT}},
        {ValueFlow::Value::ValueType::TOK, {ValueFlow::Value::ValueType::INT}},
        {ValueFlow::Value::ValueType::ITERATOR_START, {ValueFlow::Value::ValueType::INT}},
        {ValueFlow::Value::ValueType::ITERATOR_END, {ValueFlow::Value::ValueType::INT}},
    };
    if (x == y)
        return true;
    auto it = compatibleTypes.find(x);
    if (it == compatibleTypes.end())
        return false;
    return it->second.count(y) > 0;
}

static bool isCompatibleValues(const ValueFlow::Value& value1, const ValueFlow::Value& value2)
{
    if (value1.isSymbolicValue() && value2.isSymbolicValue() && value1.tokvalue->exprId() != value2.tokvalue->exprId())
        return false;
    if (!isCompatibleValueTypes(value1.valueType, value2.valueType))
        return false;
    if (value1.isKnown() || value2.isKnown())
        return true;
    if (value1.isImpossible() || value2.isImpossible())
        return false;
    if (value1.varId == 0 || value2.varId == 0)
        return true;
    if (value1.varId == value2.varId && value1.varvalue == value2.varvalue && value1.isIntValue() && value2.isIntValue())
        return true;
    return false;
}

static ValueFlow::Value truncateImplicitConversion(Token* parent, const ValueFlow::Value& value, const Settings* settings)
{
    if (!value.isIntValue() && !value.isFloatValue())
        return value;
    if (!parent)
        return value;
    if (!parent->isBinaryOp())
        return value;
    if (!parent->isConstOp())
        return value;
    if (!astIsIntegral(parent->astOperand1(), false))
        return value;
    if (!astIsIntegral(parent->astOperand2(), false))
        return value;
    const ValueType* vt1 = parent->astOperand1()->valueType();
    const ValueType* vt2 = parent->astOperand2()->valueType();
    // If the sign is the same there is no truncation
    if (vt1->sign == vt2->sign)
        return value;
    size_t n1 = ValueFlow::getSizeOf(*vt1, settings);
    size_t n2 = ValueFlow::getSizeOf(*vt2, settings);
    ValueType::Sign sign = ValueType::Sign::UNSIGNED;
    if (n1 < n2)
        sign = vt2->sign;
    else if (n1 > n2)
        sign = vt1->sign;
    ValueFlow::Value v = castValue(value, sign, std::max(n1, n2) * 8);
    v.wideintvalue = value.intvalue;
    return v;
}

/** set ValueFlow value and perform calculations if possible */
static void setTokenValue(Token* tok, ValueFlow::Value value, const Settings* settings)
{
    // Skip setting values that are too big since its ambiguous
    if (!value.isImpossible() && value.isIntValue() && value.intvalue < 0 && astIsUnsigned(tok) &&
        ValueFlow::getSizeOf(*tok->valueType(), settings) >= sizeof(MathLib::bigint))
        return;

    if (!value.isImpossible() && value.isIntValue())
        value = truncateImplicitConversion(tok->astParent(), value, settings);

    if (!tok->addValue(value))
        return;

    if (value.path < 0)
        return;

    Token *parent = tok->astParent();
    if (!parent)
        return;

    if (Token::simpleMatch(parent, "=") && astIsRHS(tok) && !value.isLifetimeValue()) {
        setTokenValue(parent, value, settings);
        return;
    }

    if (value.isContainerSizeValue()) {
        // .empty, .size, +"abc", +'a'
        if (Token::Match(parent, "+|==|!=") && parent->astOperand1() && parent->astOperand2()) {
            for (const ValueFlow::Value &value1 : parent->astOperand1()->values()) {
                if (value1.isImpossible())
                    continue;
                for (const ValueFlow::Value &value2 : parent->astOperand2()->values()) {
                    if (value2.isImpossible())
                        continue;
                    if (value1.path != value2.path)
                        continue;
                    ValueFlow::Value result;
                    if (Token::Match(parent, "%comp%"))
                        result.valueType = ValueFlow::Value::ValueType::INT;
                    else
                        result.valueType = ValueFlow::Value::ValueType::CONTAINER_SIZE;

                    if (value1.isContainerSizeValue() && value2.isContainerSizeValue())
                        result.intvalue = calculate(parent->str(), value1.intvalue, value2.intvalue);
                    else if (value1.isContainerSizeValue() && value2.isTokValue() && value2.tokvalue->tokType() == Token::eString)
                        result.intvalue = calculate(parent->str(), value1.intvalue, MathLib::bigint(Token::getStrLength(value2.tokvalue)));
                    else if (value2.isContainerSizeValue() && value1.isTokValue() && value1.tokvalue->tokType() == Token::eString)
                        result.intvalue = calculate(parent->str(), MathLib::bigint(Token::getStrLength(value1.tokvalue)), value2.intvalue);
                    else
                        continue;

                    combineValueProperties(value1, value2, &result);

                    if (Token::simpleMatch(parent, "==") && result.intvalue)
                        continue;
                    if (Token::simpleMatch(parent, "!=") && !result.intvalue)
                        continue;

                    setTokenValue(parent, result, settings);
                }
            }
        }

        else if (Token::Match(parent, ". %name% (") && parent->astParent() == parent->tokAt(2) &&
                 parent->astOperand1() && parent->astOperand1()->valueType()) {
            const Library::Container *c = parent->astOperand1()->valueType()->container;
            const Library::Container::Yield yields = c ? c->getYield(parent->strAt(1)) : Library::Container::Yield::NO_YIELD;
            if (yields == Library::Container::Yield::SIZE) {
                ValueFlow::Value v(value);
                v.valueType = ValueFlow::Value::ValueType::INT;
                setTokenValue(parent->astParent(), v, settings);
            } else if (yields == Library::Container::Yield::EMPTY) {
                ValueFlow::Value v(value);
                v.intvalue = !v.intvalue;
                v.valueType = ValueFlow::Value::ValueType::INT;
                setTokenValue(parent->astParent(), v, settings);
            }
        } else if (Token::Match(parent->previous(), "%name% (")) {
            if (const Library::Function* f = settings->library.getFunction(parent->previous())) {
                if (f->containerYield == Library::Container::Yield::SIZE) {
                    ValueFlow::Value v(value);
                    v.valueType = ValueFlow::Value::ValueType::INT;
                    setTokenValue(parent, v, settings);
                } else if (f->containerYield == Library::Container::Yield::EMPTY) {
                    ValueFlow::Value v(value);
                    v.intvalue = !v.intvalue;
                    v.valueType = ValueFlow::Value::ValueType::INT;
                    setTokenValue(parent, v, settings);
                }
            }
        }

        return;
    }

    if (value.isLifetimeValue()) {
        if (!isLifetimeBorrowed(parent, settings))
            return;
        if (value.lifetimeKind == ValueFlow::Value::LifetimeKind::Iterator && astIsIterator(parent)) {
            setTokenValue(parent,value,settings);
        } else if (astIsPointer(tok) && astIsPointer(parent) && !parent->isUnaryOp("*") &&
                   (parent->isArithmeticalOp() || parent->isCast())) {
            setTokenValue(parent,value,settings);
        }
        return;
    }

    if (value.isUninitValue()) {
        ValueFlow::Value pvalue = value;
        if (parent->isUnaryOp("&")) {
            pvalue.indirect++;
            setTokenValue(parent, pvalue, settings);
        } else if (Token::Match(parent, ". %var%") && parent->astOperand1() == tok) {
            if (parent->originalName() == "->" && pvalue.indirect > 0)
                pvalue.indirect--;
            setTokenValue(parent->astOperand2(), pvalue, settings);
        } else if (Token::Match(parent->astParent(), ". %var%") && parent->astParent()->astOperand1() == parent) {
            if (parent->astParent()->originalName() == "->" && pvalue.indirect > 0)
                pvalue.indirect--;
            setTokenValue(parent->astParent()->astOperand2(), pvalue, settings);
        } else if (parent->isUnaryOp("*") && pvalue.indirect > 0) {
            pvalue.indirect--;
            setTokenValue(parent, pvalue, settings);
        }
        return;
    }

    // cast..
    if (const Token *castType = getCastTypeStartToken(parent)) {
        if (((tok->valueType() == nullptr && value.isImpossible()) || astIsPointer(tok)) &&
            value.valueType == ValueFlow::Value::ValueType::INT &&
            Token::simpleMatch(parent->astOperand1(), "dynamic_cast"))
            return;
        const ValueType &valueType = ValueType::parseDecl(castType, settings);
        if (value.isImpossible() && value.isIntValue() && value.intvalue < 0 && astIsUnsigned(tok) &&
            valueType.sign == ValueType::SIGNED && tok->valueType() &&
            ValueFlow::getSizeOf(*tok->valueType(), settings) >= ValueFlow::getSizeOf(valueType, settings))
            return;
        setTokenValueCast(parent, valueType, value, settings);
    }

    else if (parent->str() == ":") {
        setTokenValue(parent,value,settings);
    }

    else if (parent->str() == "?" && tok->str() == ":" && tok == parent->astOperand2() && parent->astOperand1()) {
        // is condition always true/false?
        if (parent->astOperand1()->hasKnownValue()) {
            const ValueFlow::Value &condvalue = parent->astOperand1()->values().front();
            const bool cond(condvalue.isTokValue() || (condvalue.isIntValue() && condvalue.intvalue != 0));
            if (cond && !tok->astOperand1()) { // true condition, no second operator
                setTokenValue(parent, condvalue, settings);
            } else {
                const Token *op = cond ? tok->astOperand1() : tok->astOperand2();
                if (!op) // #7769 segmentation fault at setTokenValue()
                    return;
                const std::list<ValueFlow::Value> &values = op->values();
                if (std::find(values.begin(), values.end(), value) != values.end())
                    setTokenValue(parent, value, settings);
            }
        } else if (!value.isImpossible()) {
            // is condition only depending on 1 variable?
            // cppcheck-suppress[variableScope] #8541
            nonneg int varId = 0;
            bool ret = false;
            visitAstNodes(parent->astOperand1(),
                          [&](const Token *t) {
                if (t->varId()) {
                    if (varId > 0 || value.varId != 0)
                        ret = true;
                    varId = t->varId();
                } else if (t->str() == "(" && Token::Match(t->previous(), "%name%"))
                    ret = true; // function call
                return ret ? ChildrenToVisit::done : ChildrenToVisit::op1_and_op2;
            });
            if (ret)
                return;

            ValueFlow::Value v(value);
            v.conditional = true;
            v.changeKnownToPossible();

            setTokenValue(parent, v, settings);
        }
    }

    else if (parent->str() == "?" && value.isIntValue() && tok == parent->astOperand1() && value.isKnown() &&
             parent->astOperand2() && parent->astOperand2()->astOperand1() && parent->astOperand2()->astOperand2()) {
        const std::list<ValueFlow::Value> &values = (value.intvalue == 0
                ? parent->astOperand2()->astOperand2()->values()
                : parent->astOperand2()->astOperand1()->values());

        for (const ValueFlow::Value &v : values)
            setTokenValue(parent, v, settings);
    }

    // Calculations..
    else if ((parent->isArithmeticalOp() || parent->isComparisonOp() || (parent->tokType() == Token::eBitOp) || (parent->tokType() == Token::eLogicalOp)) &&
             parent->astOperand1() &&
             parent->astOperand2()) {

        const bool noninvertible = parent->isComparisonOp() || Token::Match(parent, "%|/|&|%or%");

        // Skip operators with impossible values that are not invertible
        if (noninvertible && value.isImpossible())
            return;

        // known result when a operand is 0.
        if (Token::Match(parent, "[&*]") && value.isKnown() && value.isIntValue() && value.intvalue==0) {
            setTokenValue(parent, value, settings);
            return;
        }

        // known result when a operand is true.
        if (Token::simpleMatch(parent, "&&") && value.isKnown() && value.isIntValue() && value.intvalue==0) {
            setTokenValue(parent, value, settings);
            return;
        }

        // known result when a operand is false.
        if (Token::simpleMatch(parent, "||") && value.isKnown() && value.isIntValue() && value.intvalue!=0) {
            setTokenValue(parent, value, settings);
            return;
        }

        for (const ValueFlow::Value &value1 : parent->astOperand1()->values()) {
            if (!isComputableValue(parent, value1))
                continue;
            for (const ValueFlow::Value &value2 : parent->astOperand2()->values()) {
                if (value1.path != value2.path)
                    continue;
                if (!isComputableValue(parent, value2))
                    continue;
                if (value1.isIteratorValue() && value2.isIteratorValue())
                    continue;
                if (!isCompatibleValues(value1, value2))
                    continue;
                ValueFlow::Value result(0);
                combineValueProperties(value1, value2, &result);
                if (astIsFloat(parent, false)) {
                    if (!result.isIntValue() && !result.isFloatValue())
                        continue;
                    result.valueType = ValueFlow::Value::ValueType::FLOAT;
                }
                const double floatValue1 = value1.isFloatValue() ? value1.floatValue : value1.intvalue;
                const double floatValue2 = value2.isFloatValue() ? value2.floatValue : value2.intvalue;
                const MathLib::bigint intValue1 =
                    value1.isFloatValue() ? static_cast<MathLib::bigint>(value1.floatValue) : value1.intvalue;
                const MathLib::bigint intValue2 =
                    value2.isFloatValue() ? static_cast<MathLib::bigint>(value2.floatValue) : value2.intvalue;
                if ((value1.isFloatValue() || value2.isFloatValue()) && Token::Match(parent, "&|^|%|<<|>>|==|!=|%or%"))
                    continue;
                if (Token::Match(parent, "==|!=")) {
                    if ((value1.isIntValue() && value2.isTokValue()) || (value1.isTokValue() && value2.isIntValue())) {
                        if (parent->str() == "==")
                            result.intvalue = 0;
                        else if (parent->str() == "!=")
                            result.intvalue = 1;
                    } else if (value1.isIntValue() && value2.isIntValue()) {
                        bool error = false;
                        result.intvalue = calculate(parent->str(), intValue1, intValue2, &error);
                        if (error)
                            continue;
                    } else {
                        continue;
                    }
                    setTokenValue(parent, result, settings);
                } else if (Token::Match(parent, "%op%")) {
                    if (Token::Match(parent, "%comp%")) {
                        if (!result.isFloatValue() && !value1.isIntValue() && !value2.isIntValue())
                            continue;
                    } else {
                        if (value1.isTokValue() || value2.isTokValue())
                            break;
                    }
                    bool error = false;
                    if (result.isFloatValue()) {
                        result.floatValue = calculate(parent->str(), floatValue1, floatValue2, &error);
                    } else {
                        result.intvalue = calculate(parent->str(), intValue1, intValue2, &error);
                    }
                    if (error)
                        continue;
                    // If the bound comes from the second value then invert the bound when subtracting
                    if (Token::simpleMatch(parent, "-") && value2.bound == result.bound &&
                        value2.bound != ValueFlow::Value::Bound::Point)
                        result.invertBound();
                    setTokenValue(parent, result, settings);
                }
            }
        }
    }

    // !
    else if (parent->str() == "!") {
        for (const ValueFlow::Value &val : tok->values()) {
            if (!val.isIntValue())
                continue;
            if (val.isImpossible() && val.intvalue != 0)
                continue;
            ValueFlow::Value v(val);
            v.intvalue = !v.intvalue;
            setTokenValue(parent, v, settings);
        }
    }

    // ~
    else if (parent->str() == "~") {
        for (const ValueFlow::Value &val : tok->values()) {
            if (!val.isIntValue())
                continue;
            ValueFlow::Value v(val);
            v.intvalue = ~v.intvalue;
            int bits = 0;
            if (settings &&
                tok->valueType() &&
                tok->valueType()->sign == ValueType::Sign::UNSIGNED &&
                tok->valueType()->pointer == 0) {
                if (tok->valueType()->type == ValueType::Type::INT)
                    bits = settings->int_bit;
                else if (tok->valueType()->type == ValueType::Type::LONG)
                    bits = settings->long_bit;
            }
            if (bits > 0 && bits < MathLib::bigint_bits)
                v.intvalue &= (((MathLib::biguint)1)<<bits) - 1;
            setTokenValue(parent, v, settings);
        }
    }

    // unary minus
    else if (parent->isUnaryOp("-")) {
        for (const ValueFlow::Value &val : tok->values()) {
            if (!val.isIntValue() && !val.isFloatValue())
                continue;
            ValueFlow::Value v(val);
            if (v.isIntValue()) {
                if (v.intvalue == LLONG_MIN)
                    // Value can't be inverted
                    continue;
                v.intvalue = -v.intvalue;
            } else
                v.floatValue = -v.floatValue;
            v.invertBound();
            setTokenValue(parent, v, settings);
        }
    }

    // increment
    else if (parent->str() == "++") {
        for (const ValueFlow::Value &val : tok->values()) {
            if (!val.isIntValue() && !val.isFloatValue())
                continue;
            ValueFlow::Value v(val);
            if (parent == tok->previous()) {
                if (v.isIntValue())
                    v.intvalue = v.intvalue + 1;
                else
                    v.floatValue = v.floatValue + 1.0;
            }
            setTokenValue(parent, v, settings);
        }
    }

    // decrement
    else if (parent->str() == "--") {
        for (const ValueFlow::Value &val : tok->values()) {
            if (!val.isIntValue() && !val.isFloatValue())
                continue;
            ValueFlow::Value v(val);
            if (parent == tok->previous()) {
                if (v.isIntValue())
                    v.intvalue = v.intvalue - 1;
                else
                    v.floatValue = v.floatValue - 1.0;
            }
            setTokenValue(parent, v, settings);
        }
    }

    // Array element
    else if (parent->str() == "[" && parent->isBinaryOp()) {
        for (const ValueFlow::Value &value1 : parent->astOperand1()->values()) {
            if (!value1.isTokValue())
                continue;
            for (const ValueFlow::Value &value2 : parent->astOperand2()->values()) {
                if (!value2.isIntValue())
                    continue;
                if (value1.varId == 0 || value2.varId == 0 ||
                    (value1.varId == value2.varId && value1.varvalue == value2.varvalue)) {
                    ValueFlow::Value result(0);
                    result.condition = value1.condition ? value1.condition : value2.condition;
                    result.setInconclusive(value1.isInconclusive() | value2.isInconclusive());
                    result.varId = (value1.varId != 0) ? value1.varId : value2.varId;
                    result.varvalue = (result.varId == value1.varId) ? value1.intvalue : value2.intvalue;
                    if (value1.valueKind == value2.valueKind)
                        result.valueKind = value1.valueKind;
                    if (value1.tokvalue->tokType() == Token::eString) {
                        const std::string s = value1.tokvalue->strValue();
                        const MathLib::bigint index = value2.intvalue;
                        if (index == s.size()) {
                            result.intvalue = 0;
                            setTokenValue(parent, result, settings);
                        } else if (index >= 0 && index < s.size()) {
                            result.intvalue = s[index];
                            setTokenValue(parent, result, settings);
                        }
                    } else if (value1.tokvalue->str() == "{") {
                        MathLib::bigint index = value2.intvalue;
                        const Token *element = value1.tokvalue->next();
                        while (index > 0 && element->str() != "}") {
                            if (element->str() == ",")
                                --index;
                            if (Token::Match(element, "[{}()[]]"))
                                break;
                            element = element->next();
                        }
                        if (Token::Match(element, "%num% [,}]")) {
                            result.intvalue = MathLib::toLongNumber(element->str());
                            setTokenValue(parent, result, settings);
                        }
                    }
                }
            }
        }
    }

    else if (Token::Match(parent, ":: %name%") && parent->astOperand2() == tok) {
        setTokenValue(parent, value, settings);
    }
}

static void setTokenValueCast(Token *parent, const ValueType &valueType, const ValueFlow::Value &value, const Settings *settings)
{
    if (valueType.pointer || value.isImpossible())
        setTokenValue(parent,value,settings);
    else if (valueType.type == ValueType::Type::CHAR)
        setTokenValue(parent, castValue(value, valueType.sign, settings->char_bit), settings);
    else if (valueType.type == ValueType::Type::SHORT)
        setTokenValue(parent, castValue(value, valueType.sign, settings->short_bit), settings);
    else if (valueType.type == ValueType::Type::INT)
        setTokenValue(parent, castValue(value, valueType.sign, settings->int_bit), settings);
    else if (valueType.type == ValueType::Type::LONG)
        setTokenValue(parent, castValue(value, valueType.sign, settings->long_bit), settings);
    else if (valueType.type == ValueType::Type::LONGLONG)
        setTokenValue(parent, castValue(value, valueType.sign, settings->long_long_bit), settings);
    else if (valueType.isFloat() && isNumeric(value)) {
        ValueFlow::Value floatValue = value;
        floatValue.valueType = ValueFlow::Value::ValueType::FLOAT;
        if (value.isIntValue())
            floatValue.floatValue = value.intvalue;
        setTokenValue(parent, floatValue, settings);
    } else if (value.isIntValue()) {
        const long long charMax = settings->signedCharMax();
        const long long charMin = settings->signedCharMin();
        if (charMin <= value.intvalue && value.intvalue <= charMax) {
            // unknown type, but value is small so there should be no truncation etc
            setTokenValue(parent,value,settings);
        }
    }
}

static nonneg int getSizeOfType(const Token *typeTok, const Settings *settings)
{
    const ValueType &valueType = ValueType::parseDecl(typeTok, settings);
    if (valueType.pointer > 0)
        return settings->sizeof_pointer;
    if (valueType.type == ValueType::Type::BOOL || valueType.type == ValueType::Type::CHAR)
        return 1;
    if (valueType.type == ValueType::Type::SHORT)
        return settings->sizeof_short;
    if (valueType.type == ValueType::Type::INT)
        return settings->sizeof_int;
    if (valueType.type == ValueType::Type::LONG)
        return settings->sizeof_long;
    if (valueType.type == ValueType::Type::LONGLONG)
        return settings->sizeof_long_long;
    if (valueType.type == ValueType::Type::WCHAR_T)
        return settings->sizeof_wchar_t;

    return 0;
}

size_t ValueFlow::getSizeOf(const ValueType &vt, const Settings *settings)
{
    if (vt.pointer)
        return settings->sizeof_pointer;
    if (vt.type == ValueType::Type::CHAR)
        return 1;
    if (vt.type == ValueType::Type::SHORT)
        return settings->sizeof_short;
    if (vt.type == ValueType::Type::WCHAR_T)
        return settings->sizeof_wchar_t;
    if (vt.type == ValueType::Type::INT)
        return settings->sizeof_int;
    if (vt.type == ValueType::Type::LONG)
        return settings->sizeof_long;
    if (vt.type == ValueType::Type::LONGLONG)
        return settings->sizeof_long_long;
    if (vt.type == ValueType::Type::FLOAT)
        return settings->sizeof_float;
    if (vt.type == ValueType::Type::DOUBLE)
        return settings->sizeof_double;
    if (vt.type == ValueType::Type::LONGDOUBLE)
        return settings->sizeof_long_double;

    return 0;
}

// Handle various constants..
static Token * valueFlowSetConstantValue(Token *tok, const Settings *settings, bool cpp)
{
    if ((tok->isNumber() && MathLib::isInt(tok->str())) || (tok->tokType() == Token::eChar)) {
        try {
            ValueFlow::Value value(MathLib::toLongNumber(tok->str()));
            if (!tok->isTemplateArg())
                value.setKnown();
            setTokenValue(tok, value, settings);
        } catch (const std::exception & /*e*/) {
            // Bad character literal
        }
    } else if (tok->isNumber() && MathLib::isFloat(tok->str())) {
        ValueFlow::Value value;
        value.valueType = ValueFlow::Value::ValueType::FLOAT;
        value.floatValue = MathLib::toDoubleNumber(tok->str());
        if (!tok->isTemplateArg())
            value.setKnown();
        setTokenValue(tok, value, settings);
    } else if (tok->enumerator() && tok->enumerator()->value_known) {
        ValueFlow::Value value(tok->enumerator()->value);
        if (!tok->isTemplateArg())
            value.setKnown();
        setTokenValue(tok, value, settings);
    } else if (tok->str() == "NULL" || (cpp && tok->str() == "nullptr")) {
        ValueFlow::Value value(0);
        if (!tok->isTemplateArg())
            value.setKnown();
        setTokenValue(tok, value, settings);
    } else if (Token::simpleMatch(tok, "sizeof (")) {
        if (tok->next()->astOperand2() && !tok->next()->astOperand2()->isLiteral() && tok->next()->astOperand2()->valueType() &&
            tok->next()->astOperand2()->valueType()->pointer == 0 && // <- TODO this is a bailout, abort when there are array->pointer conversions
            !tok->next()->astOperand2()->valueType()->isEnum()) { // <- TODO this is a bailout, handle enum with non-int types
            const size_t sz = ValueFlow::getSizeOf(*tok->next()->astOperand2()->valueType(), settings);
            if (sz) {
                ValueFlow::Value value(sz);
                value.setKnown();
                setTokenValue(tok->next(), value, settings);
                return tok->linkAt(1);
            }
        }

        const Token *tok2 = tok->tokAt(2);
        // skip over tokens to find variable or type
        while (Token::Match(tok2, "%name% ::|.|[")) {
            if (tok2->next()->str() == "[")
                tok2 = tok2->linkAt(1)->next();
            else
                tok2 = tok2->tokAt(2);
        }
        if (Token::simpleMatch(tok, "sizeof ( *")) {
            const ValueType *vt = tok->tokAt(2)->valueType();
            const size_t sz = vt ? ValueFlow::getSizeOf(*vt, settings) : 0;
            if (sz > 0) {
                ValueFlow::Value value(sz);
                if (!tok2->isTemplateArg() && settings->platformType != cppcheck::Platform::Unspecified)
                    value.setKnown();
                setTokenValue(tok->next(), value, settings);
            }
        } else if (tok2->enumerator() && tok2->enumerator()->scope) {
            long long size = settings->sizeof_int;
            const Token * type = tok2->enumerator()->scope->enumType;
            if (type) {
                size = getSizeOfType(type, settings);
                if (size == 0)
                    tok->linkAt(1);
            }
            ValueFlow::Value value(size);
            if (!tok2->isTemplateArg() && settings->platformType != cppcheck::Platform::Unspecified)
                value.setKnown();
            setTokenValue(tok, value, settings);
            setTokenValue(tok->next(), value, settings);
        } else if (tok2->type() && tok2->type()->isEnumType()) {
            long long size = settings->sizeof_int;
            if (tok2->type()->classScope) {
                const Token * type = tok2->type()->classScope->enumType;
                if (type) {
                    size = getSizeOfType(type, settings);
                }
            }
            ValueFlow::Value value(size);
            if (!tok2->isTemplateArg() && settings->platformType != cppcheck::Platform::Unspecified)
                value.setKnown();
            setTokenValue(tok, value, settings);
            setTokenValue(tok->next(), value, settings);
        } else if (Token::Match(tok, "sizeof ( %var% ) / sizeof (") && tok->next()->astParent() == tok->tokAt(4)) {
            // Get number of elements in array
            const Token *sz1 = tok->tokAt(2);
            const Token *sz2 = tok->tokAt(7);
            const nonneg int varid1 = sz1->varId();
            if (varid1 &&
                sz1->variable() &&
                sz1->variable()->isArray() &&
                !sz1->variable()->dimensions().empty() &&
                sz1->variable()->dimensionKnown(0) &&
                (Token::Match(sz2, "* %varid% )", varid1) || Token::Match(sz2, "%varid% [ 0 ] )", varid1))) {
                ValueFlow::Value value(sz1->variable()->dimension(0));
                if (!tok2->isTemplateArg() && settings->platformType != cppcheck::Platform::Unspecified)
                    value.setKnown();
                setTokenValue(tok->tokAt(4), value, settings);
            }
        } else if (Token::Match(tok2, "%var% )")) {
            const Variable *var = tok2->variable();
            // only look for single token types (no pointers or references yet)
            if (var && var->typeStartToken() == var->typeEndToken()) {
                // find the size of the type
                size_t size = 0;
                if (var->isEnumType()) {
                    size = settings->sizeof_int;
                    if (var->type()->classScope && var->type()->classScope->enumType)
                        size = getSizeOfType(var->type()->classScope->enumType, settings);
                } else if (var->valueType()) {
                    size = ValueFlow::getSizeOf(*var->valueType(), settings);
                } else if (!var->type()) {
                    size = getSizeOfType(var->typeStartToken(), settings);
                }
                // find the number of elements
                size_t count = 1;
                for (size_t i = 0; i < var->dimensions().size(); ++i) {
                    if (var->dimensionKnown(i))
                        count *= var->dimension(i);
                    else
                        count = 0;
                }
                if (size && count > 0) {
                    ValueFlow::Value value(count * size);
                    if (settings->platformType != cppcheck::Platform::Unspecified)
                        value.setKnown();
                    setTokenValue(tok, value, settings);
                    setTokenValue(tok->next(), value, settings);
                }
            }
        } else if (tok2->tokType() == Token::eString) {
            size_t sz = Token::getStrSize(tok2, settings);
            if (sz > 0) {
                ValueFlow::Value value(sz);
                value.setKnown();
                setTokenValue(const_cast<Token *>(tok->next()), value, settings);
            }
        } else if (tok2->tokType() == Token::eChar) {
            nonneg int sz = 0;
            if (cpp && settings->standards.cpp >= Standards::CPP20 && tok2->isUtf8())
                sz = 1;
            else if (tok2->isUtf16())
                sz = 2;
            else if (tok2->isUtf32())
                sz = 4;
            else if (tok2->isLong())
                sz = settings->sizeof_wchar_t;
            else if ((tok2->isCChar() && !cpp) || (tok2->isCMultiChar()))
                sz = settings->sizeof_int;
            else
                sz = 1;

            if (sz > 0) {
                ValueFlow::Value value(sz);
                value.setKnown();
                setTokenValue(tok->next(), value, settings);
            }
        } else if (!tok2->type()) {
            const ValueType &vt = ValueType::parseDecl(tok2,settings);
            const size_t sz = ValueFlow::getSizeOf(vt, settings);
            if (sz > 0) {
                ValueFlow::Value value(sz);
                if (!tok2->isTemplateArg() && settings->platformType != cppcheck::Platform::Unspecified)
                    value.setKnown();
                setTokenValue(tok->next(), value, settings);
            }
        }
        // skip over enum
        tok = tok->linkAt(1);
    }
    return tok->next();
}


static void valueFlowNumber(TokenList *tokenlist)
{
    for (Token *tok = tokenlist->front(); tok;) {
        tok = valueFlowSetConstantValue(tok, tokenlist->getSettings(), tokenlist->isCPP());
    }

    if (tokenlist->isCPP()) {
        for (Token *tok = tokenlist->front(); tok; tok = tok->next()) {
            if (tok->isName() && !tok->varId() && Token::Match(tok, "false|true")) {
                ValueFlow::Value value(tok->str() == "true");
                if (!tok->isTemplateArg())
                    value.setKnown();
                setTokenValue(tok, value, tokenlist->getSettings());
            } else if (Token::Match(tok, "[(,] NULL [,)]")) {
                // NULL function parameters are not simplified in the
                // normal tokenlist
                ValueFlow::Value value(0);
                if (!tok->isTemplateArg())
                    value.setKnown();
                setTokenValue(tok->next(), value, tokenlist->getSettings());
            }
        }
    }
}

static void valueFlowString(TokenList *tokenlist)
{
    for (Token *tok = tokenlist->front(); tok; tok = tok->next()) {
        if (tok->tokType() == Token::eString) {
            ValueFlow::Value strvalue;
            strvalue.valueType = ValueFlow::Value::ValueType::TOK;
            strvalue.tokvalue = tok;
            strvalue.setKnown();
            setTokenValue(tok, strvalue, tokenlist->getSettings());
        }
    }
}

static void valueFlowArray(TokenList *tokenlist)
{
    std::map<nonneg int, const Token *> constantArrays;

    for (Token *tok = tokenlist->front(); tok; tok = tok->next()) {
        if (tok->varId() > 0) {
            // array
            const std::map<nonneg int, const Token *>::const_iterator it = constantArrays.find(tok->varId());
            if (it != constantArrays.end()) {
                ValueFlow::Value value;
                value.valueType = ValueFlow::Value::ValueType::TOK;
                value.tokvalue = it->second;
                value.setKnown();
                setTokenValue(tok, value, tokenlist->getSettings());
            }

            // pointer = array
            else if (tok->variable() &&
                     tok->variable()->isArray() &&
                     Token::simpleMatch(tok->astParent(), "=") &&
                     tok == tok->astParent()->astOperand2() &&
                     tok->astParent()->astOperand1() &&
                     tok->astParent()->astOperand1()->variable() &&
                     tok->astParent()->astOperand1()->variable()->isPointer()) {
                ValueFlow::Value value;
                value.valueType = ValueFlow::Value::ValueType::TOK;
                value.tokvalue = tok;
                value.setKnown();
                setTokenValue(tok, value, tokenlist->getSettings());
            }
            continue;
        }

        if (Token::Match(tok, "const %type% %var% [ %num%| ] = {")) {
            const Token *vartok = tok->tokAt(2);
            const Token *rhstok = vartok->next()->link()->tokAt(2);
            constantArrays[vartok->varId()] = rhstok;
            tok = rhstok->link();
            continue;
        }

        else if (Token::Match(tok, "const char %var% [ %num%| ] = %str% ;")) {
            const Token *vartok = tok->tokAt(2);
            const Token *strtok = vartok->next()->link()->tokAt(2);
            constantArrays[vartok->varId()] = strtok;
            tok = strtok->next();
            continue;
        }
    }
}

static bool isNonZero(const Token *tok)
{
    return tok && (!tok->hasKnownIntValue() || tok->values().front().intvalue != 0);
}

static const Token *getOtherOperand(const Token *tok)
{
    if (!tok)
        return nullptr;
    if (!tok->astParent())
        return nullptr;
    if (tok->astParent()->astOperand1() != tok)
        return tok->astParent()->astOperand1();
    if (tok->astParent()->astOperand2() != tok)
        return tok->astParent()->astOperand2();
    return nullptr;
}

static void valueFlowArrayBool(TokenList *tokenlist)
{
    for (Token *tok = tokenlist->front(); tok; tok = tok->next()) {
        if (tok->hasKnownIntValue())
            continue;
        const Variable *var = nullptr;
        bool known = false;
        std::list<ValueFlow::Value>::const_iterator val =
            std::find_if(tok->values().begin(), tok->values().end(), std::mem_fn(&ValueFlow::Value::isTokValue));
        if (val == tok->values().end()) {
            var = tok->variable();
            known = true;
        } else {
            var = val->tokvalue->variable();
            known = val->isKnown();
        }
        if (!var)
            continue;
        if (!var->isArray() || var->isArgument() || var->isStlType())
            continue;
        if (isNonZero(getOtherOperand(tok)) && Token::Match(tok->astParent(), "%comp%"))
            continue;
        // TODO: Check for function argument
        if ((astIsBool(tok->astParent()) && !Token::Match(tok->astParent(), "(|%name%")) ||
            (tok->astParent() && Token::Match(tok->astParent()->previous(), "if|while|for ("))) {
            ValueFlow::Value value{1};
            if (known)
                value.setKnown();
            setTokenValue(tok, value, tokenlist->getSettings());
        }
    }
}

static void valueFlowPointerAlias(TokenList *tokenlist)
{
    for (Token *tok = tokenlist->front(); tok; tok = tok->next()) {
        // not address of
        if (!tok->isUnaryOp("&"))
            continue;

        // parent should be a '='
        if (!Token::simpleMatch(tok->astParent(), "="))
            continue;

        // child should be some buffer or variable
        const Token *vartok = tok->astOperand1();
        while (vartok) {
            if (vartok->str() == "[")
                vartok = vartok->astOperand1();
            else if (vartok->str() == "." || vartok->str() == "::")
                vartok = vartok->astOperand2();
            else
                break;
        }
        if (!(vartok && vartok->variable() && !vartok->variable()->isPointer()))
            continue;

        ValueFlow::Value value;
        value.valueType = ValueFlow::Value::ValueType::TOK;
        value.tokvalue = tok;
        setTokenValue(tok, value, tokenlist->getSettings());
    }
}

static void valueFlowUninitPointerAliasDeref(TokenList *tokenlist)
{
    for (Token *tok = tokenlist->front(); tok; tok = tok->next()) {
        if (!tok->isUnaryOp("*"))
            continue;
        if (!astIsPointer(tok->astOperand1()))
            continue;

        const Token* lifeTok = nullptr;
        ErrorPath errorPath;
        for (const ValueFlow::Value& v:tok->astOperand1()->values()) {
            if (!v.isLocalLifetimeValue())
                continue;
            lifeTok = v.tokvalue;
            errorPath = v.errorPath;
        }
        if (!lifeTok)
            continue;
        if (lifeTok->varId() == 0)
            continue;
        const Variable * var = lifeTok->variable();
        if (!var)
            continue;
        if (!var->isConst() && isVariableChanged(lifeTok->next(), tok, lifeTok->varId(), !var->isLocal(), tokenlist->getSettings(), tokenlist->isCPP()))
            continue;
        for (const ValueFlow::Value& v:lifeTok->values()) {
            // Forward uninit values since not all values can be forwarded directly
            if (!v.isUninitValue())
                continue;
            ValueFlow::Value value = v;
            value.errorPath.insert(value.errorPath.begin(), errorPath.begin(), errorPath.end());
            setTokenValue(tok, value, tokenlist->getSettings());
        }
    }
}

static void valueFlowBitAnd(TokenList *tokenlist)
{
    for (Token *tok = tokenlist->front(); tok; tok = tok->next()) {
        if (tok->str() != "&")
            continue;

        if (tok->hasKnownValue())
            continue;

        if (!tok->astOperand1() || !tok->astOperand2())
            continue;

        MathLib::bigint number;
        if (MathLib::isInt(tok->astOperand1()->str()))
            number = MathLib::toLongNumber(tok->astOperand1()->str());
        else if (MathLib::isInt(tok->astOperand2()->str()))
            number = MathLib::toLongNumber(tok->astOperand2()->str());
        else
            continue;

        int bit = 0;
        while (bit <= (MathLib::bigint_bits - 2) && ((((MathLib::bigint)1) << bit) < number))
            ++bit;

        if ((((MathLib::bigint)1) << bit) == number) {
            setTokenValue(tok, ValueFlow::Value(0), tokenlist->getSettings());
            setTokenValue(tok, ValueFlow::Value(number), tokenlist->getSettings());
        }
    }
}

static void valueFlowSameExpressions(TokenList *tokenlist)
{
    for (Token *tok = tokenlist->front(); tok; tok = tok->next()) {
        if (tok->hasKnownIntValue())
            continue;

        if (!tok->astOperand1() || !tok->astOperand2())
            continue;

        if (tok->astOperand1()->isLiteral() || tok->astOperand2()->isLiteral())
            continue;

        if (!astIsIntegral(tok->astOperand1(), false) && !astIsIntegral(tok->astOperand2(), false))
            continue;

        ValueFlow::Value val;

        if (Token::Match(tok, "==|>=|<=|/")) {
            val = ValueFlow::Value(1);
            val.setKnown();
        }

        if (Token::Match(tok, "!=|>|<|%|-")) {
            val = ValueFlow::Value(0);
            val.setKnown();
        }

        if (!val.isKnown())
            continue;

        if (isSameExpression(tokenlist->isCPP(), false, tok->astOperand1(), tok->astOperand2(), tokenlist->getSettings()->library, true, true, &val.errorPath)) {
            setTokenValue(tok, val, tokenlist->getSettings());
        }
    }
}

static bool getExpressionRange(const Token *expr, MathLib::bigint *minvalue, MathLib::bigint *maxvalue)
{
    if (expr->hasKnownIntValue()) {
        if (minvalue)
            *minvalue = expr->values().front().intvalue;
        if (maxvalue)
            *maxvalue = expr->values().front().intvalue;
        return true;
    }

    if (expr->str() == "&" && expr->astOperand1() && expr->astOperand2()) {
        MathLib::bigint vals[4];
        bool lhsHasKnownRange = getExpressionRange(expr->astOperand1(), &vals[0], &vals[1]);
        bool rhsHasKnownRange = getExpressionRange(expr->astOperand2(), &vals[2], &vals[3]);
        if (!lhsHasKnownRange && !rhsHasKnownRange)
            return false;
        if (!lhsHasKnownRange || !rhsHasKnownRange) {
            if (minvalue)
                *minvalue = lhsHasKnownRange ? vals[0] : vals[2];
            if (maxvalue)
                *maxvalue = lhsHasKnownRange ? vals[1] : vals[3];
        } else {
            if (minvalue)
                *minvalue = vals[0] & vals[2];
            if (maxvalue)
                *maxvalue = vals[1] & vals[3];
        }
        return true;
    }

    if (expr->str() == "%" && expr->astOperand1() && expr->astOperand2()) {
        MathLib::bigint vals[4];
        if (!getExpressionRange(expr->astOperand2(), &vals[2], &vals[3]))
            return false;
        if (vals[2] <= 0)
            return false;
        bool lhsHasKnownRange = getExpressionRange(expr->astOperand1(), &vals[0], &vals[1]);
        if (lhsHasKnownRange && vals[0] < 0)
            return false;
        // If lhs has unknown value, it must be unsigned
        if (!lhsHasKnownRange && (!expr->astOperand1()->valueType() || expr->astOperand1()->valueType()->sign != ValueType::Sign::UNSIGNED))
            return false;
        if (minvalue)
            *minvalue = 0;
        if (maxvalue)
            *maxvalue = vals[3] - 1;
        return true;
    }

    return false;
}

static void valueFlowRightShift(TokenList *tokenList, const Settings* settings)
{
    for (Token *tok = tokenList->front(); tok; tok = tok->next()) {
        if (tok->str() != ">>")
            continue;

        if (tok->hasKnownValue())
            continue;

        if (!tok->astOperand1() || !tok->astOperand2())
            continue;

        if (!tok->astOperand2()->hasKnownValue())
            continue;

        const MathLib::bigint rhsvalue = tok->astOperand2()->values().front().intvalue;
        if (rhsvalue < 0)
            continue;

        if (!tok->astOperand1()->valueType() || !tok->astOperand1()->valueType()->isIntegral())
            continue;

        if (!tok->astOperand2()->valueType() || !tok->astOperand2()->valueType()->isIntegral())
            continue;

        MathLib::bigint lhsmax=0;
        if (!getExpressionRange(tok->astOperand1(), nullptr, &lhsmax))
            continue;
        if (lhsmax < 0)
            continue;
        int lhsbits;
        if ((tok->astOperand1()->valueType()->type == ValueType::Type::CHAR) ||
            (tok->astOperand1()->valueType()->type == ValueType::Type::SHORT) ||
            (tok->astOperand1()->valueType()->type == ValueType::Type::WCHAR_T) ||
            (tok->astOperand1()->valueType()->type == ValueType::Type::BOOL) ||
            (tok->astOperand1()->valueType()->type == ValueType::Type::INT))
            lhsbits = settings->int_bit;
        else if (tok->astOperand1()->valueType()->type == ValueType::Type::LONG)
            lhsbits = settings->long_bit;
        else if (tok->astOperand1()->valueType()->type == ValueType::Type::LONGLONG)
            lhsbits = settings->long_long_bit;
        else
            continue;
        if (rhsvalue >= lhsbits || rhsvalue >= MathLib::bigint_bits || (1ULL << rhsvalue) <= lhsmax)
            continue;

        ValueFlow::Value val(0);
        val.setKnown();
        setTokenValue(tok, val, tokenList->getSettings());
    }
}

static std::vector<MathLib::bigint> minUnsignedValue(const Token* tok, int depth = 8)
{
    std::vector<MathLib::bigint> result = {};
    if (!tok)
        return result;
    if (depth < 0)
        return result;
    if (tok->hasKnownIntValue()) {
        result = {tok->values().front().intvalue};
    } else if (!Token::Match(tok, "-|%|&|^") && tok->isConstOp() && tok->astOperand1() && tok->astOperand2()) {
        std::vector<MathLib::bigint> op1 = minUnsignedValue(tok->astOperand1(), depth - 1);
        std::vector<MathLib::bigint> op2 = minUnsignedValue(tok->astOperand2(), depth - 1);
        if (!op1.empty() && !op2.empty()) {
            result = calculate<std::vector<MathLib::bigint>>(tok->str(), op1.front(), op2.front());
        }
    }
    if (result.empty() && astIsUnsigned(tok))
        result = {0};
    return result;
}

static void valueFlowImpossibleValues(TokenList* tokenList, const Settings* settings)
{
    for (Token* tok = tokenList->front(); tok; tok = tok->next()) {
        if (tok->hasKnownIntValue())
            continue;
        if (astIsUnsigned(tok) && !astIsPointer(tok)) {
            std::vector<MathLib::bigint> minvalue = minUnsignedValue(tok);
            if (minvalue.empty())
                continue;
            ValueFlow::Value value{std::max<MathLib::bigint>(0, minvalue.front()) - 1};
            value.bound = ValueFlow::Value::Bound::Upper;
            value.setImpossible();
            setTokenValue(tok, value, settings);
        }
        if (Token::simpleMatch(tok, "%") && tok->astOperand2() && tok->astOperand2()->hasKnownIntValue()) {
            ValueFlow::Value value{tok->astOperand2()->values().front()};
            value.bound = ValueFlow::Value::Bound::Lower;
            value.setImpossible();
            setTokenValue(tok, value, settings);
        } else if (Token::Match(tok, "abs|labs|llabs|fabs|fabsf|fabsl (")) {
            ValueFlow::Value value{-1};
            value.bound = ValueFlow::Value::Bound::Upper;
            value.setImpossible();
            setTokenValue(tok->next(), value, settings);
        }
    }
}

static void valueFlowEnumValue(SymbolDatabase * symboldatabase, const Settings * settings)
{

    for (Scope & scope : symboldatabase->scopeList) {
        if (scope.type != Scope::eEnum)
            continue;
        MathLib::bigint value = 0;
        bool prev_enum_is_known = true;

        for (Enumerator & enumerator : scope.enumeratorList) {
            if (enumerator.start) {
                Token *rhs = enumerator.start->previous()->astOperand2();
                ValueFlow::valueFlowConstantFoldAST(rhs, settings);
                if (rhs && rhs->hasKnownIntValue()) {
                    enumerator.value = rhs->values().front().intvalue;
                    enumerator.value_known = true;
                    value = enumerator.value + 1;
                    prev_enum_is_known = true;
                } else
                    prev_enum_is_known = false;
            } else if (prev_enum_is_known) {
                enumerator.value = value++;
                enumerator.value_known = true;
            }
        }
    }
}

static void valueFlowGlobalConstVar(TokenList* tokenList, const Settings *settings)
{
    // Get variable values...
    std::map<const Variable*, ValueFlow::Value> vars;
    for (const Token* tok = tokenList->front(); tok; tok = tok->next()) {
        if (!tok->variable())
            continue;
        // Initialization...
        if (tok == tok->variable()->nameToken() &&
            !tok->variable()->isVolatile() &&
            !tok->variable()->isArgument() &&
            tok->variable()->isConst() &&
            tok->valueType() &&
            tok->valueType()->isIntegral() &&
            tok->valueType()->pointer == 0 &&
            tok->valueType()->constness == 1 &&
            Token::Match(tok, "%name% =") &&
            tok->next()->astOperand2() &&
            tok->next()->astOperand2()->hasKnownIntValue()) {
            vars[tok->variable()] = tok->next()->astOperand2()->values().front();
        }
    }

    // Set values..
    for (Token* tok = tokenList->front(); tok; tok = tok->next()) {
        if (!tok->variable())
            continue;
        std::map<const Variable*, ValueFlow::Value>::const_iterator var = vars.find(tok->variable());
        if (var == vars.end())
            continue;
        setTokenValue(tok, var->second, settings);
    }
}

static void valueFlowGlobalStaticVar(TokenList *tokenList, const Settings *settings)
{
    // Get variable values...
    std::map<const Variable *, ValueFlow::Value> vars;
    for (const Token *tok = tokenList->front(); tok; tok = tok->next()) {
        if (!tok->variable())
            continue;
        // Initialization...
        if (tok == tok->variable()->nameToken() &&
            tok->variable()->isStatic() &&
            !tok->variable()->isConst() &&
            tok->valueType() &&
            tok->valueType()->isIntegral() &&
            tok->valueType()->pointer == 0 &&
            tok->valueType()->constness == 0 &&
            Token::Match(tok, "%name% =") &&
            tok->next()->astOperand2() &&
            tok->next()->astOperand2()->hasKnownIntValue()) {
            vars[tok->variable()] = tok->next()->astOperand2()->values().front();
        } else {
            // If variable is written anywhere in TU then remove it from vars
            if (!tok->astParent())
                continue;
            if (Token::Match(tok->astParent(), "++|--|&") && !tok->astParent()->astOperand2())
                vars.erase(tok->variable());
            else if (tok->astParent()->isAssignmentOp()) {
                if (tok == tok->astParent()->astOperand1())
                    vars.erase(tok->variable());
                else if (tokenList->isCPP() && Token::Match(tok->astParent()->tokAt(-2), "& %name% ="))
                    vars.erase(tok->variable());
            } else if (isLikelyStreamRead(tokenList->isCPP(), tok->astParent())) {
                vars.erase(tok->variable());
            } else if (Token::Match(tok->astParent(), "[(,]"))
                vars.erase(tok->variable());
        }
    }

    // Set values..
    for (Token *tok = tokenList->front(); tok; tok = tok->next()) {
        if (!tok->variable())
            continue;
        std::map<const Variable *, ValueFlow::Value>::const_iterator var = vars.find(tok->variable());
        if (var == vars.end())
            continue;
        setTokenValue(tok, var->second, settings);
    }
}

static Analyzer::Result valueFlowForward(Token* startToken,
                                         const Token* endToken,
                                         const Token* exprTok,
                                         std::list<ValueFlow::Value> values,
                                         TokenList* const tokenlist,
                                         const Settings* settings);

static void valueFlowReverse(TokenList* tokenlist,
                             Token* tok,
                             const Token* const varToken,
                             ValueFlow::Value val,
                             ValueFlow::Value val2,
                             ErrorLogger* errorLogger,
                             const Settings* settings);

static bool isConditionKnown(const Token* tok, bool then)
{
    const char* op = "||";
    if (then)
        op = "&&";
    const Token* parent = tok->astParent();
    while (parent && (parent->str() == op || parent->str() == "!"))
        parent = parent->astParent();
    return (parent && parent->str() == "(");
}

static const std::string& invertAssign(const std::string& assign)
{
    static std::unordered_map<std::string, std::string> lookup = {{"=", "="},
        {"+=", "-="},
        {"-=", "+="},
        {"*=", "/="},
        {"/=", "*="},
        {"<<=", ">>="},
        {">>=", "<<="},
        {"^=", "^="}};
    static std::string empty;
    auto it = lookup.find(assign);
    if (it == lookup.end())
        return empty;
    else
        return it->second;
}

static std::string removeAssign(const std::string& assign) {
    return std::string{assign.begin(), assign.end() - 1};
}

template<class T, class U>
static T calculateAssign(const std::string& assign, const T& x, const U& y, bool* error = nullptr)
{
    if (assign.empty() || assign.back() != '=') {
        if (error)
            *error = true;
        return T{};
    }
    if (assign == "=")
        return y;
    return calculate<T, T>(removeAssign(assign), x, y, error);
}

template<class T, class U>
static void assignValueIfMutable(T& x, const U& y)
{
    x = y;
}

template<class T, class U>
static void assignValueIfMutable(const T&, const U&)
{}

template<class Value, REQUIRES("Value must ValueFlow::Value", std::is_convertible<Value&, const ValueFlow::Value&> )>
static bool evalAssignment(Value& lhsValue, const std::string& assign, const ValueFlow::Value& rhsValue)
{
    bool error = false;
    if (lhsValue.isSymbolicValue() && rhsValue.isIntValue()) {
        if (assign != "+=" && assign != "-=")
            return false;
        assignValueIfMutable(lhsValue.intvalue, calculateAssign(assign, lhsValue.intvalue, rhsValue.intvalue, &error));
    } else if (lhsValue.isIntValue() && rhsValue.isIntValue()) {
        assignValueIfMutable(lhsValue.intvalue, calculateAssign(assign, lhsValue.intvalue, rhsValue.intvalue, &error));
    } else if (lhsValue.isFloatValue() && rhsValue.isIntValue()) {
        assignValueIfMutable(lhsValue.floatValue,
                             calculateAssign(assign, lhsValue.floatValue, rhsValue.intvalue, &error));
    } else {
        return false;
    }
    return !error;
}

template<class T>
struct SingleRange {
    T* x;
    T* begin() const {
        return x;
    }
    T* end() const {
        return x+1;
    }
};

template<class T>
SingleRange<T> MakeSingleRange(T& x)
{
    return {&x};
}

class SelectValueFromVarIdMapRange {
    using M = std::unordered_map<nonneg int, ValueFlow::Value>;

    struct Iterator {
        using iterator_category = std::forward_iterator_tag;
        using value_type = const ValueFlow::Value;
        using pointer = value_type *;
        using reference = value_type &;

        explicit Iterator(const M::const_iterator &it)
            : mIt(it) {}

        reference operator*() const {
            return mIt->second;
        }

        pointer operator->() {
            return &mIt->second;
        }

        Iterator &operator++() {
            // cppcheck-suppress postfixOperator - forward iterator needs to perform post-increment
            mIt++;
            return *this;
        }

        friend bool operator==(const Iterator &a, const Iterator &b) {
            return a.mIt == b.mIt;
        }

        friend bool operator!=(const Iterator &a, const Iterator &b) {
            return a.mIt != b.mIt;
        }

    private:
        M::const_iterator mIt;
    };

public:
    explicit SelectValueFromVarIdMapRange(const M *m)
        : mMap(m) {}

    Iterator begin() const {
        return Iterator(mMap->begin());
    }
    Iterator end() const {
        return Iterator(mMap->end());
    }

private:
    const M *mMap;
};

// Check if its an alias of the variable or is being aliased to this variable
template<typename V>
static bool isAliasOf(const Variable * var, const Token *tok, nonneg int varid, const V& values, bool* inconclusive = nullptr)
{
    if (tok->varId() == varid)
        return false;
    if (tok->varId() == 0)
        return false;
    if (isAliasOf(tok, varid, inconclusive))
        return true;
    if (var && !var->isPointer())
        return false;
    // Search through non value aliases
    for (const ValueFlow::Value &val : values) {
        if (!val.isNonValue())
            continue;
        if (val.isInconclusive())
            continue;
        if (val.isLifetimeValue() && !val.isLocalLifetimeValue())
            continue;
        if (val.isLifetimeValue() && val.lifetimeKind != ValueFlow::Value::LifetimeKind::Address)
            continue;
        if (!Token::Match(val.tokvalue, ".|&|*|%var%"))
            continue;
        if (astHasVar(val.tokvalue, tok->varId()))
            return true;
    }
    return false;
}

static bool bifurcate(const Token* tok, const std::set<nonneg int>& varids, const Settings* settings, int depth = 20);

static bool bifurcateVariableChanged(const Variable* var,
                                     const std::set<nonneg int>& varids,
                                     const Token* start,
                                     const Token* end,
                                     const Settings* settings,
                                     int depth = 20)
{
    bool result = false;
    const Token* tok = start;
    while ((tok = findVariableChanged(
                tok->next(), end, var->isPointer(), var->declarationId(), var->isGlobal(), settings, true))) {
        if (Token::Match(tok->astParent(), "%assign%")) {
            if (!bifurcate(tok->astParent()->astOperand2(), varids, settings, depth - 1))
                return true;
        } else {
            result = true;
        }
    }
    return result;
}

static bool bifurcate(const Token* tok, const std::set<nonneg int>& varids, const Settings* settings, int depth)
{
    if (depth < 0)
        return false;
    if (!tok)
        return true;
    if (tok->hasKnownIntValue())
        return true;
    if (Token::Match(tok, "%cop%"))
        return bifurcate(tok->astOperand1(), varids, settings, depth) && bifurcate(tok->astOperand2(), varids, settings, depth);
    if (Token::Match(tok, "%var%")) {
        if (varids.count(tok->varId()) > 0)
            return true;
        const Variable* var = tok->variable();
        if (!var)
            return false;
        const Token* start = var->declEndToken();
        if (!start)
            return false;
        if (start->strAt(-1) == ")" || start->strAt(-1) == "}")
            return false;
        if (Token::Match(start, "; %varid% =", var->declarationId()))
            start = start->tokAt(2);
        if (var->isConst() || !bifurcateVariableChanged(var, varids, start, tok, settings, depth))
            return var->isArgument() || bifurcate(start->astOperand2(), varids, settings, depth - 1);
        return false;
    }
    return false;
}

struct ValueFlowAnalyzer : Analyzer {
    const TokenList* tokenlist;
    ProgramMemoryState pms;

    ValueFlowAnalyzer() : tokenlist(nullptr), pms(nullptr) {}

    explicit ValueFlowAnalyzer(const TokenList* t) : tokenlist(t), pms(tokenlist->getSettings()) {}

    virtual const ValueFlow::Value* getValue(const Token* tok) const = 0;
    virtual ValueFlow::Value* getValue(const Token* tok) = 0;

    virtual void makeConditional() = 0;

    virtual void addErrorPath(const Token* tok, const std::string& s) = 0;

    virtual bool match(const Token* tok) const = 0;

    virtual bool isAlias(const Token* tok, bool& inconclusive) const = 0;

    using ProgramState = std::unordered_map<nonneg int, ValueFlow::Value>;

    virtual ProgramState getProgramState() const = 0;

    virtual const ValueType* getValueType(const Token*) const {
        return nullptr;
    }
    virtual int getIndirect(const Token* tok) const {
        const ValueFlow::Value* value = getValue(tok);
        if (value)
            return value->indirect;
        return 0;
    }

    virtual bool isGlobal() const {
        return false;
    }
    virtual bool dependsOnThis() const {
        return false;
    }

    virtual bool invalid() const {
        return false;
    }

    bool isCPP() const {
        return tokenlist->isCPP();
    }

    const Settings* getSettings() const {
        return tokenlist->getSettings();
    }

    struct ConditionState {
        bool dependent = true;
        bool unknown = true;

        bool isUnknownDependent() const {
            return unknown && dependent;
        }
    };

    std::unordered_map<nonneg int, const Token*> getSymbols(const Token* tok) const
    {
        std::unordered_map<nonneg int, const Token*> result;
        if (!tok)
            return result;
        for (const ValueFlow::Value& v : tok->values()) {
            if (!v.isSymbolicValue())
                continue;
            if (v.isImpossible())
                continue;
            if (!v.tokvalue)
                continue;
            if (v.tokvalue->exprId() == 0)
                continue;
            if (match(v.tokvalue))
                continue;
            result[v.tokvalue->exprId()] = v.tokvalue;
        }
        return result;
    }

    ConditionState analyzeCondition(const Token* tok, int depth = 20) const
    {
        ConditionState result;
        if (!tok)
            return result;
        if (depth < 0)
            return result;
        depth--;
        if (analyze(tok, Direction::Forward).isRead()) {
            result.dependent = true;
            result.unknown = false;
            return result;
        } else if (tok->hasKnownIntValue() || tok->isLiteral()) {
            result.dependent = false;
            result.unknown = false;
            return result;
        } else if (Token::Match(tok, "%cop%")) {
            if (isLikelyStream(isCPP(), tok->astOperand1())) {
                result.dependent = false;
                return result;
            }
            ConditionState lhs = analyzeCondition(tok->astOperand1(), depth - 1);
            if (lhs.isUnknownDependent())
                return lhs;
            ConditionState rhs = analyzeCondition(tok->astOperand2(), depth - 1);
            if (rhs.isUnknownDependent())
                return rhs;
            if (Token::Match(tok, "%comp%"))
                result.dependent = lhs.dependent && rhs.dependent;
            else
                result.dependent = lhs.dependent || rhs.dependent;
            result.unknown = lhs.unknown || rhs.unknown;
            return result;
        } else if (Token::Match(tok->previous(), "%name% (")) {
            std::vector<const Token*> args = getArguments(tok->previous());
            if (Token::Match(tok->tokAt(-2), ". %name% (")) {
                args.push_back(tok->tokAt(-2)->astOperand1());
            }
            result.dependent = std::any_of(args.begin(), args.end(), [&](const Token* arg) {
                ConditionState cs = analyzeCondition(arg, depth - 1);
                return cs.dependent;
            });
            if (result.dependent) {
                // Check if we can evaluate the function
                if (!evaluate(Evaluate::Integral, tok).empty())
                    result.unknown = false;
            }
            return result;
        } else {
            std::unordered_map<nonneg int, const Token*> symbols = getSymbols(tok);
            result.dependent = false;
            for (auto&& p : symbols) {
                const Token* arg = p.second;
                ConditionState cs = analyzeCondition(arg, depth - 1);
                result.dependent = cs.dependent;
                if (result.dependent)
                    break;
            }
            if (result.dependent) {
                // Check if we can evaluate the token
                if (!evaluate(Evaluate::Integral, tok).empty())
                    result.unknown = false;
            }
            return result;
        }
    }

    virtual Action isModified(const Token* tok) const {
        Action read = Action::Read;
        bool inconclusive = false;
        if (isVariableChangedByFunctionCall(tok, getIndirect(tok), getSettings(), &inconclusive))
            return read | Action::Invalid;
        if (inconclusive)
            return read | Action::Inconclusive;
        if (isVariableChanged(tok, getIndirect(tok), getSettings(), isCPP())) {
            if (Token::Match(tok->astParent(), "*|[|.|++|--"))
                return read | Action::Invalid;
            const ValueFlow::Value* value = getValue(tok);
            // Check if its assigned to the same value
            if (value && !value->isImpossible() && Token::simpleMatch(tok->astParent(), "=") && astIsLHS(tok) &&
                astIsIntegral(tok->astParent()->astOperand2(), false)) {
                std::vector<int> result = evaluate(Evaluate::Integral, tok->astParent()->astOperand2());
                if (!result.empty() && value->equalTo(result.front()))
                    return Action::Idempotent;
            }
            return Action::Invalid;
        }
        return read;
    }

    virtual Action isAliasModified(const Token* tok) const {
        // Lambda function call
        if (Token::Match(tok, "%var% ("))
            // TODO: Check if modified in the lambda function
            return Action::Invalid;
        int indirect = 0;
        if (tok->valueType())
            indirect = tok->valueType()->pointer;
        if (isVariableChanged(tok, indirect, getSettings(), isCPP()))
            return Action::Invalid;
        return Action::None;
    }

    virtual Action isThisModified(const Token* tok) const {
        if (isThisChanged(tok, 0, getSettings(), isCPP()))
            return Action::Invalid;
        return Action::None;
    }

    static const std::string& getAssign(const Token* tok, Direction d)
    {
        if (d == Direction::Forward)
            return tok->str();
        else
            return invertAssign(tok->str());
    }

    virtual Action isWritable(const Token* tok, Direction d) const {
        const ValueFlow::Value* value = getValue(tok);
        if (!value)
            return Action::None;
        if (!(value->isIntValue() || value->isFloatValue() || value->isSymbolicValue()))
            return Action::None;
        const Token* parent = tok->astParent();
        // Only if its invertible
        if (value->isImpossible() && !Token::Match(parent, "+=|-=|*=|++|--"))
            return Action::None;

        if (parent && parent->isAssignmentOp() && astIsLHS(tok) &&
            parent->astOperand2()->hasKnownValue()) {
            const Token* rhs = parent->astOperand2();
            const ValueFlow::Value* rhsValue = rhs->getKnownValue(ValueFlow::Value::ValueType::INT);
            Action a;
            if (!rhsValue || !evalAssignment(*value, getAssign(parent, d), *rhsValue))
                a = Action::Invalid;
            else
                a = Action::Write;
            if (parent->str() != "=") {
                a |= Action::Read;
            } else {
                if (rhsValue && !value->isImpossible() && value->equalValue(*rhsValue))
                    a = Action::Idempotent;
                a |= Action::Incremental;
            }
            return a;
        }

        // increment/decrement
        if (Token::Match(tok->astParent(), "++|--")) {
            return Action::Read | Action::Write | Action::Incremental;
        }
        return Action::None;
    }

    virtual void writeValue(ValueFlow::Value* value, const Token* tok, Direction d) const {
        if (!value)
            return;
        if (!tok->astParent())
            return;
        if (tok->astParent()->isAssignmentOp()) {
            const ValueFlow::Value* rhsValue =
                tok->astParent()->astOperand2()->getKnownValue(ValueFlow::Value::ValueType::INT);
            assert(rhsValue);
            if (evalAssignment(*value, getAssign(tok->astParent(), d), *rhsValue)) {
                const std::string info("Compound assignment '" + tok->astParent()->str() + "', assigned value is " +
                                       value->infoString());
                if (tok->astParent()->str() == "=")
                    value->errorPath.clear();
                value->errorPath.emplace_back(tok, info);
            } else {
                assert(false && "Writable value cannot be evaluated");
                // TODO: Don't set to zero
                value->intvalue = 0;
            }
        } else if (tok->astParent()->tokType() == Token::eIncDecOp) {
            bool inc = tok->astParent()->str() == "++";
            std::string opName(inc ? "incremented" : "decremented");
            if (d == Direction::Reverse)
                inc = !inc;
            value->intvalue += (inc ? 1 : -1);
            const std::string info(tok->str() + " is " + opName + "', new value is " + value->infoString());
            value->errorPath.emplace_back(tok, info);
        }
    }

    virtual bool useSymbolicValues() const {
        return true;
    }

    bool isSameSymbolicValue(const Token* tok, ErrorPath* errorPath = nullptr) const
    {
        if (!useSymbolicValues())
            return false;
        for (const ValueFlow::Value& v : tok->values()) {
            if (!v.isSymbolicValue())
                continue;
            if (!v.isKnown())
                continue;
            if (v.intvalue != 0)
                continue;
            if (match(v.tokvalue)) {
                if (errorPath)
                    errorPath->insert(errorPath->end(), v.errorPath.begin(), v.errorPath.end());
                return true;
            }
        }
        return false;
    }

    Action analyzeMatch(const Token* tok, Direction d) const {
        const Token* parent = tok->astParent();
        if (astIsPointer(tok) && (Token::Match(parent, "*|[") || (parent && parent->originalName() == "->")) && getIndirect(tok) <= 0)
            return Action::Read;

        Action w = isWritable(tok, d);
        if (w != Action::None)
            return w;

        // Check for modifications by function calls
        return isModified(tok);
    }

    Action analyzeToken(const Token* ref, const Token* tok, Direction d, bool inconclusiveRef) const {
        if (!ref)
            return Action::None;
        // If its an inconclusiveRef then ref != tok
        assert(!inconclusiveRef || ref != tok);
        bool inconclusive = false;
        if (match(ref)) {
            if (inconclusiveRef) {
                Action a = isModified(tok);
                if (a.isModified() || a.isInconclusive())
                    return Action::Inconclusive;
            } else {
                return analyzeMatch(tok, d) | Action::Match;
            }
        } else if (ref->isUnaryOp("*")) {
            const Token* lifeTok = nullptr;
            for (const ValueFlow::Value& v:ref->astOperand1()->values()) {
                if (!v.isLocalLifetimeValue())
                    continue;
                if (lifeTok)
                    return Action::None;
                lifeTok = v.tokvalue;
            }
            if (lifeTok && match(lifeTok)) {
                Action a = Action::Read;
                if (isModified(tok).isModified())
                    a = Action::Invalid;
                if (Token::Match(tok->astParent(), "%assign%") && astIsLHS(tok))
                    a |= Action::Invalid;
                if (inconclusiveRef && a.isModified())
                    return Action::Inconclusive;
                return a;
            }
            return Action::None;

        } else if (isAlias(ref, inconclusive)) {
            inconclusive |= inconclusiveRef;
            Action a = isAliasModified(tok);
            if (inconclusive && a.isModified())
                return Action::Inconclusive;
            else
                return a;
        } else if (isSameSymbolicValue(ref)) {
            return Action::Read | Action::SymbolicMatch;
        }
        return Action::None;
    }

    virtual Action analyze(const Token* tok, Direction d) const OVERRIDE {
        if (invalid())
            return Action::Invalid;
        // Follow references
        std::vector<ReferenceToken> refs = followAllReferences(tok);
        const bool inconclusiveRefs = refs.size() != 1;
        for (const ReferenceToken& ref:refs) {
            Action a = analyzeToken(ref.token, tok, d, inconclusiveRefs);
            if (a != Action::None)
                return a;
        }

        if (dependsOnThis() && exprDependsOnThis(tok))
            return isThisModified(tok);

        // bailout: global non-const variables
        if (isGlobal() && Token::Match(tok, "%name% (") && !Token::simpleMatch(tok->linkAt(1), ") {")) {
            if (tok->function()) {
                if (!tok->function()->isConstexpr() && !isConstFunctionCall(tok, getSettings()->library))
                    return Action::Invalid;
            } else if (getSettings()->library.getFunction(tok)) {
                // Assume library function doesn't modify user-global variables
                return Action::None;
            } else {
                return Action::Invalid;
            }
        }
        return Action::None;
    }

    virtual std::vector<int> evaluate(Evaluate e, const Token* tok, const Token* ctx = nullptr) const OVERRIDE {
        if (e == Evaluate::Integral) {
            if (tok->hasKnownIntValue())
                return {static_cast<int>(tok->values().front().intvalue)};
            std::vector<int> result;
            ProgramMemory pm = pms.get(tok, ctx, getProgramState());
            if (Token::Match(tok, "&&|%oror%")) {
                if (conditionIsTrue(tok, pm))
                    result.push_back(1);
                if (conditionIsFalse(tok, pm))
                    result.push_back(0);
            } else {
                MathLib::bigint out = 0;
                bool error = false;
                execute(tok, &pm, &out, &error);
                if (!error)
                    result.push_back(out);
            }

            return result;
        } else if (e == Evaluate::ContainerEmpty) {
            const ValueFlow::Value* value = ValueFlow::findValue(tok->values(), nullptr, [](const ValueFlow::Value& v) {
                return v.isKnown() && v.isContainerSizeValue();
            });
            if (value)
                return {value->intvalue == 0};
            ProgramMemory pm = pms.get(tok, ctx, getProgramState());
            MathLib::bigint out = 0;
            if (pm.getContainerEmptyValue(tok->exprId(), &out))
                return {static_cast<int>(out)};
            return {};
        } else {
            return {};
        }
    }

    virtual void assume(const Token* tok, bool state, unsigned int flags) OVERRIDE {
        // Update program state
        pms.removeModifiedVars(tok);
        pms.addState(tok, getProgramState());
        pms.assume(tok, state, flags & Assume::ContainerEmpty);

        bool isCondBlock = false;
        const Token* parent = tok->astParent();
        if (parent) {
            isCondBlock = Token::Match(parent->previous(), "if|while (");
        }

        if (isCondBlock) {
            const Token* startBlock = parent->link()->next();
            if (Token::simpleMatch(startBlock, ";") && Token::simpleMatch(parent->tokAt(-2), "} while ("))
                startBlock = parent->linkAt(-2);
            const Token* endBlock = startBlock->link();
            pms.removeModifiedVars(endBlock);
            if (state)
                pms.addState(endBlock->previous(), getProgramState());
            else if (Token::simpleMatch(endBlock, "} else {"))
                pms.addState(endBlock->linkAt(2)->previous(), getProgramState());
        }

        if (!(flags & Assume::Quiet)) {
            if (flags & Assume::ContainerEmpty) {
                std::string s = state ? "empty" : "not empty";
                addErrorPath(tok, "Assuming container is " + s);
            } else {
                std::string s = state ? "true" : "false";
                addErrorPath(tok, "Assuming condition is " + s);
            }
        }
        if (!(flags & Assume::Absolute))
            makeConditional();
    }

    virtual void update(Token* tok, Action a, Direction d) OVERRIDE {
        ValueFlow::Value* value = getValue(tok);
        if (!value)
            return;
        ValueFlow::Value localValue;
        if (a.isSymbolicMatch()) {
            // Make a copy of the value to modify it
            localValue = *value;
            value = &localValue;
            isSameSymbolicValue(tok, &value->errorPath);
        }
        // Read first when moving forward
        if (d == Direction::Forward && a.isRead())
            setTokenValue(tok, *value, getSettings());
        if (a.isInconclusive())
            lowerToInconclusive();
        if (a.isWrite() && tok->astParent()) {
            writeValue(value, tok, d);
        }
        // Read last when moving in reverse
        if (d == Direction::Reverse && a.isRead())
            setTokenValue(tok, *value, getSettings());
    }

    virtual ValuePtr<Analyzer> reanalyze(Token*, const std::string&) const OVERRIDE {
        return {};
    }
};

ValuePtr<Analyzer> makeAnalyzer(const Token* exprTok, ValueFlow::Value value, const TokenList* tokenlist);

struct SingleValueFlowAnalyzer : ValueFlowAnalyzer {
    std::unordered_map<nonneg int, const Variable*> varids;
    std::unordered_map<nonneg int, const Variable*> aliases;
    ValueFlow::Value value;

    SingleValueFlowAnalyzer() : ValueFlowAnalyzer() {}

    SingleValueFlowAnalyzer(const ValueFlow::Value& v, const TokenList* t) : ValueFlowAnalyzer(t), value(v) {}

    const std::unordered_map<nonneg int, const Variable*>& getVars() const {
        return varids;
    }

    const std::unordered_map<nonneg int, const Variable*>& getAliasedVars() const {
        return aliases;
    }

    virtual const ValueFlow::Value* getValue(const Token*) const OVERRIDE {
        return &value;
    }
    virtual ValueFlow::Value* getValue(const Token*) OVERRIDE {
        return &value;
    }

    virtual void makeConditional() OVERRIDE {
        value.conditional = true;
    }

    virtual bool useSymbolicValues() const OVERRIDE
    {
        if (value.isUninitValue())
            return false;
        return true;
    }

    virtual void addErrorPath(const Token* tok, const std::string& s) OVERRIDE {
        value.errorPath.emplace_back(tok, s);
    }

    virtual bool isAlias(const Token* tok, bool& inconclusive) const OVERRIDE {
        if (value.isLifetimeValue())
            return false;
        for (const auto& m: {
            std::ref(getVars()), std::ref(getAliasedVars())
        }) {
            for (const auto& p:m.get()) {
                nonneg int varid = p.first;
                const Variable* var = p.second;
                if (tok->varId() == varid)
                    return true;
                if (isAliasOf(var, tok, varid, MakeSingleRange(value), &inconclusive))
                    return true;
            }
        }
        return false;
    }

    virtual bool isGlobal() const OVERRIDE {
        for (const auto&p:getVars()) {
            const Variable* var = p.second;
            if (!var->isLocal() && !var->isArgument() && !var->isConst())
                return true;
        }
        return false;
    }

    virtual bool lowerToPossible() OVERRIDE {
        if (value.isImpossible())
            return false;
        value.changeKnownToPossible();
        return true;
    }
    virtual bool lowerToInconclusive() OVERRIDE {
        if (value.isImpossible())
            return false;
        value.setInconclusive();
        return true;
    }

    virtual bool isConditional() const OVERRIDE {
        if (value.conditional)
            return true;
        if (value.condition)
            return !value.isKnown() && !value.isImpossible();
        return false;
    }

    virtual bool stopOnCondition(const Token* condTok) const OVERRIDE
    {
        if (value.isNonValue())
            return false;
        if (value.isImpossible())
            return false;
        if (isConditional() && !value.isKnown() && !value.isImpossible())
            return true;
        ConditionState cs = analyzeCondition(condTok);
        return cs.isUnknownDependent();
    }

    virtual bool updateScope(const Token* endBlock, bool) const OVERRIDE {
        const Scope* scope = endBlock->scope();
        if (!scope)
            return false;
        if (scope->type == Scope::eLambda) {
            return value.isLifetimeValue();
        } else if (scope->type == Scope::eIf || scope->type == Scope::eElse || scope->type == Scope::eWhile ||
                   scope->type == Scope::eFor) {
            if (value.isKnown() || value.isImpossible())
                return true;
            if (value.isLifetimeValue())
                return true;
            if (isConditional())
                return false;
            const Token* condTok = getCondTokFromEnd(endBlock);
            std::set<nonneg int> varids2;
            std::transform(getVars().begin(), getVars().end(), std::inserter(varids2, varids2.begin()), SelectMapKeys{});
            return bifurcate(condTok, varids2, getSettings());
        }

        return false;
    }

    virtual ValuePtr<Analyzer> reanalyze(Token* tok, const std::string& msg) const OVERRIDE {
        ValueFlow::Value newValue = value;
        newValue.errorPath.emplace_back(tok, msg);
        return makeAnalyzer(tok, newValue, tokenlist);
    }
};

struct ExpressionAnalyzer : SingleValueFlowAnalyzer {
    const Token* expr;
    bool local;
    bool unknown;
    bool dependOnThis;

    ExpressionAnalyzer() : SingleValueFlowAnalyzer(), expr(nullptr), local(true), unknown(false), dependOnThis(false) {}

    ExpressionAnalyzer(const Token* e, const ValueFlow::Value& val, const TokenList* t)
        : SingleValueFlowAnalyzer(val, t), expr(e), local(true), unknown(false), dependOnThis(false) {

        assert(e && e->exprId() != 0 && "Not a valid expression");
        dependOnThis = exprDependsOnThis(expr);
        setupExprVarIds(expr);
        if (val.isSymbolicValue())
            setupExprVarIds(val.tokvalue);
    }

    virtual const ValueType* getValueType(const Token*) const OVERRIDE {
        return expr->valueType();
    }

    static bool nonLocal(const Variable* var, bool deref) {
        return !var || (!var->isLocal() && !var->isArgument()) || (deref && var->isArgument() && var->isPointer()) ||
               var->isStatic() || var->isReference() || var->isExtern();
    }

    void setupExprVarIds(const Token* start, int depth = 0) {
        const int maxDepth = 4;
        if (depth > maxDepth)
            return;
        visitAstNodes(start, [&](const Token* tok) {
            for (const ValueFlow::Value& v : tok->values()) {
                if (!(v.isLocalLifetimeValue() || (astIsPointer(tok) && v.isSymbolicValue() && v.isKnown())))
                    continue;
                if (!v.tokvalue)
                    continue;
                if (v.tokvalue == tok)
                    continue;
                setupExprVarIds(v.tokvalue, depth + 1);
            }
            if (depth == 0 && tok->varId() == 0 && !tok->function() && tok->isName() && tok->previous()->str() != ".") {
                // unknown variable
                unknown = true;
                return ChildrenToVisit::none;
            }
            if (tok->varId() > 0) {
                varids[tok->varId()] = tok->variable();
                if (!Token::simpleMatch(tok->previous(), ".")) {
                    const Variable* var = tok->variable();
                    if (var && var->isReference() && var->isLocal() && Token::Match(var->nameToken(), "%var% [=(]") &&
                        !isGlobalData(var->nameToken()->next()->astOperand2(), isCPP()))
                        return ChildrenToVisit::none;
                    const bool deref = tok->astParent() &&
                                       (tok->astParent()->isUnaryOp("*") ||
                                        (tok->astParent()->str() == "[" && tok == tok->astParent()->astOperand1()));
                    local &= !nonLocal(tok->variable(), deref);
                }
            }
            return ChildrenToVisit::op1_and_op2;
        });
    }

    virtual bool invalid() const OVERRIDE {
        return unknown;
    }

    virtual ProgramState getProgramState() const OVERRIDE {
        ProgramState ps;
        ps[expr->exprId()] = value;
        return ps;
    }

    virtual bool match(const Token* tok) const OVERRIDE {
        return tok->exprId() == expr->exprId();
    }

    virtual bool dependsOnThis() const OVERRIDE {
        return dependOnThis;
    }

    virtual bool isGlobal() const OVERRIDE {
        return !local;
    }
};

struct OppositeExpressionAnalyzer : ExpressionAnalyzer {
    bool isNot;

    OppositeExpressionAnalyzer() : ExpressionAnalyzer(), isNot(false) {}

    OppositeExpressionAnalyzer(bool pIsNot, const Token* e, const ValueFlow::Value& val, const TokenList* t)
        : ExpressionAnalyzer(e, val, t), isNot(pIsNot)
    {}

    virtual bool match(const Token* tok) const OVERRIDE {
        return isOppositeCond(isNot, isCPP(), expr, tok, getSettings()->library, true, true);
    }
};

static Analyzer::Result valueFlowForwardExpression(Token* startToken,
                                                   const Token* endToken,
                                                   const Token* exprTok,
                                                   const std::list<ValueFlow::Value>& values,
                                                   const TokenList* const tokenlist,
                                                   const Settings* settings)
{
    Analyzer::Result result{};
    for (const ValueFlow::Value& v : values) {
        ExpressionAnalyzer a(exprTok, v, tokenlist);
        result.update(valueFlowGenericForward(startToken, endToken, a, settings));
    }
    return result;
}

static const Token* parseBinaryIntOp(const Token* expr, MathLib::bigint& known)
{
    if (!expr)
        return nullptr;
    if (!expr->astOperand1() || !expr->astOperand2())
        return nullptr;
    if (expr->astOperand1()->exprId() == 0 && !expr->astOperand1()->hasKnownIntValue())
        return nullptr;
    if (expr->astOperand2()->exprId() == 0 && !expr->astOperand2()->hasKnownIntValue())
        return nullptr;
    const Token* knownTok = nullptr;
    const Token* varTok = nullptr;
    if (expr->astOperand1()->hasKnownIntValue() && !expr->astOperand2()->hasKnownIntValue()) {
        varTok = expr->astOperand2();
        knownTok = expr->astOperand1();
    } else if (expr->astOperand2()->hasKnownIntValue() && !expr->astOperand1()->hasKnownIntValue()) {
        varTok = expr->astOperand1();
        knownTok = expr->astOperand2();
    }
    if (knownTok)
        known = knownTok->values().front().intvalue;
    return varTok;
}

static const Token* solveExprValue(const Token* expr, ValueFlow::Value& value)
{
    if (!value.isIntValue() && !value.isIteratorValue() && !value.isSymbolicValue())
        return expr;
    if (value.isSymbolicValue() && !Token::Match(expr, "+|-"))
        return expr;
    MathLib::bigint intval;
    const Token* binaryTok = parseBinaryIntOp(expr, intval);
    if (binaryTok && expr->str().size() == 1) {
        switch (expr->str()[0]) {
        case '+': {
            value.intvalue -= intval;
            return solveExprValue(binaryTok, value);
        }
        case '-': {
            value.intvalue += intval;
            return solveExprValue(binaryTok, value);
        }
        case '*': {
            if (intval == 0)
                break;
            value.intvalue /= intval;
            return solveExprValue(binaryTok, value);
        }
        case '^': {
            value.intvalue ^= intval;
            return solveExprValue(binaryTok, value);
        }
        }
    }
    return expr;
}

ValuePtr<Analyzer> makeAnalyzer(const Token* exprTok, ValueFlow::Value value, const TokenList* tokenlist)
{
    const Token* expr = solveExprValue(exprTok, value);
    return ExpressionAnalyzer(expr, value, tokenlist);
}

static Analyzer::Result valueFlowForward(Token* startToken,
                                         const Token* endToken,
                                         const Token* exprTok,
                                         std::list<ValueFlow::Value> values,
                                         TokenList* const tokenlist,
                                         const Settings* settings)
{
    Analyzer::Result result{};
    for (const ValueFlow::Value& v : values) {
        result.update(valueFlowGenericForward(startToken, endToken, makeAnalyzer(exprTok, v, tokenlist), settings));
    }
    return result;
}

static Analyzer::Result valueFlowForward(Token* top,
                                         const Token* exprTok,
                                         const std::list<ValueFlow::Value>& values,
                                         TokenList* const tokenlist,
                                         const Settings* settings)
{
    Analyzer::Result result{};
    for (const ValueFlow::Value& v : values) {
        result.update(valueFlowGenericForward(top, makeAnalyzer(exprTok, v, tokenlist), settings));
    }
    return result;
}

static void valueFlowReverse(Token* tok,
                             const Token* const endToken,
                             const Token* const varToken,
                             const std::list<ValueFlow::Value>& values,
                             TokenList* tokenlist,
                             const Settings* settings)
{
    for (const ValueFlow::Value& v : values) {
        ExpressionAnalyzer a(varToken, v, tokenlist);
        valueFlowGenericReverse(tok, endToken, a, settings);
    }
}

static void valueFlowReverse(TokenList* tokenlist,
                             Token* tok,
                             const Token* const varToken,
                             ValueFlow::Value val,
                             ValueFlow::Value val2,
                             ErrorLogger* /*errorLogger*/,
                             const Settings* settings)
{
    std::list<ValueFlow::Value> values = {val};
    if (val2.varId != 0)
        values.push_back(val2);
    valueFlowReverse(tok, nullptr, varToken, values, tokenlist, settings);
}

static bool isUniqueSmartPointer(const Token* tok)
{
    if (!astIsSmartPointer(tok))
        return false;
    if (!tok->valueType()->smartPointer)
        return false;
    return tok->valueType()->smartPointer->unique;
}

std::string lifetimeType(const Token *tok, const ValueFlow::Value *val)
{
    std::string result;
    if (!val)
        return "object";
    switch (val->lifetimeKind) {
    case ValueFlow::Value::LifetimeKind::Lambda:
        result = "lambda";
        break;
    case ValueFlow::Value::LifetimeKind::Iterator:
        result = "iterator";
        break;
    case ValueFlow::Value::LifetimeKind::Object:
    case ValueFlow::Value::LifetimeKind::SubObject:
    case ValueFlow::Value::LifetimeKind::Address:
        if (astIsPointer(tok))
            result = "pointer";
        else
            result = "object";
        break;
    }
    return result;
}

std::string lifetimeMessage(const Token *tok, const ValueFlow::Value *val, ErrorPath &errorPath)
{
    const Token *tokvalue = val ? val->tokvalue : nullptr;
    const Variable *tokvar = tokvalue ? tokvalue->variable() : nullptr;
    const Token *vartok = tokvar ? tokvar->nameToken() : nullptr;
    std::string type = lifetimeType(tok, val);
    std::string msg = type;
    if (vartok) {
        errorPath.emplace_back(vartok, "Variable created here.");
        const Variable * var = vartok->variable();
        if (var) {
            switch (val->lifetimeKind) {
            case ValueFlow::Value::LifetimeKind::SubObject:
            case ValueFlow::Value::LifetimeKind::Object:
            case ValueFlow::Value::LifetimeKind::Address:
                if (type == "pointer")
                    msg += " to local variable";
                else
                    msg += " that points to local variable";
                break;
            case ValueFlow::Value::LifetimeKind::Lambda:
                msg += " that captures local variable";
                break;
            case ValueFlow::Value::LifetimeKind::Iterator:
                msg += " to local container";
                break;
            }
            msg += " '" + var->name() + "'";
        }
    }
    return msg;
}

std::vector<ValueFlow::Value> getLifetimeObjValues(const Token *tok, bool inconclusive, bool subfunction)
{
    std::vector<ValueFlow::Value> result;
    auto pred = [&](const ValueFlow::Value &v) {
        if (!v.isLocalLifetimeValue() && !(subfunction && v.isSubFunctionLifetimeValue()))
            return false;
        if (!inconclusive && v.isInconclusive())
            return false;
        if (!v.tokvalue->variable())
            return false;
        return true;
    };
    std::copy_if(tok->values().begin(), tok->values().end(), std::back_inserter(result), pred);
    return result;
}

ValueFlow::Value getLifetimeObjValue(const Token *tok, bool inconclusive)
{
    std::vector<ValueFlow::Value> values = getLifetimeObjValues(tok, inconclusive, false);
    // There should only be one lifetime
    if (values.size() != 1)
        return ValueFlow::Value{};
    return values.front();
}

template<class Predicate>
static std::vector<LifetimeToken> getLifetimeTokens(const Token* tok,
                                                    bool escape,
                                                    ValueFlow::Value::ErrorPath errorPath,
                                                    Predicate pred,
                                                    int depth = 20)
{
    if (!tok)
        return std::vector<LifetimeToken> {};
    const Variable *var = tok->variable();
    if (pred(tok))
        return {{tok, std::move(errorPath)}};
    if (depth < 0)
        return {{tok, std::move(errorPath)}};
    if (var && var->declarationId() == tok->varId()) {
        if (var->isReference() || var->isRValueReference()) {
            if (!var->declEndToken())
                return {{tok, true, std::move(errorPath)}};
            if (var->isArgument()) {
                errorPath.emplace_back(var->declEndToken(), "Passed to reference.");
                return {{tok, true, std::move(errorPath)}};
            } else if (Token::simpleMatch(var->declEndToken(), "=")) {
                errorPath.emplace_back(var->declEndToken(), "Assigned to reference.");
                const Token *vartok = var->declEndToken()->astOperand2();
                const bool temporary = isTemporary(true, vartok, nullptr, true);
                const bool nonlocal = var->isStatic() || var->isGlobal();
                if (vartok == tok || (nonlocal && temporary) ||
                    (!escape && (var->isConst() || var->isRValueReference()) && temporary))
                    return {{tok, true, std::move(errorPath)}};
                if (vartok)
                    return getLifetimeTokens(vartok, escape, std::move(errorPath), pred, depth - 1);
            } else if (Token::simpleMatch(var->nameToken()->astParent(), ":") &&
                       var->nameToken()->astParent()->astParent() &&
                       Token::simpleMatch(var->nameToken()->astParent()->astParent()->previous(), "for (")) {
                errorPath.emplace_back(var->nameToken(), "Assigned to reference.");
                const Token* vartok = var->nameToken();
                if (vartok == tok)
                    return {{tok, true, std::move(errorPath)}};
                const Token* contok = var->nameToken()->astParent()->astOperand2();
                if (astIsContainer(contok))
                    return getLifetimeTokens(contok, escape, std::move(errorPath), pred, depth - 1);
                else
                    return std::vector<LifetimeToken>{};
            } else {
                return std::vector<LifetimeToken> {};
            }
        }
    } else if (Token::Match(tok->previous(), "%name% (")) {
        const Function *f = tok->previous()->function();
        if (f) {
            if (!Function::returnsReference(f))
                return {{tok, std::move(errorPath)}};
            std::vector<LifetimeToken> result;
            std::vector<const Token*> returns = Function::findReturns(f);
            for (const Token* returnTok : returns) {
                if (returnTok == tok)
                    continue;
                for (LifetimeToken& lt : getLifetimeTokens(returnTok, escape, errorPath, pred, depth - returns.size())) {
                    const Token* argvarTok = lt.token;
                    const Variable* argvar = argvarTok->variable();
                    if (!argvar)
                        continue;
                    if (argvar->isArgument() && (argvar->isReference() || argvar->isRValueReference())) {
                        int n = getArgumentPos(argvar, f);
                        if (n < 0)
                            return std::vector<LifetimeToken> {};
                        std::vector<const Token*> args = getArguments(tok->previous());
                        // TODO: Track lifetimes of default parameters
                        if (n >= args.size())
                            return std::vector<LifetimeToken> {};
                        const Token* argTok = args[n];
                        lt.errorPath.emplace_back(returnTok, "Return reference.");
                        lt.errorPath.emplace_back(tok->previous(), "Called function passing '" + argTok->expressionString() + "'.");
                        std::vector<LifetimeToken> arglts = LifetimeToken::setInconclusive(
                            getLifetimeTokens(argTok, escape, std::move(lt.errorPath), pred, depth - returns.size()),
                            returns.size() > 1);
                        result.insert(result.end(), arglts.begin(), arglts.end());
                    }
                }
            }
            return result;
        } else if (Token::Match(tok->tokAt(-2), ". %name% (") && tok->tokAt(-2)->originalName() != "->" && astIsContainer(tok->tokAt(-2)->astOperand1())) {
            const Library::Container* library = getLibraryContainer(tok->tokAt(-2)->astOperand1());
            Library::Container::Yield y = library->getYield(tok->previous()->str());
            if (y == Library::Container::Yield::AT_INDEX || y == Library::Container::Yield::ITEM) {
                errorPath.emplace_back(tok->previous(), "Accessing container.");
                return LifetimeToken::setAddressOf(
                    getLifetimeTokens(tok->tokAt(-2)->astOperand1(), escape, std::move(errorPath), pred, depth - 1),
                    false);
            }
        }
    } else if (Token::Match(tok, ".|::|[") || tok->isUnaryOp("*")) {

        const Token *vartok = tok;
        if (tok->isUnaryOp("*"))
            vartok = tok->astOperand1();
        while (vartok) {
            if (vartok->str() == "[" || vartok->originalName() == "->")
                vartok = vartok->astOperand1();
            else if (vartok->str() == "." || vartok->str() == "::")
                vartok = vartok->astOperand2();
            else
                break;
        }

        if (!vartok)
            return {{tok, std::move(errorPath)}};
        const Variable *tokvar = vartok->variable();
        const bool isContainer = astIsContainer(vartok) && !astIsPointer(vartok);
        if (!isUniqueSmartPointer(vartok) && !isContainer &&
            !(tokvar && tokvar->isArray() && !tokvar->isArgument()) &&
            (Token::Match(vartok->astParent(), "[|*") || vartok->astParent()->originalName() == "->")) {
            for (const ValueFlow::Value &v : vartok->values()) {
                if (!v.isLocalLifetimeValue())
                    continue;
                if (v.tokvalue == tok)
                    continue;
                errorPath.insert(errorPath.end(), v.errorPath.begin(), v.errorPath.end());
                return getLifetimeTokens(v.tokvalue, escape, std::move(errorPath), pred, depth - 1);
            }
        } else {
            return LifetimeToken::setAddressOf(getLifetimeTokens(vartok, escape, std::move(errorPath), pred, depth - 1),
                                               !(astIsContainer(vartok) && Token::simpleMatch(vartok->astParent(), "[")));
        }
    }
    return {{tok, std::move(errorPath)}};
}

std::vector<LifetimeToken> getLifetimeTokens(const Token* tok, bool escape, ValueFlow::Value::ErrorPath errorPath)
{
    return getLifetimeTokens(tok, escape, std::move(errorPath), [](const Token*) {
        return false;
    });
}

bool hasLifetimeToken(const Token* tok, const Token* lifetime)
{
    bool result = false;
    getLifetimeTokens(tok, false, ValueFlow::Value::ErrorPath{}, [&](const Token* tok2) {
        result = tok2->exprId() == lifetime->exprId();
        return result;
    });
    return result;
}

static const Token* getLifetimeToken(const Token* tok, ValueFlow::Value::ErrorPath& errorPath, bool* addressOf = nullptr)
{
    std::vector<LifetimeToken> lts = getLifetimeTokens(tok);
    if (lts.size() != 1)
        return nullptr;
    if (lts.front().inconclusive)
        return nullptr;
    if (addressOf)
        *addressOf = lts.front().addressOf;
    errorPath.insert(errorPath.end(), lts.front().errorPath.begin(), lts.front().errorPath.end());
    return lts.front().token;
}

const Variable* getLifetimeVariable(const Token* tok, ValueFlow::Value::ErrorPath& errorPath, bool* addressOf)
{
    const Token* tok2 = getLifetimeToken(tok, errorPath, addressOf);
    if (tok2 && tok2->variable())
        return tok2->variable();
    return nullptr;
}

const Variable* getLifetimeVariable(const Token* tok)
{
    ValueFlow::Value::ErrorPath errorPath;
    return getLifetimeVariable(tok, errorPath, nullptr);
}

static bool isNotLifetimeValue(const ValueFlow::Value& val)
{
    return !val.isLifetimeValue();
}

static bool isLifetimeOwned(const ValueType *vt, const ValueType *vtParent)
{
    if (!vtParent)
        return false;
    if (!vt) {
        if (vtParent->type == ValueType::CONTAINER)
            return true;
        return false;
    }
    if (vt->type != ValueType::UNKNOWN_TYPE && vtParent->type != ValueType::UNKNOWN_TYPE) {
        if (vt->pointer != vtParent->pointer)
            return true;
        if (vt->type != vtParent->type) {
            if (vtParent->type == ValueType::RECORD)
                return true;
            if (vtParent->type == ValueType::CONTAINER)
                return true;
        }
    }

    return false;
}

static bool isLifetimeBorrowed(const ValueType *vt, const ValueType *vtParent)
{
    if (!vtParent)
        return false;
    if (!vt)
        return false;
    if (vt->pointer > 0 && vt->pointer == vtParent->pointer)
        return true;
    if (vt->type != ValueType::UNKNOWN_TYPE && vtParent->type != ValueType::UNKNOWN_TYPE && vtParent->container == vt->container) {
        if (vtParent->pointer > vt->pointer)
            return true;
        if (vtParent->pointer < vt->pointer && vtParent->isIntegral())
            return true;
        if (vtParent->str() == vt->str())
            return true;
        if (vtParent->pointer == vt->pointer && vtParent->type == vt->type && vtParent->isIntegral())
            // sign conversion
            return true;
    }

    return false;
}

static const Token* skipCVRefs(const Token* tok, const Token* endTok)
{
    while (tok != endTok && Token::Match(tok, "const|volatile|auto|&|&&"))
        tok = tok->next();
    return tok;
}

static bool isNotEqual(std::pair<const Token*, const Token*> x, std::pair<const Token*, const Token*> y)
{
    const Token* start1 = x.first;
    const Token* start2 = y.first;
    if (start1 == nullptr || start2 == nullptr)
        return false;
    while (start1 != x.second && start2 != y.second) {
        const Token* tok1 = skipCVRefs(start1, x.second);
        if (tok1 != start1) {
            start1 = tok1;
            continue;
        }
        const Token* tok2 = skipCVRefs(start2, y.second);
        if (tok2 != start2) {
            start2 = tok2;
            continue;
        }
        if (start1->str() != start2->str())
            return true;
        start1 = start1->next();
        start2 = start2->next();
    }
    start1 = skipCVRefs(start1, x.second);
    start2 = skipCVRefs(start2, y.second);
    return !(start1 == x.second && start2 == y.second);
}
static bool isNotEqual(std::pair<const Token*, const Token*> x, const std::string& y)
{
    TokenList tokenList(nullptr);
    std::istringstream istr(y);
    tokenList.createTokens(istr);
    return isNotEqual(x, std::make_pair(tokenList.front(), tokenList.back()));
}
static bool isNotEqual(std::pair<const Token*, const Token*> x, const ValueType* y)
{
    if (y == nullptr)
        return false;
    if (y->originalTypeName.empty())
        return false;
    return isNotEqual(x, y->originalTypeName);
}

static bool isDifferentType(const Token* src, const Token* dst)
{
    const Type* t = Token::typeOf(src);
    const Type* parentT = Token::typeOf(dst);
    if (t && parentT) {
        if (t->classDef && parentT->classDef && t->classDef != parentT->classDef)
            return true;
    } else {
        std::pair<const Token*, const Token*> decl = Token::typeDecl(src);
        std::pair<const Token*, const Token*> parentdecl = Token::typeDecl(dst);
        if (isNotEqual(decl, parentdecl))
            return true;
        if (isNotEqual(decl, dst->valueType()))
            return true;
        if (isNotEqual(parentdecl, src->valueType()))
            return true;
    }
    return false;
}

bool isLifetimeBorrowed(const Token *tok, const Settings *settings)
{
    if (!tok)
        return true;
    if (tok->str() == ",")
        return true;
    if (!tok->astParent())
        return true;
    if (!Token::Match(tok->astParent()->previous(), "%name% (") && !Token::simpleMatch(tok->astParent(), ",")) {
        if (!Token::simpleMatch(tok, "{")) {
            const ValueType *vt = tok->valueType();
            const ValueType *vtParent = tok->astParent()->valueType();
            if (isLifetimeBorrowed(vt, vtParent))
                return true;
            if (isLifetimeOwned(vt, vtParent))
                return false;
        }
        if (Token::Match(tok->astParent(), "return|(|{|%assign%")) {
            if (isDifferentType(tok, tok->astParent()))
                return false;
        }
    } else if (Token::Match(tok->astParent()->tokAt(-3), "%var% . push_back|push_front|insert|push (") &&
               astIsContainer(tok->astParent()->tokAt(-3))) {
        const ValueType *vt = tok->valueType();
        const ValueType *vtCont = tok->astParent()->tokAt(-3)->valueType();
        if (!vtCont->containerTypeToken)
            return true;
        ValueType vtParent = ValueType::parseDecl(vtCont->containerTypeToken, settings);
        if (isLifetimeBorrowed(vt, &vtParent))
            return true;
        if (isLifetimeOwned(vt, &vtParent))
            return false;
    }

    return true;
}

static void valueFlowLifetimeFunction(Token *tok, TokenList *tokenlist, ErrorLogger *errorLogger, const Settings *settings);

static void valueFlowLifetimeConstructor(Token *tok,
                                         TokenList *tokenlist,
                                         ErrorLogger *errorLogger,
                                         const Settings *settings);

static const Token* getEndOfVarScope(const Token* tok, const std::vector<const Variable*>& vars)
{
    const Token* endOfVarScope = nullptr;
    for (const Variable* var : vars) {
        if (var && (var->isLocal() || var->isArgument()))
            endOfVarScope = var->typeStartToken()->scope()->bodyEnd;
        else if (!endOfVarScope)
            endOfVarScope = tok->scope()->bodyEnd;
    }
    return endOfVarScope;
}

static void valueFlowForwardLifetime(Token * tok, TokenList *tokenlist, ErrorLogger *errorLogger, const Settings *settings)
{
    // Forward lifetimes to constructed variable
    if (Token::Match(tok->previous(), "%var% {")) {
        std::list<ValueFlow::Value> values = tok->values();
        values.remove_if(&isNotLifetimeValue);
        valueFlowForward(nextAfterAstRightmostLeaf(tok),
                         getEndOfVarScope(tok, {tok->variable()}),
                         tok->previous(),
                         values,
                         tokenlist,
                         settings);
        return;
    }
    Token *parent = tok->astParent();
    while (parent && parent->str() == ",")
        parent = parent->astParent();
    if (!parent)
        return;
    // Assignment
    if (parent->str() == "=" && (!parent->astParent() || Token::simpleMatch(parent->astParent(), ";"))) {
        // Rhs values..
        if (!parent->astOperand2() || parent->astOperand2()->values().empty())
            return;

        if (!isLifetimeBorrowed(parent->astOperand2(), settings))
            return;

        std::vector<const Variable*> vars = getLHSVariables(parent);

        const Token* endOfVarScope = getEndOfVarScope(tok, vars);

        // Only forward lifetime values
        std::list<ValueFlow::Value> values = parent->astOperand2()->values();
        values.remove_if(&isNotLifetimeValue);

        // Skip RHS
        const Token *nextExpression = nextAfterAstRightmostLeaf(parent);

        if (Token::Match(parent->astOperand1(), ".|[|(") && parent->astOperand1()->exprId() > 0) {
            valueFlowForwardExpression(
                const_cast<Token*>(nextExpression), endOfVarScope, parent->astOperand1(), values, tokenlist, settings);

            for (ValueFlow::Value& val : values) {
                if (val.lifetimeKind == ValueFlow::Value::LifetimeKind::Address)
                    val.lifetimeKind = ValueFlow::Value::LifetimeKind::SubObject;
            }
        }
        for (const Variable* var : vars) {
            valueFlowForward(
                const_cast<Token*>(nextExpression), endOfVarScope, var->nameToken(), values, tokenlist, settings);

            if (tok->astTop() && Token::simpleMatch(tok->astTop()->previous(), "for (") &&
                Token::simpleMatch(tok->astTop()->link(), ") {")) {
                Token* start = tok->astTop()->link()->next();
                valueFlowForward(start, start->link(), var->nameToken(), values, tokenlist, settings);
            }
        }
        // Constructor
    } else if (Token::simpleMatch(parent, "{") && !isScopeBracket(parent)) {
        valueFlowLifetimeConstructor(parent, tokenlist, errorLogger, settings);
        valueFlowForwardLifetime(parent, tokenlist, errorLogger, settings);
        // Function call
    } else if (Token::Match(parent->previous(), "%name% (")) {
        valueFlowLifetimeFunction(parent->previous(), tokenlist, errorLogger, settings);
        valueFlowForwardLifetime(parent, tokenlist, errorLogger, settings);
        // Variable
    } else if (tok->variable()) {
        const Variable *var = tok->variable();
        const Token *endOfVarScope = var->scope()->bodyEnd;

        std::list<ValueFlow::Value> values = tok->values();
        const Token *nextExpression = nextAfterAstRightmostLeaf(parent);
        // Only forward lifetime values
        values.remove_if(&isNotLifetimeValue);
        valueFlowForward(const_cast<Token*>(nextExpression), endOfVarScope, tok, values, tokenlist, settings);
        // Cast
    } else if (parent->isCast()) {
        std::list<ValueFlow::Value> values = tok->values();
        // Only forward lifetime values
        values.remove_if(&isNotLifetimeValue);
        for (const ValueFlow::Value& value:values)
            setTokenValue(parent, value, tokenlist->getSettings());
        valueFlowForwardLifetime(parent, tokenlist, errorLogger, settings);
    }
}

struct LifetimeStore {
    const Token *argtok;
    std::string message;
    ValueFlow::Value::LifetimeKind type;
    ErrorPath errorPath;
    bool inconclusive;
    bool forward;

    struct Context {
        Token* tok;
        TokenList* tokenlist;
        ErrorLogger* errorLogger;
        const Settings* settings;
    };

    LifetimeStore()
        : argtok(nullptr), message(), type(), errorPath(), inconclusive(false), forward(true), mContext(nullptr)
    {}

    LifetimeStore(const Token* argtok,
                  const std::string& message,
                  ValueFlow::Value::LifetimeKind type = ValueFlow::Value::LifetimeKind::Object,
                  bool inconclusive = false)
        : argtok(argtok),
        message(message),
        type(type),
        errorPath(),
        inconclusive(inconclusive),
        forward(true),
        mContext(nullptr)
    {}

    template<class F>
    static void forEach(const std::vector<const Token*>& argtoks,
                        const std::string& message,
                        ValueFlow::Value::LifetimeKind type,
                        F f) {
        std::map<const Token*, Context> forwardToks;
        for (const Token* arg : argtoks) {
            LifetimeStore ls{arg, message, type};
            Context c{};
            ls.mContext = &c;
            ls.forward = false;
            f(ls);
            if (c.tok)
                forwardToks[c.tok] = c;
        }
        for (const auto& p : forwardToks) {
            const Context& c = p.second;
            valueFlowForwardLifetime(c.tok, c.tokenlist, c.errorLogger, c.settings);
        }
    }

    static LifetimeStore fromFunctionArg(const Function * f, Token *tok, const Variable *var, TokenList *tokenlist, ErrorLogger *errorLogger) {
        if (!var)
            return LifetimeStore{};
        if (!var->isArgument())
            return LifetimeStore{};
        int n = getArgumentPos(var, f);
        if (n < 0)
            return LifetimeStore{};
        std::vector<const Token *> args = getArguments(tok);
        if (n >= args.size()) {
            if (tokenlist->getSettings()->debugwarnings)
                bailout(tokenlist,
                        errorLogger,
                        tok,
                        "Argument mismatch: Function '" + tok->str() + "' returning lifetime from argument index " +
                        std::to_string(n) + " but only " + std::to_string(args.size()) +
                        " arguments are available.");
            return LifetimeStore{};
        }
        const Token *argtok2 = args[n];
        return LifetimeStore{argtok2, "Passed to '" + tok->expressionString() + "'.", ValueFlow::Value::LifetimeKind::Object};
    }

    template<class Predicate>
    bool byRef(Token* tok, TokenList* tokenlist, ErrorLogger* errorLogger, const Settings* settings, Predicate pred) const {
        if (!argtok)
            return false;
        bool update = false;
        for (const LifetimeToken& lt : getLifetimeTokens(argtok)) {
            if (!settings->certainty.isEnabled(Certainty::inconclusive) && lt.inconclusive)
                continue;
            ErrorPath er = errorPath;
            er.insert(er.end(), lt.errorPath.begin(), lt.errorPath.end());
            if (!lt.token)
                return false;
            if (!pred(lt.token))
                return false;
            er.emplace_back(argtok, message);

            ValueFlow::Value value;
            value.valueType = ValueFlow::Value::ValueType::LIFETIME;
            value.lifetimeScope = ValueFlow::Value::LifetimeScope::Local;
            value.tokvalue = lt.token;
            value.errorPath = std::move(er);
            value.lifetimeKind = type;
            value.setInconclusive(lt.inconclusive || inconclusive);
            // Don't add the value a second time
            if (std::find(tok->values().begin(), tok->values().end(), value) != tok->values().end())
                return false;
            setTokenValue(tok, value, tokenlist->getSettings());
            update = true;
        }
        if (update && forward)
            forwardLifetime(tok, tokenlist, errorLogger, settings);
        return update;
    }

    bool byRef(Token* tok, TokenList* tokenlist, ErrorLogger* errorLogger, const Settings* settings) const {
        return byRef(tok, tokenlist, errorLogger, settings, [](const Token*) {
            return true;
        });
    }

    template<class Predicate>
    bool byVal(Token* tok, TokenList* tokenlist, ErrorLogger* errorLogger, const Settings* settings, Predicate pred) const {
        if (!argtok)
            return false;
        bool update = false;
        if (argtok->values().empty()) {
            ErrorPath er;
            er.emplace_back(argtok, message);
            const Variable *var = getLifetimeVariable(argtok, er);
            if (var && var->isArgument()) {
                ValueFlow::Value value;
                value.valueType = ValueFlow::Value::ValueType::LIFETIME;
                value.lifetimeScope = ValueFlow::Value::LifetimeScope::Argument;
                value.tokvalue = var->nameToken();
                value.errorPath = er;
                value.lifetimeKind = type;
                value.setInconclusive(inconclusive);
                // Don't add the value a second time
                if (std::find(tok->values().begin(), tok->values().end(), value) != tok->values().end())
                    return false;
                setTokenValue(tok, value, tokenlist->getSettings());
                update = true;
            }
        }
        for (const ValueFlow::Value &v : argtok->values()) {
            if (!v.isLifetimeValue())
                continue;
            const Token *tok3 = v.tokvalue;
            for (const LifetimeToken& lt : getLifetimeTokens(tok3)) {
                if (!settings->certainty.isEnabled(Certainty::inconclusive) && lt.inconclusive)
                    continue;
                ErrorPath er = v.errorPath;
                er.insert(er.end(), lt.errorPath.begin(), lt.errorPath.end());
                if (!lt.token)
                    return false;
                if (!pred(lt.token))
                    return false;
                er.emplace_back(argtok, message);
                er.insert(er.end(), errorPath.begin(), errorPath.end());

                ValueFlow::Value value;
                value.valueType = ValueFlow::Value::ValueType::LIFETIME;
                value.lifetimeScope = v.lifetimeScope;
                value.path = v.path;
                value.tokvalue = lt.token;
                value.errorPath = std::move(er);
                value.lifetimeKind = type;
                value.setInconclusive(lt.inconclusive || v.isInconclusive() || inconclusive);
                // Don't add the value a second time
                if (std::find(tok->values().begin(), tok->values().end(), value) != tok->values().end())
                    continue;
                setTokenValue(tok, value, tokenlist->getSettings());
                update = true;
            }
        }
        if (update && forward)
            forwardLifetime(tok, tokenlist, errorLogger, settings);
        return update;
    }

    bool byVal(Token* tok, TokenList* tokenlist, ErrorLogger* errorLogger, const Settings* settings) const {
        return byVal(tok, tokenlist, errorLogger, settings, [](const Token*) {
            return true;
        });
    }

    template<class Predicate>
    void byDerefCopy(Token *tok, TokenList *tokenlist, ErrorLogger *errorLogger, const Settings *settings, Predicate pred) const {
        if (!settings->certainty.isEnabled(Certainty::inconclusive) && inconclusive)
            return;
        if (!argtok)
            return;
        for (const ValueFlow::Value &v : argtok->values()) {
            if (!v.isLifetimeValue())
                continue;
            const Token *tok2 = v.tokvalue;
            ErrorPath er = v.errorPath;
            const Variable *var = getLifetimeVariable(tok2, er);
            er.insert(er.end(), errorPath.begin(), errorPath.end());
            if (!var)
                continue;
            for (const Token *tok3 = tok; tok3 && tok3 != var->declEndToken(); tok3 = tok3->previous()) {
                if (tok3->varId() == var->declarationId()) {
                    LifetimeStore{tok3, message, type, inconclusive}.byVal(tok, tokenlist, errorLogger, settings, pred);
                    break;
                }
            }
        }
    }

    void byDerefCopy(Token *tok, TokenList *tokenlist, ErrorLogger *errorLogger, const Settings *settings) const {
        byDerefCopy(tok, tokenlist, errorLogger, settings, [](const Token *) {
            return true;
        });
    }

private:
    Context* mContext;
    void forwardLifetime(Token* tok, TokenList* tokenlist, ErrorLogger* errorLogger, const Settings* settings) const {
        if (mContext) {
            mContext->tok = tok;
            mContext->tokenlist = tokenlist;
            mContext->errorLogger = errorLogger;
            mContext->settings = settings;
        }
        valueFlowForwardLifetime(tok, tokenlist, errorLogger, settings);
    }
};

static void valueFlowLifetimeFunction(Token *tok, TokenList *tokenlist, ErrorLogger *errorLogger, const Settings *settings)
{
    if (!Token::Match(tok, "%name% ("))
        return;
    int returnContainer = settings->library.returnValueContainer(tok);
    if (returnContainer >= 0) {
        std::vector<const Token *> args = getArguments(tok);
        for (int argnr = 1; argnr <= args.size(); ++argnr) {
            const Library::ArgumentChecks::IteratorInfo *i = settings->library.getArgIteratorInfo(tok, argnr);
            if (!i)
                continue;
            if (i->container != returnContainer)
                continue;
            const Token * const argTok = args[argnr - 1];
            bool forward = false;
            for (ValueFlow::Value val : argTok->values()) {
                if (!val.isLifetimeValue())
                    continue;
                val.errorPath.emplace_back(argTok, "Passed to '" + tok->str() + "'.");
                setTokenValue(tok->next(), val, settings);
                forward = true;
            }
            // Check if lifetime is available to avoid adding the lifetime twice
            if (forward) {
                valueFlowForwardLifetime(tok, tokenlist, errorLogger, settings);
                break;
            }
        }
    } else if (Token::Match(tok->tokAt(-2), "std :: ref|cref|tie|front_inserter|back_inserter")) {
        for (const Token *argtok : getArguments(tok)) {
            LifetimeStore{argtok, "Passed to '" + tok->str() + "'.", ValueFlow::Value::LifetimeKind::Object}.byRef(
                tok->next(), tokenlist, errorLogger, settings);
        }
    } else if (Token::Match(tok->tokAt(-2), "std :: make_tuple|tuple_cat|make_pair|make_reverse_iterator|next|prev|move|bind")) {
        for (const Token *argtok : getArguments(tok)) {
            LifetimeStore{argtok, "Passed to '" + tok->str() + "'.", ValueFlow::Value::LifetimeKind::Object}.byVal(
                tok->next(), tokenlist, errorLogger, settings);
        }
    } else if (Token::Match(tok->tokAt(-2), "%var% . push_back|push_front|insert|push|assign") &&
               astIsContainer(tok->tokAt(-2))) {
        Token *vartok = tok->tokAt(-2);
        std::vector<const Token *> args = getArguments(tok);
        std::size_t n = args.size();
        if (n > 1 && Token::typeStr(args[n - 2]) == Token::typeStr(args[n - 1]) &&
            (((astIsIterator(args[n - 2]) && astIsIterator(args[n - 1])) ||
              (astIsPointer(args[n - 2]) && astIsPointer(args[n - 1]))))) {
            LifetimeStore{args.back(), "Added to container '" + vartok->str() + "'.", ValueFlow::Value::LifetimeKind::Object}.byDerefCopy(
                vartok, tokenlist, errorLogger, settings);
        } else if (!args.empty() && isLifetimeBorrowed(args.back(), settings)) {
            LifetimeStore{args.back(), "Added to container '" + vartok->str() + "'.", ValueFlow::Value::LifetimeKind::Object}.byVal(
                vartok, tokenlist, errorLogger, settings);
        }
    } else if (tok->function()) {
        const Function *f = tok->function();
        if (Function::returnsReference(f))
            return;
        std::vector<const Token*> returns = Function::findReturns(f);
        const bool inconclusive = returns.size() > 1;
        bool update = false;
        for (const Token* returnTok : returns) {
            if (returnTok == tok)
                continue;
            const Variable *returnVar = getLifetimeVariable(returnTok);
            if (returnVar && returnVar->isArgument() && (returnVar->isConst() || !isVariableChanged(returnVar, settings, tokenlist->isCPP()))) {
                LifetimeStore ls = LifetimeStore::fromFunctionArg(f, tok, returnVar, tokenlist, errorLogger);
                ls.inconclusive = inconclusive;
                ls.forward = false;
                update |= ls.byVal(tok->next(), tokenlist, errorLogger, settings);
            }
            for (const ValueFlow::Value &v : returnTok->values()) {
                if (!v.isLifetimeValue())
                    continue;
                if (!v.tokvalue)
                    continue;
                const Variable *var = v.tokvalue->variable();
                LifetimeStore ls = LifetimeStore::fromFunctionArg(f, tok, var, tokenlist, errorLogger);
                if (!ls.argtok)
                    continue;
                ls.forward = false;
                ls.inconclusive = inconclusive;
                ls.errorPath = v.errorPath;
                ls.errorPath.emplace_front(returnTok, "Return " + lifetimeType(returnTok, &v) + ".");
                if (!v.isArgumentLifetimeValue() && (var->isReference() || var->isRValueReference())) {
                    update |= ls.byRef(tok->next(), tokenlist, errorLogger, settings);
                } else if (v.isArgumentLifetimeValue()) {
                    update |= ls.byVal(tok->next(), tokenlist, errorLogger, settings);
                }
            }
        }
        if (update)
            valueFlowForwardLifetime(tok->next(), tokenlist, errorLogger, settings);
    }
}

static void valueFlowLifetimeConstructor(Token* tok,
                                         const Type* t,
                                         TokenList* tokenlist,
                                         ErrorLogger* errorLogger,
                                         const Settings* settings)
{
    if (!Token::Match(tok, "(|{"))
        return;
    if (!t) {
        if (tok->valueType() && tok->valueType()->type != ValueType::RECORD)
            return;
        // If the type is unknown then assume it captures by value in the
        // constructor, but make each lifetime inconclusive
        std::vector<const Token*> args = getArguments(tok);
        LifetimeStore::forEach(
            args, "Passed to initializer list.", ValueFlow::Value::LifetimeKind::SubObject, [&](LifetimeStore& ls) {
            ls.inconclusive = true;
            ls.byVal(tok, tokenlist, errorLogger, settings);
        });
        return;
    }
    const Scope* scope = t->classScope;
    if (!scope)
        return;
    // Only support aggregate constructors for now
    if (scope->numConstructors == 0 && t->derivedFrom.empty() && (t->isClassType() || t->isStructType())) {
        std::vector<const Token*> args = getArguments(tok);
        auto it = scope->varlist.begin();
        LifetimeStore::forEach(args,
                               "Passed to constructor of '" + t->name() + "'.",
                               ValueFlow::Value::LifetimeKind::SubObject,
                               [&](const LifetimeStore& ls) {
            if (it == scope->varlist.end())
                return;
            const Variable& var = *it;
            if (var.isReference() || var.isRValueReference()) {
                ls.byRef(tok, tokenlist, errorLogger, settings);
            } else {
                ls.byVal(tok, tokenlist, errorLogger, settings);
            }
            it++;
        });
    }
}

static bool hasInitList(const Token* tok)
{
    if (astIsPointer(tok))
        return true;
    if (astIsContainer(tok)) {
        const Library::Container * library = getLibraryContainer(tok);
        if (!library)
            return false;
        return library->hasInitializerListConstructor;
    }
    return false;
}

static void valueFlowLifetimeConstructor(Token* tok, TokenList* tokenlist, ErrorLogger* errorLogger, const Settings* settings)
{
    if (!Token::Match(tok, "(|{"))
        return;
    Token* parent = tok->astParent();
    while (Token::simpleMatch(parent, ","))
        parent = parent->astParent();
    if (Token::simpleMatch(parent, "{") && hasInitList(parent->astParent())) {
        valueFlowLifetimeConstructor(tok, Token::typeOf(parent->previous()), tokenlist, errorLogger, settings);
    } else if (Token::simpleMatch(tok, "{") && hasInitList(parent)) {
        std::vector<const Token *> args = getArguments(tok);
        // Assume range constructor if passed a pair of iterators
        if (astIsContainer(parent) && args.size() == 2 && astIsIterator(args[0]) && astIsIterator(args[1])) {
            LifetimeStore::forEach(
                args, "Passed to initializer list.", ValueFlow::Value::LifetimeKind::SubObject, [&](const LifetimeStore& ls) {
                ls.byDerefCopy(tok, tokenlist, errorLogger, settings);
            });
        } else {
            LifetimeStore::forEach(args,
                                   "Passed to initializer list.",
                                   ValueFlow::Value::LifetimeKind::SubObject,
                                   [&](const LifetimeStore& ls) {
                ls.byVal(tok, tokenlist, errorLogger, settings);
            });
        }
    } else {
        valueFlowLifetimeConstructor(tok, Token::typeOf(tok->previous()), tokenlist, errorLogger, settings);
    }
}

struct Lambda {
    enum class Capture {
        Undefined,
        ByValue,
        ByReference
    };
    explicit Lambda(const Token * tok)
        : capture(nullptr), arguments(nullptr), returnTok(nullptr), bodyTok(nullptr), explicitCaptures(), implicitCapture(Capture::Undefined) {
        if (!Token::simpleMatch(tok, "[") || !tok->link())
            return;
        capture = tok;

        if (Token::simpleMatch(capture->link(), "] (")) {
            arguments = capture->link()->next();
        }
        const Token * afterArguments = arguments ? arguments->link()->next() : capture->link()->next();
        if (afterArguments && afterArguments->originalName() == "->") {
            returnTok = afterArguments->next();
            bodyTok = Token::findsimplematch(returnTok, "{");
        } else if (Token::simpleMatch(afterArguments, "{")) {
            bodyTok = afterArguments;
        }
        for (const Token* c:getCaptures()) {
            if (c->variable()) {
                explicitCaptures[c->variable()] = std::make_pair(c, Capture::ByValue);
            } else if (c->isUnaryOp("&") && Token::Match(c->astOperand1(), "%var%")) {
                explicitCaptures[c->astOperand1()->variable()] = std::make_pair(c->astOperand1(), Capture::ByReference);
            } else {
                const std::string& s = c->expressionString();
                if (s == "=")
                    implicitCapture = Capture::ByValue;
                else if (s == "&")
                    implicitCapture = Capture::ByReference;
            }
        }
    }

    const Token * capture;
    const Token * arguments;
    const Token * returnTok;
    const Token * bodyTok;
    std::unordered_map<const Variable*, std::pair<const Token*, Capture>> explicitCaptures;
    Capture implicitCapture;

    std::vector<const Token*> getCaptures() {
        return getArguments(capture);
    }

    bool isLambda() const {
        return capture && bodyTok;
    }
};

static bool isDecayedPointer(const Token *tok)
{
    if (!tok)
        return false;
    if (!tok->astParent())
        return false;
    if (astIsPointer(tok->astParent()) && !Token::simpleMatch(tok->astParent(), "return"))
        return true;
    if (tok->astParent()->isConstOp())
        return true;
    if (!Token::simpleMatch(tok->astParent(), "return"))
        return false;
    return astIsPointer(tok->astParent());
}

static void valueFlowLifetime(TokenList *tokenlist, SymbolDatabase*, ErrorLogger *errorLogger, const Settings *settings)
{
    for (Token *tok = tokenlist->front(); tok; tok = tok->next()) {
        if (!tok->scope())
            continue;
        if (tok->scope()->type == Scope::eGlobal)
            continue;
        Lambda lam(tok);
        // Lamdas
        if (lam.isLambda()) {
            const Scope * bodyScope = lam.bodyTok->scope();

            std::set<const Scope *> scopes;
            // Avoid capturing a variable twice
            std::set<nonneg int> varids;

            auto isImplicitCapturingVariable = [&](const Token *varTok) {
                const Variable *var = varTok->variable();
                if (!var)
                    return false;
                if (varids.count(var->declarationId()) > 0)
                    return false;
                if (!var->isLocal() && !var->isArgument())
                    return false;
                const Scope *scope = var->scope();
                if (!scope)
                    return false;
                if (scopes.count(scope) > 0)
                    return false;
                if (scope->isNestedIn(bodyScope))
                    return false;
                scopes.insert(scope);
                varids.insert(var->declarationId());
                return true;
            };

            bool update = false;
            auto captureVariable = [&](const Token* tok2, Lambda::Capture c, std::function<bool(const Token*)> pred) {
                if (varids.count(tok->varId()) > 0)
                    return;
                ErrorPath errorPath;
                if (c == Lambda::Capture::ByReference) {
                    LifetimeStore ls{
                        tok2, "Lambda captures variable by reference here.", ValueFlow::Value::LifetimeKind::Lambda};
                    ls.forward = false;
                    update |= ls.byRef(tok, tokenlist, errorLogger, settings, pred);
                } else if (c == Lambda::Capture::ByValue) {
                    LifetimeStore ls{
                        tok2, "Lambda captures variable by value here.", ValueFlow::Value::LifetimeKind::Lambda};
                    ls.forward = false;
                    update |= ls.byVal(tok, tokenlist, errorLogger, settings, pred);
                    pred(tok2);
                }
            };

            // Handle explicit capture
            for (const auto& p:lam.explicitCaptures) {
                const Variable* var = p.first;
                if (!var)
                    continue;
                const Token* tok2 = p.second.first;
                Lambda::Capture c = p.second.second;
                captureVariable(tok2, c, [](const Token*) {
                    return true;
                });
                varids.insert(var->declarationId());
            }

            for (const Token * tok2 = lam.bodyTok; tok2 != lam.bodyTok->link(); tok2 = tok2->next()) {
                if (!tok2->variable())
                    continue;
                captureVariable(tok2, lam.implicitCapture, isImplicitCapturingVariable);
            }
            if (update)
                valueFlowForwardLifetime(tok, tokenlist, errorLogger, settings);
        }
        // address of
        else if (tok->isUnaryOp("&")) {
            for (const LifetimeToken& lt : getLifetimeTokens(tok->astOperand1())) {
                if (!settings->certainty.isEnabled(Certainty::inconclusive) && lt.inconclusive)
                    continue;
                ErrorPath errorPath = lt.errorPath;
                errorPath.emplace_back(tok, "Address of variable taken here.");

                ValueFlow::Value value;
                value.valueType = ValueFlow::Value::ValueType::LIFETIME;
                value.lifetimeScope = ValueFlow::Value::LifetimeScope::Local;
                value.tokvalue = lt.token;
                value.errorPath = std::move(errorPath);
                if (lt.addressOf || astIsPointer(lt.token) || !Token::Match(lt.token->astParent(), ".|["))
                    value.lifetimeKind = ValueFlow::Value::LifetimeKind::Address;
                value.setInconclusive(lt.inconclusive);
                setTokenValue(tok, value, tokenlist->getSettings());

                valueFlowForwardLifetime(tok, tokenlist, errorLogger, settings);
            }
        }
        // container lifetimes
        else if (astIsContainer(tok)) {
            Token * parent = astParentSkipParens(tok);
            if (!Token::Match(parent, ". %name% ("))
                continue;

            bool isContainerOfPointers = true;
            const Token* containerTypeToken = tok->valueType()->containerTypeToken;
            if (containerTypeToken) {
                ValueType vt = ValueType::parseDecl(containerTypeToken, settings);
                isContainerOfPointers = vt.pointer > 0;
            }

            ValueFlow::Value master;
            master.valueType = ValueFlow::Value::ValueType::LIFETIME;
            master.lifetimeScope = ValueFlow::Value::LifetimeScope::Local;

            if (astIsIterator(parent->tokAt(2))) {
                master.errorPath.emplace_back(parent->tokAt(2), "Iterator to container is created here.");
                master.lifetimeKind = ValueFlow::Value::LifetimeKind::Iterator;
            } else if ((astIsPointer(parent->tokAt(2)) && !isContainerOfPointers) ||
                       Token::Match(parent->next(), "data|c_str")) {
                master.errorPath.emplace_back(parent->tokAt(2), "Pointer to container is created here.");
                master.lifetimeKind = ValueFlow::Value::LifetimeKind::Object;
            } else {
                continue;
            }

            std::vector<const Token*> toks = {};
            if (tok->isUnaryOp("*") || parent->originalName() == "->") {
                for (const ValueFlow::Value& v : tok->values()) {
                    if (!v.isSymbolicValue())
                        continue;
                    if (v.isKnown())
                        continue;
                    if (v.intvalue != 0)
                        continue;
                    if (!v.tokvalue)
                        continue;
                    toks.push_back(v.tokvalue);
                }
            } else {
                toks = {tok};
            }

            for (const Token* tok2 : toks) {
                for (const ReferenceToken& rt : followAllReferences(tok2, false)) {
                    ValueFlow::Value value = master;
                    value.tokvalue = rt.token;
                    value.errorPath.insert(value.errorPath.begin(), rt.errors.begin(), rt.errors.end());
                    setTokenValue(parent->tokAt(2), value, tokenlist->getSettings());

                    if (!rt.token->variable()) {
                        LifetimeStore ls = LifetimeStore{
                            rt.token, master.errorPath.back().second, ValueFlow::Value::LifetimeKind::Object};
                        ls.byRef(parent->tokAt(2), tokenlist, errorLogger, settings);
                    }
                }
            }
            valueFlowForwardLifetime(parent->tokAt(2), tokenlist, errorLogger, settings);
        }
        // Check constructors
        else if (Token::Match(tok, "=|return|%type%|%var% {")) {
            valueFlowLifetimeConstructor(tok->next(), tokenlist, errorLogger, settings);
        }
        // Check function calls
        else if (Token::Match(tok, "%name% (")) {
            valueFlowLifetimeFunction(tok, tokenlist, errorLogger, settings);
        }
        // Check variables
        else if (tok->variable()) {
            ErrorPath errorPath;
            const Variable * var = getLifetimeVariable(tok, errorPath);
            if (!var)
                continue;
            if (var->nameToken() == tok)
                continue;
            if (var->isArray() && !var->isStlType() && !var->isArgument() && isDecayedPointer(tok)) {
                errorPath.emplace_back(tok, "Array decayed to pointer here.");

                ValueFlow::Value value;
                value.valueType = ValueFlow::Value::ValueType::LIFETIME;
                value.lifetimeScope = ValueFlow::Value::LifetimeScope::Local;
                value.tokvalue = var->nameToken();
                value.errorPath = errorPath;
                setTokenValue(tok, value, tokenlist->getSettings());

                valueFlowForwardLifetime(tok, tokenlist, errorLogger, settings);
            }
        }
        // Forward any lifetimes
        else if (std::any_of(tok->values().begin(), tok->values().end(), std::mem_fn(&ValueFlow::Value::isLifetimeValue))) {
            valueFlowForwardLifetime(tok, tokenlist, errorLogger, settings);
        }
    }
}

static bool isStdMoveOrStdForwarded(Token * tok, ValueFlow::Value::MoveKind * moveKind, Token ** varTok = nullptr)
{
    if (tok->str() != "std")
        return false;
    ValueFlow::Value::MoveKind kind = ValueFlow::Value::MoveKind::NonMovedVariable;
    Token * variableToken = nullptr;
    if (Token::Match(tok, "std :: move ( %var% )")) {
        variableToken = tok->tokAt(4);
        kind = ValueFlow::Value::MoveKind::MovedVariable;
    } else if (Token::simpleMatch(tok, "std :: forward <")) {
        const Token * const leftAngle = tok->tokAt(3);
        Token * rightAngle = leftAngle->link();
        if (Token::Match(rightAngle, "> ( %var% )")) {
            variableToken = rightAngle->tokAt(2);
            kind = ValueFlow::Value::MoveKind::ForwardedVariable;
        }
    }
    if (!variableToken)
        return false;
    if (variableToken->strAt(2) == ".") // Only partially moved
        return false;
    if (variableToken->valueType() && variableToken->valueType()->type >= ValueType::Type::VOID)
        return false;
    if (moveKind != nullptr)
        *moveKind = kind;
    if (varTok != nullptr)
        *varTok = variableToken;
    return true;
}

static bool isOpenParenthesisMemberFunctionCallOfVarId(const Token * openParenthesisToken, nonneg int varId)
{
    const Token * varTok = openParenthesisToken->tokAt(-3);
    return Token::Match(varTok, "%varid% . %name% (", varId) &&
           varTok->next()->originalName() == emptyString;
}

static const Token * findOpenParentesisOfMove(const Token * moveVarTok)
{
    const Token * tok = moveVarTok;
    while (tok && tok->str() != "(")
        tok = tok->previous();
    return tok;
}

static const Token * findEndOfFunctionCallForParameter(const Token * parameterToken)
{
    if (!parameterToken)
        return nullptr;
    const Token * parent = parameterToken->astParent();
    while (parent && !parent->isOp() && parent->str() != "(")
        parent = parent->astParent();
    if (!parent)
        return nullptr;
    return nextAfterAstRightmostLeaf(parent);
}

static void valueFlowAfterMove(TokenList* tokenlist, SymbolDatabase* symboldatabase, const Settings* settings)
{
    if (!tokenlist->isCPP() || settings->standards.cpp < Standards::CPP11)
        return;
    for (const Scope * scope : symboldatabase->functionScopes) {
        if (!scope)
            continue;
        const Token * start = scope->bodyStart;
        if (scope->function) {
            const Token * memberInitializationTok = scope->function->constructorMemberInitialization();
            if (memberInitializationTok)
                start = memberInitializationTok;
        }

        for (Token* tok = const_cast<Token*>(start); tok != scope->bodyEnd; tok = tok->next()) {
            Token * varTok;
            if (Token::Match(tok, "%var% . reset|clear (") && tok->next()->originalName() == emptyString) {
                varTok = tok;
                ValueFlow::Value value;
                value.valueType = ValueFlow::Value::ValueType::MOVED;
                value.moveKind = ValueFlow::Value::MoveKind::NonMovedVariable;
                value.errorPath.emplace_back(tok, "Calling " + tok->next()->expressionString() + " makes " + tok->str() + " 'non-moved'");
                value.setKnown();
                std::list<ValueFlow::Value> values;
                values.push_back(value);

                const Variable *var = varTok->variable();
                if (!var || (!var->isLocal() && !var->isArgument()))
                    continue;
                const Token * const endOfVarScope = var->scope()->bodyEnd;
                setTokenValue(varTok, value, settings);
                valueFlowForward(varTok->next(), endOfVarScope, varTok, values, tokenlist, settings);
                continue;
            }
            ValueFlow::Value::MoveKind moveKind;
            if (!isStdMoveOrStdForwarded(tok, &moveKind, &varTok))
                continue;
            const nonneg int varId = varTok->varId();
            // x is not MOVED after assignment if code is:  x = ... std::move(x) .. ;
            const Token *parent = tok->astParent();
            while (parent && parent->str() != "=" && parent->str() != "return" &&
                   !(parent->str() == "(" && isOpenParenthesisMemberFunctionCallOfVarId(parent, varId)))
                parent = parent->astParent();
            if (parent &&
                (parent->str() == "return" || // MOVED in return statement
                 parent->str() == "(")) // MOVED in self assignment, isOpenParenthesisMemberFunctionCallOfVarId == true
                continue;
            if (parent && parent->astOperand1() && parent->astOperand1()->varId() == varId)
                continue;
            const Variable *var = varTok->variable();
            if (!var)
                continue;
            const Token * const endOfVarScope = var->scope()->bodyEnd;

            ValueFlow::Value value;
            value.valueType = ValueFlow::Value::ValueType::MOVED;
            value.moveKind = moveKind;
            if (moveKind == ValueFlow::Value::MoveKind::MovedVariable)
                value.errorPath.emplace_back(tok, "Calling std::move(" + varTok->str() + ")");
            else // if (moveKind == ValueFlow::Value::ForwardedVariable)
                value.errorPath.emplace_back(tok, "Calling std::forward(" + varTok->str() + ")");
            value.setKnown();
            std::list<ValueFlow::Value> values;
            values.push_back(value);
            const Token * openParentesisOfMove = findOpenParentesisOfMove(varTok);
            const Token * endOfFunctionCall = findEndOfFunctionCallForParameter(openParentesisOfMove);
            if (endOfFunctionCall)
                valueFlowForward(
                    const_cast<Token*>(endOfFunctionCall), endOfVarScope, varTok, values, tokenlist, settings);
        }
    }
}

static const Token* findIncompleteVar(const Token* start, const Token* end)
{
    for (const Token* tok = start; tok != end; tok = tok->next()) {
        if (tok->isIncompleteVar())
            return tok;
    }
    return nullptr;
}

static ValueFlow::Value makeConditionValue(long long val, const Token* condTok, bool assume)
{
    ValueFlow::Value v(val);
    v.setKnown();
    v.condition = condTok;
    if (assume)
        v.errorPath.emplace_back(condTok, "Assuming condition '" + condTok->expressionString() + "' is true");
    else
        v.errorPath.emplace_back(condTok, "Assuming condition '" + condTok->expressionString() + "' is false");
    return v;
}

static std::vector<const Token*> getConditions(const Token* tok, const char* op)
{
    std::vector<const Token*> conds = {tok};
    if (tok->str() == op) {
        std::vector<const Token*> args = astFlatten(tok, op);
        std::copy_if(args.begin(), args.end(), std::back_inserter(conds), [&](const Token* tok2) {
            if (tok2->exprId() == 0)
                return false;
            if (tok2->hasKnownIntValue())
                return false;
            return true;
        });
    }
    return conds;
}

//
static void valueFlowConditionExpressions(TokenList *tokenlist, SymbolDatabase* symboldatabase, ErrorLogger *errorLogger, const Settings *settings)
{
    for (const Scope * scope : symboldatabase->functionScopes) {
        if (const Token* incompleteTok = findIncompleteVar(scope->bodyStart, scope->bodyEnd)) {
            if (incompleteTok->isIncompleteVar()) {
                if (settings->debugwarnings)
                    bailoutIncompleteVar(tokenlist, errorLogger, incompleteTok, "Skipping function due to incomplete variable " + incompleteTok->str());
                break;
            }
        }

        for (const Token* tok = scope->bodyStart; tok != scope->bodyEnd; tok = tok->next()) {
            if (!Token::simpleMatch(tok, "if ("))
                continue;
            Token * parenTok = tok->next();
            if (!Token::simpleMatch(parenTok->link(), ") {"))
                continue;
            Token * blockTok = parenTok->link()->tokAt(1);
            const Token* condTok = parenTok->astOperand2();
            if (condTok->exprId() == 0)
                continue;
            if (condTok->hasKnownIntValue())
                continue;
            if (!isConstExpression(condTok, settings->library, true, tokenlist->isCPP()))
                continue;
            const bool is1 = (condTok->isComparisonOp() || condTok->tokType() == Token::eLogicalOp || astIsBool(condTok));

            Token* startTok = blockTok;
            // Inner condition
            {
                for (const Token* condTok2 : getConditions(condTok, "&&")) {
                    if (is1) {
                        ExpressionAnalyzer a1(condTok2, makeConditionValue(1, condTok2, true), tokenlist);
                        valueFlowGenericForward(startTok, startTok->link(), a1, settings);
                    }

                    OppositeExpressionAnalyzer a2(true, condTok2, makeConditionValue(0, condTok2, true), tokenlist);
                    valueFlowGenericForward(startTok, startTok->link(), a2, settings);
                }
            }

            std::vector<const Token*> conds = getConditions(condTok, "||");

            // Check else block
            if (Token::simpleMatch(startTok->link(), "} else {")) {
                startTok = startTok->link()->tokAt(2);
                for (const Token* condTok2:conds) {
                    ExpressionAnalyzer a1(condTok2, makeConditionValue(0, condTok2, false), tokenlist);
                    valueFlowGenericForward(startTok, startTok->link(), a1, settings);

                    if (is1) {
                        OppositeExpressionAnalyzer a2(true, condTok2, makeConditionValue(1, condTok2, false), tokenlist);
                        valueFlowGenericForward(startTok, startTok->link(), a2, settings);
                    }
                }
            }

            // Check if the block terminates early
            if (isEscapeScope(blockTok, tokenlist)) {
                for (const Token* condTok2:conds) {
                    ExpressionAnalyzer a1(condTok2, makeConditionValue(0, condTok2, false), tokenlist);
                    valueFlowGenericForward(startTok->link()->next(), scope->bodyEnd, a1, settings);

                    if (is1) {
                        OppositeExpressionAnalyzer a2(true, condTok2, makeConditionValue(1, condTok2, false), tokenlist);
                        valueFlowGenericForward(startTok->link()->next(), scope->bodyEnd, a2, settings);
                    }
                }
            }

        }
    }
}

static bool isTruncated(const ValueType* src, const ValueType* dst, const Settings* settings)
{
    if (src->pointer > 0 || dst->pointer > 0)
        return src->pointer != dst->pointer;
    if (src->smartPointer && dst->smartPointer)
        return false;
    if ((src->isIntegral() && dst->isIntegral()) || (src->isFloat() && dst->isFloat())) {
        size_t srcSize = ValueFlow::getSizeOf(*src, settings);
        size_t dstSize = ValueFlow::getSizeOf(*dst, settings);
        if (srcSize > dstSize)
            return true;
        if (srcSize == dstSize && src->sign != dst->sign)
            return true;
    } else if (src->type == dst->type) {
        if (src->type == ValueType::Type::RECORD)
            return src->typeScope != dst->typeScope;
    } else {
        return true;
    }
    return false;
}

static void setSymbolic(ValueFlow::Value& value, const Token* tok)
{
    value.valueType = ValueFlow::Value::ValueType::SYMBOLIC;
    value.tokvalue = tok;
}

static ValueFlow::Value makeSymbolic(const Token* tok, MathLib::bigint delta = 0)
{
    ValueFlow::Value value;
    value.setKnown();
    setSymbolic(value, tok);
    value.intvalue = delta;
    return value;
}

static void valueFlowSymbolic(TokenList* tokenlist, SymbolDatabase* symboldatabase)
{
    for (const Scope* scope : symboldatabase->functionScopes) {
        for (Token* tok = const_cast<Token*>(scope->bodyStart); tok != scope->bodyEnd; tok = tok->next()) {
            if (!Token::simpleMatch(tok, "="))
                continue;
            if (tok->astParent())
                continue;
            if (!tok->astOperand1())
                continue;
            if (!tok->astOperand2())
                continue;
            if (tok->astOperand1()->hasKnownIntValue())
                continue;
            if (tok->astOperand2()->hasKnownIntValue())
                continue;
            if (tok->astOperand1()->exprId() == 0)
                continue;
            if (tok->astOperand2()->exprId() == 0)
                continue;
            if (!isConstExpression(tok->astOperand2(), tokenlist->getSettings()->library, true, tokenlist->isCPP()))
                continue;
            if (tok->astOperand1()->valueType() && tok->astOperand2()->valueType()) {
                if (isTruncated(
                        tok->astOperand2()->valueType(), tok->astOperand1()->valueType(), tokenlist->getSettings()))
                    continue;
            } else if (isDifferentType(tok->astOperand2(), tok->astOperand1())) {
                continue;
            }

            Token* start = nextAfterAstRightmostLeaf(tok);
            const Token* end = scope->bodyEnd;

            ValueFlow::Value rhs = makeSymbolic(tok->astOperand2());
            rhs.errorPath.emplace_back(tok,
                                       tok->astOperand1()->expressionString() + " is assigned '" +
                                       tok->astOperand2()->expressionString() + "' here.");
            valueFlowForward(start, end, tok->astOperand1(), {rhs}, tokenlist, tokenlist->getSettings());

            ValueFlow::Value lhs = makeSymbolic(tok->astOperand1());
            lhs.errorPath.emplace_back(tok,
                                       tok->astOperand1()->expressionString() + " is assigned '" +
                                       tok->astOperand2()->expressionString() + "' here.");
            valueFlowForward(start, end, tok->astOperand2(), {lhs}, tokenlist, tokenlist->getSettings());
        }
    }
}

static void valueFlowSymbolicAbs(TokenList* tokenlist, SymbolDatabase* symboldatabase)
{
    for (const Scope* scope : symboldatabase->functionScopes) {
        for (Token* tok = const_cast<Token*>(scope->bodyStart); tok != scope->bodyEnd; tok = tok->next()) {
            if (!Token::Match(tok, "abs|labs|llabs|fabs|fabsf|fabsl ("))
                continue;
            if (tok->hasKnownIntValue())
                continue;

            const Token* arg = tok->next()->astOperand2();
            if (!arg)
                continue;
            ValueFlow::Value c = inferCondition(">=", arg, 0);
            if (!c.isKnown())
                continue;

            ValueFlow::Value v = makeSymbolic(arg);
            v.errorPath = c.errorPath;
            v.errorPath.emplace_back(tok, "Passed to " + tok->str());
            if (c.intvalue == 0)
                v.setImpossible();
            else
                v.setKnown();
            setTokenValue(tok->next(), v, tokenlist->getSettings());
        }
    }
}

template<class Predicate, class Compare>
static const ValueFlow::Value* getCompareValue(const std::list<ValueFlow::Value>& values,
                                               Predicate pred,
                                               Compare compare)
{
    const ValueFlow::Value* result = nullptr;
    for (const ValueFlow::Value& value : values) {
        if (!pred(value))
            continue;
        if (result)
            result = &std::min(value, *result, [compare](const ValueFlow::Value& x, const ValueFlow::Value& y) {
                return compare(x.intvalue, y.intvalue);
            });
        else
            result = &value;
    }
    return result;
}

struct Interval {
    std::vector<MathLib::bigint> minvalue = {};
    std::vector<MathLib::bigint> maxvalue = {};
    std::vector<const ValueFlow::Value*> minRef = {};
    std::vector<const ValueFlow::Value*> maxRef = {};

    void setMinValue(MathLib::bigint x, const ValueFlow::Value* ref = nullptr)
    {
        minvalue = {x};
        if (ref)
            minRef = {ref};
    }

    void setMaxValue(MathLib::bigint x, const ValueFlow::Value* ref = nullptr)
    {
        maxvalue = {x};
        if (ref)
            maxRef = {ref};
    }

    bool isLessThan(MathLib::bigint x, std::vector<const ValueFlow::Value*>* ref = nullptr) const
    {
        if (!this->maxvalue.empty() && this->maxvalue.front() < x) {
            if (ref)
                *ref = maxRef;
            return true;
        }
        return false;
    }

    bool isGreaterThan(MathLib::bigint x, std::vector<const ValueFlow::Value*>* ref = nullptr) const
    {
        if (!this->minvalue.empty() && this->minvalue.front() > x) {
            if (ref)
                *ref = minRef;
            return true;
        }
        return false;
    }

    bool isScalar() const {
        return minvalue.size() == 1 && minvalue == maxvalue;
    }

    bool empty() const {
        return minvalue.empty() && maxvalue.empty();
    }

    bool isScalarOrEmpty() const {
        return empty() || isScalar();
    }

    MathLib::bigint getScalar() const
    {
        assert(isScalar());
        return minvalue.front();
    }

    std::vector<const ValueFlow::Value*> getScalarRef() const
    {
        assert(isScalar());
        if (!minRef.empty())
            return minRef;
        if (!maxRef.empty())
            return maxRef;
        return {};
    }

    static Interval fromInt(MathLib::bigint x, const ValueFlow::Value* ref = nullptr)
    {
        Interval result;
        result.setMinValue(x, ref);
        result.setMaxValue(x, ref);
        return result;
    }

    template<class Predicate>
    static Interval fromValues(const std::list<ValueFlow::Value>& values, Predicate predicate)
    {
        Interval result;
        const ValueFlow::Value* minValue = getCompareValue(values, predicate, std::less<MathLib::bigint>{});
        if (minValue) {
            if (minValue->isImpossible() && minValue->bound == ValueFlow::Value::Bound::Upper)
                result.setMinValue(minValue->intvalue + 1, minValue);
            if (minValue->isPossible() && minValue->bound == ValueFlow::Value::Bound::Lower)
                result.setMinValue(minValue->intvalue, minValue);
            if (minValue->isKnown())
                return Interval::fromInt(minValue->intvalue, minValue);
        }
        const ValueFlow::Value* maxValue = getCompareValue(values, predicate, std::greater<MathLib::bigint>{});
        if (maxValue) {
            if (maxValue->isImpossible() && maxValue->bound == ValueFlow::Value::Bound::Lower)
                result.setMaxValue(maxValue->intvalue - 1, maxValue);
            if (maxValue->isPossible() && maxValue->bound == ValueFlow::Value::Bound::Upper)
                result.setMaxValue(maxValue->intvalue, maxValue);
            assert(!maxValue->isKnown());
        }
        return result;
    }

    static Interval fromValues(const std::list<ValueFlow::Value>& values)
    {
        return Interval::fromValues(values, [](const ValueFlow::Value&) {
            return true;
        });
    }

    template<class F>
    static std::vector<MathLib::bigint> apply(const std::vector<MathLib::bigint>& x,
                                              const std::vector<MathLib::bigint>& y,
                                              F f)
    {
        if (x.empty())
            return {};
        if (y.empty())
            return {};
        return {f(x.front(), y.front())};
    }

    static std::vector<const ValueFlow::Value*> merge(std::vector<const ValueFlow::Value*> x,
                                                      const std::vector<const ValueFlow::Value*>& y)
    {
        x.insert(x.end(), y.begin(), y.end());
        return x;
    }

    friend Interval operator-(const Interval& lhs, const Interval& rhs)
    {
        Interval result;
        result.minvalue = Interval::apply(lhs.minvalue, rhs.maxvalue, std::minus<MathLib::bigint>{});
        result.maxvalue = Interval::apply(lhs.maxvalue, rhs.minvalue, std::minus<MathLib::bigint>{});
        if (!result.minvalue.empty())
            result.minRef = merge(lhs.minRef, rhs.maxRef);
        if (!result.maxvalue.empty())
            result.maxRef = merge(lhs.maxRef, rhs.minRef);
        return result;
    }

    static std::vector<int> equal(const Interval& lhs,
                                  const Interval& rhs,
                                  std::vector<const ValueFlow::Value*>* ref = nullptr)
    {
        if (!lhs.isScalar())
            return {};
        if (!rhs.isScalar())
            return {};
        if (ref)
            *ref = merge(lhs.minRef, rhs.minRef);
        return {lhs.minvalue == rhs.minvalue};
    }

    static std::vector<int> compare(const Interval& lhs,
                                    const Interval& rhs,
                                    std::vector<const ValueFlow::Value*>* ref = nullptr)
    {
        Interval diff = lhs - rhs;
        if (diff.isGreaterThan(0, ref))
            return {1};
        if (diff.isLessThan(0, ref))
            return {-1};
        std::vector<int> eq = Interval::equal(lhs, rhs, ref);
        if (!eq.empty() && eq.front() != 0)
            return {0};
        return {};
    }
};

static void addToErrorPath(ValueFlow::Value& value, const std::vector<const ValueFlow::Value*>& refs)
{
    for (const ValueFlow::Value* ref : refs) {
        value.errorPath.insert(value.errorPath.end(), ref->errorPath.begin(), ref->errorPath.end());
    }
}

static void setValueKind(ValueFlow::Value& value, const std::vector<const ValueFlow::Value*>& refs)
{
    bool isPossible = false;
    bool isInconclusive = false;
    for (const ValueFlow::Value* ref : refs) {
        if (ref->isPossible())
            isPossible = true;
        if (ref->isInconclusive())
            isInconclusive = true;
    }
    if (isInconclusive)
        value.setInconclusive();
    else if (isPossible)
        value.setPossible();
    else
        value.setKnown();
}

struct InferModel {
    virtual bool match(const ValueFlow::Value& value) const = 0;
    virtual ValueFlow::Value yield(MathLib::bigint value) const = 0;
    virtual ~InferModel() {}
};

static bool inferNotEqual(const std::list<ValueFlow::Value>& values, MathLib::bigint x)
{
    return std::any_of(values.begin(), values.end(), [&](const ValueFlow::Value& value) {
        return value.isImpossible() && value.intvalue == x;
    });
}

static std::vector<ValueFlow::Value> infer(const ValuePtr<InferModel>& model,
                                           const std::string& op,
                                           std::list<ValueFlow::Value> lhsValues,
                                           std::list<ValueFlow::Value> rhsValues)
{
    std::vector<ValueFlow::Value> result;
    auto notMatch = [&](const ValueFlow::Value& value) {
        return !model->match(value);
    };
    lhsValues.remove_if(notMatch);
    rhsValues.remove_if(notMatch);
    if (lhsValues.empty() || rhsValues.empty())
        return result;

    Interval lhs = Interval::fromValues(lhsValues);
    Interval rhs = Interval::fromValues(rhsValues);

    if (op == "-") {
        Interval diff = lhs - rhs;
        if (diff.isScalar()) {
            std::vector<const ValueFlow::Value*> refs = diff.getScalarRef();
            ValueFlow::Value value(diff.getScalar());
            addToErrorPath(value, refs);
            setValueKind(value, refs);
            result.push_back(value);
        } else {
            if (!diff.minvalue.empty()) {
                ValueFlow::Value value(diff.minvalue.front() - 1);
                value.setImpossible();
                value.bound = ValueFlow::Value::Bound::Upper;
                addToErrorPath(value, diff.minRef);
                result.push_back(value);
            }
            if (!diff.maxvalue.empty()) {
                ValueFlow::Value value(diff.maxvalue.front() + 1);
                value.setImpossible();
                value.bound = ValueFlow::Value::Bound::Lower;
                addToErrorPath(value, diff.maxRef);
                result.push_back(value);
            }
        }
    } else if ((op == "!=" || op == "==") && lhs.isScalarOrEmpty() && rhs.isScalarOrEmpty()) {
        if (lhs.isScalar() && rhs.isScalar()) {
            std::vector<const ValueFlow::Value*> refs = Interval::merge(lhs.getScalarRef(), rhs.getScalarRef());
            ValueFlow::Value value(calculate(op, lhs.getScalar(), rhs.getScalar()));
            addToErrorPath(value, refs);
            setValueKind(value, refs);
            result.push_back(value);
        } else {
            std::vector<const ValueFlow::Value*> refs;
            if (lhs.isScalar() && inferNotEqual(rhsValues, lhs.getScalar()))
                refs = lhs.getScalarRef();
            else if (rhs.isScalar() && inferNotEqual(lhsValues, rhs.getScalar()))
                refs = rhs.getScalarRef();
            if (!refs.empty()) {
                ValueFlow::Value value(op == "!=");
                addToErrorPath(value, refs);
                setValueKind(value, refs);
                result.push_back(value);
            }
        }
    } else {
        std::vector<const ValueFlow::Value*> refs;
        std::vector<int> r = Interval::compare(lhs, rhs, &refs);
        if (!r.empty()) {
            int x = r.front();
            ValueFlow::Value value(calculate(op, x, 0));
            addToErrorPath(value, refs);
            setValueKind(value, refs);
            result.push_back(value);
        }
    }

    return result;
}

static std::vector<ValueFlow::Value> infer(const ValuePtr<InferModel>& model,
                                           const std::string& op,
                                           MathLib::bigint lhs,
                                           std::list<ValueFlow::Value> rhsValues)
{
    return infer(model, op, {model->yield(lhs)}, std::move(rhsValues));
}

static std::vector<ValueFlow::Value> infer(const ValuePtr<InferModel>& model,
                                           const std::string& op,
                                           std::list<ValueFlow::Value> lhsValues,
                                           MathLib::bigint rhs)
{
    return infer(model, op, std::move(lhsValues), {model->yield(rhs)});
}

struct SymbolicInferModel : InferModel {
    const Token* expr;
    explicit SymbolicInferModel(const Token* tok) : expr(tok) {
        assert(expr->exprId() != 0);
    }
    virtual bool match(const ValueFlow::Value& value) const OVERRIDE
    {
        return value.isSymbolicValue() && value.tokvalue && value.tokvalue->exprId() == expr->exprId();
    }
    virtual ValueFlow::Value yield(MathLib::bigint value) const OVERRIDE
    {
        ValueFlow::Value result(value);
        result.valueType = ValueFlow::Value::ValueType::SYMBOLIC;
        result.tokvalue = expr;
        result.setKnown();
        return result;
    }
};

static void valueFlowSymbolicInfer(TokenList* tokenlist, SymbolDatabase* symboldatabase)
{
    for (const Scope* scope : symboldatabase->functionScopes) {
        for (Token* tok = const_cast<Token*>(scope->bodyStart); tok != scope->bodyEnd; tok = tok->next()) {
            if (!Token::Match(tok, "-|%comp%"))
                continue;
            if (tok->hasKnownIntValue())
                continue;
            if (!tok->astOperand1())
                continue;
            if (!tok->astOperand2())
                continue;
            if (tok->astOperand1()->exprId() == 0)
                continue;
            if (tok->astOperand2()->exprId() == 0)
                continue;
            if (tok->astOperand1()->hasKnownIntValue())
                continue;
            if (tok->astOperand2()->hasKnownIntValue())
                continue;
            if (astIsFloat(tok->astOperand1(), false))
                continue;
            if (astIsFloat(tok->astOperand2(), false))
                continue;

            SymbolicInferModel leftModel{tok->astOperand1()};
            std::vector<ValueFlow::Value> values = infer(leftModel, tok->str(), 0, tok->astOperand2()->values());
            if (values.empty()) {
                SymbolicInferModel rightModel{tok->astOperand2()};
                values = infer(rightModel, tok->str(), tok->astOperand1()->values(), 0);
            }
            for (const ValueFlow::Value& value : values) {
                setTokenValue(tok, value, tokenlist->getSettings());
            }
        }
    }
}

static void valueFlowForwardAssign(Token* const tok,
                                   const Token* expr,
                                   std::vector<const Variable*> vars,
                                   std::list<ValueFlow::Value> values,
                                   const bool init,
                                   TokenList* const tokenlist,
                                   ErrorLogger* const errorLogger,
                                   const Settings* const settings)
{
    if (Token::simpleMatch(tok->astParent(), "return"))
        return;
    const Token* endOfVarScope = getEndOfVarScope(tok, vars);
    if (std::any_of(values.begin(), values.end(), std::mem_fn(&ValueFlow::Value::isLifetimeValue))) {
        valueFlowForwardLifetime(tok, tokenlist, errorLogger, settings);
        values.remove_if(std::mem_fn(&ValueFlow::Value::isLifetimeValue));
    }
    if (std::all_of(
            vars.begin(), vars.end(), [&](const Variable* var) {
        return !var->isPointer() && !var->isSmartPointer();
    }))
        values.remove_if(std::mem_fn(&ValueFlow::Value::isTokValue));
    if (tok->astParent()) {
        for (ValueFlow::Value& value : values) {
            std::string valueKind;
            if (value.valueKind == ValueFlow::Value::ValueKind::Impossible) {
                if (value.bound == ValueFlow::Value::Bound::Point)
                    valueKind = "never ";
                else if (value.bound == ValueFlow::Value::Bound::Lower)
                    valueKind = "less than ";
                else if (value.bound == ValueFlow::Value::Bound::Upper)
                    valueKind = "greater than ";
            }
            const std::string info = "Assignment '" + tok->astParent()->expressionString() + "', assigned value is " + valueKind + value.infoString();
            value.errorPath.emplace_back(tok, info);
        }
    }

    if (tokenlist->isCPP() && vars.size() == 1 && Token::Match(vars.front()->typeStartToken(), "bool|_Bool")) {
        for (ValueFlow::Value& value : values) {
            if (value.isImpossible())
                continue;
            if (value.isIntValue())
                value.intvalue = (value.intvalue != 0);
            if (value.isTokValue())
                value.intvalue = (value.tokvalue != nullptr);
        }
    }

    // Static variable initialisation?
    if (vars.size() == 1 && vars.front()->isStatic() && init)
        lowerToPossible(values);

    // Skip RHS
    const Token * nextExpression = tok->astParent() ? nextAfterAstRightmostLeaf(tok->astParent()) : tok->next();

    for (ValueFlow::Value& value : values) {
        if (value.isSymbolicValue())
            continue;
        if (value.isTokValue())
            continue;
        value.tokvalue = tok;
    }
    valueFlowForward(const_cast<Token*>(nextExpression), endOfVarScope, expr, values, tokenlist, settings);
}

static void valueFlowForwardAssign(Token* const tok,
                                   const Variable* const var,
                                   const std::list<ValueFlow::Value>& values,
                                   const bool,
                                   const bool init,
                                   TokenList* const tokenlist,
                                   ErrorLogger* const errorLogger,
                                   const Settings* const settings)
{
    valueFlowForwardAssign(tok, var->nameToken(), {var}, values, init, tokenlist, errorLogger, settings);
}

static std::list<ValueFlow::Value> truncateValues(std::list<ValueFlow::Value> values,
                                                  const ValueType* dst,
                                                  const ValueType* src,
                                                  const Settings* settings)
{
    if (!dst || !dst->isIntegral())
        return values;

    const size_t sz = ValueFlow::getSizeOf(*dst, settings);

    if (src) {
        const size_t osz = ValueFlow::getSizeOf(*src, settings);
        if (osz >= sz && dst->sign == ValueType::Sign::SIGNED && src->sign == ValueType::Sign::UNSIGNED) {
            values.remove_if([&](const ValueFlow::Value& value) {
                if (!value.isIntValue())
                    return false;
                if (!value.isImpossible())
                    return false;
                if (value.bound != ValueFlow::Value::Bound::Upper)
                    return false;
                if (osz == sz && value.intvalue < 0)
                    return true;
                if (osz > sz)
                    return true;
                return false;
            });
        }
    }

    for (ValueFlow::Value &value : values) {
        // Don't truncate impossible values since those can be outside of the valid range
        if (value.isImpossible())
            continue;
        if (value.isFloatValue()) {
            value.intvalue = value.floatValue;
            value.valueType = ValueFlow::Value::ValueType::INT;
        }

        if (value.isIntValue() && sz > 0 && sz < 8) {
            const MathLib::biguint unsignedMaxValue = (1ULL << (sz * 8)) - 1ULL;
            const MathLib::biguint signBit = 1ULL << (sz * 8 - 1);
            value.intvalue &= unsignedMaxValue;
            if (dst->sign == ValueType::Sign::SIGNED && (value.intvalue & signBit))
                value.intvalue |= ~unsignedMaxValue;
        }
    }
    return values;
}

static bool isVariableInit(const Token *tok)
{
    return tok->str() == "(" &&
           tok->isBinaryOp() &&
           tok->astOperand1()->variable() &&
           tok->astOperand1()->variable()->nameToken() == tok->astOperand1() &&
           tok->astOperand1()->variable()->valueType() &&
           tok->astOperand1()->variable()->valueType()->type >= ValueType::Type::VOID &&
           !Token::simpleMatch(tok->astOperand2(), ",");
}

static void valueFlowAfterAssign(TokenList *tokenlist, SymbolDatabase* symboldatabase, ErrorLogger *errorLogger, const Settings *settings)
{
    for (const Scope * scope : symboldatabase->functionScopes) {
        std::set<nonneg int> aliased;
        for (Token* tok = const_cast<Token*>(scope->bodyStart); tok != scope->bodyEnd; tok = tok->next()) {
            // Alias
            if (tok->isUnaryOp("&")) {
                aliased.insert(tok->astOperand1()->exprId());
                continue;
            }

            // Assignment
            if ((tok->str() != "=" && !isVariableInit(tok)) || (tok->astParent()))
                continue;

            // Lhs should be a variable
            if (!tok->astOperand1() || !tok->astOperand1()->exprId())
                continue;
            const nonneg int exprid = tok->astOperand1()->exprId();
            if (aliased.find(exprid) != aliased.end())
                continue;
            std::vector<const Variable*> vars = getLHSVariables(tok);

            // Rhs values..
            if (!tok->astOperand2() || tok->astOperand2()->values().empty())
                continue;

            std::list<ValueFlow::Value> values = truncateValues(
                tok->astOperand2()->values(), tok->astOperand1()->valueType(), tok->astOperand2()->valueType(), settings);
            // Remove known values
            std::set<ValueFlow::Value::ValueType> types;
            if (tok->astOperand1()->hasKnownValue()) {
                for (const ValueFlow::Value& value:tok->astOperand1()->values()) {
                    if (value.isKnown() && !value.isSymbolicValue())
                        types.insert(value.valueType);
                }
            }
            values.remove_if([&](const ValueFlow::Value& value) {
                return types.count(value.valueType) > 0;
            });
            // Remove container size if its not a container
            if (!astIsContainer(tok->astOperand2()))
                values.remove_if([&](const ValueFlow::Value& value) {
                    return value.valueType == ValueFlow::Value::ValueType::CONTAINER_SIZE;
                });
            // Remove symbolic values that are the same as the LHS
            values.remove_if([&](const ValueFlow::Value& value) {
                if (value.isSymbolicValue() && value.tokvalue)
                    return value.tokvalue->exprId() == tok->astOperand1()->exprId();
                return false;
            });
            // If assignment copy by value, remove Uninit values..
            if ((tok->astOperand1()->valueType() && tok->astOperand1()->valueType()->pointer == 0) ||
                (tok->astOperand1()->variable() && tok->astOperand1()->variable()->isReference() && tok->astOperand1()->variable()->nameToken() == tok->astOperand1()))
                values.remove_if([&](const ValueFlow::Value& value) {
                    return value.isUninitValue();
                });
            if (values.empty())
                continue;
            const bool init = vars.size() == 1 && vars.front()->nameToken() == tok->astOperand1();
            valueFlowForwardAssign(
                tok->astOperand2(), tok->astOperand1(), vars, values, init, tokenlist, errorLogger, settings);
        }
    }
}

static void valueFlowSetConditionToKnown(const Token* tok, std::list<ValueFlow::Value>& values, bool then)
{
    if (values.empty())
        return;
    if (then && !Token::Match(tok, "==|!|("))
        return;
    if (!then && !Token::Match(tok, "!=|%var%|("))
        return;
    if (isConditionKnown(tok, then))
        changePossibleToKnown(values);
}

static bool isBreakScope(const Token* const endToken)
{
    if (!Token::simpleMatch(endToken, "}"))
        return false;
    if (!Token::simpleMatch(endToken->link(), "{"))
        return false;
    return Token::findmatch(endToken->link(), "break|goto", endToken);
}

static ValueFlow::Value asImpossible(ValueFlow::Value v)
{
    v.invertRange();
    v.setImpossible();
    return v;
}

static void insertImpossible(std::list<ValueFlow::Value>& values, const std::list<ValueFlow::Value>& input)
{
    std::transform(input.begin(), input.end(), std::back_inserter(values), &asImpossible);
}

static void insertNegateKnown(std::list<ValueFlow::Value>& values, const std::list<ValueFlow::Value>& input)
{
    for (ValueFlow::Value value:input) {
        if (!value.isIntValue() && !value.isContainerSizeValue())
            continue;
        value.intvalue = !value.intvalue;
        value.setKnown();
        values.push_back(value);
    }
}

struct ConditionHandler {
    struct Condition {
        const Token *vartok;
        std::list<ValueFlow::Value> true_values;
        std::list<ValueFlow::Value> false_values;
        bool inverted = false;
        // Whether to insert impossible values for the condition or only use possible values
        bool impossible = true;

        Condition() : vartok(nullptr), true_values(), false_values(), inverted(false), impossible(true) {}
    };

    virtual Analyzer::Result forward(Token* start,
                                     const Token* stop,
                                     const Token* exprTok,
                                     const std::list<ValueFlow::Value>& values,
                                     TokenList* tokenlist,
                                     const Settings* settings) const = 0;

    virtual Analyzer::Result forward(Token* top,
                                     const Token* exprTok,
                                     const std::list<ValueFlow::Value>& values,
                                     TokenList* tokenlist,
                                     const Settings* settings) const = 0;

    virtual void reverse(Token* start,
                         const Token* endToken,
                         const Token* exprTok,
                         const std::list<ValueFlow::Value>& values,
                         TokenList* tokenlist,
                         const Settings* settings) const = 0;

    virtual std::vector<Condition> parse(const Token* tok, const Settings* settings) const = 0;

    void traverseCondition(TokenList* tokenlist,
                           SymbolDatabase* symboldatabase,
                           const std::function<void(const Condition& cond, Token* tok, const Scope* scope)>& f) const
    {
        for (const Scope *scope : symboldatabase->functionScopes) {
            for (Token *tok = const_cast<Token *>(scope->bodyStart); tok != scope->bodyEnd; tok = tok->next()) {
                if (Token::Match(tok, "if|while|for ("))
                    continue;

                const Token* top = tok->astTop();
                if (!top)
                    continue;

                if (!Token::Match(top->previous(), "if|while|for (") && !Token::Match(tok->astParent(), "&&|%oror%|?"))
                    continue;
                for (const Condition& cond : parse(tok, tokenlist->getSettings())) {
                    if (!cond.vartok)
                        continue;
                    if (cond.vartok->exprId() == 0)
                        continue;
                    if (cond.vartok->hasKnownIntValue())
                        continue;
                    if (cond.true_values.empty() || cond.false_values.empty())
                        continue;
                    if (!isConstExpression(cond.vartok, tokenlist->getSettings()->library, true, tokenlist->isCPP()))
                        continue;
                    f(cond, tok, scope);
                }
            }
        }
    }

    void beforeCondition(TokenList* tokenlist,
                         SymbolDatabase* symboldatabase,
                         ErrorLogger* errorLogger,
                         const Settings* settings) const {
        traverseCondition(tokenlist, symboldatabase, [&](const Condition& cond, Token* tok, const Scope*) {
            if (cond.vartok->exprId() == 0)
                return;

            // If condition is known then don't propagate value
            if (tok->hasKnownIntValue())
                return;

            const Token* top = tok->astTop();

            if (Token::Match(top, "%assign%"))
                return;
            if (Token::Match(cond.vartok->astParent(), "%assign%|++|--"))
                return;

            if (Token::simpleMatch(tok->astParent(), "?") && tok->astParent()->isExpandedMacro()) {
                if (settings->debugwarnings)
                    bailout(tokenlist,
                            errorLogger,
                            tok,
                            "variable '" + cond.vartok->expressionString() + "', condition is defined in macro");
                return;
            }

            // if,macro => bailout
            if (Token::simpleMatch(top->previous(), "if (") && top->previous()->isExpandedMacro()) {
                if (settings->debugwarnings)
                    bailout(tokenlist,
                            errorLogger,
                            tok,
                            "variable '" + cond.vartok->expressionString() + "', condition is defined in macro");
                return;
            }

            std::list<ValueFlow::Value> values = cond.true_values;
            if (cond.true_values != cond.false_values)
                values.insert(values.end(), cond.false_values.begin(), cond.false_values.end());

            // extra logic for unsigned variables 'i>=1' => possible value can also be 0
            if (Token::Match(tok, "<|>")) {
                values.remove_if([](const ValueFlow::Value& v) {
                    if (v.isIntValue())
                        return v.intvalue != 0;
                    return false;
                });
                if (cond.vartok->valueType() && cond.vartok->valueType()->sign != ValueType::Sign::UNSIGNED)
                    return;
            }
            if (values.empty())
                return;

            // bailout: for/while-condition, variable is changed in while loop
            if (Token::Match(top->previous(), "for|while (") && Token::simpleMatch(top->link(), ") {")) {

                // Variable changed in 3rd for-expression
                if (Token::simpleMatch(top->previous(), "for (")) {
                    if (top->astOperand2() && top->astOperand2()->astOperand2() &&
                        isExpressionChanged(
                            cond.vartok, top->astOperand2()->astOperand2(), top->link(), settings, tokenlist->isCPP())) {
                        if (settings->debugwarnings)
                            bailout(tokenlist,
                                    errorLogger,
                                    tok,
                                    "variable '" + cond.vartok->expressionString() + "' used in loop");
                        return;
                    }
                }

                // Variable changed in loop code
                const Token* const start = top;
                const Token* const block = top->link()->next();
                const Token* const end = block->link();

                if (isExpressionChanged(cond.vartok, start, end, settings, tokenlist->isCPP())) {
                    // If its reassigned in loop then analyze from the end
                    if (!Token::Match(tok, "%assign%|++|--") &&
                        findExpression(cond.vartok->exprId(), start, end, [&](const Token* tok2) {
                        return Token::Match(tok2->astParent(), "%assign%") && astIsLHS(tok2);
                    })) {
                        // Start at the end of the loop body
                        Token* bodyTok = top->link()->next();
                        reverse(bodyTok->link(), bodyTok, cond.vartok, values, tokenlist, settings);
                    }
                    if (settings->debugwarnings)
                        bailout(tokenlist,
                                errorLogger,
                                tok,
                                "variable '" + cond.vartok->expressionString() + "' used in loop");
                    return;
                }
            }

            Token* startTok = nullptr;
            if (astIsRHS(tok))
                startTok = tok->astParent();
            else if (astIsLHS(tok))
                startTok = previousBeforeAstLeftmostLeaf(tok->astParent());
            if (!startTok)
                startTok = tok->previous();

            reverse(startTok, nullptr, cond.vartok, values, tokenlist, settings);
        });
    }

    void afterCondition(TokenList* tokenlist,
                        SymbolDatabase* symboldatabase,
                        ErrorLogger* errorLogger,
                        const Settings* settings) const {
        traverseCondition(tokenlist, symboldatabase, [&](const Condition& cond, Token* tok, const Scope* scope) {
            if (Token::simpleMatch(tok->astParent(), "?"))
                return;
            const Token* top = tok->astTop();

            std::list<ValueFlow::Value> thenValues;
            std::list<ValueFlow::Value> elseValues;

            if (!Token::Match(tok, "!=|=|(|.") && tok != cond.vartok) {
                thenValues.insert(thenValues.end(), cond.true_values.begin(), cond.true_values.end());
                if (cond.impossible && isConditionKnown(tok, false))
                    insertImpossible(elseValues, cond.false_values);
            }
            if (!Token::Match(tok, "==|!")) {
                elseValues.insert(elseValues.end(), cond.false_values.begin(), cond.false_values.end());
                if (cond.impossible && isConditionKnown(tok, true)) {
                    insertImpossible(thenValues, cond.true_values);
                    if (tok == cond.vartok && astIsBool(tok))
                        insertNegateKnown(thenValues, cond.true_values);
                }
            }

            if (cond.inverted)
                std::swap(thenValues, elseValues);

            if (Token::Match(tok->astParent(), "%oror%|&&")) {
                Token* parent = tok->astParent();
                if (astIsRHS(tok) && astIsLHS(parent) && parent->astParent() &&
                    parent->str() == parent->astParent()->str())
                    parent = parent->astParent();
                else if (!astIsLHS(tok)) {
                    parent = nullptr;
                }
                if (parent) {
                    std::vector<Token*> nextExprs = {parent->astOperand2()};
                    if (astIsLHS(parent) && parent->astParent() && parent->astParent()->str() == parent->str()) {
                        nextExprs.push_back(parent->astParent()->astOperand2());
                    }
                    const std::string& op(parent->str());
                    std::list<ValueFlow::Value> values;
                    if (op == "&&")
                        values = thenValues;
                    else if (op == "||")
                        values = elseValues;
                    if (Token::Match(tok, "==|!=") || (tok == cond.vartok && astIsBool(tok)))
                        changePossibleToKnown(values);
                    if (astIsFloat(cond.vartok, false) ||
                        (!cond.vartok->valueType() &&
                         std::all_of(values.begin(), values.end(), [](const ValueFlow::Value& v) {
                        return v.isIntValue() || v.isFloatValue();
                    })))
                        values.remove_if([&](const ValueFlow::Value& v) {
                            return v.isImpossible();
                        });
                    for (Token* start:nextExprs) {
                        Analyzer::Result r = forward(start, cond.vartok, values, tokenlist, settings);
                        if (r.terminate != Analyzer::Terminate::None)
                            return;
                    }
                }
            }

            {
                const Token* tok2 = tok;
                std::string op;
                bool mixedOperators = false;
                while (tok2->astParent()) {
                    const Token* parent = tok2->astParent();
                    if (Token::Match(parent, "%oror%|&&")) {
                        if (op.empty()) {
                            op = parent->str();
                        } else if (op != parent->str()) {
                            mixedOperators = true;
                            break;
                        }
                    }
                    if (parent->str() == "!") {
                        op = (op == "&&" ? "||" : "&&");
                    }
                    tok2 = parent;
                }

                if (mixedOperators) {
                    return;
                }
            }

            if (top && Token::Match(top->previous(), "if|while (") && !top->previous()->isExpandedMacro()) {
                // if astParent is "!" we need to invert codeblock
                {
                    const Token* tok2 = tok;
                    while (tok2->astParent()) {
                        const Token* parent = tok2->astParent();
                        while (parent && parent->str() == "&&")
                            parent = parent->astParent();
                        if (parent && (parent->str() == "!" || Token::simpleMatch(parent, "== false")))
                            std::swap(thenValues, elseValues);
                        tok2 = parent;
                    }
                }

                bool deadBranch[] = {false, false};
                // start token of conditional code
                Token* startTokens[] = {nullptr, nullptr};
                // determine startToken(s)
                if (Token::simpleMatch(top->link(), ") {"))
                    startTokens[0] = top->link()->next();
                if (Token::simpleMatch(top->link()->linkAt(1), "} else {"))
                    startTokens[1] = top->link()->linkAt(1)->tokAt(2);

                int changeBlock = -1;
                int bailBlock = -1;

                for (int i = 0; i < 2; i++) {
                    const Token* const startToken = startTokens[i];
                    if (!startToken)
                        continue;
                    std::list<ValueFlow::Value>& values = (i == 0 ? thenValues : elseValues);
                    valueFlowSetConditionToKnown(tok, values, i == 0);

                    Analyzer::Result r =
                        forward(startTokens[i], startTokens[i]->link(), cond.vartok, values, tokenlist, settings);
                    deadBranch[i] = r.terminate == Analyzer::Terminate::Escape;
                    if (r.action.isModified() && !deadBranch[i])
                        changeBlock = i;
                    if (r.terminate != Analyzer::Terminate::None && r.terminate != Analyzer::Terminate::Escape &&
                        r.terminate != Analyzer::Terminate::Modified)
                        bailBlock = i;
                    changeKnownToPossible(values);
                }
                if (changeBlock >= 0 && !Token::simpleMatch(top->previous(), "while (")) {
                    if (settings->debugwarnings)
                        bailout(tokenlist,
                                errorLogger,
                                startTokens[changeBlock]->link(),
                                "valueFlowAfterCondition: " + cond.vartok->expressionString() +
                                " is changed in conditional block");
                    return;
                } else if (bailBlock >= 0) {
                    if (settings->debugwarnings)
                        bailout(tokenlist,
                                errorLogger,
                                startTokens[bailBlock]->link(),
                                "valueFlowAfterCondition: bailing in conditional block");
                    return;
                }

                // After conditional code..
                if (Token::simpleMatch(top->link(), ") {")) {
                    Token* after = top->link()->linkAt(1);
                    bool dead_if = deadBranch[0];
                    bool dead_else = deadBranch[1];
                    const Token* unknownFunction = nullptr;
                    if (tok->astParent() && Token::simpleMatch(tok->astParent()->previous(), "while ("))
                        dead_if = !isBreakScope(after);
                    else if (!dead_if)
                        dead_if = isReturnScope(after, &settings->library, &unknownFunction);

                    if (!dead_if && unknownFunction) {
                        if (settings->debugwarnings)
                            bailout(tokenlist, errorLogger, unknownFunction, "possible noreturn scope");
                        return;
                    }

                    if (Token::simpleMatch(after, "} else {")) {
                        after = after->linkAt(2);
                        unknownFunction = nullptr;
                        if (!dead_else)
                            dead_else = isReturnScope(after, &settings->library, &unknownFunction);
                        if (!dead_else && unknownFunction) {
                            if (settings->debugwarnings)
                                bailout(tokenlist, errorLogger, unknownFunction, "possible noreturn scope");
                            return;
                        }
                    }

                    if (dead_if && dead_else)
                        return;

                    std::list<ValueFlow::Value> values;
                    if (dead_if) {
                        values = elseValues;
                    } else if (dead_else) {
                        values = thenValues;
                    } else {
                        std::copy_if(thenValues.begin(),
                                     thenValues.end(),
                                     std::back_inserter(values),
                                     std::mem_fn(&ValueFlow::Value::isPossible));
                        std::copy_if(elseValues.begin(),
                                     elseValues.end(),
                                     std::back_inserter(values),
                                     std::mem_fn(&ValueFlow::Value::isPossible));
                    }

                    if (values.empty())
                        return;

                    if (dead_if || dead_else) {
                        const Token* parent = tok->astParent();
                        // Skip the not operator
                        while (Token::simpleMatch(parent, "!"))
                            parent = parent->astParent();
                        bool possible = false;
                        if (Token::Match(parent, "&&|%oror%")) {
                            std::string op = parent->str();
                            while (parent && parent->str() == op)
                                parent = parent->astParent();
                            if (Token::simpleMatch(parent, "!") || Token::simpleMatch(parent, "== false"))
                                possible = op == "||";
                            else
                                possible = op == "&&";
                        }
                        if (possible) {
                            values.remove_if(std::mem_fn(&ValueFlow::Value::isImpossible));
                            changeKnownToPossible(values);
                        } else {
                            valueFlowSetConditionToKnown(tok, values, true);
                            valueFlowSetConditionToKnown(tok, values, false);
                        }
                    }
                    if (values.empty())
                        return;
                    forward(after, scope->bodyEnd, cond.vartok, values, tokenlist, settings);
                }
            }
        });
    }
    virtual ~ConditionHandler() {}
};

static void valueFlowCondition(const ValuePtr<ConditionHandler>& handler,
                               TokenList* tokenlist,
                               SymbolDatabase* symboldatabase,
                               ErrorLogger* errorLogger,
                               const Settings* settings)
{
    handler->beforeCondition(tokenlist, symboldatabase, errorLogger, settings);
    handler->afterCondition(tokenlist, symboldatabase, errorLogger, settings);
}

struct SimpleConditionHandler : ConditionHandler {
    virtual Analyzer::Result forward(Token* start,
                                     const Token* stop,
                                     const Token* exprTok,
                                     const std::list<ValueFlow::Value>& values,
                                     TokenList* tokenlist,
                                     const Settings* settings) const OVERRIDE {
        return valueFlowForward(start->next(), stop, exprTok, values, tokenlist, settings);
    }

    virtual Analyzer::Result forward(Token* top,
                                     const Token* exprTok,
                                     const std::list<ValueFlow::Value>& values,
                                     TokenList* tokenlist,
                                     const Settings* settings) const OVERRIDE {
        return valueFlowForward(top, exprTok, values, tokenlist, settings);
    }

    virtual void reverse(Token* start,
                         const Token* endToken,
                         const Token* exprTok,
                         const std::list<ValueFlow::Value>& values,
                         TokenList* tokenlist,
                         const Settings* settings) const OVERRIDE {
        return valueFlowReverse(start, endToken, exprTok, values, tokenlist, settings);
    }

    virtual std::vector<Condition> parse(const Token* tok, const Settings*) const OVERRIDE {
        Condition cond;
        ValueFlow::Value true_value;
        ValueFlow::Value false_value;
        const Token *vartok = parseCompareInt(tok, true_value, false_value);
        if (vartok) {
            if (vartok->hasKnownIntValue())
                return {};
            if (vartok->str() == "=" && vartok->astOperand1() && vartok->astOperand2())
                vartok = vartok->astOperand1();
            cond.true_values.push_back(true_value);
            cond.false_values.push_back(false_value);
            cond.vartok = vartok;
            return {cond};
        }

        if (tok->str() == "!") {
            vartok = tok->astOperand1();

        } else if (tok->astParent() && (Token::Match(tok->astParent(), "%oror%|&&|?") ||
                                        Token::Match(tok->astParent()->previous(), "if|while ("))) {
            if (Token::simpleMatch(tok, "="))
                vartok = tok->astOperand1();
            else if (!Token::Match(tok, "%comp%|%assign%"))
                vartok = tok;
        }

        if (!vartok)
            return {};
        cond.true_values.emplace_back(tok, 0LL);
        cond.false_values.emplace_back(tok, 0LL);
        cond.vartok = vartok;

        return {cond};
    }
};

static bool isInBounds(const ValueFlow::Value& value, MathLib::bigint x)
{
    if (value.intvalue == x)
        return true;
    if (value.bound == ValueFlow::Value::Bound::Lower && value.intvalue > x)
        return false;
    if (value.bound == ValueFlow::Value::Bound::Upper && value.intvalue < x)
        return false;
    // Checking for equality is not necessary since we already know the value is not equal
    if (value.bound == ValueFlow::Value::Bound::Point)
        return false;
    return true;
}

static const ValueFlow::Value* getCompareIntValue(const std::list<ValueFlow::Value>& values, std::function<bool(MathLib::bigint, MathLib::bigint)> compare)
{
    const ValueFlow::Value* result = nullptr;
    for (const ValueFlow::Value& value : values) {
        if (!value.isIntValue())
            continue;
        if (result)
            result = &std::min(value, *result, [compare](const ValueFlow::Value& x, const ValueFlow::Value& y) {
                return compare(x.intvalue, y.intvalue);
            });
        else
            result = &value;
    }
    return result;
}

static const ValueFlow::Value* proveLessThan(const std::list<ValueFlow::Value>& values, MathLib::bigint x)
{
    const ValueFlow::Value* result = nullptr;
    const ValueFlow::Value* maxValue = getCompareIntValue(values, std::greater<MathLib::bigint> {});
    if (maxValue && maxValue->isImpossible() && maxValue->bound == ValueFlow::Value::Bound::Lower) {
        if (maxValue->intvalue <= x)
            result = maxValue;
    }
    return result;
}

static const ValueFlow::Value* proveGreaterThan(const std::list<ValueFlow::Value>& values, MathLib::bigint x)
{
    const ValueFlow::Value* result = nullptr;
    const ValueFlow::Value* minValue = getCompareIntValue(values, std::less<MathLib::bigint> {});
    if (minValue && minValue->isImpossible() && minValue->bound == ValueFlow::Value::Bound::Upper) {
        if (minValue->intvalue >= x)
            result = minValue;
    }
    return result;
}

static const ValueFlow::Value* proveNotEqual(const std::list<ValueFlow::Value>& values, MathLib::bigint x)
{
    const ValueFlow::Value* result = nullptr;
    for (const ValueFlow::Value& value : values) {
        if (value.valueType != ValueFlow::Value::ValueType::INT)
            continue;
        if (result && !isInBounds(value, result->intvalue))
            continue;
        if (value.isImpossible()) {
            if (value.intvalue == x)
                return &value;
            if (!isInBounds(value, x))
                continue;
            result = &value;
        } else {
            if (value.intvalue == x)
                return nullptr;
            if (!isInBounds(value, x))
                continue;
            result = nullptr;
        }
    }
    return result;
}

ValueFlow::Value inferCondition(const std::string& op, const Token* varTok, MathLib::bigint val)
{
    if (!varTok)
        return ValueFlow::Value{};
    if (varTok->hasKnownIntValue())
        return ValueFlow::Value{};
    if (std::none_of(varTok->values().begin(), varTok->values().end(), [](const ValueFlow::Value& v) {
        return v.isImpossible() && v.valueType == ValueFlow::Value::ValueType::INT;
    })) {
        return ValueFlow::Value{};
    }
    const ValueFlow::Value* result = nullptr;
    bool known = false;
    if (op == "==" || op == "!=") {
        result = proveNotEqual(varTok->values(), val);
        known = op == "!=";
    } else if (op == "<" || op == ">=") {
        result = proveLessThan(varTok->values(), val);
        known = op == "<";
        if (!result && !isSaturated(val)) {
            result = proveGreaterThan(varTok->values(), val - 1);
            known = op == ">=";
        }
    } else if (op == ">" || op == "<=") {
        result = proveGreaterThan(varTok->values(), val);
        known = op == ">";
        if (!result && !isSaturated(val)) {
            result = proveLessThan(varTok->values(), val + 1);
            known = op == "<=";
        }
    }
    if (!result)
        return ValueFlow::Value{};
    ValueFlow::Value value = *result;
    value.intvalue = known;
    value.bound = ValueFlow::Value::Bound::Point;
    value.setKnown();
    return value;
}

ValueFlow::Value inferCondition(std::string op, MathLib::bigint val, const Token* varTok)
{
    // Flip the operator
    if (op == ">")
        op = "<";
    else if (op == "<")
        op = ">";
    else if (op == ">=")
        op = "<=";
    else if (op == "<=")
        op = ">=";
    return inferCondition(op, varTok, val);
}

static void valueFlowInferCondition(TokenList* tokenlist,
                                    const Settings* settings)
{
    for (Token* tok = tokenlist->front(); tok; tok = tok->next()) {
        if (!tok->astParent())
            continue;
        if (tok->hasKnownIntValue())
            continue;
        if (tok->variable() && (Token::Match(tok->astParent(), "?|&&|!|%oror%") ||
                                Token::Match(tok->astParent()->previous(), "if|while ("))) {
            const ValueFlow::Value* result = proveNotEqual(tok->values(), 0);
            if (!result)
                continue;
            ValueFlow::Value value = *result;
            value.intvalue = 1;
            value.bound = ValueFlow::Value::Bound::Point;
            value.setKnown();
            setTokenValue(tok, value, settings);
        } else if (tok->isComparisonOp()) {
            ValueFlow::Value value{};
            std::string op = tok->str();
            if (tok->astOperand1()->hasKnownIntValue()) {
                MathLib::bigint val = tok->astOperand1()->values().front().intvalue;
                const Token* varTok = tok->astOperand2();
                value = inferCondition(tok->str(), val, varTok);
            } else if (tok->astOperand2()->hasKnownIntValue()) {
                MathLib::bigint val = tok->astOperand2()->values().front().intvalue;
                const Token* varTok = tok->astOperand1();
                value = inferCondition(tok->str(), varTok, val);
            }

            if (!value.isKnown())
                continue;
            setTokenValue(tok, value, settings);
        }
    }
}

struct SymbolicConditionHandler : SimpleConditionHandler {
    virtual std::vector<Condition> parse(const Token* tok, const Settings*) const OVERRIDE
    {
        if (!Token::Match(tok, "%comp%"))
            return {};
        if (tok->hasKnownIntValue())
            return {};
        if (!tok->astOperand1() || tok->astOperand1()->hasKnownIntValue() || tok->astOperand1()->isLiteral())
            return {};
        if (!tok->astOperand2() || tok->astOperand2()->hasKnownIntValue() || tok->astOperand2()->isLiteral())
            return {};

        std::vector<Condition> result;
        for (int i = 0; i < 2; i++) {
            const bool lhs = i == 0;
            const Token* vartok = lhs ? tok->astOperand1() : tok->astOperand2();
            const Token* valuetok = lhs ? tok->astOperand2() : tok->astOperand1();
            if (valuetok->hasKnownSymbolicValue(vartok))
                continue;
            if (vartok->hasKnownSymbolicValue(valuetok))
                continue;
            ValueFlow::Value true_value;
            ValueFlow::Value false_value;
            setConditionalValues(tok, !lhs, 0, true_value, false_value);
            setSymbolic(true_value, valuetok);
            setSymbolic(false_value, valuetok);

            Condition cond;
            cond.true_values = {true_value};
            cond.false_values = {false_value};
            cond.vartok = vartok;
            result.push_back(cond);
        }
        return result;
    }
};

static bool valueFlowForLoop2(const Token *tok,
                              ProgramMemory *memory1,
                              ProgramMemory *memory2,
                              ProgramMemory *memoryAfter)
{
    // for ( firstExpression ; secondExpression ; thirdExpression )
    const Token *firstExpression  = tok->next()->astOperand2()->astOperand1();
    const Token *secondExpression = tok->next()->astOperand2()->astOperand2()->astOperand1();
    const Token *thirdExpression = tok->next()->astOperand2()->astOperand2()->astOperand2();

    ProgramMemory programMemory;
    MathLib::bigint result(0);
    bool error = false;
    execute(firstExpression, &programMemory, &result, &error);
    if (error)
        return false;
    execute(secondExpression, &programMemory, &result, &error);
    if (result == 0) // 2nd expression is false => no looping
        return false;
    if (error) {
        // If a variable is reassigned in second expression, return false
        bool reassign = false;
        visitAstNodes(secondExpression,
                      [&](const Token *t) {
            if (t->str() == "=" && t->astOperand1() && programMemory.hasValue(t->astOperand1()->varId()))
                // TODO: investigate what variable is assigned.
                reassign = true;
            return reassign ? ChildrenToVisit::done : ChildrenToVisit::op1_and_op2;
        });
        if (reassign)
            return false;
    }

    ProgramMemory startMemory(programMemory);
    ProgramMemory endMemory;

    int maxcount = 10000;
    while (result != 0 && !error && --maxcount > 0) {
        endMemory = programMemory;
        execute(thirdExpression, &programMemory, &result, &error);
        if (!error)
            execute(secondExpression, &programMemory, &result, &error);
    }

    if (memory1)
        memory1->swap(startMemory);
    if (!error) {
        if (memory2)
            memory2->swap(endMemory);
        if (memoryAfter)
            memoryAfter->swap(programMemory);
    }

    return true;
}

static void valueFlowForLoopSimplify(Token * const bodyStart, const nonneg int varid, bool globalvar, const MathLib::bigint value, TokenList *tokenlist, ErrorLogger *errorLogger, const Settings *settings)
{
    const Token * const bodyEnd = bodyStart->link();

    // Is variable modified inside for loop
    if (isVariableChanged(bodyStart, bodyEnd, varid, globalvar, settings, tokenlist->isCPP()))
        return;

    for (Token *tok2 = bodyStart->next(); tok2 != bodyEnd; tok2 = tok2->next()) {
        if (tok2->varId() == varid) {
            const Token * parent = tok2->astParent();
            while (parent) {
                const Token * const p = parent;
                parent = parent->astParent();
                if (!parent || parent->str() == ":")
                    break;
                if (parent->str() == "?") {
                    if (parent->astOperand2() != p)
                        parent = nullptr;
                    break;
                }
            }
            if (parent) {
                if (settings->debugwarnings)
                    bailout(tokenlist, errorLogger, tok2, "For loop variable " + tok2->str() + " stopping on ?");
                continue;
            }

            ValueFlow::Value value1(value);
            value1.varId = tok2->varId();
            setTokenValue(tok2, value1, settings);
        }

        if (Token::Match(tok2, "%oror%|&&")) {
            const ProgramMemory programMemory(getProgramMemory(tok2->astTop(), varid, ValueFlow::Value(value), settings));
            if ((tok2->str() == "&&" && !conditionIsTrue(tok2->astOperand1(), programMemory)) ||
                (tok2->str() == "||" && !conditionIsFalse(tok2->astOperand1(), programMemory))) {
                // Skip second expression..
                const Token *parent = tok2;
                while (parent && parent->str() == tok2->str())
                    parent = parent->astParent();
                // Jump to end of condition
                if (parent && parent->str() == "(") {
                    tok2 = parent->link();
                    // cast
                    if (Token::simpleMatch(tok2, ") ("))
                        tok2 = tok2->linkAt(1);
                }
            }

        }
        if ((tok2->str() == "&&" && conditionIsFalse(tok2->astOperand1(), getProgramMemory(tok2->astTop(), varid, ValueFlow::Value(value), settings))) ||
            (tok2->str() == "||" && conditionIsTrue(tok2->astOperand1(), getProgramMemory(tok2->astTop(), varid, ValueFlow::Value(value), settings))))
            break;

        else if (Token::simpleMatch(tok2, ") {") && Token::findmatch(tok2->link(), "%varid%", tok2, varid)) {
            if (Token::findmatch(tok2, "continue|break|return", tok2->linkAt(1), varid)) {
                if (settings->debugwarnings)
                    bailout(tokenlist, errorLogger, tok2, "For loop variable bailout on conditional continue|break|return");
                break;
            }
            if (settings->debugwarnings)
                bailout(tokenlist, errorLogger, tok2, "For loop variable skipping conditional scope");
            tok2 = tok2->next()->link();
            if (Token::simpleMatch(tok2, "} else {")) {
                if (Token::findmatch(tok2, "continue|break|return", tok2->linkAt(2), varid)) {
                    if (settings->debugwarnings)
                        bailout(tokenlist, errorLogger, tok2, "For loop variable bailout on conditional continue|break|return");
                    break;
                }

                tok2 = tok2->linkAt(2);
            }
        }

        else if (Token::simpleMatch(tok2, ") {")) {
            if (settings->debugwarnings)
                bailout(tokenlist, errorLogger, tok2, "For loop skipping {} code");
            tok2 = tok2->linkAt(1);
            if (Token::simpleMatch(tok2, "} else {"))
                tok2 = tok2->linkAt(2);
        }
    }
}

static void valueFlowForLoopSimplifyAfter(Token* fortok,
                                          nonneg int varid,
                                          const MathLib::bigint num,
                                          TokenList* tokenlist,
                                          const Settings* settings)
{
    const Token *vartok = nullptr;
    for (const Token *tok = fortok; tok; tok = tok->next()) {
        if (tok->varId() == varid) {
            vartok = tok;
            break;
        }
    }
    if (!vartok || !vartok->variable())
        return;

    const Variable *var = vartok->variable();
    const Token *endToken = nullptr;
    if (var->isLocal())
        endToken = var->scope()->bodyEnd;
    else
        endToken = fortok->scope()->bodyEnd;

    Token* blockTok = fortok->linkAt(1)->linkAt(1);
    std::list<ValueFlow::Value> values;
    values.emplace_back(num);
    values.back().errorPath.emplace_back(fortok,"After for loop, " + var->name() + " has value " + values.back().infoString());

    if (blockTok != endToken) {
        valueFlowForward(blockTok->next(), endToken, vartok, values, tokenlist, settings);
    }
}

static void valueFlowForLoop(TokenList *tokenlist, SymbolDatabase* symboldatabase, ErrorLogger *errorLogger, const Settings *settings)
{
    for (const Scope &scope : symboldatabase->scopeList) {
        if (scope.type != Scope::eFor)
            continue;

        Token* tok = const_cast<Token*>(scope.classDef);
        Token* const bodyStart = const_cast<Token*>(scope.bodyStart);

        if (!Token::simpleMatch(tok->next()->astOperand2(), ";") ||
            !Token::simpleMatch(tok->next()->astOperand2()->astOperand2(), ";"))
            continue;

        nonneg int varid;
        bool knownInitValue, partialCond;
        MathLib::bigint initValue, stepValue, lastValue;

        if (extractForLoopValues(tok, &varid, &knownInitValue, &initValue, &partialCond, &stepValue, &lastValue)) {
            const bool executeBody = !knownInitValue || initValue <= lastValue;
            const Token* vartok = Token::findmatch(tok, "%varid%", bodyStart, varid);
            if (executeBody && vartok) {
                std::list<ValueFlow::Value> initValues;
                initValues.emplace_back(initValue, ValueFlow::Value::Bound::Lower);
                initValues.push_back(asImpossible(initValues.back()));
                Analyzer::Result result =
                    valueFlowForward(bodyStart, bodyStart->link(), vartok, initValues, tokenlist, settings);

                if (!result.action.isModified()) {
                    std::list<ValueFlow::Value> lastValues;
                    lastValues.emplace_back(lastValue, ValueFlow::Value::Bound::Upper);
                    lastValues.back().conditional = true;
                    lastValues.push_back(asImpossible(lastValues.back()));
                    if (stepValue != 1)
                        lastValues.pop_front();
                    valueFlowForward(bodyStart, bodyStart->link(), vartok, lastValues, tokenlist, settings);
                }
            }
            const MathLib::bigint afterValue = executeBody ? lastValue + stepValue : initValue;
            valueFlowForLoopSimplifyAfter(tok, varid, afterValue, tokenlist, settings);
        } else {
            ProgramMemory mem1, mem2, memAfter;
            if (valueFlowForLoop2(tok, &mem1, &mem2, &memAfter)) {
                ProgramMemory::Map::const_iterator it;
                for (it = mem1.values.begin(); it != mem1.values.end(); ++it) {
                    if (!it->second.isIntValue())
                        continue;
                    valueFlowForLoopSimplify(bodyStart, it->first, false, it->second.intvalue, tokenlist, errorLogger, settings);
                }
                for (it = mem2.values.begin(); it != mem2.values.end(); ++it) {
                    if (!it->second.isIntValue())
                        continue;
                    valueFlowForLoopSimplify(bodyStart, it->first, false, it->second.intvalue, tokenlist, errorLogger, settings);
                }
                for (it = memAfter.values.begin(); it != memAfter.values.end(); ++it) {
                    if (!it->second.isIntValue())
                        continue;
                    valueFlowForLoopSimplifyAfter(tok, it->first, it->second.intvalue, tokenlist, settings);
                }
            }
        }
    }
}

struct MultiValueFlowAnalyzer : ValueFlowAnalyzer {
    std::unordered_map<nonneg int, ValueFlow::Value> values;
    std::unordered_map<nonneg int, const Variable*> vars;
    SymbolDatabase* symboldatabase;

    MultiValueFlowAnalyzer() : ValueFlowAnalyzer(), values(), vars(), symboldatabase(nullptr) {}

    MultiValueFlowAnalyzer(const std::unordered_map<const Variable*, ValueFlow::Value>& args, const TokenList* t, SymbolDatabase* s)
        : ValueFlowAnalyzer(t), values(), vars(), symboldatabase(s) {
        for (const auto& p:args) {
            values[p.first->declarationId()] = p.second;
            vars[p.first->declarationId()] = p.first;
        }
    }

    virtual const std::unordered_map<nonneg int, const Variable*>& getVars() const {
        return vars;
    }

    virtual const ValueFlow::Value* getValue(const Token* tok) const OVERRIDE {
        if (tok->varId() == 0)
            return nullptr;
        auto it = values.find(tok->varId());
        if (it == values.end())
            return nullptr;
        return &it->second;
    }
    virtual ValueFlow::Value* getValue(const Token* tok) OVERRIDE {
        if (tok->varId() == 0)
            return nullptr;
        auto it = values.find(tok->varId());
        if (it == values.end())
            return nullptr;
        return &it->second;
    }

    virtual void makeConditional() OVERRIDE {
        for (auto&& p:values) {
            p.second.conditional = true;
        }
    }

    virtual void addErrorPath(const Token* tok, const std::string& s) OVERRIDE {
        for (auto&& p:values) {
            p.second.errorPath.emplace_back(tok, "Assuming condition is " + s);
        }
    }

    virtual bool isAlias(const Token* tok, bool& inconclusive) const OVERRIDE {
        const auto range = SelectValueFromVarIdMapRange(&values);

        for (const auto& p:getVars()) {
            nonneg int varid = p.first;
            const Variable* var = p.second;
            if (tok->varId() == varid)
                return true;
            if (isAliasOf(var, tok, varid, range, &inconclusive))
                return true;
        }
        return false;
    }

    virtual bool isGlobal() const OVERRIDE {
        return false;
    }

    virtual bool lowerToPossible() OVERRIDE {
        for (auto&& p:values) {
            if (p.second.isImpossible())
                return false;
            p.second.changeKnownToPossible();
        }
        return true;
    }
    virtual bool lowerToInconclusive() OVERRIDE {
        for (auto&& p:values) {
            if (p.second.isImpossible())
                return false;
            p.second.setInconclusive();
        }
        return true;
    }

    virtual bool isConditional() const OVERRIDE {
        for (auto&& p:values) {
            if (p.second.conditional)
                return true;
            if (p.second.condition)
                return !p.second.isImpossible();
        }
        return false;
    }

    virtual bool stopOnCondition(const Token*) const OVERRIDE {
        return isConditional();
    }

    virtual bool updateScope(const Token* endBlock, bool) const OVERRIDE {
        const Scope* scope = endBlock->scope();
        if (!scope)
            return false;
        if (scope->type == Scope::eLambda) {
            for (const auto& p:values) {
                if (!p.second.isLifetimeValue())
                    return false;
            }
            return true;
        } else if (scope->type == Scope::eIf || scope->type == Scope::eElse || scope->type == Scope::eWhile ||
                   scope->type == Scope::eFor) {
            auto pred = [](const ValueFlow::Value& value) {
                if (value.isKnown())
                    return true;
                if (value.isImpossible())
                    return true;
                if (value.isLifetimeValue())
                    return true;
                return false;
            };
            if (std::all_of(values.begin(), values.end(), std::bind(pred, std::bind(SelectMapValues{}, std::placeholders::_1))))
                return true;
            if (isConditional())
                return false;
            const Token* condTok = getCondTokFromEnd(endBlock);
            std::set<nonneg int> varids;
            std::transform(getVars().begin(), getVars().end(), std::inserter(varids, varids.begin()), SelectMapKeys{});
            return bifurcate(condTok, varids, getSettings());
        }

        return false;
    }

    virtual bool match(const Token* tok) const OVERRIDE {
        return values.count(tok->varId()) > 0;
    }

    virtual ProgramState getProgramState() const OVERRIDE {
        ProgramState ps;
        for (const auto& p:values)
            ps[p.first] = p.second;
        return ps;
    }

    virtual void forkScope(const Token* endBlock) OVERRIDE {
        ProgramMemory pm = {getProgramState()};
        const Scope* scope = endBlock->scope();
        const Token* condTok = getCondTokFromEnd(endBlock);
        if (scope && condTok)
            programMemoryParseCondition(pm, condTok, nullptr, getSettings(), scope->type != Scope::eElse);
        if (condTok && Token::simpleMatch(condTok->astParent(), ";")) {
            ProgramMemory endMemory;
            if (valueFlowForLoop2(condTok->astTop()->previous(), nullptr, &endMemory, nullptr))
                pm.replace(endMemory);
        }
        // ProgramMemory pm = pms.get(endBlock->link()->next(), getProgramState());
        for (const auto& p:pm.values) {
            nonneg int varid = p.first;
            if (!symboldatabase->isVarId(varid))
                continue;
            ValueFlow::Value value = p.second;
            if (vars.count(varid) != 0)
                continue;
            if (value.isImpossible())
                continue;
            value.setPossible();
            values[varid] = value;
            if (symboldatabase)
                vars[varid] = symboldatabase->getVariableFromVarId(varid);
        }
    }
};

template<class Key, class F>
bool productParams(const std::unordered_map<Key, std::list<ValueFlow::Value>>& vars, F f)
{
    using Args = std::vector<std::unordered_map<Key, ValueFlow::Value>>;
    Args args(1);
    // Compute cartesian product of all arguments
    for (const auto& p:vars) {
        if (p.second.empty())
            continue;
        args.back()[p.first] = p.second.front();
    }
    for (const auto& p:vars) {
        if (args.size() > 256)
            return false;
        if (p.second.empty())
            continue;
        std::for_each(std::next(p.second.begin()), p.second.end(), [&](const ValueFlow::Value& value) {
            Args new_args;
            for (auto arg:args) {
                if (value.path != 0) {
                    for (const auto& q:arg) {
                        if (q.second.path == 0)
                            continue;
                        if (q.second.path != value.path)
                            return;
                    }
                }
                arg[p.first] = value;
                new_args.push_back(arg);
            }
            std::copy(new_args.begin(), new_args.end(), std::back_inserter(args));
        });
    }

    for (const auto& arg:args) {
        if (arg.empty())
            continue;
        bool skip = false;
        // Make sure all arguments are the same path
        MathLib::bigint path = arg.begin()->second.path;
        for (const auto& p:arg) {
            if (p.second.path != path) {
                skip = true;
                break;
            }
        }
        if (skip)
            continue;
        f(arg);
    }
    return true;
}

static void valueFlowInjectParameter(TokenList* tokenlist,
                                     SymbolDatabase* symboldatabase,
                                     ErrorLogger* errorLogger,
                                     const Settings* settings,
                                     const Scope* functionScope,
                                     const std::unordered_map<const Variable*, std::list<ValueFlow::Value>>& vars)
{
    bool r = productParams(vars, [&](const std::unordered_map<const Variable*, ValueFlow::Value>& arg) {
        MultiValueFlowAnalyzer a(arg, tokenlist, symboldatabase);
        valueFlowGenericForward(const_cast<Token*>(functionScope->bodyStart), functionScope->bodyEnd, a, settings);
    });
    if (!r) {
        std::string fname = "<unknown>";
        Function* f = functionScope->function;
        if (f)
            fname = f->name();
        if (settings->debugwarnings)
            bailout(tokenlist, errorLogger, functionScope->bodyStart, "Too many argument passed to " + fname);
    }
}

static void valueFlowInjectParameter(TokenList* tokenlist,
                                     const Settings* settings,
                                     const Variable* arg,
                                     const Scope* functionScope,
                                     const std::list<ValueFlow::Value>& argvalues)
{
    // Is argument passed by value or const reference, and is it a known non-class type?
    if (arg->isReference() && !arg->isConst() && !arg->isClass())
        return;

    // Set value in function scope..
    const nonneg int varid2 = arg->declarationId();
    if (!varid2)
        return;

    valueFlowForward(const_cast<Token*>(functionScope->bodyStart->next()),
                     functionScope->bodyEnd,
                     arg->nameToken(),
                     argvalues,
                     tokenlist,
                     settings);
}

static void valueFlowSwitchVariable(TokenList *tokenlist, SymbolDatabase* symboldatabase, ErrorLogger *errorLogger, const Settings *settings)
{
    for (const Scope &scope : symboldatabase->scopeList) {
        if (scope.type != Scope::ScopeType::eSwitch)
            continue;
        if (!Token::Match(scope.classDef, "switch ( %var% ) {"))
            continue;
        const Token *vartok = scope.classDef->tokAt(2);
        const Variable *var = vartok->variable();
        if (!var)
            continue;

        // bailout: global non-const variables
        if (!(var->isLocal() || var->isArgument()) && !var->isConst()) {
            if (settings->debugwarnings)
                bailout(tokenlist, errorLogger, vartok, "switch variable " + var->name() + " is global");
            continue;
        }

        for (Token *tok = scope.bodyStart->next(); tok != scope.bodyEnd; tok = tok->next()) {
            if (tok->str() == "{") {
                tok = tok->link();
                continue;
            }
            if (Token::Match(tok, "case %num% :")) {
                std::list<ValueFlow::Value> values;
                values.emplace_back(MathLib::toLongNumber(tok->next()->str()));
                values.back().condition = tok;
                const std::string info("case " + tok->next()->str() + ": " + vartok->str() + " is " + tok->next()->str() + " here.");
                values.back().errorPath.emplace_back(tok, info);
                bool known = false;
                if ((Token::simpleMatch(tok->previous(), "{") || Token::simpleMatch(tok->tokAt(-2), "break ;")) && !Token::Match(tok->tokAt(3), ";| case"))
                    known = true;
                while (Token::Match(tok->tokAt(3), ";| case %num% :")) {
                    known = false;
                    tok = tok->tokAt(3);
                    if (!tok->isName())
                        tok = tok->next();
                    values.emplace_back(MathLib::toLongNumber(tok->next()->str()));
                    values.back().condition = tok;
                    const std::string info2("case " + tok->next()->str() + ": " + vartok->str() + " is " + tok->next()->str() + " here.");
                    values.back().errorPath.emplace_back(tok, info2);
                }
                for (std::list<ValueFlow::Value>::const_iterator val = values.begin(); val != values.end(); ++val) {
                    valueFlowReverse(tokenlist,
                                     const_cast<Token*>(scope.classDef),
                                     vartok,
                                     *val,
                                     ValueFlow::Value(),
                                     errorLogger,
                                     settings);
                }
                if (vartok->variable()->scope()) {
                    if (known)
                        values.back().setKnown();

                    // FIXME We must check if there is a return. See #9276
                    /*
                       valueFlowForwardVariable(tok->tokAt(3),
                                             vartok->variable()->scope()->bodyEnd,
                                             vartok->variable(),
                                             vartok->varId(),
                                             values,
                                             values.back().isKnown(),
                                             false,
                                             tokenlist,
                                             errorLogger,
                                             settings);
                     */
                }
            }
        }
    }
}

static void setTokenValues(Token *tok, const std::list<ValueFlow::Value> &values, const Settings *settings)
{
    for (const ValueFlow::Value &value : values) {
        if (value.isIntValue())
            setTokenValue(tok, value, settings);
    }
}

static std::list<ValueFlow::Value> getFunctionArgumentValues(const Token *argtok)
{
    std::list<ValueFlow::Value> argvalues(argtok->values());
    removeImpossible(argvalues);
    if (argvalues.empty() && Token::Match(argtok, "%comp%|%oror%|&&|!")) {
        argvalues.emplace_back(0);
        argvalues.emplace_back(1);
    }
    return argvalues;
}

static void valueFlowLibraryFunction(Token *tok, const std::string &returnValue, const Settings *settings)
{
    std::unordered_map<nonneg int, std::list<ValueFlow::Value>> argValues;
    int argn = 1;
    for (const Token *argtok : getArguments(tok->previous())) {
        argValues[argn] = getFunctionArgumentValues(argtok);
        argn++;
    }
    if (returnValue.find("arg") != std::string::npos && argValues.empty())
        return;

    TokenList tokenList(settings);
    {
        const std::string code = "return " + returnValue + ";";
        std::istringstream istr(code);
        if (!tokenList.createTokens(istr))
            return;
    }

    // combine operators, set links, etc..
    std::stack<Token *> lpar;
    for (Token *tok2 = tokenList.front(); tok2; tok2 = tok2->next()) {
        if (Token::Match(tok2, "[!<>=] =")) {
            tok2->str(tok2->str() + "=");
            tok2->deleteNext();
        } else if (tok2->str() == "(")
            lpar.push(tok2);
        else if (tok2->str() == ")") {
            if (lpar.empty())
                return;
            Token::createMutualLinks(lpar.top(), tok2);
            lpar.pop();
        }
    }
    if (!lpar.empty())
        return;

    // set varids
    for (Token* tok2 = tokenList.front(); tok2; tok2 = tok2->next()) {
        if (tok2->str().compare(0, 3, "arg") != 0)
            continue;
        nonneg int id = std::atoi(tok2->str().c_str() + 3);
        tok2->varId(id);
    }

    // Evaluate expression
    tokenList.createAst();
    Token* expr = tokenList.front()->astOperand1();
    ValueFlow::valueFlowConstantFoldAST(expr, settings);

    productParams(argValues, [&](const std::unordered_map<nonneg int, ValueFlow::Value>& arg) {
        ProgramMemory pm{arg};
        MathLib::bigint result = 0;
        bool error = false;
        execute(expr, &pm, &result, &error);
        if (error)
            return;
        ValueFlow::Value value(result);
        value.setKnown();
        for (auto&& p : arg) {
            if (p.second.isPossible())
                value.setPossible();
            if (p.second.isInconclusive()) {
                value.setInconclusive();
                break;
            }
        }
        setTokenValue(tok, value, settings);
    });
}

static void valueFlowSubFunction(TokenList* tokenlist, SymbolDatabase* symboldatabase,  ErrorLogger* errorLogger, const Settings* settings)
{
    int id = 0;
    for (const Scope* scope : symboldatabase->functionScopes) {
        const Function* function = scope->function;
        if (!function)
            continue;
        for (const Token *tok = scope->bodyStart; tok != scope->bodyEnd; tok = tok->next()) {
            if (!Token::Match(tok, "%name% ("))
                continue;

            const Function * const calledFunction = tok->function();
            if (!calledFunction) {
                // library function?
                const std::string& returnValue(settings->library.returnValue(tok));
                if (!returnValue.empty())
                    valueFlowLibraryFunction(tok->next(), returnValue, settings);
                continue;
            }

            const Scope * const calledFunctionScope = calledFunction->functionScope;
            if (!calledFunctionScope)
                continue;

            id++;
            std::unordered_map<const Variable*, std::list<ValueFlow::Value>> argvars;
            // TODO: Rewrite this. It does not work well to inject 1 argument at a time.
            const std::vector<const Token *> &callArguments = getArguments(tok);
            for (int argnr = 0U; argnr < callArguments.size(); ++argnr) {
                const Token *argtok = callArguments[argnr];
                // Get function argument
                const Variable * const argvar = calledFunction->getArgumentVar(argnr);
                if (!argvar)
                    break;

                // passing value(s) to function
                std::list<ValueFlow::Value> argvalues(getFunctionArgumentValues(argtok));

                // Remove non-local lifetimes
                argvalues.remove_if([](const ValueFlow::Value& v) {
                    if (v.isLifetimeValue())
                        return !v.isLocalLifetimeValue() && !v.isSubFunctionLifetimeValue();
                    return false;
                });
                // Don't forward container sizes for now since programmemory can't evaluate conditions
                argvalues.remove_if(std::mem_fn(&ValueFlow::Value::isContainerSizeValue));
                // Remove uninit values if argument is passed by value
                if (argtok->variable() && !argtok->variable()->isPointer() && argvalues.size() == 1 && argvalues.front().isUninitValue()) {
                    if (CheckUninitVar::isVariableUsage(tokenlist->isCPP(), argtok, settings->library, false, CheckUninitVar::Alloc::NO_ALLOC, 0))
                        continue;
                }

                if (argvalues.empty())
                    continue;

                // Error path..
                for (ValueFlow::Value &v : argvalues) {
                    const std::string nr = MathLib::toString(argnr + 1) + getOrdinalText(argnr + 1);

                    v.errorPath.emplace_back(argtok,
                                             "Calling function '" +
                                             calledFunction->name() +
                                             "', " +
                                             nr +
                                             " argument '" +
                                             argtok->expressionString() +
                                             "' value is " +
                                             v.infoString());
                    v.path = 256 * v.path + id % 256;
                    // Change scope of lifetime values
                    if (v.isLifetimeValue())
                        v.lifetimeScope = ValueFlow::Value::LifetimeScope::SubFunction;
                }

                // passed values are not "known"..
                lowerToPossible(argvalues);

                argvars[argvar] = argvalues;
            }
            valueFlowInjectParameter(tokenlist, symboldatabase, errorLogger, settings, calledFunctionScope, argvars);
        }
    }
}

static void valueFlowFunctionDefaultParameter(TokenList* tokenlist, SymbolDatabase* symboldatabase, const Settings* settings)
{
    if (!tokenlist->isCPP())
        return;

    for (const Scope* scope : symboldatabase->functionScopes) {
        const Function* function = scope->function;
        if (!function)
            continue;
        for (std::size_t arg = function->minArgCount(); arg < function->argCount(); arg++) {
            const Variable* var = function->getArgumentVar(arg);
            if (var && var->hasDefault() && Token::Match(var->nameToken(), "%var% = %num%|%str% [,)]")) {
                const std::list<ValueFlow::Value> &values = var->nameToken()->tokAt(2)->values();
                std::list<ValueFlow::Value> argvalues;
                for (const ValueFlow::Value &value : values) {
                    ValueFlow::Value v(value);
                    v.defaultArg = true;
                    v.changeKnownToPossible();
                    if (v.isPossible())
                        argvalues.push_back(v);
                }
                if (!argvalues.empty())
                    valueFlowInjectParameter(tokenlist, settings, var, scope, argvalues);
            }
        }
    }
}

static bool isKnown(const Token * tok)
{
    return tok && tok->hasKnownIntValue();
}

static void valueFlowFunctionReturn(TokenList *tokenlist, ErrorLogger *errorLogger)
{
    for (Token *tok = tokenlist->back(); tok; tok = tok->previous()) {
        if (tok->str() != "(" || !tok->astOperand1() || !tok->astOperand1()->function())
            continue;

        if (tok->hasKnownValue())
            continue;

        // Arguments..
        std::vector<MathLib::bigint> parvalues;
        if (tok->astOperand2()) {
            const Token *partok = tok->astOperand2();
            while (partok && partok->str() == "," && isKnown(partok->astOperand2()))
                partok = partok->astOperand1();
            if (!isKnown(partok))
                continue;
            parvalues.push_back(partok->values().front().intvalue);
            partok = partok->astParent();
            while (partok && partok->str() == ",") {
                parvalues.push_back(partok->astOperand2()->values().front().intvalue);
                partok = partok->astParent();
            }
            if (partok != tok)
                continue;
        }

        // Get scope and args of function
        const Function * const function = tok->astOperand1()->function();
        const Scope * const functionScope = function->functionScope;
        if (!functionScope || !Token::simpleMatch(functionScope->bodyStart, "{ return")) {
            if (functionScope && tokenlist->getSettings()->debugwarnings && Token::findsimplematch(functionScope->bodyStart, "return", functionScope->bodyEnd))
                bailout(tokenlist, errorLogger, tok, "function return; nontrivial function body");
            continue;
        }

        ProgramMemory programMemory;
        for (std::size_t i = 0; i < parvalues.size(); ++i) {
            const Variable * const arg = function->getArgumentVar(i);
            if (!arg || !Token::Match(arg->typeStartToken(), "%type% %name% ,|)")) {
                if (tokenlist->getSettings()->debugwarnings)
                    bailout(tokenlist, errorLogger, tok, "function return; unhandled argument type");
                programMemory.clear();
                break;
            }
            programMemory.setIntValue(arg->declarationId(), parvalues[i]);
        }
        if (programMemory.empty() && !parvalues.empty())
            continue;

        // Determine return value of subfunction..
        MathLib::bigint result = 0;
        bool error = false;
        execute(functionScope->bodyStart->next()->astOperand1(),
                &programMemory,
                &result,
                &error);
        if (!error) {
            ValueFlow::Value v(result);
            if (function->hasVirtualSpecifier())
                v.setPossible();
            else
                v.setKnown();
            setTokenValue(tok, v, tokenlist->getSettings());
        }
    }
}

static void valueFlowUninit(TokenList* tokenlist, SymbolDatabase* /*symbolDatabase*/, const Settings* settings)
{
    for (Token *tok = tokenlist->front(); tok; tok = tok->next()) {
        if (!Token::Match(tok,"[;{}] %type%"))
            continue;
        if (!tok->scope()->isExecutable())
            continue;
        const Token *vardecl = tok->next();
        bool stdtype = false;
        bool pointer = false;
        while (Token::Match(vardecl, "%name%|::|*") && vardecl->varId() == 0) {
            stdtype |= vardecl->isStandardType();
            pointer |= vardecl->str() == "*";
            vardecl = vardecl->next();
        }
        // if (!stdtype && !pointer)
        // continue;
        if (!Token::Match(vardecl, "%var% ;"))
            continue;
        const Variable *var = vardecl->variable();
        if (!var || var->nameToken() != vardecl || var->isInit())
            continue;
        if ((!var->isPointer() && var->type() && var->type()->needInitialization != Type::NeedInitialization::True) ||
            !var->isLocal() || var->isStatic() || var->isExtern() || var->isReference() || var->isThrow())
            continue;
        if (!var->type() && !stdtype && !pointer)
            continue;

        ValueFlow::Value uninitValue;
        uninitValue.setKnown();
        uninitValue.valueType = ValueFlow::Value::ValueType::UNINIT;
        uninitValue.tokvalue = vardecl;
        std::list<ValueFlow::Value> values;
        values.push_back(uninitValue);

        valueFlowForward(vardecl->next(), vardecl->scope()->bodyEnd, var->nameToken(), values, tokenlist, settings);
    }
}

static bool isContainerSizeChanged(const Token* tok, const Settings* settings = nullptr, int depth = 20);

static bool isContainerSizeChanged(nonneg int varId,
                                   const Token* start,
                                   const Token* end,
                                   const Settings* settings = nullptr,
                                   int depth = 20);

static bool isContainerSizeChangedByFunction(const Token* tok, const Settings* settings = nullptr, int depth = 20)
{
    if (!tok->valueType() || !tok->valueType()->container)
        return false;
    // If we are accessing an element then we are not changing the container size
    if (Token::Match(tok, "%name% . %name% (")) {
        Library::Container::Yield yield = tok->valueType()->container->getYield(tok->strAt(2));
        if (yield != Library::Container::Yield::NO_YIELD)
            return false;
    }
    if (Token::simpleMatch(tok->astParent(), "["))
        return false;

    // address of variable
    const bool addressOf = tok->valueType()->pointer || (tok->astParent() && tok->astParent()->isUnaryOp("&"));

    int narg;
    const Token * ftok = getTokenArgumentFunction(tok, narg);
    if (!ftok)
        return false; // not a function => variable not changed
    const Function * fun = ftok->function();
    if (fun && !fun->hasVirtualSpecifier()) {
        const Variable *arg = fun->getArgumentVar(narg);
        if (arg) {
            if (!arg->isReference() && !addressOf)
                return false;
            if (!addressOf && arg->isConst())
                return false;
            if (arg->valueType() && arg->valueType()->constness == 1)
                return false;
            const Scope * scope = fun->functionScope;
            if (scope) {
                // Argument not used
                if (!arg->nameToken())
                    return false;
                if (depth > 0)
                    return isContainerSizeChanged(
                        arg->declarationId(), scope->bodyStart, scope->bodyEnd, settings, depth - 1);
            }
            // Don't know => Safe guess
            return true;
        }
    }

    bool inconclusive = false;
    const bool isChanged = isVariableChangedByFunctionCall(tok, 0, settings, &inconclusive);
    return (isChanged || inconclusive);
}

struct ContainerExpressionAnalyzer : ExpressionAnalyzer {
    ContainerExpressionAnalyzer() : ExpressionAnalyzer() {}

    ContainerExpressionAnalyzer(const Token* expr, const ValueFlow::Value& val, const TokenList* t)
        : ExpressionAnalyzer(expr, val, t)
    {}

    virtual bool match(const Token* tok) const OVERRIDE {
        return tok->exprId() == expr->exprId() || (astIsIterator(tok) && isAliasOf(tok, expr->exprId()));
    }

    virtual Action isWritable(const Token* tok, Direction d) const OVERRIDE {
        if (astIsIterator(tok))
            return Action::None;
        if (d == Direction::Reverse)
            return Action::None;
        if (!getValue(tok))
            return Action::None;
        if (!tok->valueType() || !tok->valueType()->container)
            return Action::None;
        const Token* parent = tok->astParent();

        if (tok->valueType()->container->stdStringLike && Token::simpleMatch(parent, "+=") && astIsLHS(tok) && parent->astOperand2()) {
            const Token* rhs = parent->astOperand2();
            if (rhs->tokType() == Token::eString)
                return Action::Read | Action::Write | Action::Incremental;
            if (rhs->valueType() && rhs->valueType()->container && rhs->valueType()->container->stdStringLike) {
                if (std::any_of(rhs->values().begin(), rhs->values().end(), [&](const ValueFlow::Value &rhsval) {
                    return rhsval.isKnown() && rhsval.isContainerSizeValue();
                }))
                    return Action::Read | Action::Write | Action::Incremental;
            }
        } else if (Token::Match(tok, "%name% . %name% (")) {
            Library::Container::Action action = tok->valueType()->container->getAction(tok->strAt(2));
            if (action == Library::Container::Action::PUSH || action == Library::Container::Action::POP) {
                std::vector<const Token*> args = getArguments(tok->tokAt(3));
                if (args.size() < 2)
                    return Action::Read | Action::Write | Action::Incremental;
            }
        }
        return Action::None;
    }

    virtual void writeValue(ValueFlow::Value* val, const Token* tok, Direction d) const OVERRIDE {
        if (d == Direction::Reverse)
            return;
        if (!val)
            return;
        if (!tok->astParent())
            return;
        const Token* parent = tok->astParent();
        if (!tok->valueType() || !tok->valueType()->container)
            return;

        if (tok->valueType()->container->stdStringLike && Token::simpleMatch(parent, "+=") && parent->astOperand2()) {
            const Token* rhs = parent->astOperand2();
            if (rhs->tokType() == Token::eString)
                val->intvalue += Token::getStrLength(rhs);
            else if (rhs->valueType() && rhs->valueType()->container && rhs->valueType()->container->stdStringLike) {
                for (const ValueFlow::Value &rhsval : rhs->values()) {
                    if (rhsval.isKnown() && rhsval.isContainerSizeValue()) {
                        val->intvalue += rhsval.intvalue;
                    }
                }
            }
        } else if (Token::Match(tok, "%name% . %name% (")) {
            Library::Container::Action action = tok->valueType()->container->getAction(tok->strAt(2));
            if (action == Library::Container::Action::PUSH)
                val->intvalue++;
            if (action == Library::Container::Action::POP)
                val->intvalue--;
        }
    }

    virtual Action isModified(const Token* tok) const OVERRIDE {
        Action read = Action::Read;
        // An iterator won't change the container size
        if (astIsIterator(tok))
            return read;
        if (Token::Match(tok->astParent(), "%assign%") && astIsLHS(tok))
            return Action::Invalid;
        if (isLikelyStreamRead(isCPP(), tok->astParent()))
            return Action::Invalid;
        if (astIsContainer(tok) && isContainerSizeChanged(tok, getSettings()))
            return Action::Invalid;
        return read;
    }
};

static Analyzer::Result valueFlowContainerForward(Token* startToken,
                                                  const Token* endToken,
                                                  const Token* exprTok,
                                                  const ValueFlow::Value& value,
                                                  TokenList* tokenlist)
{
    ContainerExpressionAnalyzer a(exprTok, value, tokenlist);
    return valueFlowGenericForward(startToken, endToken, a, tokenlist->getSettings());
}

static Analyzer::Result valueFlowContainerForwardRecursive(Token* top,
                                                           const Token* exprTok,
                                                           const ValueFlow::Value& value,
                                                           TokenList* tokenlist)
{
    ContainerExpressionAnalyzer a(exprTok, value, tokenlist);
    return valueFlowGenericForward(top, a, tokenlist->getSettings());
}

static Analyzer::Result valueFlowContainerForward(Token* startToken,
                                                  const Token* exprTok,
                                                  const ValueFlow::Value& value,
                                                  TokenList* tokenlist)
{
    const Token* endToken = nullptr;
    const Function* f = Scope::nestedInFunction(startToken->scope());
    if (f && f->functionScope)
        endToken = f->functionScope->bodyEnd;
    return valueFlowContainerForward(startToken, endToken, exprTok, value, tokenlist);
}

static void valueFlowContainerReverse(Token* tok,
                                      const Token* const endToken,
                                      const Token* const varToken,
                                      const std::list<ValueFlow::Value>& values,
                                      TokenList* tokenlist,
                                      const Settings* settings)
{
    for (const ValueFlow::Value& value : values) {
        ContainerExpressionAnalyzer a(varToken, value, tokenlist);
        valueFlowGenericReverse(tok, endToken, a, settings);
    }
}

static bool isContainerSizeChanged(const Token* tok, const Settings* settings, int depth)
{
    if (!tok)
        return false;
    if (!tok->valueType() || !tok->valueType()->container)
        return true;
    if (Token::Match(tok, "%name% %assign%|<<"))
        return true;
    if (Token::Match(tok, "%var% [") && tok->valueType()->container->stdAssociativeLike)
        return true;
    if (Token::Match(tok, "%name% . %name% (")) {
        Library::Container::Action action = tok->valueType()->container->getAction(tok->strAt(2));
        Library::Container::Yield yield = tok->valueType()->container->getYield(tok->strAt(2));
        switch (action) {
        case Library::Container::Action::RESIZE:
        case Library::Container::Action::CLEAR:
        case Library::Container::Action::PUSH:
        case Library::Container::Action::POP:
        case Library::Container::Action::CHANGE:
        case Library::Container::Action::INSERT:
        case Library::Container::Action::ERASE:
        case Library::Container::Action::CHANGE_INTERNAL:
            return true;
        case Library::Container::Action::NO_ACTION: // might be unknown action
            return yield == Library::Container::Yield::NO_YIELD;
        case Library::Container::Action::FIND:
        case Library::Container::Action::CHANGE_CONTENT:
            break;
        }
    }
    if (isContainerSizeChangedByFunction(tok, settings, depth))
        return true;
    return false;
}

static bool isContainerSizeChanged(nonneg int varId,
                                   const Token* start,
                                   const Token* end,
                                   const Settings* settings,
                                   int depth)
{
    for (const Token *tok = start; tok != end; tok = tok->next()) {
        if (tok->varId() != varId)
            continue;
        if (isContainerSizeChanged(tok, settings, depth))
            return true;
    }
    return false;
}

static void valueFlowSmartPointer(TokenList *tokenlist, ErrorLogger * errorLogger, const Settings *settings)
{
    for (Token *tok = tokenlist->front(); tok; tok = tok->next()) {
        if (!tok->scope())
            continue;
        if (!tok->scope()->isExecutable())
            continue;
        if (tok->variable()) {
            const Variable* var = tok->variable();
            if (!var->isSmartPointer())
                continue;
            if (var->nameToken() == tok) {
                if (Token::Match(tok, "%var% (|{") && tok->next()->astOperand2() &&
                    tok->next()->astOperand2()->str() != ",") {
                    Token* inTok = tok->next()->astOperand2();
                    std::list<ValueFlow::Value> values = inTok->values();
                    const bool constValue = inTok->isNumber();
                    valueFlowForwardAssign(inTok, var, values, constValue, true, tokenlist, errorLogger, settings);

                } else if (Token::Match(tok, "%var% ;")) {
                    std::list<ValueFlow::Value> values;
                    ValueFlow::Value v(0);
                    v.setKnown();
                    values.push_back(v);
                    valueFlowForwardAssign(tok, var, values, false, true, tokenlist, errorLogger, settings);
                }
            } else if (Token::Match(tok, "%var% . reset (") && tok->next()->originalName() != "->") {
                if (Token::simpleMatch(tok->tokAt(3), "( )")) {
                    std::list<ValueFlow::Value> values;
                    ValueFlow::Value v(0);
                    v.setKnown();
                    values.push_back(v);
                    valueFlowForwardAssign(tok->tokAt(3), var, values, false, false, tokenlist, errorLogger, settings);
                } else {
                    tok->removeValues(std::mem_fn(&ValueFlow::Value::isIntValue));
                    Token* inTok = tok->tokAt(3)->astOperand2();
                    if (!inTok)
                        continue;
                    std::list<ValueFlow::Value> values = inTok->values();
                    const bool constValue = inTok->isNumber();
                    valueFlowForwardAssign(inTok, var, values, constValue, false, tokenlist, errorLogger, settings);
                }
            } else if (Token::Match(tok, "%var% . release ( )") && tok->next()->originalName() != "->") {
                const Token* parent = tok->tokAt(3)->astParent();
                bool hasParentReset = false;
                while (parent) {
                    if (Token::Match(parent->tokAt(-3), "%varid% . release|reset (", tok->varId())) {
                        hasParentReset = true;
                        break;
                    }
                    parent = parent->astParent();
                }
                if (hasParentReset)
                    continue;
                std::list<ValueFlow::Value> values;
                ValueFlow::Value v(0);
                v.setKnown();
                values.push_back(v);
                valueFlowForwardAssign(tok->tokAt(3), var, values, false, false, tokenlist, errorLogger, settings);
            }
        } else if (Token::Match(tok->previous(), "%name%|> (|{") && astIsSmartPointer(tok) &&
                   astIsSmartPointer(tok->astOperand1())) {
            std::vector<const Token*> args = getArguments(tok);
            if (args.empty())
                continue;
            for (const ValueFlow::Value& v : args.front()->values())
                setTokenValue(tok, v, settings);
        }
    }
}

static void valueFlowIterators(TokenList *tokenlist, const Settings *settings)
{
    for (Token *tok = tokenlist->front(); tok; tok = tok->next()) {
        if (!tok->scope())
            continue;
        if (!tok->scope()->isExecutable())
            continue;
        if (!astIsContainer(tok))
            continue;
        if (Token::Match(tok->astParent(), ". %name% (")) {
            Library::Container::Yield yield = tok->valueType()->container->getYield(tok->astParent()->strAt(1));
            ValueFlow::Value v(0);
            v.setKnown();
            if (yield == Library::Container::Yield::START_ITERATOR) {
                v.valueType = ValueFlow::Value::ValueType::ITERATOR_START;
                setTokenValue(tok->astParent()->tokAt(2), v, settings);
            } else if (yield == Library::Container::Yield::END_ITERATOR) {
                v.valueType = ValueFlow::Value::ValueType::ITERATOR_END;
                setTokenValue(tok->astParent()->tokAt(2), v, settings);
            }
        }
    }
}

static std::list<ValueFlow::Value> getIteratorValues(std::list<ValueFlow::Value> values, const ValueFlow::Value::ValueKind* kind = nullptr)
{
    values.remove_if([&](const ValueFlow::Value& v) {
        if (kind && v.valueKind != *kind)
            return true;
        return !v.isIteratorValue();
    });
    return values;
}

struct IteratorConditionHandler : SimpleConditionHandler {
    virtual std::vector<Condition> parse(const Token* tok, const Settings*) const OVERRIDE {
        Condition cond;

        ValueFlow::Value true_value;
        ValueFlow::Value false_value;

        if (Token::Match(tok, "==|!=")) {
            if (!tok->astOperand1() || !tok->astOperand2())
                return {};

            ValueFlow::Value::ValueKind kind = ValueFlow::Value::ValueKind::Known;
            std::list<ValueFlow::Value> values = getIteratorValues(tok->astOperand1()->values(), &kind);
            if (!values.empty()) {
                cond.vartok = tok->astOperand2();
            } else {
                values = getIteratorValues(tok->astOperand2()->values());
                if (!values.empty())
                    cond.vartok = tok->astOperand1();
            }
            for (ValueFlow::Value& v:values) {
                v.setPossible();
                v.assumeCondition(tok);
            }
            cond.true_values = values;
            cond.false_values = values;
        }

        return {cond};
    }
};

static void valueFlowIteratorInfer(TokenList *tokenlist, const Settings *settings)
{
    for (Token *tok = tokenlist->front(); tok; tok = tok->next()) {
        if (!tok->scope())
            continue;
        if (!tok->scope()->isExecutable())
            continue;
        std::list<ValueFlow::Value> values = getIteratorValues(tok->values());
        values.remove_if([&](const ValueFlow::Value& v) {
            if (!v.isImpossible())
                return true;
            if (v.isIteratorEndValue() && v.intvalue <= 0)
                return true;
            if (v.isIteratorStartValue() && v.intvalue >= 0)
                return true;
            return false;
        });
        for (ValueFlow::Value& v:values) {
            v.setPossible();
            if (v.isIteratorStartValue())
                v.intvalue++;
            if (v.isIteratorEndValue())
                v.intvalue--;
            setTokenValue(tok, v, settings);
        }
    }
}

static std::vector<ValueFlow::Value> getContainerValues(const Token* tok)
{
    std::vector<ValueFlow::Value> values;
    if (tok) {
        std::copy_if(tok->values().begin(),
                     tok->values().end(),
                     std::back_inserter(values),
                     std::mem_fn(&ValueFlow::Value::isContainerSizeValue));
    }
    return values;
}

static ValueFlow::Value makeContainerSizeValue(std::size_t s, bool known = true)
{
    ValueFlow::Value value(s);
    value.valueType = ValueFlow::Value::ValueType::CONTAINER_SIZE;
    if (known)
        value.setKnown();
    return value;
}

static std::vector<ValueFlow::Value> makeContainerSizeValue(const Token* tok, bool known = true)
{
    if (tok->hasKnownIntValue())
        return {makeContainerSizeValue(tok->values().front().intvalue, known)};
    return {};
}

static std::vector<ValueFlow::Value> getInitListSize(const std::vector<const Token*>& args,
                                                     const Library::Container* container,
                                                     bool known = true)
{
<<<<<<< HEAD
    std::vector<const Token*> args = getArguments(tok);
=======
    // Strings don't use an init list
>>>>>>> c249cf6f
    if (!args.empty() && container->stdStringLike) {
        if (astIsGenericChar(args[0])) // init list of chars
            return { makeContainerSizeValue(args.size(), known) };
        if (astIsIntegral(args[0], false)) {
            if (args.size() > 1)
                return {makeContainerSizeValue(args[0], known)};
        } else if (astIsPointer(args[0])) {
            // TODO: Try to read size of string literal
            if (args.size() == 2 && astIsIntegral(args[1], false))
                return {makeContainerSizeValue(args[1], known)};
        } else if (astIsContainer(args[0])) {
            if (args.size() == 1)
                return getContainerValues(args[0]);
            if (args.size() == 3)
                return {makeContainerSizeValue(args[2], known)};
        }
        return {};
    } else if ((args.size() == 1 && astIsContainer(args[0]) && args[0]->valueType()->container == container) ||
               isIteratorPair(args)) {
        return getContainerValues(args[0]);
    }
    return {makeContainerSizeValue(args.size(), known)};
}

static void valueFlowContainerSize(TokenList *tokenlist, SymbolDatabase* symboldatabase, ErrorLogger * /*errorLogger*/, const Settings *settings)
{
    std::map<int, std::size_t> static_sizes;
    // declaration
    for (const Variable *var : symboldatabase->variableList()) {
        bool known = true;
        if (!var || !var->isLocal() || var->isPointer() || var->isReference() || var->isStatic())
            continue;
        if (!var->valueType() || !var->valueType()->container)
            continue;
        if (!astIsContainer(var->nameToken()))
            continue;
        if (var->nameToken()->hasKnownValue(ValueFlow::Value::ValueType::CONTAINER_SIZE))
            continue;
        if (!Token::Match(var->nameToken(), "%name% ;") &&
            !(Token::Match(var->nameToken(), "%name% {") && Token::simpleMatch(var->nameToken()->next()->link(), "} ;")))
            continue;
        if (var->nameToken()->astTop() && Token::Match(var->nameToken()->astTop()->previous(), "for|while"))
            known = !isVariableChanged(var, settings, true);
        if (var->valueType()->container->size_templateArgNo >= 0) {
            if (var->dimensions().size() == 1 && var->dimensions().front().known)
                static_sizes[var->declarationId()] = var->dimensions().front().num;
            continue;
        }
        std::vector<ValueFlow::Value> values{ValueFlow::Value{0}};
        values.back().valueType = ValueFlow::Value::ValueType::CONTAINER_SIZE;
        if (known)
            values.back().setKnown();
        if (Token::simpleMatch(var->nameToken()->next(), "{")) { // TODO: distinguish uniform initialization from init lists
            const Token* initList = var->nameToken()->next();
            const std::vector<const Token*> args = getArguments(initList);

            // call to constructor taking two iterators (not an init list)
            if (args.size() == 2 && args[0]->variable() && args[0]->variable()->isStlType() && endsWith(args[0]->variable()->getTypeName(), "iterator", 8))
                continue;

            values = getInitListSize(args, var->valueType()->container, known);
        }
        for (const ValueFlow::Value& value : values)
            valueFlowContainerForward(var->nameToken()->next(), var->nameToken(), value, tokenlist);
    }

    // after assignment
    for (const Scope *functionScope : symboldatabase->functionScopes) {
        for (const Token *tok = functionScope->bodyStart; tok != functionScope->bodyEnd; tok = tok->next()) {
            if (static_sizes.count(tok->varId()) > 0) {
                ValueFlow::Value value(static_sizes.at(tok->varId()));
                value.valueType = ValueFlow::Value::ValueType::CONTAINER_SIZE;
                value.setKnown();
                setTokenValue(const_cast<Token*>(tok), value, settings);
            } else if (Token::Match(tok, "%name%|;|{|} %var% = %str% ;")) {
                const Token *containerTok = tok->next();
                if (containerTok->exprId() == 0)
                    continue;
                if (containerTok->valueType() && containerTok->valueType()->container && containerTok->valueType()->container->stdStringLike) {
                    ValueFlow::Value value(Token::getStrLength(containerTok->tokAt(2)));
                    value.valueType = ValueFlow::Value::ValueType::CONTAINER_SIZE;
                    value.setKnown();
                    valueFlowContainerForward(containerTok->next(), containerTok, value, tokenlist);
                }
            } else if (Token::Match(tok, "%name%|;|{|}|> %var% = {") && Token::simpleMatch(tok->linkAt(3), "} ;")) {
                const Token* containerTok = tok->next();
                if (containerTok->exprId() == 0)
                    continue;
                if (astIsContainer(containerTok) && containerTok->valueType()->container->size_templateArgNo < 0) {
                    std::vector<ValueFlow::Value> values = getInitListSize(getArguments(tok->tokAt(3)), containerTok->valueType()->container);
                    for (const ValueFlow::Value& value : values)
                        valueFlowContainerForward(containerTok->next(), containerTok, value, tokenlist);
                }
            } else if (Token::Match(tok, ". %name% (") && tok->astOperand1() && tok->astOperand1()->valueType() && tok->astOperand1()->valueType()->container) {
                const Token* containerTok = tok->astOperand1();
                if (containerTok->exprId() == 0)
                    continue;
                Library::Container::Action action = containerTok->valueType()->container->getAction(tok->strAt(1));
                if (action == Library::Container::Action::CLEAR) {
                    ValueFlow::Value value(0);
                    value.valueType = ValueFlow::Value::ValueType::CONTAINER_SIZE;
                    value.setKnown();
                    valueFlowContainerForward(tok->next(), containerTok, value, tokenlist);
                } else if (action == Library::Container::Action::RESIZE && tok->tokAt(2)->astOperand2() &&
                           tok->tokAt(2)->astOperand2()->hasKnownIntValue()) {
                    ValueFlow::Value value(tok->tokAt(2)->astOperand2()->values().front());
                    value.valueType = ValueFlow::Value::ValueType::CONTAINER_SIZE;
                    value.setKnown();
                    valueFlowContainerForward(tok->next(), containerTok, value, tokenlist);
                }
            }
        }
    }
}

struct ContainerConditionHandler : ConditionHandler {
    virtual Analyzer::Result forward(Token* start,
                                     const Token* stop,
                                     const Token* exprTok,
                                     const std::list<ValueFlow::Value>& values,
                                     TokenList* tokenlist,
                                     const Settings*) const OVERRIDE {
        Analyzer::Result result{};
        for (const ValueFlow::Value& value : values)
            result.update(valueFlowContainerForward(start->next(), stop, exprTok, value, tokenlist));
        return result;
    }

    virtual Analyzer::Result forward(Token* top,
                                     const Token* exprTok,
                                     const std::list<ValueFlow::Value>& values,
                                     TokenList* tokenlist,
                                     const Settings*) const OVERRIDE {
        Analyzer::Result result{};
        for (const ValueFlow::Value& value : values)
            result.update(valueFlowContainerForwardRecursive(top, exprTok, value, tokenlist));
        return result;
    }

    virtual void reverse(Token* start,
                         const Token* endTok,
                         const Token* exprTok,
                         const std::list<ValueFlow::Value>& values,
                         TokenList* tokenlist,
                         const Settings* settings) const OVERRIDE {
        return valueFlowContainerReverse(start, endTok, exprTok, values, tokenlist, settings);
    }

    virtual std::vector<Condition> parse(const Token* tok, const Settings* settings) const OVERRIDE
    {
        Condition cond;
        ValueFlow::Value true_value;
        ValueFlow::Value false_value;
        const Token *vartok = parseCompareInt(tok, true_value, false_value);
        if (vartok) {
            vartok = settings->library.getContainerFromYield(vartok, Library::Container::Yield::SIZE);
            if (!vartok)
                return {};
            true_value.valueType = ValueFlow::Value::ValueType::CONTAINER_SIZE;
            false_value.valueType = ValueFlow::Value::ValueType::CONTAINER_SIZE;
            cond.true_values.push_back(true_value);
            cond.false_values.push_back(false_value);
            cond.vartok = vartok;
            return {cond};
        }

        // Empty check
        if (tok->str() == "(") {
            vartok = settings->library.getContainerFromYield(tok, Library::Container::Yield::EMPTY);
            // TODO: Handle .size()
            if (!vartok)
                return {};
            const Token *parent = tok->astParent();
            while (parent) {
                if (Token::Match(parent, "%comp%"))
                    return {};
                parent = parent->astParent();
            }
            ValueFlow::Value value(tok, 0LL);
            value.valueType = ValueFlow::Value::ValueType::CONTAINER_SIZE;
            cond.true_values.emplace_back(value);
            cond.false_values.emplace_back(std::move(value));
            cond.vartok = vartok;
            cond.inverted = true;
            return {cond};
        }
        // String compare
        if (Token::Match(tok, "==|!=")) {
            const Token *strtok = nullptr;
            if (Token::Match(tok->astOperand1(), "%str%")) {
                strtok = tok->astOperand1();
                vartok = tok->astOperand2();
            } else if (Token::Match(tok->astOperand2(), "%str%")) {
                strtok = tok->astOperand2();
                vartok = tok->astOperand1();
            }
            if (!strtok)
                return {};
            if (!astIsContainer(vartok))
                return {};
            ValueFlow::Value value(tok, Token::getStrLength(strtok));
            value.valueType = ValueFlow::Value::ValueType::CONTAINER_SIZE;
            cond.false_values.emplace_back(value);
            cond.true_values.emplace_back(std::move(value));
            cond.vartok = vartok;
            cond.impossible = false;
            return {cond};
        }
        return {};
    }
};

static void valueFlowDynamicBufferSize(TokenList* tokenlist, SymbolDatabase* symboldatabase, const Settings* settings)
{
    for (const Scope *functionScope : symboldatabase->functionScopes) {
        for (const Token *tok = functionScope->bodyStart; tok != functionScope->bodyEnd; tok = tok->next()) {
            if (!Token::Match(tok, "[;{}] %var% ="))
                continue;

            if (!tok->next()->variable())
                continue;

            const Token *rhs = tok->tokAt(2)->astOperand2();
            while (rhs && rhs->isCast())
                rhs = rhs->astOperand2() ? rhs->astOperand2() : rhs->astOperand1();
            if (!rhs)
                continue;

            if (!Token::Match(rhs->previous(), "%name% ("))
                continue;

            const Library::AllocFunc *allocFunc = settings->library.getAllocFuncInfo(rhs->previous());
            if (!allocFunc)
                allocFunc = settings->library.getReallocFuncInfo(rhs->previous());
            if (!allocFunc || allocFunc->bufferSize == Library::AllocFunc::BufferSize::none)
                continue;

            const std::vector<const Token *> args = getArguments(rhs->previous());

            const Token * const arg1 = (args.size() >= allocFunc->bufferSizeArg1) ? args[allocFunc->bufferSizeArg1 - 1] : nullptr;
            const Token * const arg2 = (args.size() >= allocFunc->bufferSizeArg2) ? args[allocFunc->bufferSizeArg2 - 1] : nullptr;

            MathLib::bigint sizeValue = -1;
            switch (allocFunc->bufferSize) {
            case Library::AllocFunc::BufferSize::none:
                break;
            case Library::AllocFunc::BufferSize::malloc:
                if (arg1 && arg1->hasKnownIntValue())
                    sizeValue = arg1->getKnownIntValue();
                break;
            case Library::AllocFunc::BufferSize::calloc:
                if (arg1 && arg2 && arg1->hasKnownIntValue() && arg2->hasKnownIntValue())
                    sizeValue = arg1->getKnownIntValue() * arg2->getKnownIntValue();
                break;
            case Library::AllocFunc::BufferSize::strdup:
                if (arg1 && arg1->hasKnownValue()) {
                    const ValueFlow::Value &value = arg1->values().back();
                    if (value.isTokValue() && value.tokvalue->tokType() == Token::eString)
                        sizeValue = Token::getStrLength(value.tokvalue) + 1; // Add one for the null terminator
                }
                break;
            }
            if (sizeValue < 0)
                continue;

            ValueFlow::Value value(sizeValue);
            value.errorPath.emplace_back(tok->tokAt(2), "Assign " + tok->strAt(1) + ", buffer with size " + MathLib::toString(sizeValue));
            value.valueType = ValueFlow::Value::ValueType::BUFFER_SIZE;
            value.setKnown();
            const std::list<ValueFlow::Value> values{value};
            valueFlowForward(const_cast<Token*>(rhs), functionScope->bodyEnd, tok->next(), values, tokenlist, settings);
        }
    }
}

static bool getMinMaxValues(const ValueType *vt, const cppcheck::Platform &platform, MathLib::bigint *minValue, MathLib::bigint *maxValue)
{
    if (!vt || !vt->isIntegral() || vt->pointer)
        return false;

    int bits;
    switch (vt->type) {
    case ValueType::Type::BOOL:
        bits = 1;
        break;
    case ValueType::Type::CHAR:
        bits = platform.char_bit;
        break;
    case ValueType::Type::SHORT:
        bits = platform.short_bit;
        break;
    case ValueType::Type::INT:
        bits = platform.int_bit;
        break;
    case ValueType::Type::LONG:
        bits = platform.long_bit;
        break;
    case ValueType::Type::LONGLONG:
        bits = platform.long_long_bit;
        break;
    default:
        return false;
    }

    if (bits == 1) {
        *minValue = 0;
        *maxValue = 1;
    } else if (bits < 62) {
        if (vt->sign == ValueType::Sign::UNSIGNED) {
            *minValue = 0;
            *maxValue = (1LL << bits) - 1;
        } else {
            *minValue = -(1LL << (bits - 1));
            *maxValue = (1LL << (bits - 1)) - 1;
        }
    } else if (bits == 64) {
        if (vt->sign == ValueType::Sign::UNSIGNED) {
            *minValue = 0;
            *maxValue = LLONG_MAX; // todo max unsigned value
        } else {
            *minValue = LLONG_MIN;
            *maxValue = LLONG_MAX;
        }
    } else {
        return false;
    }

    return true;
}

static bool getMinMaxValues(const std::string &typestr, const Settings *settings, MathLib::bigint *minvalue, MathLib::bigint *maxvalue)
{
    TokenList typeTokens(settings);
    std::istringstream istr(typestr+";");
    if (!typeTokens.createTokens(istr))
        return false;
    typeTokens.simplifyPlatformTypes();
    typeTokens.simplifyStdType();
    const ValueType &vt = ValueType::parseDecl(typeTokens.front(), settings);
    return getMinMaxValues(&vt, *settings, minvalue, maxvalue);
}

static void valueFlowSafeFunctions(TokenList* tokenlist, SymbolDatabase* symboldatabase, const Settings* settings)
{
    for (const Scope *functionScope : symboldatabase->functionScopes) {
        if (!functionScope->bodyStart)
            continue;
        const Function *function = functionScope->function;
        if (!function)
            continue;

        const bool safe = function->isSafe(settings);
        const bool all = safe && settings->platformType != cppcheck::Platform::PlatformType::Unspecified;

        for (const Variable &arg : function->argumentList) {
            if (!arg.nameToken() || !arg.valueType())
                continue;

            if (arg.valueType()->type == ValueType::Type::CONTAINER) {
                if (!safe)
                    continue;
                std::list<ValueFlow::Value> argValues;
                argValues.emplace_back(0);
                argValues.back().valueType = ValueFlow::Value::ValueType::CONTAINER_SIZE;
                argValues.back().errorPath.emplace_back(arg.nameToken(), "Assuming " + arg.name() + " is empty");
                argValues.back().safe = true;
                argValues.emplace_back(1000000);
                argValues.back().valueType = ValueFlow::Value::ValueType::CONTAINER_SIZE;
                argValues.back().errorPath.emplace_back(arg.nameToken(), "Assuming " + arg.name() + " size is 1000000");
                argValues.back().safe = true;
                for (const ValueFlow::Value &value : argValues)
                    valueFlowContainerForward(
                        const_cast<Token*>(functionScope->bodyStart), arg.nameToken(), value, tokenlist);
                continue;
            }

            MathLib::bigint low, high;
            bool isLow = arg.nameToken()->getCppcheckAttribute(TokenImpl::CppcheckAttributes::Type::LOW, &low);
            bool isHigh = arg.nameToken()->getCppcheckAttribute(TokenImpl::CppcheckAttributes::Type::HIGH, &high);

            if (!isLow && !isHigh && !all)
                continue;

            const bool safeLow = !isLow;
            const bool safeHigh = !isHigh;

            if ((!isLow || !isHigh) && all) {
                MathLib::bigint minValue, maxValue;
                if (getMinMaxValues(arg.valueType(), *settings, &minValue, &maxValue)) {
                    if (!isLow)
                        low = minValue;
                    if (!isHigh)
                        high = maxValue;
                    isLow = isHigh = true;
                } else if (arg.valueType()->type == ValueType::Type::FLOAT || arg.valueType()->type == ValueType::Type::DOUBLE || arg.valueType()->type == ValueType::Type::LONGDOUBLE) {
                    std::list<ValueFlow::Value> argValues;
                    argValues.emplace_back(0);
                    argValues.back().valueType = ValueFlow::Value::ValueType::FLOAT;
                    argValues.back().floatValue = isLow ? low : -1E25f;
                    argValues.back().errorPath.emplace_back(arg.nameToken(), "Safe checks: Assuming argument has value " + MathLib::toString(argValues.back().floatValue));
                    argValues.back().safe = true;
                    argValues.emplace_back(0);
                    argValues.back().valueType = ValueFlow::Value::ValueType::FLOAT;
                    argValues.back().floatValue = isHigh ? high : 1E25f;
                    argValues.back().errorPath.emplace_back(arg.nameToken(), "Safe checks: Assuming argument has value " + MathLib::toString(argValues.back().floatValue));
                    argValues.back().safe = true;
                    valueFlowForward(const_cast<Token*>(functionScope->bodyStart->next()),
                                     functionScope->bodyEnd,
                                     arg.nameToken(),
                                     argValues,
                                     tokenlist,
                                     settings);
                    continue;
                }
            }

            std::list<ValueFlow::Value> argValues;
            if (isLow) {
                argValues.emplace_back(low);
                argValues.back().errorPath.emplace_back(arg.nameToken(), std::string(safeLow ? "Safe checks: " : "") + "Assuming argument has value " + MathLib::toString(low));
                argValues.back().safe = safeLow;
            }
            if (isHigh) {
                argValues.emplace_back(high);
                argValues.back().errorPath.emplace_back(arg.nameToken(), std::string(safeHigh ? "Safe checks: " : "") + "Assuming argument has value " + MathLib::toString(high));
                argValues.back().safe = safeHigh;
            }

            if (!argValues.empty())
                valueFlowForward(const_cast<Token*>(functionScope->bodyStart->next()),
                                 functionScope->bodyEnd,
                                 arg.nameToken(),
                                 argValues,
                                 tokenlist,
                                 settings);
        }
    }
}

static void valueFlowUnknownFunctionReturn(TokenList *tokenlist, const Settings *settings)
{
    if (settings->checkUnknownFunctionReturn.empty())
        return;
    for (Token *tok = tokenlist->front(); tok; tok = tok->next()) {
        if (!tok->astParent() || tok->str() != "(" || !tok->previous()->isName())
            continue;
        if (settings->checkUnknownFunctionReturn.find(tok->previous()->str()) == settings->checkUnknownFunctionReturn.end())
            continue;
        std::vector<MathLib::bigint> unknownValues = settings->library.unknownReturnValues(tok->astOperand1());
        if (unknownValues.empty())
            continue;

        // Get min/max values for return type
        const std::string &typestr = settings->library.returnValueType(tok->previous());
        MathLib::bigint minvalue, maxvalue;
        if (!getMinMaxValues(typestr, settings, &minvalue, &maxvalue))
            continue;

        for (MathLib::bigint value : unknownValues) {
            if (value < minvalue)
                value = minvalue;
            else if (value > maxvalue)
                value = maxvalue;
            setTokenValue(const_cast<Token *>(tok), ValueFlow::Value(value), settings);
        }
    }
}

ValueFlow::Value::Value(const Token* c, long long val, Bound b)
    : valueType(ValueType::INT),
    bound(b),
    intvalue(val),
    tokvalue(nullptr),
    floatValue(0.0),
    moveKind(MoveKind::NonMovedVariable),
    varvalue(val),
    condition(c),
    varId(0),
    safe(false),
    conditional(false),
    defaultArg(false),
    indirect(0),
    path(0),
    wideintvalue(0),
    lifetimeKind(LifetimeKind::Object),
    lifetimeScope(LifetimeScope::Local),
    valueKind(ValueKind::Possible)
{
    errorPath.emplace_back(c, "Assuming that condition '" + c->expressionString() + "' is not redundant");
}

void ValueFlow::Value::assumeCondition(const Token* tok)
{
    condition = tok;
    errorPath.emplace_back(tok, "Assuming that condition '" + tok->expressionString() + "' is not redundant");
}

std::string ValueFlow::Value::infoString() const
{
    switch (valueType) {
    case ValueType::INT:
        return MathLib::toString(intvalue);
    case ValueType::TOK:
        return tokvalue->str();
    case ValueType::FLOAT:
        return MathLib::toString(floatValue);
    case ValueType::MOVED:
        return "<Moved>";
    case ValueType::UNINIT:
        return "<Uninit>";
    case ValueType::BUFFER_SIZE:
    case ValueType::CONTAINER_SIZE:
        return "size=" + MathLib::toString(intvalue);
    case ValueType::ITERATOR_START:
        return "start=" + MathLib::toString(intvalue);
    case ValueType::ITERATOR_END:
        return "end=" + MathLib::toString(intvalue);
    case ValueType::LIFETIME:
        return "lifetime=" + tokvalue->str();
    case ValueType::SYMBOLIC:
        std::string result = "symbolic=" + tokvalue->expressionString();
        if (intvalue > 0)
            result += "+" + MathLib::toString(intvalue);
        else if (intvalue < 0)
            result += "-" + MathLib::toString(-intvalue);
        return result;
    }
    throw InternalError(nullptr, "Invalid ValueFlow Value type");
}

const char* ValueFlow::Value::toString(MoveKind moveKind)
{
    switch (moveKind) {
    case MoveKind::NonMovedVariable:
        return "NonMovedVariable";
    case MoveKind::MovedVariable:
        return "MovedVariable";
    case MoveKind::ForwardedVariable:
        return "ForwardedVariable";
    }
    return "";
}

const char* ValueFlow::Value::toString(LifetimeKind lifetimeKind)
{
    switch (lifetimeKind) {
    case LifetimeKind::Object:
        return "Object";
    case LifetimeKind::SubObject:
        return "SubObject";
    case LifetimeKind::Lambda:
        return "Lambda";
    case LifetimeKind::Iterator:
        return "Iterator";
    case LifetimeKind::Address:
        return "Address";
    }
    return "";
}

bool ValueFlow::Value::sameToken(const Token* tok1, const Token* tok2)
{
    if (tok1 == tok2)
        return true;
    if (!tok1)
        return false;
    if (tok1->exprId() == 0 || tok2->exprId() == 0)
        return false;
    return tok1->exprId() == tok2->exprId();
}
const char* ValueFlow::Value::toString(LifetimeScope lifetimeScope)
{
    switch (lifetimeScope) {
    case ValueFlow::Value::LifetimeScope::Local:
        return "Local";
    case ValueFlow::Value::LifetimeScope::Argument:
        return "Argument";
    case ValueFlow::Value::LifetimeScope::SubFunction:
        return "SubFunction";
    }
    return "";
}
const char* ValueFlow::Value::toString(Bound bound)
{
    switch (bound) {
    case ValueFlow::Value::Bound::Point:
        return "Point";
    case ValueFlow::Value::Bound::Upper:
        return "Upper";
    case ValueFlow::Value::Bound::Lower:
        return "Lower";
    }
    return "";
}

const ValueFlow::Value *ValueFlow::valueFlowConstantFoldAST(Token *expr, const Settings *settings)
{
    if (expr && expr->values().empty()) {
        valueFlowConstantFoldAST(expr->astOperand1(), settings);
        valueFlowConstantFoldAST(expr->astOperand2(), settings);
        valueFlowSetConstantValue(expr, settings, true /* TODO: this is a guess */);
    }
    return expr && expr->hasKnownValue() ? &expr->values().front() : nullptr;
}

static std::size_t getTotalValues(TokenList *tokenlist)
{
    std::size_t n = 1;
    for (Token *tok = tokenlist->front(); tok; tok = tok->next())
        n += tok->values().size();
    return n;
}

void ValueFlow::setValues(TokenList *tokenlist, SymbolDatabase* symboldatabase, ErrorLogger *errorLogger, const Settings *settings)
{
    for (Token *tok = tokenlist->front(); tok; tok = tok->next())
        tok->clearValueFlow();

    valueFlowEnumValue(symboldatabase, settings);
    valueFlowNumber(tokenlist);
    valueFlowString(tokenlist);
    valueFlowArray(tokenlist);
    valueFlowUnknownFunctionReturn(tokenlist, settings);
    valueFlowGlobalConstVar(tokenlist, settings);
    valueFlowEnumValue(symboldatabase, settings);
    valueFlowNumber(tokenlist);
    valueFlowGlobalStaticVar(tokenlist, settings);
    valueFlowPointerAlias(tokenlist);
    valueFlowLifetime(tokenlist, symboldatabase, errorLogger, settings);
    valueFlowSymbolic(tokenlist, symboldatabase);
    valueFlowBitAnd(tokenlist);
    valueFlowSameExpressions(tokenlist);
    valueFlowConditionExpressions(tokenlist, symboldatabase, errorLogger, settings);

    std::size_t values = 0;
    std::size_t n = 4;
    while (n > 0 && values < getTotalValues(tokenlist)) {
        values = getTotalValues(tokenlist);
        valueFlowImpossibleValues(tokenlist, settings);
        valueFlowSymbolicAbs(tokenlist, symboldatabase);
        valueFlowCondition(SymbolicConditionHandler{}, tokenlist, symboldatabase, errorLogger, settings);
        valueFlowSymbolicInfer(tokenlist, symboldatabase);
        valueFlowArrayBool(tokenlist);
        valueFlowRightShift(tokenlist, settings);
        valueFlowAfterAssign(tokenlist, symboldatabase, errorLogger, settings);
        valueFlowCondition(SimpleConditionHandler{}, tokenlist, symboldatabase, errorLogger, settings);
        valueFlowInferCondition(tokenlist, settings);
        valueFlowSwitchVariable(tokenlist, symboldatabase, errorLogger, settings);
        valueFlowForLoop(tokenlist, symboldatabase, errorLogger, settings);
        valueFlowSubFunction(tokenlist, symboldatabase, errorLogger, settings);
        valueFlowFunctionReturn(tokenlist, errorLogger);
        valueFlowLifetime(tokenlist, symboldatabase, errorLogger, settings);
        valueFlowFunctionDefaultParameter(tokenlist, symboldatabase, settings);
        valueFlowUninit(tokenlist, symboldatabase, settings);
        valueFlowUninitPointerAliasDeref(tokenlist);
        if (tokenlist->isCPP()) {
            valueFlowAfterMove(tokenlist, symboldatabase, settings);
            valueFlowSmartPointer(tokenlist, errorLogger, settings);
            valueFlowIterators(tokenlist, settings);
            valueFlowCondition(IteratorConditionHandler{}, tokenlist, symboldatabase, errorLogger, settings);
            valueFlowIteratorInfer(tokenlist, settings);
            valueFlowContainerSize(tokenlist, symboldatabase, errorLogger, settings);
            valueFlowCondition(ContainerConditionHandler{}, tokenlist, symboldatabase, errorLogger, settings);
        }
        valueFlowSafeFunctions(tokenlist, symboldatabase, settings);
        n--;
    }

    valueFlowDynamicBufferSize(tokenlist, symboldatabase, settings);
}

ValueFlow::Value ValueFlow::Value::unknown()
{
    Value v;
    v.valueType = Value::ValueType::UNINIT;
    return v;
}

std::string ValueFlow::eitherTheConditionIsRedundant(const Token *condition)
{
    if (!condition)
        return "Either the condition is redundant";
    if (condition->str() == "case") {
        std::string expr;
        for (const Token *tok = condition; tok && tok->str() != ":"; tok = tok->next()) {
            expr += tok->str();
            if (Token::Match(tok, "%name%|%num% %name%|%num%"))
                expr += ' ';
        }
        return "Either the switch case '" + expr + "' is redundant";
    }
    return "Either the condition '" + condition->expressionString() + "' is redundant";
}

const ValueFlow::Value* ValueFlow::findValue(const std::list<ValueFlow::Value>& values,
                                             const Settings* settings,
                                             std::function<bool(const ValueFlow::Value&)> pred)
{
    const ValueFlow::Value* ret = nullptr;
    for (const ValueFlow::Value& v : values) {
        if (pred(v)) {
            if (!ret || ret->isInconclusive() || (ret->condition && !v.isInconclusive()))
                ret = &v;
            if (!ret->isInconclusive() && !ret->condition)
                break;
        }
    }
    if (settings && ret) {
        if (ret->isInconclusive() && !settings->certainty.isEnabled(Certainty::inconclusive))
            return nullptr;
        if (ret->condition && !settings->severity.isEnabled(Severity::warning))
            return nullptr;
    }
    return ret;
}

static std::vector<ValueFlow::Value> isOutOfBoundsImpl(const ValueFlow::Value& size,
                                                       const Token* indexTok,
                                                       bool condition)
{
    if (!indexTok)
        return {};
    const ValueFlow::Value* indexValue = indexTok->getMaxValue(condition, size.path);
    if (!indexValue)
        return {};
    if (indexValue->intvalue >= size.intvalue)
        return {*indexValue};
    if (!condition)
        return {};
    // TODO: Use a better way to decide if the variable in unconstrained
    if (!indexTok->variable() || !indexTok->variable()->isArgument())
        return {};
    if (std::any_of(indexTok->values().begin(), indexTok->values().end(), [&](const ValueFlow::Value& v) {
        return v.isSymbolicValue() && v.isPossible() && v.bound == ValueFlow::Value::Bound::Upper;
    }))
        return {};
    if (indexValue->bound != ValueFlow::Value::Bound::Lower)
        return {};
    if (size.bound == ValueFlow::Value::Bound::Lower)
        return {};
    ValueFlow::Value inBoundsValue = inferCondition("<", indexTok, size.intvalue);
    if (inBoundsValue.isKnown() && inBoundsValue.intvalue != 0)
        return {};
    ValueFlow::Value value = inferCondition(">=", indexTok, indexValue->intvalue);
    if (!value.isKnown())
        return {};
    if (value.intvalue == 0)
        return {};
    value.intvalue = size.intvalue;
    value.bound = ValueFlow::Value::Bound::Lower;
    return {value};
}

std::vector<ValueFlow::Value> ValueFlow::isOutOfBounds(const Value& size, const Token* indexTok, bool possible)
{
    std::vector<ValueFlow::Value> result = isOutOfBoundsImpl(size, indexTok, false);
    if (!result.empty())
        return result;
    if (!possible)
        return result;
    return isOutOfBoundsImpl(size, indexTok, true);
}<|MERGE_RESOLUTION|>--- conflicted
+++ resolved
@@ -79,7 +79,6 @@
 
 #include "analyzer.h"
 #include "astutils.h"
-#include "calculate.h"
 #include "checkuninitvar.h"
 #include "config.h"
 #include "errorlogger.h"
@@ -375,6 +374,98 @@
     if (value.isTokValue() && (!parent->isComparisonOp() || value.tokvalue->tokType() != Token::eString))
         return false;
     return true;
+}
+
+template<class T>
+static bool isEqual(T x, T y)
+{
+    return x == y;
+}
+
+template<>
+bool isEqual<double>(double x, double y)
+{
+    const double diff = (x > y) ? x - y : y - x;
+    return !((diff / 2) < diff);
+}
+
+template<class T>
+static bool isZero(T x)
+{
+    return isEqual<T>(x, T(0));
+}
+
+template<class R, class T>
+static R calculate(const std::string& s, const T& x, const T& y, bool* error = nullptr)
+{
+    auto wrap = [](T z) {
+        return R{z};
+    };
+    switch (MathLib::encodeMultiChar(s)) {
+    case '+':
+        return wrap(x + y);
+    case '-':
+        return wrap(x - y);
+    case '*':
+        return wrap(x * y);
+    case '/':
+        if (isZero(y)) {
+            if (error)
+                *error = true;
+            return R{};
+        }
+        return wrap(x / y);
+    case '%':
+        if (isZero(y)) {
+            if (error)
+                *error = true;
+            return R{};
+        }
+        return wrap(MathLib::bigint(x) % MathLib::bigint(y));
+    case '&':
+        return wrap(MathLib::bigint(x) & MathLib::bigint(y));
+    case '|':
+        return wrap(MathLib::bigint(x) | MathLib::bigint(y));
+    case '^':
+        return wrap(MathLib::bigint(x) ^ MathLib::bigint(y));
+    case '>':
+        return wrap(x > y);
+    case '<':
+        return wrap(x < y);
+    case '<<':
+        if (y >= sizeof(MathLib::bigint) * 8 || y < 0 || x < 0) {
+            if (error)
+                *error = true;
+            return R{};
+        }
+        return wrap(MathLib::bigint(x) << MathLib::bigint(y));
+    case '>>':
+        if (y >= sizeof(MathLib::bigint) * 8 || y < 0 || x < 0) {
+            if (error)
+                *error = true;
+            return R{};
+        }
+        return wrap(MathLib::bigint(x) >> MathLib::bigint(y));
+    case '&&':
+        return wrap(!isZero(x) && !isZero(y));
+    case '||':
+        return wrap(!isZero(x) || !isZero(y));
+    case '==':
+        return wrap(isEqual(x, y));
+    case '!=':
+        return wrap(!isEqual(x, y));
+    case '>=':
+        return wrap(x >= y);
+    case '<=':
+        return wrap(x <= y);
+    }
+    throw InternalError(nullptr, "Unknown operator: " + s);
+}
+
+template<class T>
+static T calculate(const std::string& s, const T& x, const T& y, bool* error = nullptr)
+{
+    return calculate<T, T>(s, x, y, error);
 }
 
 /** Set token value for cast */
@@ -614,7 +705,6 @@
             }
         } else if (!value.isImpossible()) {
             // is condition only depending on 1 variable?
-            // cppcheck-suppress[variableScope] #8541
             nonneg int varId = 0;
             bool ret = false;
             visitAstNodes(parent->astOperand1(),
@@ -633,6 +723,9 @@
             ValueFlow::Value v(value);
             v.conditional = true;
             v.changeKnownToPossible();
+
+            if (varId)
+                v.varId = varId;
 
             setTokenValue(parent, v, settings);
         }
@@ -5222,7 +5315,6 @@
                     startTokens[1] = top->link()->linkAt(1)->tokAt(2);
 
                 int changeBlock = -1;
-                int bailBlock = -1;
 
                 for (int i = 0; i < 2; i++) {
                     const Token* const startToken = startTokens[i];
@@ -5236,9 +5328,6 @@
                     deadBranch[i] = r.terminate == Analyzer::Terminate::Escape;
                     if (r.action.isModified() && !deadBranch[i])
                         changeBlock = i;
-                    if (r.terminate != Analyzer::Terminate::None && r.terminate != Analyzer::Terminate::Escape &&
-                        r.terminate != Analyzer::Terminate::Modified)
-                        bailBlock = i;
                     changeKnownToPossible(values);
                 }
                 if (changeBlock >= 0 && !Token::simpleMatch(top->previous(), "while (")) {
@@ -5248,13 +5337,6 @@
                                 startTokens[changeBlock]->link(),
                                 "valueFlowAfterCondition: " + cond.vartok->expressionString() +
                                 " is changed in conditional block");
-                    return;
-                } else if (bailBlock >= 0) {
-                    if (settings->debugwarnings)
-                        bailout(tokenlist,
-                                errorLogger,
-                                startTokens[bailBlock]->link(),
-                                "valueFlowAfterCondition: bailing in conditional block");
                     return;
                 }
 
@@ -6953,14 +7035,8 @@
                                                      const Library::Container* container,
                                                      bool known = true)
 {
-<<<<<<< HEAD
-    std::vector<const Token*> args = getArguments(tok);
-=======
     // Strings don't use an init list
->>>>>>> c249cf6f
     if (!args.empty() && container->stdStringLike) {
-        if (astIsGenericChar(args[0])) // init list of chars
-            return { makeContainerSizeValue(args.size(), known) };
         if (astIsIntegral(args[0], false)) {
             if (args.size() > 1)
                 return {makeContainerSizeValue(args[0], known)};
@@ -6976,7 +7052,7 @@
         }
         return {};
     } else if ((args.size() == 1 && astIsContainer(args[0]) && args[0]->valueType()->container == container) ||
-               isIteratorPair(args)) {
+               (args.size() == 2 && astIsIterator(args[0]) && astIsIterator(args[1]))) {
         return getContainerValues(args[0]);
     }
     return {makeContainerSizeValue(args.size(), known)};
