/*
 * Cppcheck - A tool for static C/C++ code analysis
 * Copyright (C) 2007-2022 Cppcheck team.
 *
 * This program is free software: you can redistribute it and/or modify
 * it under the terms of the GNU General Public License as published by
 * the Free Software Foundation, either version 3 of the License, or
 * (at your option) any later version.
 *
 * This program is distributed in the hope that it will be useful,
 * but WITHOUT ANY WARRANTY; without even the implied warranty of
 * MERCHANTABILITY or FITNESS FOR A PARTICULAR PURPOSE.  See the
 * GNU General Public License for more details.
 *
 * You should have received a copy of the GNU General Public License
 * along with this program.  If not, see <http://www.gnu.org/licenses/>.
 */

/**
 * @brief This is the ValueFlow component in Cppcheck.
 *
 * Each @sa Token in the token list has a list of values. These are
 * the "possible" values for the Token at runtime.
 *
 * In the --debug and --debug-normal output you can see the ValueFlow data. For example:
 *
 *     int f()
 *     {
 *         int x = 10;
 *         return 4 * x + 2;
 *     }
 *
 * The --debug-normal output says:
 *
 *     ##Value flow
 *     Line 3
 *       10 always 10
 *     Line 4
 *       4 always 4
 *       * always 40
 *       x always 10
 *       + always 42
 *       2 always 2
 *
 * All value flow analysis is executed in the ValueFlow::setValues() function. The ValueFlow analysis is executed after
 * the tokenizer/ast/symboldatabase/etc.. The ValueFlow analysis is done in a series of valueFlow* function calls, where
 * each such function call can only use results from previous function calls. The function calls should be arranged so
 * that valueFlow* that do not require previous ValueFlow information should be first.
 *
 * Type of analysis
 * ================
 *
 * This is "flow sensitive" value flow analysis. We _usually_ track the value for 1 variable at a time.
 *
 * How are calculations handled
 * ============================
 *
 * Here is an example code:
 *
 *   x = 3 + 4;
 *
 * The valueFlowNumber set the values for the "3" and "4" tokens by calling setTokenValue().
 * The setTokenValue() handle the calculations automatically. When both "3" and "4" have values, the "+" can be
 * calculated. setTokenValue() recursively calls itself when parents in calculations can be calculated.
 *
 * Forward / Reverse flow analysis
 * ===============================
 *
 * In forward value flow analysis we know a value and see what happens when we are stepping the program forward. Like
 * normal execution. The valueFlowForward is used in this analysis.
 *
 * In reverse value flow analysis we know the value of a variable at line X. And try to "execute backwards" to determine
 * possible values before line X. The valueFlowReverse is used in this analysis.
 *
 *
 */

#include "valueflow.h"

#include "analyzer.h"
#include "astutils.h"
#include "calculate.h"
#include "checkuninitvar.h"
#include "config.h"
#include "errorlogger.h"
#include "errortypes.h"
#include "forwardanalyzer.h"
#include "infer.h"
#include "library.h"
#include "mathlib.h"
#include "path.h"
#include "platform.h"
#include "programmemory.h"
#include "reverseanalyzer.h"
#include "settings.h"
#include "sourcelocation.h"
#include "standards.h"
#include "symboldatabase.h"
#include "token.h"
#include "tokenlist.h"
#include "utils.h"
#include "valueptr.h"

#include <algorithm>
#include <array>
#include <cassert>
#include <climits>
#include <cstdlib>
#include <cstring>
#include <ctime>
#include <exception>
#include <functional>
#include <initializer_list>
#include <iosfwd>
#include <iterator>
#include <limits>
#include <map>
#include <memory>
#include <set>
#include <sstream>
#include <string>
#include <type_traits>
#include <unordered_map>
#include <unordered_set>
#include <vector>

static void bailoutInternal(const std::string& type, TokenList *tokenlist, ErrorLogger *errorLogger, const Token *tok, const std::string &what, const std::string &file, int line, std::string function)
{
    if (function.find("operator") != std::string::npos)
        function = "(valueFlow)";
    std::list<ErrorMessage::FileLocation> callstack(1, ErrorMessage::FileLocation(tok, tokenlist));
    ErrorMessage errmsg(callstack, tokenlist->getSourceFilePath(), Severity::debug,
                        Path::stripDirectoryPart(file) + ":" + MathLib::toString(line) + ":" + function + " bailout: " + what, type, Certainty::normal);
    errorLogger->reportErr(errmsg);
}

#define bailout2(type, tokenlist, errorLogger, tok, what) bailoutInternal(type, tokenlist, errorLogger, tok, what, __FILE__, __LINE__, __func__)

#define bailout(tokenlist, errorLogger, tok, what) bailout2("valueFlowBailout", tokenlist, errorLogger, tok, what)

#define bailoutIncompleteVar(tokenlist, errorLogger, tok, what) bailout2("valueFlowBailoutIncompleteVar", tokenlist, errorLogger, tok, what)

static std::string debugString(const ValueFlow::Value& v)
{
    std::string kind;
    switch (v.valueKind) {

    case ValueFlow::Value::ValueKind::Impossible:
    case ValueFlow::Value::ValueKind::Known:
        kind = "always";
        break;
    case ValueFlow::Value::ValueKind::Inconclusive:
        kind = "inconclusive";
        break;
    case ValueFlow::Value::ValueKind::Possible:
        kind = "possible";
        break;
    }
    return kind + " " + v.toString();
}

static void setSourceLocation(ValueFlow::Value& v,
                              SourceLocation ctx,
                              const Token* tok,
                              SourceLocation local = SourceLocation::current())
{
    std::string file = ctx.file_name();
    if (file.empty())
        return;
    std::string s = Path::stripDirectoryPart(file) + ":" + MathLib::toString(ctx.line()) + ": " + ctx.function_name() +
                    " => " + local.function_name() + ": " + debugString(v);
    v.debugPath.emplace_back(tok, std::move(s));
}

static void changeKnownToPossible(std::list<ValueFlow::Value> &values, int indirect=-1)
{
    for (ValueFlow::Value& v: values) {
        if (indirect >= 0 && v.indirect != indirect)
            continue;
        v.changeKnownToPossible();
    }
}

static void removeImpossible(std::list<ValueFlow::Value>& values, int indirect = -1)
{
    values.remove_if([&](const ValueFlow::Value& v) {
        if (indirect >= 0 && v.indirect != indirect)
            return false;
        return v.isImpossible();
    });
}

static void lowerToPossible(std::list<ValueFlow::Value>& values, int indirect = -1)
{
    changeKnownToPossible(values, indirect);
    removeImpossible(values, indirect);
}

static void changePossibleToKnown(std::list<ValueFlow::Value>& values, int indirect = -1)
{
    for (ValueFlow::Value& v : values) {
        if (indirect >= 0 && v.indirect != indirect)
            continue;
        if (!v.isPossible())
            continue;
        if (v.bound != ValueFlow::Value::Bound::Point)
            continue;
        v.setKnown();
    }
}

static bool isNonConditionalPossibleIntValue(const ValueFlow::Value& v)
{
    if (v.conditional)
        return false;
    if (v.condition)
        return false;
    if (!v.isPossible())
        return false;
    if (!v.isIntValue())
        return false;
    return true;
}

static void setValueUpperBound(ValueFlow::Value& value, bool upper)
{
    if (upper)
        value.bound = ValueFlow::Value::Bound::Upper;
    else
        value.bound = ValueFlow::Value::Bound::Lower;
}

static void setValueBound(ValueFlow::Value& value, const Token* tok, bool invert)
{
    if (Token::Match(tok, "<|<=")) {
        setValueUpperBound(value, !invert);
    } else if (Token::Match(tok, ">|>=")) {
        setValueUpperBound(value, invert);
    }
}

static void setConditionalValue(ValueFlow::Value& value, const Token* tok, MathLib::bigint i)
{
    assert(value.isIntValue());
    value.intvalue = i;
    value.assumeCondition(tok);
    value.setPossible();
}

static void setConditionalValues(const Token* tok,
                                 bool lhs,
                                 MathLib::bigint value,
                                 ValueFlow::Value& true_value,
                                 ValueFlow::Value& false_value)
{
    if (Token::Match(tok, "==|!=|>=|<=")) {
        setConditionalValue(true_value, tok, value);
        const char* greaterThan = ">=";
        const char* lessThan = "<=";
        if (lhs)
            std::swap(greaterThan, lessThan);
        if (Token::simpleMatch(tok, greaterThan, strlen(greaterThan))) {
            setConditionalValue(false_value, tok, value - 1);
        } else if (Token::simpleMatch(tok, lessThan, strlen(lessThan))) {
            setConditionalValue(false_value, tok, value + 1);
        } else {
            setConditionalValue(false_value, tok, value);
        }
    } else {
        const char* greaterThan = ">";
        const char* lessThan = "<";
        if (lhs)
            std::swap(greaterThan, lessThan);
        if (Token::simpleMatch(tok, greaterThan, strlen(greaterThan))) {
            setConditionalValue(true_value, tok, value + 1);
            setConditionalValue(false_value, tok, value);
        } else if (Token::simpleMatch(tok, lessThan, strlen(lessThan))) {
            setConditionalValue(true_value, tok, value - 1);
            setConditionalValue(false_value, tok, value);
        }
    }
    setValueBound(true_value, tok, lhs);
    setValueBound(false_value, tok, !lhs);
}

static bool isSaturated(MathLib::bigint value)
{
    return value == std::numeric_limits<MathLib::bigint>::max() || value == std::numeric_limits<MathLib::bigint>::min();
}

static void parseCompareEachInt(
    const Token* tok,
    const std::function<void(const Token* varTok, ValueFlow::Value true_value, ValueFlow::Value false_value)>& each,
    const std::function<std::vector<ValueFlow::Value>(const Token*)>& evaluate)
{
    if (!tok->astOperand1() || !tok->astOperand2())
        return;
    if (tok->isComparisonOp()) {
        std::vector<ValueFlow::Value> value1 = evaluate(tok->astOperand1());
        std::vector<ValueFlow::Value> value2 = evaluate(tok->astOperand2());
        if (!value1.empty() && !value2.empty()) {
            if (tok->astOperand1()->hasKnownIntValue())
                value2.clear();
            if (tok->astOperand2()->hasKnownIntValue())
                value1.clear();
        }
        for (const ValueFlow::Value& v1 : value1) {
            ValueFlow::Value true_value = v1;
            ValueFlow::Value false_value = v1;
            if (isSaturated(v1.intvalue) || astIsFloat(tok->astOperand2(), /*unknown*/ false))
                continue;
            setConditionalValues(tok, true, v1.intvalue, true_value, false_value);
            each(tok->astOperand2(), std::move(true_value), std::move(false_value));
        }
        for (const ValueFlow::Value& v2 : value2) {
            ValueFlow::Value true_value = v2;
            ValueFlow::Value false_value = v2;
            if (isSaturated(v2.intvalue) || astIsFloat(tok->astOperand1(), /*unknown*/ false))
                continue;
            setConditionalValues(tok, false, v2.intvalue, true_value, false_value);
            each(tok->astOperand1(), std::move(true_value), std::move(false_value));
        }
    }
}

static void parseCompareEachInt(
    const Token* tok,
    const std::function<void(const Token* varTok, ValueFlow::Value true_value, ValueFlow::Value false_value)>& each)
{
    parseCompareEachInt(tok, each, [](const Token* t) -> std::vector<ValueFlow::Value> {
        if (t->hasKnownIntValue())
            return {t->values().front()};
        std::vector<ValueFlow::Value> result;
        std::copy_if(t->values().cbegin(), t->values().cend(), std::back_inserter(result), [&](const ValueFlow::Value& v) {
            if (v.path < 1)
                return false;
            if (!isNonConditionalPossibleIntValue(v))
                return false;
            return true;
        });
        return result;
    });
}

const Token* parseCompareInt(const Token* tok,
                             ValueFlow::Value& true_value,
                             ValueFlow::Value& false_value,
                             const std::function<std::vector<MathLib::bigint>(const Token*)>& evaluate)
{
    const Token* result = nullptr;
    parseCompareEachInt(
        tok,
        [&](const Token* vartok, ValueFlow::Value true_value2, ValueFlow::Value false_value2) {
        if (result)
            return;
        result = vartok;
        true_value = std::move(true_value2);
        false_value = std::move(false_value2);
    },
        [&](const Token* t) -> std::vector<ValueFlow::Value> {
        std::vector<ValueFlow::Value> r;
        std::vector<MathLib::bigint> v = evaluate(t);

        std::transform(v.cbegin(), v.cend(), std::back_inserter(r), [&](MathLib::bigint i) {
            return ValueFlow::Value{i};
        });
        return r;
    });
    return result;
}

const Token *parseCompareInt(const Token *tok, ValueFlow::Value &true_value, ValueFlow::Value &false_value)
{
    return parseCompareInt(tok, true_value, false_value, [](const Token* t) -> std::vector<MathLib::bigint> {
        if (t->hasKnownIntValue())
            return {t->values().front().intvalue};
        return std::vector<MathLib::bigint>{};
    });
}

static bool isEscapeScope(const Token* tok, TokenList * tokenlist, bool unknown = false)
{
    if (!Token::simpleMatch(tok, "{"))
        return false;
    // TODO this search for termTok in all subscopes. It should check the end of the scope.
    const Token * termTok = Token::findmatch(tok, "return|continue|break|throw|goto", tok->link());
    if (termTok && termTok->scope() == tok->scope())
        return true;
    std::string unknownFunction;
    if (tokenlist && tokenlist->getSettings()->library.isScopeNoReturn(tok->link(), &unknownFunction))
        return unknownFunction.empty() || unknown;
    return false;
}

static ValueFlow::Value castValue(ValueFlow::Value value, const ValueType::Sign sign, nonneg int bit)
{
    if (value.isFloatValue()) {
        value.valueType = ValueFlow::Value::ValueType::INT;
        if (value.floatValue >= std::numeric_limits<int>::min() && value.floatValue <= std::numeric_limits<int>::max()) {
            value.intvalue = value.floatValue;
        } else { // don't perform UB
            value.intvalue = 0;
        }
    }
    if (bit < MathLib::bigint_bits) {
        const MathLib::biguint one = 1;
        value.intvalue &= (one << bit) - 1;
        if (sign == ValueType::Sign::SIGNED && value.intvalue & (one << (bit - 1))) {
            value.intvalue |= ~((one << bit) - 1ULL);
        }
    }
    return value;
}

static bool isNumeric(const ValueFlow::Value& value) {
    return value.isIntValue() || value.isFloatValue();
}

void combineValueProperties(const ValueFlow::Value &value1, const ValueFlow::Value &value2, ValueFlow::Value *result)
{
    if (value1.isKnown() && value2.isKnown())
        result->setKnown();
    else if (value1.isImpossible() || value2.isImpossible())
        result->setImpossible();
    else if (value1.isInconclusive() || value2.isInconclusive())
        result->setInconclusive();
    else
        result->setPossible();
    if (value1.tokvalue)
        result->tokvalue = value1.tokvalue;
    else if (value2.tokvalue)
        result->tokvalue = value2.tokvalue;
    if (value1.isSymbolicValue()) {
        result->valueType = value1.valueType;
        result->tokvalue = value1.tokvalue;
    }
    if (value2.isSymbolicValue()) {
        result->valueType = value2.valueType;
        result->tokvalue = value2.tokvalue;
    }
    if (value1.isIteratorValue())
        result->valueType = value1.valueType;
    if (value2.isIteratorValue())
        result->valueType = value2.valueType;
    result->condition = value1.condition ? value1.condition : value2.condition;
    result->varId = (value1.varId != 0) ? value1.varId : value2.varId;
    result->varvalue = (result->varId == value1.varId) ? value1.varvalue : value2.varvalue;
    result->errorPath = (value1.errorPath.empty() ? value2 : value1).errorPath;
    result->safe = value1.safe || value2.safe;
    if (value1.bound == ValueFlow::Value::Bound::Point || value2.bound == ValueFlow::Value::Bound::Point) {
        if (value1.bound == ValueFlow::Value::Bound::Upper || value2.bound == ValueFlow::Value::Bound::Upper)
            result->bound = ValueFlow::Value::Bound::Upper;
        if (value1.bound == ValueFlow::Value::Bound::Lower || value2.bound == ValueFlow::Value::Bound::Lower)
            result->bound = ValueFlow::Value::Bound::Lower;
    }
    if (value1.path != value2.path)
        result->path = -1;
    else
        result->path = value1.path;
}

static const Token *getCastTypeStartToken(const Token *parent, const Settings* settings)
{
    // TODO: This might be a generic utility function?
    if (!Token::Match(parent, "{|("))
        return nullptr;
    // Functional cast
    if (parent->isBinaryOp() && Token::Match(parent->astOperand1(), "%type% (|{") &&
        parent->astOperand1()->tokType() == Token::eType && astIsPrimitive(parent))
        return parent->astOperand1();
    if (parent->str() != "(")
        return nullptr;
    if (!parent->astOperand2() && Token::Match(parent, "( %name%") &&
        (parent->next()->isStandardType() || settings->library.isNotLibraryFunction(parent->next())))
        return parent->next();
    if (parent->astOperand2() && Token::Match(parent->astOperand1(), "const_cast|dynamic_cast|reinterpret_cast|static_cast <"))
        return parent->astOperand1()->tokAt(2);
    return nullptr;
}

// does the operation cause a loss of information?
static bool isNonInvertibleOperation(const Token* tok)
{
    return !Token::Match(tok, "+|-");
}

static bool isComputableValue(const Token* parent, const ValueFlow::Value& value)
{
    const bool noninvertible = isNonInvertibleOperation(parent);
    if (noninvertible && value.isImpossible())
        return false;
    if (!value.isIntValue() && !value.isFloatValue() && !value.isTokValue() && !value.isIteratorValue())
        return false;
    if (value.isIteratorValue() && !Token::Match(parent, "+|-"))
        return false;
    if (value.isTokValue() && (!parent->isComparisonOp() || value.tokvalue->tokType() != Token::eString))
        return false;
    return true;
}

/** Set token value for cast */
static void setTokenValueCast(Token *parent, const ValueType &valueType, const ValueFlow::Value &value, const Settings *settings);

static bool isCompatibleValueTypes(ValueFlow::Value::ValueType x, ValueFlow::Value::ValueType y)
{
    static const std::unordered_map<ValueFlow::Value::ValueType,
                                    std::unordered_set<ValueFlow::Value::ValueType, EnumClassHash>,
                                    EnumClassHash>
    compatibleTypes = {
        {ValueFlow::Value::ValueType::INT,
         {ValueFlow::Value::ValueType::FLOAT,
          ValueFlow::Value::ValueType::SYMBOLIC,
          ValueFlow::Value::ValueType::TOK}},
        {ValueFlow::Value::ValueType::FLOAT, {ValueFlow::Value::ValueType::INT}},
        {ValueFlow::Value::ValueType::TOK, {ValueFlow::Value::ValueType::INT}},
        {ValueFlow::Value::ValueType::ITERATOR_START, {ValueFlow::Value::ValueType::INT}},
        {ValueFlow::Value::ValueType::ITERATOR_END, {ValueFlow::Value::ValueType::INT}},
    };
    if (x == y)
        return true;
    auto it = compatibleTypes.find(x);
    if (it == compatibleTypes.end())
        return false;
    return it->second.count(y) > 0;
}

static bool isCompatibleValues(const ValueFlow::Value& value1, const ValueFlow::Value& value2)
{
    if (value1.isSymbolicValue() && value2.isSymbolicValue() && value1.tokvalue->exprId() != value2.tokvalue->exprId())
        return false;
    if (!isCompatibleValueTypes(value1.valueType, value2.valueType))
        return false;
    if (value1.isKnown() || value2.isKnown())
        return true;
    if (value1.isImpossible() || value2.isImpossible())
        return false;
    if (value1.varId == 0 || value2.varId == 0)
        return true;
    if (value1.varId == value2.varId && value1.varvalue == value2.varvalue && value1.isIntValue() && value2.isIntValue())
        return true;
    return false;
}

static ValueFlow::Value truncateImplicitConversion(Token* parent, const ValueFlow::Value& value, const Settings* settings)
{
    if (!value.isIntValue() && !value.isFloatValue())
        return value;
    if (!parent)
        return value;
    if (!parent->isBinaryOp())
        return value;
    if (!parent->isConstOp())
        return value;
    if (!astIsIntegral(parent->astOperand1(), false))
        return value;
    if (!astIsIntegral(parent->astOperand2(), false))
        return value;
    const ValueType* vt1 = parent->astOperand1()->valueType();
    const ValueType* vt2 = parent->astOperand2()->valueType();
    // If the sign is the same there is no truncation
    if (vt1->sign == vt2->sign)
        return value;
    const size_t n1 = ValueFlow::getSizeOf(*vt1, settings);
    const size_t n2 = ValueFlow::getSizeOf(*vt2, settings);
    ValueType::Sign sign = ValueType::Sign::UNSIGNED;
    if (n1 < n2)
        sign = vt2->sign;
    else if (n1 > n2)
        sign = vt1->sign;
    ValueFlow::Value v = castValue(value, sign, std::max(n1, n2) * 8);
    v.wideintvalue = value.intvalue;
    return v;
}

/** set ValueFlow value and perform calculations if possible */
static void setTokenValue(Token* tok,
                          ValueFlow::Value value,
                          const Settings* settings,
                          SourceLocation loc = SourceLocation::current())
{
    // Skip setting values that are too big since its ambiguous
    if (!value.isImpossible() && value.isIntValue() && value.intvalue < 0 && astIsUnsigned(tok) &&
        ValueFlow::getSizeOf(*tok->valueType(), settings) >= sizeof(MathLib::bigint))
        return;

    if (!value.isImpossible() && value.isIntValue())
        value = truncateImplicitConversion(tok->astParent(), value, settings);

    if (settings->debugnormal)
        setSourceLocation(value, loc, tok);

    if (!tok->addValue(value))
        return;

    if (value.path < 0)
        return;

    Token *parent = tok->astParent();
    if (!parent)
        return;

    if (Token::simpleMatch(parent, ",") && astIsRHS(tok)) {
        const Token* callParent = findParent(parent, [](const Token* p) {
            return !Token::simpleMatch(p, ",");
        });
<<<<<<< HEAD
        // Ensure that the comma isnt a function call
        if (!callParent || (!Token::Match(callParent->previous(), "%name%|> (") && !Token::simpleMatch(callParent, "{") &&
                            (!Token::Match(callParent, "( %name%") || settings->library.isNotLibraryFunction(callParent->next())))) {
=======
        // Ensure that the comma isn't a function call
        if (!callParent || (!Token::Match(callParent->previous(), "%name%|> (") && !Token::simpleMatch(callParent, "{"))) {
>>>>>>> a77f0d94
            setTokenValue(parent, std::move(value), settings);
            return;
        }
    }

    if (Token::simpleMatch(parent, "=") && astIsRHS(tok) && !value.isLifetimeValue()) {
        setTokenValue(parent, value, settings);
        return;
    }

    if (value.isContainerSizeValue() && astIsContainer(tok)) {
        // .empty, .size, +"abc", +'a'
        if (Token::Match(parent, "+|==|!=") && parent->astOperand1() && parent->astOperand2()) {
            for (const ValueFlow::Value &value1 : parent->astOperand1()->values()) {
                if (value1.isImpossible())
                    continue;
                for (const ValueFlow::Value &value2 : parent->astOperand2()->values()) {
                    if (value2.isImpossible())
                        continue;
                    if (value1.path != value2.path)
                        continue;
                    ValueFlow::Value result;
                    if (Token::Match(parent, "%comp%"))
                        result.valueType = ValueFlow::Value::ValueType::INT;
                    else
                        result.valueType = ValueFlow::Value::ValueType::CONTAINER_SIZE;

                    if (value1.isContainerSizeValue() && value2.isContainerSizeValue())
                        result.intvalue = calculate(parent->str(), value1.intvalue, value2.intvalue);
                    else if (value1.isContainerSizeValue() && value2.isTokValue() && value2.tokvalue->tokType() == Token::eString)
                        result.intvalue = calculate(parent->str(), value1.intvalue, MathLib::bigint(Token::getStrLength(value2.tokvalue)));
                    else if (value2.isContainerSizeValue() && value1.isTokValue() && value1.tokvalue->tokType() == Token::eString)
                        result.intvalue = calculate(parent->str(), MathLib::bigint(Token::getStrLength(value1.tokvalue)), value2.intvalue);
                    else
                        continue;

                    combineValueProperties(value1, value2, &result);

                    if (Token::simpleMatch(parent, "==") && result.intvalue)
                        continue;
                    if (Token::simpleMatch(parent, "!=") && !result.intvalue)
                        continue;

                    setTokenValue(parent, result, settings);
                }
            }
        }

        else if (Token::Match(parent, ". %name% (") && parent->astParent() == parent->tokAt(2) &&
                 parent->astOperand1() && parent->astOperand1()->valueType()) {
            const Library::Container* c = getLibraryContainer(parent->astOperand1());
            const Library::Container::Yield yields = c ? c->getYield(parent->strAt(1)) : Library::Container::Yield::NO_YIELD;
            if (yields == Library::Container::Yield::SIZE) {
                ValueFlow::Value v(value);
                v.valueType = ValueFlow::Value::ValueType::INT;
                setTokenValue(parent->astParent(), v, settings);
            } else if (yields == Library::Container::Yield::EMPTY) {
                ValueFlow::Value v(value);
                v.intvalue = !v.intvalue;
                v.valueType = ValueFlow::Value::ValueType::INT;
                setTokenValue(parent->astParent(), v, settings);
            }
        } else if (Token::Match(parent->previous(), "%name% (")) {
            if (const Library::Function* f = settings->library.getFunction(parent->previous())) {
                if (f->containerYield == Library::Container::Yield::SIZE) {
                    ValueFlow::Value v(value);
                    v.valueType = ValueFlow::Value::ValueType::INT;
                    setTokenValue(parent, v, settings);
                } else if (f->containerYield == Library::Container::Yield::EMPTY) {
                    ValueFlow::Value v(value);
                    v.intvalue = !v.intvalue;
                    v.valueType = ValueFlow::Value::ValueType::INT;
                    setTokenValue(parent, v, settings);
                }
            }
        }

        return;
    }

    if (value.isLifetimeValue()) {
        if (!isLifetimeBorrowed(parent, settings))
            return;
        if (value.lifetimeKind == ValueFlow::Value::LifetimeKind::Iterator && astIsIterator(parent)) {
            setTokenValue(parent,value,settings);
        } else if (astIsPointer(tok) && astIsPointer(parent) && !parent->isUnaryOp("*") &&
                   (parent->isArithmeticalOp() || parent->isCast())) {
            setTokenValue(parent,value,settings);
        }
        return;
    }

    if (value.isUninitValue()) {
        if (Token::Match(tok, ". %var%"))
            setTokenValue(tok->next(), value, settings);
        if (parent->isCast()) {
            setTokenValue(parent, value, settings);
            return;
        }
        ValueFlow::Value pvalue = value;
        if (!value.subexpressions.empty() && Token::Match(parent, ". %var%")) {
            if (contains(value.subexpressions, parent->next()->str()))
                pvalue.subexpressions.clear();
            else
                return;
        }
        if (parent->isUnaryOp("&")) {
            pvalue.indirect++;
            setTokenValue(parent, pvalue, settings);
        } else if (Token::Match(parent, ". %var%") && parent->astOperand1() == tok && parent->astOperand2()) {
            if (parent->originalName() == "->" && pvalue.indirect > 0)
                pvalue.indirect--;
            setTokenValue(parent->astOperand2(), pvalue, settings);
        } else if (Token::Match(parent->astParent(), ". %var%") && parent->astParent()->astOperand1() == parent) {
            if (parent->astParent()->originalName() == "->" && pvalue.indirect > 0)
                pvalue.indirect--;
            setTokenValue(parent->astParent()->astOperand2(), pvalue, settings);
        } else if (parent->isUnaryOp("*") && pvalue.indirect > 0) {
            pvalue.indirect--;
            setTokenValue(parent, pvalue, settings);
        }
        return;
    }

    // cast..
    if (const Token *castType = getCastTypeStartToken(parent, settings)) {
        if (contains({ValueFlow::Value::ValueType::INT, ValueFlow::Value::ValueType::SYMBOLIC}, value.valueType) &&
            Token::simpleMatch(parent->astOperand1(), "dynamic_cast"))
            return;
        const ValueType &valueType = ValueType::parseDecl(castType, settings, true); // TODO: set isCpp
        if (value.isImpossible() && value.isIntValue() && value.intvalue < 0 && astIsUnsigned(tok) &&
            valueType.sign == ValueType::SIGNED && tok->valueType() &&
            ValueFlow::getSizeOf(*tok->valueType(), settings) >= ValueFlow::getSizeOf(valueType, settings))
            return;
        setTokenValueCast(parent, valueType, value, settings);
    }

    else if (parent->str() == ":") {
        setTokenValue(parent,value,settings);
    }

    else if (parent->str() == "?" && tok->str() == ":" && tok == parent->astOperand2() && parent->astOperand1()) {
        // is condition always true/false?
        if (parent->astOperand1()->hasKnownValue()) {
            const ValueFlow::Value &condvalue = parent->astOperand1()->values().front();
            const bool cond(condvalue.isTokValue() || (condvalue.isIntValue() && condvalue.intvalue != 0));
            if (cond && !tok->astOperand1()) { // true condition, no second operator
                setTokenValue(parent, condvalue, settings);
            } else {
                const Token *op = cond ? tok->astOperand1() : tok->astOperand2();
                if (!op) // #7769 segmentation fault at setTokenValue()
                    return;
                const std::list<ValueFlow::Value> &values = op->values();
                if (std::find(values.cbegin(), values.cend(), value) != values.cend())
                    setTokenValue(parent, value, settings);
            }
        } else if (!value.isImpossible()) {
            // is condition only depending on 1 variable?
            // cppcheck-suppress[variableScope] #8541
            nonneg int varId = 0;
            bool ret = false;
            visitAstNodes(parent->astOperand1(),
                          [&](const Token *t) {
                if (t->varId()) {
                    if (varId > 0 || value.varId != 0)
                        ret = true;
                    varId = t->varId();
                } else if (t->str() == "(" && Token::Match(t->previous(), "%name%"))
                    ret = true; // function call
                return ret ? ChildrenToVisit::done : ChildrenToVisit::op1_and_op2;
            });
            if (ret)
                return;

            ValueFlow::Value v(value);
            v.conditional = true;
            v.changeKnownToPossible();

            setTokenValue(parent, v, settings);
        }
    }

    else if (parent->str() == "?" && value.isIntValue() && tok == parent->astOperand1() && value.isKnown() &&
             parent->astOperand2() && parent->astOperand2()->astOperand1() && parent->astOperand2()->astOperand2()) {
        const std::list<ValueFlow::Value> &values = (value.intvalue == 0
                ? parent->astOperand2()->astOperand2()->values()
                : parent->astOperand2()->astOperand1()->values());

        for (const ValueFlow::Value &v : values)
            setTokenValue(parent, v, settings);
    }

    // Calculations..
    else if ((parent->isArithmeticalOp() || parent->isComparisonOp() || (parent->tokType() == Token::eBitOp) || (parent->tokType() == Token::eLogicalOp)) &&
             parent->astOperand1() &&
             parent->astOperand2()) {

        const bool noninvertible = isNonInvertibleOperation(parent);

        // Skip operators with impossible values that are not invertible
        if (noninvertible && value.isImpossible())
            return;

        // known result when a operand is 0.
        if (Token::Match(parent, "[&*]") && astIsIntegral(parent, true) && value.isKnown() && value.isIntValue() &&
            value.intvalue == 0) {
            setTokenValue(parent, value, settings);
            return;
        }

        // known result when a operand is true.
        if (Token::simpleMatch(parent, "&&") && value.isKnown() && value.isIntValue() && value.intvalue==0) {
            setTokenValue(parent, value, settings);
            return;
        }

        // known result when a operand is false.
        if (Token::simpleMatch(parent, "||") && value.isKnown() && value.isIntValue() && value.intvalue!=0) {
            setTokenValue(parent, value, settings);
            return;
        }

        for (const ValueFlow::Value &value1 : parent->astOperand1()->values()) {
            if (!isComputableValue(parent, value1))
                continue;
            for (const ValueFlow::Value &value2 : parent->astOperand2()->values()) {
                if (value1.path != value2.path)
                    continue;
                if (!isComputableValue(parent, value2))
                    continue;
                if (value1.isIteratorValue() && value2.isIteratorValue())
                    continue;
                if (!isCompatibleValues(value1, value2))
                    continue;
                ValueFlow::Value result(0);
                combineValueProperties(value1, value2, &result);
                if (astIsFloat(parent, false)) {
                    if (!result.isIntValue() && !result.isFloatValue())
                        continue;
                    result.valueType = ValueFlow::Value::ValueType::FLOAT;
                }
                const double floatValue1 = value1.isFloatValue() ? value1.floatValue : value1.intvalue;
                const double floatValue2 = value2.isFloatValue() ? value2.floatValue : value2.intvalue;
                const auto intValue1 = [&]() -> MathLib::bigint {
                    return value1.isFloatValue() ? static_cast<MathLib::bigint>(value1.floatValue) : value1.intvalue;
                };
                const auto intValue2 = [&]() -> MathLib::bigint {
                    return value2.isFloatValue() ? static_cast<MathLib::bigint>(value2.floatValue) : value2.intvalue;
                };
                if ((value1.isFloatValue() || value2.isFloatValue()) && Token::Match(parent, "&|^|%|<<|>>|==|!=|%or%"))
                    continue;
                if (Token::Match(parent, "==|!=")) {
                    if ((value1.isIntValue() && value2.isTokValue()) || (value1.isTokValue() && value2.isIntValue())) {
                        if (parent->str() == "==")
                            result.intvalue = 0;
                        else if (parent->str() == "!=")
                            result.intvalue = 1;
                    } else if (value1.isIntValue() && value2.isIntValue()) {
                        bool error = false;
                        result.intvalue = calculate(parent->str(), intValue1(), intValue2(), &error);
                        if (error)
                            continue;
                    } else {
                        continue;
                    }
                    setTokenValue(parent, result, settings);
                } else if (Token::Match(parent, "%op%")) {
                    if (Token::Match(parent, "%comp%")) {
                        if (!result.isFloatValue() && !value1.isIntValue() && !value2.isIntValue())
                            continue;
                    } else {
                        if (value1.isTokValue() || value2.isTokValue())
                            break;
                    }
                    bool error = false;
                    if (result.isFloatValue()) {
                        result.floatValue = calculate(parent->str(), floatValue1, floatValue2, &error);
                    } else {
                        result.intvalue = calculate(parent->str(), intValue1(), intValue2(), &error);
                    }
                    if (error)
                        continue;
                    // If the bound comes from the second value then invert the bound when subtracting
                    if (Token::simpleMatch(parent, "-") && value2.bound == result.bound &&
                        value2.bound != ValueFlow::Value::Bound::Point)
                        result.invertBound();
                    setTokenValue(parent, result, settings);
                }
            }
        }
    }

    // !
    else if (parent->str() == "!") {
        for (const ValueFlow::Value &val : tok->values()) {
            if (!val.isIntValue())
                continue;
            if (val.isImpossible() && val.intvalue != 0)
                continue;
            ValueFlow::Value v(val);
            v.intvalue = !v.intvalue;
            setTokenValue(parent, v, settings);
        }
    }

    // ~
    else if (parent->str() == "~") {
        for (const ValueFlow::Value &val : tok->values()) {
            if (!val.isIntValue())
                continue;
            ValueFlow::Value v(val);
            v.intvalue = ~v.intvalue;
            int bits = 0;
            if (tok->valueType() &&
                tok->valueType()->sign == ValueType::Sign::UNSIGNED &&
                tok->valueType()->pointer == 0) {
                if (tok->valueType()->type == ValueType::Type::INT)
                    bits = settings->int_bit;
                else if (tok->valueType()->type == ValueType::Type::LONG)
                    bits = settings->long_bit;
            }
            if (bits > 0 && bits < MathLib::bigint_bits)
                v.intvalue &= (((MathLib::biguint)1)<<bits) - 1;
            setTokenValue(parent, v, settings);
        }
    }

    // unary minus
    else if (parent->isUnaryOp("-")) {
        for (const ValueFlow::Value &val : tok->values()) {
            if (!val.isIntValue() && !val.isFloatValue())
                continue;
            ValueFlow::Value v(val);
            if (v.isIntValue()) {
                if (v.intvalue == LLONG_MIN)
                    // Value can't be inverted
                    continue;
                v.intvalue = -v.intvalue;
            } else
                v.floatValue = -v.floatValue;
            v.invertBound();
            setTokenValue(parent, v, settings);
        }
    }

    // increment
    else if (parent->str() == "++") {
        for (const ValueFlow::Value &val : tok->values()) {
            if (!val.isIntValue() && !val.isFloatValue() && !val.isSymbolicValue())
                continue;
            ValueFlow::Value v(val);
            if (parent == tok->previous()) {
                if (v.isIntValue() || v.isSymbolicValue())
                    v.intvalue = v.intvalue + 1;
                else
                    v.floatValue = v.floatValue + 1.0;
            }
            setTokenValue(parent, v, settings);
        }
    }

    // decrement
    else if (parent->str() == "--") {
        for (const ValueFlow::Value &val : tok->values()) {
            if (!val.isIntValue() && !val.isFloatValue() && !val.isSymbolicValue())
                continue;
            ValueFlow::Value v(val);
            if (parent == tok->previous()) {
                if (v.isIntValue() || v.isSymbolicValue())
                    v.intvalue = v.intvalue - 1;
                else
                    v.floatValue = v.floatValue - 1.0;
            }
            setTokenValue(parent, v, settings);
        }
    }

    else if (Token::Match(parent, ":: %name%") && parent->astOperand2() == tok) {
        setTokenValue(parent, value, settings);
    }
    // Calling std::size or std::empty on an array
    else if (value.isTokValue() && Token::simpleMatch(value.tokvalue, "{") && tok->variable() &&
             tok->variable()->isArray() && Token::Match(parent->previous(), "%name% (") && astIsRHS(tok)) {
        std::vector<const Token*> args = getArguments(value.tokvalue);
        if (const Library::Function* f = settings->library.getFunction(parent->previous())) {
            if (f->containerYield == Library::Container::Yield::SIZE) {
                ValueFlow::Value v(value);
                v.valueType = ValueFlow::Value::ValueType::INT;
                v.intvalue = args.size();
                setTokenValue(parent, v, settings);
            } else if (f->containerYield == Library::Container::Yield::EMPTY) {
                ValueFlow::Value v(value);
                v.intvalue = args.empty();
                v.valueType = ValueFlow::Value::ValueType::INT;
                setTokenValue(parent, v, settings);
            }
        }
    }
}

static void setTokenValueCast(Token *parent, const ValueType &valueType, const ValueFlow::Value &value, const Settings *settings)
{
    if (valueType.pointer || value.isImpossible())
        setTokenValue(parent,value,settings);
    else if (valueType.type == ValueType::Type::CHAR)
        setTokenValue(parent, castValue(value, valueType.sign, settings->char_bit), settings);
    else if (valueType.type == ValueType::Type::SHORT)
        setTokenValue(parent, castValue(value, valueType.sign, settings->short_bit), settings);
    else if (valueType.type == ValueType::Type::INT)
        setTokenValue(parent, castValue(value, valueType.sign, settings->int_bit), settings);
    else if (valueType.type == ValueType::Type::LONG)
        setTokenValue(parent, castValue(value, valueType.sign, settings->long_bit), settings);
    else if (valueType.type == ValueType::Type::LONGLONG)
        setTokenValue(parent, castValue(value, valueType.sign, settings->long_long_bit), settings);
    else if (valueType.isFloat() && isNumeric(value)) {
        ValueFlow::Value floatValue = value;
        floatValue.valueType = ValueFlow::Value::ValueType::FLOAT;
        if (value.isIntValue())
            floatValue.floatValue = value.intvalue;
        setTokenValue(parent, floatValue, settings);
    } else if (value.isIntValue()) {
        const long long charMax = settings->signedCharMax();
        const long long charMin = settings->signedCharMin();
        if (charMin <= value.intvalue && value.intvalue <= charMax) {
            // unknown type, but value is small so there should be no truncation etc
            setTokenValue(parent,value,settings);
        }
    }
}

static nonneg int getSizeOfType(const Token *typeTok, const Settings *settings)
{
    const ValueType &valueType = ValueType::parseDecl(typeTok, settings, true); // TODO: set isCpp
    if (valueType.pointer > 0)
        return settings->sizeof_pointer;
    if (valueType.type == ValueType::Type::BOOL || valueType.type == ValueType::Type::CHAR)
        return 1;
    if (valueType.type == ValueType::Type::SHORT)
        return settings->sizeof_short;
    if (valueType.type == ValueType::Type::INT)
        return settings->sizeof_int;
    if (valueType.type == ValueType::Type::LONG)
        return settings->sizeof_long;
    if (valueType.type == ValueType::Type::LONGLONG)
        return settings->sizeof_long_long;
    if (valueType.type == ValueType::Type::WCHAR_T)
        return settings->sizeof_wchar_t;

    return 0;
}

size_t ValueFlow::getSizeOf(const ValueType &vt, const Settings *settings)
{
    if (vt.pointer)
        return settings->sizeof_pointer;
    if (vt.type == ValueType::Type::CHAR)
        return 1;
    if (vt.type == ValueType::Type::SHORT)
        return settings->sizeof_short;
    if (vt.type == ValueType::Type::WCHAR_T)
        return settings->sizeof_wchar_t;
    if (vt.type == ValueType::Type::INT)
        return settings->sizeof_int;
    if (vt.type == ValueType::Type::LONG)
        return settings->sizeof_long;
    if (vt.type == ValueType::Type::LONGLONG)
        return settings->sizeof_long_long;
    if (vt.type == ValueType::Type::FLOAT)
        return settings->sizeof_float;
    if (vt.type == ValueType::Type::DOUBLE)
        return settings->sizeof_double;
    if (vt.type == ValueType::Type::LONGDOUBLE)
        return settings->sizeof_long_double;

    return 0;
}


static bool getMinMaxValues(const ValueType* vt, const cppcheck::Platform& platform, MathLib::bigint* minValue, MathLib::bigint* maxValue);

// Handle various constants..
static Token * valueFlowSetConstantValue(Token *tok, const Settings *settings, bool cpp)
{
    if ((tok->isNumber() && MathLib::isInt(tok->str())) || (tok->tokType() == Token::eChar)) {
        try {
            MathLib::bigint signedValue = MathLib::toLongNumber(tok->str());
            const ValueType* vt = tok->valueType();
            if (vt && vt->sign == ValueType::UNSIGNED && signedValue < 0 && ValueFlow::getSizeOf(*vt, settings) < sizeof(MathLib::bigint)) {
                MathLib::bigint minValue{}, maxValue{};
                if (getMinMaxValues(tok->valueType(), *settings, &minValue, &maxValue))
                    signedValue += maxValue + 1;
            }
            ValueFlow::Value value(signedValue);
            if (!tok->isTemplateArg())
                value.setKnown();
            setTokenValue(tok, value, settings);
        } catch (const std::exception & /*e*/) {
            // Bad character literal
        }
    } else if (tok->isNumber() && MathLib::isFloat(tok->str())) {
        ValueFlow::Value value;
        value.valueType = ValueFlow::Value::ValueType::FLOAT;
        value.floatValue = MathLib::toDoubleNumber(tok->str());
        if (!tok->isTemplateArg())
            value.setKnown();
        setTokenValue(tok, value, settings);
    } else if (tok->enumerator() && tok->enumerator()->value_known) {
        ValueFlow::Value value(tok->enumerator()->value);
        if (!tok->isTemplateArg())
            value.setKnown();
        setTokenValue(tok, value, settings);
    } else if (tok->str() == "NULL" || (cpp && tok->str() == "nullptr")) {
        ValueFlow::Value value(0);
        if (!tok->isTemplateArg())
            value.setKnown();
        setTokenValue(tok, value, settings);
    } else if (Token::simpleMatch(tok, "sizeof (")) {
        if (tok->next()->astOperand2() && !tok->next()->astOperand2()->isLiteral() && tok->next()->astOperand2()->valueType() &&
            (tok->next()->astOperand2()->valueType()->pointer == 0 || // <- TODO this is a bailout, abort when there are array->pointer conversions
             (tok->next()->astOperand2()->variable() && !tok->next()->astOperand2()->variable()->isArray())) &&
            !tok->next()->astOperand2()->valueType()->isEnum()) { // <- TODO this is a bailout, handle enum with non-int types
            const size_t sz = ValueFlow::getSizeOf(*tok->next()->astOperand2()->valueType(), settings);
            if (sz) {
                ValueFlow::Value value(sz);
                value.setKnown();
                setTokenValue(tok->next(), value, settings);
                return tok->linkAt(1);
            }
        }

        const Token *tok2 = tok->tokAt(2);
        // skip over tokens to find variable or type
        while (tok2 && !tok2->isStandardType() && Token::Match(tok2, "%name% ::|.|[")) {
            if (tok2->next()->str() == "[")
                tok2 = tok2->linkAt(1)->next();
            else
                tok2 = tok2->tokAt(2);
        }
        if (Token::simpleMatch(tok, "sizeof ( *")) {
            const ValueType *vt = tok->tokAt(2)->valueType();
            const size_t sz = vt ? ValueFlow::getSizeOf(*vt, settings) : 0;
            if (sz > 0) {
                ValueFlow::Value value(sz);
                if (!tok2->isTemplateArg() && settings->platformType != cppcheck::Platform::Unspecified)
                    value.setKnown();
                setTokenValue(tok->next(), value, settings);
            }
        } else if (tok2->enumerator() && tok2->enumerator()->scope) {
            long long size = settings->sizeof_int;
            const Token * type = tok2->enumerator()->scope->enumType;
            if (type) {
                size = getSizeOfType(type, settings);
                if (size == 0)
                    tok->linkAt(1);
            }
            ValueFlow::Value value(size);
            if (!tok2->isTemplateArg() && settings->platformType != cppcheck::Platform::Unspecified)
                value.setKnown();
            setTokenValue(tok, value, settings);
            setTokenValue(tok->next(), value, settings);
        } else if (tok2->type() && tok2->type()->isEnumType()) {
            long long size = settings->sizeof_int;
            if (tok2->type()->classScope) {
                const Token * type = tok2->type()->classScope->enumType;
                if (type) {
                    size = getSizeOfType(type, settings);
                }
            }
            ValueFlow::Value value(size);
            if (!tok2->isTemplateArg() && settings->platformType != cppcheck::Platform::Unspecified)
                value.setKnown();
            setTokenValue(tok, value, settings);
            setTokenValue(tok->next(), value, settings);
        } else if (Token::Match(tok, "sizeof ( %var% ) /") && tok->next()->astParent() == tok->tokAt(4) &&
                   tok->tokAt(4)->astOperand2() && Token::simpleMatch(tok->tokAt(4)->astOperand2()->previous(), "sizeof (")) {
            // Get number of elements in array
            const Token *sz1 = tok->tokAt(2);
            const Token *sz2 = tok->tokAt(4)->astOperand2(); // left parenthesis of sizeof on rhs
            const nonneg int varid1 = sz1->varId();
            if (varid1 &&
                sz1->variable() &&
                sz1->variable()->isArray() &&
                !sz1->variable()->dimensions().empty() &&
                sz1->variable()->dimensionKnown(0) &&
                Token::Match(sz2->astOperand2(), "*|[") && Token::Match(sz2->astOperand2()->astOperand1(), "%varid%", varid1)) {
                ValueFlow::Value value(sz1->variable()->dimension(0));
                if (!tok2->isTemplateArg() && settings->platformType != cppcheck::Platform::Unspecified)
                    value.setKnown();
                setTokenValue(tok->tokAt(4), value, settings);
            }
        } else if (Token::Match(tok2, "%var% )")) {
            const Variable *var = tok2->variable();
            // only look for single token types (no pointers or references yet)
            if (var && var->typeStartToken() == var->typeEndToken()) {
                // find the size of the type
                size_t size = 0;
                if (var->isEnumType()) {
                    size = settings->sizeof_int;
                    if (var->type()->classScope && var->type()->classScope->enumType)
                        size = getSizeOfType(var->type()->classScope->enumType, settings);
                } else if (var->valueType()) {
                    size = ValueFlow::getSizeOf(*var->valueType(), settings);
                } else if (!var->type()) {
                    size = getSizeOfType(var->typeStartToken(), settings);
                }
                // find the number of elements
                size_t count = 1;
                for (size_t i = 0; i < var->dimensions().size(); ++i) {
                    if (var->dimensionKnown(i))
                        count *= var->dimension(i);
                    else
                        count = 0;
                }
                if (size && count > 0) {
                    ValueFlow::Value value(count * size);
                    if (settings->platformType != cppcheck::Platform::Unspecified)
                        value.setKnown();
                    setTokenValue(tok, value, settings);
                    setTokenValue(tok->next(), value, settings);
                }
            }
        } else if (tok2->tokType() == Token::eString) {
            const size_t sz = Token::getStrSize(tok2, settings);
            if (sz > 0) {
                ValueFlow::Value value(sz);
                value.setKnown();
                setTokenValue(const_cast<Token *>(tok->next()), value, settings);
            }
        } else if (tok2->tokType() == Token::eChar) {
            nonneg int sz = 0;
            if (cpp && settings->standards.cpp >= Standards::CPP20 && tok2->isUtf8())
                sz = 1;
            else if (tok2->isUtf16())
                sz = 2;
            else if (tok2->isUtf32())
                sz = 4;
            else if (tok2->isLong())
                sz = settings->sizeof_wchar_t;
            else if ((tok2->isCChar() && !cpp) || (tok2->isCMultiChar()))
                sz = settings->sizeof_int;
            else
                sz = 1;

            if (sz > 0) {
                ValueFlow::Value value(sz);
                value.setKnown();
                setTokenValue(tok->next(), value, settings);
            }
        } else if (!tok2->type()) {
            const ValueType& vt = ValueType::parseDecl(tok2, settings, true); // TODO: set isCpp
            size_t sz = ValueFlow::getSizeOf(vt, settings);
            const Token* brac = tok2->astParent();
            while (Token::simpleMatch(brac, "[")) {
                const Token* num = brac->astOperand2();
                if (num && ((num->isNumber() && MathLib::isInt(num->str())) || num->tokType() == Token::eChar)) {
                    try {
                        const MathLib::biguint dim = MathLib::toULongNumber(num->str());
                        sz *= dim;
                        brac = brac->astParent();
                        continue;
                    }
                    catch (const std::exception& /*e*/) {
                        // Bad integer literal
                    }
                }
                sz = 0;
                break;
            }
            if (sz > 0) {
                ValueFlow::Value value(sz);
                if (!tok2->isTemplateArg() && settings->platformType != cppcheck::Platform::Unspecified)
                    value.setKnown();
                setTokenValue(tok->next(), value, settings);
            }
        }
        // skip over enum
        tok = tok->linkAt(1);
    }
    return tok->next();
}


static void valueFlowNumber(TokenList *tokenlist)
{
    for (Token *tok = tokenlist->front(); tok;) {
        tok = valueFlowSetConstantValue(tok, tokenlist->getSettings(), tokenlist->isCPP());
    }

    if (tokenlist->isCPP()) {
        for (Token *tok = tokenlist->front(); tok; tok = tok->next()) {
            if (tok->isName() && !tok->varId() && Token::Match(tok, "false|true")) {
                ValueFlow::Value value(tok->str() == "true");
                if (!tok->isTemplateArg())
                    value.setKnown();
                setTokenValue(tok, value, tokenlist->getSettings());
            } else if (Token::Match(tok, "[(,] NULL [,)]")) {
                // NULL function parameters are not simplified in the
                // normal tokenlist
                ValueFlow::Value value(0);
                if (!tok->isTemplateArg())
                    value.setKnown();
                setTokenValue(tok->next(), value, tokenlist->getSettings());
            }
        }
    }
}

static void valueFlowString(TokenList *tokenlist)
{
    for (Token *tok = tokenlist->front(); tok; tok = tok->next()) {
        if (tok->tokType() == Token::eString) {
            ValueFlow::Value strvalue;
            strvalue.valueType = ValueFlow::Value::ValueType::TOK;
            strvalue.tokvalue = tok;
            strvalue.setKnown();
            setTokenValue(tok, strvalue, tokenlist->getSettings());
        }
    }
}

static void valueFlowArray(TokenList *tokenlist)
{
    std::map<nonneg int, const Token *> constantArrays;

    for (Token *tok = tokenlist->front(); tok; tok = tok->next()) {
        if (tok->varId() > 0) {
            // array
            const std::map<nonneg int, const Token *>::const_iterator it = constantArrays.find(tok->varId());
            if (it != constantArrays.end()) {
                ValueFlow::Value value;
                value.valueType = ValueFlow::Value::ValueType::TOK;
                value.tokvalue = it->second;
                value.setKnown();
                setTokenValue(tok, value, tokenlist->getSettings());
            }

            // const array decl
            else if (tok->variable() && tok->variable()->isArray() && tok->variable()->isConst() &&
                     tok->variable()->nameToken() == tok && Token::Match(tok, "%var% [ %num%| ] = {")) {
                const Token* rhstok = tok->next()->link()->tokAt(2);
                constantArrays[tok->varId()] = rhstok;
                tok = rhstok->link();
            }

            // pointer = array
            else if (tok->variable() && tok->variable()->isArray() && Token::simpleMatch(tok->astParent(), "=") &&
                     astIsRHS(tok) && tok->astParent()->astOperand1() &&
                     tok->astParent()->astOperand1()->variable() &&
                     tok->astParent()->astOperand1()->variable()->isPointer()) {
                ValueFlow::Value value;
                value.valueType = ValueFlow::Value::ValueType::TOK;
                value.tokvalue = tok;
                value.setKnown();
                setTokenValue(tok, value, tokenlist->getSettings());
            }
            continue;
        }

        if (Token::Match(tok, "const %type% %var% [ %num%| ] = {")) {
            const Token *vartok = tok->tokAt(2);
            const Token *rhstok = vartok->next()->link()->tokAt(2);
            constantArrays[vartok->varId()] = rhstok;
            tok = rhstok->link();
            continue;
        }

        else if (Token::Match(tok, "const char %var% [ %num%| ] = %str% ;")) {
            const Token *vartok = tok->tokAt(2);
            const Token *strtok = vartok->next()->link()->tokAt(2);
            constantArrays[vartok->varId()] = strtok;
            tok = strtok->next();
            continue;
        }
    }
}

static bool isNonZero(const Token *tok)
{
    return tok && (!tok->hasKnownIntValue() || tok->values().front().intvalue != 0);
}

static const Token *getOtherOperand(const Token *tok)
{
    if (!tok)
        return nullptr;
    if (!tok->astParent())
        return nullptr;
    if (tok->astParent()->astOperand1() != tok)
        return tok->astParent()->astOperand1();
    if (tok->astParent()->astOperand2() != tok)
        return tok->astParent()->astOperand2();
    return nullptr;
}

static void valueFlowArrayBool(TokenList *tokenlist)
{
    for (Token *tok = tokenlist->front(); tok; tok = tok->next()) {
        if (tok->hasKnownIntValue())
            continue;
        const Variable *var = nullptr;
        bool known = false;
        const std::list<ValueFlow::Value>::const_iterator val =
            std::find_if(tok->values().cbegin(), tok->values().cend(), std::mem_fn(&ValueFlow::Value::isTokValue));
        if (val == tok->values().end()) {
            var = tok->variable();
            known = true;
        } else {
            var = val->tokvalue->variable();
            known = val->isKnown();
        }
        if (!var)
            continue;
        if (!var->isArray() || var->isArgument() || var->isStlType())
            continue;
        if (isNonZero(getOtherOperand(tok)) && Token::Match(tok->astParent(), "%comp%"))
            continue;
        // TODO: Check for function argument
        if ((astIsBool(tok->astParent()) && !Token::Match(tok->astParent(), "(|%name%")) ||
            (tok->astParent() && Token::Match(tok->astParent()->previous(), "if|while|for ("))) {
            ValueFlow::Value value{1};
            if (known)
                value.setKnown();
            setTokenValue(tok, value, tokenlist->getSettings());
        }
    }
}

static void valueFlowArrayElement(TokenList* tokenlist, const Settings* settings)
{
    for (Token* tok = tokenlist->front(); tok; tok = tok->next()) {
        if (tok->hasKnownIntValue())
            continue;
        const Token* indexTok = nullptr;
        const Token* arrayTok = nullptr;
        if (Token::simpleMatch(tok, "[") && tok->isBinaryOp()) {
            indexTok = tok->astOperand2();
            arrayTok = tok->astOperand1();
        } else if (Token::Match(tok->tokAt(-2), ". %name% (") && astIsContainer(tok->tokAt(-2)->astOperand1())) {
            arrayTok = tok->tokAt(-2)->astOperand1();
            const Library::Container* container = getLibraryContainer(arrayTok);
            if (!container || container->stdAssociativeLike)
                continue;
            const Library::Container::Yield yield = container->getYield(tok->strAt(-1));
            if (yield != Library::Container::Yield::AT_INDEX)
                continue;
            indexTok = tok->astOperand2();
        }

        if (!indexTok || !arrayTok)
            continue;

        for (const ValueFlow::Value& arrayValue : arrayTok->values()) {
            if (!arrayValue.isTokValue())
                continue;
            if (arrayValue.isImpossible())
                continue;
            for (const ValueFlow::Value& indexValue : indexTok->values()) {
                if (!indexValue.isIntValue())
                    continue;
                if (indexValue.isImpossible())
                    continue;
                if (!arrayValue.isKnown() && !indexValue.isKnown() && arrayValue.varId != 0 && indexValue.varId != 0 &&
                    !(arrayValue.varId == indexValue.varId && arrayValue.varvalue == indexValue.varvalue))
                    continue;

                ValueFlow::Value result(0);
                result.condition = arrayValue.condition ? arrayValue.condition : indexValue.condition;
                result.setInconclusive(arrayValue.isInconclusive() || indexValue.isInconclusive());
                result.varId = (arrayValue.varId != 0) ? arrayValue.varId : indexValue.varId;
                result.varvalue = (result.varId == arrayValue.varId) ? arrayValue.intvalue : indexValue.intvalue;
                if (arrayValue.valueKind == indexValue.valueKind)
                    result.valueKind = arrayValue.valueKind;

                result.errorPath.insert(result.errorPath.end(), arrayValue.errorPath.cbegin(), arrayValue.errorPath.cend());
                result.errorPath.insert(result.errorPath.end(), indexValue.errorPath.cbegin(), indexValue.errorPath.cend());

                const MathLib::bigint index = indexValue.intvalue;

                if (arrayValue.tokvalue->tokType() == Token::eString) {
                    const std::string s = arrayValue.tokvalue->strValue();
                    if (index == s.size()) {
                        result.intvalue = 0;
                        setTokenValue(tok, result, settings);
                    } else if (index >= 0 && index < s.size()) {
                        result.intvalue = s[index];
                        setTokenValue(tok, result, settings);
                    }
                } else if (Token::simpleMatch(arrayValue.tokvalue, "{")) {
                    std::vector<const Token*> args = getArguments(arrayValue.tokvalue);
                    if (index < 0 || index >= args.size())
                        continue;
                    const Token* arg = args[index];
                    if (!arg->hasKnownIntValue())
                        continue;
                    const ValueFlow::Value& v = arg->values().front();
                    result.intvalue = v.intvalue;
                    result.errorPath.insert(result.errorPath.end(), v.errorPath.cbegin(), v.errorPath.cend());
                    setTokenValue(tok, result, settings);
                }
            }
        }
    }
}

static void valueFlowPointerAlias(TokenList *tokenlist)
{
    for (Token *tok = tokenlist->front(); tok; tok = tok->next()) {
        // not address of
        if (!tok->isUnaryOp("&"))
            continue;

        // parent should be a '='
        if (!Token::simpleMatch(tok->astParent(), "="))
            continue;

        // child should be some buffer or variable
        const Token *vartok = tok->astOperand1();
        while (vartok) {
            if (vartok->str() == "[")
                vartok = vartok->astOperand1();
            else if (vartok->str() == "." || vartok->str() == "::")
                vartok = vartok->astOperand2();
            else
                break;
        }
        if (!(vartok && vartok->variable() && !vartok->variable()->isPointer()))
            continue;

        ValueFlow::Value value;
        value.valueType = ValueFlow::Value::ValueType::TOK;
        value.tokvalue = tok;
        setTokenValue(tok, value, tokenlist->getSettings());
    }
}

static void valueFlowBitAnd(TokenList *tokenlist)
{
    for (Token *tok = tokenlist->front(); tok; tok = tok->next()) {
        if (tok->str() != "&")
            continue;

        if (tok->hasKnownValue())
            continue;

        if (!tok->astOperand1() || !tok->astOperand2())
            continue;

        MathLib::bigint number;
        if (MathLib::isInt(tok->astOperand1()->str()))
            number = MathLib::toLongNumber(tok->astOperand1()->str());
        else if (MathLib::isInt(tok->astOperand2()->str()))
            number = MathLib::toLongNumber(tok->astOperand2()->str());
        else
            continue;

        int bit = 0;
        while (bit <= (MathLib::bigint_bits - 2) && ((((MathLib::bigint)1) << bit) < number))
            ++bit;

        if ((((MathLib::bigint)1) << bit) == number) {
            setTokenValue(tok, ValueFlow::Value(0), tokenlist->getSettings());
            setTokenValue(tok, ValueFlow::Value(number), tokenlist->getSettings());
        }
    }
}

static void valueFlowSameExpressions(TokenList *tokenlist)
{
    for (Token *tok = tokenlist->front(); tok; tok = tok->next()) {
        if (tok->hasKnownIntValue())
            continue;

        if (!tok->astOperand1() || !tok->astOperand2())
            continue;

        if (tok->astOperand1()->isLiteral() || tok->astOperand2()->isLiteral())
            continue;

        if (!astIsIntegral(tok->astOperand1(), false) && !astIsIntegral(tok->astOperand2(), false))
            continue;

        ValueFlow::Value val;

        if (Token::Match(tok, "==|>=|<=|/")) {
            val = ValueFlow::Value(1);
            val.setKnown();
        }

        if (Token::Match(tok, "!=|>|<|%|-")) {
            val = ValueFlow::Value(0);
            val.setKnown();
        }

        if (!val.isKnown())
            continue;

        if (isSameExpression(tokenlist->isCPP(), false, tok->astOperand1(), tok->astOperand2(), tokenlist->getSettings()->library, true, true, &val.errorPath)) {
            setTokenValue(tok, val, tokenlist->getSettings());
        }
    }
}

static bool getExpressionRange(const Token *expr, MathLib::bigint *minvalue, MathLib::bigint *maxvalue)
{
    if (expr->hasKnownIntValue()) {
        if (minvalue)
            *minvalue = expr->values().front().intvalue;
        if (maxvalue)
            *maxvalue = expr->values().front().intvalue;
        return true;
    }

    if (expr->str() == "&" && expr->astOperand1() && expr->astOperand2()) {
        MathLib::bigint vals[4];
        const bool lhsHasKnownRange = getExpressionRange(expr->astOperand1(), &vals[0], &vals[1]);
        const bool rhsHasKnownRange = getExpressionRange(expr->astOperand2(), &vals[2], &vals[3]);
        if (!lhsHasKnownRange && !rhsHasKnownRange)
            return false;
        if (!lhsHasKnownRange || !rhsHasKnownRange) {
            if (minvalue)
                *minvalue = lhsHasKnownRange ? vals[0] : vals[2];
            if (maxvalue)
                *maxvalue = lhsHasKnownRange ? vals[1] : vals[3];
        } else {
            if (minvalue)
                *minvalue = vals[0] & vals[2];
            if (maxvalue)
                *maxvalue = vals[1] & vals[3];
        }
        return true;
    }

    if (expr->str() == "%" && expr->astOperand1() && expr->astOperand2()) {
        MathLib::bigint vals[4];
        if (!getExpressionRange(expr->astOperand2(), &vals[2], &vals[3]))
            return false;
        if (vals[2] <= 0)
            return false;
        const bool lhsHasKnownRange = getExpressionRange(expr->astOperand1(), &vals[0], &vals[1]);
        if (lhsHasKnownRange && vals[0] < 0)
            return false;
        // If lhs has unknown value, it must be unsigned
        if (!lhsHasKnownRange && (!expr->astOperand1()->valueType() || expr->astOperand1()->valueType()->sign != ValueType::Sign::UNSIGNED))
            return false;
        if (minvalue)
            *minvalue = 0;
        if (maxvalue)
            *maxvalue = vals[3] - 1;
        return true;
    }

    return false;
}

static void valueFlowRightShift(TokenList *tokenList, const Settings* settings)
{
    for (Token *tok = tokenList->front(); tok; tok = tok->next()) {
        if (tok->str() != ">>")
            continue;

        if (tok->hasKnownValue())
            continue;

        if (!tok->astOperand1() || !tok->astOperand2())
            continue;

        if (!tok->astOperand2()->hasKnownValue())
            continue;

        const MathLib::bigint rhsvalue = tok->astOperand2()->values().front().intvalue;
        if (rhsvalue < 0)
            continue;

        if (!tok->astOperand1()->valueType() || !tok->astOperand1()->valueType()->isIntegral())
            continue;

        if (!tok->astOperand2()->valueType() || !tok->astOperand2()->valueType()->isIntegral())
            continue;

        MathLib::bigint lhsmax=0;
        if (!getExpressionRange(tok->astOperand1(), nullptr, &lhsmax))
            continue;
        if (lhsmax < 0)
            continue;
        int lhsbits;
        if ((tok->astOperand1()->valueType()->type == ValueType::Type::CHAR) ||
            (tok->astOperand1()->valueType()->type == ValueType::Type::SHORT) ||
            (tok->astOperand1()->valueType()->type == ValueType::Type::WCHAR_T) ||
            (tok->astOperand1()->valueType()->type == ValueType::Type::BOOL) ||
            (tok->astOperand1()->valueType()->type == ValueType::Type::INT))
            lhsbits = settings->int_bit;
        else if (tok->astOperand1()->valueType()->type == ValueType::Type::LONG)
            lhsbits = settings->long_bit;
        else if (tok->astOperand1()->valueType()->type == ValueType::Type::LONGLONG)
            lhsbits = settings->long_long_bit;
        else
            continue;
        if (rhsvalue >= lhsbits || rhsvalue >= MathLib::bigint_bits || (1ULL << rhsvalue) <= lhsmax)
            continue;

        ValueFlow::Value val(0);
        val.setKnown();
        setTokenValue(tok, val, tokenList->getSettings());
    }
}

static std::vector<MathLib::bigint> minUnsignedValue(const Token* tok, int depth = 8)
{
    std::vector<MathLib::bigint> result = {};
    if (!tok)
        return result;
    if (depth < 0)
        return result;
    if (tok->hasKnownIntValue()) {
        result = {tok->values().front().intvalue};
    } else if (!Token::Match(tok, "-|%|&|^") && tok->isConstOp() && tok->astOperand1() && tok->astOperand2()) {
        std::vector<MathLib::bigint> op1 = minUnsignedValue(tok->astOperand1(), depth - 1);
        std::vector<MathLib::bigint> op2 = minUnsignedValue(tok->astOperand2(), depth - 1);
        if (!op1.empty() && !op2.empty()) {
            result = calculate<std::vector<MathLib::bigint>>(tok->str(), op1.front(), op2.front());
        }
    }
    if (result.empty() && astIsUnsigned(tok))
        result = {0};
    return result;
}

static bool isConvertedToIntegral(const Token* tok, const Settings* settings)
{
    if (!tok)
        return false;
    std::vector<ValueType> parentTypes = getParentValueTypes(tok, settings);
    if (parentTypes.empty())
        return false;
    const ValueType& vt = parentTypes.front();
    return vt.type != ValueType::UNKNOWN_INT && vt.isIntegral();
}

static bool isSameToken(const Token* tok1, const Token* tok2)
{
    if (!tok1 || !tok2)
        return false;
    if (tok1->exprId() != 0 && tok1->exprId() == tok2->exprId())
        return true;
    if (tok1->hasKnownIntValue() && tok2->hasKnownIntValue())
        return tok1->values().front().intvalue == tok2->values().front().intvalue;
    return false;
}

static void valueFlowImpossibleValues(TokenList* tokenList, const Settings* settings)
{
    for (Token* tok = tokenList->front(); tok; tok = tok->next()) {
        if (tok->hasKnownIntValue())
            continue;
        if (Token::Match(tok, "true|false"))
            continue;
        if (astIsBool(tok) || Token::Match(tok, "%comp%")) {
            ValueFlow::Value lower{-1};
            lower.bound = ValueFlow::Value::Bound::Upper;
            lower.setImpossible();
            setTokenValue(tok, lower, settings);

            ValueFlow::Value upper{2};
            upper.bound = ValueFlow::Value::Bound::Lower;
            upper.setImpossible();
            setTokenValue(tok, upper, settings);
        } else if (astIsUnsigned(tok) && !astIsPointer(tok)) {
            std::vector<MathLib::bigint> minvalue = minUnsignedValue(tok);
            if (minvalue.empty())
                continue;
            ValueFlow::Value value{std::max<MathLib::bigint>(0, minvalue.front()) - 1};
            value.bound = ValueFlow::Value::Bound::Upper;
            value.setImpossible();
            setTokenValue(tok, value, settings);
        }
        if (Token::simpleMatch(tok, "?") && Token::Match(tok->astOperand1(), "<|<=|>|>=")) {
            const Token* condTok = tok->astOperand1();
            const Token* branchesTok = tok->astOperand2();

            auto tokens = makeArray(condTok->astOperand1(), condTok->astOperand2());
            auto branches = makeArray(branchesTok->astOperand1(), branchesTok->astOperand2());
            bool flipped = false;
            if (std::equal(tokens.cbegin(), tokens.cend(), branches.crbegin(), &isSameToken))
                flipped = true;
            else if (!std::equal(tokens.cbegin(), tokens.cend(), branches.cbegin(), &isSameToken))
                continue;
            const bool isMin = Token::Match(condTok, "<|<=") ^ flipped;
            std::vector<ValueFlow::Value> values;
            for (const Token* tok2 : tokens) {
                if (tok2->hasKnownIntValue()) {
                    values.emplace_back();
                } else {
                    ValueFlow::Value symValue{};
                    symValue.valueType = ValueFlow::Value::ValueType::SYMBOLIC;
                    symValue.tokvalue = tok2;
                    values.push_back(symValue);
                    std::copy_if(tok2->values().cbegin(),
                                 tok2->values().cend(),
                                 std::back_inserter(values),
                                 [](const ValueFlow::Value& v) {
                        if (!v.isKnown())
                            return false;
                        return v.isSymbolicValue();
                    });
                }
            }
            for (ValueFlow::Value& value : values) {
                value.setImpossible();
                if (isMin) {
                    value.intvalue++;
                    value.bound = ValueFlow::Value::Bound::Lower;
                } else {
                    value.intvalue--;
                    value.bound = ValueFlow::Value::Bound::Upper;
                }
                setTokenValue(tok, value, settings);
            }

        } else if (Token::simpleMatch(tok, "%") && tok->astOperand2() && tok->astOperand2()->hasKnownIntValue()) {
            ValueFlow::Value value{tok->astOperand2()->values().front()};
            value.bound = ValueFlow::Value::Bound::Lower;
            value.setImpossible();
            setTokenValue(tok, value, settings);
        } else if (Token::Match(tok, "abs|labs|llabs|fabs|fabsf|fabsl (")) {
            ValueFlow::Value value{-1};
            value.bound = ValueFlow::Value::Bound::Upper;
            value.setImpossible();
            setTokenValue(tok->next(), value, settings);
        } else if (Token::Match(tok, ". data|c_str (") && astIsContainerOwned(tok->astOperand1())) {
            const Library::Container* container = getLibraryContainer(tok->astOperand1());
            if (!container)
                continue;
            if (!container->stdStringLike)
                continue;
            if (container->view)
                continue;
            ValueFlow::Value value{0};
            value.setImpossible();
            setTokenValue(tok->tokAt(2), value, settings);
        } else if (Token::Match(tok, "make_shared|make_unique <") && Token::simpleMatch(tok->linkAt(1), "> (")) {
            ValueFlow::Value value{0};
            value.setImpossible();
            setTokenValue(tok->linkAt(1)->next(), value, settings);
        } else if (tokenList->isCPP() && Token::simpleMatch(tok, "this")) {
            ValueFlow::Value value{0};
            value.setImpossible();
            setTokenValue(tok, value, settings);
        } else if (tok->isIncompleteVar() && tok->astParent() && tok->astParent()->isUnaryOp("-") &&
                   isConvertedToIntegral(tok->astParent(), settings)) {
            ValueFlow::Value value{0};
            value.setImpossible();
            setTokenValue(tok, value, settings);
        }
    }
}

static void valueFlowEnumValue(SymbolDatabase * symboldatabase, const Settings * settings)
{

    for (Scope & scope : symboldatabase->scopeList) {
        if (scope.type != Scope::eEnum)
            continue;
        MathLib::bigint value = 0;
        bool prev_enum_is_known = true;

        for (Enumerator & enumerator : scope.enumeratorList) {
            if (enumerator.start) {
                Token *rhs = enumerator.start->previous()->astOperand2();
                ValueFlow::valueFlowConstantFoldAST(rhs, settings);
                if (rhs && rhs->hasKnownIntValue()) {
                    enumerator.value = rhs->values().front().intvalue;
                    enumerator.value_known = true;
                    value = enumerator.value + 1;
                    prev_enum_is_known = true;
                } else
                    prev_enum_is_known = false;
            } else if (prev_enum_is_known) {
                enumerator.value = value++;
                enumerator.value_known = true;
            }
        }
    }
}

static void valueFlowGlobalConstVar(TokenList* tokenList, const Settings *settings)
{
    // Get variable values...
    std::map<const Variable*, ValueFlow::Value> vars;
    for (const Token* tok = tokenList->front(); tok; tok = tok->next()) {
        if (!tok->variable())
            continue;
        // Initialization...
        if (tok == tok->variable()->nameToken() &&
            !tok->variable()->isVolatile() &&
            !tok->variable()->isArgument() &&
            tok->variable()->isConst() &&
            tok->valueType() &&
            tok->valueType()->isIntegral() &&
            tok->valueType()->pointer == 0 &&
            tok->valueType()->constness == 1 &&
            Token::Match(tok, "%name% =") &&
            tok->next()->astOperand2() &&
            tok->next()->astOperand2()->hasKnownIntValue()) {
            vars[tok->variable()] = tok->next()->astOperand2()->values().front();
        }
    }

    // Set values..
    for (Token* tok = tokenList->front(); tok; tok = tok->next()) {
        if (!tok->variable())
            continue;
        const std::map<const Variable*, ValueFlow::Value>::const_iterator var = vars.find(tok->variable());
        if (var == vars.end())
            continue;
        setTokenValue(tok, var->second, settings);
    }
}

static void valueFlowGlobalStaticVar(TokenList *tokenList, const Settings *settings)
{
    // Get variable values...
    std::map<const Variable *, ValueFlow::Value> vars;
    for (const Token *tok = tokenList->front(); tok; tok = tok->next()) {
        if (!tok->variable())
            continue;
        // Initialization...
        if (tok == tok->variable()->nameToken() &&
            tok->variable()->isStatic() &&
            !tok->variable()->isConst() &&
            tok->valueType() &&
            tok->valueType()->isIntegral() &&
            tok->valueType()->pointer == 0 &&
            tok->valueType()->constness == 0 &&
            Token::Match(tok, "%name% =") &&
            tok->next()->astOperand2() &&
            tok->next()->astOperand2()->hasKnownIntValue()) {
            vars[tok->variable()] = tok->next()->astOperand2()->values().front();
        } else {
            // If variable is written anywhere in TU then remove it from vars
            if (!tok->astParent())
                continue;
            if (Token::Match(tok->astParent(), "++|--|&") && !tok->astParent()->astOperand2())
                vars.erase(tok->variable());
            else if (tok->astParent()->isAssignmentOp()) {
                if (tok == tok->astParent()->astOperand1())
                    vars.erase(tok->variable());
                else if (tokenList->isCPP() && Token::Match(tok->astParent()->tokAt(-2), "& %name% ="))
                    vars.erase(tok->variable());
            } else if (isLikelyStreamRead(tokenList->isCPP(), tok->astParent())) {
                vars.erase(tok->variable());
            } else if (Token::Match(tok->astParent(), "[(,]"))
                vars.erase(tok->variable());
        }
    }

    // Set values..
    for (Token *tok = tokenList->front(); tok; tok = tok->next()) {
        if (!tok->variable())
            continue;
        const std::map<const Variable *, ValueFlow::Value>::const_iterator var = vars.find(tok->variable());
        if (var == vars.end())
            continue;
        setTokenValue(tok, var->second, settings);
    }
}

ValuePtr<Analyzer> makeAnalyzer(const Token* exprTok, ValueFlow::Value value, const TokenList* tokenlist);
ValuePtr<Analyzer> makeReverseAnalyzer(const Token* exprTok, const ValueFlow::Value& value, const TokenList* tokenlist);

static Analyzer::Result valueFlowForward(Token* startToken,
                                         const Token* endToken,
                                         const Token* exprTok,
                                         ValueFlow::Value value,
                                         TokenList* const tokenlist,
                                         SourceLocation loc = SourceLocation::current())
{
    if (tokenlist->getSettings()->debugnormal)
        setSourceLocation(value, loc, startToken);
    return valueFlowGenericForward(startToken,
                                   endToken,
                                   makeAnalyzer(exprTok, std::move(value), tokenlist),
                                   tokenlist->getSettings());
}

static Analyzer::Result valueFlowForward(Token* startToken,
                                         const Token* endToken,
                                         const Token* exprTok,
                                         std::list<ValueFlow::Value> values,
                                         TokenList* const tokenlist,
                                         SourceLocation loc = SourceLocation::current())
{
    Analyzer::Result result{};
    for (ValueFlow::Value& v : values) {
        result.update(valueFlowForward(startToken, endToken, exprTok, std::move(v), tokenlist, loc));
    }
    return result;
}

template<class ValueOrValues>
static Analyzer::Result valueFlowForward(Token* startToken,
                                         const Token* exprTok,
                                         ValueOrValues v,
                                         TokenList* tokenlist,
                                         SourceLocation loc = SourceLocation::current())
{
    const Token* endToken = nullptr;
    const Function* f = Scope::nestedInFunction(startToken->scope());
    if (f && f->functionScope)
        endToken = f->functionScope->bodyEnd;
    return valueFlowForward(startToken, endToken, exprTok, std::move(v), tokenlist, loc);
}

static Analyzer::Result valueFlowForwardRecursive(Token* top,
                                                  const Token* exprTok,
                                                  std::list<ValueFlow::Value> values,
                                                  TokenList* const tokenlist,
                                                  SourceLocation loc = SourceLocation::current())
{
    Analyzer::Result result{};
    for (ValueFlow::Value& v : values) {
        if (tokenlist->getSettings()->debugnormal)
            setSourceLocation(v, loc, top);
        result.update(
            valueFlowGenericForward(top, makeAnalyzer(exprTok, std::move(v), tokenlist), tokenlist->getSettings()));
    }
    return result;
}

static void valueFlowReverse(Token* tok,
                             const Token* const endToken,
                             const Token* const varToken,
                             std::list<ValueFlow::Value> values,
                             TokenList* tokenlist,
                             SourceLocation loc = SourceLocation::current())
{
    for (ValueFlow::Value& v : values) {
        if (tokenlist->getSettings()->debugnormal)
            setSourceLocation(v, loc, tok);
        valueFlowGenericReverse(tok, endToken, makeReverseAnalyzer(varToken, v, tokenlist), tokenlist->getSettings());
    }
}

// Deprecated
static void valueFlowReverse(TokenList* tokenlist,
                             Token* tok,
                             const Token* const varToken,
                             ValueFlow::Value val,
                             const ValueFlow::Value& val2,
                             ErrorLogger* /*errorLogger*/,
                             const Settings* /*settings*/ = nullptr,
                             SourceLocation loc = SourceLocation::current())
{
    std::list<ValueFlow::Value> values = {std::move(val)};
    if (val2.varId != 0)
        values.push_back(val2);
    valueFlowReverse(tok, nullptr, varToken, values, tokenlist, loc);
}

static bool isConditionKnown(const Token* tok, bool then)
{
    const char* op = "||";
    if (then)
        op = "&&";
    const Token* parent = tok->astParent();
    while (parent && (parent->str() == op || parent->str() == "!" || parent->isCast()))
        parent = parent->astParent();
    const Token* top = tok->astTop();
    if (top && Token::Match(top->previous(), "if|while|for ("))
        return parent == top || Token::simpleMatch(parent, ";");
    return parent && parent->str() != op;
}

static const std::string& invertAssign(const std::string& assign)
{
    static std::unordered_map<std::string, std::string> lookup = {{"=", "="},
        {"+=", "-="},
        {"-=", "+="},
        {"*=", "/="},
        {"/=", "*="},
        {"<<=", ">>="},
        {">>=", "<<="},
        {"^=", "^="}};
    auto it = lookup.find(assign);
    if (it == lookup.end()) {
        return emptyString;
    }
    else
        return it->second;
}

static std::string removeAssign(const std::string& assign) {
    return std::string{assign.cbegin(), assign.cend() - 1};
}

template<class T, class U>
static T calculateAssign(const std::string& assign, const T& x, const U& y, bool* error = nullptr)
{
    if (assign.empty() || assign.back() != '=') {
        if (error)
            *error = true;
        return T{};
    }
    if (assign == "=")
        return y;
    return calculate<T, T>(removeAssign(assign), x, y, error);
}

template<class T, class U>
static void assignValueIfMutable(T& x, const U& y)
{
    x = y;
}

template<class T, class U>
static void assignValueIfMutable(const T& /*unused*/, const U& /*unused*/)
{}

template<class Value, REQUIRES("Value must ValueFlow::Value", std::is_convertible<Value&, const ValueFlow::Value&> )>
static bool evalAssignment(Value& lhsValue, const std::string& assign, const ValueFlow::Value& rhsValue)
{
    bool error = false;
    if (lhsValue.isSymbolicValue() && rhsValue.isIntValue()) {
        if (assign != "+=" && assign != "-=")
            return false;
        assignValueIfMutable(lhsValue.intvalue, calculateAssign(assign, lhsValue.intvalue, rhsValue.intvalue, &error));
    } else if (lhsValue.isIntValue() && rhsValue.isIntValue()) {
        assignValueIfMutable(lhsValue.intvalue, calculateAssign(assign, lhsValue.intvalue, rhsValue.intvalue, &error));
    } else if (lhsValue.isFloatValue() && rhsValue.isIntValue()) {
        assignValueIfMutable(lhsValue.floatValue,
                             calculateAssign(assign, lhsValue.floatValue, rhsValue.intvalue, &error));
    } else {
        return false;
    }
    return !error;
}

static ValueFlow::Value::MoveKind isMoveOrForward(const Token* tok)
{
    if (!tok)
        return ValueFlow::Value::MoveKind::NonMovedVariable;
    const Token* parent = tok->astParent();
    if (!Token::simpleMatch(parent, "("))
        return ValueFlow::Value::MoveKind::NonMovedVariable;
    const Token* ftok = parent->astOperand1();
    if (!ftok)
        return ValueFlow::Value::MoveKind::NonMovedVariable;
    if (Token::simpleMatch(ftok->astOperand1(), "std :: move"))
        return ValueFlow::Value::MoveKind::MovedVariable;
    if (Token::simpleMatch(ftok->astOperand1(), "std :: forward"))
        return ValueFlow::Value::MoveKind::ForwardedVariable;
    // TODO: Check for cast
    return ValueFlow::Value::MoveKind::NonMovedVariable;
}

template<class T>
struct SingleRange {
    T* x;
    T* begin() const {
        return x;
    }
    T* end() const {
        return x+1;
    }
};

template<class T>
SingleRange<T> MakeSingleRange(T& x)
{
    return {&x};
}

class SelectValueFromVarIdMapRange {
    using M = std::unordered_map<nonneg int, ValueFlow::Value>;

    struct Iterator {
        using iterator_category = std::forward_iterator_tag;
        using value_type = const ValueFlow::Value;
        using pointer = value_type *;
        using reference = value_type &;

        explicit Iterator(const M::const_iterator &it)
            : mIt(it) {}

        reference operator*() const {
            return mIt->second;
        }

        pointer operator->() const {
            return &mIt->second;
        }

        Iterator &operator++() {
            // cppcheck-suppress postfixOperator - forward iterator needs to perform post-increment
            mIt++;
            return *this;
        }

        friend bool operator==(const Iterator &a, const Iterator &b) {
            return a.mIt == b.mIt;
        }

        friend bool operator!=(const Iterator &a, const Iterator &b) {
            return a.mIt != b.mIt;
        }

    private:
        M::const_iterator mIt;
    };

public:
    explicit SelectValueFromVarIdMapRange(const M *m)
        : mMap(m) {}

    Iterator begin() const {
        return Iterator(mMap->begin());
    }
    Iterator end() const {
        return Iterator(mMap->end());
    }

private:
    const M *mMap;
};

// Check if its an alias of the variable or is being aliased to this variable
template<typename V>
static bool isAliasOf(const Variable * var, const Token *tok, nonneg int varid, const V& values, bool* inconclusive = nullptr)
{
    if (tok->varId() == varid)
        return false;
    if (tok->varId() == 0)
        return false;
    if (isAliasOf(tok, varid, inconclusive))
        return true;
    if (var && !var->isPointer())
        return false;
    // Search through non value aliases
    for (const ValueFlow::Value &val : values) {
        if (!val.isNonValue())
            continue;
        if (val.isInconclusive())
            continue;
        if (val.isLifetimeValue() && !val.isLocalLifetimeValue())
            continue;
        if (val.isLifetimeValue() && val.lifetimeKind != ValueFlow::Value::LifetimeKind::Address)
            continue;
        if (!Token::Match(val.tokvalue, ".|&|*|%var%"))
            continue;
        if (astHasVar(val.tokvalue, tok->varId()))
            return true;
    }
    return false;
}

static bool bifurcate(const Token* tok, const std::set<nonneg int>& varids, const Settings* settings, int depth = 20);

static bool bifurcateVariableChanged(const Variable* var,
                                     const std::set<nonneg int>& varids,
                                     const Token* start,
                                     const Token* end,
                                     const Settings* settings,
                                     int depth = 20)
{
    bool result = false;
    const Token* tok = start;
    while ((tok = findVariableChanged(
                tok->next(), end, var->isPointer(), var->declarationId(), var->isGlobal(), settings, true))) {
        if (Token::Match(tok->astParent(), "%assign%")) {
            if (!bifurcate(tok->astParent()->astOperand2(), varids, settings, depth - 1))
                return true;
        } else {
            result = true;
        }
    }
    return result;
}

static bool bifurcate(const Token* tok, const std::set<nonneg int>& varids, const Settings* settings, int depth)
{
    if (depth < 0)
        return false;
    if (!tok)
        return true;
    if (tok->hasKnownIntValue())
        return true;
    if (tok->isConstOp())
        return bifurcate(tok->astOperand1(), varids, settings, depth) && bifurcate(tok->astOperand2(), varids, settings, depth);
    if (tok->varId() != 0) {
        if (varids.count(tok->varId()) > 0)
            return true;
        const Variable* var = tok->variable();
        if (!var)
            return false;
        const Token* start = var->declEndToken();
        if (!start)
            return false;
        if (start->strAt(-1) == ")" || start->strAt(-1) == "}")
            return false;
        if (Token::Match(start, "; %varid% =", var->declarationId()))
            start = start->tokAt(2);
        if (var->isConst() || !bifurcateVariableChanged(var, varids, start, tok, settings, depth))
            return var->isArgument() || bifurcate(start->astOperand2(), varids, settings, depth - 1);
        return false;
    }
    return false;
}

struct ValueFlowAnalyzer : Analyzer {
    const TokenList* tokenlist;
    ProgramMemoryState pms;

    ValueFlowAnalyzer() : tokenlist(nullptr), pms(nullptr) {}

    explicit ValueFlowAnalyzer(const TokenList* t) : tokenlist(t), pms(tokenlist->getSettings()) {}

    virtual const ValueFlow::Value* getValue(const Token* tok) const = 0;
    virtual ValueFlow::Value* getValue(const Token* tok) = 0;

    virtual void makeConditional() = 0;

    virtual void addErrorPath(const Token* tok, const std::string& s) = 0;

    virtual bool match(const Token* tok) const = 0;

    virtual bool internalMatch(const Token* /*tok*/) const {
        return false;
    }

    virtual bool isAlias(const Token* tok, bool& inconclusive) const = 0;

    using ProgramState = ProgramMemory::Map;

    virtual ProgramState getProgramState() const = 0;

    virtual int getIndirect(const Token* tok) const {
        const ValueFlow::Value* value = getValue(tok);
        if (value)
            return value->indirect;
        return 0;
    }

    virtual bool isGlobal() const {
        return false;
    }
    virtual bool dependsOnThis() const {
        return false;
    }
    virtual bool isVariable() const {
        return false;
    }

    virtual bool invalid() const {
        return false;
    }

    bool isCPP() const {
        return tokenlist->isCPP();
    }

    const Settings* getSettings() const {
        return tokenlist->getSettings();
    }

    struct ConditionState {
        bool dependent = true;
        bool unknown = true;

        bool isUnknownDependent() const {
            return unknown && dependent;
        }
    };

    std::unordered_map<nonneg int, const Token*> getSymbols(const Token* tok) const
    {
        std::unordered_map<nonneg int, const Token*> result;
        if (!tok)
            return result;
        for (const ValueFlow::Value& v : tok->values()) {
            if (!v.isSymbolicValue())
                continue;
            if (v.isImpossible())
                continue;
            if (!v.tokvalue)
                continue;
            if (v.tokvalue->exprId() == 0)
                continue;
            if (match(v.tokvalue))
                continue;
            result[v.tokvalue->exprId()] = v.tokvalue;
        }
        return result;
    }

    ConditionState analyzeCondition(const Token* tok, int depth = 20) const
    {
        ConditionState result;
        if (!tok)
            return result;
        if (depth < 0)
            return result;
        depth--;
        if (analyze(tok, Direction::Forward).isRead()) {
            result.dependent = true;
            result.unknown = false;
            return result;
        } else if (tok->hasKnownIntValue() || tok->isLiteral()) {
            result.dependent = false;
            result.unknown = false;
            return result;
        } else if (Token::Match(tok, "%cop%")) {
            if (isLikelyStream(isCPP(), tok->astOperand1())) {
                result.dependent = false;
                return result;
            }
            ConditionState lhs = analyzeCondition(tok->astOperand1(), depth - 1);
            if (lhs.isUnknownDependent())
                return lhs;
            ConditionState rhs = analyzeCondition(tok->astOperand2(), depth - 1);
            if (rhs.isUnknownDependent())
                return rhs;
            if (Token::Match(tok, "%comp%"))
                result.dependent = lhs.dependent && rhs.dependent;
            else
                result.dependent = lhs.dependent || rhs.dependent;
            result.unknown = lhs.unknown || rhs.unknown;
            return result;
        } else if (Token::Match(tok->previous(), "%name% (")) {
            std::vector<const Token*> args = getArguments(tok->previous());
            if (Token::Match(tok->tokAt(-2), ". %name% (")) {
                args.push_back(tok->tokAt(-2)->astOperand1());
            }
            result.dependent = std::any_of(args.cbegin(), args.cend(), [&](const Token* arg) {
                ConditionState cs = analyzeCondition(arg, depth - 1);
                return cs.dependent;
            });
            if (result.dependent) {
                // Check if we can evaluate the function
                if (!evaluate(Evaluate::Integral, tok).empty())
                    result.unknown = false;
            }
            return result;
        } else {
            std::unordered_map<nonneg int, const Token*> symbols = getSymbols(tok);
            result.dependent = false;
            for (auto&& p : symbols) {
                const Token* arg = p.second;
                ConditionState cs = analyzeCondition(arg, depth - 1);
                result.dependent = cs.dependent;
                if (result.dependent)
                    break;
            }
            if (result.dependent) {
                // Check if we can evaluate the token
                if (!evaluate(Evaluate::Integral, tok).empty())
                    result.unknown = false;
            }
            return result;
        }
    }

    virtual Action isModified(const Token* tok) const {
        Action read = Action::Read;
        const ValueFlow::Value* value = getValue(tok);
        if (value) {
            // Moving a moved value won't change the moved value
            if (value->isMovedValue() && isMoveOrForward(tok) != ValueFlow::Value::MoveKind::NonMovedVariable)
                return read;
            // Inserting elements to container won't change the lifetime
            if (astIsContainer(tok) && value->isLifetimeValue() &&
                contains({Library::Container::Action::PUSH,
                          Library::Container::Action::INSERT,
                          Library::Container::Action::CHANGE_INTERNAL},
                         astContainerAction(tok)))
                return read;
        }
        bool inconclusive = false;
        if (isVariableChangedByFunctionCall(tok, getIndirect(tok), getSettings(), &inconclusive))
            return read | Action::Invalid;
        if (inconclusive)
            return read | Action::Inconclusive;
        if (isVariableChanged(tok, getIndirect(tok), getSettings(), isCPP())) {
            if (Token::Match(tok->astParent(), "*|[|.|++|--"))
                return read | Action::Invalid;
            // Check if its assigned to the same value
            if (value && !value->isImpossible() && Token::simpleMatch(tok->astParent(), "=") && astIsLHS(tok) &&
                astIsIntegral(tok->astParent()->astOperand2(), false)) {
                std::vector<MathLib::bigint> result = evaluateInt(tok->astParent()->astOperand2());
                if (!result.empty() && value->equalTo(result.front()))
                    return Action::Idempotent;
            }
            return Action::Invalid;
        }
        return read;
    }

    virtual Action isAliasModified(const Token* tok) const {
        // Lambda function call
        if (Token::Match(tok, "%var% ("))
            // TODO: Check if modified in the lambda function
            return Action::Invalid;
        int indirect = 0;
        if (const ValueType* vt = tok->valueType()) {
            indirect = vt->pointer;
            if (vt->type == ValueType::ITERATOR)
                ++indirect;
        }
        if (isVariableChanged(tok, indirect, getSettings(), isCPP()))
            return Action::Invalid;
        return Action::None;
    }

    virtual Action isThisModified(const Token* tok) const {
        if (isThisChanged(tok, 0, getSettings(), isCPP()))
            return Action::Invalid;
        return Action::None;
    }

    Action isGlobalModified(const Token* tok) const
    {
        if (tok->function()) {
            if (!tok->function()->isConstexpr() && !isConstFunctionCall(tok, getSettings()->library))
                return Action::Invalid;
        } else if (getSettings()->library.getFunction(tok)) {
            // Assume library function doesn't modify user-global variables
            return Action::None;
        } else if (Token::simpleMatch(tok->astParent(), ".") && astIsContainer(tok->astParent()->astOperand1())) {
            // Assume container member function doesn't modify user-global variables
            return Action::None;
        } else if (tok->tokType() == Token::eType && astIsPrimitive(tok->next())) {
            // Function cast does not modify global variables
            return Action::None;
        } else if (!tok->isKeyword() && Token::Match(tok, "%name% (")) {
            return Action::Invalid;
        }
        return Action::None;
    }

    static const std::string& getAssign(const Token* tok, Direction d)
    {
        if (d == Direction::Forward)
            return tok->str();
        else
            return invertAssign(tok->str());
    }

    virtual Action isWritable(const Token* tok, Direction d) const {
        const ValueFlow::Value* value = getValue(tok);
        if (!value)
            return Action::None;
        if (!(value->isIntValue() || value->isFloatValue() || value->isSymbolicValue() || value->isLifetimeValue()))
            return Action::None;
        const Token* parent = tok->astParent();
        // Only if its invertible
        if (value->isImpossible() && !Token::Match(parent, "+=|-=|*=|++|--"))
            return Action::None;
        if (value->isLifetimeValue()) {
            if (value->lifetimeKind != ValueFlow::Value::LifetimeKind::Iterator)
                return Action::None;
            if (!Token::Match(parent, "++|--|+="))
                return Action::None;
            return Action::Read | Action::Write;
        }
        if (parent && parent->isAssignmentOp() && astIsLHS(tok)) {
            const Token* rhs = parent->astOperand2();
            std::vector<MathLib::bigint> result = evaluateInt(rhs);
            if (!result.empty()) {
                ValueFlow::Value rhsValue{result.front()};
                Action a;
                if (!evalAssignment(*value, getAssign(parent, d), rhsValue))
                    a = Action::Invalid;
                else
                    a = Action::Write;
                if (parent->str() != "=") {
                    a |= Action::Read | Action::Incremental;
                } else {
                    if (!value->isImpossible() && value->equalValue(rhsValue))
                        a = Action::Idempotent;
                    if (tok->exprId() != 0 &&
                        findAstNode(rhs, [&](const Token* child) {
                        return tok->exprId() == child->exprId();
                    }))
                        a |= Action::Incremental;
                }
                return a;
            }
        }

        // increment/decrement
        if (Token::Match(tok->astParent(), "++|--")) {
            return Action::Read | Action::Write | Action::Incremental;
        }
        return Action::None;
    }

    virtual void writeValue(ValueFlow::Value* value, const Token* tok, Direction d) const {
        if (!value)
            return;
        if (!tok->astParent())
            return;
        // Lifetime value doesn't change
        if (value->isLifetimeValue())
            return;
        if (tok->astParent()->isAssignmentOp()) {
            const Token* rhs = tok->astParent()->astOperand2();
            std::vector<MathLib::bigint> result = evaluateInt(rhs);
            assert(!result.empty());
            ValueFlow::Value rhsValue{result.front()};
            if (evalAssignment(*value, getAssign(tok->astParent(), d), rhsValue)) {
                std::string info("Compound assignment '" + tok->astParent()->str() + "', assigned value is " +
                                 value->infoString());
                if (tok->astParent()->str() == "=")
                    value->errorPath.clear();
                value->errorPath.emplace_back(tok, std::move(info));
            } else {
                assert(false && "Writable value cannot be evaluated");
                // TODO: Don't set to zero
                value->intvalue = 0;
            }
        } else if (tok->astParent()->tokType() == Token::eIncDecOp) {
            bool inc = tok->astParent()->str() == "++";
            const std::string opName(inc ? "incremented" : "decremented");
            if (d == Direction::Reverse)
                inc = !inc;
            value->intvalue += (inc ? 1 : -1);
            value->errorPath.emplace_back(tok, tok->str() + " is " + opName + "', new value is " + value->infoString());
        }
    }

    virtual bool useSymbolicValues() const {
        return true;
    }

    const Token* findMatch(const Token* tok) const
    {
        return findAstNode(tok, [&](const Token* child) {
            return match(child);
        });
    }

    bool isSameSymbolicValue(const Token* tok, ValueFlow::Value* value = nullptr) const
    {
        if (!useSymbolicValues())
            return false;
        if (Token::Match(tok, "%assign%"))
            return false;
        const ValueFlow::Value* currValue = getValue(tok);
        if (!currValue)
            return false;
        // If the same symbolic value is already there then skip
        if (currValue->isSymbolicValue() &&
            std::any_of(tok->values().cbegin(), tok->values().cend(), [&](const ValueFlow::Value& v) {
            return v.isSymbolicValue() && currValue->equalValue(v);
        }))
            return false;
        const bool isPoint = currValue->bound == ValueFlow::Value::Bound::Point && currValue->isIntValue();
        const bool exact = !currValue->isIntValue() || currValue->isImpossible();
        for (const ValueFlow::Value& v : tok->values()) {
            if (!v.isSymbolicValue())
                continue;
            if (currValue->equalValue(v))
                continue;
            const bool toImpossible = v.isImpossible() && currValue->isKnown();
            if (!v.isKnown() && !toImpossible)
                continue;
            if (exact && v.intvalue != 0 && !isPoint)
                continue;
            std::vector<MathLib::bigint> r;
            ValueFlow::Value::Bound bound = currValue->bound;
            if (match(v.tokvalue)) {
                r = {currValue->intvalue};
            } else if (!exact && findMatch(v.tokvalue)) {
                r = evaluate(Evaluate::Integral, v.tokvalue, tok);
                if (bound == ValueFlow::Value::Bound::Point)
                    bound = v.bound;
            }
            if (!r.empty()) {
                if (value) {
                    value->errorPath.insert(value->errorPath.end(), v.errorPath.cbegin(), v.errorPath.cend());
                    value->intvalue = r.front() + v.intvalue;
                    if (toImpossible)
                        value->setImpossible();
                    value->bound = bound;
                }
                return true;
            }
        }
        return false;
    }

    Action analyzeMatch(const Token* tok, Direction d) const {
        const Token* parent = tok->astParent();
        if (d == Direction::Reverse && isGlobal() && !dependsOnThis() && Token::Match(parent, ". %name% (")) {
            Action a = isGlobalModified(parent->next());
            if (a != Action::None)
                return a;
        }
        if ((astIsPointer(tok) || astIsSmartPointer(tok)) &&
            (Token::Match(parent, "*|[") || (parent && parent->originalName() == "->")) && getIndirect(tok) <= 0)
            return Action::Read;

        Action w = isWritable(tok, d);
        if (w != Action::None)
            return w;

        // Check for modifications by function calls
        return isModified(tok);
    }

    Action analyzeToken(const Token* ref, const Token* tok, Direction d, bool inconclusiveRef) const {
        if (!ref)
            return Action::None;
        // If its an inconclusiveRef then ref != tok
        assert(!inconclusiveRef || ref != tok);
        bool inconclusive = false;
        if (match(ref)) {
            if (inconclusiveRef) {
                Action a = isModified(tok);
                if (a.isModified() || a.isInconclusive())
                    return Action::Inconclusive;
            } else {
                return analyzeMatch(tok, d) | Action::Match;
            }
        } else if (ref->isUnaryOp("*") && !match(ref->astOperand1())) {
            const Token* lifeTok = nullptr;
            for (const ValueFlow::Value& v:ref->astOperand1()->values()) {
                if (!v.isLocalLifetimeValue())
                    continue;
                if (lifeTok)
                    return Action::None;
                lifeTok = v.tokvalue;
            }
            if (lifeTok && match(lifeTok)) {
                Action a = Action::Read;
                if (isModified(tok).isModified())
                    a = Action::Invalid;
                if (Token::Match(tok->astParent(), "%assign%") && astIsLHS(tok))
                    a |= Action::Invalid;
                if (inconclusiveRef && a.isModified())
                    return Action::Inconclusive;
                return a;
            }
            return Action::None;

        } else if (isAlias(ref, inconclusive)) {
            inconclusive |= inconclusiveRef;
            Action a = isAliasModified(tok);
            if (inconclusive && a.isModified())
                return Action::Inconclusive;
            else
                return a;
        } else if (isSameSymbolicValue(ref)) {
            return Action::Read | Action::SymbolicMatch;
        }
        return Action::None;
    }

    Action analyze(const Token* tok, Direction d) const override {
        if (invalid())
            return Action::Invalid;
        // Follow references
        auto refs = followAllReferences(tok);
        const bool inconclusiveRefs = refs.size() != 1;
        if (std::none_of(refs.cbegin(), refs.cend(), [&](const ReferenceToken& ref) {
            return tok == ref.token;
        }))
            refs.emplace_back(ReferenceToken{tok, {}});
        for (const ReferenceToken& ref:refs) {
            Action a = analyzeToken(ref.token, tok, d, inconclusiveRefs && ref.token != tok);
            if (internalMatch(ref.token))
                a |= Action::Internal;
            if (a != Action::None)
                return a;
        }
        if (dependsOnThis() && exprDependsOnThis(tok, !isVariable()))
            return isThisModified(tok);

        // bailout: global non-const variables
        if (isGlobal() && !dependsOnThis() && Token::Match(tok, "%name% (") &&
            !Token::simpleMatch(tok->linkAt(1), ") {")) {
            return isGlobalModified(tok);
        }
        return Action::None;
    }

    template<class F>
    std::vector<MathLib::bigint> evaluateInt(const Token* tok, F getProgramMemory) const
    {
        if (tok->hasKnownIntValue())
            return {static_cast<int>(tok->values().front().intvalue)};
        std::vector<MathLib::bigint> result;
        ProgramMemory pm = getProgramMemory();
        if (Token::Match(tok, "&&|%oror%")) {
            if (conditionIsTrue(tok, pm, getSettings()))
                result.push_back(1);
            if (conditionIsFalse(tok, pm, getSettings()))
                result.push_back(0);
        } else {
            MathLib::bigint out = 0;
            bool error = false;
            execute(tok, &pm, &out, &error, getSettings());
            if (!error)
                result.push_back(out);
        }
        return result;
    }
    std::vector<MathLib::bigint> evaluateInt(const Token* tok) const
    {
        return evaluateInt(tok, [&] {
            return ProgramMemory{getProgramState()};
        });
    }

    std::vector<MathLib::bigint> evaluate(Evaluate e, const Token* tok, const Token* ctx = nullptr) const override
    {
        if (e == Evaluate::Integral) {
            return evaluateInt(tok, [&] {
                return pms.get(tok, ctx, getProgramState());
            });
        } else if (e == Evaluate::ContainerEmpty) {
            const ValueFlow::Value* value = ValueFlow::findValue(tok->values(), nullptr, [](const ValueFlow::Value& v) {
                return v.isKnown() && v.isContainerSizeValue();
            });
            if (value)
                return {value->intvalue == 0};
            ProgramMemory pm = pms.get(tok, ctx, getProgramState());
            MathLib::bigint out = 0;
            if (pm.getContainerEmptyValue(tok->exprId(), &out))
                return {static_cast<int>(out)};
            return {};
        } else {
            return {};
        }
    }

    void assume(const Token* tok, bool state, unsigned int flags) override {
        // Update program state
        pms.removeModifiedVars(tok);
        pms.addState(tok, getProgramState());
        pms.assume(tok, state, flags & Assume::ContainerEmpty);

        bool isCondBlock = false;
        const Token* parent = tok->astParent();
        if (parent) {
            isCondBlock = Token::Match(parent->previous(), "if|while (");
        }

        if (isCondBlock) {
            const Token* startBlock = parent->link()->next();
            if (Token::simpleMatch(startBlock, ";") && Token::simpleMatch(parent->tokAt(-2), "} while ("))
                startBlock = parent->linkAt(-2);
            const Token* endBlock = startBlock->link();
            if (state) {
                pms.removeModifiedVars(endBlock);
                pms.addState(endBlock->previous(), getProgramState());
            } else {
                if (Token::simpleMatch(endBlock, "} else {"))
                    pms.addState(endBlock->linkAt(2)->previous(), getProgramState());
            }
        }

        if (!(flags & Assume::Quiet)) {
            if (flags & Assume::ContainerEmpty) {
                std::string s = state ? "empty" : "not empty";
                addErrorPath(tok, "Assuming container is " + s);
            } else {
                std::string s = state ? "true" : "false";
                addErrorPath(tok, "Assuming condition is " + s);
            }
        }
        if (!(flags & Assume::Absolute))
            makeConditional();
    }

    virtual void internalUpdate(Token* /*tok*/, const ValueFlow::Value& /*v*/, Direction /*d*/)
    {
        assert(false && "Internal update unimplemented.");
    }

    void update(Token* tok, Action a, Direction d) override {
        ValueFlow::Value* value = getValue(tok);
        if (!value)
            return;
        ValueFlow::Value localValue;
        if (a.isSymbolicMatch()) {
            // Make a copy of the value to modify it
            localValue = *value;
            value = &localValue;
            isSameSymbolicValue(tok, &localValue);
        }
        if (a.isInternal())
            internalUpdate(tok, *value, d);
        // Read first when moving forward
        if (d == Direction::Forward && a.isRead())
            setTokenValue(tok, *value, getSettings());
        if (a.isInconclusive())
            lowerToInconclusive();
        if (a.isWrite() && tok->astParent()) {
            writeValue(value, tok, d);
        }
        // Read last when moving in reverse
        if (d == Direction::Reverse && a.isRead())
            setTokenValue(tok, *value, getSettings());
    }

    ValuePtr<Analyzer> reanalyze(Token* /*tok*/, const std::string& /*msg*/) const override {
        return {};
    }
};

struct SingleValueFlowAnalyzer : ValueFlowAnalyzer {
    std::unordered_map<nonneg int, const Variable*> varids;
    std::unordered_map<nonneg int, const Variable*> aliases;
    ValueFlow::Value value;

    SingleValueFlowAnalyzer() : ValueFlowAnalyzer() {}

    SingleValueFlowAnalyzer(ValueFlow::Value v, const TokenList* t) : ValueFlowAnalyzer(t), value(std::move(v)) {}

    const std::unordered_map<nonneg int, const Variable*>& getVars() const {
        return varids;
    }

    const std::unordered_map<nonneg int, const Variable*>& getAliasedVars() const {
        return aliases;
    }

    const ValueFlow::Value* getValue(const Token* /*tok*/) const override {
        return &value;
    }
    ValueFlow::Value* getValue(const Token* /*tok*/) override {
        return &value;
    }

    void makeConditional() override {
        value.conditional = true;
    }

    bool useSymbolicValues() const override
    {
        if (value.isUninitValue())
            return false;
        if (value.isLifetimeValue())
            return false;
        return true;
    }

    void addErrorPath(const Token* tok, const std::string& s) override {
        value.errorPath.emplace_back(tok, s);
    }

    bool isAlias(const Token* tok, bool& inconclusive) const override {
        if (value.isLifetimeValue())
            return false;
        for (const auto& m: {
            std::ref(getVars()), std::ref(getAliasedVars())
        }) {
            for (const auto& p:m.get()) {
                nonneg int const varid = p.first;
                const Variable* var = p.second;
                if (tok->varId() == varid)
                    return true;
                if (isAliasOf(var, tok, varid, MakeSingleRange(value), &inconclusive))
                    return true;
            }
        }
        return false;
    }

    bool isGlobal() const override {
        for (const auto&p:getVars()) {
            const Variable* var = p.second;
            if (!var->isLocal() && !var->isArgument() && !var->isConst())
                return true;
        }
        return false;
    }

    bool lowerToPossible() override {
        if (value.isImpossible())
            return false;
        value.changeKnownToPossible();
        return true;
    }
    bool lowerToInconclusive() override {
        if (value.isImpossible())
            return false;
        value.setInconclusive();
        return true;
    }

    bool isConditional() const override {
        if (value.conditional)
            return true;
        if (value.condition)
            return !value.isKnown() && !value.isImpossible();
        return false;
    }

    bool stopOnCondition(const Token* condTok) const override
    {
        if (value.isNonValue())
            return false;
        if (value.isImpossible())
            return false;
        if (isConditional() && !value.isKnown() && !value.isImpossible())
            return true;
        if (value.isSymbolicValue())
            return false;
        ConditionState cs = analyzeCondition(condTok);
        return cs.isUnknownDependent();
    }

    bool updateScope(const Token* endBlock, bool /*modified*/) const override {
        const Scope* scope = endBlock->scope();
        if (!scope)
            return false;
        if (scope->type == Scope::eLambda) {
            return value.isLifetimeValue();
        } else if (scope->type == Scope::eIf || scope->type == Scope::eElse || scope->type == Scope::eWhile ||
                   scope->type == Scope::eFor) {
            if (value.isKnown() || value.isImpossible())
                return true;
            if (value.isLifetimeValue())
                return true;
            if (isConditional())
                return false;
            const Token* condTok = getCondTokFromEnd(endBlock);
            std::set<nonneg int> varids2;
            std::transform(getVars().cbegin(), getVars().cend(), std::inserter(varids2, varids2.begin()), SelectMapKeys{});
            return bifurcate(condTok, varids2, getSettings());
        }

        return false;
    }

    ValuePtr<Analyzer> reanalyze(Token* tok, const std::string& msg) const override {
        ValueFlow::Value newValue = value;
        newValue.errorPath.emplace_back(tok, msg);
        return makeAnalyzer(tok, newValue, tokenlist);
    }
};

struct ExpressionAnalyzer : SingleValueFlowAnalyzer {
    const Token* expr;
    bool local;
    bool unknown;
    bool dependOnThis;

    ExpressionAnalyzer() : SingleValueFlowAnalyzer(), expr(nullptr), local(true), unknown(false), dependOnThis(false) {}

    ExpressionAnalyzer(const Token* e, const ValueFlow::Value& val, const TokenList* t)
        : SingleValueFlowAnalyzer(val, t), expr(e), local(true), unknown(false), dependOnThis(false) {

        assert(e && e->exprId() != 0 && "Not a valid expression");
        dependOnThis = exprDependsOnThis(expr);
        setupExprVarIds(expr);
        if (val.isSymbolicValue()) {
            dependOnThis |= exprDependsOnThis(val.tokvalue);
            setupExprVarIds(val.tokvalue);
        }
    }

    static bool nonLocal(const Variable* var, bool deref) {
        return !var || (!var->isLocal() && !var->isArgument()) || (deref && var->isArgument() && var->isPointer()) ||
               var->isStatic() || var->isReference() || var->isExtern();
    }

    void setupExprVarIds(const Token* start, int depth = 0) {
        const int maxDepth = 4;
        if (depth > maxDepth)
            return;
        visitAstNodes(start, [&](const Token* tok) {
            const bool top = depth == 0 && tok == start;
            const bool ispointer = astIsPointer(tok) || astIsSmartPointer(tok) || astIsIterator(tok);
            if (!top || !ispointer || value.indirect != 0) {
                for (const ValueFlow::Value& v : tok->values()) {
                    if (!(v.isLocalLifetimeValue() || (ispointer && v.isSymbolicValue() && v.isKnown())))
                        continue;
                    if (!v.tokvalue)
                        continue;
                    if (v.tokvalue == tok)
                        continue;
                    setupExprVarIds(v.tokvalue, depth + 1);
                }
            }
            if (depth == 0 && tok->isIncompleteVar()) {
                // TODO: Treat incomplete var as global, but we need to update
                // the alias variables to just expr ids instead of requiring
                // Variable
                unknown = true;
                return ChildrenToVisit::none;
            }
            if (tok->varId() > 0) {
                varids[tok->varId()] = tok->variable();
                if (!Token::simpleMatch(tok->previous(), ".")) {
                    const Variable* var = tok->variable();
                    if (var && var->isReference() && var->isLocal() && Token::Match(var->nameToken(), "%var% [=(]") &&
                        !isGlobalData(var->nameToken()->next()->astOperand2(), isCPP()))
                        return ChildrenToVisit::none;
                    const bool deref = tok->astParent() &&
                                       (tok->astParent()->isUnaryOp("*") ||
                                        (tok->astParent()->str() == "[" && tok == tok->astParent()->astOperand1()));
                    local &= !nonLocal(tok->variable(), deref);
                }
            }
            return ChildrenToVisit::op1_and_op2;
        });
    }

    bool invalid() const override {
        return unknown;
    }

    ProgramState getProgramState() const override {
        ProgramState ps;
        ps[expr] = value;
        return ps;
    }

    bool match(const Token* tok) const override {
        return tok->exprId() == expr->exprId();
    }

    bool dependsOnThis() const override {
        return dependOnThis;
    }

    bool isGlobal() const override {
        return !local;
    }

    bool isVariable() const override {
        return expr->varId() > 0;
    }
};

struct SameExpressionAnalyzer : ExpressionAnalyzer {

    SameExpressionAnalyzer() : ExpressionAnalyzer() {}

    SameExpressionAnalyzer(const Token* e, const ValueFlow::Value& val, const TokenList* t)
        : ExpressionAnalyzer(e, val, t)
    {}

    bool match(const Token* tok) const override
    {
        return isSameExpression(isCPP(), true, expr, tok, getSettings()->library, true, true);
    }
};

struct OppositeExpressionAnalyzer : ExpressionAnalyzer {
    bool isNot;

    OppositeExpressionAnalyzer() : ExpressionAnalyzer(), isNot(false) {}

    OppositeExpressionAnalyzer(bool pIsNot, const Token* e, const ValueFlow::Value& val, const TokenList* t)
        : ExpressionAnalyzer(e, val, t), isNot(pIsNot)
    {}

    bool match(const Token* tok) const override {
        return isOppositeCond(isNot, isCPP(), expr, tok, getSettings()->library, true, true);
    }
};

struct SubExpressionAnalyzer : ExpressionAnalyzer {
    using PartialReadContainer = std::vector<std::pair<Token *, ValueFlow::Value>>;
    // A shared_ptr is used so partial reads can be captured even after forking
    std::shared_ptr<PartialReadContainer> partialReads;
    SubExpressionAnalyzer() : ExpressionAnalyzer(), partialReads(nullptr) {}

    SubExpressionAnalyzer(const Token* e, const ValueFlow::Value& val, const TokenList* t)
        : ExpressionAnalyzer(e, val, t), partialReads(std::make_shared<PartialReadContainer>())
    {}

    virtual bool submatch(const Token* tok, bool exact = true) const = 0;

    bool isAlias(const Token* tok, bool& inconclusive) const override
    {
        if (tok->exprId() == expr->exprId() && tok->astParent() && submatch(tok->astParent(), false))
            return false;
        return ExpressionAnalyzer::isAlias(tok, inconclusive);
    }

    bool match(const Token* tok) const override
    {
        return tok->astOperand1() && tok->astOperand1()->exprId() == expr->exprId() && submatch(tok);
    }
    bool internalMatch(const Token* tok) const override
    {
        return tok->exprId() == expr->exprId() && !(astIsLHS(tok) && submatch(tok->astParent(), false));
    }
    void internalUpdate(Token* tok, const ValueFlow::Value& v, Direction /*d*/) override
    {
        partialReads->emplace_back(tok, v);
    }

    // No reanalysis for subexression
    ValuePtr<Analyzer> reanalyze(Token* /*tok*/, const std::string& /*msg*/) const override {
        return {};
    }
};

struct MemberExpressionAnalyzer : SubExpressionAnalyzer {
    std::string varname;
    MemberExpressionAnalyzer() : SubExpressionAnalyzer(), varname() {}

    MemberExpressionAnalyzer(std::string varname, const Token* e, const ValueFlow::Value& val, const TokenList* t)
        : SubExpressionAnalyzer(e, val, t), varname(std::move(varname))
    {}

    bool submatch(const Token* tok, bool exact) const override
    {
        if (!Token::Match(tok, ". %var%"))
            return false;
        if (!exact)
            return true;
        return tok->next()->str() == varname;
    }
};

enum class LifetimeCapture { Undefined, ByValue, ByReference };

std::string lifetimeType(const Token *tok, const ValueFlow::Value *val)
{
    std::string result;
    if (!val)
        return "object";
    switch (val->lifetimeKind) {
    case ValueFlow::Value::LifetimeKind::Lambda:
        result = "lambda";
        break;
    case ValueFlow::Value::LifetimeKind::Iterator:
        result = "iterator";
        break;
    case ValueFlow::Value::LifetimeKind::Object:
    case ValueFlow::Value::LifetimeKind::SubObject:
    case ValueFlow::Value::LifetimeKind::Address:
        if (astIsPointer(tok))
            result = "pointer";
        else
            result = "object";
        break;
    }
    return result;
}

std::string lifetimeMessage(const Token *tok, const ValueFlow::Value *val, ErrorPath &errorPath)
{
    const Token *tokvalue = val ? val->tokvalue : nullptr;
    const Variable *tokvar = tokvalue ? tokvalue->variable() : nullptr;
    const Token *vartok = tokvar ? tokvar->nameToken() : nullptr;
    const bool classVar = tokvar ? (!tokvar->isLocal() && !tokvar->isArgument() && !tokvar->isGlobal()) : false;
    std::string type = lifetimeType(tok, val);
    std::string msg = type;
    if (vartok) {
        if (!classVar)
            errorPath.emplace_back(vartok, "Variable created here.");
        const Variable * var = vartok->variable();
        if (var) {
            std::string submessage;
            switch (val->lifetimeKind) {
            case ValueFlow::Value::LifetimeKind::SubObject:
            case ValueFlow::Value::LifetimeKind::Object:
            case ValueFlow::Value::LifetimeKind::Address:
                if (type == "pointer")
                    submessage = " to local variable";
                else
                    submessage = " that points to local variable";
                break;
            case ValueFlow::Value::LifetimeKind::Lambda:
                submessage = " that captures local variable";
                break;
            case ValueFlow::Value::LifetimeKind::Iterator:
                submessage = " to local container";
                break;
            }
            if (classVar)
                submessage.replace(submessage.find("local"), 5, "member");
            msg += submessage + " '" + var->name() + "'";
        }
    }
    return msg;
}

std::vector<ValueFlow::Value> getLifetimeObjValues(const Token* tok, bool inconclusive, MathLib::bigint path)
{
    std::vector<ValueFlow::Value> result;
    auto pred = [&](const ValueFlow::Value& v) {
        if (!v.isLocalLifetimeValue() && !(path != 0 && v.isSubFunctionLifetimeValue()))
            return false;
        if (!inconclusive && v.isInconclusive())
            return false;
        if (!v.tokvalue)
            return false;
        if (path >= 0 && v.path != 0 && v.path != path)
            return false;
        return true;
    };
    std::copy_if(tok->values().cbegin(), tok->values().cend(), std::back_inserter(result), pred);
    return result;
}

static bool hasUniqueOwnership(const Token* tok)
{
    if (!tok)
        return false;
    const Variable* var = tok->variable();
    if (var && var->isArray() && !var->isArgument())
        return true;
    if (astIsPointer(tok))
        return false;
    if (astIsUniqueSmartPointer(tok))
        return true;
    if (astIsContainerOwned(tok))
        return true;
    return false;
}

// Check if dereferencing an object that doesn't have unique ownership
static bool derefShared(const Token* tok)
{
    if (!tok)
        return false;
    if (!tok->isUnaryOp("*") && tok->str() != "[" && tok->str() != ".")
        return false;
    if (tok->str() == "." && tok->originalName() != "->")
        return false;
    const Token* ptrTok = tok->astOperand1();
    return !hasUniqueOwnership(ptrTok);
}

ValueFlow::Value getLifetimeObjValue(const Token *tok, bool inconclusive)
{
    std::vector<ValueFlow::Value> values = getLifetimeObjValues(tok, inconclusive);
    // There should only be one lifetime
    if (values.size() != 1)
        return ValueFlow::Value{};
    return values.front();
}

template<class Predicate>
static std::vector<LifetimeToken> getLifetimeTokens(const Token* tok,
                                                    bool escape,
                                                    ValueFlow::Value::ErrorPath errorPath,
                                                    Predicate pred,
                                                    int depth = 20)
{
    if (!tok)
        return std::vector<LifetimeToken> {};
    if (Token::simpleMatch(tok, "..."))
        return std::vector<LifetimeToken>{};
    const Variable *var = tok->variable();
    if (pred(tok))
        return {{tok, std::move(errorPath)}};
    if (depth < 0)
        return {{tok, std::move(errorPath)}};
    if (var && var->declarationId() == tok->varId()) {
        if (var->isReference() || var->isRValueReference()) {
            const Token * const varDeclEndToken = var->declEndToken();
            if (!varDeclEndToken)
                return {{tok, true, std::move(errorPath)}};
            if (var->isArgument()) {
                errorPath.emplace_back(varDeclEndToken, "Passed to reference.");
                return {{tok, true, std::move(errorPath)}};
            } else if (Token::simpleMatch(varDeclEndToken, "=")) {
                errorPath.emplace_back(varDeclEndToken, "Assigned to reference.");
                const Token *vartok = varDeclEndToken->astOperand2();
                const bool temporary = isTemporary(true, vartok, nullptr, true);
                const bool nonlocal = var->isStatic() || var->isGlobal();
                if (vartok == tok || (nonlocal && temporary) ||
                    (!escape && (var->isConst() || var->isRValueReference()) && temporary))
                    return {{tok, true, std::move(errorPath)}};
                if (vartok)
                    return getLifetimeTokens(vartok, escape, std::move(errorPath), pred, depth - 1);
            } else if (Token::simpleMatch(var->nameToken()->astParent(), ":") &&
                       var->nameToken()->astParent()->astParent() &&
                       Token::simpleMatch(var->nameToken()->astParent()->astParent()->previous(), "for (")) {
                errorPath.emplace_back(var->nameToken(), "Assigned to reference.");
                const Token* vartok = var->nameToken();
                if (vartok == tok)
                    return {{tok, true, std::move(errorPath)}};
                const Token* contok = var->nameToken()->astParent()->astOperand2();
                if (astIsContainer(contok))
                    return getLifetimeTokens(contok, escape, std::move(errorPath), pred, depth - 1);
                else
                    return std::vector<LifetimeToken>{};
            } else {
                return std::vector<LifetimeToken> {};
            }
        }
    } else if (Token::Match(tok->previous(), "%name% (")) {
        const Function *f = tok->previous()->function();
        if (f) {
            if (!Function::returnsReference(f))
                return {{tok, std::move(errorPath)}};
            std::vector<LifetimeToken> result;
            std::vector<const Token*> returns = Function::findReturns(f);
            for (const Token* returnTok : returns) {
                if (returnTok == tok)
                    continue;
                for (LifetimeToken& lt : getLifetimeTokens(returnTok, escape, errorPath, pred, depth - returns.size())) {
                    const Token* argvarTok = lt.token;
                    const Variable* argvar = argvarTok->variable();
                    if (!argvar)
                        continue;
                    const Token* argTok = nullptr;
                    if (argvar->isArgument() && (argvar->isReference() || argvar->isRValueReference())) {
                        const int n = getArgumentPos(argvar, f);
                        if (n < 0)
                            return std::vector<LifetimeToken> {};
                        std::vector<const Token*> args = getArguments(tok->previous());
                        // TODO: Track lifetimes of default parameters
                        if (n >= args.size())
                            return std::vector<LifetimeToken> {};
                        argTok = args[n];
                        lt.errorPath.emplace_back(returnTok, "Return reference.");
                        lt.errorPath.emplace_back(tok->previous(), "Called function passing '" + argTok->expressionString() + "'.");
                    } else if (Token::Match(tok->tokAt(-2), ". %name% (") && !derefShared(tok->tokAt(-2)) &&
                               exprDependsOnThis(argvarTok)) {
                        argTok = tok->tokAt(-2)->astOperand1();
                        lt.errorPath.emplace_back(returnTok, "Return reference that depends on 'this'.");
                        lt.errorPath.emplace_back(tok->previous(),
                                                  "Calling member function on '" + argTok->expressionString() + "'.");
                    }
                    if (argTok) {
                        std::vector<LifetimeToken> arglts = LifetimeToken::setInconclusive(
                            getLifetimeTokens(argTok, escape, std::move(lt.errorPath), pred, depth - returns.size()),
                            returns.size() > 1);
                        result.insert(result.end(), arglts.cbegin(), arglts.cend());
                    }
                }
            }
            return result;
        } else if (Token::Match(tok->tokAt(-2), ". %name% (") && tok->tokAt(-2)->originalName() != "->" && astIsContainer(tok->tokAt(-2)->astOperand1())) {
            const Library::Container* library = getLibraryContainer(tok->tokAt(-2)->astOperand1());
            const Library::Container::Yield y = library->getYield(tok->previous()->str());
            if (y == Library::Container::Yield::AT_INDEX || y == Library::Container::Yield::ITEM) {
                errorPath.emplace_back(tok->previous(), "Accessing container.");
                return LifetimeToken::setAddressOf(
                    getLifetimeTokens(tok->tokAt(-2)->astOperand1(), escape, std::move(errorPath), pred, depth - 1),
                    false);
            }
        }
    } else if (Token::Match(tok, ".|::|[") || tok->isUnaryOp("*")) {

        const Token *vartok = tok;
        while (vartok) {
            if (vartok->str() == "[" || vartok->originalName() == "->" || vartok->isUnaryOp("*"))
                vartok = vartok->astOperand1();
            else if (vartok->str() == "." || vartok->str() == "::")
                vartok = vartok->astOperand2();
            else
                break;
        }

        if (!vartok)
            return {{tok, std::move(errorPath)}};
        if (derefShared(vartok->astParent())) {
            for (const ValueFlow::Value &v : vartok->values()) {
                if (!v.isLocalLifetimeValue())
                    continue;
                if (v.tokvalue == tok)
                    continue;
                errorPath.insert(errorPath.end(), v.errorPath.cbegin(), v.errorPath.cend());
                return getLifetimeTokens(v.tokvalue, escape, std::move(errorPath), pred, depth - 1);
            }
        } else {
            return LifetimeToken::setAddressOf(getLifetimeTokens(vartok, escape, std::move(errorPath), pred, depth - 1),
                                               !(astIsContainer(vartok) && Token::simpleMatch(vartok->astParent(), "[")));
        }
    } else if (Token::simpleMatch(tok, "{") && getArgumentStart(tok) &&
               !Token::simpleMatch(getArgumentStart(tok), ",") && getArgumentStart(tok)->valueType()) {
        const Token* vartok = getArgumentStart(tok);
        auto vts = getParentValueTypes(tok);
        auto it = std::find_if(vts.cbegin(), vts.cend(), [&](const ValueType& vt) {
            return vt.isTypeEqual(vartok->valueType());
        });
        if (it != vts.end())
            return getLifetimeTokens(vartok, escape, std::move(errorPath), pred, depth - 1);
    }
    return {{tok, std::move(errorPath)}};
}

std::vector<LifetimeToken> getLifetimeTokens(const Token* tok, bool escape, ValueFlow::Value::ErrorPath errorPath)
{
    return getLifetimeTokens(tok, escape, std::move(errorPath), [](const Token*) {
        return false;
    });
}

bool hasLifetimeToken(const Token* tok, const Token* lifetime)
{
    bool result = false;
    getLifetimeTokens(tok, false, ValueFlow::Value::ErrorPath{}, [&](const Token* tok2) {
        result = tok2->exprId() == lifetime->exprId();
        return result;
    });
    return result;
}

static const Token* getLifetimeToken(const Token* tok, ValueFlow::Value::ErrorPath& errorPath, bool* addressOf = nullptr)
{
    std::vector<LifetimeToken> lts = getLifetimeTokens(tok);
    if (lts.size() != 1)
        return nullptr;
    if (lts.front().inconclusive)
        return nullptr;
    if (addressOf)
        *addressOf = lts.front().addressOf;
    errorPath.insert(errorPath.end(), lts.front().errorPath.cbegin(), lts.front().errorPath.cend());
    return lts.front().token;
}

const Variable* getLifetimeVariable(const Token* tok, ValueFlow::Value::ErrorPath& errorPath, bool* addressOf)
{
    const Token* tok2 = getLifetimeToken(tok, errorPath, addressOf);
    if (tok2 && tok2->variable())
        return tok2->variable();
    return nullptr;
}

const Variable* getLifetimeVariable(const Token* tok)
{
    ValueFlow::Value::ErrorPath errorPath;
    return getLifetimeVariable(tok, errorPath, nullptr);
}

static bool isNotLifetimeValue(const ValueFlow::Value& val)
{
    return !val.isLifetimeValue();
}

static bool isLifetimeOwned(const ValueType* vtParent)
{
    if (vtParent->container)
        return !vtParent->container->view;
    return vtParent->type == ValueType::CONTAINER;
}

static bool isLifetimeOwned(const ValueType *vt, const ValueType *vtParent)
{
    if (!vtParent)
        return false;
    if (isLifetimeOwned(vtParent))
        return true;
    if (!vt)
        return false;
    // If converted from iterator to pointer then the iterator is most likely a pointer
    if (vtParent->pointer == 1 && vt->pointer == 0 && vt->type == ValueType::ITERATOR)
        return false;
    if (vt->type != ValueType::UNKNOWN_TYPE && vtParent->type != ValueType::UNKNOWN_TYPE) {
        if (vt->pointer != vtParent->pointer)
            return true;
        if (vt->type != vtParent->type) {
            if (vtParent->type == ValueType::RECORD)
                return true;
            if (isLifetimeOwned(vtParent))
                return true;
        }
    }

    return false;
}

static bool isLifetimeBorrowed(const ValueType *vt, const ValueType *vtParent)
{
    if (!vtParent)
        return false;
    if (!vt)
        return false;
    if (vt->pointer > 0 && vt->pointer == vtParent->pointer)
        return true;
    if (vtParent->container && vtParent->container->view)
        return true;
    if (vt->type != ValueType::UNKNOWN_TYPE && vtParent->type != ValueType::UNKNOWN_TYPE && vtParent->container == vt->container) {
        if (vtParent->pointer > vt->pointer)
            return true;
        if (vtParent->pointer < vt->pointer && vtParent->isIntegral())
            return true;
        if (vtParent->str() == vt->str())
            return true;
    }

    return false;
}

static const Token* skipCVRefs(const Token* tok, const Token* endTok)
{
    while (tok != endTok && Token::Match(tok, "const|volatile|auto|&|&&"))
        tok = tok->next();
    return tok;
}

static bool isNotEqual(std::pair<const Token*, const Token*> x, std::pair<const Token*, const Token*> y)
{
    const Token* start1 = x.first;
    const Token* start2 = y.first;
    if (start1 == nullptr || start2 == nullptr)
        return false;
    while (start1 != x.second && start2 != y.second) {
        const Token* tok1 = skipCVRefs(start1, x.second);
        if (tok1 != start1) {
            start1 = tok1;
            continue;
        }
        const Token* tok2 = skipCVRefs(start2, y.second);
        if (tok2 != start2) {
            start2 = tok2;
            continue;
        }
        if (start1->str() != start2->str())
            return true;
        start1 = start1->next();
        start2 = start2->next();
    }
    start1 = skipCVRefs(start1, x.second);
    start2 = skipCVRefs(start2, y.second);
    return !(start1 == x.second && start2 == y.second);
}
static bool isNotEqual(std::pair<const Token*, const Token*> x, const std::string& y)
{
    TokenList tokenList(nullptr);
    std::istringstream istr(y);
    tokenList.createTokens(istr);
    return isNotEqual(x, std::make_pair(tokenList.front(), tokenList.back()));
}
static bool isNotEqual(std::pair<const Token*, const Token*> x, const ValueType* y)
{
    if (y == nullptr)
        return false;
    if (y->originalTypeName.empty())
        return false;
    return isNotEqual(x, y->originalTypeName);
}

static bool isDifferentType(const Token* src, const Token* dst)
{
    const Type* t = Token::typeOf(src);
    const Type* parentT = Token::typeOf(dst);
    if (t && parentT) {
        if (t->classDef && parentT->classDef && t->classDef != parentT->classDef)
            return true;
    } else {
        std::pair<const Token*, const Token*> decl = Token::typeDecl(src);
        std::pair<const Token*, const Token*> parentdecl = Token::typeDecl(dst);
        if (isNotEqual(decl, parentdecl))
            return true;
        if (isNotEqual(decl, dst->valueType()))
            return true;
        if (isNotEqual(parentdecl, src->valueType()))
            return true;
    }
    return false;
}

bool isLifetimeBorrowed(const Token *tok, const Settings *settings)
{
    if (!tok)
        return true;
    if (tok->str() == ",")
        return true;
    if (!tok->astParent())
        return true;
    const Token* parent = nullptr;
    const ValueType* vt = tok->valueType();
    std::vector<ValueType> vtParents = getParentValueTypes(tok, settings, &parent);
    for (const ValueType& vtParent : vtParents) {
        if (isLifetimeBorrowed(vt, &vtParent))
            return true;
        if (isLifetimeOwned(vt, &vtParent))
            return false;
    }
    if (parent) {
        if (isDifferentType(tok, parent))
            return false;
    }
    return true;
}

static void valueFlowLifetimeFunction(Token *tok, TokenList *tokenlist, ErrorLogger *errorLogger, const Settings *settings);

static void valueFlowLifetimeConstructor(Token *tok,
                                         TokenList *tokenlist,
                                         ErrorLogger *errorLogger,
                                         const Settings *settings);

static bool isRangeForScope(const Scope* scope)
{
    if (!scope)
        return false;
    if (scope->type != Scope::eFor)
        return false;
    if (!scope->bodyStart)
        return false;
    if (!Token::simpleMatch(scope->bodyStart->previous(), ") {"))
        return false;
    return Token::simpleMatch(scope->bodyStart->linkAt(-1)->astOperand2(), ":");
}

static const Token* getEndOfVarScope(const Variable* var)
{
    if (!var)
        return nullptr;
    const Scope* innerScope = var->scope();
    const Scope* outerScope = innerScope;
    if (var->typeStartToken() && var->typeStartToken()->scope())
        outerScope = var->typeStartToken()->scope();
    if (!innerScope && outerScope)
        innerScope = outerScope;
    if (!innerScope || !outerScope)
        return nullptr;
    if (!innerScope->isExecutable())
        return nullptr;
    // If the variable is defined in a for/while initializer then we want to
    // pick one token after the end so forward analysis can analyze the exit
    // conditions
    if (innerScope != outerScope && outerScope->isExecutable() && innerScope->isLoopScope() &&
        !isRangeForScope(innerScope))
        return innerScope->bodyEnd->next();
    return innerScope->bodyEnd;
}

const Token* getEndOfExprScope(const Token* tok, const Scope* defaultScope, bool smallest)
{
    const Token* end = nullptr;
    bool local = false;
    visitAstNodes(tok, [&](const Token* child) {
        if (const Variable* var = child->variable()) {
            local |= var->isLocal();
            if (var->isLocal() || var->isArgument()) {
                const Token* varEnd = getEndOfVarScope(var);
                if (!end || (smallest ? precedes(varEnd, end) : succeeds(varEnd, end)))
                    end = varEnd;
            }
        }
        return ChildrenToVisit::op1_and_op2;
    });
    if (!end && defaultScope)
        end = defaultScope->bodyEnd;
    if (!end) {
        const Scope* scope = tok->scope();
        if (scope)
            end = scope->bodyEnd;
        // If there is no local variables then pick the function scope
        if (!local) {
            while (scope && scope->isLocal())
                scope = scope->nestedIn;
            if (scope && scope->isExecutable())
                end = scope->bodyEnd;
        }
    }
    return end;
}

static void valueFlowForwardLifetime(Token * tok, TokenList *tokenlist, ErrorLogger *errorLogger, const Settings *settings)
{
    // Forward lifetimes to constructed variable
    if (Token::Match(tok->previous(), "%var% {|(") && isVariableDecl(tok->previous())) {
        std::list<ValueFlow::Value> values = tok->values();
        values.remove_if(&isNotLifetimeValue);
        valueFlowForward(nextAfterAstRightmostLeaf(tok), getEndOfExprScope(tok), tok->previous(), values, tokenlist);
        return;
    }
    Token *parent = tok->astParent();
    while (parent && parent->str() == ",")
        parent = parent->astParent();
    if (!parent)
        return;
    // Assignment
    if (parent->str() == "=" && (!parent->astParent() || Token::simpleMatch(parent->astParent(), ";"))) {
        // Rhs values..
        if (!parent->astOperand2() || parent->astOperand2()->values().empty())
            return;

        if (!isLifetimeBorrowed(parent->astOperand2(), settings))
            return;

        const Token* expr = getLHSVariableToken(parent);
        if (!expr)
            return;

        if (expr->exprId() == 0)
            return;

        const Token* endOfVarScope = getEndOfExprScope(expr);

        // Only forward lifetime values
        std::list<ValueFlow::Value> values = parent->astOperand2()->values();
        values.remove_if(&isNotLifetimeValue);
        // Dont forward lifetimes that overlap
        values.remove_if([&](const ValueFlow::Value& value) {
            return findAstNode(value.tokvalue, [&](const Token* child) {
                return child->exprId() == expr->exprId();
            });
        });

        // Skip RHS
        const Token *nextExpression = nextAfterAstRightmostLeaf(parent);

        if (expr->exprId() > 0) {
            valueFlowForward(const_cast<Token*>(nextExpression), endOfVarScope->next(), expr, values, tokenlist);

            for (ValueFlow::Value& val : values) {
                if (val.lifetimeKind == ValueFlow::Value::LifetimeKind::Address)
                    val.lifetimeKind = ValueFlow::Value::LifetimeKind::SubObject;
            }
            // TODO: handle `[`
            if (Token::simpleMatch(parent->astOperand1(), ".")) {
                const Token* parentLifetime =
                    getParentLifetime(tokenlist->isCPP(), parent->astOperand1()->astOperand2(), &settings->library);
                if (parentLifetime && parentLifetime->exprId() > 0) {
                    valueFlowForward(const_cast<Token*>(nextExpression), endOfVarScope, parentLifetime, values, tokenlist);
                }
            }
        }
        // Constructor
    } else if (Token::simpleMatch(parent, "{") && !isScopeBracket(parent)) {
        valueFlowLifetimeConstructor(parent, tokenlist, errorLogger, settings);
        valueFlowForwardLifetime(parent, tokenlist, errorLogger, settings);
        // Function call
    } else if (Token::Match(parent->previous(), "%name% (")) {
        valueFlowLifetimeFunction(parent->previous(), tokenlist, errorLogger, settings);
        valueFlowForwardLifetime(parent, tokenlist, errorLogger, settings);
        // Variable
    } else if (tok->variable()) {
        const Variable *var = tok->variable();
        const Token *endOfVarScope = var->scope()->bodyEnd;

        std::list<ValueFlow::Value> values = tok->values();
        const Token *nextExpression = nextAfterAstRightmostLeaf(parent);
        // Only forward lifetime values
        values.remove_if(&isNotLifetimeValue);
        valueFlowForward(const_cast<Token*>(nextExpression), endOfVarScope, tok, values, tokenlist);
        // Cast
    } else if (parent->isCast()) {
        std::list<ValueFlow::Value> values = tok->values();
        // Only forward lifetime values
        values.remove_if(&isNotLifetimeValue);
        for (ValueFlow::Value& value:values)
            setTokenValue(parent, std::move(value), tokenlist->getSettings());
        valueFlowForwardLifetime(parent, tokenlist, errorLogger, settings);
    }
}

struct LifetimeStore {
    const Token *argtok;
    std::string message;
    ValueFlow::Value::LifetimeKind type;
    ErrorPath errorPath;
    bool inconclusive;
    bool forward;

    struct Context {
        Token* tok;
        TokenList* tokenlist;
        ErrorLogger* errorLogger;
        const Settings* settings;
    };

    LifetimeStore()
        : argtok(nullptr), message(), type(), errorPath(), inconclusive(false), forward(true), mContext(nullptr)
    {}

    LifetimeStore(const Token* argtok,
                  std::string message,
                  ValueFlow::Value::LifetimeKind type = ValueFlow::Value::LifetimeKind::Object,
                  bool inconclusive = false)
        : argtok(argtok),
        message(std::move(message)),
        type(type),
        errorPath(),
        inconclusive(inconclusive),
        forward(true),
        mContext(nullptr)
    {}

    template<class F>
    static void forEach(const std::vector<const Token*>& argtoks,
                        const std::string& message,
                        ValueFlow::Value::LifetimeKind type,
                        F f) {
        std::map<const Token*, Context> forwardToks;
        for (const Token* arg : argtoks) {
            LifetimeStore ls{arg, message, type};
            Context c{};
            ls.mContext = &c;
            ls.forward = false;
            f(ls);
            if (c.tok)
                forwardToks[c.tok] = c;
        }
        for (const auto& p : forwardToks) {
            const Context& c = p.second;
            valueFlowForwardLifetime(c.tok, c.tokenlist, c.errorLogger, c.settings);
        }
    }

    static LifetimeStore fromFunctionArg(const Function * f, Token *tok, const Variable *var, TokenList *tokenlist, ErrorLogger *errorLogger) {
        if (!var)
            return LifetimeStore{};
        if (!var->isArgument())
            return LifetimeStore{};
        const int n = getArgumentPos(var, f);
        if (n < 0)
            return LifetimeStore{};
        std::vector<const Token *> args = getArguments(tok);
        if (n >= args.size()) {
            if (tokenlist->getSettings()->debugwarnings)
                bailout(tokenlist,
                        errorLogger,
                        tok,
                        "Argument mismatch: Function '" + tok->str() + "' returning lifetime from argument index " +
                        std::to_string(n) + " but only " + std::to_string(args.size()) +
                        " arguments are available.");
            return LifetimeStore{};
        }
        const Token *argtok2 = args[n];
        return LifetimeStore{argtok2, "Passed to '" + tok->expressionString() + "'.", ValueFlow::Value::LifetimeKind::Object};
    }

    template<class Predicate>
    bool byRef(Token* tok,
               TokenList* tokenlist,
               ErrorLogger* errorLogger,
               const Settings* settings,
               Predicate pred,
               SourceLocation loc = SourceLocation::current()) const
    {
        if (!argtok)
            return false;
        bool update = false;
        for (const LifetimeToken& lt : getLifetimeTokens(argtok)) {
            if (!settings->certainty.isEnabled(Certainty::inconclusive) && lt.inconclusive)
                continue;
            ErrorPath er = errorPath;
            er.insert(er.end(), lt.errorPath.cbegin(), lt.errorPath.cend());
            if (!lt.token)
                return false;
            if (!pred(lt.token))
                return false;
            er.emplace_back(argtok, message);

            ValueFlow::Value value;
            value.valueType = ValueFlow::Value::ValueType::LIFETIME;
            value.lifetimeScope = ValueFlow::Value::LifetimeScope::Local;
            value.tokvalue = lt.token;
            value.errorPath = std::move(er);
            value.lifetimeKind = type;
            value.setInconclusive(lt.inconclusive || inconclusive);
            // Don't add the value a second time
            if (std::find(tok->values().cbegin(), tok->values().cend(), value) != tok->values().cend())
                return false;
            if (settings->debugnormal)
                setSourceLocation(value, loc, tok);
            setTokenValue(tok, value, tokenlist->getSettings());
            update = true;
        }
        if (update && forward)
            forwardLifetime(tok, tokenlist, errorLogger, settings);
        return update;
    }

    bool byRef(Token* tok,
               TokenList* tokenlist,
               ErrorLogger* errorLogger,
               const Settings* settings,
               SourceLocation loc = SourceLocation::current()) const
    {
        return byRef(
            tok,
            tokenlist,
            errorLogger,
            settings,
            [](const Token*) {
            return true;
        },
            loc);
    }

    template<class Predicate>
    bool byVal(Token* tok,
               TokenList* tokenlist,
               ErrorLogger* errorLogger,
               const Settings* settings,
               Predicate pred,
               SourceLocation loc = SourceLocation::current()) const
    {
        if (!argtok)
            return false;
        bool update = false;
        if (argtok->values().empty()) {
            ErrorPath er;
            er.emplace_back(argtok, message);
            for (const LifetimeToken& lt : getLifetimeTokens(argtok)) {
                if (!settings->certainty.isEnabled(Certainty::inconclusive) && lt.inconclusive)
                    continue;
                ValueFlow::Value value;
                value.valueType = ValueFlow::Value::ValueType::LIFETIME;
                value.tokvalue = lt.token;
                value.capturetok = argtok;
                value.errorPath = er;
                value.lifetimeKind = type;
                value.setInconclusive(inconclusive || lt.inconclusive);
                const Variable* var = lt.token->variable();
                if (var && var->isArgument()) {
                    value.lifetimeScope = ValueFlow::Value::LifetimeScope::Argument;
                } else {
                    continue;
                }
                // Don't add the value a second time
                if (std::find(tok->values().cbegin(), tok->values().cend(), value) != tok->values().cend())
                    continue;
                if (settings->debugnormal)
                    setSourceLocation(value, loc, tok);
                setTokenValue(tok, value, tokenlist->getSettings());
                update = true;
            }
        }
        for (const ValueFlow::Value &v : argtok->values()) {
            if (!v.isLifetimeValue())
                continue;
            const Token *tok3 = v.tokvalue;
            for (const LifetimeToken& lt : getLifetimeTokens(tok3)) {
                if (!settings->certainty.isEnabled(Certainty::inconclusive) && lt.inconclusive)
                    continue;
                ErrorPath er = v.errorPath;
                er.insert(er.end(), lt.errorPath.cbegin(), lt.errorPath.cend());
                if (!lt.token)
                    return false;
                if (!pred(lt.token))
                    return false;
                er.emplace_back(argtok, message);
                er.insert(er.end(), errorPath.cbegin(), errorPath.cend());

                ValueFlow::Value value;
                value.valueType = ValueFlow::Value::ValueType::LIFETIME;
                value.lifetimeScope = v.lifetimeScope;
                value.path = v.path;
                value.tokvalue = lt.token;
                value.capturetok = argtok;
                value.errorPath = std::move(er);
                value.lifetimeKind = type;
                value.setInconclusive(lt.inconclusive || v.isInconclusive() || inconclusive);
                // Don't add the value a second time
                if (std::find(tok->values().cbegin(), tok->values().cend(), value) != tok->values().cend())
                    continue;
                if (settings->debugnormal)
                    setSourceLocation(value, loc, tok);
                setTokenValue(tok, value, tokenlist->getSettings());
                update = true;
            }
        }
        if (update && forward)
            forwardLifetime(tok, tokenlist, errorLogger, settings);
        return update;
    }

    bool byVal(Token* tok,
               TokenList* tokenlist,
               ErrorLogger* errorLogger,
               const Settings* settings,
               SourceLocation loc = SourceLocation::current()) const
    {
        return byVal(
            tok,
            tokenlist,
            errorLogger,
            settings,
            [](const Token*) {
            return true;
        },
            loc);
    }

    template<class Predicate>
    bool byDerefCopy(Token* tok,
                     TokenList* tokenlist,
                     ErrorLogger* errorLogger,
                     const Settings* settings,
                     Predicate pred,
                     SourceLocation loc = SourceLocation::current()) const
    {
        bool update = false;
        if (!settings->certainty.isEnabled(Certainty::inconclusive) && inconclusive)
            return update;
        if (!argtok)
            return update;
        if (!tok)
            return update;
        for (const ValueFlow::Value &v : argtok->values()) {
            if (!v.isLifetimeValue())
                continue;
            const Token *tok2 = v.tokvalue;
            ErrorPath er = v.errorPath;
            const Variable *var = getLifetimeVariable(tok2, er);
            // TODO: the inserted data is never used
            er.insert(er.end(), errorPath.cbegin(), errorPath.cend());
            if (!var)
                continue;
            const Token * const varDeclEndToken = var->declEndToken();
            for (const Token *tok3 = tok; tok3 && tok3 != varDeclEndToken; tok3 = tok3->previous()) {
                if (tok3->varId() == var->declarationId()) {
                    update |= LifetimeStore{tok3, message, type, inconclusive}
                    .byVal(tok, tokenlist, errorLogger, settings, pred, loc);
                    break;
                }
            }
        }
        return update;
    }

    bool byDerefCopy(Token* tok,
                     TokenList* tokenlist,
                     ErrorLogger* errorLogger,
                     const Settings* settings,
                     SourceLocation loc = SourceLocation::current()) const
    {
        return byDerefCopy(
            tok,
            tokenlist,
            errorLogger,
            settings,
            [](const Token*) {
            return true;
        },
            loc);
    }

private:
    Context* mContext;
    void forwardLifetime(Token* tok, TokenList* tokenlist, ErrorLogger* errorLogger, const Settings* settings) const {
        if (mContext) {
            mContext->tok = tok;
            mContext->tokenlist = tokenlist;
            mContext->errorLogger = errorLogger;
            mContext->settings = settings;
        }
        valueFlowForwardLifetime(tok, tokenlist, errorLogger, settings);
    }
};

static bool isOwningVariables(const std::list<Variable>& vars, int depth = 10)
{
    if (depth < 0)
        return false;
    return vars.empty() || std::all_of(vars.cbegin(), vars.cend(), [&](const Variable& var) {
        if (var.isReference() || var.isPointer())
            return false;
        const ValueType* vt = var.valueType();
        if (vt) {
            if (vt->pointer > 0)
                return false;
            if (vt->isPrimitive())
                return true;
            if (vt->isEnum())
                return true;
            // TODO: Check container inner type
            if (vt->type == ValueType::CONTAINER && vt->container)
                return !vt->container->view;
            if (vt->typeScope)
                return isOwningVariables(vt->typeScope->varlist, depth - 1);
        }
        return false;
    });
}

static void valueFlowLifetimeUserConstructor(Token* tok,
                                             const Function* constructor,
                                             const std::string& name,
                                             std::vector<const Token*> args,
                                             TokenList* tokenlist,
                                             ErrorLogger* errorLogger,
                                             const Settings* settings)
{
    if (!constructor)
        return;
    std::unordered_map<const Token*, const Variable*> argToParam;
    for (std::size_t i = 0; i < args.size(); i++)
        argToParam[args[i]] = constructor->getArgumentVar(i);
    if (const Token* initList = constructor->constructorMemberInitialization()) {
        std::unordered_map<const Variable*, LifetimeCapture> paramCapture;
        for (const Token* tok2 : astFlatten(initList->astOperand2(), ",")) {
            if (!Token::simpleMatch(tok2, "("))
                continue;
            if (!tok2->astOperand1())
                continue;
            if (!tok2->astOperand2())
                continue;
            const Variable* var = tok2->astOperand1()->variable();
            const Token* expr = tok2->astOperand2();
            if (!var)
                continue;
            if (!isLifetimeBorrowed(expr, settings))
                continue;
            const Variable* argvar = getLifetimeVariable(expr);
            if (var->isReference() || var->isRValueReference()) {
                if (argvar && argvar->isArgument() && (argvar->isReference() || argvar->isRValueReference())) {
                    paramCapture[argvar] = LifetimeCapture::ByReference;
                }
            } else {
                bool found = false;
                for (const ValueFlow::Value& v : expr->values()) {
                    if (!v.isLifetimeValue())
                        continue;
                    if (v.path > 0)
                        continue;
                    if (!v.tokvalue)
                        continue;
                    const Variable* lifeVar = v.tokvalue->variable();
                    if (!lifeVar)
                        continue;
                    LifetimeCapture c = LifetimeCapture::Undefined;
                    if (!v.isArgumentLifetimeValue() && (lifeVar->isReference() || lifeVar->isRValueReference()))
                        c = LifetimeCapture::ByReference;
                    else if (v.isArgumentLifetimeValue())
                        c = LifetimeCapture::ByValue;
                    if (c != LifetimeCapture::Undefined) {
                        paramCapture[lifeVar] = c;
                        found = true;
                    }
                }
                if (!found && argvar && argvar->isArgument())
                    paramCapture[argvar] = LifetimeCapture::ByValue;
            }
        }
        // TODO: Use SubExpressionAnalyzer for members
        LifetimeStore::forEach(args,
                               "Passed to constructor of '" + name + "'.",
                               ValueFlow::Value::LifetimeKind::SubObject,
                               [&](const LifetimeStore& ls) {
            const Variable* paramVar = argToParam.at(ls.argtok);
            if (paramCapture.count(paramVar) == 0)
                return;
            const LifetimeCapture c = paramCapture.at(paramVar);
            if (c == LifetimeCapture::ByReference)
                ls.byRef(tok, tokenlist, errorLogger, settings);
            else
                ls.byVal(tok, tokenlist, errorLogger, settings);
        });
    } else if (!isOwningVariables(constructor->nestedIn->varlist)) {
        LifetimeStore::forEach(args,
                               "Passed to constructor of '" + name + "'.",
                               ValueFlow::Value::LifetimeKind::SubObject,
                               [&](LifetimeStore& ls) {
            ls.inconclusive = true;
            const Variable* var = argToParam.at(ls.argtok);
            if (var && !var->isConst() && var->isReference())
                ls.byRef(tok, tokenlist, errorLogger, settings);
            else
                ls.byVal(tok, tokenlist, errorLogger, settings);
        });
    }
}

static void valueFlowLifetimeFunction(Token *tok, TokenList *tokenlist, ErrorLogger *errorLogger, const Settings *settings)
{
    if (!Token::Match(tok, "%name% ("))
        return;
    Token* memtok = nullptr;
    if (Token::Match(tok->astParent(), ". %name% (") && astIsRHS(tok))
        memtok = tok->astParent()->astOperand1();
    const int returnContainer = settings->library.returnValueContainer(tok);
    if (returnContainer >= 0) {
        std::vector<const Token *> args = getArguments(tok);
        for (int argnr = 1; argnr <= args.size(); ++argnr) {
            const Library::ArgumentChecks::IteratorInfo *i = settings->library.getArgIteratorInfo(tok, argnr);
            if (!i)
                continue;
            if (i->container != returnContainer)
                continue;
            const Token * const argTok = args[argnr - 1];
            bool forward = false;
            for (ValueFlow::Value val : argTok->values()) {
                if (!val.isLifetimeValue())
                    continue;
                val.errorPath.emplace_back(argTok, "Passed to '" + tok->str() + "'.");
                setTokenValue(tok->next(), val, settings);
                forward = true;
            }
            // Check if lifetime is available to avoid adding the lifetime twice
            if (forward) {
                valueFlowForwardLifetime(tok, tokenlist, errorLogger, settings);
                break;
            }
        }
    } else if (Token::Match(tok->tokAt(-2), "std :: ref|cref|tie|front_inserter|back_inserter")) {
        for (const Token *argtok : getArguments(tok)) {
            LifetimeStore{argtok, "Passed to '" + tok->str() + "'.", ValueFlow::Value::LifetimeKind::Object}.byRef(
                tok->next(), tokenlist, errorLogger, settings);
        }
    } else if (Token::Match(tok->tokAt(-2), "std :: make_tuple|tuple_cat|make_pair|make_reverse_iterator|next|prev|move|bind")) {
        for (const Token *argtok : getArguments(tok)) {
            LifetimeStore{argtok, "Passed to '" + tok->str() + "'.", ValueFlow::Value::LifetimeKind::Object}.byVal(
                tok->next(), tokenlist, errorLogger, settings);
        }
    } else if (memtok && Token::Match(tok->astParent(), ". push_back|push_front|insert|push|assign") &&
               astIsContainer(memtok)) {
        std::vector<const Token *> args = getArguments(tok);
        const std::size_t n = args.size();
        if (n > 1 && Token::typeStr(args[n - 2]) == Token::typeStr(args[n - 1]) &&
            (((astIsIterator(args[n - 2]) && astIsIterator(args[n - 1])) ||
              (astIsPointer(args[n - 2]) && astIsPointer(args[n - 1]))))) {
            LifetimeStore{
                args.back(), "Added to container '" + memtok->str() + "'.", ValueFlow::Value::LifetimeKind::Object}
            .byDerefCopy(memtok, tokenlist, errorLogger, settings);
        } else if (!args.empty() && isLifetimeBorrowed(args.back(), settings)) {
            LifetimeStore{
                args.back(), "Added to container '" + memtok->str() + "'.", ValueFlow::Value::LifetimeKind::Object}
            .byVal(memtok, tokenlist, errorLogger, settings);
        }
    } else if (tok->function()) {
        const Function *f = tok->function();
        if (f->isConstructor()) {
            valueFlowLifetimeUserConstructor(tok->next(), f, tok->str(), getArguments(tok), tokenlist, errorLogger, settings);
            return;
        }
        if (Function::returnsReference(f))
            return;
        std::vector<const Token*> returns = Function::findReturns(f);
        const bool inconclusive = returns.size() > 1;
        bool update = false;
        for (const Token* returnTok : returns) {
            if (returnTok == tok)
                continue;
            const Variable *returnVar = getLifetimeVariable(returnTok);
            if (returnVar && returnVar->isArgument() && (returnVar->isConst() || !isVariableChanged(returnVar, settings, tokenlist->isCPP()))) {
                LifetimeStore ls = LifetimeStore::fromFunctionArg(f, tok, returnVar, tokenlist, errorLogger);
                ls.inconclusive = inconclusive;
                ls.forward = false;
                update |= ls.byVal(tok->next(), tokenlist, errorLogger, settings);
            }
            for (const ValueFlow::Value &v : returnTok->values()) {
                if (!v.isLifetimeValue())
                    continue;
                if (!v.tokvalue)
                    continue;
                if (memtok &&
                    (contains({ValueFlow::Value::LifetimeScope::ThisPointer, ValueFlow::Value::LifetimeScope::ThisValue},
                              v.lifetimeScope) ||
                     exprDependsOnThis(v.tokvalue))) {
                    LifetimeStore ls = LifetimeStore{memtok,
                                                     "Passed to member function '" + tok->expressionString() + "'.",
                                                     ValueFlow::Value::LifetimeKind::Object};
                    ls.inconclusive = inconclusive;
                    ls.forward = false;
                    ls.errorPath = v.errorPath;
                    ls.errorPath.emplace_front(returnTok, "Return " + lifetimeType(returnTok, &v) + ".");
                    int thisIndirect = v.lifetimeScope == ValueFlow::Value::LifetimeScope::ThisValue ? 0 : 1;
                    if (derefShared(memtok->astParent()))
                        thisIndirect--;
                    if (thisIndirect == -1)
                        update |= ls.byDerefCopy(tok->next(), tokenlist, errorLogger, settings);
                    else if (thisIndirect == 0)
                        update |= ls.byVal(tok->next(), tokenlist, errorLogger, settings);
                    else if (thisIndirect == 1)
                        update |= ls.byRef(tok->next(), tokenlist, errorLogger, settings);
                    continue;
                }
                const Variable *var = v.tokvalue->variable();
                LifetimeStore ls = LifetimeStore::fromFunctionArg(f, tok, var, tokenlist, errorLogger);
                if (!ls.argtok)
                    continue;
                ls.forward = false;
                ls.inconclusive = inconclusive;
                ls.errorPath = v.errorPath;
                ls.errorPath.emplace_front(returnTok, "Return " + lifetimeType(returnTok, &v) + ".");
                if (!v.isArgumentLifetimeValue() && (var->isReference() || var->isRValueReference())) {
                    update |= ls.byRef(tok->next(), tokenlist, errorLogger, settings);
                } else if (v.isArgumentLifetimeValue()) {
                    update |= ls.byVal(tok->next(), tokenlist, errorLogger, settings);
                }
            }
        }
        if (update)
            valueFlowForwardLifetime(tok->next(), tokenlist, errorLogger, settings);
    } else if (tok->valueType()) {
        // TODO: Propagate lifetimes with library functions
        if (settings->library.getFunction(tok->previous()))
            return;
        // Assume constructing the valueType
        valueFlowLifetimeConstructor(tok->next(), tokenlist, errorLogger, settings);
        valueFlowForwardLifetime(tok->next(), tokenlist, errorLogger, settings);
    }
}

static bool isScope(const Token* tok)
{
    if (!tok)
        return false;
    if (!Token::simpleMatch(tok, "{"))
        return false;
    const Scope* scope = tok->scope();
    if (!scope)
        return false;
    if (!scope->bodyStart)
        return false;
    return scope->bodyStart == tok;
}

static const Function* findConstructor(const Scope* scope, const Token* tok, const std::vector<const Token*>& args)
{
    if (!tok)
        return nullptr;
    const Function* f = tok->function();
    if (!f && tok->astOperand1())
        f = tok->astOperand1()->function();
    // Search for a constructor
    if (!f || !f->isConstructor()) {
        f = nullptr;
        std::vector<const Function*> candidates;
        for (const Function& function : scope->functionList) {
            if (function.argCount() != args.size())
                continue;
            if (!function.isConstructor())
                continue;
            candidates.push_back(&function);
        }
        // TODO: Narrow the candidates
        if (candidates.size() == 1)
            f = candidates.front();
    }
    if (!f)
        return nullptr;
    return f;
}

static void valueFlowLifetimeClassConstructor(Token* tok,
                                              const Type* t,
                                              TokenList* tokenlist,
                                              ErrorLogger* errorLogger,
                                              const Settings* settings)
{
    if (!Token::Match(tok, "(|{"))
        return;
    if (isScope(tok))
        return;
    if (!t) {
        if (tok->valueType() && tok->valueType()->type != ValueType::RECORD)
            return;
        if (tok->str() != "{" && !Token::Match(tok->previous(), "%var% (") && !isVariableDecl(tok->previous()))
            return;
        // If the type is unknown then assume it captures by value in the
        // constructor, but make each lifetime inconclusive
        std::vector<const Token*> args = getArguments(tok);
        LifetimeStore::forEach(args,
                               "Passed to initializer list.",
                               ValueFlow::Value::LifetimeKind::SubObject,
                               [&](LifetimeStore& ls) {
            ls.inconclusive = true;
            ls.byVal(tok, tokenlist, errorLogger, settings);
        });
        return;
    }
    const Scope* scope = t->classScope;
    if (!scope)
        return;
    // Aggregate constructor
    if (t->derivedFrom.empty() && (t->isClassType() || t->isStructType())) {
        std::vector<const Token*> args = getArguments(tok);
        if (scope->numConstructors == 0) {
            auto it = scope->varlist.cbegin();
            LifetimeStore::forEach(args,
                                   "Passed to constructor of '" + t->name() + "'.",
                                   ValueFlow::Value::LifetimeKind::SubObject,
                                   [&](const LifetimeStore& ls) {
                if (it == scope->varlist.cend())
                    return;
                const Variable& var = *it;
                if (var.isReference() || var.isRValueReference()) {
                    ls.byRef(tok, tokenlist, errorLogger, settings);
                } else {
                    ls.byVal(tok, tokenlist, errorLogger, settings);
                }
                it++;
            });
        } else {
            const Function* constructor = findConstructor(scope, tok, args);
            valueFlowLifetimeUserConstructor(tok, constructor, t->name(), args, tokenlist, errorLogger, settings);
        }
    }
}

static void valueFlowLifetimeConstructor(Token* tok, TokenList* tokenlist, ErrorLogger* errorLogger, const Settings* settings)
{
    if (!Token::Match(tok, "(|{"))
        return;
    if (isScope(tok))
        return;
    std::vector<ValueType> vts;
    if (tok->valueType()) {
        vts = {*tok->valueType()};
    } else if (Token::Match(tok->previous(), "%var% {|(") && isVariableDecl(tok->previous()) &&
               tok->previous()->valueType()) {
        vts = {*tok->previous()->valueType()};
    } else if (Token::simpleMatch(tok, "{") && !Token::Match(tok->previous(), "%name%")) {
        vts = getParentValueTypes(tok, settings);
    }

    for (const ValueType& vt : vts) {
        if (vt.pointer > 0) {
            std::vector<const Token*> args = getArguments(tok);
            LifetimeStore::forEach(args,
                                   "Passed to initializer list.",
                                   ValueFlow::Value::LifetimeKind::SubObject,
                                   [&](const LifetimeStore& ls) {
                ls.byVal(tok, tokenlist, errorLogger, settings);
            });
        } else if (vt.container && vt.type == ValueType::CONTAINER) {
            std::vector<const Token*> args = getArguments(tok);
            if (args.size() == 1 && vt.container->view && astIsContainerOwned(args.front())) {
                LifetimeStore{args.front(), "Passed to container view.", ValueFlow::Value::LifetimeKind::SubObject}
                .byRef(tok, tokenlist, errorLogger, settings);
            } else if (args.size() == 2 && astIsIterator(args[0]) && astIsIterator(args[1])) {
                LifetimeStore::forEach(
                    args,
                    "Passed to initializer list.",
                    ValueFlow::Value::LifetimeKind::SubObject,
                    [&](const LifetimeStore& ls) {
                    ls.byDerefCopy(tok, tokenlist, errorLogger, settings);
                });
            } else if (vt.container->hasInitializerListConstructor) {
                LifetimeStore::forEach(args,
                                       "Passed to initializer list.",
                                       ValueFlow::Value::LifetimeKind::SubObject,
                                       [&](const LifetimeStore& ls) {
                    ls.byVal(tok, tokenlist, errorLogger, settings);
                });
            }
        } else {
            const Type* t = nullptr;
            if (vt.typeScope && vt.typeScope->definedType)
                t = vt.typeScope->definedType;
            else
                t = Token::typeOf(tok->previous());
            valueFlowLifetimeClassConstructor(tok, t, tokenlist, errorLogger, settings);
        }
    }
}

struct Lambda {
    explicit Lambda(const Token* tok)
        : capture(nullptr),
        arguments(nullptr),
        returnTok(nullptr),
        bodyTok(nullptr),
        explicitCaptures(),
        implicitCapture(LifetimeCapture::Undefined)
    {
        if (!Token::simpleMatch(tok, "[") || !tok->link())
            return;
        capture = tok;

        if (Token::simpleMatch(capture->link(), "] (")) {
            arguments = capture->link()->next();
        }
        const Token * afterArguments = arguments ? arguments->link()->next() : capture->link()->next();
        if (afterArguments && afterArguments->originalName() == "->") {
            returnTok = afterArguments->next();
            bodyTok = Token::findsimplematch(returnTok, "{");
        } else if (Token::simpleMatch(afterArguments, "{")) {
            bodyTok = afterArguments;
        }
        for (const Token* c:getCaptures()) {
            if (Token::Match(c, "this !!.")) {
                explicitCaptures[c->variable()] = std::make_pair(c, LifetimeCapture::ByReference);
            } else if (Token::simpleMatch(c, "* this")) {
                explicitCaptures[c->next()->variable()] = std::make_pair(c->next(), LifetimeCapture::ByValue);
            } else if (c->variable()) {
                explicitCaptures[c->variable()] = std::make_pair(c, LifetimeCapture::ByValue);
            } else if (c->isUnaryOp("&") && Token::Match(c->astOperand1(), "%var%")) {
                explicitCaptures[c->astOperand1()->variable()] =
                    std::make_pair(c->astOperand1(), LifetimeCapture::ByReference);
            } else {
                const std::string& s = c->expressionString();
                if (s == "=")
                    implicitCapture = LifetimeCapture::ByValue;
                else if (s == "&")
                    implicitCapture = LifetimeCapture::ByReference;
            }
        }
    }

    const Token * capture;
    const Token * arguments;
    const Token * returnTok;
    const Token * bodyTok;
    std::unordered_map<const Variable*, std::pair<const Token*, LifetimeCapture>> explicitCaptures;
    LifetimeCapture implicitCapture;

    std::vector<const Token*> getCaptures() const {
        return getArguments(capture);
    }

    bool isLambda() const {
        return capture && bodyTok;
    }
};

static bool isDecayedPointer(const Token *tok)
{
    if (!tok)
        return false;
    if (!tok->astParent())
        return false;
    if (astIsPointer(tok->astParent()) && !Token::simpleMatch(tok->astParent(), "return"))
        return true;
    if (tok->astParent()->isConstOp())
        return true;
    if (!Token::simpleMatch(tok->astParent(), "return"))
        return false;
    return astIsPointer(tok->astParent());
}

static bool isConvertedToView(const Token* tok, const Settings* settings)
{
    std::vector<ValueType> vtParents = getParentValueTypes(tok, settings);
    return std::any_of(vtParents.cbegin(), vtParents.cend(), [&](const ValueType& vt) {
        if (!vt.container)
            return false;
        return vt.container->view;
    });
}

static void valueFlowLifetime(TokenList *tokenlist, SymbolDatabase* /*db*/, ErrorLogger *errorLogger, const Settings *settings)
{
    for (Token *tok = tokenlist->front(); tok; tok = tok->next()) {
        if (!tok->scope())
            continue;
        if (tok->scope()->type == Scope::eGlobal)
            continue;
        Lambda lam(tok);
        // Lambdas
        if (lam.isLambda()) {
            const Scope * bodyScope = lam.bodyTok->scope();

            std::set<const Scope *> scopes;
            // Avoid capturing a variable twice
            std::set<nonneg int> varids;
            bool capturedThis = false;

            auto isImplicitCapturingVariable = [&](const Token *varTok) {
                const Variable *var = varTok->variable();
                if (!var)
                    return false;
                if (varids.count(var->declarationId()) > 0)
                    return false;
                if (!var->isLocal() && !var->isArgument())
                    return false;
                const Scope *scope = var->scope();
                if (!scope)
                    return false;
                if (scopes.count(scope) > 0)
                    return false;
                if (scope->isNestedIn(bodyScope))
                    return false;
                scopes.insert(scope);
                varids.insert(var->declarationId());
                return true;
            };

            bool update = false;
            auto captureVariable = [&](const Token* tok2, LifetimeCapture c, const std::function<bool(const Token*)> &pred) {
                if (varids.count(tok->varId()) > 0)
                    return;
                if (c == LifetimeCapture::ByReference) {
                    LifetimeStore ls{
                        tok2, "Lambda captures variable by reference here.", ValueFlow::Value::LifetimeKind::Lambda};
                    ls.forward = false;
                    update |= ls.byRef(tok, tokenlist, errorLogger, settings, pred);
                } else if (c == LifetimeCapture::ByValue) {
                    LifetimeStore ls{
                        tok2, "Lambda captures variable by value here.", ValueFlow::Value::LifetimeKind::Lambda};
                    ls.forward = false;
                    update |= ls.byVal(tok, tokenlist, errorLogger, settings, pred);
                    pred(tok2);
                }
            };

            auto captureThisVariable = [&](const Token* tok2, LifetimeCapture c) {
                ValueFlow::Value value;
                value.valueType = ValueFlow::Value::ValueType::LIFETIME;
                if (c == LifetimeCapture::ByReference)
                    value.lifetimeScope = ValueFlow::Value::LifetimeScope::ThisPointer;
                else if (c == LifetimeCapture::ByValue)
                    value.lifetimeScope = ValueFlow::Value::LifetimeScope::ThisValue;
                value.tokvalue = tok2;
                value.errorPath.emplace_back(tok2, "Lambda captures the 'this' variable here.");
                value.lifetimeKind = ValueFlow::Value::LifetimeKind::Lambda;
                capturedThis = true;
                // Don't add the value a second time
                if (std::find(tok->values().cbegin(), tok->values().cend(), value) != tok->values().cend())
                    return;
                setTokenValue(tok, value, tokenlist->getSettings());
                update |= true;
            };

            // Handle explicit capture
            for (const auto& p:lam.explicitCaptures) {
                const Variable* var = p.first;
                const Token* tok2 = p.second.first;
                const LifetimeCapture c = p.second.second;
                if (Token::Match(tok2, "this !!.")) {
                    captureThisVariable(tok2, c);
                } else if (var) {
                    captureVariable(tok2, c, [](const Token*) {
                        return true;
                    });
                    varids.insert(var->declarationId());
                }
            }

            auto isImplicitCapturingThis = [&](const Token* tok2) {
                if (capturedThis)
                    return false;
                if (Token::simpleMatch(tok2, "this")) {
                    return true;
                } else if (tok2->variable()) {
                    if (Token::simpleMatch(tok2->previous(), "."))
                        return false;
                    const Variable* var = tok2->variable();
                    if (var->isLocal())
                        return false;
                    if (var->isArgument())
                        return false;
                    return exprDependsOnThis(tok2);
                } else if (Token::simpleMatch(tok2, "(")) {
                    return exprDependsOnThis(tok2);
                }
                return false;
            };

            for (const Token * tok2 = lam.bodyTok; tok2 != lam.bodyTok->link(); tok2 = tok2->next()) {
                if (isImplicitCapturingThis(tok2)) {
                    captureThisVariable(tok2, LifetimeCapture::ByReference);
                } else if (tok2->variable()) {
                    captureVariable(tok2, lam.implicitCapture, isImplicitCapturingVariable);
                }
            }
            if (update)
                valueFlowForwardLifetime(tok, tokenlist, errorLogger, settings);
        }
        // address of
        else if (tok->isUnaryOp("&")) {
            for (const LifetimeToken& lt : getLifetimeTokens(tok->astOperand1())) {
                if (!settings->certainty.isEnabled(Certainty::inconclusive) && lt.inconclusive)
                    continue;
                ErrorPath errorPath = lt.errorPath;
                errorPath.emplace_back(tok, "Address of variable taken here.");

                ValueFlow::Value value;
                value.valueType = ValueFlow::Value::ValueType::LIFETIME;
                value.lifetimeScope = ValueFlow::Value::LifetimeScope::Local;
                value.tokvalue = lt.token;
                value.errorPath = std::move(errorPath);
                if (lt.addressOf || astIsPointer(lt.token) || !Token::Match(lt.token->astParent(), ".|["))
                    value.lifetimeKind = ValueFlow::Value::LifetimeKind::Address;
                value.setInconclusive(lt.inconclusive);
                setTokenValue(tok, value, tokenlist->getSettings());

                valueFlowForwardLifetime(tok, tokenlist, errorLogger, settings);
            }
        }
        // Converting to container view
        else if (astIsContainerOwned(tok) && isConvertedToView(tok, settings)) {
            LifetimeStore ls =
                LifetimeStore{tok, "Converted to container view", ValueFlow::Value::LifetimeKind::SubObject};
            ls.byRef(tok, tokenlist, errorLogger, settings);
            valueFlowForwardLifetime(tok, tokenlist, errorLogger, settings);
        }
        // container lifetimes
        else if (astIsContainer(tok)) {
            Token * parent = astParentSkipParens(tok);
            if (!Token::Match(parent, ". %name% ("))
                continue;

            bool isContainerOfPointers = true;
            const Token* containerTypeToken = tok->valueType()->containerTypeToken;
            if (containerTypeToken) {
                ValueType vt = ValueType::parseDecl(containerTypeToken, settings, true); // TODO: set isCpp
                isContainerOfPointers = vt.pointer > 0;
            }

            ValueFlow::Value master;
            master.valueType = ValueFlow::Value::ValueType::LIFETIME;
            master.lifetimeScope = ValueFlow::Value::LifetimeScope::Local;

            if (astIsIterator(parent->tokAt(2))) {
                master.errorPath.emplace_back(parent->tokAt(2), "Iterator to container is created here.");
                master.lifetimeKind = ValueFlow::Value::LifetimeKind::Iterator;
            } else if ((astIsPointer(parent->tokAt(2)) && !isContainerOfPointers) ||
                       Token::Match(parent->next(), "data|c_str")) {
                master.errorPath.emplace_back(parent->tokAt(2), "Pointer to container is created here.");
                master.lifetimeKind = ValueFlow::Value::LifetimeKind::Object;
            } else {
                continue;
            }

            std::vector<const Token*> toks = {};
            if (tok->isUnaryOp("*") || parent->originalName() == "->") {
                for (const ValueFlow::Value& v : tok->values()) {
                    if (!v.isLocalLifetimeValue())
                        continue;
                    if (v.lifetimeKind != ValueFlow::Value::LifetimeKind::Address)
                        continue;
                    if (!v.tokvalue)
                        continue;
                    toks.push_back(v.tokvalue);
                }
            } else if (astIsContainerView(tok)) {
                for (const ValueFlow::Value& v : tok->values()) {
                    if (!v.isLifetimeValue())
                        continue;
                    if (!v.tokvalue)
                        continue;
                    if (!astIsContainerOwned(v.tokvalue))
                        continue;
                    toks.push_back(v.tokvalue);
                }
            } else {
                toks = {tok};
            }

            for (const Token* tok2 : toks) {
                for (const ReferenceToken& rt : followAllReferences(tok2, false)) {
                    ValueFlow::Value value = master;
                    value.tokvalue = rt.token;
                    value.errorPath.insert(value.errorPath.begin(), rt.errors.cbegin(), rt.errors.cend());
                    setTokenValue(parent->tokAt(2), value, tokenlist->getSettings());

                    if (!rt.token->variable()) {
                        LifetimeStore ls = LifetimeStore{
                            rt.token, master.errorPath.back().second, ValueFlow::Value::LifetimeKind::Object};
                        ls.byRef(parent->tokAt(2), tokenlist, errorLogger, settings);
                    }
                }
            }
            valueFlowForwardLifetime(parent->tokAt(2), tokenlist, errorLogger, settings);
        }
        // Check constructors
        else if (Token::Match(tok, "=|return|%name%|{|,|> {") && !isScope(tok->next())) {
            valueFlowLifetimeConstructor(tok->next(), tokenlist, errorLogger, settings);
        }
        // Check function calls
        else if (Token::Match(tok, "%name% (") && !Token::simpleMatch(tok->next()->link(), ") {")) {
            valueFlowLifetimeFunction(tok, tokenlist, errorLogger, settings);
        }
        // Unique pointer lifetimes
        else if (astIsUniqueSmartPointer(tok) && astIsLHS(tok) && Token::simpleMatch(tok->astParent(), ". get ( )")) {
            Token* ptok = tok->astParent()->tokAt(2);
            ErrorPath errorPath = {{ptok, "Raw pointer to smart pointer created here."}};
            ValueFlow::Value value;
            value.valueType = ValueFlow::Value::ValueType::LIFETIME;
            value.lifetimeScope = ValueFlow::Value::LifetimeScope::Local;
            value.lifetimeKind = ValueFlow::Value::LifetimeKind::SubObject;
            value.tokvalue = tok;
            value.errorPath = errorPath;
            setTokenValue(ptok, value, tokenlist->getSettings());
            valueFlowForwardLifetime(ptok, tokenlist, errorLogger, settings);
        }
        // Check variables
        else if (tok->variable()) {
            ErrorPath errorPath;
            const Variable * var = getLifetimeVariable(tok, errorPath);
            if (!var)
                continue;
            if (var->nameToken() == tok)
                continue;
            if (var->isArray() && !var->isStlType() && !var->isArgument() && isDecayedPointer(tok)) {
                errorPath.emplace_back(tok, "Array decayed to pointer here.");

                ValueFlow::Value value;
                value.valueType = ValueFlow::Value::ValueType::LIFETIME;
                value.lifetimeScope = ValueFlow::Value::LifetimeScope::Local;
                value.tokvalue = var->nameToken();
                value.errorPath = errorPath;
                setTokenValue(tok, value, tokenlist->getSettings());

                valueFlowForwardLifetime(tok, tokenlist, errorLogger, settings);
            }
        }
        // Forward any lifetimes
        else if (std::any_of(tok->values().cbegin(), tok->values().cend(), std::mem_fn(&ValueFlow::Value::isLifetimeValue))) {
            valueFlowForwardLifetime(tok, tokenlist, errorLogger, settings);
        }
    }
}

static bool isStdMoveOrStdForwarded(Token * tok, ValueFlow::Value::MoveKind * moveKind, Token ** varTok = nullptr)
{
    if (tok->str() != "std")
        return false;
    ValueFlow::Value::MoveKind kind = ValueFlow::Value::MoveKind::NonMovedVariable;
    Token * variableToken = nullptr;
    if (Token::Match(tok, "std :: move ( %var% )")) {
        variableToken = tok->tokAt(4);
        kind = ValueFlow::Value::MoveKind::MovedVariable;
    } else if (Token::simpleMatch(tok, "std :: forward <")) {
        const Token * const leftAngle = tok->tokAt(3);
        Token * rightAngle = leftAngle->link();
        if (Token::Match(rightAngle, "> ( %var% )")) {
            variableToken = rightAngle->tokAt(2);
            kind = ValueFlow::Value::MoveKind::ForwardedVariable;
        }
    }
    if (!variableToken)
        return false;
    if (variableToken->strAt(2) == ".") // Only partially moved
        return false;
    if (variableToken->valueType() && variableToken->valueType()->type >= ValueType::Type::VOID)
        return false;
    if (moveKind != nullptr)
        *moveKind = kind;
    if (varTok != nullptr)
        *varTok = variableToken;
    return true;
}

static bool isOpenParenthesisMemberFunctionCallOfVarId(const Token * openParenthesisToken, nonneg int varId)
{
    const Token * varTok = openParenthesisToken->tokAt(-3);
    return Token::Match(varTok, "%varid% . %name% (", varId) &&
           varTok->next()->originalName().empty();
}

static const Token * findOpenParentesisOfMove(const Token * moveVarTok)
{
    const Token * tok = moveVarTok;
    while (tok && tok->str() != "(")
        tok = tok->previous();
    return tok;
}

static const Token * findEndOfFunctionCallForParameter(const Token * parameterToken)
{
    if (!parameterToken)
        return nullptr;
    const Token * parent = parameterToken->astParent();
    while (parent && !parent->isOp() && parent->str() != "(")
        parent = parent->astParent();
    if (!parent)
        return nullptr;
    return nextAfterAstRightmostLeaf(parent);
}

static void valueFlowAfterMove(TokenList* tokenlist, SymbolDatabase* symboldatabase, const Settings* settings)
{
    if (!tokenlist->isCPP() || settings->standards.cpp < Standards::CPP11)
        return;
    for (const Scope * scope : symboldatabase->functionScopes) {
        if (!scope)
            continue;
        const Token * start = scope->bodyStart;
        if (scope->function) {
            const Token * memberInitializationTok = scope->function->constructorMemberInitialization();
            if (memberInitializationTok)
                start = memberInitializationTok;
        }

        for (Token* tok = const_cast<Token*>(start); tok != scope->bodyEnd; tok = tok->next()) {
            Token * varTok;
            if (Token::Match(tok, "%var% . reset|clear (") && tok->next()->originalName().empty()) {
                varTok = tok;

                const Variable *var = tok->variable();
                if (!var || (!var->isLocal() && !var->isArgument()))
                    continue;

                ValueFlow::Value value;
                value.valueType = ValueFlow::Value::ValueType::MOVED;
                value.moveKind = ValueFlow::Value::MoveKind::NonMovedVariable;
                value.errorPath.emplace_back(tok, "Calling " + tok->next()->expressionString() + " makes " + tok->str() + " 'non-moved'");
                value.setKnown();

                setTokenValue(tok, value, settings);
                if (var->scope()) {
                    const Token* const endOfVarScope = var->scope()->bodyEnd;
                    valueFlowForward(tok->next(), endOfVarScope, tok, std::move(value), tokenlist);
                }
                continue;
            }
            ValueFlow::Value::MoveKind moveKind;
            if (!isStdMoveOrStdForwarded(tok, &moveKind, &varTok))
                continue;
            const nonneg int varId = varTok->varId();
            // x is not MOVED after assignment if code is:  x = ... std::move(x) .. ;
            const Token *parent = tok->astParent();
            while (parent && parent->str() != "=" && parent->str() != "return" &&
                   !(parent->str() == "(" && isOpenParenthesisMemberFunctionCallOfVarId(parent, varId)))
                parent = parent->astParent();
            if (parent &&
                (parent->str() == "return" || // MOVED in return statement
                 parent->str() == "(")) // MOVED in self assignment, isOpenParenthesisMemberFunctionCallOfVarId == true
                continue;
            if (parent && parent->astOperand1() && parent->astOperand1()->varId() == varId)
                continue;
            const Token* const endOfVarScope = getEndOfExprScope(varTok);

            const Token * openParentesisOfMove = findOpenParentesisOfMove(varTok);
            const Token * endOfFunctionCall = findEndOfFunctionCallForParameter(openParentesisOfMove);
            if (endOfFunctionCall) {
                ValueFlow::Value value;
                value.valueType = ValueFlow::Value::ValueType::MOVED;
                value.moveKind = moveKind;
                if (moveKind == ValueFlow::Value::MoveKind::MovedVariable)
                    value.errorPath.emplace_back(tok, "Calling std::move(" + varTok->str() + ")");
                else // if (moveKind == ValueFlow::Value::ForwardedVariable)
                    value.errorPath.emplace_back(tok, "Calling std::forward(" + varTok->str() + ")");
                value.setKnown();

                valueFlowForward(const_cast<Token*>(endOfFunctionCall), endOfVarScope, varTok, std::move(value), tokenlist);
            }
        }
    }
}

static const Token* findIncompleteVar(const Token* start, const Token* end)
{
    for (const Token* tok = start; tok != end; tok = tok->next()) {
        if (tok->isIncompleteVar())
            return tok;
    }
    return nullptr;
}

static ValueFlow::Value makeConditionValue(long long val,
                                           const Token* condTok,
                                           bool assume,
                                           const Settings* settings = nullptr,
                                           SourceLocation loc = SourceLocation::current())
{
    ValueFlow::Value v(val);
    v.setKnown();
    v.condition = condTok;
    if (assume)
        v.errorPath.emplace_back(condTok, "Assuming condition '" + condTok->expressionString() + "' is true");
    else
        v.errorPath.emplace_back(condTok, "Assuming condition '" + condTok->expressionString() + "' is false");
    if (settings && settings->debugnormal)
        setSourceLocation(v, loc, condTok);
    return v;
}

static std::vector<const Token*> getConditions(const Token* tok, const char* op)
{
    std::vector<const Token*> conds = {tok};
    if (tok->str() == op) {
        std::vector<const Token*> args = astFlatten(tok, op);
        std::copy_if(args.cbegin(), args.cend(), std::back_inserter(conds), [&](const Token* tok2) {
            if (tok2->exprId() == 0)
                return false;
            if (tok2->hasKnownIntValue())
                return false;
            if (Token::Match(tok2, "%var%|.") && !astIsBool(tok2))
                return false;
            return true;
        });
    }
    return conds;
}

static bool isBreakOrContinueScope(const Token* endToken)
{
    if (!Token::simpleMatch(endToken, "}"))
        return false;
    return Token::Match(endToken->tokAt(-2), "break|continue ;");
}

static const Scope* getLoopScope(const Token* tok)
{
    if (!tok)
        return nullptr;
    const Scope* scope = tok->scope();
    while (scope && scope->type != Scope::eWhile && scope->type != Scope::eFor && scope->type != Scope::eDo)
        scope = scope->nestedIn;
    return scope;
}

//
static void valueFlowConditionExpressions(TokenList *tokenlist, SymbolDatabase* symboldatabase, ErrorLogger *errorLogger, const Settings *settings)
{
    for (const Scope * scope : symboldatabase->functionScopes) {
        if (const Token* incompleteTok = findIncompleteVar(scope->bodyStart, scope->bodyEnd)) {
            if (incompleteTok->isIncompleteVar()) {
                if (settings->debugwarnings)
                    bailoutIncompleteVar(tokenlist, errorLogger, incompleteTok, "Skipping function due to incomplete variable " + incompleteTok->str());
                break;
            }
        }

        for (const Token* tok = scope->bodyStart; tok != scope->bodyEnd; tok = tok->next()) {
            if (!Token::simpleMatch(tok, "if ("))
                continue;
            Token * parenTok = tok->next();
            if (!Token::simpleMatch(parenTok->link(), ") {"))
                continue;
            Token * blockTok = parenTok->link()->tokAt(1);
            const Token* condTok = parenTok->astOperand2();
            if (condTok->exprId() == 0)
                continue;
            if (condTok->hasKnownIntValue())
                continue;
            if (!isConstExpression(condTok, settings->library, tokenlist->isCPP()))
                continue;
            const bool is1 = (condTok->isComparisonOp() || condTok->tokType() == Token::eLogicalOp || astIsBool(condTok));

            Token* startTok = blockTok;
            // Inner condition
            {
                for (const Token* condTok2 : getConditions(condTok, "&&")) {
                    if (is1) {
                        SameExpressionAnalyzer a1(condTok2, makeConditionValue(1, condTok2, true), tokenlist);
                        valueFlowGenericForward(startTok, startTok->link(), a1, settings);
                    }

                    OppositeExpressionAnalyzer a2(true, condTok2, makeConditionValue(0, condTok2, true), tokenlist);
                    valueFlowGenericForward(startTok, startTok->link(), a2, settings);
                }
            }

            std::vector<const Token*> conds = getConditions(condTok, "||");

            // Check else block
            if (Token::simpleMatch(startTok->link(), "} else {")) {
                startTok = startTok->link()->tokAt(2);
                for (const Token* condTok2:conds) {
                    SameExpressionAnalyzer a1(condTok2, makeConditionValue(0, condTok2, false), tokenlist);
                    valueFlowGenericForward(startTok, startTok->link(), a1, settings);

                    if (is1) {
                        OppositeExpressionAnalyzer a2(true, condTok2, makeConditionValue(1, condTok2, false), tokenlist);
                        valueFlowGenericForward(startTok, startTok->link(), a2, settings);
                    }
                }
            }

            // Check if the block terminates early
            if (isEscapeScope(blockTok, tokenlist)) {
                const Scope* scope2 = scope;
                // If escaping a loop then only use the loop scope
                if (isBreakOrContinueScope(blockTok->link())) {
                    scope2 = getLoopScope(blockTok->link());
                    if (!scope2)
                        continue;
                }
                for (const Token* condTok2:conds) {
                    SameExpressionAnalyzer a1(condTok2, makeConditionValue(0, condTok2, false), tokenlist);
                    valueFlowGenericForward(startTok->link()->next(), scope2->bodyEnd, a1, settings);

                    if (is1) {
                        OppositeExpressionAnalyzer a2(true, condTok2, makeConditionValue(1, condTok2, false), tokenlist);
                        valueFlowGenericForward(startTok->link()->next(), scope2->bodyEnd, a2, settings);
                    }
                }
            }

        }
    }
}

static bool isTruncated(const ValueType* src, const ValueType* dst, const Settings* settings)
{
    if (src->pointer > 0 || dst->pointer > 0)
        return src->pointer != dst->pointer;
    if (src->smartPointer && dst->smartPointer)
        return false;
    if ((src->isIntegral() && dst->isIntegral()) || (src->isFloat() && dst->isFloat())) {
        const size_t srcSize = ValueFlow::getSizeOf(*src, settings);
        const size_t dstSize = ValueFlow::getSizeOf(*dst, settings);
        if (srcSize > dstSize)
            return true;
        if (srcSize == dstSize && src->sign != dst->sign)
            return true;
    } else if (src->type == dst->type) {
        if (src->type == ValueType::Type::RECORD)
            return src->typeScope != dst->typeScope;
    } else {
        return true;
    }
    return false;
}

static void setSymbolic(ValueFlow::Value& value, const Token* tok)
{
    assert(tok && tok->exprId() > 0 && "Missing expr id for symbolic value");
    value.valueType = ValueFlow::Value::ValueType::SYMBOLIC;
    value.tokvalue = tok;
}

static ValueFlow::Value makeSymbolic(const Token* tok, MathLib::bigint delta = 0)
{
    ValueFlow::Value value;
    value.setKnown();
    setSymbolic(value, tok);
    value.intvalue = delta;
    return value;
}

static std::set<nonneg int> getVarIds(const Token* tok)
{
    std::set<nonneg int> result;
    visitAstNodes(tok, [&](const Token* child) {
        if (child->varId() > 0)
            result.insert(child->varId());
        return ChildrenToVisit::op1_and_op2;
    });
    return result;
}

static void valueFlowSymbolic(TokenList* tokenlist, SymbolDatabase* symboldatabase)
{
    for (const Scope* scope : symboldatabase->functionScopes) {
        for (Token* tok = const_cast<Token*>(scope->bodyStart); tok != scope->bodyEnd; tok = tok->next()) {
            if (!Token::simpleMatch(tok, "="))
                continue;
            if (tok->astParent())
                continue;
            if (!tok->astOperand1())
                continue;
            if (!tok->astOperand2())
                continue;
            if (tok->astOperand1()->hasKnownIntValue())
                continue;
            if (tok->astOperand2()->hasKnownIntValue())
                continue;
            if (tok->astOperand1()->exprId() == 0)
                continue;
            if (tok->astOperand2()->exprId() == 0)
                continue;
            if (!isConstExpression(tok->astOperand2(), tokenlist->getSettings()->library, tokenlist->isCPP()))
                continue;
            if (tok->astOperand1()->valueType() && tok->astOperand2()->valueType()) {
                if (isTruncated(
                        tok->astOperand2()->valueType(), tok->astOperand1()->valueType(), tokenlist->getSettings()))
                    continue;
            } else if (isDifferentType(tok->astOperand2(), tok->astOperand1())) {
                continue;
            }
            const std::set<nonneg int> rhsVarIds = getVarIds(tok->astOperand2());
            const std::vector<const Variable*> vars = getLHSVariables(tok);
            if (std::any_of(vars.cbegin(), vars.cend(), [&](const Variable* var) {
                if (rhsVarIds.count(var->declarationId()) > 0)
                    return true;
                if (var->isLocal())
                    return var->isStatic();
                return !var->isArgument();
            }))
                continue;

            if (findAstNode(tok, [](const Token* child) {
                return child->isIncompleteVar();
            }))
                continue;

            Token* start = nextAfterAstRightmostLeaf(tok);
            const Token* end = getEndOfExprScope(tok->astOperand1(), scope);

            ValueFlow::Value rhs = makeSymbolic(tok->astOperand2());
            rhs.errorPath.emplace_back(tok,
                                       tok->astOperand1()->expressionString() + " is assigned '" +
                                       tok->astOperand2()->expressionString() + "' here.");
            valueFlowForward(start, end, tok->astOperand1(), rhs, tokenlist);

            ValueFlow::Value lhs = makeSymbolic(tok->astOperand1());
            lhs.errorPath.emplace_back(tok,
                                       tok->astOperand1()->expressionString() + " is assigned '" +
                                       tok->astOperand2()->expressionString() + "' here.");
            valueFlowForward(start, end, tok->astOperand2(), lhs, tokenlist);
        }
    }
}

static const Token* isStrlenOf(const Token* tok, const Token* expr, int depth = 10)
{
    if (depth < 0)
        return nullptr;
    if (!tok)
        return nullptr;
    if (!expr)
        return nullptr;
    if (expr->exprId() == 0)
        return nullptr;
    if (Token::simpleMatch(tok->previous(), "strlen (")) {
        if (tok->astOperand2()->exprId() == expr->exprId())
            return tok;
    } else {
        for (const ValueFlow::Value& v : tok->values()) {
            if (!v.isSymbolicValue())
                continue;
            if (!v.isKnown())
                continue;
            if (v.intvalue != 0)
                continue;
            if (const Token* next = isStrlenOf(v.tokvalue, expr, depth - 1))
                return next;
        }
    }
    return nullptr;
}

static void valueFlowSymbolicOperators(TokenList* tokenlist, SymbolDatabase* symboldatabase)
{
    for (const Scope* scope : symboldatabase->functionScopes) {
        for (Token* tok = const_cast<Token*>(scope->bodyStart); tok != scope->bodyEnd; tok = tok->next()) {
            if (tok->hasKnownIntValue())
                continue;

            if (Token::Match(tok, "abs|labs|llabs|fabs|fabsf|fabsl (")) {
                const Token* arg = tok->next()->astOperand2();
                if (!arg)
                    continue;
                ValueFlow::Value c = inferCondition(">=", arg, 0);
                if (!c.isKnown())
                    continue;

                ValueFlow::Value v = makeSymbolic(arg);
                v.errorPath = c.errorPath;
                v.errorPath.emplace_back(tok, "Passed to " + tok->str());
                if (c.intvalue == 0)
                    v.setImpossible();
                else
                    v.setKnown();
                setTokenValue(tok->next(), v, tokenlist->getSettings());
            } else if (Token::Match(tok, "*|/|<<|>>|^|+|-|%or%")) {
                if (!tok->astOperand1())
                    continue;
                if (!tok->astOperand2())
                    continue;
                if (!astIsIntegral(tok->astOperand1(), false) && !astIsIntegral(tok->astOperand2(), false))
                    continue;
                const ValueFlow::Value* constant = nullptr;
                const Token* vartok = nullptr;
                if (tok->astOperand1()->hasKnownIntValue()) {
                    constant = &tok->astOperand1()->values().front();
                    vartok = tok->astOperand2();
                }
                if (tok->astOperand2()->hasKnownIntValue()) {
                    constant = &tok->astOperand2()->values().front();
                    vartok = tok->astOperand1();
                }
                if (!constant)
                    continue;
                if (!vartok)
                    continue;
                if (vartok->exprId() == 0)
                    continue;
                if (Token::Match(tok, "<<|>>|/") && !astIsLHS(vartok))
                    continue;
                if (Token::Match(tok, "<<|>>|^|+|-|%or%") && constant->intvalue != 0)
                    continue;
                if (Token::Match(tok, "*|/") && constant->intvalue != 1)
                    continue;
                std::vector<ValueFlow::Value> values = {makeSymbolic(vartok)};
                std::unordered_set<nonneg int> ids = {vartok->exprId()};
                std::copy_if(vartok->values().cbegin(),
                             vartok->values().cend(),
                             std::back_inserter(values),
                             [&](const ValueFlow::Value& v) {
                    if (!v.isSymbolicValue())
                        return false;
                    if (!v.tokvalue)
                        return false;
                    return ids.insert(v.tokvalue->exprId()).second;
                });
                for (const ValueFlow::Value& v : values)
                    setTokenValue(tok, v, tokenlist->getSettings());
            } else if (Token::simpleMatch(tok, "[")) {
                const Token* arrayTok = tok->astOperand1();
                const Token* indexTok = tok->astOperand2();
                if (!arrayTok)
                    continue;
                if (!indexTok)
                    continue;
                for (const ValueFlow::Value& value : indexTok->values()) {
                    if (!value.isSymbolicValue())
                        continue;
                    if (value.intvalue != 0)
                        continue;
                    const Token* strlenTok = isStrlenOf(value.tokvalue, arrayTok);
                    if (!strlenTok)
                        continue;
                    ValueFlow::Value v = value;
                    v.bound = ValueFlow::Value::Bound::Point;
                    v.valueType = ValueFlow::Value::ValueType::INT;
                    v.errorPath.emplace_back(strlenTok, "Return index of string to the first element that is 0");
                    setTokenValue(tok, v, tokenlist->getSettings());
                }
            }
        }
    }
}

struct SymbolicInferModel : InferModel {
    const Token* expr;
    explicit SymbolicInferModel(const Token* tok) : expr(tok) {
        assert(expr->exprId() != 0);
    }
    bool match(const ValueFlow::Value& value) const override
    {
        return value.isSymbolicValue() && value.tokvalue && value.tokvalue->exprId() == expr->exprId();
    }
    ValueFlow::Value yield(MathLib::bigint value) const override
    {
        ValueFlow::Value result(value);
        result.valueType = ValueFlow::Value::ValueType::SYMBOLIC;
        result.tokvalue = expr;
        result.setKnown();
        return result;
    }
};

static void valueFlowSymbolicInfer(TokenList* tokenlist, SymbolDatabase* symboldatabase)
{
    for (const Scope* scope : symboldatabase->functionScopes) {
        for (Token* tok = const_cast<Token*>(scope->bodyStart); tok != scope->bodyEnd; tok = tok->next()) {
            if (!Token::Match(tok, "-|%comp%"))
                continue;
            if (tok->hasKnownIntValue())
                continue;
            if (!tok->astOperand1())
                continue;
            if (!tok->astOperand2())
                continue;
            if (tok->astOperand1()->exprId() == 0)
                continue;
            if (tok->astOperand2()->exprId() == 0)
                continue;
            if (tok->astOperand1()->hasKnownIntValue())
                continue;
            if (tok->astOperand2()->hasKnownIntValue())
                continue;
            if (astIsFloat(tok->astOperand1(), false))
                continue;
            if (astIsFloat(tok->astOperand2(), false))
                continue;

            SymbolicInferModel leftModel{tok->astOperand1()};
            std::vector<ValueFlow::Value> values = infer(leftModel, tok->str(), 0, tok->astOperand2()->values());
            if (values.empty()) {
                SymbolicInferModel rightModel{tok->astOperand2()};
                values = infer(rightModel, tok->str(), tok->astOperand1()->values(), 0);
            }
            for (const ValueFlow::Value& value : values) {
                setTokenValue(tok, value, tokenlist->getSettings());
            }
        }
    }
}

template<class ContainerOfValue>
static void valueFlowForwardConst(Token* start,
                                  const Token* end,
                                  const Variable* var,
                                  const ContainerOfValue& values,
                                  const Settings* const settings,
                                  int /*unused*/ = 0)
{
    if (!precedes(start, end))
        throw InternalError(var->nameToken(), "valueFlowForwardConst: start token does not precede the end token.");
    for (Token* tok = start; tok != end; tok = tok->next()) {
        if (tok->varId() == var->declarationId()) {
            for (const ValueFlow::Value& value : values)
                setTokenValue(tok, value, settings);
        } else {
            [&] {
                // Follow references
                auto refs = followAllReferences(tok);
                auto it = std::find_if(refs.cbegin(), refs.cend(), [&](const ReferenceToken& ref) {
                    return ref.token->varId() == var->declarationId();
                });
                if (it != refs.end()) {
                    for (ValueFlow::Value value : values) {
                        if (refs.size() > 1)
                            value.setInconclusive();
                        value.errorPath.insert(value.errorPath.end(), it->errors.cbegin(), it->errors.cend());
                        setTokenValue(tok, value, settings);
                    }
                    return;
                }
                // Follow symbolic values
                for (const ValueFlow::Value& v : tok->values()) {
                    if (!v.isSymbolicValue())
                        continue;
                    if (!v.tokvalue)
                        continue;
                    if (v.tokvalue->varId() != var->declarationId())
                        continue;
                    for (ValueFlow::Value value : values) {
                        if (v.intvalue != 0) {
                            if (!value.isIntValue())
                                continue;
                            value.intvalue += v.intvalue;
                        }
                        value.valueKind = v.valueKind;
                        value.bound = v.bound;
                        value.errorPath.insert(value.errorPath.end(), v.errorPath.cbegin(), v.errorPath.cend());
                        setTokenValue(tok, value, settings);
                    }
                }
            }();
        }
    }
}

static void valueFlowForwardConst(Token* start,
                                  const Token* end,
                                  const Variable* var,
                                  const std::initializer_list<ValueFlow::Value>& values,
                                  const Settings* const settings)
{
    valueFlowForwardConst(start, end, var, values, settings, 0);
}

static void valueFlowForwardAssign(Token* const tok,
                                   const Token* expr,
                                   std::vector<const Variable*> vars,
                                   std::list<ValueFlow::Value> values,
                                   const bool init,
                                   TokenList* const tokenlist,
                                   ErrorLogger* const errorLogger,
                                   const Settings* const settings)
{
    if (Token::simpleMatch(tok->astParent(), "return"))
        return;
    const Token* endOfVarScope = getEndOfExprScope(expr);
    if (std::any_of(values.cbegin(), values.cend(), std::mem_fn(&ValueFlow::Value::isLifetimeValue))) {
        valueFlowForwardLifetime(tok, tokenlist, errorLogger, settings);
        values.remove_if(std::mem_fn(&ValueFlow::Value::isLifetimeValue));
    }
    if (std::all_of(
            vars.cbegin(), vars.cend(), [&](const Variable* var) {
        return !var->isPointer() && !var->isSmartPointer();
    }))
        values.remove_if(std::mem_fn(&ValueFlow::Value::isTokValue));
    if (tok->astParent()) {
        for (ValueFlow::Value& value : values) {
            std::string valueKind;
            if (value.valueKind == ValueFlow::Value::ValueKind::Impossible) {
                if (value.bound == ValueFlow::Value::Bound::Point)
                    valueKind = "never ";
                else if (value.bound == ValueFlow::Value::Bound::Lower)
                    valueKind = "less than ";
                else if (value.bound == ValueFlow::Value::Bound::Upper)
                    valueKind = "greater than ";
            }
            std::string info = "Assignment '" + tok->astParent()->expressionString() + "', assigned value is " + valueKind + value.infoString();
            value.errorPath.emplace_back(tok, std::move(info));
        }
    }

    if (tokenlist->isCPP() && vars.size() == 1 && Token::Match(vars.front()->typeStartToken(), "bool|_Bool")) {
        for (ValueFlow::Value& value : values) {
            if (value.isImpossible())
                continue;
            if (value.isIntValue())
                value.intvalue = (value.intvalue != 0);
            if (value.isTokValue())
                value.intvalue = (value.tokvalue != nullptr);
        }
    }

    // Static variable initialisation?
    if (vars.size() == 1 && vars.front()->isStatic() && init)
        lowerToPossible(values);

    // is volatile
    if (std::any_of(vars.cbegin(), vars.cend(), [&](const Variable* var) {
        return var->isVolatile();
    }))
        lowerToPossible(values);

    // Skip RHS
    const Token * nextExpression = tok->astParent() ? nextAfterAstRightmostLeaf(tok->astParent()) : tok->next();
    if (!nextExpression)
        return;

    for (ValueFlow::Value& value : values) {
        if (value.isSymbolicValue())
            continue;
        if (value.isTokValue())
            continue;
        value.tokvalue = tok;
    }
    // Const variable
    if (expr->variable() && expr->variable()->isConst() && !expr->variable()->isReference()) {
        auto it = std::remove_if(values.begin(), values.end(), [](const ValueFlow::Value& value) {
            if (!value.isKnown())
                return false;
            if (value.isIntValue())
                return true;
            if (value.isFloatValue())
                return true;
            if (value.isContainerSizeValue())
                return true;
            if (value.isIteratorValue())
                return true;
            return false;
        });
        std::list<ValueFlow::Value> constValues;
        constValues.splice(constValues.end(), values, it, values.end());
        valueFlowForwardConst(const_cast<Token*>(nextExpression), endOfVarScope, expr->variable(), constValues, settings);
    }
    valueFlowForward(const_cast<Token*>(nextExpression), endOfVarScope, expr, values, tokenlist);
}

static void valueFlowForwardAssign(Token* const tok,
                                   const Variable* const var,
                                   const std::list<ValueFlow::Value>& values,
                                   const bool /*unused*/,
                                   const bool init,
                                   TokenList* const tokenlist,
                                   ErrorLogger* const errorLogger,
                                   const Settings* const settings)
{
    valueFlowForwardAssign(tok, var->nameToken(), {var}, values, init, tokenlist, errorLogger, settings);
}

static std::list<ValueFlow::Value> truncateValues(std::list<ValueFlow::Value> values,
                                                  const ValueType* dst,
                                                  const ValueType* src,
                                                  const Settings* settings)
{
    if (!dst || !dst->isIntegral())
        return values;

    const size_t sz = ValueFlow::getSizeOf(*dst, settings);

    if (src) {
        const size_t osz = ValueFlow::getSizeOf(*src, settings);
        if (osz >= sz && dst->sign == ValueType::Sign::SIGNED && src->sign == ValueType::Sign::UNSIGNED) {
            values.remove_if([&](const ValueFlow::Value& value) {
                if (!value.isIntValue())
                    return false;
                if (!value.isImpossible())
                    return false;
                if (value.bound != ValueFlow::Value::Bound::Upper)
                    return false;
                if (osz == sz && value.intvalue < 0)
                    return true;
                if (osz > sz)
                    return true;
                return false;
            });
        }
    }

    for (ValueFlow::Value &value : values) {
        // Don't truncate impossible values since those can be outside of the valid range
        if (value.isImpossible())
            continue;
        if (value.isFloatValue()) {
            value.intvalue = value.floatValue;
            value.valueType = ValueFlow::Value::ValueType::INT;
        }

        if (value.isIntValue() && sz > 0 && sz < 8) {
            const MathLib::biguint unsignedMaxValue = (1ULL << (sz * 8)) - 1ULL;
            const MathLib::biguint signBit = 1ULL << (sz * 8 - 1);
            value.intvalue &= unsignedMaxValue;
            if (dst->sign == ValueType::Sign::SIGNED && (value.intvalue & signBit))
                value.intvalue |= ~unsignedMaxValue;
        }
    }
    return values;
}

static bool isVariableInit(const Token *tok)
{
    return (tok->str() == "(" || tok->str() == "{") &&
           tok->isBinaryOp() &&
           tok->astOperand1()->variable() &&
           tok->astOperand1()->variable()->nameToken() == tok->astOperand1() &&
           tok->astOperand1()->variable()->valueType() &&
           tok->astOperand1()->variable()->valueType()->type >= ValueType::Type::VOID &&
           !Token::simpleMatch(tok->astOperand2(), ",");
}

// Return true if two associative containers intersect
template<class C1, class C2>
static bool intersects(const C1& c1, const C2& c2)
{
    if (c1.size() > c2.size())
        return intersects(c2, c1);
    for (auto&& x : c1) {
        if (c2.find(x) != c2.end())
            return true;
    }
    return false;
}

static void valueFlowAfterAssign(TokenList *tokenlist, SymbolDatabase* symboldatabase, ErrorLogger *errorLogger, const Settings *settings)
{
    for (const Scope * scope : symboldatabase->functionScopes) {
        std::unordered_map<nonneg int, std::unordered_set<nonneg int>> backAssigns;
        for (Token* tok = const_cast<Token*>(scope->bodyStart); tok != scope->bodyEnd; tok = tok->next()) {
            // Assignment
            if (tok->str() != "=" && !isVariableInit(tok))
                continue;

            if (tok->astParent() && !(tok->astParent()->str() == ";" && astIsLHS(tok)))
                continue;

            // Lhs should be a variable
            if (!tok->astOperand1() || !tok->astOperand1()->exprId())
                continue;
            std::vector<const Variable*> vars = getLHSVariables(tok);

            // Rhs values..
            if (!tok->astOperand2() || tok->astOperand2()->values().empty())
                continue;

            std::list<ValueFlow::Value> values = truncateValues(
                tok->astOperand2()->values(), tok->astOperand1()->valueType(), tok->astOperand2()->valueType(), settings);
            // Remove known values
            std::set<ValueFlow::Value::ValueType> types;
            if (tok->astOperand1()->hasKnownValue()) {
                for (const ValueFlow::Value& value:tok->astOperand1()->values()) {
                    if (value.isKnown() && !value.isSymbolicValue())
                        types.insert(value.valueType);
                }
            }
            values.remove_if([&](const ValueFlow::Value& value) {
                return types.count(value.valueType) > 0;
            });
            // Remove container size if its not a container
            if (!astIsContainer(tok->astOperand2()))
                values.remove_if([&](const ValueFlow::Value& value) {
                    return value.valueType == ValueFlow::Value::ValueType::CONTAINER_SIZE;
                });
            // Remove symbolic values that are the same as the LHS
            values.remove_if([&](const ValueFlow::Value& value) {
                if (value.isSymbolicValue() && value.tokvalue)
                    return value.tokvalue->exprId() == tok->astOperand1()->exprId();
                return false;
            });
            // Find references to LHS in RHS
            auto isIncremental = [&](const Token* tok2) -> bool {
                return findAstNode(tok2,
                                   [&](const Token* child) {
                    return child->exprId() == tok->astOperand1()->exprId();
                });
            };
            // Check symbolic values as well
            const bool incremental = isIncremental(tok->astOperand2()) ||
                                     std::any_of(values.cbegin(), values.cend(), [&](const ValueFlow::Value& value) {
                if (!value.isSymbolicValue())
                    return false;
                return isIncremental(value.tokvalue);
            });
            // Remove values from the same assignment if it is incremental
            if (incremental) {
                values.remove_if([&](const ValueFlow::Value& value) {
                    if (value.tokvalue)
                        return value.tokvalue == tok->astOperand2();
                    return false;
                });
            }
            // If assignment copy by value, remove Uninit values..
            if ((tok->astOperand1()->valueType() && tok->astOperand1()->valueType()->pointer == 0) ||
                (tok->astOperand1()->variable() && tok->astOperand1()->variable()->isReference() && tok->astOperand1()->variable()->nameToken() == tok->astOperand1()))
                values.remove_if([&](const ValueFlow::Value& value) {
                    return value.isUninitValue();
                });
            if (values.empty())
                continue;
            const bool init = vars.size() == 1 && (vars.front()->nameToken() == tok->astOperand1() || tok->isSplittedVarDeclEq());
            valueFlowForwardAssign(
                tok->astOperand2(), tok->astOperand1(), vars, values, init, tokenlist, errorLogger, settings);
            // Back propagate symbolic values
            if (tok->astOperand1()->exprId() > 0) {
                Token* start = nextAfterAstRightmostLeaf(tok);
                const Token* end = scope->bodyEnd;
                // Collect symbolic ids
                std::unordered_set<nonneg int> ids;
                for (const ValueFlow::Value& value : values) {
                    if (!value.isSymbolicValue())
                        continue;
                    if (!value.tokvalue)
                        continue;
                    if (value.tokvalue->exprId() == 0)
                        continue;
                    ids.insert(value.tokvalue->exprId());
                }
                for (ValueFlow::Value value : values) {
                    if (!value.isSymbolicValue())
                        continue;
                    const Token* expr = value.tokvalue;
                    value.intvalue = -value.intvalue;
                    value.tokvalue = tok->astOperand1();

                    // Skip if it intersects with an already assigned symbol
                    auto& s = backAssigns[value.tokvalue->exprId()];
                    if (intersects(s, ids))
                        continue;
                    s.insert(expr->exprId());

                    value.errorPath.emplace_back(tok,
                                                 tok->astOperand1()->expressionString() + " is assigned '" +
                                                 tok->astOperand2()->expressionString() + "' here.");
                    valueFlowForward(start, end, expr, value, tokenlist);
                }
            }
        }
    }
}

static std::vector<const Variable*> getVariables(const Token* tok)
{
    std::vector<const Variable*> result;
    visitAstNodes(tok, [&](const Token* child) {
        if (child->variable())
            result.push_back(child->variable());
        return ChildrenToVisit::op1_and_op2;
    });
    return result;
}

static void valueFlowAfterSwap(TokenList* tokenlist,
                               SymbolDatabase* symboldatabase,
                               ErrorLogger* errorLogger,
                               const Settings* settings)
{
    for (const Scope* scope : symboldatabase->functionScopes) {
        for (Token* tok = const_cast<Token*>(scope->bodyStart); tok != scope->bodyEnd; tok = tok->next()) {
            if (!Token::simpleMatch(tok, "swap ("))
                continue;
            if (!Token::simpleMatch(tok->next()->astOperand2(), ","))
                continue;
            std::vector<Token*> args = astFlatten(tok->next()->astOperand2(), ",");
            if (args.size() != 2)
                continue;
            if (args[0]->exprId() == 0)
                continue;
            if (args[1]->exprId() == 0)
                continue;
            for (int i = 0; i < 2; i++) {
                std::vector<const Variable*> vars = getVariables(args[0]);
                const std::list<ValueFlow::Value>& values = args[0]->values();
                valueFlowForwardAssign(args[0], args[1], vars, values, false, tokenlist, errorLogger, settings);
                std::swap(args[0], args[1]);
            }
        }
    }
}

static void valueFlowSetConditionToKnown(const Token* tok, std::list<ValueFlow::Value>& values, bool then)
{
    if (values.empty())
        return;
    if (then && !Token::Match(tok, "==|!|("))
        return;
    if (!then && !Token::Match(tok, "!=|%var%|("))
        return;
    if (isConditionKnown(tok, then))
        changePossibleToKnown(values);
}

static bool isBreakScope(const Token* const endToken)
{
    if (!Token::simpleMatch(endToken, "}"))
        return false;
    if (!Token::simpleMatch(endToken->link(), "{"))
        return false;
    return Token::findmatch(endToken->link(), "break|goto", endToken);
}

ValueFlow::Value asImpossible(ValueFlow::Value v)
{
    v.invertRange();
    v.setImpossible();
    return v;
}

static void insertImpossible(std::list<ValueFlow::Value>& values, const std::list<ValueFlow::Value>& input)
{
    std::transform(input.cbegin(), input.cend(), std::back_inserter(values), &asImpossible);
}

static void insertNegateKnown(std::list<ValueFlow::Value>& values, const std::list<ValueFlow::Value>& input)
{
    for (ValueFlow::Value value:input) {
        if (!value.isIntValue() && !value.isContainerSizeValue())
            continue;
        value.intvalue = !value.intvalue;
        value.setKnown();
        values.push_back(std::move(value));
    }
}

struct ConditionHandler {
    struct Condition {
        const Token *vartok;
        std::list<ValueFlow::Value> true_values;
        std::list<ValueFlow::Value> false_values;
        bool inverted = false;
        // Whether to insert impossible values for the condition or only use possible values
        bool impossible = true;

        bool isBool() const {
            return astIsBool(vartok);
        }

        static MathLib::bigint findPath(const std::list<ValueFlow::Value>& values)
        {
            auto it = std::find_if(values.cbegin(), values.cend(), [](const ValueFlow::Value& v) {
                return v.path > 0;
            });
            if (it == values.end())
                return 0;
            assert(std::all_of(it, values.end(), [&](const ValueFlow::Value& v) {
                return v.path == 0 || v.path == it->path;
            }));
            return it->path;
        }

        MathLib::bigint getPath() const
        {
            assert(std::abs(findPath(true_values) - findPath(false_values)) == 0);
            return findPath(true_values) | findPath(false_values);
        }

        Condition() : vartok(nullptr), true_values(), false_values(), inverted(false), impossible(true) {}
    };

    virtual std::vector<Condition> parse(const Token* tok, const Settings* settings) const = 0;

    virtual Analyzer::Result forward(Token* start,
                                     const Token* stop,
                                     const Token* exprTok,
                                     const std::list<ValueFlow::Value>& values,
                                     TokenList* tokenlist,
                                     SourceLocation loc = SourceLocation::current()) const
    {
        return valueFlowForward(start->next(), stop, exprTok, values, tokenlist, loc);
    }

    virtual Analyzer::Result forward(Token* top,
                                     const Token* exprTok,
                                     const std::list<ValueFlow::Value>& values,
                                     TokenList* tokenlist,
                                     SourceLocation loc = SourceLocation::current()) const
    {
        return valueFlowForwardRecursive(top, exprTok, values, tokenlist, loc);
    }

    virtual void reverse(Token* start,
                         const Token* endToken,
                         const Token* exprTok,
                         const std::list<ValueFlow::Value>& values,
                         TokenList* tokenlist,
                         SourceLocation loc = SourceLocation::current()) const
    {
        return valueFlowReverse(start, endToken, exprTok, values, tokenlist, loc);
    }

    void traverseCondition(TokenList* tokenlist,
                           SymbolDatabase* symboldatabase,
                           const std::function<void(const Condition& cond, Token* tok, const Scope* scope)>& f) const
    {
        for (const Scope *scope : symboldatabase->functionScopes) {
            for (Token *tok = const_cast<Token *>(scope->bodyStart); tok != scope->bodyEnd; tok = tok->next()) {
                if (Token::Match(tok, "if|while|for ("))
                    continue;
                if (Token::Match(tok, ":|;|,"))
                    continue;

                const Token* top = tok->astTop();
                if (!top)
                    continue;

                if (!Token::Match(top->previous(), "if|while|for (") && !Token::Match(tok->astParent(), "&&|%oror%|?|!"))
                    continue;
                for (const Condition& cond : parse(tok, tokenlist->getSettings())) {
                    if (!cond.vartok)
                        continue;
                    if (cond.vartok->exprId() == 0)
                        continue;
                    if (cond.vartok->hasKnownIntValue())
                        continue;
                    if (cond.true_values.empty() || cond.false_values.empty())
                        continue;
                    if (!isConstExpression(cond.vartok, tokenlist->getSettings()->library, tokenlist->isCPP()))
                        continue;
                    f(cond, tok, scope);
                }
            }
        }
    }

    void beforeCondition(TokenList* tokenlist,
                         SymbolDatabase* symboldatabase,
                         ErrorLogger* errorLogger,
                         const Settings* settings) const {
        traverseCondition(tokenlist, symboldatabase, [&](const Condition& cond, Token* tok, const Scope*) {
            if (cond.vartok->exprId() == 0)
                return;

            // If condition is known then don't propagate value
            if (tok->hasKnownIntValue())
                return;

            const Token* top = tok->astTop();

            if (Token::Match(top, "%assign%"))
                return;
            if (Token::Match(cond.vartok->astParent(), "%assign%|++|--"))
                return;

            if (Token::simpleMatch(tok->astParent(), "?") && tok->astParent()->isExpandedMacro()) {
                if (settings->debugwarnings)
                    bailout(tokenlist,
                            errorLogger,
                            tok,
                            "variable '" + cond.vartok->expressionString() + "', condition is defined in macro");
                return;
            }

            // if,macro => bailout
            if (Token::simpleMatch(top->previous(), "if (") && top->previous()->isExpandedMacro()) {
                if (settings->debugwarnings)
                    bailout(tokenlist,
                            errorLogger,
                            tok,
                            "variable '" + cond.vartok->expressionString() + "', condition is defined in macro");
                return;
            }

            std::list<ValueFlow::Value> values = cond.true_values;
            if (cond.true_values != cond.false_values)
                values.insert(values.end(), cond.false_values.cbegin(), cond.false_values.cend());

            // extra logic for unsigned variables 'i>=1' => possible value can also be 0
            if (Token::Match(tok, "<|>")) {
                values.remove_if([](const ValueFlow::Value& v) {
                    if (v.isIntValue())
                        return v.intvalue != 0;
                    return false;
                });
                if (cond.vartok->valueType() && cond.vartok->valueType()->sign != ValueType::Sign::UNSIGNED)
                    return;
            }
            if (values.empty())
                return;

            // bailout: for/while-condition, variable is changed in while loop
            if (Token::Match(top->previous(), "for|while (") && Token::simpleMatch(top->link(), ") {")) {

                // Variable changed in 3rd for-expression
                if (Token::simpleMatch(top->previous(), "for (")) {
                    if (top->astOperand2() && top->astOperand2()->astOperand2() &&
                        isExpressionChanged(
                            cond.vartok, top->astOperand2()->astOperand2(), top->link(), settings, tokenlist->isCPP())) {
                        if (settings->debugwarnings)
                            bailout(tokenlist,
                                    errorLogger,
                                    tok,
                                    "variable '" + cond.vartok->expressionString() + "' used in loop");
                        return;
                    }
                }

                // Variable changed in loop code
                const Token* const start = top;
                const Token* const block = top->link()->next();
                const Token* const end = block->link();

                if (isExpressionChanged(cond.vartok, start, end, settings, tokenlist->isCPP())) {
                    // If its reassigned in loop then analyze from the end
                    if (!Token::Match(tok, "%assign%|++|--") &&
                        findExpression(cond.vartok->exprId(), start, end, [&](const Token* tok2) {
                        return Token::Match(tok2->astParent(), "%assign%") && astIsLHS(tok2);
                    })) {
                        // Start at the end of the loop body
                        Token* bodyTok = top->link()->next();
                        reverse(bodyTok->link(), bodyTok, cond.vartok, values, tokenlist);
                    }
                    if (settings->debugwarnings)
                        bailout(tokenlist,
                                errorLogger,
                                tok,
                                "variable '" + cond.vartok->expressionString() + "' used in loop");
                    return;
                }
            }

            Token* startTok = nullptr;
            if (astIsRHS(tok))
                startTok = tok->astParent();
            else if (astIsLHS(tok))
                startTok = previousBeforeAstLeftmostLeaf(tok->astParent());
            if (!startTok)
                startTok = tok->previous();

            reverse(startTok, nullptr, cond.vartok, values, tokenlist);
        });
    }

    static Token* skipNotAndCasts(Token* tok, bool* inverted = nullptr)
    {
        for (; tok->astParent(); tok = tok->astParent()) {
            if (Token::simpleMatch(tok->astParent(), "!")) {
                if (inverted)
                    *inverted ^= true;
                continue;
            }
            if (Token::Match(tok->astParent(), "==|!=")) {
                Token* sibling = tok->astSibling();
                if (sibling->hasKnownIntValue() && (astIsBool(tok) || astIsBool(sibling))) {
                    const bool value = sibling->values().front().intvalue;
                    if (inverted)
                        *inverted ^= value == Token::simpleMatch(tok->astParent(), "!=");
                    continue;
                }
            }
            if (tok->astParent()->isCast() && astIsBool(tok->astParent()))
                continue;
            return tok;
        }
        return tok;
    }

    static void fillFromPath(ProgramMemory& pm, const Token* top, MathLib::bigint path)
    {
        if (path < 1)
            return;
        visitAstNodes(top, [&](const Token* tok) {
            const ValueFlow::Value* v = ValueFlow::findValue(tok->values(), nullptr, [&](const ValueFlow::Value& v) {
                return v.path == path && isNonConditionalPossibleIntValue(v);
            });
            if (v == nullptr)
                return ChildrenToVisit::op1_and_op2;
            pm.setValue(tok, *v);
            return ChildrenToVisit::op1_and_op2;
        });
    }

    void afterCondition(TokenList* tokenlist,
                        SymbolDatabase* symboldatabase,
                        ErrorLogger* errorLogger,
                        const Settings* settings) const {
        traverseCondition(tokenlist, symboldatabase, [&](const Condition& cond, Token* condTok, const Scope* scope) {
            const Token* top = condTok->astTop();

            const MathLib::bigint path = cond.getPath();
            const bool allowKnown = path == 0;
            const bool allowImpossible = cond.impossible && allowKnown;

            std::list<ValueFlow::Value> thenValues;
            std::list<ValueFlow::Value> elseValues;

            if (!Token::Match(condTok, "!=|=|(|.") && condTok != cond.vartok) {
                thenValues.insert(thenValues.end(), cond.true_values.cbegin(), cond.true_values.cend());
                if (allowImpossible && isConditionKnown(condTok, false))
                    insertImpossible(elseValues, cond.false_values);
            }
            if (!Token::Match(condTok, "==|!")) {
                elseValues.insert(elseValues.end(), cond.false_values.cbegin(), cond.false_values.cend());
                if (allowImpossible && isConditionKnown(condTok, true)) {
                    insertImpossible(thenValues, cond.true_values);
                    if (cond.isBool())
                        insertNegateKnown(thenValues, cond.true_values);
                }
            }

            bool inverted = cond.inverted;
            Token* ctx = skipNotAndCasts(condTok, &inverted);
            if (inverted)
                std::swap(thenValues, elseValues);

            if (Token::Match(ctx->astParent(), "%oror%|&&")) {
                Token* parent = ctx->astParent();
                if (astIsRHS(ctx) && astIsLHS(parent) && parent->astParent() &&
                    parent->str() == parent->astParent()->str())
                    parent = parent->astParent();
                else if (!astIsLHS(ctx)) {
                    parent = nullptr;
                }
                if (parent) {
                    std::vector<Token*> nextExprs = {parent->astOperand2()};
                    if (astIsLHS(parent) && parent->astParent() && parent->astParent()->str() == parent->str()) {
                        nextExprs.push_back(parent->astParent()->astOperand2());
                    }
                    const std::string& op(parent->str());
                    std::list<ValueFlow::Value> values;
                    if (op == "&&")
                        values = thenValues;
                    else if (op == "||")
                        values = elseValues;
                    if (allowKnown && (Token::Match(condTok, "==|!=") || cond.isBool()))
                        changePossibleToKnown(values);
                    if (astIsFloat(cond.vartok, false) ||
                        (!cond.vartok->valueType() &&
                         std::all_of(values.cbegin(), values.cend(), [](const ValueFlow::Value& v) {
                        return v.isIntValue() || v.isFloatValue();
                    })))
                        values.remove_if([&](const ValueFlow::Value& v) {
                            return v.isImpossible();
                        });
                    for (Token* start:nextExprs) {
                        Analyzer::Result r = forward(start, cond.vartok, values, tokenlist);
                        if (r.terminate != Analyzer::Terminate::None || r.action.isModified())
                            return;
                    }
                }
            }

            {
                const Token* tok2 = condTok;
                std::string op;
                bool mixedOperators = false;
                while (tok2->astParent()) {
                    const Token* parent = tok2->astParent();
                    if (Token::Match(parent, "%oror%|&&")) {
                        if (op.empty()) {
                            op = parent->str();
                        } else if (op != parent->str()) {
                            mixedOperators = true;
                            break;
                        }
                    }
                    if (parent->str() == "!") {
                        op = (op == "&&" ? "||" : "&&");
                    }
                    tok2 = parent;
                }

                if (mixedOperators) {
                    return;
                }
            }

            if (!top)
                return;

            if (top->previous()->isExpandedMacro()) {
                for (std::list<ValueFlow::Value>* values : {&thenValues, &elseValues}) {
                    for (ValueFlow::Value& v : *values)
                        v.macro = true;
                }
            }

            Token* condTop = ctx->astParent();
            {
                bool inverted2 = false;
                while (Token::Match(condTop, "%oror%|&&")) {
                    Token* parent = skipNotAndCasts(condTop, &inverted2)->astParent();
                    if (!parent)
                        break;
                    condTop = parent;
                }
                if (inverted2)
                    std::swap(thenValues, elseValues);
            }

            if (!condTop)
                return;

            if (Token::simpleMatch(condTop, "?")) {
                Token* colon = condTop->astOperand2();
                forward(colon->astOperand1(), cond.vartok, thenValues, tokenlist);
                forward(colon->astOperand2(), cond.vartok, elseValues, tokenlist);
                // TODO: Handle after condition
                return;
            }

            if (condTop != top && condTop->str() != ";")
                return;

            if (!Token::Match(top->previous(), "if|while|for ("))
                return;

            if (top->previous()->str() == "for") {
                if (!Token::Match(condTok, "%comp%"))
                    return;
                if (!Token::simpleMatch(condTok->astParent(), ";"))
                    return;
                const Token* stepTok = getStepTok(top);
                if (cond.vartok->varId() == 0)
                    return;
                if (!cond.vartok->variable())
                    return;
                if (!Token::Match(stepTok, "++|--"))
                    return;
                std::set<ValueFlow::Value::Bound> bounds;
                for (const ValueFlow::Value& v : thenValues) {
                    if (v.bound != ValueFlow::Value::Bound::Point && v.isImpossible())
                        continue;
                    bounds.insert(v.bound);
                }
                if (Token::simpleMatch(stepTok, "++") && bounds.count(ValueFlow::Value::Bound::Lower) > 0)
                    return;
                if (Token::simpleMatch(stepTok, "--") && bounds.count(ValueFlow::Value::Bound::Upper) > 0)
                    return;
                const Token* childTok = condTok->astOperand1();
                if (!childTok)
                    childTok = condTok->astOperand2();
                if (!childTok)
                    return;
                if (childTok->varId() != cond.vartok->varId())
                    return;
                const Token* startBlock = top->link()->next();
                if (isVariableChanged(startBlock,
                                      startBlock->link(),
                                      cond.vartok->varId(),
                                      cond.vartok->variable()->isGlobal(),
                                      settings,
                                      tokenlist->isCPP()))
                    return;
                // Check if condition in for loop is always false
                const Token* initTok = getInitTok(top);
                ProgramMemory pm;
                fillFromPath(pm, initTok, path);
                fillFromPath(pm, condTok, path);
                execute(initTok, &pm, nullptr, nullptr);
                MathLib::bigint result = 1;
                execute(condTok, &pm, &result, nullptr);
                if (result == 0)
                    return;
                // Remove condition since for condition is not redundant
                for (std::list<ValueFlow::Value>* values : {&thenValues, &elseValues}) {
                    for (ValueFlow::Value& v : *values) {
                        v.condition = nullptr;
                        v.conditional = true;
                    }
                }
            }

            bool deadBranch[] = {false, false};
            // start token of conditional code
            Token* startTokens[] = {nullptr, nullptr};
            // determine startToken(s)
            if (Token::simpleMatch(top->link(), ") {"))
                startTokens[0] = top->link()->next();
            if (Token::simpleMatch(top->link()->linkAt(1), "} else {"))
                startTokens[1] = top->link()->linkAt(1)->tokAt(2);

            int changeBlock = -1;
            int bailBlock = -1;

            for (int i = 0; i < 2; i++) {
                const Token* const startToken = startTokens[i];
                if (!startToken)
                    continue;
                std::list<ValueFlow::Value>& values = (i == 0 ? thenValues : elseValues);
                if (allowKnown)
                    valueFlowSetConditionToKnown(condTok, values, i == 0);

                Analyzer::Result r = forward(startTokens[i], startTokens[i]->link(), cond.vartok, values, tokenlist);
                deadBranch[i] = r.terminate == Analyzer::Terminate::Escape;
                if (r.action.isModified() && !deadBranch[i])
                    changeBlock = i;
                if (r.terminate != Analyzer::Terminate::None && r.terminate != Analyzer::Terminate::Escape &&
                    r.terminate != Analyzer::Terminate::Modified)
                    bailBlock = i;
                changeKnownToPossible(values);
            }
            if (changeBlock >= 0 && !Token::simpleMatch(top->previous(), "while (")) {
                if (settings->debugwarnings)
                    bailout(tokenlist,
                            errorLogger,
                            startTokens[changeBlock]->link(),
                            "valueFlowAfterCondition: " + cond.vartok->expressionString() +
                            " is changed in conditional block");
                return;
            } else if (bailBlock >= 0) {
                if (settings->debugwarnings)
                    bailout(tokenlist,
                            errorLogger,
                            startTokens[bailBlock]->link(),
                            "valueFlowAfterCondition: bailing in conditional block");
                return;
            }

            // After conditional code..
            if (Token::simpleMatch(top->link(), ") {")) {
                Token* after = top->link()->linkAt(1);
                bool dead_if = deadBranch[0];
                bool dead_else = deadBranch[1];
                const Token* unknownFunction = nullptr;
                if (condTok->astParent() && Token::Match(top->previous(), "while|for ("))
                    dead_if = !isBreakScope(after);
                else if (!dead_if)
                    dead_if = isReturnScope(after, &settings->library, &unknownFunction);

                if (!dead_if && unknownFunction) {
                    if (settings->debugwarnings)
                        bailout(tokenlist, errorLogger, unknownFunction, "possible noreturn scope");
                    return;
                }

                if (Token::simpleMatch(after, "} else {")) {
                    after = after->linkAt(2);
                    unknownFunction = nullptr;
                    if (!dead_else)
                        dead_else = isReturnScope(after, &settings->library, &unknownFunction);
                    if (!dead_else && unknownFunction) {
                        if (settings->debugwarnings)
                            bailout(tokenlist, errorLogger, unknownFunction, "possible noreturn scope");
                        return;
                    }
                }

                if (dead_if && dead_else)
                    return;

                std::list<ValueFlow::Value> values;
                if (dead_if) {
                    values = elseValues;
                } else if (dead_else) {
                    values = thenValues;
                } else {
                    std::copy_if(thenValues.cbegin(),
                                 thenValues.cend(),
                                 std::back_inserter(values),
                                 std::mem_fn(&ValueFlow::Value::isPossible));
                    std::copy_if(elseValues.cbegin(),
                                 elseValues.cend(),
                                 std::back_inserter(values),
                                 std::mem_fn(&ValueFlow::Value::isPossible));
                }

                if (values.empty())
                    return;

                if (dead_if || dead_else) {
                    const Token* parent = condTok->astParent();
                    // Skip the not operator
                    while (Token::simpleMatch(parent, "!"))
                        parent = parent->astParent();
                    bool possible = false;
                    if (Token::Match(parent, "&&|%oror%")) {
                        const std::string& op(parent->str());
                        while (parent && parent->str() == op)
                            parent = parent->astParent();
                        if (Token::simpleMatch(parent, "!") || Token::simpleMatch(parent, "== false"))
                            possible = op == "||";
                        else
                            possible = op == "&&";
                    }
                    if (possible) {
                        values.remove_if(std::mem_fn(&ValueFlow::Value::isImpossible));
                        changeKnownToPossible(values);
                    } else if (allowKnown) {
                        valueFlowSetConditionToKnown(condTok, values, true);
                        valueFlowSetConditionToKnown(condTok, values, false);
                    }
                }
                if (values.empty())
                    return;
                const bool isKnown = std::any_of(values.cbegin(), values.cend(), [&](const ValueFlow::Value& v) {
                    return v.isKnown() || v.isImpossible();
                });
                if (isKnown && isBreakOrContinueScope(after)) {
                    const Scope* loopScope = getLoopScope(cond.vartok);
                    if (loopScope) {
                        Analyzer::Result r = forward(after, loopScope->bodyEnd, cond.vartok, values, tokenlist);
                        if (r.terminate != Analyzer::Terminate::None)
                            return;
                        if (r.action.isModified())
                            return;
                        Token* start = const_cast<Token*>(loopScope->bodyEnd);
                        if (Token::simpleMatch(start, "} while (")) {
                            start = start->tokAt(2);
                            forward(start, start->link(), cond.vartok, values, tokenlist);
                            start = start->link();
                        }
                        values.remove_if(std::mem_fn(&ValueFlow::Value::isImpossible));
                        changeKnownToPossible(values);
                    }
                }
                forward(after, getEndOfExprScope(cond.vartok, scope), cond.vartok, values, tokenlist);
            }
        });
    }
    virtual ~ConditionHandler() {}
};

static void valueFlowCondition(const ValuePtr<ConditionHandler>& handler,
                               TokenList* tokenlist,
                               SymbolDatabase* symboldatabase,
                               ErrorLogger* errorLogger,
                               const Settings* settings)
{
    handler->beforeCondition(tokenlist, symboldatabase, errorLogger, settings);
    handler->afterCondition(tokenlist, symboldatabase, errorLogger, settings);
}

struct SimpleConditionHandler : ConditionHandler {
    std::vector<Condition> parse(const Token* tok, const Settings* /*settings*/) const override {

        std::vector<Condition> conds;
        parseCompareEachInt(tok, [&](const Token* vartok, ValueFlow::Value true_value, ValueFlow::Value false_value) {
            if (vartok->hasKnownIntValue())
                return;
            if (vartok->str() == "=" && vartok->astOperand1() && vartok->astOperand2())
                vartok = vartok->astOperand1();
            Condition cond;
            cond.true_values.push_back(std::move(true_value));
            cond.false_values.push_back(std::move(false_value));
            cond.vartok = vartok;
            conds.push_back(std::move(cond));
        });
        if (!conds.empty())
            return conds;

        const Token* vartok = nullptr;

        if (tok->str() == "!") {
            vartok = tok->astOperand1();

        } else if (tok->astParent() && (Token::Match(tok->astParent(), "%oror%|&&|?") ||
                                        Token::Match(tok->astParent()->previous(), "if|while ("))) {
            if (Token::simpleMatch(tok, "="))
                vartok = tok->astOperand1();
            else if (!Token::Match(tok, "%comp%|%assign%"))
                vartok = tok;
        }

        if (!vartok)
            return {};
        Condition cond;
        cond.true_values.emplace_back(tok, 0LL);
        cond.false_values.emplace_back(tok, 0LL);
        cond.vartok = vartok;

        return {std::move(cond)};
    }
};

struct IntegralInferModel : InferModel {
    bool match(const ValueFlow::Value& value) const override {
        return value.isIntValue();
    }
    ValueFlow::Value yield(MathLib::bigint value) const override
    {
        ValueFlow::Value result(value);
        result.valueType = ValueFlow::Value::ValueType::INT;
        result.setKnown();
        return result;
    }
};

ValuePtr<InferModel> makeIntegralInferModel() {
    return IntegralInferModel{};
}

ValueFlow::Value inferCondition(const std::string& op, const Token* varTok, MathLib::bigint val)
{
    if (!varTok)
        return ValueFlow::Value{};
    if (varTok->hasKnownIntValue())
        return ValueFlow::Value{};
    std::vector<ValueFlow::Value> r = infer(IntegralInferModel{}, op, varTok->values(), val);
    if (r.size() == 1 && r.front().isKnown())
        return r.front();
    return ValueFlow::Value{};
}

ValueFlow::Value inferCondition(const std::string &op, MathLib::bigint val, const Token* varTok)
{
    if (!varTok)
        return ValueFlow::Value{};
    if (varTok->hasKnownIntValue())
        return ValueFlow::Value{};
    std::vector<ValueFlow::Value> r = infer(IntegralInferModel{}, op, val, varTok->values());
    if (r.size() == 1 && r.front().isKnown())
        return r.front();
    return ValueFlow::Value{};
}

struct IteratorInferModel : InferModel {
    virtual ValueFlow::Value::ValueType getType() const = 0;
    bool match(const ValueFlow::Value& value) const override {
        return value.valueType == getType();
    }
    ValueFlow::Value yield(MathLib::bigint value) const override
    {
        ValueFlow::Value result(value);
        result.valueType = getType();
        result.setKnown();
        return result;
    }
};

struct EndIteratorInferModel : IteratorInferModel {
    ValueFlow::Value::ValueType getType() const override {
        return ValueFlow::Value::ValueType::ITERATOR_END;
    }
};

struct StartIteratorInferModel : IteratorInferModel {
    ValueFlow::Value::ValueType getType() const override {
        return ValueFlow::Value::ValueType::ITERATOR_END;
    }
};

static bool isIntegralOnlyOperator(const Token* tok) {
    return Token::Match(tok, "%|<<|>>|&|^|~|%or%");
}

static bool isIntegralOrPointer(const Token* tok)
{
    if (!tok)
        return false;
    if (astIsIntegral(tok, false))
        return true;
    if (astIsPointer(tok))
        return true;
    if (Token::Match(tok, "NULL|nullptr"))
        return true;
    if (tok->valueType())
        return false;
    // These operators only work on integers
    if (isIntegralOnlyOperator(tok))
        return true;
    if (isIntegralOnlyOperator(tok->astParent()))
        return true;
    if (Token::Match(tok, "+|-|*|/") && tok->isBinaryOp())
        return isIntegralOrPointer(tok->astOperand1()) && isIntegralOrPointer(tok->astOperand2());
    return false;
}

static void valueFlowInferCondition(TokenList* tokenlist,
                                    const Settings* settings)
{
    for (Token* tok = tokenlist->front(); tok; tok = tok->next()) {
        if (!tok->astParent())
            continue;
        if (tok->hasKnownIntValue())
            continue;
        if (tok->variable() && (Token::Match(tok->astParent(), "?|&&|!|%oror%") ||
                                Token::Match(tok->astParent()->previous(), "if|while ("))) {
            std::vector<ValueFlow::Value> result = infer(IntegralInferModel{}, "!=", tok->values(), 0);
            if (result.size() != 1)
                continue;
            ValueFlow::Value value = result.front();
            value.intvalue = 1;
            value.bound = ValueFlow::Value::Bound::Point;
            setTokenValue(tok, value, settings);
        } else if (Token::Match(tok, "%comp%|-") && tok->astOperand1() && tok->astOperand2()) {
            if (astIsIterator(tok->astOperand1()) || astIsIterator(tok->astOperand2())) {
                static const std::array<ValuePtr<InferModel>, 2> iteratorModels = {EndIteratorInferModel{},
                                                                                   StartIteratorInferModel{}};
                for (const ValuePtr<InferModel>& model : iteratorModels) {
                    std::vector<ValueFlow::Value> result =
                        infer(model, tok->str(), tok->astOperand1()->values(), tok->astOperand2()->values());
                    for (ValueFlow::Value value : result) {
                        value.valueType = ValueFlow::Value::ValueType::INT;
                        setTokenValue(tok, value, settings);
                    }
                }
            } else if (isIntegralOrPointer(tok->astOperand1()) && isIntegralOrPointer(tok->astOperand2())) {
                std::vector<ValueFlow::Value> result =
                    infer(IntegralInferModel{}, tok->str(), tok->astOperand1()->values(), tok->astOperand2()->values());
                for (const ValueFlow::Value& value : result) {
                    setTokenValue(tok, value, settings);
                }
            }
        }
    }
}

struct SymbolicConditionHandler : SimpleConditionHandler {

    static bool isNegatedBool(const Token* tok)
    {
        if (!Token::simpleMatch(tok, "!"))
            return false;
        return (astIsBool(tok->astOperand1()));
    }

    static const Token* skipNot(const Token* tok)
    {
        if (!Token::simpleMatch(tok, "!"))
            return tok;
        return tok->astOperand1();
    }

    std::vector<Condition> parse(const Token* tok, const Settings* settings) const override
    {
        if (!Token::Match(tok, "%comp%"))
            return {};
        if (tok->hasKnownIntValue())
            return {};
        if (!tok->astOperand1() || tok->astOperand1()->hasKnownIntValue() || tok->astOperand1()->isLiteral())
            return {};
        if (!tok->astOperand2() || tok->astOperand2()->hasKnownIntValue() || tok->astOperand2()->isLiteral())
            return {};
        if (!isConstExpression(tok, settings->library, true))
            return {};

        std::vector<Condition> result;
        auto addCond = [&](const Token* lhsTok, const Token* rhsTok, bool inverted) {
            for (int i = 0; i < 2; i++) {
                const bool lhs = i == 0;
                const Token* vartok = lhs ? lhsTok : rhsTok;
                const Token* valuetok = lhs ? rhsTok : lhsTok;
                if (valuetok->exprId() == 0)
                    continue;
                if (valuetok->hasKnownSymbolicValue(vartok))
                    continue;
                if (vartok->hasKnownSymbolicValue(valuetok))
                    continue;
                ValueFlow::Value true_value;
                ValueFlow::Value false_value;
                setConditionalValues(tok, !lhs, 0, true_value, false_value);
                setSymbolic(true_value, valuetok);
                setSymbolic(false_value, valuetok);

                Condition cond;
                cond.true_values = {std::move(true_value)};
                cond.false_values = {std::move(false_value)};
                cond.vartok = vartok;
                cond.inverted = inverted;
                result.push_back(std::move(cond));
            }
        };
        addCond(tok->astOperand1(), tok->astOperand2(), false);
        if (Token::Match(tok, "==|!=") && (isNegatedBool(tok->astOperand1()) || isNegatedBool(tok->astOperand2()))) {
            const Token* lhsTok = skipNot(tok->astOperand1());
            const Token* rhsTok = skipNot(tok->astOperand2());
            addCond(lhsTok, rhsTok, !(isNegatedBool(tok->astOperand1()) && isNegatedBool(tok->astOperand2())));
        }
        return result;
    }
};

static bool valueFlowForLoop2(const Token *tok,
                              ProgramMemory *memory1,
                              ProgramMemory *memory2,
                              ProgramMemory *memoryAfter)
{
    // for ( firstExpression ; secondExpression ; thirdExpression )
    const Token *firstExpression  = tok->next()->astOperand2()->astOperand1();
    const Token *secondExpression = tok->next()->astOperand2()->astOperand2()->astOperand1();
    const Token *thirdExpression = tok->next()->astOperand2()->astOperand2()->astOperand2();

    ProgramMemory programMemory;
    MathLib::bigint result(0);
    bool error = false;
    execute(firstExpression, &programMemory, &result, &error);
    if (error)
        return false;
    execute(secondExpression, &programMemory, &result, &error);
    if (result == 0) // 2nd expression is false => no looping
        return false;
    if (error) {
        // If a variable is reassigned in second expression, return false
        bool reassign = false;
        visitAstNodes(secondExpression,
                      [&](const Token *t) {
            if (t->str() == "=" && t->astOperand1() && programMemory.hasValue(t->astOperand1()->varId()))
                // TODO: investigate what variable is assigned.
                reassign = true;
            return reassign ? ChildrenToVisit::done : ChildrenToVisit::op1_and_op2;
        });
        if (reassign)
            return false;
    }

    ProgramMemory startMemory(programMemory);
    ProgramMemory endMemory;

    int maxcount = 10000;
    while (result != 0 && !error && --maxcount > 0) {
        endMemory = programMemory;
        execute(thirdExpression, &programMemory, &result, &error);
        if (!error)
            execute(secondExpression, &programMemory, &result, &error);
    }

    if (memory1)
        memory1->swap(startMemory);
    if (!error) {
        if (memory2)
            memory2->swap(endMemory);
        if (memoryAfter)
            memoryAfter->swap(programMemory);
    }

    return true;
}

static void valueFlowForLoopSimplify(Token* const bodyStart,
                                     const Token* expr,
                                     bool globalvar,
                                     const MathLib::bigint value,
                                     TokenList* tokenlist,
                                     ErrorLogger* errorLogger,
                                     const Settings* settings)
{
    // TODO: Refactor this to use arbitrary expressions
    assert(expr->varId() > 0);
    const Token * const bodyEnd = bodyStart->link();

    // Is variable modified inside for loop
    if (isVariableChanged(bodyStart, bodyEnd, expr->varId(), globalvar, settings, tokenlist->isCPP()))
        return;

    for (Token *tok2 = bodyStart->next(); tok2 != bodyEnd; tok2 = tok2->next()) {
        if (tok2->varId() == expr->varId()) {
            const Token * parent = tok2->astParent();
            while (parent) {
                const Token * const p = parent;
                parent = parent->astParent();
                if (!parent || parent->str() == ":")
                    break;
                if (parent->str() == "?") {
                    if (parent->astOperand2() != p)
                        parent = nullptr;
                    break;
                }
            }
            if (parent) {
                if (settings->debugwarnings)
                    bailout(tokenlist, errorLogger, tok2, "For loop variable " + tok2->str() + " stopping on ?");
                continue;
            }

            ValueFlow::Value value1(value);
            value1.varId = tok2->varId();
            setTokenValue(tok2, value1, settings);
        }

        if (Token::Match(tok2, "%oror%|&&")) {
            const ProgramMemory programMemory(getProgramMemory(tok2->astTop(), expr, ValueFlow::Value(value), settings));
            if ((tok2->str() == "&&" && !conditionIsTrue(tok2->astOperand1(), programMemory)) ||
                (tok2->str() == "||" && !conditionIsFalse(tok2->astOperand1(), programMemory))) {
                // Skip second expression..
                const Token *parent = tok2;
                while (parent && parent->str() == tok2->str())
                    parent = parent->astParent();
                // Jump to end of condition
                if (parent && parent->str() == "(") {
                    tok2 = parent->link();
                    // cast
                    if (Token::simpleMatch(tok2, ") ("))
                        tok2 = tok2->linkAt(1);
                }
            }

        }
        const Token* vartok = expr;
        const Token* rml = nextAfterAstRightmostLeaf(vartok);
        if (rml)
            vartok = rml->str() == "]" ? rml : rml->previous();
        if (vartok->str() == "]" && vartok->link()->previous())
            vartok = vartok->link()->previous();

        if ((tok2->str() == "&&" &&
             conditionIsFalse(tok2->astOperand1(),
                              getProgramMemory(tok2->astTop(), expr, ValueFlow::Value(value), settings))) ||
            (tok2->str() == "||" &&
             conditionIsTrue(tok2->astOperand1(),
                             getProgramMemory(tok2->astTop(), expr, ValueFlow::Value(value), settings))))
            break;

        else if (Token::simpleMatch(tok2, ") {")) {
            if (vartok->varId() && Token::findmatch(tok2->link(), "%varid%", tok2, vartok->varId())) {
                if (Token::findmatch(tok2, "continue|break|return", tok2->linkAt(1), vartok->varId())) {
                    if (settings->debugwarnings)
                        bailout(tokenlist, errorLogger, tok2, "For loop variable bailout on conditional continue|break|return");
                    break;
                }
                if (settings->debugwarnings)
                    bailout(tokenlist, errorLogger, tok2, "For loop variable skipping conditional scope");
                tok2 = tok2->next()->link();
                if (Token::simpleMatch(tok2, "} else {")) {
                    if (Token::findmatch(tok2, "continue|break|return", tok2->linkAt(2), vartok->varId())) {
                        if (settings->debugwarnings)
                            bailout(tokenlist, errorLogger, tok2, "For loop variable bailout on conditional continue|break|return");
                        break;
                    }
                    tok2 = tok2->linkAt(2);
                }
            }
            else {
                if (settings->debugwarnings)
                    bailout(tokenlist, errorLogger, tok2, "For loop skipping {} code");
                tok2 = tok2->linkAt(1);
                if (Token::simpleMatch(tok2, "} else {"))
                    tok2 = tok2->linkAt(2);
            }
        }
    }
}

static void valueFlowForLoopSimplifyAfter(Token* fortok, nonneg int varid, const MathLib::bigint num, TokenList* tokenlist)
{
    const Token *vartok = nullptr;
    for (const Token *tok = fortok; tok; tok = tok->next()) {
        if (tok->varId() == varid) {
            vartok = tok;
            break;
        }
    }
    if (!vartok || !vartok->variable())
        return;

    const Variable *var = vartok->variable();
    const Token *endToken = nullptr;
    if (var->isLocal())
        endToken = var->scope()->bodyEnd;
    else
        endToken = fortok->scope()->bodyEnd;

    Token* blockTok = fortok->linkAt(1)->linkAt(1);
    if (blockTok != endToken) {
        ValueFlow::Value v{num};
        v.errorPath.emplace_back(fortok,"After for loop, " + var->name() + " has value " + v.infoString());

        valueFlowForward(blockTok->next(), endToken, vartok, v, tokenlist);
    }
}

static void valueFlowForLoop(TokenList *tokenlist, SymbolDatabase* symboldatabase, ErrorLogger *errorLogger, const Settings *settings)
{
    for (const Scope &scope : symboldatabase->scopeList) {
        if (scope.type != Scope::eFor)
            continue;

        Token* tok = const_cast<Token*>(scope.classDef);
        Token* const bodyStart = const_cast<Token*>(scope.bodyStart);

        if (!Token::simpleMatch(tok->next()->astOperand2(), ";") ||
            !Token::simpleMatch(tok->next()->astOperand2()->astOperand2(), ";"))
            continue;

        nonneg int varid;
        bool knownInitValue, partialCond;
        MathLib::bigint initValue, stepValue, lastValue;

        if (extractForLoopValues(tok, &varid, &knownInitValue, &initValue, &partialCond, &stepValue, &lastValue)) {
            const bool executeBody = !knownInitValue || initValue <= lastValue;
            const Token* vartok = Token::findmatch(tok, "%varid%", bodyStart, varid);
            if (executeBody && vartok) {
                std::list<ValueFlow::Value> initValues;
                initValues.emplace_back(initValue, ValueFlow::Value::Bound::Lower);
                initValues.push_back(asImpossible(initValues.back()));
                Analyzer::Result result = valueFlowForward(bodyStart, bodyStart->link(), vartok, initValues, tokenlist);

                if (!result.action.isModified()) {
                    std::list<ValueFlow::Value> lastValues;
                    lastValues.emplace_back(lastValue, ValueFlow::Value::Bound::Upper);
                    lastValues.back().conditional = true;
                    lastValues.push_back(asImpossible(lastValues.back()));
                    if (stepValue != 1)
                        lastValues.pop_front();
                    valueFlowForward(bodyStart, bodyStart->link(), vartok, lastValues, tokenlist);
                }
            }
            const MathLib::bigint afterValue = executeBody ? lastValue + stepValue : initValue;
            valueFlowForLoopSimplifyAfter(tok, varid, afterValue, tokenlist);
        } else {
            ProgramMemory mem1, mem2, memAfter;
            if (valueFlowForLoop2(tok, &mem1, &mem2, &memAfter)) {
                for (const auto& p : mem1) {
                    if (!p.second.isIntValue())
                        continue;
                    if (p.first.tok->varId() == 0)
                        continue;
                    valueFlowForLoopSimplify(bodyStart, p.first.tok, false, p.second.intvalue, tokenlist, errorLogger, settings);
                }
                for (const auto& p : mem2) {
                    if (!p.second.isIntValue())
                        continue;
                    if (p.first.tok->varId() == 0)
                        continue;
                    valueFlowForLoopSimplify(bodyStart, p.first.tok, false, p.second.intvalue, tokenlist, errorLogger, settings);
                }
                for (const auto& p : memAfter) {
                    if (!p.second.isIntValue())
                        continue;
                    if (p.first.tok->varId() == 0)
                        continue;
                    valueFlowForLoopSimplifyAfter(tok, p.first.getExpressionId(), p.second.intvalue, tokenlist);
                }
            }
        }
    }
}

struct MultiValueFlowAnalyzer : ValueFlowAnalyzer {
    std::unordered_map<nonneg int, ValueFlow::Value> values;
    std::unordered_map<nonneg int, const Variable*> vars;
    SymbolDatabase* symboldatabase;

    MultiValueFlowAnalyzer() : ValueFlowAnalyzer(), values(), vars(), symboldatabase(nullptr) {}

    MultiValueFlowAnalyzer(const std::unordered_map<const Variable*, ValueFlow::Value>& args, const TokenList* t, SymbolDatabase* s)
        : ValueFlowAnalyzer(t), values(), vars(), symboldatabase(s) {
        for (const auto& p:args) {
            values[p.first->declarationId()] = p.second;
            vars[p.first->declarationId()] = p.first;
        }
    }

    virtual const std::unordered_map<nonneg int, const Variable*>& getVars() const {
        return vars;
    }

    const ValueFlow::Value* getValue(const Token* tok) const override {
        if (tok->varId() == 0)
            return nullptr;
        auto it = values.find(tok->varId());
        if (it == values.end())
            return nullptr;
        return &it->second;
    }
    ValueFlow::Value* getValue(const Token* tok) override {
        if (tok->varId() == 0)
            return nullptr;
        auto it = values.find(tok->varId());
        if (it == values.end())
            return nullptr;
        return &it->second;
    }

    void makeConditional() override {
        for (auto&& p:values) {
            p.second.conditional = true;
        }
    }

    void addErrorPath(const Token* tok, const std::string& s) override {
        for (auto&& p:values) {
            p.second.errorPath.emplace_back(tok, "Assuming condition is " + s);
        }
    }

    bool isAlias(const Token* tok, bool& inconclusive) const override {
        const auto range = SelectValueFromVarIdMapRange(&values);

        for (const auto& p:getVars()) {
            nonneg int const varid = p.first;
            const Variable* var = p.second;
            if (tok->varId() == varid)
                return true;
            if (isAliasOf(var, tok, varid, range, &inconclusive))
                return true;
        }
        return false;
    }

    bool isGlobal() const override {
        return false;
    }

    bool lowerToPossible() override {
        for (auto&& p:values) {
            if (p.second.isImpossible())
                return false;
            p.second.changeKnownToPossible();
        }
        return true;
    }
    bool lowerToInconclusive() override {
        for (auto&& p:values) {
            if (p.second.isImpossible())
                return false;
            p.second.setInconclusive();
        }
        return true;
    }

    bool isConditional() const override {
        for (auto&& p:values) {
            if (p.second.conditional)
                return true;
            if (p.second.condition)
                return !p.second.isImpossible();
        }
        return false;
    }

    bool stopOnCondition(const Token* /*condTok*/) const override {
        return isConditional();
    }

    bool updateScope(const Token* endBlock, bool /*modified*/) const override {
        const Scope* scope = endBlock->scope();
        if (!scope)
            return false;
        if (scope->type == Scope::eLambda) {
            return std::all_of(values.cbegin(), values.cend(), [](const std::pair<nonneg int, ValueFlow::Value>& p) {
                return p.second.isLifetimeValue();
            });
        } else if (scope->type == Scope::eIf || scope->type == Scope::eElse || scope->type == Scope::eWhile ||
                   scope->type == Scope::eFor) {
            auto pred = [](const ValueFlow::Value& value) {
                if (value.isKnown())
                    return true;
                if (value.isImpossible())
                    return true;
                if (value.isLifetimeValue())
                    return true;
                return false;
            };
            if (std::all_of(values.cbegin(), values.cend(), std::bind(pred, std::bind(SelectMapValues{}, std::placeholders::_1))))
                return true;
            if (isConditional())
                return false;
            const Token* condTok = getCondTokFromEnd(endBlock);
            std::set<nonneg int> varids;
            std::transform(getVars().cbegin(), getVars().cend(), std::inserter(varids, varids.begin()), SelectMapKeys{});
            return bifurcate(condTok, varids, getSettings());
        }

        return false;
    }

    bool match(const Token* tok) const override {
        return values.count(tok->varId()) > 0;
    }

    ProgramState getProgramState() const override {
        ProgramState ps;
        for (const auto& p : values) {
            const Variable* var = vars.at(p.first);
            if (!var)
                continue;
            ps[var->nameToken()] = p.second;
        }
        return ps;
    }
};

template<class Key, class F>
bool productParams(const std::unordered_map<Key, std::list<ValueFlow::Value>>& vars, F f)
{
    using Args = std::vector<std::unordered_map<Key, ValueFlow::Value>>;
    Args args(1);
    // Compute cartesian product of all arguments
    for (const auto& p:vars) {
        if (p.second.empty())
            continue;
        args.back()[p.first] = p.second.front();
    }
    for (const auto& p:vars) {
        if (args.size() > 256)
            return false;
        if (p.second.empty())
            continue;
        std::for_each(std::next(p.second.begin()), p.second.end(), [&](const ValueFlow::Value& value) {
            Args new_args;
            for (auto arg:args) {
                if (value.path != 0) {
                    for (const auto& q:arg) {
                        if (q.first == p.first)
                            continue;
                        if (q.second.path == 0)
                            continue;
                        if (q.second.path != value.path)
                            return;
                    }
                }
                arg[p.first] = value;
                new_args.push_back(std::move(arg));
            }
            std::copy(new_args.cbegin(), new_args.cend(), std::back_inserter(args));
        });
    }

    for (const auto& arg:args) {
        if (arg.empty())
            continue;
        // Make sure all arguments are the same path
        const MathLib::bigint path = arg.cbegin()->second.path;
        if (std::any_of(arg.cbegin(), arg.cend(), [&](const std::pair<Key, ValueFlow::Value>& p) {
            return p.second.path != path;
        }))
            continue;
        f(arg);
    }
    return true;
}

static void valueFlowInjectParameter(TokenList* tokenlist,
                                     SymbolDatabase* symboldatabase,
                                     ErrorLogger* errorLogger,
                                     const Settings* settings,
                                     const Scope* functionScope,
                                     const std::unordered_map<const Variable*, std::list<ValueFlow::Value>>& vars)
{
    const bool r = productParams(vars, [&](const std::unordered_map<const Variable*, ValueFlow::Value>& arg) {
        MultiValueFlowAnalyzer a(arg, tokenlist, symboldatabase);
        valueFlowGenericForward(const_cast<Token*>(functionScope->bodyStart), functionScope->bodyEnd, a, settings);
    });
    if (!r) {
        std::string fname = "<unknown>";
        Function* f = functionScope->function;
        if (f)
            fname = f->name();
        if (settings->debugwarnings)
            bailout(tokenlist, errorLogger, functionScope->bodyStart, "Too many argument passed to " + fname);
    }
}

static void valueFlowInjectParameter(TokenList* tokenlist,
                                     const Variable* arg,
                                     const Scope* functionScope,
                                     const std::list<ValueFlow::Value>& argvalues)
{
    // Is argument passed by value or const reference, and is it a known non-class type?
    if (arg->isReference() && !arg->isConst() && !arg->isClass())
        return;

    // Set value in function scope..
    const nonneg int varid2 = arg->declarationId();
    if (!varid2)
        return;

    valueFlowForward(const_cast<Token*>(functionScope->bodyStart->next()),
                     functionScope->bodyEnd,
                     arg->nameToken(),
                     argvalues,
                     tokenlist);
}

static void valueFlowSwitchVariable(TokenList *tokenlist, SymbolDatabase* symboldatabase, ErrorLogger *errorLogger, const Settings *settings)
{
    for (const Scope &scope : symboldatabase->scopeList) {
        if (scope.type != Scope::ScopeType::eSwitch)
            continue;
        if (!Token::Match(scope.classDef, "switch ( %var% ) {"))
            continue;
        const Token *vartok = scope.classDef->tokAt(2);
        const Variable *var = vartok->variable();
        if (!var)
            continue;

        // bailout: global non-const variables
        if (!(var->isLocal() || var->isArgument()) && !var->isConst()) {
            if (settings->debugwarnings)
                bailout(tokenlist, errorLogger, vartok, "switch variable " + var->name() + " is global");
            continue;
        }

        for (Token *tok = scope.bodyStart->next(); tok != scope.bodyEnd; tok = tok->next()) {
            if (tok->str() == "{") {
                tok = tok->link();
                continue;
            }
            if (Token::Match(tok, "case %num% :")) {
                std::list<ValueFlow::Value> values;
                values.emplace_back(MathLib::toLongNumber(tok->next()->str()));
                values.back().condition = tok;
                values.back().errorPath.emplace_back(tok, "case " + tok->next()->str() + ": " + vartok->str() + " is " + tok->next()->str() + " here.");
                bool known = false;
                if ((Token::simpleMatch(tok->previous(), "{") || Token::simpleMatch(tok->tokAt(-2), "break ;")) && !Token::Match(tok->tokAt(3), ";| case"))
                    known = true;
                while (Token::Match(tok->tokAt(3), ";| case %num% :")) {
                    known = false;
                    tok = tok->tokAt(3);
                    if (!tok->isName())
                        tok = tok->next();
                    values.emplace_back(MathLib::toLongNumber(tok->next()->str()));
                    values.back().condition = tok;
                    values.back().errorPath.emplace_back(tok, "case " + tok->next()->str() + ": " + vartok->str() + " is " + tok->next()->str() + " here.");
                }
                for (std::list<ValueFlow::Value>::const_iterator val = values.cbegin(); val != values.cend(); ++val) {
                    valueFlowReverse(tokenlist,
                                     const_cast<Token*>(scope.classDef),
                                     vartok,
                                     *val,
                                     ValueFlow::Value(),
                                     errorLogger,
                                     settings);
                }
                if (vartok->variable()->scope()) {
                    if (known)
                        values.back().setKnown();

                    // FIXME We must check if there is a return. See #9276
                    /*
                       valueFlowForwardVariable(tok->tokAt(3),
                                             vartok->variable()->scope()->bodyEnd,
                                             vartok->variable(),
                                             vartok->varId(),
                                             values,
                                             values.back().isKnown(),
                                             false,
                                             tokenlist,
                                             errorLogger,
                                             settings);
                     */
                }
            }
        }
    }
}

static std::list<ValueFlow::Value> getFunctionArgumentValues(const Token *argtok)
{
    std::list<ValueFlow::Value> argvalues(argtok->values());
    removeImpossible(argvalues);
    if (argvalues.empty() && Token::Match(argtok, "%comp%|%oror%|&&|!")) {
        argvalues.emplace_back(0);
        argvalues.emplace_back(1);
    }
    return argvalues;
}

static void valueFlowLibraryFunction(Token *tok, const std::string &returnValue, const Settings *settings)
{
    std::unordered_map<nonneg int, std::list<ValueFlow::Value>> argValues;
    int argn = 1;
    for (const Token *argtok : getArguments(tok->previous())) {
        argValues[argn] = getFunctionArgumentValues(argtok);
        argn++;
    }
    if (returnValue.find("arg") != std::string::npos && argValues.empty())
        return;
    productParams(argValues, [&](const std::unordered_map<nonneg int, ValueFlow::Value>& arg) {
        ValueFlow::Value value = evaluateLibraryFunction(arg, returnValue, settings);
        if (value.isUninitValue())
            return;
        ValueFlow::Value::ValueKind kind = ValueFlow::Value::ValueKind::Known;
        for (auto&& p : arg) {
            if (p.second.isPossible())
                kind = p.second.valueKind;
            if (p.second.isInconclusive()) {
                kind = p.second.valueKind;
                break;
            }
        }
        if (value.isImpossible() && kind != ValueFlow::Value::ValueKind::Known)
            return;
        if (!value.isImpossible())
            value.valueKind = kind;
        setTokenValue(tok, value, settings);
    });
}

template<class Iterator>
struct IteratorRange
{
    Iterator mBegin;
    Iterator mEnd;

    Iterator begin() const {
        return mBegin;
    }

    Iterator end() const {
        return mEnd;
    }
};

template<class Iterator>
IteratorRange<Iterator> MakeIteratorRange(Iterator start, Iterator last)
{
    return {start, last};
}

static void valueFlowSubFunction(TokenList* tokenlist, SymbolDatabase* symboldatabase,  ErrorLogger* errorLogger, const Settings* settings)
{
    int id = 0;
    for (const Scope* scope : MakeIteratorRange(symboldatabase->functionScopes.crbegin(), symboldatabase->functionScopes.crend())) {
        const Function* function = scope->function;
        if (!function)
            continue;
        for (const Token *tok = scope->bodyStart; tok != scope->bodyEnd; tok = tok->next()) {
            if (!Token::Match(tok, "%name% ("))
                continue;

            const Function * const calledFunction = tok->function();
            if (!calledFunction) {
                // library function?
                const std::string& returnValue(settings->library.returnValue(tok));
                if (!returnValue.empty())
                    valueFlowLibraryFunction(tok->next(), returnValue, settings);
                continue;
            }

            const Scope * const calledFunctionScope = calledFunction->functionScope;
            if (!calledFunctionScope)
                continue;

            id++;
            std::unordered_map<const Variable*, std::list<ValueFlow::Value>> argvars;
            // TODO: Rewrite this. It does not work well to inject 1 argument at a time.
            const std::vector<const Token *> &callArguments = getArguments(tok);
            for (int argnr = 0U; argnr < callArguments.size(); ++argnr) {
                const Token *argtok = callArguments[argnr];
                // Get function argument
                const Variable * const argvar = calledFunction->getArgumentVar(argnr);
                if (!argvar)
                    break;

                // passing value(s) to function
                std::list<ValueFlow::Value> argvalues(getFunctionArgumentValues(argtok));

                // Remove non-local lifetimes
                argvalues.remove_if([](const ValueFlow::Value& v) {
                    if (v.isLifetimeValue())
                        return !v.isLocalLifetimeValue() && !v.isSubFunctionLifetimeValue();
                    return false;
                });
                // Remove uninit values if argument is passed by value
                if (argtok->variable() && !argtok->variable()->isPointer() && argvalues.size() == 1 && argvalues.front().isUninitValue()) {
                    if (CheckUninitVar::isVariableUsage(tokenlist->isCPP(), argtok, settings->library, false, CheckUninitVar::Alloc::NO_ALLOC, 0))
                        continue;
                }

                if (argvalues.empty())
                    continue;

                // Error path..
                for (ValueFlow::Value &v : argvalues) {
                    const std::string nr = MathLib::toString(argnr + 1) + getOrdinalText(argnr + 1);

                    v.errorPath.emplace_back(argtok,
                                             "Calling function '" +
                                             calledFunction->name() +
                                             "', " +
                                             nr +
                                             " argument '" +
                                             argtok->expressionString() +
                                             "' value is " +
                                             v.infoString());
                    v.path = 256 * v.path + id % 256;
                    // Change scope of lifetime values
                    if (v.isLifetimeValue())
                        v.lifetimeScope = ValueFlow::Value::LifetimeScope::SubFunction;
                }

                // passed values are not "known"..
                lowerToPossible(argvalues);

                argvars[argvar] = argvalues;
            }
            valueFlowInjectParameter(tokenlist, symboldatabase, errorLogger, settings, calledFunctionScope, argvars);
        }
    }
}

static void valueFlowFunctionDefaultParameter(TokenList* tokenlist, SymbolDatabase* symboldatabase)
{
    if (!tokenlist->isCPP())
        return;

    for (const Scope* scope : symboldatabase->functionScopes) {
        const Function* function = scope->function;
        if (!function)
            continue;
        for (std::size_t arg = function->minArgCount(); arg < function->argCount(); arg++) {
            const Variable* var = function->getArgumentVar(arg);
            if (var && var->hasDefault() && Token::Match(var->nameToken(), "%var% = %num%|%str% [,)]")) {
                const std::list<ValueFlow::Value> &values = var->nameToken()->tokAt(2)->values();
                std::list<ValueFlow::Value> argvalues;
                for (const ValueFlow::Value &value : values) {
                    ValueFlow::Value v(value);
                    v.defaultArg = true;
                    v.changeKnownToPossible();
                    if (v.isPossible())
                        argvalues.push_back(std::move(v));
                }
                if (!argvalues.empty())
                    valueFlowInjectParameter(tokenlist, var, scope, argvalues);
            }
        }
    }
}

static bool isKnown(const Token * tok)
{
    return tok && tok->hasKnownIntValue();
}

static void valueFlowFunctionReturn(TokenList *tokenlist, ErrorLogger *errorLogger)
{
    for (Token *tok = tokenlist->back(); tok; tok = tok->previous()) {
        if (tok->str() != "(" || !tok->astOperand1())
            continue;

        const Function* function = nullptr;
        if (Token::Match(tok->previous(), "%name% ("))
            function = tok->previous()->function();
        else
            function = tok->astOperand1()->function();
        if (!function)
            continue;
        // TODO: Check if member variable is a pointer or reference
        if (function->isImplicitlyVirtual() && !function->hasFinalSpecifier())
            continue;

        if (tok->hasKnownValue())
            continue;

        // Arguments..
        std::vector<MathLib::bigint> parvalues;
        if (tok->astOperand2()) {
            const Token *partok = tok->astOperand2();
            while (partok && partok->str() == "," && isKnown(partok->astOperand2()))
                partok = partok->astOperand1();
            if (!isKnown(partok))
                continue;
            parvalues.push_back(partok->values().front().intvalue);
            partok = partok->astParent();
            while (partok && partok->str() == ",") {
                parvalues.push_back(partok->astOperand2()->values().front().intvalue);
                partok = partok->astParent();
            }
            if (partok != tok)
                continue;
        }

        // Get scope and args of function
        const Scope * const functionScope = function->functionScope;
        if (!functionScope || !Token::simpleMatch(functionScope->bodyStart, "{ return")) {
            if (functionScope && tokenlist->getSettings()->debugwarnings && Token::findsimplematch(functionScope->bodyStart, "return", functionScope->bodyEnd))
                bailout(tokenlist, errorLogger, tok, "function return; nontrivial function body");
            continue;
        }

        ProgramMemory programMemory;
        for (std::size_t i = 0; i < parvalues.size(); ++i) {
            const Variable * const arg = function->getArgumentVar(i);
            if (!arg || !Token::Match(arg->typeStartToken(), "%type% %name% ,|)")) {
                if (tokenlist->getSettings()->debugwarnings)
                    bailout(tokenlist, errorLogger, tok, "function return; unhandled argument type");
                programMemory.clear();
                break;
            }
            programMemory.setIntValue(arg->nameToken(), parvalues[i]);
        }
        if (programMemory.empty() && !parvalues.empty())
            continue;

        // Determine return value of subfunction..
        MathLib::bigint result = 0;
        bool error = false;
        execute(functionScope->bodyStart->next()->astOperand1(),
                &programMemory,
                &result,
                &error);
        if (!error) {
            ValueFlow::Value v(result);
            if (function->hasVirtualSpecifier())
                v.setPossible();
            else
                v.setKnown();
            setTokenValue(tok, v, tokenlist->getSettings());
        }
    }
}

static bool needsInitialization(const Variable* var, bool cpp)
{
    if (!var)
        return false;
    if (var->hasDefault())
        return false;
    if (var->isPointer())
        return true;
    if (var->type() && var->type()->isUnionType())
        return false;
    if (!cpp)
        return true;
    if (var->type() && var->type()->needInitialization == Type::NeedInitialization::True)
        return true;
    if (var->valueType()) {
        if (var->valueType()->isPrimitive())
            return true;
        if (var->valueType()->type == ValueType::Type::POD)
            return true;
        if (var->valueType()->type == ValueType::Type::ITERATOR)
            return true;
    }
    return false;
}

static void addToErrorPath(ValueFlow::Value& value, const ValueFlow::Value& from)
{
    std::unordered_set<const Token*> locations;
    std::transform(value.errorPath.cbegin(),
                   value.errorPath.cend(),
                   std::inserter(locations, locations.begin()),
                   [](const ErrorPathItem& e) {
        return e.first;
    });
    if (from.condition && !value.condition)
        value.condition = from.condition;
    std::copy_if(from.errorPath.cbegin(),
                 from.errorPath.cend(),
                 std::back_inserter(value.errorPath),
                 [&](const ErrorPathItem& e) {
        return locations.insert(e.first).second;
    });
}

static void valueFlowUninit(TokenList* tokenlist, SymbolDatabase* /*symbolDatabase*/, const Settings* settings)
{
    for (Token *tok = tokenlist->front(); tok; tok = tok->next()) {
        if (!tok->scope()->isExecutable())
            continue;
        if (!Token::Match(tok, "%var% ;|["))
            continue;
        const Variable* var = tok->variable();
        if (!var)
            continue;
        if (var->nameToken() != tok || var->isInit())
            continue;
        if (!needsInitialization(var, tokenlist->isCPP()))
            continue;
        if (!var->isLocal() || var->isStatic() || var->isExtern() || var->isReference() || var->isThrow())
            continue;

        ValueFlow::Value uninitValue;
        uninitValue.setKnown();
        uninitValue.valueType = ValueFlow::Value::ValueType::UNINIT;
        uninitValue.tokvalue = tok;
        if (var->isArray())
            uninitValue.indirect = var->dimensions().size();

        bool partial = false;

        std::map<Token*, ValueFlow::Value> partialReads;
        if (const Scope* scope = var->typeScope()) {
            if (Token::findsimplematch(scope->bodyStart, "union", scope->bodyEnd))
                continue;
            for (const Variable& memVar : scope->varlist) {
                if (!memVar.isPublic())
                    continue;
                // Skip array since we can't track partial initialization from nested subexpressions
                if (memVar.isArray())
                    continue;
                if (!needsInitialization(&memVar, tokenlist->isCPP())) {
                    partial = true;
                    continue;
                }
                MemberExpressionAnalyzer analyzer(memVar.nameToken()->str(), tok, uninitValue, tokenlist);
                valueFlowGenericForward(tok->next(), tok->scope()->bodyEnd, analyzer, settings);

                for (auto&& p : *analyzer.partialReads) {
                    Token* tok2 = p.first;
                    const ValueFlow::Value& v = p.second;
                    // Try to insert into map
                    auto pp = partialReads.insert(std::make_pair(tok2, v));
                    ValueFlow::Value& v2 = pp.first->second;
                    const bool inserted = pp.second;
                    // Merge the two values if it is already in map
                    if (!inserted) {
                        if (v.valueType != v2.valueType)
                            continue;
                        addToErrorPath(v2, v);
                    }
                    v2.subexpressions.push_back(memVar.nameToken()->str());
                }
            }
        }

        for (auto&& p : partialReads) {
            Token* tok2 = p.first;
            const ValueFlow::Value& v = p.second;

            setTokenValue(tok2, v, settings);
        }

        if (partial)
            continue;

        valueFlowForward(tok->next(), tok->scope()->bodyEnd, var->nameToken(), uninitValue, tokenlist);
    }
}

static bool isContainerSizeChanged(nonneg int varId,
                                   const Token* start,
                                   const Token* end,
                                   int indirect,
                                   const Settings* settings = nullptr,
                                   int depth = 20);

static bool isContainerSizeChangedByFunction(const Token* tok,
                                             int indirect,
                                             const Settings* settings = nullptr,
                                             int depth = 20)
{
    if (!tok->valueType())
        return false;
    if (!astIsContainer(tok))
        return false;
    // If we are accessing an element then we are not changing the container size
    if (Token::Match(tok, "%name% . %name% (")) {
        const Library::Container::Yield yield = getLibraryContainer(tok)->getYield(tok->strAt(2));
        if (yield != Library::Container::Yield::NO_YIELD)
            return false;
    }
    if (Token::simpleMatch(tok->astParent(), "["))
        return false;

    // address of variable
    const bool addressOf = tok->valueType()->pointer || (tok->astParent() && tok->astParent()->isUnaryOp("&"));

    int narg;
    const Token * ftok = getTokenArgumentFunction(tok, narg);
    if (!ftok)
        return false; // not a function => variable not changed
    const Function * fun = ftok->function();
    if (fun && !fun->isImplicitlyVirtual()) {
        const Variable *arg = fun->getArgumentVar(narg);
        if (arg) {
            const bool isPointer = addressOf || indirect > 0;
            if (!arg->isReference() && !isPointer)
                return false;
            if (!isPointer && arg->isConst())
                return false;
            if (arg->valueType() && arg->valueType()->constness == 1)
                return false;
            const Scope * scope = fun->functionScope;
            if (scope) {
                // Argument not used
                if (!arg->nameToken())
                    return false;
                if (depth > 0)
                    return isContainerSizeChanged(arg->declarationId(),
                                                  scope->bodyStart,
                                                  scope->bodyEnd,
                                                  addressOf ? indirect + 1 : indirect,
                                                  settings,
                                                  depth - 1);
            }
            // Don't know => Safe guess
            return true;
        }
    }

    bool inconclusive = false;
    const bool isChanged = isVariableChangedByFunctionCall(tok, indirect, settings, &inconclusive);
    return (isChanged || inconclusive);
}

struct ContainerExpressionAnalyzer : ExpressionAnalyzer {
    ContainerExpressionAnalyzer() : ExpressionAnalyzer() {}

    ContainerExpressionAnalyzer(const Token* expr, const ValueFlow::Value& val, const TokenList* t)
        : ExpressionAnalyzer(expr, val, t)
    {}

    bool match(const Token* tok) const override {
        return tok->exprId() == expr->exprId() || (astIsIterator(tok) && isAliasOf(tok, expr->exprId()));
    }

    Action isWritable(const Token* tok, Direction d) const override {
        if (astIsIterator(tok))
            return Action::None;
        if (d == Direction::Reverse)
            return Action::None;
        if (!getValue(tok))
            return Action::None;
        if (!tok->valueType())
            return Action::None;
        if (!astIsContainer(tok))
            return Action::None;
        const Token* parent = tok->astParent();
        const Library::Container* container = getLibraryContainer(tok);

        if (container->stdStringLike && Token::simpleMatch(parent, "+=") && astIsLHS(tok) && parent->astOperand2()) {
            const Token* rhs = parent->astOperand2();
            if (rhs->tokType() == Token::eString)
                return Action::Read | Action::Write | Action::Incremental;
            const Library::Container* rhsContainer = getLibraryContainer(rhs);
            if (rhsContainer && rhsContainer->stdStringLike) {
                if (std::any_of(rhs->values().cbegin(), rhs->values().cend(), [&](const ValueFlow::Value &rhsval) {
                    return rhsval.isKnown() && rhsval.isContainerSizeValue();
                }))
                    return Action::Read | Action::Write | Action::Incremental;
            }
        } else if (astIsLHS(tok) && Token::Match(tok->astParent(), ". %name% (")) {
            const Library::Container::Action action = container->getAction(tok->astParent()->strAt(1));
            if (action == Library::Container::Action::PUSH || action == Library::Container::Action::POP) {
                std::vector<const Token*> args = getArguments(tok->tokAt(3));
                if (args.size() < 2)
                    return Action::Read | Action::Write | Action::Incremental;
            }
        }
        return Action::None;
    }

    void writeValue(ValueFlow::Value* val, const Token* tok, Direction d) const override {
        if (d == Direction::Reverse)
            return;
        if (!val)
            return;
        if (!tok->astParent())
            return;
        if (!tok->valueType())
            return;
        if (!astIsContainer(tok))
            return;
        const Token* parent = tok->astParent();
        const Library::Container* container = getLibraryContainer(tok);

        if (container->stdStringLike && Token::simpleMatch(parent, "+=") && parent->astOperand2()) {
            const Token* rhs = parent->astOperand2();
            const Library::Container* rhsContainer = getLibraryContainer(rhs);
            if (rhs->tokType() == Token::eString)
                val->intvalue += Token::getStrLength(rhs);
            else if (rhsContainer && rhsContainer->stdStringLike) {
                for (const ValueFlow::Value &rhsval : rhs->values()) {
                    if (rhsval.isKnown() && rhsval.isContainerSizeValue()) {
                        val->intvalue += rhsval.intvalue;
                    }
                }
            }
        } else if (astIsLHS(tok) && Token::Match(tok->astParent(), ". %name% (")) {
            const Library::Container::Action action = container->getAction(tok->astParent()->strAt(1));
            if (action == Library::Container::Action::PUSH)
                val->intvalue++;
            if (action == Library::Container::Action::POP)
                val->intvalue--;
        }
    }

    int getIndirect(const Token* tok) const override
    {
        if (tok->valueType()) {
            return tok->valueType()->pointer;
        }
        return ValueFlowAnalyzer::getIndirect(tok);
    }

    Action isModified(const Token* tok) const override {
        Action read = Action::Read;
        // An iterator won't change the container size
        if (astIsIterator(tok))
            return read;
        if (Token::Match(tok->astParent(), "%assign%") && astIsLHS(tok))
            return Action::Invalid;
        if (isLikelyStreamRead(isCPP(), tok->astParent()))
            return Action::Invalid;
        if (astIsContainer(tok) && isContainerSizeChanged(tok, getIndirect(tok), getSettings()))
            return read | Action::Invalid;
        return read;
    }
};

static const Token* parseBinaryIntOp(const Token* expr,
                                     const std::function<std::vector<MathLib::bigint>(const Token*)>& eval,
                                     MathLib::bigint& known)
{
    if (!expr)
        return nullptr;
    if (!expr->astOperand1() || !expr->astOperand2())
        return nullptr;
    if (expr->astOperand1()->exprId() == 0 && expr->astOperand2()->exprId() == 0)
        return nullptr;
    std::vector<MathLib::bigint> x1 = eval(expr->astOperand1());
    std::vector<MathLib::bigint> x2 = eval(expr->astOperand2());
    if (expr->astOperand1()->exprId() == 0 && x1.empty())
        return nullptr;
    if (expr->astOperand2()->exprId() == 0 && x2.empty())
        return nullptr;
    const Token* varTok = nullptr;
    if (!x1.empty() && x2.empty()) {
        varTok = expr->astOperand2();
        known = x1.front();
    } else if (x1.empty() && !x2.empty()) {
        varTok = expr->astOperand1();
        known = x2.front();
    }
    return varTok;
}

const Token* solveExprValue(const Token* expr,
                            const std::function<std::vector<MathLib::bigint>(const Token*)>& eval,
                            ValueFlow::Value& value)
{
    if (!value.isIntValue() && !value.isIteratorValue() && !value.isSymbolicValue())
        return expr;
    if (value.isSymbolicValue() && !Token::Match(expr, "+|-"))
        return expr;
    MathLib::bigint intval;
    const Token* binaryTok = parseBinaryIntOp(expr, eval, intval);
    const bool rhs = astIsRHS(binaryTok);
    // If its on the rhs, then -1 multiplication is needed, which is not possible with simple delta analysis used currently for symbolic values
    if (value.isSymbolicValue() && rhs && Token::simpleMatch(expr, "-"))
        return expr;
    if (binaryTok && expr->str().size() == 1) {
        switch (expr->str()[0]) {
        case '+': {
            value.intvalue -= intval;
            return solveExprValue(binaryTok, eval, value);
        }
        case '-': {
            if (rhs)
                value.intvalue = intval - value.intvalue;
            else
                value.intvalue += intval;
            return solveExprValue(binaryTok, eval, value);
        }
        case '*': {
            if (intval == 0)
                break;
            value.intvalue /= intval;
            return solveExprValue(binaryTok, eval, value);
        }
        case '^': {
            value.intvalue ^= intval;
            return solveExprValue(binaryTok, eval, value);
        }
        }
    }
    return expr;
}

static const Token* solveExprValue(const Token* expr, ValueFlow::Value& value)
{
    return solveExprValue(
        expr,
        [](const Token* tok) -> std::vector<MathLib::bigint> {
        if (tok->hasKnownIntValue())
            return {tok->values().front().intvalue};
        return {};
    },
        value);
}

ValuePtr<Analyzer> makeAnalyzer(const Token* exprTok, ValueFlow::Value value, const TokenList* tokenlist)
{
    if (value.isContainerSizeValue())
        return ContainerExpressionAnalyzer(exprTok, value, tokenlist);
    const Token* expr = solveExprValue(exprTok, value);
    return ExpressionAnalyzer(expr, value, tokenlist);
}

ValuePtr<Analyzer> makeReverseAnalyzer(const Token* exprTok, const ValueFlow::Value& value, const TokenList* tokenlist)
{
    if (value.isContainerSizeValue())
        return ContainerExpressionAnalyzer(exprTok, value, tokenlist);
    return ExpressionAnalyzer(exprTok, value, tokenlist);
}

bool isContainerSizeChanged(const Token* tok, int indirect, const Settings* settings, int depth)
{
    if (!tok)
        return false;
    if (!tok->valueType() || !tok->valueType()->container)
        return true;
    if (astIsLHS(tok) && Token::Match(tok->astParent(), "%assign%|<<"))
        return true;
    const Library::Container* container = tok->valueType()->container;
    // Views cannot change container size
    if (container->view)
        return false;
    if (astIsLHS(tok) && Token::simpleMatch(tok->astParent(), "["))
        return container->stdAssociativeLike;
    const Library::Container::Action action = astContainerAction(tok);
    switch (action) {
    case Library::Container::Action::RESIZE:
    case Library::Container::Action::CLEAR:
    case Library::Container::Action::PUSH:
    case Library::Container::Action::POP:
    case Library::Container::Action::CHANGE:
    case Library::Container::Action::INSERT:
    case Library::Container::Action::ERASE:
        return true;
    case Library::Container::Action::NO_ACTION:
        // Is this an unknown member function call?
        if (astIsLHS(tok) && Token::Match(tok->astParent(), ". %name% (")) {
            const Library::Container::Yield yield = astContainerYield(tok);
            return yield == Library::Container::Yield::NO_YIELD;
        }
        break;
    case Library::Container::Action::FIND:
    case Library::Container::Action::CHANGE_CONTENT:
    case Library::Container::Action::CHANGE_INTERNAL:
        break;
    }
    if (isContainerSizeChangedByFunction(tok, indirect, settings, depth))
        return true;
    return false;
}

static bool isContainerSizeChanged(nonneg int varId,
                                   const Token* start,
                                   const Token* end,
                                   int indirect,
                                   const Settings* settings,
                                   int depth)
{
    for (const Token *tok = start; tok != end; tok = tok->next()) {
        if (tok->varId() != varId)
            continue;
        if (isContainerSizeChanged(tok, indirect, settings, depth))
            return true;
    }
    return false;
}

static void valueFlowSmartPointer(TokenList *tokenlist, ErrorLogger * errorLogger, const Settings *settings)
{
    for (Token *tok = tokenlist->front(); tok; tok = tok->next()) {
        if (!tok->scope())
            continue;
        if (!tok->scope()->isExecutable())
            continue;
        if (!astIsSmartPointer(tok))
            continue;
        if (tok->variable() && Token::Match(tok, "%var% (|{|;")) {
            const Variable* var = tok->variable();
            if (!var->isSmartPointer())
                continue;
            if (var->nameToken() == tok) {
                if (Token::Match(tok, "%var% (|{") && tok->next()->astOperand2() &&
                    tok->next()->astOperand2()->str() != ",") {
                    Token* inTok = tok->next()->astOperand2();
                    const std::list<ValueFlow::Value>& values = inTok->values();
                    const bool constValue = inTok->isNumber();
                    valueFlowForwardAssign(inTok, var, values, constValue, true, tokenlist, errorLogger, settings);

                } else if (Token::Match(tok, "%var% ;")) {
                    ValueFlow::Value v(0);
                    v.setKnown();
                    valueFlowForwardAssign(tok, var, {std::move(v)}, false, true, tokenlist, errorLogger, settings);
                }
            }
        } else if (astIsLHS(tok) && Token::Match(tok->astParent(), ". %name% (") &&
                   tok->astParent()->originalName() != "->") {
            std::vector<const Variable*> vars = getVariables(tok);
            Token* ftok = tok->astParent()->tokAt(2);
            if (Token::simpleMatch(tok->astParent(), ". reset (")) {
                if (Token::simpleMatch(ftok, "( )")) {
                    ValueFlow::Value v(0);
                    v.setKnown();
                    valueFlowForwardAssign(ftok, tok, vars, {std::move(v)}, false, tokenlist, errorLogger, settings);
                } else {
                    tok->removeValues(std::mem_fn(&ValueFlow::Value::isIntValue));
                    Token* inTok = ftok->astOperand2();
                    if (!inTok)
                        continue;
                    const std::list<ValueFlow::Value>& values = inTok->values();
                    valueFlowForwardAssign(inTok, tok, vars, values, false, tokenlist, errorLogger, settings);
                }
            } else if (Token::simpleMatch(tok->astParent(), ". release ( )")) {
                const Token* parent = ftok->astParent();
                bool hasParentReset = false;
                while (parent) {
                    if (Token::Match(parent->tokAt(-2), ". release|reset (") &&
                        parent->tokAt(-2)->astOperand1()->exprId() == tok->exprId()) {
                        hasParentReset = true;
                        break;
                    }
                    parent = parent->astParent();
                }
                if (hasParentReset)
                    continue;
                ValueFlow::Value v(0);
                v.setKnown();
                valueFlowForwardAssign(ftok, tok, vars, {std::move(v)}, false, tokenlist, errorLogger, settings);
            } else if (Token::simpleMatch(tok->astParent(), ". get ( )")) {
                ValueFlow::Value v = makeSymbolic(tok);
                setTokenValue(tok->astParent()->tokAt(2), v, settings);
            }
        } else if (Token::Match(tok->previous(), "%name%|> (|{") && astIsSmartPointer(tok) &&
                   astIsSmartPointer(tok->astOperand1())) {
            std::vector<const Token*> args = getArguments(tok);
            if (args.empty())
                continue;
            for (const ValueFlow::Value& v : args.front()->values())
                setTokenValue(tok, v, settings);
        }
    }
}

static void valueFlowIterators(TokenList *tokenlist, const Settings *settings)
{
    for (Token *tok = tokenlist->front(); tok; tok = tok->next()) {
        if (!tok->scope())
            continue;
        if (!tok->scope()->isExecutable())
            continue;
        if (!astIsContainer(tok))
            continue;
        const Token* ftok = nullptr;
        const Library::Container::Yield yield = astContainerYield(tok, &ftok);
        if (ftok) {
            ValueFlow::Value v(0);
            v.setKnown();
            if (yield == Library::Container::Yield::START_ITERATOR) {
                v.valueType = ValueFlow::Value::ValueType::ITERATOR_START;
                setTokenValue(ftok->next(), v, settings);
            } else if (yield == Library::Container::Yield::END_ITERATOR) {
                v.valueType = ValueFlow::Value::ValueType::ITERATOR_END;
                setTokenValue(ftok->next(), v, settings);
            }
        }
    }
}

static std::list<ValueFlow::Value> getIteratorValues(std::list<ValueFlow::Value> values, const ValueFlow::Value::ValueKind* kind = nullptr)
{
    values.remove_if([&](const ValueFlow::Value& v) {
        if (kind && v.valueKind != *kind)
            return true;
        return !v.isIteratorValue();
    });
    return values;
}

struct IteratorConditionHandler : SimpleConditionHandler {
    std::vector<Condition> parse(const Token* tok, const Settings* /*settings*/) const override {
        Condition cond;

        if (Token::Match(tok, "==|!=")) {
            if (!tok->astOperand1() || !tok->astOperand2())
                return {};

            const ValueFlow::Value::ValueKind kind = ValueFlow::Value::ValueKind::Known;
            std::list<ValueFlow::Value> values = getIteratorValues(tok->astOperand1()->values(), &kind);
            if (!values.empty()) {
                cond.vartok = tok->astOperand2();
            } else {
                values = getIteratorValues(tok->astOperand2()->values(), &kind);
                if (!values.empty())
                    cond.vartok = tok->astOperand1();
            }
            for (ValueFlow::Value& v:values) {
                v.setPossible();
                v.assumeCondition(tok);
            }
            cond.true_values = values;
            cond.false_values = values;
        }

        return {std::move(cond)};
    }
};

static void valueFlowIteratorInfer(TokenList *tokenlist, const Settings *settings)
{
    for (Token *tok = tokenlist->front(); tok; tok = tok->next()) {
        if (!tok->scope())
            continue;
        if (!tok->scope()->isExecutable())
            continue;
        std::list<ValueFlow::Value> values = getIteratorValues(tok->values());
        values.remove_if([&](const ValueFlow::Value& v) {
            if (!v.isImpossible())
                return true;
            if (!v.condition)
                return true;
            if (v.bound != ValueFlow::Value::Bound::Point)
                return true;
            if (v.isIteratorEndValue() && v.intvalue <= 0)
                return true;
            if (v.isIteratorStartValue() && v.intvalue >= 0)
                return true;
            return false;
        });
        for (ValueFlow::Value& v:values) {
            v.setPossible();
            if (v.isIteratorStartValue())
                v.intvalue++;
            if (v.isIteratorEndValue())
                v.intvalue--;
            setTokenValue(tok, v, settings);
        }
    }
}

static std::vector<ValueFlow::Value> getContainerValues(const Token* tok)
{
    std::vector<ValueFlow::Value> values;
    if (tok) {
        std::copy_if(tok->values().cbegin(),
                     tok->values().cend(),
                     std::back_inserter(values),
                     std::mem_fn(&ValueFlow::Value::isContainerSizeValue));
    }
    return values;
}

static ValueFlow::Value makeContainerSizeValue(std::size_t s, bool known = true)
{
    ValueFlow::Value value(s);
    value.valueType = ValueFlow::Value::ValueType::CONTAINER_SIZE;
    if (known)
        value.setKnown();
    return value;
}

static std::vector<ValueFlow::Value> makeContainerSizeValue(const Token* tok, bool known = true)
{
    if (tok->hasKnownIntValue())
        return {makeContainerSizeValue(tok->values().front().intvalue, known)};
    return {};
}

static std::vector<ValueFlow::Value> getContainerSizeFromConstructorArgs(const std::vector<const Token*>& args,
                                                                         const Library::Container* container,
                                                                         bool known)
{
    if (astIsIntegral(args[0], false)) { // { count, i } or { count }
        if (args.size() == 1 || (args.size() > 1 && !astIsIntegral(args[1], false)))
            return {makeContainerSizeValue(args[0], known)};
    } else if (astIsContainer(args[0]) && args.size() == 1) { // copy constructor
        return getContainerValues(args[0]);
    } else if (isIteratorPair(args)) {
        std::vector<ValueFlow::Value> result = getContainerValues(args[0]);
        if (!result.empty())
            return result;
        // (ptr, ptr + size)
        if (astIsPointer(args[0]) && args[0]->exprId() != 0) {
            // (ptr, ptr) is empty
            // TODO: Use lifetime values to check if it points to the same address
            if (args[0]->exprId() == args[1]->exprId())
                return {makeContainerSizeValue(std::size_t{0}, known)};
            // TODO: Insert iterator positions for pointers
            if (Token::simpleMatch(args[1], "+")) {
                nonneg int const eid = args[0]->exprId();
                const Token* vartok = args[1]->astOperand1();
                const Token* sizetok = args[1]->astOperand2();
                if (sizetok->exprId() == eid)
                    std::swap(vartok, sizetok);
                if (vartok->exprId() == eid && sizetok->hasKnownIntValue())
                    return {makeContainerSizeValue(sizetok, known)};
            }
        }
    } else if (container->stdStringLike) {
        if (astIsPointer(args[0])) {
            // TODO: Try to read size of string literal { "abc" }
            if (args.size() == 2 && astIsIntegral(args[1], false)) // { char*, count }
                return {makeContainerSizeValue(args[1], known)};
        } else if (astIsContainer(args[0])) {
            if (args.size() == 1) // copy constructor { str }
                return getContainerValues(args[0]);
            if (args.size() == 3) // { str, pos, count }
                return {makeContainerSizeValue(args[2], known)};
            // TODO: { str, pos }, { ..., alloc }
        }
    }
    return {};
}

static bool valueFlowIsSameContainerType(const ValueType& contType, const Token* tok, const Settings* settings)
{
    if (!tok || !tok->valueType() || !tok->valueType()->containerTypeToken)
        return false;

    const ValueType tokType = ValueType::parseDecl(tok->valueType()->containerTypeToken, settings, true);
    return contType.isTypeEqual(&tokType);
}

static std::vector<ValueFlow::Value> getInitListSize(const Token* tok,
                                                     const ValueType* valueType,
                                                     const Settings* settings,
                                                     bool known = true)
{
    std::vector<const Token*> args = getArguments(tok);
    if (args.empty())
        return {makeContainerSizeValue(std::size_t{0}, known)};
    bool initList = true;
    // Try to disambiguate init list from constructor
    if (args.size() < 4) {
        initList = !isIteratorPair(args) && !(args.size() < 3 && astIsIntegral(args[0], false));
        const Token* containerTypeToken = valueType->containerTypeToken;
        if (valueType->container->stdStringLike) {
            initList = astIsGenericChar(args[0]) && !astIsPointer(args[0]);
        } else if (containerTypeToken && settings) {
            ValueType vt = ValueType::parseDecl(containerTypeToken, settings, true); // TODO: set isCpp
            if (vt.pointer > 0 && astIsPointer(args[0]))
                initList = true;
            else if (vt.type == ValueType::ITERATOR && astIsIterator(args[0]))
                initList = true;
            else if (vt.isIntegral() && astIsIntegral(args[0], false))
                initList = true;
            else if (args.size() == 1 && valueFlowIsSameContainerType(vt, tok->astOperand2(), settings))
                initList = false; // copy ctor
        }
    }
    if (!initList)
        return getContainerSizeFromConstructorArgs(args, valueType->container, known);
    return {makeContainerSizeValue(args.size(), known)};
}

static std::vector<ValueFlow::Value> getContainerSizeFromConstructor(const Token* tok,
                                                                     const ValueType* valueType,
                                                                     const Settings* settings,
                                                                     bool known = true)
{
    std::vector<const Token*> args = getArguments(tok);
    if (args.empty())
        return {makeContainerSizeValue(std::size_t{0}, known)};
    // Init list in constructor
    if (args.size() == 1 && Token::simpleMatch(args[0], "{"))
        return getInitListSize(args[0], valueType, settings, known);
    return getContainerSizeFromConstructorArgs(args, valueType->container, known);
}

static void valueFlowContainerSetTokValue(TokenList* tokenlist, const Token* tok, Token* initList)
{
    ValueFlow::Value value;
    value.valueType = ValueFlow::Value::ValueType::TOK;
    value.tokvalue = initList;
    value.setKnown();
    Token* start = initList->link() ? initList->link() : initList->next();
    if (tok->variable() && tok->variable()->isConst()) {
        valueFlowForwardConst(start, tok->variable()->scope()->bodyEnd, tok->variable(), {value}, tokenlist->getSettings());
    } else {
        valueFlowForward(start, tok, value, tokenlist);
    }
}

static void valueFlowContainerSize(TokenList* tokenlist,
                                   SymbolDatabase* symboldatabase,
                                   ErrorLogger* /*errorLogger*/,
                                   const Settings* settings)
{
    // declaration
    for (const Variable *var : symboldatabase->variableList()) {
        if (!var)
            continue;
        if (!var->scope() || !var->scope()->bodyEnd || !var->scope()->bodyStart)
            continue;
        if (!var->valueType() || !var->valueType()->container)
            continue;
        if (!astIsContainer(var->nameToken()))
            continue;

        bool known = true;
        int size = 0;
        const bool nonLocal = !var->isLocal() || var->isPointer() || var->isReference() || var->isStatic();
        bool constSize = var->isConst() && !nonLocal;
        bool staticSize = false;
        if (var->valueType()->container->size_templateArgNo >= 0) {
            staticSize = true;
            constSize = true;
            size = -1;
            if (var->dimensions().size() == 1) {
                const Dimension& dim = var->dimensions().front();
                if (dim.known) {
                    size = dim.num;
                } else if (dim.tok && dim.tok->hasKnownIntValue()) {
                    size = dim.tok->values().front().intvalue;
                }
            }
            if (size < 0)
                continue;
        }
        if (!staticSize && nonLocal)
            continue;
        if (var->nameToken()->hasKnownValue(ValueFlow::Value::ValueType::CONTAINER_SIZE))
            continue;
        if (!staticSize) {
            if (!Token::Match(var->nameToken(), "%name% ;") &&
                !(Token::Match(var->nameToken(), "%name% {") &&
                  Token::simpleMatch(var->nameToken()->next()->link(), "} ;")) &&
                !Token::Match(var->nameToken(), "%name% ("))
                continue;
        }
        if (var->nameToken()->astTop() && Token::Match(var->nameToken()->astTop()->previous(), "for|while"))
            known = !isVariableChanged(var, settings, true);
        std::vector<ValueFlow::Value> values{ValueFlow::Value{size}};
        values.back().valueType = ValueFlow::Value::ValueType::CONTAINER_SIZE;
        if (known)
            values.back().setKnown();
        if (!staticSize) {
            if (Token::simpleMatch(var->nameToken()->next(), "{")) {
                Token* initList = var->nameToken()->next();
                valueFlowContainerSetTokValue(tokenlist, var->nameToken(), initList);
                values = getInitListSize(initList, var->valueType(), settings, known);
            } else if (Token::simpleMatch(var->nameToken()->next(), "(")) {
                const Token* constructorArgs = var->nameToken()->next();
                values = getContainerSizeFromConstructor(constructorArgs, var->valueType(), settings, known);
            }
        }

        if (constSize) {
            valueFlowForwardConst(var->nameToken()->next(), var->scope()->bodyEnd, var, values, settings);
            continue;
        }

        for (const ValueFlow::Value& value : values) {
            valueFlowForward(var->nameToken()->next(), var->nameToken(), value, tokenlist);
        }
    }

    // after assignment
    for (const Scope *functionScope : symboldatabase->functionScopes) {
        for (Token* tok = const_cast<Token*>(functionScope->bodyStart); tok != functionScope->bodyEnd; tok = tok->next()) {
            if (Token::Match(tok, "%name%|;|{|} %var% = %str% ;")) {
                Token* containerTok = tok->next();
                if (containerTok->exprId() == 0)
                    continue;
                if (containerTok->valueType() && containerTok->valueType()->container &&
                    containerTok->valueType()->container->stdStringLike) {
                    valueFlowContainerSetTokValue(tokenlist, containerTok, containerTok->tokAt(2));
                    ValueFlow::Value value(Token::getStrLength(containerTok->tokAt(2)));
                    value.valueType = ValueFlow::Value::ValueType::CONTAINER_SIZE;
                    value.setKnown();
                    valueFlowForward(containerTok->next(), containerTok, value, tokenlist);
                }
            } else if (Token::Match(tok, "%name%|;|{|}|> %var% = {") && Token::simpleMatch(tok->linkAt(3), "} ;")) {
                Token* containerTok = tok->next();
                if (containerTok->exprId() == 0)
                    continue;
                if (astIsContainer(containerTok) && containerTok->valueType()->container->size_templateArgNo < 0) {
                    std::vector<ValueFlow::Value> values =
                        getInitListSize(tok->tokAt(3), containerTok->valueType(), settings);
                    valueFlowContainerSetTokValue(tokenlist, containerTok, tok->tokAt(3));
                    for (const ValueFlow::Value& value : values)
                        valueFlowForward(containerTok->next(), containerTok, value, tokenlist);
                }
            } else if (Token::Match(tok, ". %name% (") && tok->astOperand1() && tok->astOperand1()->valueType() &&
                       tok->astOperand1()->valueType()->container) {
                const Token* containerTok = tok->astOperand1();
                if (containerTok->exprId() == 0)
                    continue;
                const Library::Container::Action action = containerTok->valueType()->container->getAction(tok->strAt(1));
                if (action == Library::Container::Action::CLEAR) {
                    ValueFlow::Value value(0);
                    value.valueType = ValueFlow::Value::ValueType::CONTAINER_SIZE;
                    value.setKnown();
                    valueFlowForward(tok->next(), containerTok, value, tokenlist);
                } else if (action == Library::Container::Action::RESIZE && tok->tokAt(2)->astOperand2() &&
                           tok->tokAt(2)->astOperand2()->hasKnownIntValue()) {
                    ValueFlow::Value value(tok->tokAt(2)->astOperand2()->values().front());
                    value.valueType = ValueFlow::Value::ValueType::CONTAINER_SIZE;
                    value.setKnown();
                    valueFlowForward(tok->linkAt(2), containerTok, value, tokenlist);
                }
            }
        }
    }
}

struct ContainerConditionHandler : ConditionHandler {
    std::vector<Condition> parse(const Token* tok, const Settings* settings) const override
    {
        std::vector<Condition> conds;
        parseCompareEachInt(tok, [&](const Token* vartok, ValueFlow::Value true_value, ValueFlow::Value false_value) {
            vartok = settings->library.getContainerFromYield(vartok, Library::Container::Yield::SIZE);
            if (!vartok)
                return;
            true_value.valueType = ValueFlow::Value::ValueType::CONTAINER_SIZE;
            false_value.valueType = ValueFlow::Value::ValueType::CONTAINER_SIZE;
            Condition cond;
            cond.true_values.push_back(std::move(true_value));
            cond.false_values.push_back(std::move(false_value));
            cond.vartok = vartok;
            conds.push_back(std::move(cond));
        });
        if (!conds.empty())
            return conds;

        const Token* vartok = nullptr;

        // Empty check
        if (tok->str() == "(") {
            vartok = settings->library.getContainerFromYield(tok, Library::Container::Yield::EMPTY);
            // TODO: Handle .size()
            if (!vartok)
                return {};
            const Token *parent = tok->astParent();
            while (parent) {
                if (Token::Match(parent, "%comp%"))
                    return {};
                parent = parent->astParent();
            }
            ValueFlow::Value value(tok, 0LL);
            value.valueType = ValueFlow::Value::ValueType::CONTAINER_SIZE;
            Condition cond;
            cond.true_values.emplace_back(value);
            cond.false_values.emplace_back(std::move(value));
            cond.vartok = vartok;
            cond.inverted = true;
            return {std::move(cond)};
        }
        // String compare
        if (Token::Match(tok, "==|!=")) {
            const Token *strtok = nullptr;
            if (Token::Match(tok->astOperand1(), "%str%")) {
                strtok = tok->astOperand1();
                vartok = tok->astOperand2();
            } else if (Token::Match(tok->astOperand2(), "%str%")) {
                strtok = tok->astOperand2();
                vartok = tok->astOperand1();
            }
            if (!strtok)
                return {};
            if (!astIsContainer(vartok))
                return {};
            ValueFlow::Value value(tok, Token::getStrLength(strtok));
            value.valueType = ValueFlow::Value::ValueType::CONTAINER_SIZE;
            Condition cond;
            cond.false_values.emplace_back(value);
            cond.true_values.emplace_back(std::move(value));
            cond.vartok = vartok;
            cond.impossible = false;
            return {std::move(cond)};
        }
        return {};
    }
};

static void valueFlowDynamicBufferSize(TokenList* tokenlist, SymbolDatabase* symboldatabase, const Settings* settings)
{
    auto getBufferSizeFromAllocFunc = [&](const Token* funcTok) -> MathLib::bigint {
        MathLib::bigint sizeValue = -1;
        const Library::AllocFunc* allocFunc = settings->library.getAllocFuncInfo(funcTok);
        if (!allocFunc)
            allocFunc = settings->library.getReallocFuncInfo(funcTok);
        if (!allocFunc || allocFunc->bufferSize == Library::AllocFunc::BufferSize::none)
            return sizeValue;

        const std::vector<const Token*> args = getArguments(funcTok);

        const Token* const arg1 = (args.size() >= allocFunc->bufferSizeArg1) ? args[allocFunc->bufferSizeArg1 - 1] : nullptr;
        const Token* const arg2 = (args.size() >= allocFunc->bufferSizeArg2) ? args[allocFunc->bufferSizeArg2 - 1] : nullptr;

        switch (allocFunc->bufferSize) {
        case Library::AllocFunc::BufferSize::none:
            break;
        case Library::AllocFunc::BufferSize::malloc:
            if (arg1 && arg1->hasKnownIntValue())
                sizeValue = arg1->getKnownIntValue();
            break;
        case Library::AllocFunc::BufferSize::calloc:
            if (arg1 && arg2 && arg1->hasKnownIntValue() && arg2->hasKnownIntValue())
                sizeValue = arg1->getKnownIntValue() * arg2->getKnownIntValue();
            break;
        case Library::AllocFunc::BufferSize::strdup:
            if (arg1 && arg1->hasKnownValue()) {
                const ValueFlow::Value& value = arg1->values().back();
                if (value.isTokValue() && value.tokvalue->tokType() == Token::eString)
                    sizeValue = Token::getStrLength(value.tokvalue) + 1; // Add one for the null terminator
            }
            break;
        }
        return sizeValue;
    };

    auto getBufferSizeFromNew = [&](const Token* newTok) -> MathLib::bigint {
        MathLib::bigint sizeValue = -1, numElem = -1;

        if (newTok && newTok->astOperand1()) { // number of elements
            const Token* bracTok = nullptr, *typeTok = nullptr;
            if (newTok->astOperand1()->str() == "[")
                bracTok = newTok->astOperand1();
            else if (newTok->astOperand1()->str() == "(") {
                if (newTok->astOperand1()->astOperand1() && newTok->astOperand1()->astOperand1()->str() == "[")
                    bracTok = newTok->astOperand1()->astOperand1();
                else
                    typeTok = newTok->astOperand1()->astOperand1();
            }
            else {
                typeTok = newTok->astOperand1();
                if (typeTok->str() == "{")
                    typeTok = typeTok->astOperand1();
            }
            if (bracTok && bracTok->astOperand2() && bracTok->astOperand2()->hasKnownIntValue())
                numElem = bracTok->astOperand2()->getKnownIntValue();
            else if (Token::Match(typeTok, "%type%"))
                numElem = 1;
        }

        if (numElem >= 0 && newTok->astParent() && newTok->astParent()->isAssignmentOp()) { // size of the allocated type
            const Token* typeTok = newTok->astParent()->astOperand1(); // TODO: implement fallback for e.g. "auto p = new Type;"
            if (!typeTok || !typeTok->varId())
                typeTok = newTok->astParent()->previous(); // hack for "int** z = ..."
            if (typeTok && typeTok->valueType()) {
                const MathLib::bigint typeSize = typeTok->valueType()->typeSize(*settings, typeTok->valueType()->pointer > 1);
                if (typeSize >= 0)
                    sizeValue = numElem * typeSize;
            }
        }
        return sizeValue;
    };

    for (const Scope *functionScope : symboldatabase->functionScopes) {
        for (const Token *tok = functionScope->bodyStart; tok != functionScope->bodyEnd; tok = tok->next()) {
            if (!Token::Match(tok, "[;{}] %var% ="))
                continue;

            if (!tok->next()->variable())
                continue;

            const Token *rhs = tok->tokAt(2)->astOperand2();
            while (rhs && rhs->isCast())
                rhs = rhs->astOperand2() ? rhs->astOperand2() : rhs->astOperand1();
            if (!rhs)
                continue;

            const bool isNew = symboldatabase->isCPP() && rhs->str() == "new";
            if (!isNew && !Token::Match(rhs->previous(), "%name% ("))
                continue;

            const MathLib::bigint sizeValue = isNew ? getBufferSizeFromNew(rhs) : getBufferSizeFromAllocFunc(rhs->previous());
            if (sizeValue < 0)
                continue;

            ValueFlow::Value value(sizeValue);
            value.errorPath.emplace_back(tok->tokAt(2), "Assign " + tok->strAt(1) + ", buffer with size " + MathLib::toString(sizeValue));
            value.valueType = ValueFlow::Value::ValueType::BUFFER_SIZE;
            value.setKnown();
            valueFlowForward(const_cast<Token*>(rhs), functionScope->bodyEnd, tok->next(), std::move(value), tokenlist);
        }
    }
}

static bool getMinMaxValues(const ValueType *vt, const cppcheck::Platform &platform, MathLib::bigint *minValue, MathLib::bigint *maxValue)
{
    if (!vt || !vt->isIntegral() || vt->pointer)
        return false;

    int bits;
    switch (vt->type) {
    case ValueType::Type::BOOL:
        bits = 1;
        break;
    case ValueType::Type::CHAR:
        bits = platform.char_bit;
        break;
    case ValueType::Type::SHORT:
        bits = platform.short_bit;
        break;
    case ValueType::Type::INT:
        bits = platform.int_bit;
        break;
    case ValueType::Type::LONG:
        bits = platform.long_bit;
        break;
    case ValueType::Type::LONGLONG:
        bits = platform.long_long_bit;
        break;
    default:
        return false;
    }

    if (bits == 1) {
        *minValue = 0;
        *maxValue = 1;
    } else if (bits < 62) {
        if (vt->sign == ValueType::Sign::UNSIGNED) {
            *minValue = 0;
            *maxValue = (1LL << bits) - 1;
        } else {
            *minValue = -(1LL << (bits - 1));
            *maxValue = (1LL << (bits - 1)) - 1;
        }
    } else if (bits == 64) {
        if (vt->sign == ValueType::Sign::UNSIGNED) {
            *minValue = 0;
            *maxValue = LLONG_MAX; // todo max unsigned value
        } else {
            *minValue = LLONG_MIN;
            *maxValue = LLONG_MAX;
        }
    } else {
        return false;
    }

    return true;
}

static bool getMinMaxValues(const std::string &typestr, const Settings *settings, MathLib::bigint *minvalue, MathLib::bigint *maxvalue)
{
    TokenList typeTokens(settings);
    std::istringstream istr(typestr+";");
    if (!typeTokens.createTokens(istr))
        return false;
    typeTokens.simplifyPlatformTypes();
    typeTokens.simplifyStdType();
    const ValueType &vt = ValueType::parseDecl(typeTokens.front(), settings, true); // TODO: set isCpp
    return getMinMaxValues(&vt, *settings, minvalue, maxvalue);
}

static void valueFlowSafeFunctions(TokenList* tokenlist, SymbolDatabase* symboldatabase, const Settings* settings)
{
    for (const Scope *functionScope : symboldatabase->functionScopes) {
        if (!functionScope->bodyStart)
            continue;
        const Function *function = functionScope->function;
        if (!function)
            continue;

        const bool safe = function->isSafe(settings);
        const bool all = safe && settings->platformType != cppcheck::Platform::PlatformType::Unspecified;

        for (const Variable &arg : function->argumentList) {
            if (!arg.nameToken() || !arg.valueType())
                continue;

            if (arg.valueType()->type == ValueType::Type::CONTAINER) {
                if (!safe)
                    continue;
                std::list<ValueFlow::Value> argValues;
                argValues.emplace_back(0);
                argValues.back().valueType = ValueFlow::Value::ValueType::CONTAINER_SIZE;
                argValues.back().errorPath.emplace_back(arg.nameToken(), "Assuming " + arg.name() + " is empty");
                argValues.back().safe = true;
                argValues.emplace_back(1000000);
                argValues.back().valueType = ValueFlow::Value::ValueType::CONTAINER_SIZE;
                argValues.back().errorPath.emplace_back(arg.nameToken(), "Assuming " + arg.name() + " size is 1000000");
                argValues.back().safe = true;
                for (const ValueFlow::Value &value : argValues)
                    valueFlowForward(const_cast<Token*>(functionScope->bodyStart), arg.nameToken(), value, tokenlist);
                continue;
            }

            MathLib::bigint low, high;
            bool isLow = arg.nameToken()->getCppcheckAttribute(TokenImpl::CppcheckAttributes::Type::LOW, &low);
            bool isHigh = arg.nameToken()->getCppcheckAttribute(TokenImpl::CppcheckAttributes::Type::HIGH, &high);

            if (!isLow && !isHigh && !all)
                continue;

            const bool safeLow = !isLow;
            const bool safeHigh = !isHigh;

            if ((!isLow || !isHigh) && all) {
                MathLib::bigint minValue, maxValue;
                if (getMinMaxValues(arg.valueType(), *settings, &minValue, &maxValue)) {
                    if (!isLow)
                        low = minValue;
                    if (!isHigh)
                        high = maxValue;
                    isLow = isHigh = true;
                } else if (arg.valueType()->type == ValueType::Type::FLOAT || arg.valueType()->type == ValueType::Type::DOUBLE || arg.valueType()->type == ValueType::Type::LONGDOUBLE) {
                    std::list<ValueFlow::Value> argValues;
                    argValues.emplace_back(0);
                    argValues.back().valueType = ValueFlow::Value::ValueType::FLOAT;
                    argValues.back().floatValue = isLow ? low : -1E25f;
                    argValues.back().errorPath.emplace_back(arg.nameToken(), "Safe checks: Assuming argument has value " + MathLib::toString(argValues.back().floatValue));
                    argValues.back().safe = true;
                    argValues.emplace_back(0);
                    argValues.back().valueType = ValueFlow::Value::ValueType::FLOAT;
                    argValues.back().floatValue = isHigh ? high : 1E25f;
                    argValues.back().errorPath.emplace_back(arg.nameToken(), "Safe checks: Assuming argument has value " + MathLib::toString(argValues.back().floatValue));
                    argValues.back().safe = true;
                    valueFlowForward(const_cast<Token*>(functionScope->bodyStart->next()),
                                     functionScope->bodyEnd,
                                     arg.nameToken(),
                                     argValues,
                                     tokenlist);
                    continue;
                }
            }

            std::list<ValueFlow::Value> argValues;
            if (isLow) {
                argValues.emplace_back(low);
                argValues.back().errorPath.emplace_back(arg.nameToken(), std::string(safeLow ? "Safe checks: " : "") + "Assuming argument has value " + MathLib::toString(low));
                argValues.back().safe = safeLow;
            }
            if (isHigh) {
                argValues.emplace_back(high);
                argValues.back().errorPath.emplace_back(arg.nameToken(), std::string(safeHigh ? "Safe checks: " : "") + "Assuming argument has value " + MathLib::toString(high));
                argValues.back().safe = safeHigh;
            }

            if (!argValues.empty())
                valueFlowForward(const_cast<Token*>(functionScope->bodyStart->next()),
                                 functionScope->bodyEnd,
                                 arg.nameToken(),
                                 argValues,
                                 tokenlist);
        }
    }
}

static void valueFlowUnknownFunctionReturn(TokenList *tokenlist, const Settings *settings)
{
    if (settings->checkUnknownFunctionReturn.empty())
        return;
    for (Token *tok = tokenlist->front(); tok; tok = tok->next()) {
        if (!tok->astParent() || tok->str() != "(" || !tok->previous()->isName())
            continue;
        if (settings->checkUnknownFunctionReturn.find(tok->previous()->str()) == settings->checkUnknownFunctionReturn.end())
            continue;
        std::vector<MathLib::bigint> unknownValues = settings->library.unknownReturnValues(tok->astOperand1());
        if (unknownValues.empty())
            continue;

        // Get min/max values for return type
        const std::string &typestr = settings->library.returnValueType(tok->previous());
        MathLib::bigint minvalue, maxvalue;
        if (!getMinMaxValues(typestr, settings, &minvalue, &maxvalue))
            continue;

        for (MathLib::bigint value : unknownValues) {
            if (value < minvalue)
                value = minvalue;
            else if (value > maxvalue)
                value = maxvalue;
            setTokenValue(const_cast<Token *>(tok), ValueFlow::Value(value), settings);
        }
    }
}

static void valueFlowDebug(TokenList* tokenlist, ErrorLogger* errorLogger)
{
    if (!tokenlist->getSettings()->debugnormal && !tokenlist->getSettings()->debugwarnings)
        return;
    for (Token* tok = tokenlist->front(); tok; tok = tok->next()) {
        if (tok->getTokenDebug() != TokenDebug::ValueFlow)
            continue;
        if (tok->astParent() && tok->astParent()->getTokenDebug() == TokenDebug::ValueFlow)
            continue;
        for (const ValueFlow::Value& v : tok->values()) {
            std::string msg = "The value is " + debugString(v);
            ErrorPath errorPath = v.errorPath;
            errorPath.insert(errorPath.end(), v.debugPath.cbegin(), v.debugPath.cend());
            errorPath.emplace_back(tok, "");
            errorLogger->reportErr({errorPath, tokenlist, Severity::debug, "valueFlow", msg, CWE{0}, Certainty::normal});
        }
    }
}

ValueFlow::Value::Value(const Token* c, long long val, Bound b)
    : valueType(ValueType::INT),
    bound(b),
    intvalue(val),
    tokvalue(nullptr),
    floatValue(0.0),
    varvalue(val),
    condition(c),
    varId(0),
    safe(false),
    conditional(false),
    macro(false),
    defaultArg(false),
    indirect(0),
    moveKind(MoveKind::NonMovedVariable),
    path(0),
    wideintvalue(0),
    subexpressions(),
    capturetok(nullptr),
    lifetimeKind(LifetimeKind::Object),
    lifetimeScope(LifetimeScope::Local),
    valueKind(ValueKind::Possible)
{
    errorPath.emplace_back(c, "Assuming that condition '" + c->expressionString() + "' is not redundant");
}

void ValueFlow::Value::assumeCondition(const Token* tok)
{
    condition = tok;
    errorPath.emplace_back(tok, "Assuming that condition '" + tok->expressionString() + "' is not redundant");
}

std::string ValueFlow::Value::toString() const
{
    std::stringstream ss;
    if (this->isImpossible())
        ss << "!";
    if (this->bound == ValueFlow::Value::Bound::Lower)
        ss << ">=";
    if (this->bound == ValueFlow::Value::Bound::Upper)
        ss << "<=";
    switch (this->valueType) {
    case ValueFlow::Value::ValueType::INT:
        ss << this->intvalue;
        break;
    case ValueFlow::Value::ValueType::TOK:
        ss << this->tokvalue->str();
        break;
    case ValueFlow::Value::ValueType::FLOAT:
        ss << this->floatValue;
        break;
    case ValueFlow::Value::ValueType::MOVED:
        ss << ValueFlow::Value::toString(this->moveKind);
        break;
    case ValueFlow::Value::ValueType::UNINIT:
        ss << "Uninit";
        break;
    case ValueFlow::Value::ValueType::BUFFER_SIZE:
    case ValueFlow::Value::ValueType::CONTAINER_SIZE:
        ss << "size=" << this->intvalue;
        break;
    case ValueFlow::Value::ValueType::ITERATOR_START:
        ss << "start=" << this->intvalue;
        break;
    case ValueFlow::Value::ValueType::ITERATOR_END:
        ss << "end=" << this->intvalue;
        break;
    case ValueFlow::Value::ValueType::LIFETIME:
        ss << "lifetime[" << ValueFlow::Value::toString(this->lifetimeKind) << "]=("
           << this->tokvalue->expressionString() << ")";
        break;
    case ValueFlow::Value::ValueType::SYMBOLIC:
        ss << "symbolic=(" << this->tokvalue->expressionString();
        if (this->intvalue > 0)
            ss << "+" << this->intvalue;
        else if (this->intvalue < 0)
            ss << "-" << -this->intvalue;
        ss << ")";
        break;
    }
    if (this->indirect > 0)
        for (int i = 0; i < this->indirect; i++)
            ss << "*";
    if (this->path > 0)
        ss << "@" << this->path;
    return ss.str();
}

std::string ValueFlow::Value::infoString() const
{
    switch (valueType) {
    case ValueType::INT:
        return MathLib::toString(intvalue);
    case ValueType::TOK:
        return tokvalue->str();
    case ValueType::FLOAT:
        return MathLib::toString(floatValue);
    case ValueType::MOVED:
        return "<Moved>";
    case ValueType::UNINIT:
        return "<Uninit>";
    case ValueType::BUFFER_SIZE:
    case ValueType::CONTAINER_SIZE:
        return "size=" + MathLib::toString(intvalue);
    case ValueType::ITERATOR_START:
        return "start=" + MathLib::toString(intvalue);
    case ValueType::ITERATOR_END:
        return "end=" + MathLib::toString(intvalue);
    case ValueType::LIFETIME:
        return "lifetime=" + tokvalue->str();
    case ValueType::SYMBOLIC:
        std::string result = "symbolic=" + tokvalue->expressionString();
        if (intvalue > 0)
            result += "+" + MathLib::toString(intvalue);
        else if (intvalue < 0)
            result += "-" + MathLib::toString(-intvalue);
        return result;
    }
    throw InternalError(nullptr, "Invalid ValueFlow Value type");
}

const char* ValueFlow::Value::toString(MoveKind moveKind)
{
    switch (moveKind) {
    case MoveKind::NonMovedVariable:
        return "NonMovedVariable";
    case MoveKind::MovedVariable:
        return "MovedVariable";
    case MoveKind::ForwardedVariable:
        return "ForwardedVariable";
    }
    return "";
}

const char* ValueFlow::Value::toString(LifetimeKind lifetimeKind)
{
    switch (lifetimeKind) {
    case LifetimeKind::Object:
        return "Object";
    case LifetimeKind::SubObject:
        return "SubObject";
    case LifetimeKind::Lambda:
        return "Lambda";
    case LifetimeKind::Iterator:
        return "Iterator";
    case LifetimeKind::Address:
        return "Address";
    }
    return "";
}

bool ValueFlow::Value::sameToken(const Token* tok1, const Token* tok2)
{
    if (tok1 == tok2)
        return true;
    if (!tok1)
        return false;
    if (tok1->exprId() == 0 || tok2->exprId() == 0)
        return false;
    return tok1->exprId() == tok2->exprId();
}
const char* ValueFlow::Value::toString(LifetimeScope lifetimeScope)
{
    switch (lifetimeScope) {
    case ValueFlow::Value::LifetimeScope::Local:
        return "Local";
    case ValueFlow::Value::LifetimeScope::Argument:
        return "Argument";
    case ValueFlow::Value::LifetimeScope::SubFunction:
        return "SubFunction";
    case ValueFlow::Value::LifetimeScope::ThisPointer:
        return "ThisPointer";
    case ValueFlow::Value::LifetimeScope::ThisValue:
        return "ThisValue";
    }
    return "";
}
const char* ValueFlow::Value::toString(Bound bound)
{
    switch (bound) {
    case ValueFlow::Value::Bound::Point:
        return "Point";
    case ValueFlow::Value::Bound::Upper:
        return "Upper";
    case ValueFlow::Value::Bound::Lower:
        return "Lower";
    }
    return "";
}

const ValueFlow::Value *ValueFlow::valueFlowConstantFoldAST(Token *expr, const Settings *settings)
{
    if (expr && expr->values().empty()) {
        valueFlowConstantFoldAST(expr->astOperand1(), settings);
        valueFlowConstantFoldAST(expr->astOperand2(), settings);
        valueFlowSetConstantValue(expr, settings, true /* TODO: this is a guess */);
    }
    return expr && expr->hasKnownValue() ? &expr->values().front() : nullptr;
}

static std::size_t getTotalValues(TokenList *tokenlist)
{
    std::size_t n = 1;
    for (Token *tok = tokenlist->front(); tok; tok = tok->next())
        n += tok->values().size();
    return n;
}

static std::uint64_t getValueFlowStopTime(const Settings* settings) {
    if (settings->performanceValueFlowMaxTime >= 0)
        return std::time(nullptr) + settings->performanceValueFlowMaxTime;
    return ~0ULL;
}

void ValueFlow::setValues(TokenList *tokenlist, SymbolDatabase* symboldatabase, ErrorLogger *errorLogger, const Settings *settings)
{
    for (Token *tok = tokenlist->front(); tok; tok = tok->next())
        tok->clearValueFlow();

    valueFlowEnumValue(symboldatabase, settings);
    valueFlowNumber(tokenlist);
    valueFlowString(tokenlist);
    valueFlowArray(tokenlist);
    valueFlowUnknownFunctionReturn(tokenlist, settings);
    valueFlowGlobalConstVar(tokenlist, settings);
    valueFlowEnumValue(symboldatabase, settings);
    valueFlowNumber(tokenlist);
    valueFlowGlobalStaticVar(tokenlist, settings);
    valueFlowPointerAlias(tokenlist);
    valueFlowLifetime(tokenlist, symboldatabase, errorLogger, settings);
    valueFlowSymbolic(tokenlist, symboldatabase);
    valueFlowBitAnd(tokenlist);
    valueFlowSameExpressions(tokenlist);
    valueFlowConditionExpressions(tokenlist, symboldatabase, errorLogger, settings);

    const std::uint64_t stopTime = getValueFlowStopTime(settings);

    std::size_t values = 0;
    std::size_t n = settings->valueFlowMaxIterations;
    while (n > 0 && values != getTotalValues(tokenlist)) {
        values = getTotalValues(tokenlist);

        if (std::time(nullptr) < stopTime)
            valueFlowImpossibleValues(tokenlist, settings);
        if (std::time(nullptr) < stopTime)
            valueFlowSymbolicOperators(tokenlist, symboldatabase);
        if (std::time(nullptr) < stopTime)
            valueFlowCondition(SymbolicConditionHandler{}, tokenlist, symboldatabase, errorLogger, settings);
        if (std::time(nullptr) < stopTime)
            valueFlowSymbolicInfer(tokenlist, symboldatabase);
        if (std::time(nullptr) < stopTime)
            valueFlowArrayBool(tokenlist);
        if (std::time(nullptr) < stopTime)
            valueFlowArrayElement(tokenlist, settings);
        if (std::time(nullptr) < stopTime)
            valueFlowRightShift(tokenlist, settings);
        if (std::time(nullptr) < stopTime)
            valueFlowAfterAssign(tokenlist, symboldatabase, errorLogger, settings);
        if (std::time(nullptr) < stopTime)
            valueFlowAfterSwap(tokenlist, symboldatabase, errorLogger, settings);
        if (std::time(nullptr) < stopTime)
            valueFlowCondition(SimpleConditionHandler{}, tokenlist, symboldatabase, errorLogger, settings);
        if (std::time(nullptr) < stopTime)
            valueFlowInferCondition(tokenlist, settings);
        if (std::time(nullptr) < stopTime)
            valueFlowSwitchVariable(tokenlist, symboldatabase, errorLogger, settings);
        if (std::time(nullptr) < stopTime)
            valueFlowForLoop(tokenlist, symboldatabase, errorLogger, settings);
        if (std::time(nullptr) < stopTime)
            valueFlowSubFunction(tokenlist, symboldatabase, errorLogger, settings);
        if (std::time(nullptr) < stopTime)
            valueFlowFunctionReturn(tokenlist, errorLogger);
        if (std::time(nullptr) < stopTime)
            valueFlowLifetime(tokenlist, symboldatabase, errorLogger, settings);
        if (std::time(nullptr) < stopTime)
            valueFlowFunctionDefaultParameter(tokenlist, symboldatabase);
        if (std::time(nullptr) < stopTime)
            valueFlowUninit(tokenlist, symboldatabase, settings);

        if (tokenlist->isCPP()) {
            if (std::time(nullptr) < stopTime)
                valueFlowAfterMove(tokenlist, symboldatabase, settings);
            if (std::time(nullptr) < stopTime)
                valueFlowSmartPointer(tokenlist, errorLogger, settings);
            if (std::time(nullptr) < stopTime)
                valueFlowIterators(tokenlist, settings);
            if (std::time(nullptr) < stopTime)
                valueFlowCondition(IteratorConditionHandler{}, tokenlist, symboldatabase, errorLogger, settings);
            if (std::time(nullptr) < stopTime)
                valueFlowIteratorInfer(tokenlist, settings);
            if (std::time(nullptr) < stopTime)
                valueFlowContainerSize(tokenlist, symboldatabase, errorLogger, settings);
            if (std::time(nullptr) < stopTime)
                valueFlowCondition(ContainerConditionHandler{}, tokenlist, symboldatabase, errorLogger, settings);
        }
        if (std::time(nullptr) < stopTime)
            valueFlowSafeFunctions(tokenlist, symboldatabase, settings);
        n--;
    }

    if (settings->debugwarnings) {
        if (n == 0 && values != getTotalValues(tokenlist)) {
            ErrorMessage::FileLocation loc;
            loc.setfile(tokenlist->getFiles()[0]);
            ErrorMessage errmsg({std::move(loc)},
                                emptyString,
                                Severity::debug,
                                "ValueFlow maximum iterations exceeded",
                                "valueFlowMaxIterations",
                                Certainty::normal);
            errorLogger->reportErr(errmsg);
        }
    }

    if (std::time(nullptr) < stopTime)
        valueFlowDynamicBufferSize(tokenlist, symboldatabase, settings);

    if (std::time(nullptr) < stopTime)
        valueFlowDebug(tokenlist, errorLogger);
}

ValueFlow::Value ValueFlow::Value::unknown()
{
    Value v;
    v.valueType = Value::ValueType::UNINIT;
    return v;
}

std::string ValueFlow::eitherTheConditionIsRedundant(const Token *condition)
{
    if (!condition)
        return "Either the condition is redundant";
    if (condition->str() == "case") {
        std::string expr;
        for (const Token *tok = condition; tok && tok->str() != ":"; tok = tok->next()) {
            expr += tok->str();
            if (Token::Match(tok, "%name%|%num% %name%|%num%"))
                expr += ' ';
        }
        return "Either the switch case '" + expr + "' is redundant";
    }
    return "Either the condition '" + condition->expressionString() + "' is redundant";
}

const ValueFlow::Value* ValueFlow::findValue(const std::list<ValueFlow::Value>& values,
                                             const Settings* settings,
                                             const std::function<bool(const ValueFlow::Value&)> &pred)
{
    const ValueFlow::Value* ret = nullptr;
    for (const ValueFlow::Value& v : values) {
        if (pred(v)) {
            if (!ret || ret->isInconclusive() || (ret->condition && !v.isInconclusive()))
                ret = &v;
            if (!ret->isInconclusive() && !ret->condition)
                break;
        }
    }
    if (settings && ret) {
        if (ret->isInconclusive() && !settings->certainty.isEnabled(Certainty::inconclusive))
            return nullptr;
        if (ret->condition && !settings->severity.isEnabled(Severity::warning))
            return nullptr;
    }
    return ret;
}

// TODO: returns a single value at most - no need for std::vector
static std::vector<ValueFlow::Value> isOutOfBoundsImpl(const ValueFlow::Value& size,
                                                       const Token* indexTok,
                                                       bool condition)
{
    if (!indexTok)
        return {};
    const ValueFlow::Value* indexValue = indexTok->getMaxValue(condition, size.path);
    if (!indexValue)
        return {};
    if (indexValue->intvalue >= size.intvalue)
        return {*indexValue};
    if (!condition)
        return {};
    // TODO: Use a better way to decide if the variable in unconstrained
    if (!indexTok->variable() || !indexTok->variable()->isArgument())
        return {};
    if (std::any_of(indexTok->values().cbegin(), indexTok->values().cend(), [&](const ValueFlow::Value& v) {
        return v.isSymbolicValue() && v.isPossible() && v.bound == ValueFlow::Value::Bound::Upper;
    }))
        return {};
    if (indexValue->bound != ValueFlow::Value::Bound::Lower)
        return {};
    if (size.bound == ValueFlow::Value::Bound::Lower)
        return {};
    // Checking for underflow doesn't mean it could be out of bounds
    if (indexValue->intvalue == 0)
        return {};
    ValueFlow::Value value = inferCondition(">=", indexTok, indexValue->intvalue);
    if (!value.isKnown())
        return {};
    if (value.intvalue == 0)
        return {};
    value.intvalue = size.intvalue;
    value.bound = ValueFlow::Value::Bound::Lower;
    return {std::move(value)};
}

// TODO: return single value at most - no need for std::vector
std::vector<ValueFlow::Value> ValueFlow::isOutOfBounds(const Value& size, const Token* indexTok, bool possible)
{
    ValueFlow::Value inBoundsValue = inferCondition("<", indexTok, size.intvalue);
    if (inBoundsValue.isKnown() && inBoundsValue.intvalue != 0)
        return {};
    std::vector<ValueFlow::Value> result = isOutOfBoundsImpl(size, indexTok, false);
    if (!result.empty())
        return result;
    if (!possible)
        return result;
    return isOutOfBoundsImpl(size, indexTok, true);
}<|MERGE_RESOLUTION|>--- conflicted
+++ resolved
@@ -603,14 +603,9 @@
         const Token* callParent = findParent(parent, [](const Token* p) {
             return !Token::simpleMatch(p, ",");
         });
-<<<<<<< HEAD
-        // Ensure that the comma isnt a function call
+        // Ensure that the comma isn't a function call
         if (!callParent || (!Token::Match(callParent->previous(), "%name%|> (") && !Token::simpleMatch(callParent, "{") &&
                             (!Token::Match(callParent, "( %name%") || settings->library.isNotLibraryFunction(callParent->next())))) {
-=======
-        // Ensure that the comma isn't a function call
-        if (!callParent || (!Token::Match(callParent->previous(), "%name%|> (") && !Token::simpleMatch(callParent, "{"))) {
->>>>>>> a77f0d94
             setTokenValue(parent, std::move(value), settings);
             return;
         }
