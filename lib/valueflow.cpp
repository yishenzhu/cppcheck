--- conflicted
+++ resolved
@@ -6713,11 +6713,8 @@
         valueFlowSwitchVariable(tokenlist, symboldatabase, errorLogger, settings);
         valueFlowForLoop(tokenlist, symboldatabase, errorLogger, settings);
         valueFlowSubFunction(tokenlist, symboldatabase, errorLogger, settings);
-<<<<<<< HEAD
+        valueFlowFunctionReturn(tokenlist, errorLogger);
         valueFlowLifetime(tokenlist, symboldatabase, errorLogger, settings);
-=======
-        valueFlowFunctionReturn(tokenlist, errorLogger);
->>>>>>> 7c8c0ef3
         valueFlowFunctionDefaultParameter(tokenlist, symboldatabase, errorLogger, settings);
         valueFlowUninit(tokenlist, symboldatabase, errorLogger, settings);
         if (tokenlist->isCPP()) {
