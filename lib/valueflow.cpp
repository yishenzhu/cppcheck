--- conflicted
+++ resolved
@@ -377,101 +377,6 @@
     return true;
 }
 
-<<<<<<< HEAD
-=======
-template<class T>
-static bool isEqual(T x, T y)
-{
-    return x == y;
-}
-
-template<>
-bool isEqual<double>(double x, double y)
-{
-    const double diff = (x > y) ? x - y : y - x;
-    return !((diff / 2) < diff);
-}
-
-template<class T>
-static bool isZero(T x)
-{
-    return isEqual<T>(x, T(0));
-}
-
-template<class R, class T>
-static R calculate(const std::string& s, const T& x, const T& y, bool* error = nullptr)
-{
-    auto wrap = [](T z) {
-        return R{z};
-    };
-    switch (MathLib::encodeMultiChar(s)) {
-    case '+':
-        return wrap(x + y);
-    case '-':
-        return wrap(x - y);
-    case '*':
-        return wrap(x * y);
-    case '/':
-        if (isZero(y)) {
-            if (error)
-                *error = true;
-            return R{};
-        }
-        return wrap(x / y);
-    case '%':
-        if (isZero(y)) {
-            if (error)
-                *error = true;
-            return R{};
-        }
-        return wrap(MathLib::bigint(x) % MathLib::bigint(y));
-    case '&':
-        return wrap(MathLib::bigint(x) & MathLib::bigint(y));
-    case '|':
-        return wrap(MathLib::bigint(x) | MathLib::bigint(y));
-    case '^':
-        return wrap(MathLib::bigint(x) ^ MathLib::bigint(y));
-    case '>':
-        return wrap(x > y);
-    case '<':
-        return wrap(x < y);
-    case '<<':
-        if (y >= sizeof(MathLib::bigint) * 8 || y < 0 || x < 0) {
-            if (error)
-                *error = true;
-            return R{};
-        }
-        return wrap(MathLib::bigint(x) << MathLib::bigint(y));
-    case '>>':
-        if (y >= sizeof(MathLib::bigint) * 8 || y < 0 || x < 0) {
-            if (error)
-                *error = true;
-            return R{};
-        }
-        return wrap(MathLib::bigint(x) >> MathLib::bigint(y));
-    case '&&':
-        return wrap(!isZero(x) && !isZero(y));
-    case '||':
-        return wrap(!isZero(x) || !isZero(y));
-    case '==':
-        return wrap(isEqual(x, y));
-    case '!=':
-        return wrap(!isEqual(x, y));
-    case '>=':
-        return wrap(x >= y);
-    case '<=':
-        return wrap(x <= y);
-    }
-    throw InternalError(nullptr, "Unknown operator: " + s);
-}
-
-template<class T>
-static T calculate(const std::string& s, const T& x, const T& y, bool* error = nullptr)
-{
-    return calculate<T, T>(s, x, y, error);
-}
-
->>>>>>> f0f4ee7d
 /** Set token value for cast */
 static void setTokenValueCast(Token *parent, const ValueType &valueType, const ValueFlow::Value &value, const Settings *settings);
 
