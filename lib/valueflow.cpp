--- conflicted
+++ resolved
@@ -3623,19 +3623,12 @@
         std::vector<const Variable*> vars = getLHSVariables(parent);
 
         const Token* endOfVarScope = nullptr;
-<<<<<<< HEAD
         for(const Variable* var:vars) {
             if (var && var->isLocal())
                 endOfVarScope = var->typeStartToken()->scope()->bodyEnd;
             else if (!endOfVarScope)
                 endOfVarScope = tok->scope()->bodyEnd;
         }
-=======
-        if (var && var->isLocal())
-            endOfVarScope = var->scope()->bodyEnd;
-        else
-            endOfVarScope = tok->scope()->bodyEnd;
->>>>>>> 589b497e
 
         // Only forward lifetime values
         std::list<ValueFlow::Value> values = parent->astOperand2()->values();
