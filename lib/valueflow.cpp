/*
 * Cppcheck - A tool for static C/C++ code analysis
 * Copyright (C) 2007-2019 Cppcheck team.
 *
 * This program is free software: you can redistribute it and/or modify
 * it under the terms of the GNU General Public License as published by
 * the Free Software Foundation, either version 3 of the License, or
 * (at your option) any later version.
 *
 * This program is distributed in the hope that it will be useful,
 * but WITHOUT ANY WARRANTY; without even the implied warranty of
 * MERCHANTABILITY or FITNESS FOR A PARTICULAR PURPOSE.  See the
 * GNU General Public License for more details.
 *
 * You should have received a copy of the GNU General Public License
 * along with this program.  If not, see <http://www.gnu.org/licenses/>.
 */

/**
 * @brief This is the ValueFlow component in Cppcheck.
 *
 * Each @sa Token in the token list has a list of values. These are
 * the "possible" values for the Token at runtime.
 *
 * In the --debug and --debug-normal output you can see the ValueFlow data. For example:
 *
 *     int f()
 *     {
 *         int x = 10;
 *         return 4 * x + 2;
 *     }
 *
 * The --debug-normal output says:
 *
 *     ##Value flow
 *     Line 3
 *       10 always 10
 *     Line 4
 *       4 always 4
 *       * always 40
 *       x always 10
 *       + always 42
 *       2 always 2
 *
 * All value flow analysis is executed in the ValueFlow::setValues() function. The ValueFlow analysis is executed after the tokenizer/ast/symboldatabase/etc..
 * The ValueFlow analysis is done in a series of valueFlow* function calls, where each such function call can only use results from previous function calls.
 * The function calls should be arranged so that valueFlow* that do not require previous ValueFlow information should be first.
 *
 * Type of analysis
 * ================
 *
 * This is "flow sensitive" value flow analysis. We _usually_ track the value for 1 variable at a time.
 *
 * How are calculations handled
 * ============================
 *
 * Here is an example code:
 *
 *   x = 3 + 4;
 *
 * The valueFlowNumber set the values for the "3" and "4" tokens by calling setTokenValue().
 * The setTokenValue() handle the calculations automatically. When both "3" and "4" have values, the "+" can be calculated. setTokenValue() recursively calls itself when parents in calculations can be calculated.
 *
 * Forward / Reverse flow analysis
 * ===============================
 *
 * In forward value flow analysis we know a value and see what happens when we are stepping the program forward. Like normal execution.
 * The valueFlowForward is used in this analysis.
 *
 * In reverse value flow analysis we know the value of a variable at line X. And try to "execute backwards" to determine possible values before line X.
 * The valueFlowReverse is used in this analysis.
 *
 *
 */



#include "valueflow.h"

#include "astutils.h"
#include "errorlogger.h"
#include "library.h"
#include "mathlib.h"
#include "platform.h"
#include "settings.h"
#include "standards.h"
#include "symboldatabase.h"
#include "token.h"
#include "tokenlist.h"
#include "utils.h"
#include "path.h"

#include <algorithm>
#include <cstddef>
#include <functional>
#include <iterator>
#include <limits>
#include <map>
#include <set>
#include <stack>
#include <vector>

static const int TIMEOUT = 10; // Do not repeat ValueFlow analysis more than 10 seconds

namespace {
    struct ProgramMemory {
        std::map<unsigned int, ValueFlow::Value> values;

        void setValue(unsigned int varid, const ValueFlow::Value &value) {
            values[varid] = value;
        }

        bool getIntValue(unsigned int varid, MathLib::bigint* result) const {
            const std::map<unsigned int, ValueFlow::Value>::const_iterator it = values.find(varid);
            const bool found = it != values.end() && it->second.isIntValue();
            if (found)
                *result = it->second.intvalue;
            return found;
        }

        void setIntValue(unsigned int varid, MathLib::bigint value) {
            values[varid] = ValueFlow::Value(value);
        }

        bool getTokValue(unsigned int varid, const Token** result) const {
            const std::map<unsigned int, ValueFlow::Value>::const_iterator it = values.find(varid);
            const bool found = it != values.end() && it->second.isTokValue();
            if (found)
                *result = it->second.tokvalue;
            return found;
        }

        bool hasValue(unsigned int varid) {
            return values.find(varid) != values.end();
        }

        void swap(ProgramMemory &pm) {
            values.swap(pm.values);
        }

        void clear() {
            values.clear();
        }

        bool empty() const {
            return values.empty();
        }
    };
}

static void execute(const Token *expr,
                    ProgramMemory * const programMemory,
                    MathLib::bigint *result,
                    bool *error);

static void bailoutInternal(TokenList *tokenlist, ErrorLogger *errorLogger, const Token *tok, const std::string &what, const std::string &file, int line, const std::string &function)
{
    std::list<ErrorLogger::ErrorMessage::FileLocation> callstack(1, ErrorLogger::ErrorMessage::FileLocation(tok, tokenlist));
    ErrorLogger::ErrorMessage errmsg(callstack, tokenlist->getSourceFilePath(), Severity::debug,
                                     Path::stripDirectoryPart(file) + ":" + MathLib::toString(line) + ":" + function + " bailout: " + what, "valueFlowBailout", false);
    errorLogger->reportErr(errmsg);
}

#if (defined __cplusplus) && __cplusplus >= 201103L
#define bailout(tokenlist, errorLogger, tok, what) bailoutInternal(tokenlist, errorLogger, tok, what, __FILE__, __LINE__, __func__)
#elif (defined __GNUC__) || (defined __clang__) || (defined _MSC_VER)
#define bailout(tokenlist, errorLogger, tok, what) bailoutInternal(tokenlist, errorLogger, tok, what, __FILE__, __LINE__, __FUNCTION__)
#else
#define bailout(tokenlist, errorLogger, tok, what) bailoutInternal(tokenlist, errorLogger, tok, what, __FILE__, __LINE__, "(valueFlow)")
#endif

static void changeKnownToPossible(std::list<ValueFlow::Value> &values)
{
    std::list<ValueFlow::Value>::iterator it;
    for (it = values.begin(); it != values.end(); ++it)
        it->changeKnownToPossible();
}

/**
 * Is condition always false when variable has given value?
 * \param condition   top ast token in condition
 * \param programMemory   program memory
 */
static bool conditionIsFalse(const Token *condition, const ProgramMemory &programMemory)
{
    if (!condition)
        return false;
    if (condition->str() == "&&") {
        return conditionIsFalse(condition->astOperand1(), programMemory) ||
               conditionIsFalse(condition->astOperand2(), programMemory);
    }
    ProgramMemory progmem(programMemory);
    MathLib::bigint result = 0;
    bool error = false;
    execute(condition, &progmem, &result, &error);
    return !error && result == 0;
}

/**
 * Is condition always true when variable has given value?
 * \param condition   top ast token in condition
 * \param programMemory   program memory
 */
static bool conditionIsTrue(const Token *condition, const ProgramMemory &programMemory)
{
    if (!condition)
        return false;
    if (condition->str() == "||") {
        return conditionIsTrue(condition->astOperand1(), programMemory) ||
               conditionIsTrue(condition->astOperand2(), programMemory);
    }
    ProgramMemory progmem(programMemory);
    bool error = false;
    MathLib::bigint result = 0;
    execute(condition, &progmem, &result, &error);
    return !error && result == 1;
}

/**
 * Get program memory by looking backwards from given token.
 */
static ProgramMemory getProgramMemory(const Token *tok, unsigned int varid, const ValueFlow::Value &value)
{
    ProgramMemory programMemory;
    programMemory.setValue(varid, value);
    if (value.varId)
        programMemory.setIntValue(value.varId, value.varvalue);
    const ProgramMemory programMemory1(programMemory);
    int indentlevel = 0;
    for (const Token *tok2 = tok; tok2; tok2 = tok2->previous()) {
        if (Token::Match(tok2, "[;{}] %varid% = %var% ;", varid)) {
            const Token *vartok = tok2->tokAt(3);
            programMemory.setValue(vartok->varId(), value);
        } else if (Token::Match(tok2, "[;{}] %var% =") ||
                   Token::Match(tok2, "[;{}] const| %type% %var% (")) {
            const Token *vartok = tok2->next();
            while (vartok->next()->isName())
                vartok = vartok->next();
            if (!programMemory.hasValue(vartok->varId())) {
                MathLib::bigint result = 0;
                bool error = false;
                execute(vartok->next()->astOperand2(), &programMemory, &result, &error);
                if (!error)
                    programMemory.setIntValue(vartok->varId(), result);
            }
        }

        if (tok2->str() == "{") {
            if (indentlevel <= 0)
                break;
            --indentlevel;
        }
        if (tok2->str() == "}") {
            const Token *cond = tok2->link();
            cond = Token::simpleMatch(cond->previous(), ") {") ? cond->linkAt(-1) : nullptr;
            if (cond && conditionIsFalse(cond->astOperand2(), programMemory1))
                tok2 = cond->previous();
            else if (cond && conditionIsTrue(cond->astOperand2(), programMemory1)) {
                ++indentlevel;
                continue;
            } else
                break;
        }
    }
    return programMemory;
}

/**
 * Should value be skipped because it's hidden inside && || or ?: expression.
 * Example: ((x!=NULL) && (*x == 123))
 * If 'valuetok' points at the x in '(*x == 123)'. Then the '&&' will be returned.
 * @param valuetok original variable token
 * @return NULL=>don't skip, non-NULL=>The operator token that cause the skip. For instance the '&&'.
 * */
static const Token * skipValueInConditionalExpression(const Token * const valuetok)
{
    // Walk up the ast
    const Token *prev = valuetok;
    for (const Token *tok = valuetok->astParent(); tok; tok = tok->astParent()) {
        const bool prevIsLhs = (prev == tok->astOperand1());
        prev = tok;

        if (prevIsLhs || !Token::Match(tok, "%oror%|&&|?|:"))
            continue;

        if (tok->hasKnownIntValue())
            return tok;

        // Is variable protected in LHS..
        bool bailout = false;
        visitAstNodes(tok->astOperand1(), [&](const Token *tok2) {
            if (tok2->str() == ".")
                return ChildrenToVisit::none;
            // A variable is seen..
            if (tok2 != valuetok && tok2->variable() &&
                (tok2->varId() == valuetok->varId() || (!tok2->variable()->isArgument() && !tok2->hasKnownIntValue()))) {
                // TODO: limit this bailout
                bailout = true;
                return ChildrenToVisit::done;
            }
            return ChildrenToVisit::op1_and_op2;
        });
        if (bailout)
            return tok;
    }
    return nullptr;
}

static bool isEscapeScope(const Token* tok, TokenList * tokenlist, bool unknown = false)
{
    if (!Token::simpleMatch(tok, "{"))
        return false;
    const Token * termTok = Token::findmatch(tok, "return|continue|break|throw|goto", tok->link());
    if (termTok && termTok->scope() == tok->scope())
        return true;
    std::string unknownFunction;
    if (tokenlist && tokenlist->getSettings()->library.isScopeNoReturn(tok->link(), &unknownFunction))
        return unknownFunction.empty() || unknown;
    return false;
}

static bool bailoutSelfAssignment(const Token * const tok)
{
    const Token *parent = tok;
    while (parent) {
        const Token *op = parent;
        parent = parent->astParent();

        // Assignment where lhs variable exists in rhs => return true
        if (parent                         != nullptr      &&
            parent->astOperand2()          == op           &&
            parent->astOperand1()          != nullptr      &&
            parent->str()                  == "=") {
            for (const Token *lhs = parent->astOperand1(); lhs; lhs = lhs->astOperand1()) {
                if (lhs->varId() == tok->varId())
                    return true;
                if (lhs->astOperand2() && lhs->astOperand2()->varId() == tok->varId())
                    return true;
            }
        }
    }
    return false;
}

static ValueFlow::Value castValue(ValueFlow::Value value, const ValueType::Sign sign, unsigned int bit)
{
    if (value.isFloatValue()) {
        value.valueType = ValueFlow::Value::INT;
        if (value.floatValue >= std::numeric_limits<int>::min() && value.floatValue <= std::numeric_limits<int>::max()) {
            value.intvalue = value.floatValue;
        } else { // don't perform UB
            value.intvalue = 0;
        }
    }
    if (bit < MathLib::bigint_bits) {
        const MathLib::biguint one = 1;
        value.intvalue &= (one << bit) - 1;
        if (sign == ValueType::Sign::SIGNED && value.intvalue & (one << (bit - 1))) {
            value.intvalue |= ~((one << bit) - 1ULL);
        }
    }
    return value;
}

static void combineValueProperties(const ValueFlow::Value &value1, const ValueFlow::Value &value2, ValueFlow::Value *result)
{
    if (value1.isKnown() && value2.isKnown())
        result->setKnown();
    else if (value1.isInconclusive() || value2.isInconclusive())
        result->setInconclusive();
    else
        result->setPossible();
    result->condition = value1.condition ? value1.condition : value2.condition;
    result->varId = (value1.varId != 0U) ? value1.varId : value2.varId;
    result->varvalue = (result->varId == value1.varId) ? value1.varvalue : value2.varvalue;
    result->errorPath = (value1.errorPath.empty() ? value2 : value1).errorPath;
}


static const Token *getCastTypeStartToken(const Token *parent)
{
    // TODO: This might be a generic utility function?
    if (!parent || parent->str() != "(")
        return nullptr;
    if (!parent->astOperand2() && Token::Match(parent,"( %name%"))
        return parent->next();
    if (parent->astOperand2() && Token::Match(parent->astOperand1(), "const_cast|dynamic_cast|reinterpret_cast|static_cast <"))
        return parent->astOperand1()->tokAt(2);
    return nullptr;
}

/** Set token value for cast */
static void setTokenValueCast(Token *parent, const ValueType &valueType, const ValueFlow::Value &value, const Settings *settings);

/** set ValueFlow value and perform calculations if possible */
static void setTokenValue(Token* tok, const ValueFlow::Value &value, const Settings *settings)
{
    if (!tok->addValue(value))
        return;

    // Don't set parent for uninitialized values
    if (value.isUninitValue())
        return;

    Token *parent = tok->astParent();
    if (!parent)
        return;

    if (value.isContainerSizeValue()) {
        // .empty, .size, +"abc", +'a'
        if (parent->str() == "+") {
            for (const ValueFlow::Value &value1 : parent->astOperand1()->values()) {
                for (const ValueFlow::Value &value2 : parent->astOperand2()->values()) {
                    ValueFlow::Value result;
                    result.valueType = ValueFlow::Value::ValueType::CONTAINER_SIZE;
                    if (value1.isContainerSizeValue() && value2.isContainerSizeValue())
                        result.intvalue = value1.intvalue + value2.intvalue;
                    else if (value1.isContainerSizeValue() && value2.isTokValue() && value2.tokvalue->tokType() == Token::eString)
                        result.intvalue = value1.intvalue + Token::getStrLength(value2.tokvalue);
                    else if (value2.isContainerSizeValue() && value1.isTokValue() && value1.tokvalue->tokType() == Token::eString)
                        result.intvalue = Token::getStrLength(value1.tokvalue) + value2.intvalue;
                    else
                        continue;

                    combineValueProperties(value1, value2, &result);

                    setTokenValue(parent, result, settings);
                }
            }
        }


        else if (Token::Match(parent, ". %name% (") && parent->astParent() == parent->tokAt(2) && parent->astOperand1() && parent->astOperand1()->valueType()) {
            const Library::Container *c = parent->astOperand1()->valueType()->container;
            const Library::Container::Yield yields = c ? c->getYield(parent->strAt(1)) : Library::Container::Yield::NO_YIELD;
            if (yields == Library::Container::Yield::SIZE) {
                ValueFlow::Value v(value);
                v.valueType = ValueFlow::Value::ValueType::INT;
                setTokenValue(parent->astParent(), v, settings);
            } else if (yields == Library::Container::Yield::EMPTY) {
                ValueFlow::Value v(value);
                v.intvalue = !v.intvalue;
                v.valueType = ValueFlow::Value::ValueType::INT;
                setTokenValue(parent->astParent(), v, settings);
            }
        }

        return;
    }

    if (value.isLifetimeValue()) {
        if (value.lifetimeKind == ValueFlow::Value::Iterator && astIsIterator(parent)) {
            setTokenValue(parent,value,settings);
        } else if (astIsPointer(tok) && astIsPointer(parent) &&
                   (parent->isArithmeticalOp() || Token::Match(parent, "( %type%"))) {
            setTokenValue(parent,value,settings);
        }
        return;
    }

    // cast..
    if (const Token *castType = getCastTypeStartToken(parent)) {
        const ValueType &valueType = ValueType::parseDecl(castType, settings);
        setTokenValueCast(parent, valueType, value, settings);
    }

    else if (parent->str() == ":") {
        setTokenValue(parent,value,settings);
    }

    else if (parent->str() == "?" && tok->str() == ":" && tok == parent->astOperand2() && parent->astOperand1()) {
        // is condition always true/false?
        if (parent->astOperand1()->hasKnownValue()) {
            const ValueFlow::Value &condvalue = parent->astOperand1()->values().front();
            const bool cond(condvalue.isTokValue() || (condvalue.isIntValue() && condvalue.intvalue != 0));
            if (cond && !tok->astOperand1()) { // true condition, no second operator
                setTokenValue(parent, condvalue, settings);
            } else {
                const Token *op = cond ? tok->astOperand1() : tok->astOperand2();
                if (!op) // #7769 segmentation fault at setTokenValue()
                    return;
                const std::list<ValueFlow::Value> &values = op->values();
                if (std::find(values.begin(), values.end(), value) != values.end())
                    setTokenValue(parent, value, settings);
            }
        } else {
            // is condition only depending on 1 variable?
            unsigned int varId = 0;
            bool ret = false;
            visitAstNodes(parent->astOperand1(),
            [&](const Token *t) {
                if (t->varId()) {
                    if (varId > 0 || value.varId != 0U)
                        ret = true;
                    varId = t->varId();
                } else if (t->str() == "(" && Token::Match(t->previous(), "%name%"))
                    ret = true; // function call
                return ret ? ChildrenToVisit::done : ChildrenToVisit::op1_and_op2;
            });
            if (ret)
                return;

            ValueFlow::Value v(value);
            v.conditional = true;
            v.changeKnownToPossible();

            if (varId)
                v.varId = varId;

            setTokenValue(parent, v, settings);
        }
    }

    // Calculations..
    else if ((parent->isArithmeticalOp() || parent->isComparisonOp() || (parent->tokType() == Token::eBitOp) || (parent->tokType() == Token::eLogicalOp)) &&
             parent->astOperand1() &&
             parent->astOperand2()) {

        // known result when a operand is 0.
        if (Token::Match(parent, "[&*]") && value.isKnown() && value.isIntValue() && value.intvalue==0) {
            setTokenValue(parent, value, settings);
            return;
        }

        // known result when a operand is true.
        if (Token::simpleMatch(parent, "&&") && value.isKnown() && value.isIntValue() && value.intvalue==0) {
            setTokenValue(parent, value, settings);
            return;
        }

        // known result when a operand is false.
        if (Token::simpleMatch(parent, "||") && value.isKnown() && value.isIntValue() && value.intvalue!=0) {
            setTokenValue(parent, value, settings);
            return;
        }

        for (const ValueFlow::Value &value1 : parent->astOperand1()->values()) {
            if (!value1.isIntValue() && !value1.isFloatValue() && !value1.isTokValue())
                continue;
            if (value1.isTokValue() && (!parent->isComparisonOp() || value1.tokvalue->tokType() != Token::eString))
                continue;
            for (const ValueFlow::Value &value2 : parent->astOperand2()->values()) {
                if (!value2.isIntValue() && !value2.isFloatValue() && !value2.isTokValue())
                    continue;
                if (value2.isTokValue() && (!parent->isComparisonOp() || value2.tokvalue->tokType() != Token::eString || value1.isTokValue()))
                    continue;
                if (value1.isKnown() || value2.isKnown() || value1.varId == 0U || value2.varId == 0U ||
                    (value1.varId == value2.varId && value1.varvalue == value2.varvalue && value1.isIntValue() &&
                     value2.isIntValue())) {
                    ValueFlow::Value result(0);
                    combineValueProperties(value1, value2, &result);
                    const float floatValue1 = value1.isIntValue() ? value1.intvalue : value1.floatValue;
                    const float floatValue2 = value2.isIntValue() ? value2.intvalue : value2.floatValue;
                    switch (parent->str()[0]) {
                    case '+':
                        if (value1.isTokValue() || value2.isTokValue())
                            break;
                        if (value1.isFloatValue() || value2.isFloatValue()) {
                            result.valueType = ValueFlow::Value::FLOAT;
                            result.floatValue = floatValue1 + floatValue2;
                        } else {
                            result.intvalue = value1.intvalue + value2.intvalue;
                        }
                        setTokenValue(parent, result, settings);
                        break;
                    case '-':
                        if (value1.isTokValue() || value2.isTokValue())
                            break;
                        if (value1.isFloatValue() || value2.isFloatValue()) {
                            result.valueType = ValueFlow::Value::FLOAT;
                            result.floatValue = floatValue1 - floatValue2;
                        } else {
                            result.intvalue = value1.intvalue - value2.intvalue;
                        }
                        setTokenValue(parent, result, settings);
                        break;
                    case '*':
                        if (value1.isTokValue() || value2.isTokValue())
                            break;
                        if (value1.isFloatValue() || value2.isFloatValue()) {
                            result.valueType = ValueFlow::Value::FLOAT;
                            result.floatValue = floatValue1 * floatValue2;
                        } else {
                            result.intvalue = value1.intvalue * value2.intvalue;
                        }
                        setTokenValue(parent, result, settings);
                        break;
                    case '/':
                        if (value1.isTokValue() || value2.isTokValue() || value2.intvalue == 0)
                            break;
                        if (value1.isFloatValue() || value2.isFloatValue()) {
                            result.valueType = ValueFlow::Value::FLOAT;
                            result.floatValue = floatValue1 / floatValue2;
                        } else {
                            result.intvalue = value1.intvalue / value2.intvalue;
                        }
                        setTokenValue(parent, result, settings);
                        break;
                    case '%':
                        if (!value1.isIntValue() || !value2.isIntValue())
                            break;
                        if (value2.intvalue == 0)
                            break;
                        result.intvalue = value1.intvalue % value2.intvalue;
                        setTokenValue(parent, result, settings);
                        break;
                    case '=':
                        if (parent->str() == "==") {
                            if ((value1.isIntValue() && value2.isTokValue()) ||
                                (value1.isTokValue() && value2.isIntValue())) {
                                result.intvalue = 0;
                                setTokenValue(parent, result, settings);
                            } else if (value1.isIntValue() && value2.isIntValue()) {
                                result.intvalue = value1.intvalue == value2.intvalue;
                                setTokenValue(parent, result, settings);
                            }
                        }
                        break;
                    case '!':
                        if (parent->str() == "!=") {
                            if ((value1.isIntValue() && value2.isTokValue()) ||
                                (value1.isTokValue() && value2.isIntValue())) {
                                result.intvalue = 1;
                                setTokenValue(parent, result, settings);
                            } else if (value1.isIntValue() && value2.isIntValue()) {
                                result.intvalue = value1.intvalue != value2.intvalue;
                                setTokenValue(parent, result, settings);
                            }
                        }
                        break;
                    case '>': {
                        const bool f = value1.isFloatValue() || value2.isFloatValue();
                        if (!f && !value1.isIntValue() && !value2.isIntValue())
                            break;
                        if (parent->str() == ">")
                            result.intvalue = f ? (floatValue1 > floatValue2) : (value1.intvalue > value2.intvalue);
                        else if (parent->str() == ">=")
                            result.intvalue = f ? (floatValue1 >= floatValue2) : (value1.intvalue >= value2.intvalue);
                        else if (!f && parent->str() == ">>" && value1.intvalue >= 0 && value2.intvalue >= 0 && value2.intvalue < MathLib::bigint_bits)
                            result.intvalue = value1.intvalue >> value2.intvalue;
                        else
                            break;
                        setTokenValue(parent, result, settings);
                        break;
                    }
                    case '<': {
                        const bool f = value1.isFloatValue() || value2.isFloatValue();
                        if (!f && !value1.isIntValue() && !value2.isIntValue())
                            break;
                        if (parent->str() == "<")
                            result.intvalue = f ? (floatValue1 < floatValue2) : (value1.intvalue < value2.intvalue);
                        else if (parent->str() == "<=")
                            result.intvalue = f ? (floatValue1 <= floatValue2) : (value1.intvalue <= value2.intvalue);
                        else if (!f && parent->str() == "<<" && value1.intvalue >= 0 && value2.intvalue >= 0 && value2.intvalue < MathLib::bigint_bits)
                            result.intvalue = value1.intvalue << value2.intvalue;
                        else
                            break;
                        setTokenValue(parent, result, settings);
                        break;
                    }
                    case '&':
                        if (!value1.isIntValue() || !value2.isIntValue())
                            break;
                        if (parent->str() == "&")
                            result.intvalue = value1.intvalue & value2.intvalue;
                        else
                            result.intvalue = value1.intvalue && value2.intvalue;
                        setTokenValue(parent, result, settings);
                        break;
                    case '|':
                        if (!value1.isIntValue() || !value2.isIntValue())
                            break;
                        if (parent->str() == "|")
                            result.intvalue = value1.intvalue | value2.intvalue;
                        else
                            result.intvalue = value1.intvalue || value2.intvalue;
                        setTokenValue(parent, result, settings);
                        break;
                    case '^':
                        if (!value1.isIntValue() || !value2.isIntValue())
                            break;
                        result.intvalue = value1.intvalue ^ value2.intvalue;
                        setTokenValue(parent, result, settings);
                        break;
                    default:
                        // unhandled operator, do nothing
                        break;
                    }
                }
            }
        }
    }

    // !
    else if (parent->str() == "!") {
        for (const ValueFlow::Value &val : tok->values()) {
            if (!val.isIntValue())
                continue;
            ValueFlow::Value v(val);
            v.intvalue = !v.intvalue;
            setTokenValue(parent, v, settings);
        }
    }

    // ~
    else if (parent->str() == "~") {
        for (const ValueFlow::Value &val : tok->values()) {
            if (!val.isIntValue())
                continue;
            ValueFlow::Value v(val);
            v.intvalue = ~v.intvalue;
            unsigned int bits = 0;
            if (settings &&
                tok->valueType() &&
                tok->valueType()->sign == ValueType::Sign::UNSIGNED &&
                tok->valueType()->pointer == 0) {
                if (tok->valueType()->type == ValueType::Type::INT)
                    bits = settings->int_bit;
                else if (tok->valueType()->type == ValueType::Type::LONG)
                    bits = settings->long_bit;
            }
            if (bits > 0 && bits < MathLib::bigint_bits)
                v.intvalue &= (((MathLib::biguint)1)<<bits) - 1;
            setTokenValue(parent, v, settings);
        }
    }

    // unary minus
    else if (parent->isUnaryOp("-")) {
        for (const ValueFlow::Value &val : tok->values()) {
            if (!val.isIntValue() && !val.isFloatValue())
                continue;
            ValueFlow::Value v(val);
            if (v.isIntValue())
                v.intvalue = -v.intvalue;
            else
                v.floatValue = -v.floatValue;
            setTokenValue(parent, v, settings);
        }
    }

    // Array element
    else if (parent->str() == "[" && parent->isBinaryOp()) {
        for (const ValueFlow::Value &value1 : parent->astOperand1()->values()) {
            if (!value1.isTokValue())
                continue;
            for (const ValueFlow::Value &value2 : parent->astOperand2()->values()) {
                if (!value2.isIntValue())
                    continue;
                if (value1.varId == 0U || value2.varId == 0U ||
                    (value1.varId == value2.varId && value1.varvalue == value2.varvalue)) {
                    ValueFlow::Value result(0);
                    result.condition = value1.condition ? value1.condition : value2.condition;
                    result.setInconclusive(value1.isInconclusive() | value2.isInconclusive());
                    result.varId = (value1.varId != 0U) ? value1.varId : value2.varId;
                    result.varvalue = (result.varId == value1.varId) ? value1.intvalue : value2.intvalue;
                    if (value1.valueKind == value2.valueKind)
                        result.valueKind = value1.valueKind;
                    if (value1.tokvalue->tokType() == Token::eString) {
                        const std::string s = value1.tokvalue->strValue();
                        const MathLib::bigint index = value2.intvalue;
                        if (index == s.size()) {
                            result.intvalue = 0;
                            setTokenValue(parent, result, settings);
                        } else if (index >= 0 && index < s.size()) {
                            result.intvalue = s[index];
                            setTokenValue(parent, result, settings);
                        }
                    } else if (value1.tokvalue->str() == "{") {
                        MathLib::bigint index = value2.intvalue;
                        const Token *element = value1.tokvalue->next();
                        while (index > 0 && element->str() != "}") {
                            if (element->str() == ",")
                                --index;
                            if (Token::Match(element, "[{}()[]]"))
                                break;
                            element = element->next();
                        }
                        if (Token::Match(element, "%num% [,}]")) {
                            result.intvalue = MathLib::toLongNumber(element->str());
                            setTokenValue(parent, result, settings);
                        }
                    }
                }
            }
        }
    }
}

static void setTokenValueCast(Token *parent, const ValueType &valueType, const ValueFlow::Value &value, const Settings *settings)
{
    if (valueType.pointer)
        setTokenValue(parent,value,settings);
    else if (valueType.type == ValueType::Type::CHAR)
        setTokenValue(parent, castValue(value, valueType.sign, settings->char_bit), settings);
    else if (valueType.type == ValueType::Type::SHORT)
        setTokenValue(parent, castValue(value, valueType.sign, settings->short_bit), settings);
    else if (valueType.type == ValueType::Type::INT)
        setTokenValue(parent, castValue(value, valueType.sign, settings->int_bit), settings);
    else if (valueType.type == ValueType::Type::LONG)
        setTokenValue(parent, castValue(value, valueType.sign, settings->long_bit), settings);
    else if (valueType.type == ValueType::Type::LONGLONG)
        setTokenValue(parent, castValue(value, valueType.sign, settings->long_long_bit), settings);
    else if (value.isIntValue()) {
        const long long charMax = settings->signedCharMax();
        const long long charMin = settings->signedCharMin();
        if (charMin <= value.intvalue && value.intvalue <= charMax) {
            // unknown type, but value is small so there should be no truncation etc
            setTokenValue(parent,value,settings);
        }
    }
}

static unsigned int getSizeOfType(const Token *typeTok, const Settings *settings)
{
    const std::string &typeStr = typeTok->str();
    if (typeStr == "char")
        return 1;
    else if (typeStr == "short")
        return settings->sizeof_short;
    else if (typeStr == "int")
        return settings->sizeof_int;
    else if (typeStr == "long")
        return typeTok->isLong() ? settings->sizeof_long_long : settings->sizeof_long;
    else if (typeStr == "wchar_t")
        return settings->sizeof_wchar_t;
    else
        return 0;
}

static size_t getSizeOf(const ValueType &vt, const Settings *settings)
{
    if (vt.pointer)
        return settings->sizeof_pointer;
    else if (vt.type == ValueType::Type::CHAR)
        return 1;
    else if (vt.type == ValueType::Type::SHORT)
        return settings->sizeof_short;
    else if (vt.type == ValueType::Type::WCHAR_T)
        return settings->sizeof_wchar_t;
    else if (vt.type == ValueType::Type::INT)
        return settings->sizeof_int;
    else if (vt.type == ValueType::Type::LONG)
        return settings->sizeof_long;
    else if (vt.type == ValueType::Type::LONGLONG)
        return settings->sizeof_long_long;
    else if (vt.type == ValueType::Type::FLOAT)
        return settings->sizeof_float;
    else if (vt.type == ValueType::Type::DOUBLE)
        return settings->sizeof_double;

    return 0;
}

// Handle various constants..
static Token * valueFlowSetConstantValue(Token *tok, const Settings *settings, bool cpp)
{
    if ((tok->isNumber() && MathLib::isInt(tok->str())) || (tok->tokType() == Token::eChar)) {
        ValueFlow::Value value(MathLib::toLongNumber(tok->str()));
        if (!tok->isTemplateArg())
            value.setKnown();
        setTokenValue(tok, value, settings);
    } else if (tok->isNumber() && MathLib::isFloat(tok->str())) {
        ValueFlow::Value value;
        value.valueType = ValueFlow::Value::FLOAT;
        value.floatValue = MathLib::toDoubleNumber(tok->str());
        if (!tok->isTemplateArg())
            value.setKnown();
        setTokenValue(tok, value, settings);
    } else if (tok->enumerator() && tok->enumerator()->value_known) {
        ValueFlow::Value value(tok->enumerator()->value);
        if (!tok->isTemplateArg())
            value.setKnown();
        setTokenValue(tok, value, settings);
    } else if (tok->str() == "NULL" || (cpp && tok->str() == "nullptr")) {
        ValueFlow::Value value(0);
        if (!tok->isTemplateArg())
            value.setKnown();
        setTokenValue(tok, value, settings);
    } else if (Token::simpleMatch(tok, "sizeof (")) {
        const Token *tok2 = tok->tokAt(2);
        // skip over tokens to find variable or type
        while (Token::Match(tok2, "%name% ::|.|[")) {
            if (tok2->next()->str() == "[")
                tok2 = tok2->linkAt(1)->next();
            else
                tok2 = tok2->tokAt(2);
        }
        if (Token::simpleMatch(tok, "sizeof ( *")) {
            const ValueType *vt = tok->tokAt(2)->valueType();
            const size_t sz = vt ? getSizeOf(*vt, settings) : 0;
            if (sz > 0) {
                ValueFlow::Value value(sz);
                if (!tok2->isTemplateArg() && settings->platformType != cppcheck::Platform::Unspecified)
                    value.setKnown();
                setTokenValue(tok->next(), value, settings);
            }
        } else if (tok2->enumerator() && tok2->enumerator()->scope) {
            long long size = settings->sizeof_int;
            const Token * type = tok2->enumerator()->scope->enumType;
            if (type) {
                size = getSizeOfType(type, settings);
            }
            ValueFlow::Value value(size);
            if (!tok2->isTemplateArg() && settings->platformType != cppcheck::Platform::Unspecified)
                value.setKnown();
            setTokenValue(tok, value, settings);
            setTokenValue(tok->next(), value, settings);
        } else if (tok2->type() && tok2->type()->isEnumType()) {
            long long size = settings->sizeof_int;
            if (tok2->type()->classScope) {
                const Token * type = tok2->type()->classScope->enumType;
                if (type) {
                    size = getSizeOfType(type, settings);
                }
            }
            ValueFlow::Value value(size);
            if (!tok2->isTemplateArg() && settings->platformType != cppcheck::Platform::Unspecified)
                value.setKnown();
            setTokenValue(tok, value, settings);
            setTokenValue(tok->next(), value, settings);
        } else if (Token::Match(tok, "sizeof ( %var% ) / sizeof (") && tok->next()->astParent() == tok->tokAt(4)) {
            // Get number of elements in array
            const Token *sz1 = tok->tokAt(2);
            const Token *sz2 = tok->tokAt(7);
            const unsigned int varid1 = sz1->varId();
            if (varid1 &&
                sz1->variable() &&
                sz1->variable()->isArray() &&
                !sz1->variable()->dimensions().empty() &&
                sz1->variable()->dimensionKnown(0) &&
                (Token::Match(sz2, "* %varid% )", varid1) || Token::Match(sz2, "%varid% [ 0 ] )", varid1))) {
                ValueFlow::Value value(sz1->variable()->dimension(0));
                if (!tok2->isTemplateArg() && settings->platformType != cppcheck::Platform::Unspecified)
                    value.setKnown();
                setTokenValue(tok->tokAt(4), value, settings);
            }
        } else if (Token::Match(tok2, "%var% )")) {
            const Variable *var = tok2->variable();
            // only look for single token types (no pointers or references yet)
            if (var && var->typeStartToken() == var->typeEndToken()) {
                // find the size of the type
                size_t size = 0;
                if (var->isEnumType()) {
                    size = settings->sizeof_int;
                    if (var->type()->classScope && var->type()->classScope->enumType)
                        size = getSizeOfType(var->type()->classScope->enumType, settings);
                } else if (var->valueType()) {
                    size = getSizeOf(*var->valueType(), settings);
                } else if (!var->type()) {
                    size = getSizeOfType(var->typeStartToken(), settings);
                }
                // find the number of elements
                size_t count = 1;
                for (size_t i = 0; i < var->dimensions().size(); ++i) {
                    if (var->dimensionKnown(i))
                        count *= var->dimension(i);
                    else
                        count = 0;
                }
                if (size && count > 0) {
                    ValueFlow::Value value(count * size);
                    if (settings->platformType != cppcheck::Platform::Unspecified)
                        value.setKnown();
                    setTokenValue(tok, value, settings);
                    setTokenValue(tok->next(), value, settings);
                }
            }
        } else if (!tok2->type()) {
            const ValueType &vt = ValueType::parseDecl(tok2,settings);
            const size_t sz = getSizeOf(vt, settings);
            if (sz > 0) {
                ValueFlow::Value value(sz);
                if (!tok2->isTemplateArg() && settings->platformType != cppcheck::Platform::Unspecified)
                    value.setKnown();
                setTokenValue(tok->next(), value, settings);
            }
        }
        // skip over enum
        tok = tok->linkAt(1);
    }
    return tok->next();
}


static void valueFlowNumber(TokenList *tokenlist)
{
    for (Token *tok = tokenlist->front(); tok;) {
        tok = valueFlowSetConstantValue(tok, tokenlist->getSettings(), tokenlist->isCPP());
    }

    if (tokenlist->isCPP()) {
        for (Token *tok = tokenlist->front(); tok; tok = tok->next()) {
            if (tok->isName() && !tok->varId() && Token::Match(tok, "false|true")) {
                ValueFlow::Value value(tok->str() == "true");
                if (!tok->isTemplateArg())
                    value.setKnown();
                setTokenValue(tok, value, tokenlist->getSettings());
            } else if (Token::Match(tok, "[(,] NULL [,)]")) {
                // NULL function parameters are not simplified in the
                // normal tokenlist
                ValueFlow::Value value(0);
                if (!tok->isTemplateArg())
                    value.setKnown();
                setTokenValue(tok->next(), value, tokenlist->getSettings());
            }
        }
    }
}

static void valueFlowString(TokenList *tokenlist)
{
    for (Token *tok = tokenlist->front(); tok; tok = tok->next()) {
        if (tok->tokType() == Token::eString) {
            ValueFlow::Value strvalue;
            strvalue.valueType = ValueFlow::Value::TOK;
            strvalue.tokvalue = tok;
            strvalue.setKnown();
            setTokenValue(tok, strvalue, tokenlist->getSettings());
        }
    }
}

static void valueFlowArray(TokenList *tokenlist)
{
    std::map<unsigned int, const Token *> constantArrays;

    for (Token *tok = tokenlist->front(); tok; tok = tok->next()) {
        if (tok->varId() > 0U) {
            // array
            const std::map<unsigned int, const Token *>::const_iterator it = constantArrays.find(tok->varId());
            if (it != constantArrays.end()) {
                ValueFlow::Value value;
                value.valueType = ValueFlow::Value::TOK;
                value.tokvalue = it->second;
                value.setKnown();
                setTokenValue(tok, value, tokenlist->getSettings());
            }

            // pointer = array
            else if (tok->variable() &&
                     tok->variable()->isArray() &&
                     Token::simpleMatch(tok->astParent(), "=") &&
                     tok == tok->astParent()->astOperand2() &&
                     tok->astParent()->astOperand1() &&
                     tok->astParent()->astOperand1()->variable() &&
                     tok->astParent()->astOperand1()->variable()->isPointer()) {
                ValueFlow::Value value;
                value.valueType = ValueFlow::Value::TOK;
                value.tokvalue = tok;
                value.setKnown();
                setTokenValue(tok, value, tokenlist->getSettings());
            }
            continue;
        }

        if (Token::Match(tok, "const %type% %var% [ %num%| ] = {")) {
            const Token *vartok = tok->tokAt(2);
            const Token *rhstok = vartok->next()->link()->tokAt(2);
            constantArrays[vartok->varId()] = rhstok;
            tok = rhstok->link();
            continue;
        }

        else if (Token::Match(tok, "const char %var% [ %num%| ] = %str% ;")) {
            const Token *vartok = tok->tokAt(2);
            const Token *strtok = vartok->next()->link()->tokAt(2);
            constantArrays[vartok->varId()] = strtok;
            tok = strtok->next();
            continue;
        }
    }
}

static bool isNonZero(const Token *tok)
{
    return tok && (!tok->hasKnownIntValue() || tok->values().front().intvalue != 0);
}

static const Token *getOtherOperand(const Token *tok)
{
    if (!tok)
        return nullptr;
    if (!tok->astParent())
        return nullptr;
    if (tok->astParent()->astOperand1() != tok)
        return tok->astParent()->astOperand1();
    if (tok->astParent()->astOperand2() != tok)
        return tok->astParent()->astOperand2();
    return nullptr;
}

static void valueFlowArrayBool(TokenList *tokenlist)
{
    for (Token *tok = tokenlist->front(); tok; tok = tok->next()) {
        if (tok->hasKnownIntValue())
            continue;
        const Variable *var = nullptr;
        bool known = false;
        std::list<ValueFlow::Value>::const_iterator val =
            std::find_if(tok->values().begin(), tok->values().end(), std::mem_fn(&ValueFlow::Value::isTokValue));
        if (val == tok->values().end()) {
            var = tok->variable();
            known = true;
        } else {
            var = val->tokvalue->variable();
            known = val->isKnown();
        }
        if (!var)
            continue;
        if (!var->isArray() || var->isArgument() || var->isStlType())
            continue;
        if (isNonZero(getOtherOperand(tok)) && Token::Match(tok->astParent(), "%comp%"))
            continue;
        // TODO: Check for function argument
        if ((astIsBool(tok->astParent()) && !Token::Match(tok->astParent(), "(|%name%")) ||
            (tok->astParent() && Token::Match(tok->astParent()->previous(), "if|while|for ("))) {
            ValueFlow::Value value{1};
            if (known)
                value.setKnown();
            setTokenValue(tok, value, tokenlist->getSettings());
        }
    }
}

static void valueFlowPointerAlias(TokenList *tokenlist)
{
    for (Token *tok = tokenlist->front(); tok; tok = tok->next()) {
        // not address of
        if (!tok->isUnaryOp("&"))
            continue;

        // parent should be a '='
        if (!Token::simpleMatch(tok->astParent(), "="))
            continue;

        // child should be some buffer or variable
        const Token *vartok = tok->astOperand1();
        while (vartok) {
            if (vartok->str() == "[")
                vartok = vartok->astOperand1();
            else if (vartok->str() == "." || vartok->str() == "::")
                vartok = vartok->astOperand2();
            else
                break;
        }
        if (!(vartok && vartok->variable() && !vartok->variable()->isPointer()))
            continue;

        ValueFlow::Value value;
        value.valueType = ValueFlow::Value::TOK;
        value.tokvalue = tok;
        setTokenValue(tok, value, tokenlist->getSettings());
    }
}

static void valueFlowBitAnd(TokenList *tokenlist)
{
    for (Token *tok = tokenlist->front(); tok; tok = tok->next()) {
        if (tok->str() != "&")
            continue;

        if (tok->hasKnownValue())
            continue;

        if (!tok->astOperand1() || !tok->astOperand2())
            continue;

        MathLib::bigint number;
        if (MathLib::isInt(tok->astOperand1()->str()))
            number = MathLib::toLongNumber(tok->astOperand1()->str());
        else if (MathLib::isInt(tok->astOperand2()->str()))
            number = MathLib::toLongNumber(tok->astOperand2()->str());
        else
            continue;

        int bit = 0;
        while (bit <= (MathLib::bigint_bits - 2) && ((((MathLib::bigint)1) << bit) < number))
            ++bit;

        if ((((MathLib::bigint)1) << bit) == number) {
            setTokenValue(tok, ValueFlow::Value(0), tokenlist->getSettings());
            setTokenValue(tok, ValueFlow::Value(number), tokenlist->getSettings());
        }
    }
}

static void valueFlowSameExpressions(TokenList *tokenlist)
{
    for (Token *tok = tokenlist->front(); tok; tok = tok->next()) {
        if (tok->hasKnownValue())
            continue;

        if (!tok->astOperand1() || !tok->astOperand2())
            continue;

        if (tok->astOperand1()->isLiteral() || tok->astOperand2()->isLiteral())
            continue;

        if (!astIsIntegral(tok->astOperand1(), false) && !astIsIntegral(tok->astOperand2(), false))
            continue;

        ValueFlow::Value val;

        if (Token::Match(tok, "==|>=|<=|/")) {
            val = ValueFlow::Value(1);
            val.setKnown();
        }

        if (Token::Match(tok, "!=|>|<|%|-")) {
            val = ValueFlow::Value(0);
            val.setKnown();
        }

        if (!val.isKnown())
            continue;

        if (isSameExpression(tokenlist->isCPP(), false, tok->astOperand1(), tok->astOperand2(), tokenlist->getSettings()->library, true, true, &val.errorPath)) {
            setTokenValue(tok, val, tokenlist->getSettings());
        }
    }
}

static void valueFlowTerminatingCondition(TokenList *tokenlist, SymbolDatabase* symboldatabase, const Settings *settings)
{
    (void)tokenlist;
    (void)symboldatabase;
    (void)settings;
    /* TODO : this is commented out until #8924 is fixed (There is a test case with the comment #8924)
    const bool cpp = symboldatabase->isCPP();
    typedef std::pair<const Token*, const Scope*> Condition;
    for (const Scope * scope : symboldatabase->functionScopes) {
        std::vector<Condition> conds;
        for (const Token* tok = scope->bodyStart; tok != scope->bodyEnd; tok = tok->next()) {
            if (!Token::simpleMatch(tok, "if ("))
                continue;
            // Skip known values
            if (tok->next()->hasKnownValue())
                continue;
            const Token * condTok = tok->next();
            if (!Token::simpleMatch(condTok->link(), ") {"))
                continue;
            const Token * blockTok = condTok->link()->tokAt(1);
            // Check if the block terminates early
            if (!isEscapeScope(blockTok, tokenlist))
                continue;
            // Check if any variables are modified in scope
            bool bail = false;
            for (const Token * tok2=condTok->next(); tok2 != condTok->link(); tok2 = tok2->next()) {
                const Variable * var = tok2->variable();
                if (!var)
                    continue;
                if (!var->scope())
                    continue;
                const Token * endToken = var->scope()->bodyEnd;
                if (!var->isLocal() && !var->isConst() && !var->isArgument()) {
                    bail = true;
                    break;
                }
                if (var->isStatic() && !var->isConst()) {
                    bail = true;
                    break;
                }
                if (!var->isConst() && var->declEndToken() && isVariableChanged(var->declEndToken()->next(), endToken, tok2->varId(), false, settings, cpp)) {
                    bail = true;
                    break;
                }
            }
            if (bail)
                continue;
            // TODO: Handle multiple conditions
            if (Token::Match(condTok->astOperand2(), "%oror%|%or%|&|&&"))
                continue;
            const Scope * condScope = nullptr;
            for (const Scope * parent = condTok->scope(); parent; parent = parent->nestedIn) {
                if (parent->type == Scope::eIf ||
                    parent->type == Scope::eWhile ||
                    parent->type == Scope::eSwitch) {
                    condScope = parent;
                    break;
                }
            }
            conds.emplace_back(condTok->astOperand2(), condScope);

        }
        for (Condition cond:conds) {
            if (!cond.first)
                continue;
            Token *const startToken = cond.first->findExpressionStartEndTokens().second->next();
            for (Token* tok = startToken; tok != scope->bodyEnd; tok = tok->next()) {
                if (!Token::Match(tok, "%comp%"))
                    continue;
                // Skip known values
                if (tok->hasKnownValue())
                    continue;
                if (cond.second) {
                    bool bail = true;
                    for (const Scope * parent = tok->scope()->nestedIn; parent; parent = parent->nestedIn) {
                        if (parent == cond.second) {
                            bail = false;
                            break;
                        }
                    }
                    if (bail)
                        continue;
                }
                ErrorPath errorPath;
                if (isOppositeCond(true, cpp, tok, cond.first, settings->library, true, true, &errorPath)) {
                    ValueFlow::Value val(1);
                    val.setKnown();
                    val.condition = cond.first;
                    val.errorPath = errorPath;
                    val.errorPath.emplace_back(cond.first, "Assuming condition '" + cond.first->expressionString() + "' is false");
                    setTokenValue(tok, val, tokenlist->getSettings());
                } else if (isSameExpression(cpp, true, tok, cond.first, settings->library, true, true, &errorPath)) {
                    ValueFlow::Value val(0);
                    val.setKnown();
                    val.condition = cond.first;
                    val.errorPath = errorPath;
                    val.errorPath.emplace_back(cond.first, "Assuming condition '" + cond.first->expressionString() + "' is false");
                    setTokenValue(tok, val, tokenlist->getSettings());
                }
            }
        }
    }
    */
}

static bool getExpressionRange(const Token *expr, MathLib::bigint *minvalue, MathLib::bigint *maxvalue)
{
    if (expr->hasKnownIntValue()) {
        if (minvalue)
            *minvalue = expr->values().front().intvalue;
        if (maxvalue)
            *maxvalue = expr->values().front().intvalue;
        return true;
    }

    if (expr->str() == "&" && expr->astOperand1() && expr->astOperand2()) {
        MathLib::bigint vals[4];
        bool lhsHasKnownRange = getExpressionRange(expr->astOperand1(), &vals[0], &vals[1]);
        bool rhsHasKnownRange = getExpressionRange(expr->astOperand2(), &vals[2], &vals[3]);
        if (!lhsHasKnownRange && !rhsHasKnownRange)
            return false;
        if (!lhsHasKnownRange || !rhsHasKnownRange) {
            if (minvalue)
                *minvalue = lhsHasKnownRange ? vals[0] : vals[2];
            if (maxvalue)
                *maxvalue = lhsHasKnownRange ? vals[1] : vals[3];
        } else {
            if (minvalue)
                *minvalue = vals[0] & vals[2];
            if (maxvalue)
                *maxvalue = vals[1] & vals[3];
        }
        return true;
    }

    if (expr->str() == "%" && expr->astOperand1() && expr->astOperand2()) {
        MathLib::bigint vals[4];
        if (!getExpressionRange(expr->astOperand2(), &vals[2], &vals[3]))
            return false;
        if (vals[2] <= 0)
            return false;
        bool lhsHasKnownRange = getExpressionRange(expr->astOperand1(), &vals[0], &vals[1]);
        if (lhsHasKnownRange && vals[0] < 0)
            return false;
        // If lhs has unknown value, it must be unsigned
        if (!lhsHasKnownRange && (!expr->astOperand1()->valueType() || expr->astOperand1()->valueType()->sign != ValueType::Sign::UNSIGNED))
            return false;
        if (minvalue)
            *minvalue = 0;
        if (maxvalue)
            *maxvalue = vals[3] - 1;
        return true;
    }

    return false;
}

static void valueFlowRightShift(TokenList *tokenList, const Settings* settings)
{
    for (Token *tok = tokenList->front(); tok; tok = tok->next()) {
        if (tok->str() != ">>")
            continue;

        if (tok->hasKnownValue())
            continue;

        if (!tok->astOperand1() || !tok->astOperand2())
            continue;

        if (!tok->astOperand2()->hasKnownValue())
            continue;

        const MathLib::bigint rhsvalue = tok->astOperand2()->values().front().intvalue;
        if (rhsvalue < 0)
            continue;

        if (!tok->astOperand1()->valueType() || !tok->astOperand1()->valueType()->isIntegral())
            continue;

        if (!tok->astOperand2()->valueType() || !tok->astOperand2()->valueType()->isIntegral())
            continue;

        MathLib::bigint lhsmax=0;
        if (!getExpressionRange(tok->astOperand1(), nullptr, &lhsmax))
            continue;
        if (lhsmax < 0)
            continue;
        int lhsbits;
        if ((tok->astOperand1()->valueType()->type == ValueType::Type::CHAR) ||
            (tok->astOperand1()->valueType()->type == ValueType::Type::SHORT) ||
            (tok->astOperand1()->valueType()->type == ValueType::Type::WCHAR_T) ||
            (tok->astOperand1()->valueType()->type == ValueType::Type::BOOL) ||
            (tok->astOperand1()->valueType()->type == ValueType::Type::INT))
            lhsbits = settings->int_bit;
        else if (tok->astOperand1()->valueType()->type == ValueType::Type::LONG)
            lhsbits = settings->long_bit;
        else if (tok->astOperand1()->valueType()->type == ValueType::Type::LONGLONG)
            lhsbits = settings->long_long_bit;
        else
            continue;
        if (rhsvalue >= lhsbits || rhsvalue >= MathLib::bigint_bits || (1ULL << rhsvalue) <= lhsmax)
            continue;

        ValueFlow::Value val(0);
        val.setKnown();
        setTokenValue(tok, val, tokenList->getSettings());
    }
}

static void valueFlowOppositeCondition(SymbolDatabase *symboldatabase, const Settings *settings)
{
    for (const Scope &scope : symboldatabase->scopeList) {
        if (scope.type != Scope::eIf)
            continue;
        Token *tok = const_cast<Token *>(scope.classDef);
        if (!Token::simpleMatch(tok, "if ("))
            continue;
        const Token *cond1 = tok->next()->astOperand2();
        if (!cond1 || !cond1->isComparisonOp())
            continue;
        const bool cpp = symboldatabase->isCPP();
        Token *tok2 = tok->linkAt(1);
        while (Token::simpleMatch(tok2, ") {")) {
            tok2 = tok2->linkAt(1);
            if (!Token::simpleMatch(tok2, "} else { if ("))
                break;
            Token *ifOpenBraceTok = tok2->tokAt(4);
            Token *cond2 = ifOpenBraceTok->astOperand2();
            if (!cond2 || !cond2->isComparisonOp())
                continue;
            if (isOppositeCond(true, cpp, cond1, cond2, settings->library, true, true)) {
                ValueFlow::Value value(1);
                value.setKnown();
                setTokenValue(cond2, value, settings);
            }
            tok2 = ifOpenBraceTok->link();
        }
    }
}

static void valueFlowGlobalConstVar(TokenList* tokenList, const Settings *settings)
{
    // Get variable values...
    std::map<const Variable*, ValueFlow::Value> vars;
    for (const Token* tok = tokenList->front(); tok; tok = tok->next()) {
        if (!tok->variable())
            continue;
        // Initialization...
        if (tok == tok->variable()->nameToken() &&
            !tok->variable()->isVolatile() &&
            !tok->variable()->isArgument() &&
            tok->variable()->isConst() &&
            tok->valueType() &&
            tok->valueType()->isIntegral() &&
            tok->valueType()->pointer == 0 &&
            tok->valueType()->constness == 1 &&
            Token::Match(tok, "%name% =") &&
            tok->next()->astOperand2() &&
            tok->next()->astOperand2()->hasKnownIntValue()) {
            vars[tok->variable()] = tok->next()->astOperand2()->values().front();
        }
    }

    // Set values..
    for (Token* tok = tokenList->front(); tok; tok = tok->next()) {
        if (!tok->variable())
            continue;
        std::map<const Variable*, ValueFlow::Value>::const_iterator var = vars.find(tok->variable());
        if (var == vars.end())
            continue;
        setTokenValue(tok, var->second, settings);
    }
}

static void valueFlowGlobalStaticVar(TokenList *tokenList, const Settings *settings)
{
    // Get variable values...
    std::map<const Variable *, ValueFlow::Value> vars;
    for (const Token *tok = tokenList->front(); tok; tok = tok->next()) {
        if (!tok->variable())
            continue;
        // Initialization...
        if (tok == tok->variable()->nameToken() &&
            tok->variable()->isStatic() &&
            !tok->variable()->isConst() &&
            tok->valueType() &&
            tok->valueType()->isIntegral() &&
            tok->valueType()->pointer == 0 &&
            tok->valueType()->constness == 0 &&
            Token::Match(tok, "%name% =") &&
            tok->next()->astOperand2() &&
            tok->next()->astOperand2()->hasKnownIntValue()) {
            vars[tok->variable()] = tok->next()->astOperand2()->values().front();
        } else {
            // If variable is written anywhere in TU then remove it from vars
            if (!tok->astParent())
                continue;
            if (Token::Match(tok->astParent(), "++|--|&") && !tok->astParent()->astOperand2())
                vars.erase(tok->variable());
            else if (tok->astParent()->isAssignmentOp()) {
                if (tok == tok->astParent()->astOperand1())
                    vars.erase(tok->variable());
                else if (tokenList->isCPP() && Token::Match(tok->astParent()->tokAt(-2), "& %name% ="))
                    vars.erase(tok->variable());
            } else if (isLikelyStreamRead(tokenList->isCPP(), tok->astParent())) {
                vars.erase(tok->variable());
            } else if (Token::Match(tok->astParent(), "[(,]"))
                vars.erase(tok->variable());
        }
    }

    // Set values..
    for (Token *tok = tokenList->front(); tok; tok = tok->next()) {
        if (!tok->variable())
            continue;
        std::map<const Variable *, ValueFlow::Value>::const_iterator var = vars.find(tok->variable());
        if (var == vars.end())
            continue;
        setTokenValue(tok, var->second, settings);
    }
}

static void valueFlowReverse(TokenList *tokenlist,
                             Token *tok,
                             const Token * const varToken,
                             ValueFlow::Value val,
                             ValueFlow::Value val2,
                             ErrorLogger *errorLogger,
                             const Settings *settings)
{
    const MathLib::bigint    num        = val.intvalue;
    const Variable * const   var        = varToken->variable();
    if (!var)
        return;

    const unsigned int       varid      = varToken->varId();
    const Token * const      startToken = var->nameToken();

    for (Token *tok2 = tok->previous(); ; tok2 = tok2->previous()) {
        if (!tok2 ||
            tok2 == startToken ||
            (tok2->str() == "{" && tok2->scope()->type == Scope::ScopeType::eFunction)) {
            break;
        }

        if (tok2->varId() == varid) {
            // bailout: assignment
            if (Token::Match(tok2->previous(), "!!* %name% =")) {
                if (settings->debugwarnings)
                    bailout(tokenlist, errorLogger, tok2, "assignment of " + tok2->str());
                break;
            }

            // increment/decrement
            int inc = 0;
            if (Token::Match(tok2->previous(), "[;{}] %name% ++|-- ;"))
                inc = (tok2->strAt(1)=="++") ? -1 : 1;
            else if (Token::Match(tok2->tokAt(-2), "[;{}] ++|-- %name% ;"))
                inc = (tok2->strAt(-1)=="++") ? -1 : 1;
            else if (Token::Match(tok2->previous(), "++|-- %name%") || Token::Match(tok2, "%name% ++|--")) {
                if (settings->debugwarnings)
                    bailout(tokenlist, errorLogger, tok2, "increment/decrement of " + tok2->str());
                break;
            }
            if (inc != 0) {
                val.intvalue += inc;
                const std::string info(tok2->str() + " is " + std::string(inc==1 ? "decremented" : "incremented") + ", before this " + (inc==1?"decrement":"increment") + " the value is " + val.infoString());
                val.errorPath.emplace_back(tok2, info);
            }

            // compound assignment
            if (Token::Match(tok2->previous(), "[;{}] %var% %assign%") && tok2->next()->str() != "=") {
                const Token * const assignToken = tok2->next();
                const Token * const rhsToken = assignToken->astOperand2();
                if (!rhsToken || !rhsToken->hasKnownIntValue()) {
                    if (settings->debugwarnings)
                        bailout(tokenlist, errorLogger, tok2, "compound assignment, rhs value is not known");
                    break;
                }
                const MathLib::bigint rhsValue =  rhsToken->values().front().intvalue;
                if (assignToken->str() == "+=")
                    val.intvalue -= rhsValue;
                else if (assignToken->str() == "-=")
                    val.intvalue += rhsValue;
                else if (assignToken->str() == "*=" && rhsValue != 0)
                    val.intvalue /= rhsValue;
                else {
                    if (settings->debugwarnings)
                        bailout(tokenlist, errorLogger, tok2, "compound assignment " + tok2->str());
                    break;
                }

                const std::string info("Compound assignment '" + assignToken->str() + "', before assignment value is " + val.infoString());
                val.errorPath.emplace_back(tok2, info);
            }

            // bailout: variable is used in rhs in assignment to itself
            if (bailoutSelfAssignment(tok2)) {
                if (settings->debugwarnings)
                    bailout(tokenlist, errorLogger, tok2, "variable " + tok2->str() + " is used in rhs in assignment to itself");
                break;
            }

            if (Token::Match(tok2->previous(), "sizeof|.")) {
                const Token *prev = tok2->previous();
                while (Token::Match(prev,"%name%|.") && prev->str() != "sizeof")
                    prev = prev->previous();
                if (prev && prev->str() == "sizeof")
                    continue;
            }

            // assigned by subfunction?
            bool inconclusive = false;
            if (isVariableChangedByFunctionCall(tok2, settings, &inconclusive)) {
                if (settings->debugwarnings)
                    bailout(tokenlist, errorLogger, tok2, "possible assignment of " + tok2->str() + " by subfunction");
                break;
            }
            val.setInconclusive(inconclusive);
            val2.setInconclusive(inconclusive);

            // skip if variable is conditionally used in ?: expression
            if (const Token *parent = skipValueInConditionalExpression(tok2)) {
                if (settings->debugwarnings)
                    bailout(tokenlist,
                            errorLogger,
                            tok2,
                            "no simplification of " + tok2->str() + " within " + (Token::Match(parent,"[?:]") ? "?:" : parent->str()) + " expression");
                continue;
            }

            // do-while condition, break in the loop body
            {
                const Token *parent = tok2->astParent();
                while (parent && !Token::simpleMatch(parent->previous(), "while ("))
                    parent = parent->astParent();
                if (parent && Token::simpleMatch(parent->tokAt(-2), "} while (") && Token::simpleMatch(parent->linkAt(-2)->previous(), "do {")) {
                    bool breakBailout = false;
                    for (const Token *iftok = parent->linkAt(-2); iftok != parent; iftok = iftok->next()) {
                        if (!Token::simpleMatch(iftok, "if ("))
                            continue;
                        if (!Token::simpleMatch(iftok->linkAt(1), ") { break"))
                            continue;
                        ProgramMemory programMemory;
                        programMemory.setIntValue(varid, num);
                        if (conditionIsTrue(iftok->next()->astOperand2(), programMemory)) {
                            breakBailout = true;
                            break;
                        }
                    }
                    if (breakBailout) {
                        if (settings->debugwarnings)
                            bailout(tokenlist,
                                    errorLogger,
                                    tok2,
                                    "no simplification of " + tok2->str() + " in do-while condition since there is a break in the loop body");
                        break;
                    }
                }
            }

            setTokenValue(tok2, val, settings);
            if (val2.condition)
                setTokenValue(tok2,val2, settings);
            if (tok2 == var->nameToken())
                break;
        }

        // skip sizeof etc..
        if (tok2->str() == ")" && Token::Match(tok2->link()->previous(), "sizeof|typeof|typeid ("))
            tok2 = tok2->link();

        // goto label
        if (Token::Match(tok2, "[;{}] %name% :")) {
            if (settings->debugwarnings)
                bailout(tokenlist, errorLogger, tok2->next(), "variable " + var->name() + " stopping on goto label");
            break;
        }

        if (tok2->str() == "}") {
            const Token *vartok = Token::findmatch(tok2->link(), "%varid%", tok2, varid);
            while (Token::Match(vartok, "%name% = %num% ;") && !vartok->tokAt(2)->getValue(num))
                vartok = Token::findmatch(vartok->next(), "%varid%", tok2, varid);
            if (vartok) {
                if (settings->debugwarnings) {
                    std::string errmsg = "variable ";
                    errmsg += var->name() + " ";
                    errmsg += "stopping on }";
                    bailout(tokenlist, errorLogger, tok2, errmsg);
                }
                break;
            } else {
                tok2 = tok2->link();
            }
        } else if (tok2->str() == "{") {
            // if variable is assigned in loop don't look before the loop
            if (tok2->previous() &&
                (Token::simpleMatch(tok2->previous(), "do") ||
                 (tok2->strAt(-1) == ")" && Token::Match(tok2->linkAt(-1)->previous(), "for|while (")))) {

                const Token *start = tok2;
                const Token *end   = start->link();
                if (isVariableChanged(start,end,varid,var->isGlobal(),settings, tokenlist->isCPP())) {
                    if (settings->debugwarnings)
                        bailout(tokenlist, errorLogger, tok2, "variable " + var->name() + " is assigned in loop. so valueflow analysis bailout when start of loop is reached.");
                    break;
                }
            }

            // Global variable : stop when leaving the function scope
            if (!var->isLocal()) {
                if (!Token::Match(tok2->previous(), ")|else|do {"))
                    break;
                if ((tok2->previous()->str() == ")") &&
                    !Token::Match(tok2->linkAt(-1)->previous(), "if|for|while ("))
                    break;
            }
        } else if (tok2->str() == ";") {
            const Token *parent = tok2->previous();
            while (parent && !Token::Match(parent, "return|break|continue|goto"))
                parent = parent->astParent();
            // reaching a break/continue/return
            if (parent) {
                if (settings->debugwarnings)
                    bailout(tokenlist, errorLogger, tok2, "variable " + var->name() + " stopping on " + parent->str());
                break;
            }
        }

        if (Token::Match(tok2, "%name% (") && !Token::simpleMatch(tok2->linkAt(1), ") {")) {
            // bailout: global non-const variables
            if (!(var->isLocal() || var->isArgument()) && !var->isConst()) {
                if (settings->debugwarnings)
                    bailout(tokenlist, errorLogger, tok, "global variable " + var->name());
                return;
            }
        }
    }
}

static void valueFlowBeforeCondition(TokenList *tokenlist, SymbolDatabase *symboldatabase, ErrorLogger *errorLogger, const Settings *settings)
{
    for (const Scope * scope : symboldatabase->functionScopes) {
        for (Token* tok = const_cast<Token*>(scope->bodyStart); tok != scope->bodyEnd; tok = tok->next()) {
            MathLib::bigint num = 0;
            const Token *vartok = nullptr;
            if (tok->isComparisonOp() && tok->astOperand1() && tok->astOperand2()) {
                if (tok->astOperand1()->isName() && tok->astOperand2()->hasKnownIntValue()) {
                    vartok = tok->astOperand1();
                    num = tok->astOperand2()->values().front().intvalue;
                } else if (tok->astOperand1()->hasKnownIntValue() && tok->astOperand2()->isName()) {
                    vartok = tok->astOperand2();
                    num = tok->astOperand1()->values().front().intvalue;
                } else {
                    continue;
                }
            } else if (Token::Match(tok->previous(), "if|while ( %name% %oror%|&&|)") ||
                       Token::Match(tok, "%oror%|&& %name% %oror%|&&|)")) {
                vartok = tok->next();
                num = 0;
            } else if (Token::Match(tok, "[!?]") && Token::Match(tok->astOperand1(), "%name%")) {
                vartok = tok->astOperand1();
                num = 0;
            } else {
                continue;
            }

            unsigned int varid = vartok->varId();
            const Variable * const var = vartok->variable();

            if (varid == 0U || !var)
                continue;

            // bailout: for/while-condition, variable is changed in while loop
            for (const Token *tok2 = tok; tok2; tok2 = tok2->astParent()) {
                if (tok2->astParent() || tok2->str() != "(" || !Token::simpleMatch(tok2->link(), ") {"))
                    continue;

                // Variable changed in 3rd for-expression
                if (Token::simpleMatch(tok2->previous(), "for (")) {
                    if (tok2->astOperand2() && tok2->astOperand2()->astOperand2() && isVariableChanged(tok2->astOperand2()->astOperand2(), tok2->link(), varid, var->isGlobal(), settings, tokenlist->isCPP())) {
                        varid = 0U;
                        if (settings->debugwarnings)
                            bailout(tokenlist, errorLogger, tok, "variable " + var->name() + " used in loop");
                    }
                }

                // Variable changed in loop code
                if (Token::Match(tok2->previous(), "for|while (")) {
                    const Token * const start = tok2->link()->next();
                    const Token * const end   = start->link();

                    if (isVariableChanged(start,end,varid,var->isGlobal(),settings, tokenlist->isCPP())) {
                        varid = 0U;
                        if (settings->debugwarnings)
                            bailout(tokenlist, errorLogger, tok, "variable " + var->name() + " used in loop");
                    }
                }

                // if,macro => bailout
                else if (Token::simpleMatch(tok2->previous(), "if (") && tok2->previous()->isExpandedMacro()) {
                    varid = 0U;
                    if (settings->debugwarnings)
                        bailout(tokenlist, errorLogger, tok, "variable " + var->name() + ", condition is defined in macro");
                }
            }
            if (varid == 0U)
                continue;

            // extra logic for unsigned variables 'i>=1' => possible value can also be 0
            if (Token::Match(tok, "<|>")) {
                if (num != 0)
                    continue;
                if (!var->typeStartToken()->isUnsigned())
                    continue;
            }
            ValueFlow::Value val(tok, num);
            val.varId = varid;
            ValueFlow::Value val2;
            if (num==1U && Token::Match(tok,"<=|>=")) {
                if (var->typeStartToken()->isUnsigned()) {
                    val2 = ValueFlow::Value(tok,0);
                    val2.varId = varid;
                }
            }
            valueFlowReverse(tokenlist,
                             tok,
                             vartok,
                             val,
                             val2,
                             errorLogger,
                             settings);

        }
    }
}

static void removeValues(std::list<ValueFlow::Value> &values, const std::list<ValueFlow::Value> &valuesToRemove)
{
    for (std::list<ValueFlow::Value>::iterator it = values.begin(); it != values.end();) {
        const bool found = std::any_of(valuesToRemove.cbegin(), valuesToRemove.cend(),
        [=](const ValueFlow::Value &v2) {
            return it->intvalue == v2.intvalue;
        });
        if (found)
            values.erase(it++);
        else
            ++it;
    }
}

static void valueFlowAST(Token *tok, unsigned int varid, const ValueFlow::Value &value, const Settings *settings)
{
    if (!tok)
        return;
    if (tok->varId() == varid)
        setTokenValue(tok, value, settings);
    valueFlowAST(tok->astOperand1(), varid, value, settings);
    if (tok->str() == "&&" && tok->astOperand1() && tok->astOperand1()->getValue(0)) {
        ProgramMemory pm;
        pm.setValue(varid,value);
        if (conditionIsFalse(tok->astOperand1(), pm))
            return;
    } else if (tok->str() == "||" && tok->astOperand1()) {
        const std::list<ValueFlow::Value> &values = tok->astOperand1()->values();
        const bool nonzero = std::any_of(values.cbegin(), values.cend(),
        [=](const ValueFlow::Value &v) {
            return v.intvalue != 0;
        });
        if (!nonzero)
            return;
        ProgramMemory pm;
        pm.setValue(varid,value);
        if (conditionIsTrue(tok->astOperand1(), pm))
            return;
    }
    valueFlowAST(tok->astOperand2(), varid, value, settings);
}

/** if known variable is changed in loop body, change it to a possible value */
static void handleKnownValuesInLoop(const Token                 *startToken,
                                    const Token                 *endToken,
                                    std::list<ValueFlow::Value> *values,
                                    unsigned int                varid,
                                    bool                        globalvar,
                                    const Settings              *settings)
{
    bool isChanged = false;
    for (std::list<ValueFlow::Value>::iterator it = values->begin(); it != values->end(); ++it) {
        if (it->isKnown()) {
            if (!isChanged) {
                if (!isVariableChanged(startToken, endToken, varid, globalvar, settings, true))
                    break;
                isChanged = true;
            }

            it->setPossible();
        }
    }
}

static bool evalAssignment(ValueFlow::Value &lhsValue, const std::string &assign, const ValueFlow::Value &rhsValue)
{
    if (lhsValue.isIntValue()) {
        if (assign == "+=")
            lhsValue.intvalue += rhsValue.intvalue;
        else if (assign == "-=")
            lhsValue.intvalue -= rhsValue.intvalue;
        else if (assign == "*=")
            lhsValue.intvalue *= rhsValue.intvalue;
        else if (assign == "/=") {
            if (rhsValue.intvalue == 0)
                return false;
            else
                lhsValue.intvalue /= rhsValue.intvalue;
        } else if (assign == "%=") {
            if (rhsValue.intvalue == 0)
                return false;
            else
                lhsValue.intvalue %= rhsValue.intvalue;
        } else if (assign == "&=")
            lhsValue.intvalue &= rhsValue.intvalue;
        else if (assign == "|=")
            lhsValue.intvalue |= rhsValue.intvalue;
        else if (assign == "^=")
            lhsValue.intvalue ^= rhsValue.intvalue;
        else
            return false;
    } else if (lhsValue.isFloatValue()) {
        if (assign == "+=")
            lhsValue.floatValue += rhsValue.intvalue;
        else if (assign == "-=")
            lhsValue.floatValue -= rhsValue.intvalue;
        else if (assign == "*=")
            lhsValue.floatValue *= rhsValue.intvalue;
        else if (assign == "/=")
            lhsValue.floatValue /= rhsValue.intvalue;
        else
            return false;
    } else {
        return false;
    }
    return true;
}

static bool valueFlowForward(Token * const               startToken,
                             const Token * const         endToken,
                             const Variable * const      var,
                             const unsigned int          varid,
                             std::list<ValueFlow::Value> values,
                             const bool                  constValue,
                             const bool                  subFunction,
                             TokenList * const           tokenlist,
                             ErrorLogger * const         errorLogger,
                             const Settings * const      settings)
{
    int indentlevel = 0;
    unsigned int number_of_if = 0;
    int varusagelevel = -1;
    bool returnStatement = false;  // current statement is a return, stop analysis at the ";"
    bool read = false;  // is variable value read?

    if (values.empty())
        return true;

    for (Token *tok2 = startToken; tok2 && tok2 != endToken; tok2 = tok2->next()) {
        if (indentlevel >= 0 && tok2->str() == "{")
            ++indentlevel;
        else if (indentlevel >= 0 && tok2->str() == "}") {
            --indentlevel;
            if (indentlevel <= 0 && isReturnScope(tok2) && Token::Match(tok2->link()->previous(), "else|) {")) {
                const Token *condition = tok2->link();
                const bool iselse = Token::simpleMatch(condition->tokAt(-2), "} else {");
                if (iselse)
                    condition = condition->linkAt(-2);
                if (condition && Token::simpleMatch(condition->previous(), ") {"))
                    condition = condition->linkAt(-1)->astOperand2();
                else
                    condition = nullptr;
                if (!condition) {
                    if (settings->debugwarnings)
                        bailout(tokenlist, errorLogger, tok2, "variable " + var->name() + " valueFlowForward, bailing out since it's unknown if conditional return is executed");
                    return false;
                }

                bool bailoutflag = false;
                const Token * const start1 = iselse ? tok2->link()->linkAt(-2) : nullptr;
                for (std::list<ValueFlow::Value>::iterator it = values.begin(); it != values.end();) {
                    if (!iselse && conditionIsTrue(condition, getProgramMemory(condition->astParent(), varid, *it))) {
                        bailoutflag = true;
                        break;
                    }
                    if (iselse && conditionIsFalse(condition, getProgramMemory(condition->astParent(), varid, *it))) {
                        bailoutflag = true;
                        break;
                    }
                    if (iselse && it->isPossible() && isVariableChanged(start1, start1->link(), varid, var->isGlobal(), settings, tokenlist->isCPP()))
                        values.erase(it++);
                    else
                        ++it;
                }
                if (bailoutflag) {
                    if (settings->debugwarnings)
                        bailout(tokenlist, errorLogger, tok2, "variable " + var->name() + " valueFlowForward, conditional return is assumed to be executed");
                    return false;
                }

                if (values.empty())
                    return true;
            } else if (indentlevel <= 0 &&
                       Token::simpleMatch(tok2->link()->previous(), "else {") &&
                       !isReturnScope(tok2->link()->tokAt(-2)) &&
                       isVariableChanged(tok2->link(), tok2, varid, var->isGlobal(), settings, tokenlist->isCPP())) {
                changeKnownToPossible(values);
            }
        }

        // skip lambda functions
        // TODO: handle lambda functions
        if (tok2->str() == "[" && findLambdaEndToken(tok2)) {
            Token *lambdaEndToken = const_cast<Token *>(findLambdaEndToken(tok2));
            if (isVariableChanged(lambdaEndToken->link(), lambdaEndToken, varid, var->isGlobal(), settings, tokenlist->isCPP()))
                return false;
            // Don't skip lambdas for lifetime values
            if (!std::all_of(values.begin(), values.end(), std::mem_fn(&ValueFlow::Value::isLifetimeValue))) {
                tok2 = lambdaEndToken;
                continue;
            }
        }

        if (Token::Match(tok2, "[;{}] %name% :") || tok2->str() == "case") {
            changeKnownToPossible(values);
            tok2 = tok2->tokAt(2);
            continue;
        }

        else if ((var->isGlobal() || tok2->str() == "asm") && Token::Match(tok2, "%name% (") && Token::Match(tok2->linkAt(1), ") !!{")) {
            return false;
        }

        // Skip sizeof etc
        else if (Token::Match(tok2, "sizeof|typeof|typeid ("))
            tok2 = tok2->linkAt(1);

        else if (Token::simpleMatch(tok2, "else {")) {
            // Should scope be skipped because variable value is checked?
            const Token *condition = tok2->linkAt(-1);
            condition = condition ? condition->linkAt(-1) : nullptr;
            condition = condition ? condition->astOperand2() : nullptr;

            const bool skipelse = std::any_of(values.cbegin(), values.cend(),
            [=](const ValueFlow::Value &v) {
                return conditionIsTrue(condition, getProgramMemory(tok2, varid, v));
            });
            if (skipelse) {
                tok2 = tok2->linkAt(1);
                continue;
            }
        }

        else if (Token::simpleMatch(tok2, "do {")) {
            const Token *start = tok2->next();
            const Token *end   = start->link();
            if (Token::simpleMatch(end, "} while ("))
                end = end->linkAt(2);

            if (isVariableChanged(start, end, varid, var->isGlobal(), settings, tokenlist->isCPP())) {
                if (settings->debugwarnings)
                    bailout(tokenlist, errorLogger, tok2, "variable " + var->name() + " valueFlowForward, assignment in do-while");
                return false;
            }

            handleKnownValuesInLoop(start, end, &values, varid, var->isGlobal(), settings);
        }

        // conditional block of code that assigns variable..
        else if (!tok2->varId() && Token::Match(tok2, "%name% (") && Token::simpleMatch(tok2->linkAt(1), ") {")) {
            // is variable changed in condition?
            if (isVariableChanged(tok2->next(), tok2->next()->link(), varid, var->isGlobal(), settings, tokenlist->isCPP())) {
                if (settings->debugwarnings)
                    bailout(tokenlist, errorLogger, tok2, "variable " + var->name() + " valueFlowForward, assignment in condition");
                return false;
            }

            // if known variable is changed in loop body, change it to a possible value..
            if (Token::Match(tok2, "for|while"))
                handleKnownValuesInLoop(tok2, tok2->linkAt(1)->linkAt(1), &values, varid, var->isGlobal(), settings);

            // Set values in condition
            for (Token* tok3 = tok2->tokAt(2); tok3 != tok2->next()->link(); tok3 = tok3->next()) {
                if (tok3->varId() == varid) {
                    for (const ValueFlow::Value &v : values)
                        setTokenValue(tok3, v, settings);
                } else if (Token::Match(tok3, "%oror%|&&|?|;")) {
                    break;
                }
            }

            const Token * const condTok = tok2->next()->astOperand2();
            const bool condAlwaysTrue = (condTok && condTok->hasKnownIntValue() && condTok->values().front().intvalue != 0);
            const bool condAlwaysFalse = (condTok && condTok->hasKnownIntValue() && condTok->values().front().intvalue == 0);

            // Should scope be skipped because variable value is checked?
            std::list<ValueFlow::Value> truevalues;
            std::list<ValueFlow::Value> falsevalues;
            for (const ValueFlow::Value &v : values) {
                if (condAlwaysTrue) {
                    truevalues.push_back(v);
                    continue;
                }
                if (condAlwaysFalse) {
                    falsevalues.push_back(v);
                    continue;
                }
                const ProgramMemory &programMemory = getProgramMemory(tok2, varid, v);
                if (subFunction && conditionIsTrue(condTok, programMemory))
                    truevalues.push_back(v);
                else if (!subFunction && !conditionIsFalse(condTok, programMemory))
                    truevalues.push_back(v);
                if (condAlwaysFalse)
                    falsevalues.push_back(v);
                else if (conditionIsFalse(condTok, programMemory))
                    falsevalues.push_back(v);
                else if (!subFunction && !conditionIsTrue(condTok, programMemory))
                    falsevalues.push_back(v);
            }
            if (truevalues.size() != values.size() || condAlwaysTrue) {
                // '{'
                const Token * const startToken1 = tok2->linkAt(1)->next();

                bool vfresult = valueFlowForward(startToken1->next(),
                                                 startToken1->link(),
                                                 var,
                                                 varid,
                                                 truevalues,
                                                 constValue,
                                                 subFunction,
                                                 tokenlist,
                                                 errorLogger,
                                                 settings);

                if (!condAlwaysFalse && isVariableChanged(startToken1, startToken1->link(), varid, var->isGlobal(), settings, tokenlist->isCPP())) {
                    removeValues(values, truevalues);
                    changeKnownToPossible(values);
                }

                // goto '}'
                tok2 = startToken1->link();

                if (isReturnScope(tok2) || !vfresult) {
                    if (condAlwaysTrue)
                        return false;
                    removeValues(values, truevalues);
                }

                if (Token::simpleMatch(tok2, "} else {")) {
                    const Token * const startTokenElse = tok2->tokAt(2);

                    vfresult = valueFlowForward(startTokenElse->next(),
                                                startTokenElse->link(),
                                                var,
                                                varid,
                                                falsevalues,
                                                constValue,
                                                subFunction,
                                                tokenlist,
                                                errorLogger,
                                                settings);

                    if (!condAlwaysTrue && isVariableChanged(startTokenElse, startTokenElse->link(), varid, var->isGlobal(), settings, tokenlist->isCPP())) {
                        removeValues(values, falsevalues);
                        changeKnownToPossible(values);
                    }

                    // goto '}'
                    tok2 = startTokenElse->link();

                    if (isReturnScope(tok2) || !vfresult) {
                        if (condAlwaysFalse)
                            return false;
                        removeValues(values, falsevalues);
                    }
                }

                continue;
            }

            Token * const start = tok2->linkAt(1)->next();
            Token * const end   = start->link();
            const bool varusage = (indentlevel >= 0 && constValue && number_of_if == 0U) ?
                                  isVariableChanged(start,end,varid,var->isGlobal(),settings, tokenlist->isCPP()) :
                                  (nullptr != Token::findmatch(start, "%varid%", end, varid));
            if (!read) {
                read = bool(nullptr != Token::findmatch(tok2, "%varid% !!=", end, varid));
            }
            if (varusage) {
                varusagelevel = indentlevel;

                if (indentlevel < 0 && tok2->str() == "switch")
                    return false;

                // TODO: don't check noreturn scopes
                if (read && (number_of_if > 0U || Token::findmatch(tok2, "%varid%", start, varid))) {
                    // Set values in condition
                    const Token * const condend = tok2->linkAt(1);
                    for (Token *condtok = tok2; condtok != condend; condtok = condtok->next()) {
                        if (condtok->varId() == varid) {
                            for (const ValueFlow::Value &v : values)
                                setTokenValue(condtok, v, settings);
                        }
                        if (Token::Match(condtok, "%oror%|&&|?|;"))
                            break;
                    }
                    if (settings->debugwarnings)
                        bailout(tokenlist, errorLogger, tok2, "variable " + var->name() + " is assigned in conditional code");
                    return false;
                }

                if (var->isStatic()) {
                    if (settings->debugwarnings)
                        bailout(tokenlist, errorLogger, tok2, "variable " + var->name() + " bailout when conditional code that contains var is seen");
                    return false;
                }

                // Forward known values in the else branch
                if (Token::simpleMatch(end, "} else {")) {
                    std::list<ValueFlow::Value> knownValues;
                    std::copy_if(values.begin(), values.end(), std::back_inserter(knownValues), std::mem_fn(&ValueFlow::Value::isKnown));
                    valueFlowForward(end->tokAt(2),
                                     end->linkAt(2),
                                     var,
                                     varid,
                                     knownValues,
                                     constValue,
                                     subFunction,
                                     tokenlist,
                                     errorLogger,
                                     settings);
                }

                // Remove conditional values
                std::list<ValueFlow::Value>::iterator it;
                for (it = values.begin(); it != values.end();) {
                    if (it->condition || it->conditional)
                        values.erase(it++);
                    else {
                        it->changeKnownToPossible();
                        ++it;
                    }
                }
            }

            // stop after conditional return scopes that are executed
            if (isReturnScope(end)) {
                std::list<ValueFlow::Value>::iterator it;
                for (it = values.begin(); it != values.end();) {
                    if (conditionIsTrue(tok2->next()->astOperand2(), getProgramMemory(tok2, varid, *it)))
                        values.erase(it++);
                    else
                        ++it;
                }
                if (values.empty())
                    return false;
            }

            // noreturn scopes..
            if ((number_of_if > 0 || Token::findmatch(tok2, "%varid%", start, varid)) &&
                (isEscapeScope(start, tokenlist) ||
                 (Token::simpleMatch(end,"} else {") && isEscapeScope(end->tokAt(2), tokenlist)))) {
                if (settings->debugwarnings)
                    bailout(tokenlist, errorLogger, tok2, "variable " + var->name() + ". noreturn conditional scope.");
                return false;
            }

            if (isVariableChanged(start, end, varid, var->isGlobal(), settings, tokenlist->isCPP())) {
                if ((!read || number_of_if == 0) &&
                    Token::simpleMatch(tok2, "if (") &&
                    !(Token::simpleMatch(end, "} else {") &&
                      isEscapeScope(end->tokAt(2), tokenlist))) {
                    ++number_of_if;
                    tok2 = end;
                } else {
                    // loop that conditionally set variable and then break => either loop condition is
                    // redundant or the variable can be unchanged after the loop.
                    bool loopCondition = false;
                    if (Token::simpleMatch(tok2, "while (") && Token::Match(tok2->next()->astOperand2(), "%op%"))
                        loopCondition = true;
                    else if (Token::simpleMatch(tok2, "for (") &&
                             Token::simpleMatch(tok2->next()->astOperand2(), ";") &&
                             Token::simpleMatch(tok2->next()->astOperand2()->astOperand2(), ";") &&
                             Token::Match(tok2->next()->astOperand2()->astOperand2()->astOperand1(), "%op%"))
                        loopCondition = true;

                    bool bail = true;
                    if (loopCondition) {
                        const Token *tok3 = Token::findmatch(start, "%varid%", end, varid);
                        if (Token::Match(tok3, "%varid% =", varid) &&
                            tok3->scope()->bodyEnd                &&
                            Token::Match(tok3->scope()->bodyEnd->tokAt(-3), "[;}] break ;") &&
                            !Token::findmatch(tok3->next(), "%varid%", end, varid)) {
                            bail = false;
                            tok2 = end;
                        }
                    }

                    if (bail) {
                        if (settings->debugwarnings)
                            bailout(tokenlist, errorLogger, tok2, "variable " + var->name() + " is assigned in conditional code");
                        return false;
                    }
                }
            }
        }

        else if (Token::Match(tok2, "assert|ASSERT (") && Token::simpleMatch(tok2->linkAt(1), ") ;")) {
            const Token * const arg = tok2->next()->astOperand2();
            if (arg != nullptr && arg->str() != ",") {
                // Should scope be skipped because variable value is checked?
                for (std::list<ValueFlow::Value>::iterator it = values.begin(); it != values.end();) {
                    if (conditionIsFalse(arg, getProgramMemory(tok2, varid, *it)))
                        values.erase(it++);
                    else
                        ++it;
                }
            }
        }

        else if (tok2->str() == "}" && indentlevel == varusagelevel) {
            ++number_of_if;

            // Set "conditional" flag for all values
            std::list<ValueFlow::Value>::iterator it;
            for (it = values.begin(); it != values.end(); ++it) {
                it->conditional = true;
                it->changeKnownToPossible();
            }

            if (Token::simpleMatch(tok2,"} else {"))
                tok2 = tok2->linkAt(2);
        }

        else if (Token::Match(tok2, "break|continue|goto")) {
            const Scope *scope = tok2->scope();
            if (indentlevel > 0) {
                const Token *tok3 = tok2->tokAt(2);
                int indentlevel2 = indentlevel;
                while (indentlevel2 > 0 &&
                       tok3->str() == "}" &&
                       Token::Match(tok3->link()->previous(), "!!)")) {
                    indentlevel2--;
                    tok3 = tok3->next();
                    if (tok3 && tok3->str() == ";")
                        tok3 = tok3->next();
                }
                if (indentlevel2 > 0)
                    continue;
                scope = tok3->scope();
                indentlevel = 0;
            }
            if (tok2->str() == "break") {
                if (scope && scope->type == Scope::eSwitch) {
                    tok2 = const_cast<Token *>(scope->bodyEnd);
                    if (tok2 == endToken)
                        break;
                    --indentlevel;
                    changeKnownToPossible(values);
                    continue;
                }
            }
            if (settings->debugwarnings)
                bailout(tokenlist, errorLogger, tok2, "variable " + var->name() + ". noreturn conditional scope.");
            return false;
        }

        else if (indentlevel <= 0 && Token::Match(tok2, "return|throw"))
            returnStatement = true;

        else if (returnStatement && tok2->str() == ";")
            return false;

        // If a ? is seen and it's known that the condition is true/false..
        else if (tok2->str() == "?") {
            const Token *condition = tok2->astOperand1();
            Token *op2 = tok2->astOperand2();
            if (!condition || !op2) // Ticket #6713
                continue;

            if (condition->hasKnownIntValue()) {
                const ValueFlow::Value &condValue = condition->values().front();
                Token *expr = (condValue.intvalue != 0) ? op2->astOperand1() : op2->astOperand2();
                for (const ValueFlow::Value &v : values)
                    valueFlowAST(expr, varid, v, settings);
                if (isVariableChangedByFunctionCall(expr, varid, settings, nullptr))
                    changeKnownToPossible(values);
            } else {
                for (const ValueFlow::Value &v : values) {
                    const ProgramMemory programMemory(getProgramMemory(tok2, varid, v));
                    if (conditionIsTrue(condition, programMemory))
                        valueFlowAST(op2->astOperand1(), varid, v, settings);
                    else if (conditionIsFalse(condition, programMemory))
                        valueFlowAST(op2->astOperand2(), varid, v, settings);
                    else
                        valueFlowAST(op2, varid, v, settings);
                }

                const Token * const expr0 = op2->astOperand1() ? op2->astOperand1() : tok2->astOperand1();
                const Token * const expr1 = op2->astOperand2();

                const std::pair<const Token *, const Token *> startEnd0 = expr0->findExpressionStartEndTokens();
                const std::pair<const Token *, const Token *> startEnd1 = expr1->findExpressionStartEndTokens();
                const bool changed0 = isVariableChanged(startEnd0.first, startEnd0.second->next(), varid, var->isGlobal(), settings, tokenlist->isCPP());
                const bool changed1 = isVariableChanged(startEnd1.first, startEnd1.second->next(), varid, var->isGlobal(), settings, tokenlist->isCPP());

                if (changed0 && changed1) {
                    if (settings->debugwarnings)
                        bailout(tokenlist, errorLogger, tok2, "variable " + var->name() + " valueFlowForward, changed in both : expressions");
                    return false;
                }

                if (changed0 || changed1)
                    changeKnownToPossible(values);
            }

            // Skip conditional expressions..
            const Token * const questionToken = tok2;
            while (tok2->astOperand1() || tok2->astOperand2()) {
                if (tok2->astOperand2())
                    tok2 = tok2->astOperand2();
                else if (tok2->isUnaryPreOp())
                    tok2 = tok2->astOperand1();
                else
                    break;
            }
            tok2 = tok2->next();

            if (isVariableChanged(questionToken, questionToken->astOperand2(), varid, false, settings, tokenlist->isCPP()) &&
                isVariableChanged(questionToken->astOperand2(), tok2, varid, false, settings, tokenlist->isCPP())) {
                if (settings->debugwarnings)
                    bailout(tokenlist, errorLogger, tok2, "variable " + var->name() + " valueFlowForward, assignment in condition");
                return false;

            }
        }

        else if (tok2->varId() == varid) {
            // compound assignment, known value in rhs
            if (Token::Match(tok2->previous(), "!!* %name% %assign%") &&
                tok2->next()->str() != "=" &&
                tok2->next()->astOperand2() &&
                tok2->next()->astOperand2()->hasKnownIntValue()) {

                const ValueFlow::Value &rhsValue = tok2->next()->astOperand2()->values().front();
                const std::string &assign = tok2->next()->str();
                std::list<ValueFlow::Value>::iterator it;
                // Erase values that are not int values..
                for (it = values.begin(); it != values.end();) {
                    if (!evalAssignment(*it, assign, rhsValue)) {
                        it = values.erase(it);
                    } else {
                        const std::string info("Compound assignment '" + assign + "', assigned value is " + it->infoString());
                        it->errorPath.emplace_back(tok2, info);

                        ++it;
                    }

                }
                if (values.empty()) {
                    if (settings->debugwarnings)
                        bailout(tokenlist, errorLogger, tok2, "compound assignment of " + tok2->str());
                    return false;
                }
            }

            // bailout: assignment
            else if (Token::Match(tok2->previous(), "!!* %name% %assign%")) {
                // simplify rhs
                std::stack<Token *> rhs;
                rhs.push(tok2->next()->astOperand2());
                while (!rhs.empty()) {
                    Token *rtok = rhs.top();
                    rhs.pop();
                    if (!rtok)
                        continue;
                    if (rtok->str() == "(" && Token::Match(rtok->astOperand1(), "sizeof|typeof|typeid"))
                        continue;
                    if (Token::Match(rtok, "++|--|?|:|;|,"))
                        continue;
                    if (rtok->varId() == varid) {
                        for (const ValueFlow::Value &v : values)
                            setTokenValue(rtok, v, settings);
                    }
                    rhs.push(rtok->astOperand1());
                    rhs.push(rtok->astOperand2());
                }
                if (settings->debugwarnings)
                    bailout(tokenlist, errorLogger, tok2, "assignment of " + tok2->str());
                return false;
            }

            // bailout: possible assignment using >>
            if (isLikelyStreamRead(tokenlist->isCPP(), tok2->previous())) {
                if (settings->debugwarnings)
                    bailout(tokenlist, errorLogger, tok2, "Possible assignment of " + tok2->str() + " using " + tok2->strAt(-1));
                return false;
            }

            // skip if variable is conditionally used in ?: expression
            if (const Token *parent = skipValueInConditionalExpression(tok2)) {
                if (settings->debugwarnings)
                    bailout(tokenlist,
                            errorLogger,
                            tok2,
                            "no simplification of " + tok2->str() + " within " + (Token::Match(parent,"[?:]") ? "?:" : parent->str()) + " expression");
                const Token *astTop = parent->astTop();
                if (Token::simpleMatch(astTop->astOperand1(), "for ("))
                    tok2 = astTop->link();

                // bailout if address of var is taken..
                if (tok2->astParent() && tok2->astParent()->isUnaryOp("&")) {
                    if (settings->debugwarnings)
                        bailout(tokenlist, errorLogger, tok2, "Taking address of " + tok2->str());
                    return false;
                }

                continue;
            }

            {
                // Is variable usage protected by && || ?:
                const Token *tok3 = tok2;
                const Token *parent = tok3->astParent();
                while (parent && !Token::Match(parent, "%oror%|&&|:")) {
                    tok3 = parent;
                    parent = parent->astParent();
                }
                const bool conditional = parent && (parent->str() == ":" || parent->astOperand2() == tok3);

                for (const ValueFlow::Value &v : values) {
                    if (!conditional || !v.conditional)
                        setTokenValue(tok2, v, settings);
                }
            }

            // increment/decrement
            if (Token::Match(tok2->previous(), "++|-- %name%") || Token::Match(tok2, "%name% ++|--")) {
                std::list<ValueFlow::Value>::iterator it;
                // Erase values that are not int values..
                for (it = values.begin(); it != values.end();) {
                    if (!it->isIntValue())
                        it = values.erase(it);
                    else
                        ++it;
                }
                if (values.empty()) {
                    if (settings->debugwarnings)
                        bailout(tokenlist, errorLogger, tok2, "increment/decrement of " + tok2->str());
                    return false;
                }
                const bool pre   = Token::Match(tok2->previous(), "++|--");
                Token * const op = pre ? tok2->previous() : tok2->next();
                const bool inc   = (op->str() == "++");
                // Perform increment/decrement..
                for (it = values.begin(); it != values.end(); ++it) {
                    if (!pre)
                        setTokenValue(op, *it, settings);
                    it->intvalue += (inc ? 1 : -1);
                    if (pre)
                        setTokenValue(op, *it, settings);
                    const std::string info(tok2->str() + " is " + std::string(inc ? "incremented" : "decremented") + "', new value is " + it->infoString());
                    it->errorPath.emplace_back(tok2, info);
                }
            }

            // bailout if address of var is taken..
            if (tok2->astParent() && tok2->astParent()->isUnaryOp("&")) {
                if (settings->debugwarnings)
                    bailout(tokenlist, errorLogger, tok2, "Taking address of " + tok2->str());
                return false;
            }

            // bailout if reference is created..
            if (tok2->astParent() && Token::Match(tok2->astParent()->tokAt(-2), "& %name% =")) {
                if (settings->debugwarnings)
                    bailout(tokenlist, errorLogger, tok2, "Reference of " + tok2->str());
                return false;
            }

            // assigned by subfunction?
            bool inconclusive = false;
            if (isVariableChangedByFunctionCall(tok2, settings, &inconclusive)) {
                if (settings->debugwarnings)
                    bailout(tokenlist, errorLogger, tok2, "possible assignment of " + tok2->str() + " by subfunction");
                return false;
            }
            if (inconclusive) {
                for (ValueFlow::Value &v : values)
                    v.setInconclusive();
            }
            if (tok2->strAt(1) == "." && tok2->next()->originalName() != "->") {
                if (settings->inconclusive) {
                    for (ValueFlow::Value &v : values)
                        v.setInconclusive();
                } else {
                    if (settings->debugwarnings)
                        bailout(tokenlist, errorLogger, tok2, "possible assignment of " + tok2->str() + " by member function");
                    return false;
                }
            }
        }

        // Lambda function
        if (Token::simpleMatch(tok2, "= [") &&
            Token::simpleMatch(tok2->linkAt(1), "] (") &&
            Token::simpleMatch(tok2->linkAt(1)->linkAt(1), ") {")) {
            const Token *bodyStart = tok2->linkAt(1)->linkAt(1)->next();
            if (isVariableChanged(bodyStart, bodyStart->link(), varid, var->isGlobal(), settings, tokenlist->isCPP())) {
                if (settings->debugwarnings)
                    bailout(tokenlist, errorLogger, tok2, "valueFlowForward, " + var->name() + " is changed in lambda function");
                return false;
            }
        }
    }
    return true;
}

static const Token *findSimpleReturn(const Function *f)
{
    const Scope *scope = f->functionScope;
    if (!scope)
        return nullptr;
    const Token *returnTok = nullptr;
    for (const Token *tok = scope->bodyStart->next(); tok && tok != scope->bodyEnd; tok = tok->next()) {
        if (tok->str() == "{" && tok->scope() &&
            (tok->scope()->type == Scope::eLambda || tok->scope()->type == Scope::eClass)) {
            tok = tok->link();
            continue;
        }
        if (Token::simpleMatch(tok->astParent(), "return")) {
            // Multiple returns
            if (returnTok)
                return nullptr;
            returnTok = tok;
        }
        // Skip lambda functions since the scope may not be set correctly
        const Token *lambdaEndToken = findLambdaEndToken(tok);
        if (lambdaEndToken) {
            tok = lambdaEndToken;
        }
    }
    return returnTok;
}

static int getArgumentPos(const Variable *var, const Function *f)
{
    auto arg_it = std::find_if(f->argumentList.begin(), f->argumentList.end(), [&](const Variable &v) {
        return v.nameToken() == var->nameToken();
    });
    if (arg_it == f->argumentList.end())
        return -1;
    return std::distance(f->argumentList.begin(), arg_it);
}

std::string lifetimeType(const Token *tok, const ValueFlow::Value *val)
{
    std::string result;
    if (!val)
        return "object";
    switch (val->lifetimeKind) {
    case ValueFlow::Value::Lambda:
        result = "lambda";
        break;
    case ValueFlow::Value::Iterator:
        result = "iterator";
        break;
    case ValueFlow::Value::Object:
    case ValueFlow::Value::Address:
        if (astIsPointer(tok))
            result = "pointer";
        else
            result = "object";
        break;
    }
    return result;
}

<<<<<<< HEAD
std::string lifetimeMessage(const Token *tok, const ValueFlow::Value *val, ErrorPath &errorPath)
{
    const Token *tokvalue = val ? val->tokvalue : nullptr;
    const Variable *tokvar = tokvalue ? tokvalue->variable() : nullptr;
    const Token *vartok = tokvar ? tokvar->nameToken() : nullptr;
    std::string type = lifetimeType(tok, val);
    std::string msg = type;
    if (vartok) {
        errorPath.emplace_back(vartok, "Variable created here.");
        const Variable * var = vartok->variable();
        if (var) {
            switch (val->lifetimeKind) {
            case ValueFlow::Value::Object:
                if (type == "pointer")
                    msg += " to local variable";
                else
                    msg += " that points to local variable";
                break;
            case ValueFlow::Value::Lambda:
                msg += " that captures local variable";
                break;
            case ValueFlow::Value::Iterator:
                msg += " to local container";
                break;
            }
            msg += " '" + var->name() + "'";
        }
    }
    return msg;
}

const Token *getLifetimeToken(const Token *tok, ValueFlow::Value::ErrorPath &errorPath, int depth = 20)
=======
ValueFlow::Value getLifetimeObjValue(const Token *tok)
{
    ValueFlow::Value result;
    auto pred = [](const ValueFlow::Value &v) {
        if (!v.isLocalLifetimeValue())
            return false;
        if (!v.tokvalue->variable())
            return false;
        return true;
    };
    auto it = std::find_if(tok->values().begin(), tok->values().end(), pred);
    if (it == tok->values().end())
        return result;
    result = *it;
    // There should only be one lifetime
    if (std::find_if(std::next(it), tok->values().end(), pred) != tok->values().end())
        return result;
    return result;
}

static const Token *getLifetimeToken(const Token *tok, ValueFlow::Value::ErrorPath &errorPath, int depth = 20)
>>>>>>> d74f8c67
{
    if (!tok)
        return nullptr;
    const Variable *var = tok->variable();
    if (depth < 0)
        return tok;
    if (var && var->declarationId() == tok->varId()) {
        if (var->isReference() || var->isRValueReference()) {
            if (!var->declEndToken())
                return tok;
            if (var->isArgument()) {
                errorPath.emplace_back(var->declEndToken(), "Passed to reference.");
                return var->nameToken();
            } else if (Token::simpleMatch(var->declEndToken(), "=")) {
                errorPath.emplace_back(var->declEndToken(), "Assigned to reference.");
                const Token *vartok = var->declEndToken()->astOperand2();
                if (vartok == tok)
                    return tok;
                if (vartok)
                    return getLifetimeToken(vartok, errorPath, depth - 1);
            } else {
                return nullptr;
            }
        }
    } else if (Token::Match(tok->previous(), "%name% (")) {
        const Function *f = tok->previous()->function();
        if (!f)
            return tok;
        if (!Function::returnsReference(f))
            return tok;
        const Token *returnTok = findSimpleReturn(f);
        if (!returnTok)
            return tok;
        if (returnTok == tok)
            return tok;
        const Token *argvarTok = getLifetimeToken(returnTok, errorPath, depth - 1);
        if (!argvarTok)
            return tok;
        const Variable *argvar = argvarTok->variable();
        if (!argvar)
            return tok;
        if (argvar->isArgument() && (argvar->isReference() || argvar->isRValueReference())) {
            int n = getArgumentPos(argvar, f);
            if (n < 0)
                return nullptr;
            const Token *argTok = getArguments(tok->previous()).at(n);
            errorPath.emplace_back(returnTok, "Return reference.");
            errorPath.emplace_back(tok->previous(), "Called function passing '" + argTok->str() + "'.");
            return getLifetimeToken(argTok, errorPath, depth - 1);
        }
    } else if (Token::Match(tok, ".|::|[")) {
        const Token *vartok = tok;
        while (vartok) {
            if (vartok->str() == "[" || vartok->originalName() == "->")
                vartok = vartok->astOperand1();
            else if (vartok->str() == "." || vartok->str() == "::")
                vartok = vartok->astOperand2();
            else
                break;
        }

        if (!vartok)
            return tok;
        const Variable *tokvar = vartok->variable();
        if (!astIsContainer(vartok) && !(tokvar && tokvar->isArray()) &&
            (Token::Match(vartok->astParent(), "[|*") || vartok->astParent()->originalName() == "->")) {
            for (const ValueFlow::Value &v : vartok->values()) {
                if (!v.isLocalLifetimeValue())
                    continue;
                errorPath.insert(errorPath.end(), v.errorPath.begin(), v.errorPath.end());
                return getLifetimeToken(v.tokvalue, errorPath);
            }
        } else {
            return getLifetimeToken(vartok, errorPath);
        }
    }
    return tok;
}

const Variable *getLifetimeVariable(const Token *tok, ValueFlow::Value::ErrorPath &errorPath)
{
    const Token *tok2 = getLifetimeToken(tok, errorPath);
    if (tok2 && tok2->variable())
        return tok2->variable();
    return nullptr;
}

static bool isNotLifetimeValue(const ValueFlow::Value& val)
{
    return !val.isLifetimeValue();
}

static const Variable *getLHSVariableRecursive(const Token *tok)
{
    if (!tok)
        return nullptr;
    if (Token::Match(tok, "*|&|&&|[")) {
        const Variable *var1 = getLHSVariableRecursive(tok->astOperand1());
        if (var1 || Token::simpleMatch(tok, "["))
            return var1;
        const Variable *var2 = getLHSVariableRecursive(tok->astOperand2());
        return var2;
    }
    if (!tok->variable())
        return nullptr;
    if (tok->variable()->nameToken() == tok)
        return tok->variable();
    return nullptr;
}

static const Variable *getLHSVariable(const Token *tok)
{
    if (!Token::Match(tok, "%assign%"))
        return nullptr;
    if (!tok->astOperand1())
        return nullptr;
    if (tok->astOperand1()->varId() > 0 && tok->astOperand1()->variable())
        return tok->astOperand1()->variable();
    return getLHSVariableRecursive(tok->astOperand1());
}

static bool isLifetimeOwned(const ValueType *vt, const ValueType *vtParent)
{
    if (!vtParent)
        return false;
    if (!vt) {
        if (vtParent->type == ValueType::CONTAINER)
            return true;
        return false;
    }
    if (vt->type != ValueType::UNKNOWN_TYPE && vtParent->type != ValueType::UNKNOWN_TYPE) {
        if (vt->pointer != vtParent->pointer)
            return true;
        if (vt->type != vtParent->type) {
            if (vtParent->type == ValueType::RECORD)
                return true;
            if (vtParent->type == ValueType::CONTAINER)
                return true;
        }
    }

    return false;
}

static bool isLifetimeBorrowed(const ValueType *vt, const ValueType *vtParent)
{
    if (!vtParent)
        return false;
    if (!vt)
        return false;
    if (vt->type != ValueType::UNKNOWN_TYPE && vtParent->type != ValueType::UNKNOWN_TYPE) {
        if (vtParent->pointer > vt->pointer)
            return true;
        if (vtParent->pointer < vt->pointer && vtParent->isIntegral())
            return true;
    }

    return false;
}

bool isLifetimeBorrowed(const Token *tok, const Settings *settings)
{
    if (!tok)
        return true;
    if (Token::simpleMatch(tok, ","))
        return true;
    if (!tok->astParent())
        return true;
    if (!Token::Match(tok->astParent()->previous(), "%name% (") && !Token::simpleMatch(tok->astParent(), ",")) {
        if (!Token::simpleMatch(tok, "{")) {
            const ValueType *vt = tok->valueType();
            const ValueType *vtParent = tok->astParent()->valueType();
            if (isLifetimeBorrowed(vt, vtParent))
                return true;
            if (isLifetimeOwned(vt, vtParent))
                return false;
        }
        const Type *t = Token::typeOf(tok);
        const Type *parentT = Token::typeOf(tok->astParent());
        if (t && parentT && t->classDef && parentT->classDef && t->classDef != parentT->classDef) {
            return false;
        }
    } else if (Token::Match(tok->astParent()->tokAt(-3), "%var% . push_back|push_front|insert|push (") &&
               astIsContainer(tok->astParent()->tokAt(-3))) {
        const ValueType *vt = tok->valueType();
        const ValueType *vtCont = tok->astParent()->tokAt(-3)->valueType();
        if (!vtCont->containerTypeToken)
            return true;
        ValueType vtParent = ValueType::parseDecl(vtCont->containerTypeToken, settings);
        if (isLifetimeBorrowed(vt, &vtParent))
            return true;
        if (isLifetimeOwned(vt, &vtParent))
            return false;
    }

    return true;
}

static void valueFlowLifetimeFunction(Token *tok, TokenList *tokenlist, ErrorLogger *errorLogger, const Settings *settings);

static void valueFlowLifetimeConstructor(Token *tok,
        TokenList *tokenlist,
        ErrorLogger *errorLogger,
        const Settings *settings);

static void valueFlowForwardLifetime(Token * tok, TokenList *tokenlist, ErrorLogger *errorLogger, const Settings *settings)
{
    Token *parent = tok->astParent();
    while (parent && (parent->isArithmeticalOp() || parent->str() == ","))
        parent = parent->astParent();
    if (!parent)
        return;
    // Assignment
    if (parent->str() == "=" && (!parent->astParent() || Token::simpleMatch(parent->astParent(), ";"))) {
        const Variable *var = getLHSVariable(parent);
        if (!var || (!var->isLocal() && !var->isGlobal() && !var->isArgument()))
            return;

        const Token *const endOfVarScope = var->typeStartToken()->scope()->bodyEnd;

        // Rhs values..
        if (!parent->astOperand2() || parent->astOperand2()->values().empty())
            return;

        if (!isLifetimeBorrowed(parent->astOperand2(), settings))
            return;

        std::list<ValueFlow::Value> values = parent->astOperand2()->values();

        // Static variable initialisation?
        if (var->isStatic() && var->nameToken() == parent->astOperand1())
            changeKnownToPossible(values);

        // Skip RHS
        const Token *nextExpression = nextAfterAstRightmostLeaf(parent);

        // Only forward lifetime values
        values.remove_if(&isNotLifetimeValue);
        valueFlowForward(const_cast<Token *>(nextExpression),
                         endOfVarScope,
                         var,
                         var->declarationId(),
                         values,
                         false,
                         false,
                         tokenlist,
                         errorLogger,
                         settings);

        if (tok->astTop() && Token::simpleMatch(tok->astTop()->previous(), "for (") &&
            Token::simpleMatch(tok->astTop()->link(), ") {")) {
            Token *start = tok->astTop()->link()->next();
            valueFlowForward(start,
                             start->link(),
                             var,
                             var->declarationId(),
                             values,
                             false,
                             false,
                             tokenlist,
                             errorLogger,
                             settings);
        }
        // Constructor
    } else if (Token::Match(parent->previous(), "=|return|%type%|%var% {")) {
        valueFlowLifetimeConstructor(parent, tokenlist, errorLogger, settings);
        // Function call
    } else if (Token::Match(parent->previous(), "%name% (")) {
        valueFlowLifetimeFunction(parent->previous(), tokenlist, errorLogger, settings);
        // Variable
    } else if (tok->variable()) {
        const Variable *var = tok->variable();
        if (!var->typeStartToken() && !var->typeStartToken()->scope())
            return;
        const Token *endOfVarScope = var->typeStartToken()->scope()->bodyEnd;

        std::list<ValueFlow::Value> values = tok->values();
        const Token *nextExpression = nextAfterAstRightmostLeaf(parent);
        // Only forward lifetime values
        values.remove_if(&isNotLifetimeValue);
        valueFlowForward(const_cast<Token *>(nextExpression),
                         endOfVarScope,
                         var,
                         var->declarationId(),
                         values,
                         false,
                         false,
                         tokenlist,
                         errorLogger,
                         settings);
    }
}

struct LifetimeStore {
    const Token *argtok;
    std::string message;
    ValueFlow::Value::LifetimeKind type;
    ErrorPath errorPath;

    LifetimeStore(const Token *argtok,
                  const std::string &message,
                  ValueFlow::Value::LifetimeKind type = ValueFlow::Value::Object)
        : argtok(argtok), message(message), type(type), errorPath()
    {}

    template <class Predicate>
    void byRef(Token *tok, TokenList *tokenlist, ErrorLogger *errorLogger, const Settings *settings, Predicate pred) const {
        ErrorPath er = errorPath;
        const Token *lifeTok = getLifetimeToken(argtok, er);
        if (!lifeTok)
            return;
        if (!pred(lifeTok))
            return;
        er.emplace_back(argtok, message);

        ValueFlow::Value value;
        value.valueType = ValueFlow::Value::LIFETIME;
        value.lifetimeScope = ValueFlow::Value::Local;
        value.tokvalue = lifeTok;
        value.errorPath = er;
        value.lifetimeKind = type;
        // Don't add the value a second time
        if (std::find(tok->values().begin(), tok->values().end(), value) != tok->values().end())
            return;
        setTokenValue(tok, value, tokenlist->getSettings());
        valueFlowForwardLifetime(tok, tokenlist, errorLogger, settings);
    }

    void byRef(Token *tok, TokenList *tokenlist, ErrorLogger *errorLogger, const Settings *settings) const {
        byRef(tok, tokenlist, errorLogger, settings, [](const Token *) {
            return true;
        });
    }

    template <class Predicate>
    void byVal(Token *tok, TokenList *tokenlist, ErrorLogger *errorLogger, const Settings *settings, Predicate pred) const {
        if (argtok->values().empty()) {
            ErrorPath er;
            er.emplace_back(argtok, message);
            const Variable *var = getLifetimeVariable(argtok, er);
            if (var && var->isArgument()) {
                ValueFlow::Value value;
                value.valueType = ValueFlow::Value::LIFETIME;
                value.lifetimeScope = ValueFlow::Value::Argument;
                value.tokvalue = var->nameToken();
                value.errorPath = er;
                value.lifetimeKind = type;
                // Don't add the value a second time
                if (std::find(tok->values().begin(), tok->values().end(), value) != tok->values().end())
                    return;
                setTokenValue(tok, value, tokenlist->getSettings());
                valueFlowForwardLifetime(tok, tokenlist, errorLogger, settings);
            }
        }
        for (const ValueFlow::Value &v : argtok->values()) {
            if (!v.isLifetimeValue())
                continue;
            const Token *tok3 = v.tokvalue;
            ErrorPath er = v.errorPath;
            const Token *lifeTok = getLifetimeToken(tok3, er);
            if (!lifeTok)
                return;
            if (!pred(lifeTok))
                return;
            er.emplace_back(argtok, message);
            er.insert(er.end(), errorPath.begin(), errorPath.end());

            ValueFlow::Value value;
            value.valueType = ValueFlow::Value::LIFETIME;
            value.lifetimeScope = v.lifetimeScope;
            value.tokvalue = lifeTok;
            value.errorPath = er;
            value.lifetimeKind = type;
            // Don't add the value a second time
            if (std::find(tok->values().begin(), tok->values().end(), value) != tok->values().end())
                continue;
            setTokenValue(tok, value, tokenlist->getSettings());
            valueFlowForwardLifetime(tok, tokenlist, errorLogger, settings);
        }
    }

    void byVal(Token *tok, TokenList *tokenlist, ErrorLogger *errorLogger, const Settings *settings) const {
        byVal(tok, tokenlist, errorLogger, settings, [](const Token *) {
            return true;
        });
    }

    template <class Predicate>
    void byDerefCopy(Token *tok, TokenList *tokenlist, ErrorLogger *errorLogger, const Settings *settings, Predicate pred) const {
        for (const ValueFlow::Value &v : argtok->values()) {
            if (!v.isLifetimeValue())
                continue;
            const Token *tok2 = v.tokvalue;
            ErrorPath er = v.errorPath;
            const Variable *var = getLifetimeVariable(tok2, er);
            er.insert(er.end(), errorPath.begin(), errorPath.end());
            if (!var)
                continue;
            for (const Token *tok3 = tok; tok3 && tok3 != var->declEndToken(); tok3 = tok3->previous()) {
                if (tok3->varId() == var->declarationId()) {
                    LifetimeStore{tok3, message, type} .byVal(tok, tokenlist, errorLogger, settings, pred);
                    break;
                }
            }
        }
    }

    void byDerefCopy(Token *tok, TokenList *tokenlist, ErrorLogger *errorLogger, const Settings *settings) const {
        byDerefCopy(tok, tokenlist, errorLogger, settings, [](const Token *) {
            return true;
        });
    }
};

static void valueFlowLifetimeFunction(Token *tok, TokenList *tokenlist, ErrorLogger *errorLogger, const Settings *settings)
{
    if (!Token::Match(tok, "%name% ("))
        return;
    if (Token::Match(tok->tokAt(-2), "std :: ref|cref|tie|front_inserter|back_inserter")) {
        for (const Token *argtok : getArguments(tok)) {
            LifetimeStore{argtok, "Passed to '" + tok->str() + "'.", ValueFlow::Value::Object} .byRef(
                tok->next(), tokenlist, errorLogger, settings);
        }
    } else if (Token::Match(tok->tokAt(-2), "std :: make_tuple|tuple_cat|make_pair|make_reverse_iterator|next|prev|move")) {
        for (const Token *argtok : getArguments(tok)) {
            LifetimeStore{argtok, "Passed to '" + tok->str() + "'.", ValueFlow::Value::Object} .byVal(
                tok->next(), tokenlist, errorLogger, settings);
        }
    } else if (Token::Match(tok->tokAt(-2), "%var% . push_back|push_front|insert|push|assign") &&
               astIsContainer(tok->tokAt(-2))) {
        Token *vartok = tok->tokAt(-2);
        std::vector<const Token *> args = getArguments(tok);
        std::size_t n = args.size();
        if (n > 1 && Token::typeStr(args[n - 2]) == Token::typeStr(args[n - 1]) &&
            (((astIsIterator(args[n - 2]) && astIsIterator(args[n - 1])) ||
              (astIsPointer(args[n - 2]) && astIsPointer(args[n - 1]))))) {
            LifetimeStore{args.back(), "Added to container '" + vartok->str() + "'.", ValueFlow::Value::Object} .byDerefCopy(
                vartok, tokenlist, errorLogger, settings);
        } else if (!args.empty() && isLifetimeBorrowed(args.back(), settings)) {
            LifetimeStore{args.back(), "Added to container '" + vartok->str() + "'.", ValueFlow::Value::Object} .byVal(
                vartok, tokenlist, errorLogger, settings);
        }
    } else if (tok->function()) {
        const Function *f = tok->function();
        if (Function::returnsReference(f))
            return;
        const Token *returnTok = findSimpleReturn(f);
        if (!returnTok)
            return;
        for (const ValueFlow::Value &v : returnTok->values()) {
            if (!v.isLifetimeValue())
                continue;
            if (!v.tokvalue)
                continue;
            const Variable *var = v.tokvalue->variable();
            if (!var)
                continue;
            if (!var->isArgument())
                continue;
            int n = getArgumentPos(var, f);
            if (n < 0)
                continue;
            std::vector<const Token *> args = getArguments(tok);
            if (n >= args.size()) {
                if (tokenlist->getSettings()->debugwarnings)
                    bailout(tokenlist,
                            errorLogger,
                            tok,
                            "Argument mismatch: Function '" + tok->str() + "' returning lifetime from argument index " +
                            std::to_string(n) + " but only " + std::to_string(args.size()) +
                            " arguments are available.");
                continue;
            }
            const Token *argtok = args[n];
            LifetimeStore ls{argtok, "Passed to '" + tok->str() + "'.", ValueFlow::Value::Object};
            ls.errorPath = v.errorPath;
            ls.errorPath.emplace_front(returnTok, "Return " + lifetimeType(returnTok, &v) + ".");
            if (var->isReference() || var->isRValueReference()) {
                ls.byRef(tok->next(), tokenlist, errorLogger, settings);
            } else if (v.isArgumentLifetimeValue()) {
                ls.byVal(tok->next(), tokenlist, errorLogger, settings);
            }
        }
    }
}

static void valueFlowLifetimeConstructor(Token *tok, TokenList *tokenlist, ErrorLogger *errorLogger, const Settings *settings)
{
    if (!Token::Match(tok, "(|{"))
        return;
    if (const Type *t = Token::typeOf(tok->previous())) {
        const Scope *scope = t->classScope;
        if (!scope)
            return;
        // Only support aggregate constructors for now
        if (scope->numConstructors == 0 && t->derivedFrom.empty() && (t->isClassType() || t->isStructType())) {
            std::vector<const Token *> args = getArguments(tok);
            std::size_t i = 0;
            for (const Variable &var : scope->varlist) {
                if (i >= args.size())
                    break;
                const Token *argtok = args[i];
                LifetimeStore ls{argtok, "Passed to constructor of '" + t->name() + "'.", ValueFlow::Value::Object};
                if (var.isReference() || var.isRValueReference()) {
                    ls.byRef(tok, tokenlist, errorLogger, settings);
                } else {
                    ls.byVal(tok, tokenlist, errorLogger, settings);
                }
                i++;
            }
        }
    } else if (Token::simpleMatch(tok, "{") && (astIsContainer(tok->astParent()) || astIsPointer(tok->astParent()))) {
        std::vector<const Token *> args = getArguments(tok);
        for (const Token *argtok : args) {
            LifetimeStore ls{argtok, "Passed to initializer list.", ValueFlow::Value::Object};
            ls.byVal(tok, tokenlist, errorLogger, settings);
        }
    }
}

struct Lambda {
    explicit Lambda(const Token * tok)
        : capture(nullptr), arguments(nullptr), returnTok(nullptr), bodyTok(nullptr) {
        if (!Token::simpleMatch(tok, "[") || !tok->link())
            return;
        capture = tok;

        if (Token::simpleMatch(capture->link(), "] (")) {
            arguments = capture->link()->next();
        }
        const Token * afterArguments = arguments ? arguments->link()->next() : capture->link()->next();
        if (afterArguments && afterArguments->originalName() == "->") {
            returnTok = afterArguments->next();
            bodyTok = Token::findsimplematch(returnTok, "{");
        } else if (Token::simpleMatch(afterArguments, "{")) {
            bodyTok = afterArguments;
        }
    }

    const Token * capture;
    const Token * arguments;
    const Token * returnTok;
    const Token * bodyTok;

    bool isLambda() const {
        return capture && bodyTok;
    }
};

static bool isDecayedPointer(const Token *tok, const Settings *settings)
{
    if (!tok)
        return false;
    if (astIsPointer(tok->astParent()) && !Token::simpleMatch(tok->astParent(), "return"))
        return true;
    if (Token::Match(tok->astParent(), "%cop%"))
        return true;
    if (!Token::simpleMatch(tok->astParent(), "return"))
        return false;
    if (!tok->scope())
        return false;
    if (!tok->scope()->function)
        return false;
    if (!tok->scope()->function->retDef)
        return false;
    // TODO: Add valuetypes to return types of functions
    ValueType vt = ValueType::parseDecl(tok->scope()->function->retDef, settings);
    if (vt.pointer > 0)
        return true;
    return false;
}

static void valueFlowLifetime(TokenList *tokenlist, SymbolDatabase*, ErrorLogger *errorLogger, const Settings *settings)
{
    for (Token *tok = tokenlist->front(); tok; tok = tok->next()) {
        if (!tok->scope())
            continue;
        if (tok->scope()->type == Scope::eGlobal)
            continue;
        Lambda lam(tok);
        // Lamdas
        if (lam.isLambda()) {
            const Scope * bodyScope = lam.bodyTok->scope();

            std::set<const Scope *> scopes;

            auto isCapturingVariable = [&](const Token *varTok) {
                const Variable *var = varTok->variable();
                if (!var)
                    return false;
                const Scope *scope = var->scope();
                if (!scope)
                    return false;
                if (scopes.count(scope) > 0)
                    return false;
                if (scope->isNestedIn(bodyScope))
                    return false;
                scopes.insert(scope);
                return true;
            };

            // TODO: Handle explicit capture
            bool captureByRef = Token::Match(lam.capture, "[ & ]");
            bool captureByValue = Token::Match(lam.capture, "[ = ]");

            for (const Token * tok2 = lam.bodyTok; tok2 != lam.bodyTok->link(); tok2 = tok2->next()) {
                ErrorPath errorPath;
                if (captureByRef) {
                    LifetimeStore{tok2, "Lambda captures variable by reference here.", ValueFlow::Value::Lambda} .byRef(
                        tok, tokenlist, errorLogger, settings, isCapturingVariable);
                } else if (captureByValue) {
                    LifetimeStore{tok2, "Lambda captures variable by value here.", ValueFlow::Value::Lambda} .byVal(
                        tok, tokenlist, errorLogger, settings, isCapturingVariable);
                }
            }
        }
        // address of
        else if (tok->isUnaryOp("&")) {
            ErrorPath errorPath;
            const Token *lifeTok = getLifetimeToken(tok->astOperand1(), errorPath);
            if (!lifeTok)
                continue;

            errorPath.emplace_back(tok, "Address of variable taken here.");

            ValueFlow::Value value;
            value.valueType = ValueFlow::Value::LIFETIME;
            value.lifetimeScope = ValueFlow::Value::Local;
            value.tokvalue = lifeTok;
            value.errorPath = errorPath;
            if (astIsPointer(lifeTok) || !Token::Match(lifeTok->astParent(), ".|["))
                value.lifetimeKind = ValueFlow::Value::Address;
            setTokenValue(tok, value, tokenlist->getSettings());

            valueFlowForwardLifetime(tok, tokenlist, errorLogger, settings);
        }
        // container lifetimes
<<<<<<< HEAD
        else if (tok->variable() && Token::Match(tok, "%var% . begin|cbegin|rbegin|crbegin|end|cend|rend|crend|find|data|c_str|insert (")) {
=======
        else if (tok->variable() && Token::Match(tok, "%var% . begin|cbegin|rbegin|crbegin|end|cend|rend|crend|data|c_str|find (")) {
            if (Token::simpleMatch(tok->tokAt(2), "find") && !astIsIterator(tok->tokAt(3)))
                continue;
>>>>>>> d74f8c67
            ErrorPath errorPath;
            const Library::Container * container = settings->library.detectContainer(tok->variable()->typeStartToken());
            if (!container)
                continue;

            bool isIterator = !Token::Match(tok->tokAt(2), "data|c_str");
            if (isIterator)
                errorPath.emplace_back(tok, "Iterator to container is created here.");
            else
                errorPath.emplace_back(tok, "Pointer to container is created here.");

            ValueFlow::Value value;
            value.valueType = ValueFlow::Value::LIFETIME;
            value.lifetimeScope = ValueFlow::Value::Local;
            value.tokvalue = tok;
            value.errorPath = errorPath;
            value.lifetimeKind = isIterator ? ValueFlow::Value::Iterator : ValueFlow::Value::Object;
            setTokenValue(tok->tokAt(3), value, tokenlist->getSettings());

            valueFlowForwardLifetime(tok->tokAt(3), tokenlist, errorLogger, settings);

        }
        // Check constructors
        else if (Token::Match(tok, "=|return|%type%|%var% {")) {
            valueFlowLifetimeConstructor(tok->next(), tokenlist, errorLogger, settings);
        }
        // Check function calls
        else if (Token::Match(tok, "%name% (")) {
            valueFlowLifetimeFunction(tok, tokenlist, errorLogger, settings);
        }
        // Check variables
        else if (tok->variable()) {
            ErrorPath errorPath;
            const Variable * var = getLifetimeVariable(tok, errorPath);
            if (!var)
                continue;
            if (var->nameToken() == tok)
                continue;
            if (var->isArray() && !var->isStlType() && !var->isArgument() && isDecayedPointer(tok, settings)) {
                errorPath.emplace_back(tok, "Array decayed to pointer here.");

                ValueFlow::Value value;
                value.valueType = ValueFlow::Value::LIFETIME;
                value.lifetimeScope = ValueFlow::Value::Local;
                value.tokvalue = var->nameToken();
                value.errorPath = errorPath;
                setTokenValue(tok, value, tokenlist->getSettings());

                valueFlowForwardLifetime(tok, tokenlist, errorLogger, settings);
            }
        }
    }
}

static bool isStdMoveOrStdForwarded(Token * tok, ValueFlow::Value::MoveKind * moveKind, Token ** varTok = nullptr)
{
    if (tok->str() != "std")
        return false;
    ValueFlow::Value::MoveKind kind = ValueFlow::Value::NonMovedVariable;
    Token * variableToken = nullptr;
    if (Token::Match(tok, "std :: move ( %var% )")) {
        variableToken = tok->tokAt(4);
        kind = ValueFlow::Value::MovedVariable;
    } else if (Token::simpleMatch(tok, "std :: forward <")) {
        const Token * const leftAngle = tok->tokAt(3);
        Token * rightAngle = leftAngle->link();
        if (Token::Match(rightAngle, "> ( %var% )")) {
            variableToken = rightAngle->tokAt(2);
            kind = ValueFlow::Value::ForwardedVariable;
        }
    }
    if (!variableToken)
        return false;
    if (variableToken->strAt(2) == ".") // Only partially moved
        return false;

    if (moveKind != nullptr)
        *moveKind = kind;
    if (varTok != nullptr)
        *varTok = variableToken;
    return true;
}

static bool isOpenParenthesisMemberFunctionCallOfVarId(const Token * openParenthesisToken, unsigned int varId)
{
    const Token * varTok = openParenthesisToken->tokAt(-3);
    return Token::Match(varTok, "%varid% . %name% (", varId) &&
           varTok->next()->originalName() == emptyString;
}

static const Token * findOpenParentesisOfMove(const Token * moveVarTok)
{
    const Token * tok = moveVarTok;
    while (tok && tok->str() != "(")
        tok = tok->previous();
    return tok;
}

static const Token * findEndOfFunctionCallForParameter(const Token * parameterToken)
{
    if (!parameterToken)
        return nullptr;
    const Token * parent = parameterToken->astParent();
    while (parent && !parent->isOp() && parent->str() != "(")
        parent = parent->astParent();
    if (!parent)
        return nullptr;
    return nextAfterAstRightmostLeaf(parent);
}

static void valueFlowAfterMove(TokenList *tokenlist, SymbolDatabase* symboldatabase, ErrorLogger *errorLogger, const Settings *settings)
{
    if (!tokenlist->isCPP() || settings->standards.cpp < Standards::CPP11)
        return;
    for (const Scope * scope : symboldatabase->functionScopes) {
        if (!scope)
            continue;
        const Token * start = scope->bodyStart;
        if (scope->function) {
            const Token * memberInitializationTok = scope->function->constructorMemberInitialization();
            if (memberInitializationTok)
                start = memberInitializationTok;
        }

        for (Token* tok = const_cast<Token*>(start); tok != scope->bodyEnd; tok = tok->next()) {
            Token * varTok;
            if (Token::Match(tok, "%var% . reset|clear (") && tok->next()->originalName() == emptyString) {
                varTok = tok;
                ValueFlow::Value value;
                value.valueType = ValueFlow::Value::MOVED;
                value.moveKind = ValueFlow::Value::NonMovedVariable;
                value.errorPath.emplace_back(tok, "Calling " + tok->next()->expressionString() + " makes " + tok->str() + " 'non-moved'");
                value.setKnown();
                std::list<ValueFlow::Value> values;
                values.push_back(value);

                const Variable *var = varTok->variable();
                if (!var || (!var->isLocal() && !var->isArgument()))
                    continue;
                const unsigned int varId = varTok->varId();
                const Token * const endOfVarScope = var->typeStartToken()->scope()->bodyEnd;
                setTokenValue(varTok, value, settings);
                valueFlowForward(varTok->next(), endOfVarScope, var, varId, values, false, false, tokenlist, errorLogger, settings);
                continue;
            }
            ValueFlow::Value::MoveKind moveKind;
            if (!isStdMoveOrStdForwarded(tok, &moveKind, &varTok))
                continue;
            const unsigned int varId = varTok->varId();
            // x is not MOVED after assignment if code is:  x = ... std::move(x) .. ;
            const Token *parent = tok->astParent();
            while (parent && parent->str() != "=" && parent->str() != "return" &&
                   !(parent->str() == "(" && isOpenParenthesisMemberFunctionCallOfVarId(parent, varId)))
                parent = parent->astParent();
            if (parent &&
                (parent->str() == "return" || // MOVED in return statement
                 parent->str() == "(")) // MOVED in self assignment, isOpenParenthesisMemberFunctionCallOfVarId == true
                continue;
            if (parent && parent->astOperand1() && parent->astOperand1()->varId() == varId)
                continue;
            const Variable *var = varTok->variable();
            if (!var)
                continue;
            const Token * const endOfVarScope = var->typeStartToken()->scope()->bodyEnd;

            ValueFlow::Value value;
            value.valueType = ValueFlow::Value::MOVED;
            value.moveKind = moveKind;
            if (moveKind == ValueFlow::Value::MovedVariable)
                value.errorPath.emplace_back(tok, "Calling std::move(" + varTok->str() + ")");
            else // if (moveKind == ValueFlow::Value::ForwardedVariable)
                value.errorPath.emplace_back(tok, "Calling std::forward(" + varTok->str() + ")");
            value.setKnown();
            std::list<ValueFlow::Value> values;
            values.push_back(value);
            const Token * openParentesisOfMove = findOpenParentesisOfMove(varTok);
            const Token * endOfFunctionCall = findEndOfFunctionCallForParameter(openParentesisOfMove);
            if (endOfFunctionCall)
                valueFlowForward(const_cast<Token *>(endOfFunctionCall), endOfVarScope, var, varId, values, false, false, tokenlist, errorLogger, settings);
        }
    }
}

static void valueFlowForwardAssign(Token * const               tok,
                                   const Variable * const      var,
                                   std::list<ValueFlow::Value> values,
                                   const bool                  constValue,
                                   const bool                  init,
                                   TokenList * const           tokenlist,
                                   ErrorLogger * const         errorLogger,
                                   const Settings * const      settings)
{
    const Token * const endOfVarScope = var->typeStartToken()->scope()->bodyEnd;
    if (std::any_of(values.begin(), values.end(), std::mem_fn(&ValueFlow::Value::isLifetimeValue))) {
        valueFlowForwardLifetime(tok, tokenlist, errorLogger, settings);
        values.remove_if(std::mem_fn(&ValueFlow::Value::isLifetimeValue));
    }
    if (!var->isPointer() && !var->isSmartPointer())
        values.remove_if(std::mem_fn(&ValueFlow::Value::isTokValue));
    if (tok->astParent()) {
        for (std::list<ValueFlow::Value>::iterator it = values.begin(); it != values.end(); ++it) {
            const std::string info = "Assignment '" + tok->astParent()->expressionString() + "', assigned value is " + it->infoString();
            it->errorPath.emplace_back(tok, info);
        }
    }

    if (tokenlist->isCPP() && Token::Match(var->typeStartToken(), "bool|_Bool")) {
        std::list<ValueFlow::Value>::iterator it;
        for (it = values.begin(); it != values.end(); ++it) {
            if (it->isIntValue())
                it->intvalue = (it->intvalue != 0);
            if (it->isTokValue())
                it ->intvalue = (it->tokvalue != nullptr);
        }
    }

    // Static variable initialisation?
    if (var->isStatic() && init)
        changeKnownToPossible(values);

    // Skip RHS
    const Token * nextExpression = tok->astParent() ? nextAfterAstRightmostLeaf(tok->astParent()) : tok->next();

    if (std::any_of(values.begin(), values.end(), std::mem_fn(&ValueFlow::Value::isTokValue))) {
        std::list<ValueFlow::Value> tokvalues;
        std::copy_if(values.begin(),
                     values.end(),
                     std::back_inserter(tokvalues),
                     std::mem_fn(&ValueFlow::Value::isTokValue));
        valueFlowForward(const_cast<Token *>(nextExpression),
                         endOfVarScope,
                         var,
                         var->declarationId(),
                         tokvalues,
                         constValue,
                         false,
                         tokenlist,
                         errorLogger,
                         settings);
        values.remove_if(std::mem_fn(&ValueFlow::Value::isTokValue));
    }
    valueFlowForward(const_cast<Token *>(nextExpression), endOfVarScope, var, var->declarationId(), values, constValue, false, tokenlist, errorLogger, settings);
}

static std::list<ValueFlow::Value> truncateValues(std::list<ValueFlow::Value> values, const ValueType *valueType, const Settings *settings)
{
    if (!valueType || !valueType->isIntegral())
        return values;

    const size_t sz = getSizeOf(*valueType, settings);

    for (ValueFlow::Value &value : values) {
        if (value.isFloatValue()) {
            value.intvalue = value.floatValue;
            value.valueType = ValueFlow::Value::INT;
        }

        if (value.isIntValue() && sz > 0 && sz < 8) {
            const MathLib::biguint unsignedMaxValue = (1ULL << (sz * 8)) - 1ULL;
            const MathLib::biguint signBit = 1ULL << (sz * 8 - 1);
            value.intvalue &= unsignedMaxValue;
            if (valueType->sign == ValueType::Sign::SIGNED && (value.intvalue & signBit))
                value.intvalue |= ~unsignedMaxValue;
        }
    }
    return values;
}

static bool isLiteralNumber(const Token *tok, bool cpp)
{
    return tok->isNumber() || tok->str() == "NULL" || (cpp && Token::Match(tok, "false|true|nullptr"));
}

static void valueFlowAfterAssign(TokenList *tokenlist, SymbolDatabase* symboldatabase, ErrorLogger *errorLogger, const Settings *settings)
{
    for (const Scope * scope : symboldatabase->functionScopes) {
        std::set<unsigned int> aliased;
        for (Token* tok = const_cast<Token*>(scope->bodyStart); tok != scope->bodyEnd; tok = tok->next()) {
            // Alias
            if (tok->isUnaryOp("&")) {
                aliased.insert(tok->astOperand1()->varId());
                continue;
            }

            // Assignment
            if ((tok->str() != "=") || (tok->astParent()))
                continue;

            // Lhs should be a variable
            if (!tok->astOperand1() || !tok->astOperand1()->varId() || tok->astOperand1()->hasKnownValue())
                continue;
            const unsigned int varid = tok->astOperand1()->varId();
            if (aliased.find(varid) != aliased.end())
                continue;
            const Variable *var = tok->astOperand1()->variable();
            if (!var || (!var->isLocal() && !var->isGlobal() && !var->isArgument()))
                continue;

            // Rhs values..
            if (!tok->astOperand2() || tok->astOperand2()->values().empty())
                continue;

            std::list<ValueFlow::Value> values = truncateValues(tok->astOperand2()->values(), tok->astOperand1()->valueType(), settings);
            const bool constValue = isLiteralNumber(tok->astOperand2(), tokenlist->isCPP());
            const bool init = var->nameToken() == tok->astOperand1();
            valueFlowForwardAssign(tok->astOperand2(), var, values, constValue, init, tokenlist, errorLogger, settings);
        }
    }
}

struct ValueFlowConditionHandler {
    struct Condition {
        const Token *vartok;
        std::list<ValueFlow::Value> true_values;
        std::list<ValueFlow::Value> false_values;

        Condition() : vartok(nullptr), true_values(), false_values() {}
    };
    std::function<bool(Token *start, const Token *stop, const Variable *var, const std::list<ValueFlow::Value> &values, bool constValue)>
    forward;
    std::function<Condition(Token *tok)> parse;

    void afterCondition(TokenList *tokenlist,
                        SymbolDatabase *symboldatabase,
                        ErrorLogger *errorLogger,
                        const Settings *settings) const {
        for (const Scope *scope : symboldatabase->functionScopes) {
            std::set<unsigned> aliased;
            for (Token *tok = const_cast<Token *>(scope->bodyStart); tok != scope->bodyEnd; tok = tok->next()) {
                if (Token::Match(tok, "= & %var% ;"))
                    aliased.insert(tok->tokAt(2)->varId());

                Condition cond = parse(tok);
                if (!cond.vartok)
                    continue;
                if (cond.true_values.empty() || cond.false_values.empty())
                    continue;
                const unsigned int varid = cond.vartok->varId();
                if (varid == 0U)
                    continue;
                const Variable *var = cond.vartok->variable();
                if (!var || !(var->isLocal() || var->isGlobal() || var->isArgument()))
                    continue;
                if (aliased.find(varid) != aliased.end()) {
                    if (settings->debugwarnings)
                        bailout(tokenlist,
                                errorLogger,
                                cond.vartok,
                                "variable is aliased so we just skip all valueflow after condition");
                    continue;
                }

                if (Token::Match(tok->astParent(), "%oror%|&&")) {
                    Token *parent = tok->astParent();
                    const std::string &op(parent->str());

                    if (parent->astOperand1() == tok && ((op == "&&" && Token::Match(tok, "==|>=|<=|!")) ||
                                                         (op == "||" && Token::Match(tok, "%name%|!=")))) {
                        for (; parent && parent->str() == op; parent = parent->astParent()) {
                            std::stack<Token *> tokens;
                            tokens.push(parent->astOperand2());
                            bool assign = false;
                            while (!tokens.empty()) {
                                Token *rhstok = tokens.top();
                                tokens.pop();
                                if (!rhstok)
                                    continue;
                                tokens.push(rhstok->astOperand1());
                                tokens.push(rhstok->astOperand2());
                                if (rhstok->varId() == varid)
                                    setTokenValue(rhstok, cond.true_values.front(), settings);
                                else if (Token::Match(rhstok, "++|--|=") &&
                                         Token::Match(rhstok->astOperand1(), "%varid%", varid)) {
                                    assign = true;
                                    break;
                                }
                            }
                            if (assign)
                                break;
                            while (parent->astParent() && parent == parent->astParent()->astOperand2())
                                parent = parent->astParent();
                        }
                    }
                }

                const Token *top = tok->astTop();
                if (top && Token::Match(top->previous(), "if|while (") && !top->previous()->isExpandedMacro()) {
                    // does condition reassign variable?
                    if (tok != top->astOperand2() && Token::Match(top->astOperand2(), "%oror%|&&") &&
                        isVariableChanged(top, top->link(), varid, var->isGlobal(), settings, tokenlist->isCPP())) {
                        if (settings->debugwarnings)
                            bailout(tokenlist, errorLogger, tok, "assignment in condition");
                        continue;
                    }

                    // start token of conditional code
                    Token *startTokens[] = {nullptr, nullptr};

                    // based on the comparison, should we check the if or while?
                    bool check_if = false;
                    bool check_else = false;
                    if (Token::Match(tok, "==|>=|<=|!|>|<|("))
                        check_if = true;
                    if (Token::Match(tok, "%name%|!=|>|<"))
                        check_else = true;

                    if (!check_if && !check_else)
                        continue;

                    // if astParent is "!" we need to invert codeblock
                    {
                        const Token *tok2 = tok;
                        while (tok2->astParent()) {
                            const Token *parent = tok2->astParent();
                            while (parent && parent->str() == "&&")
                                parent = parent->astParent();
                            if (parent && (parent->str() == "!" || Token::simpleMatch(parent, "== false"))) {
                                check_if = !check_if;
                                check_else = !check_else;
                            }
                            tok2 = parent;
                        }
                    }

                    // determine startToken(s)
                    if (check_if && Token::simpleMatch(top->link(), ") {"))
                        startTokens[0] = top->link()->next();
                    if (check_else && Token::simpleMatch(top->link()->linkAt(1), "} else {"))
                        startTokens[1] = top->link()->linkAt(1)->tokAt(2);

                    bool bail = false;

                    for (int i = 0; i < 2; i++) {
                        const Token *const startToken = startTokens[i];
                        if (!startToken)
                            continue;
                        std::list<ValueFlow::Value> &values = (i == 0 ? cond.true_values : cond.false_values);
                        if (values.size() == 1U && Token::Match(tok, "==|!|(")) {
                            const Token *parent = tok->astParent();
                            while (parent && parent->str() == "&&")
                                parent = parent->astParent();
                            if (parent && parent->str() == "(")
                                values.front().setKnown();
                        }

                        bool changed = forward(startTokens[i], startTokens[i]->link(), var, values, true);
                        values.front().setPossible();
                        if (changed) {
                            // TODO: The endToken should not be startTokens[i]->link() in the valueFlowForward call
                            if (settings->debugwarnings)
                                bailout(tokenlist,
                                        errorLogger,
                                        startTokens[i]->link(),
                                        "valueFlowAfterCondition: " + var->name() + " is changed in conditional block");
                            bail = true;
                            break;
                        }
                    }
                    if (bail)
                        continue;

                    // After conditional code..
                    if (Token::simpleMatch(top->link(), ") {")) {
                        Token *after = top->link()->linkAt(1);
                        std::string unknownFunction;
                        if (settings->library.isScopeNoReturn(after, &unknownFunction)) {
                            if (settings->debugwarnings && !unknownFunction.empty())
                                bailout(tokenlist, errorLogger, after, "possible noreturn scope");
                            continue;
                        }

                        const bool dead_if = isReturnScope(after);
                        bool dead_else = false;

                        if (Token::simpleMatch(after, "} else {")) {
                            after = after->linkAt(2);
                            if (Token::simpleMatch(after->tokAt(-2), ") ; }")) {
                                if (settings->debugwarnings)
                                    bailout(tokenlist, errorLogger, after, "possible noreturn scope");
                                continue;
                            }
                            dead_else = isReturnScope(after);
                        }

                        std::list<ValueFlow::Value> *values = nullptr;
                        if (!dead_if && check_if)
                            values = &cond.true_values;
                        else if (!dead_else && check_else)
                            values = &cond.false_values;

                        if (values) {
                            // TODO: constValue could be true if there are no assignments in the conditional blocks and
                            //       perhaps if there are no && and no || in the condition
                            bool constValue = false;
                            forward(after, top->scope()->bodyEnd, var, *values, constValue);
                        }
                    }
                }
            }
        }
    }
};

static void setConditionalValues(const Token *tok,
                                 bool invert,
                                 MathLib::bigint value,
                                 ValueFlow::Value &true_value,
                                 ValueFlow::Value &false_value)
{
    if (Token::Match(tok, "==|!=|>=|<=")) {
        true_value = ValueFlow::Value{tok, value};
        false_value = ValueFlow::Value{tok, value};
        return;
    }
    const char *greaterThan = ">";
    const char *lessThan = "<";
    if (invert)
        std::swap(greaterThan, lessThan);
    if (Token::simpleMatch(tok, greaterThan)) {
        true_value = ValueFlow::Value{tok, value + 1};
        false_value = ValueFlow::Value{tok, value};
    } else if (Token::simpleMatch(tok, lessThan)) {
        true_value = ValueFlow::Value{tok, value - 1};
        false_value = ValueFlow::Value{tok, value};
    }
}

static const Token *parseCompareInt(const Token *tok, ValueFlow::Value &true_value, ValueFlow::Value &false_value)
{
    if (!tok->astOperand1() || !tok->astOperand2())
        return nullptr;
    if (Token::Match(tok, "%comp%")) {
        if (tok->astOperand1()->hasKnownIntValue()) {
            setConditionalValues(tok, true, tok->astOperand1()->values().front().intvalue, true_value, false_value);
            return tok->astOperand2();
        } else if (tok->astOperand2()->hasKnownIntValue()) {
            setConditionalValues(tok, false, tok->astOperand2()->values().front().intvalue, true_value, false_value);
            return tok->astOperand1();
        }
    }
    return nullptr;
}

static void valueFlowAfterCondition(TokenList *tokenlist,
                                    SymbolDatabase *symboldatabase,
                                    ErrorLogger *errorLogger,
                                    const Settings *settings)
{
    ValueFlowConditionHandler handler;
    handler.forward = [&](Token *start,
                          const Token *stop,
                          const Variable *var,
                          const std::list<ValueFlow::Value> &values,
    bool constValue) {
        valueFlowForward(
            start->next(), stop, var, var->declarationId(), values, constValue, false, tokenlist, errorLogger, settings);
        return isVariableChanged(start, stop, var->declarationId(), var->isGlobal(), settings, tokenlist->isCPP());
    };
    handler.parse = [&](const Token *tok) {
        ValueFlowConditionHandler::Condition cond;
        ValueFlow::Value true_value;
        ValueFlow::Value false_value;
        const Token *vartok = parseCompareInt(tok, true_value, false_value);
        if (vartok) {
            if (vartok->str() == "=" && vartok->astOperand1() && vartok->astOperand2())
                vartok = vartok->astOperand1();
            if (!vartok->isName())
                return cond;
            cond.true_values.push_back(true_value);
            cond.false_values.push_back(false_value);
            cond.vartok = vartok;
            return cond;
        }

        if (tok->str() == "!") {
            vartok = tok->astOperand1();

        } else if (tok->isName() && (Token::Match(tok->astParent(), "%oror%|&&") ||
                                     Token::Match(tok->tokAt(-2), "if|while ( %var% [)=]"))) {
            vartok = tok;
        }

        if (!vartok || !vartok->isName())
            return cond;
        cond.true_values.emplace_back(tok, 0LL);
        cond.false_values.emplace_back(tok, 0LL);
        cond.vartok = vartok;

        return cond;
    };
    handler.afterCondition(tokenlist, symboldatabase, errorLogger, settings);
}

static void execute(const Token *expr,
                    ProgramMemory * const programMemory,
                    MathLib::bigint *result,
                    bool *error)
{
    if (!expr)
        *error = true;

    else if (expr->hasKnownIntValue()) {
        *result = expr->values().front().intvalue;
    }

    else if (expr->isNumber()) {
        *result = MathLib::toLongNumber(expr->str());
        if (MathLib::isFloat(expr->str()))
            *error = true;
    }

    else if (expr->varId() > 0) {
        if (!programMemory->getIntValue(expr->varId(), result))
            *error = true;
    }

    else if (expr->isComparisonOp()) {
        MathLib::bigint result1(0), result2(0);
        execute(expr->astOperand1(), programMemory, &result1, error);
        execute(expr->astOperand2(), programMemory, &result2, error);
        if (expr->str() == "<")
            *result = result1 < result2;
        else if (expr->str() == "<=")
            *result = result1 <= result2;
        else if (expr->str() == ">")
            *result = result1 > result2;
        else if (expr->str() == ">=")
            *result = result1 >= result2;
        else if (expr->str() == "==")
            *result = result1 == result2;
        else if (expr->str() == "!=")
            *result = result1 != result2;
    }

    else if (expr->isAssignmentOp()) {
        execute(expr->astOperand2(), programMemory, result, error);
        if (!expr->astOperand1() || !expr->astOperand1()->varId())
            *error = true;
        if (*error)
            return;

        if (expr->str() == "=") {
            programMemory->setIntValue(expr->astOperand1()->varId(), *result);
            return;
        }

        long long intValue;
        if (!programMemory->getIntValue(expr->astOperand1()->varId(), &intValue)) {
            *error = true;
            return;
        }
        if (expr->str() == "+=")
            programMemory->setIntValue(expr->astOperand1()->varId(), intValue + *result);
        else if (expr->str() == "-=")
            programMemory->setIntValue(expr->astOperand1()->varId(), intValue - *result);
        else if (expr->str() == "*=")
            programMemory->setIntValue(expr->astOperand1()->varId(), intValue * *result);
        else if (expr->str() == "/=" && *result != 0)
            programMemory->setIntValue(expr->astOperand1()->varId(), intValue / *result);
        else if (expr->str() == "%=" && *result != 0)
            programMemory->setIntValue(expr->astOperand1()->varId(), intValue % *result);
        else if (expr->str() == "&=")
            programMemory->setIntValue(expr->astOperand1()->varId(), intValue & *result);
        else if (expr->str() == "|=")
            programMemory->setIntValue(expr->astOperand1()->varId(), intValue | *result);
        else if (expr->str() == "^=")
            programMemory->setIntValue(expr->astOperand1()->varId(), intValue ^ *result);
    }

    else if (Token::Match(expr, "++|--")) {
        if (!expr->astOperand1() || expr->astOperand1()->varId() == 0U)
            *error = true;
        else {
            long long intValue;
            if (!programMemory->getIntValue(expr->astOperand1()->varId(), &intValue))
                *error = true;
            else {
                if (intValue == 0 &&
                    expr->str() == "--" &&
                    expr->astOperand1()->variable() &&
                    expr->astOperand1()->variable()->typeStartToken()->isUnsigned())
                    *error = true; // overflow
                *result = intValue + (expr->str() == "++" ? 1 : -1);
                programMemory->setIntValue(expr->astOperand1()->varId(), *result);
            }
        }
    }

    else if (expr->isArithmeticalOp() && expr->astOperand1() && expr->astOperand2()) {
        MathLib::bigint result1(0), result2(0);
        execute(expr->astOperand1(), programMemory, &result1, error);
        execute(expr->astOperand2(), programMemory, &result2, error);
        if (expr->str() == "+")
            *result = result1 + result2;
        else if (expr->str() == "-")
            *result = result1 - result2;
        else if (expr->str() == "*") {
            if (result2 && (result1 > std::numeric_limits<MathLib::bigint>::max()/result2))
                *error = true;
            else
                *result = result1 * result2;
        } else if (result2 == 0)
            *error = true;
        else if (expr->str() == "/")
            *result = result1 / result2;
        else if (expr->str() == "%")
            *result = result1 % result2;
        else if (expr->str() == "<<")  {
            if (result2 < 0 || result1 < 0 || result2 >= MathLib::bigint_bits)  { // don't perform UB
                *error= true;
            } else {
                *result = result1 << result2;
            }
        } else if (expr->str() == ">>") {
            if (result2 < 0) { // don't perform UB
                *error=true;
            } else {
                *result = result1 >> result2;
            }
        }
    }

    else if (expr->str() == "&&") {
        bool error1 = false;
        execute(expr->astOperand1(), programMemory, result, &error1);
        if (!error1 && *result == 0)
            *result = 0;
        else {
            bool error2 = false;
            execute(expr->astOperand2(), programMemory, result, &error2);
            if (error1 && error2)
                *error = true;
            if (error2)
                *result = 1;
            else
                *result = !!*result;
        }
    }

    else if (expr->str() == "||") {
        execute(expr->astOperand1(), programMemory, result, error);
        if (*result == 0 && *error == false)
            execute(expr->astOperand2(), programMemory, result, error);
    }

    else if (expr->str() == "!") {
        execute(expr->astOperand1(), programMemory, result, error);
        *result = !(*result);
    }

    else if (expr->str() == "," && expr->astOperand1() && expr->astOperand2()) {
        execute(expr->astOperand1(), programMemory, result, error);
        execute(expr->astOperand2(), programMemory, result, error);
    }

    else if (expr->str() == "[" && expr->astOperand1() && expr->astOperand2()) {
        const Token *tokvalue = nullptr;
        if (!programMemory->getTokValue(expr->astOperand1()->varId(), &tokvalue)) {
            auto tokvalue_it = std::find_if(expr->astOperand1()->values().begin(),
                                            expr->astOperand1()->values().end(),
                                            std::mem_fn(&ValueFlow::Value::isTokValue));
            if (tokvalue_it == expr->astOperand1()->values().end()) {
                *error = true;
                return;
            }
            tokvalue = tokvalue_it->tokvalue;
        }
        if (!tokvalue || !tokvalue->isLiteral()) {
            *error = true;
            return;
        }
        const std::string strValue = tokvalue->strValue();
        MathLib::bigint index = 0;
        execute(expr->astOperand2(), programMemory, &index, error);
        if (index >= 0 && index < strValue.size())
            *result = strValue[index];
        else if (index == strValue.size())
            *result = 0;
        else
            *error = true;
    }

    else
        *error = true;
}

static bool valueFlowForLoop1(const Token *tok, unsigned int * const varid, MathLib::bigint * const num1, MathLib::bigint * const num2, MathLib::bigint * const numAfter)
{
    tok = tok->tokAt(2);
    if (!Token::Match(tok, "%type%| %var% ="))
        return false;
    const Token * const vartok = Token::Match(tok, "%var% =") ? tok : tok->next();
    *varid = vartok->varId();
    tok = vartok->tokAt(2);
    const Token * const num1tok = Token::Match(tok, "%num% ;") ? tok : nullptr;
    if (num1tok)
        *num1 = MathLib::toLongNumber(num1tok->str());
    while (Token::Match(tok, "%name%|%num%|%or%|+|-|*|/|&|[|]|("))
        tok = (tok->str() == "(") ? tok->link()->next() : tok->next();
    if (!tok || tok->str() != ";")
        return false;
    tok = tok->next();
    const Token *num2tok = nullptr;
    if (Token::Match(tok, "%varid% <|<=|!=", vartok->varId())) {
        tok = tok->next();
        num2tok = tok->astOperand2();
        if (num2tok && num2tok->str() == "(" && !num2tok->astOperand2())
            num2tok = num2tok->astOperand1();
        if (!Token::Match(num2tok, "%num% ;|%oror%")) // TODO: || enlarges the scope of the condition, so it should not cause FP, but it should no lnger be part of this pattern as soon as valueFlowForLoop2 can handle an unknown RHS of || better
            num2tok = nullptr;
    }
    if (!num2tok)
        return false;
    *num2 = MathLib::toLongNumber(num2tok->str()) - ((tok->str()=="<=") ? 0 : 1);
    *numAfter = *num2 + 1;
    if (!num1tok)
        *num1 = *num2;
    while (tok && tok->str() != ";")
        tok = tok->next();
    if (!Token::Match(tok, "; %varid% ++ ) {", vartok->varId()) && !Token::Match(tok, "; ++ %varid% ) {", vartok->varId()))
        return false;
    return true;
}

static bool valueFlowForLoop2(const Token *tok,
                              ProgramMemory *memory1,
                              ProgramMemory *memory2,
                              ProgramMemory *memoryAfter)
{
    // for ( firstExpression ; secondExpression ; thirdExpression )
    const Token *firstExpression  = tok->next()->astOperand2()->astOperand1();
    const Token *secondExpression = tok->next()->astOperand2()->astOperand2()->astOperand1();
    const Token *thirdExpression = tok->next()->astOperand2()->astOperand2()->astOperand2();

    ProgramMemory programMemory;
    MathLib::bigint result(0);
    bool error = false;
    execute(firstExpression, &programMemory, &result, &error);
    if (error)
        return false;
    execute(secondExpression, &programMemory, &result, &error);
    if (result == 0) // 2nd expression is false => no looping
        return false;
    if (error) {
        // If a variable is reassigned in second expression, return false
        bool reassign = false;
        visitAstNodes(secondExpression,
        [&](const Token *t) {
            if (t->str() == "=" && t->astOperand1() && programMemory.hasValue(t->astOperand1()->varId()))
                // TODO: investigate what variable is assigned.
                reassign = true;
            return reassign ? ChildrenToVisit::done : ChildrenToVisit::op1_and_op2;
        });
        if (reassign)
            return false;
    }

    ProgramMemory startMemory(programMemory);
    ProgramMemory endMemory;

    unsigned int maxcount = 10000;
    while (result != 0 && !error && --maxcount) {
        endMemory = programMemory;
        execute(thirdExpression, &programMemory, &result, &error);
        if (!error)
            execute(secondExpression, &programMemory, &result, &error);
    }

    memory1->swap(startMemory);
    if (!error) {
        memory2->swap(endMemory);
        memoryAfter->swap(programMemory);
    }

    return true;
}

static void valueFlowForLoopSimplify(Token * const bodyStart, const unsigned int varid, bool globalvar, const MathLib::bigint value, TokenList *tokenlist, ErrorLogger *errorLogger, const Settings *settings)
{
    const Token * const bodyEnd = bodyStart->link();

    // Is variable modified inside for loop
    if (isVariableChanged(bodyStart, bodyEnd, varid, globalvar, settings, tokenlist->isCPP()))
        return;

    for (Token *tok2 = bodyStart->next(); tok2 != bodyEnd; tok2 = tok2->next()) {
        if (tok2->varId() == varid) {
            const Token * parent = tok2->astParent();
            while (parent) {
                const Token * const p = parent;
                parent = parent->astParent();
                if (!parent || parent->str() == ":")
                    break;
                if (parent->str() == "?") {
                    if (parent->astOperand2() != p)
                        parent = nullptr;
                    break;
                }
            }
            if (parent) {
                if (settings->debugwarnings)
                    bailout(tokenlist, errorLogger, tok2, "For loop variable " + tok2->str() + " stopping on ?");
                continue;
            }

            ValueFlow::Value value1(value);
            value1.varId = tok2->varId();
            setTokenValue(tok2, value1, settings);
        }

        if (Token::Match(tok2, "%oror%|&&")) {
            const ProgramMemory programMemory(getProgramMemory(tok2->astTop(), varid, ValueFlow::Value(value)));
            if ((tok2->str() == "&&" && !conditionIsTrue(tok2->astOperand1(), programMemory)) ||
                (tok2->str() == "||" && !conditionIsFalse(tok2->astOperand1(), programMemory))) {
                // Skip second expression..
                const Token *parent = tok2;
                while (parent && parent->str() == tok2->str())
                    parent = parent->astParent();
                // Jump to end of condition
                if (parent && parent->str() == "(") {
                    tok2 = parent->link();
                    // cast
                    if (Token::simpleMatch(tok2, ") ("))
                        tok2 = tok2->linkAt(1);
                }
            }

        }
        if ((tok2->str() == "&&" && conditionIsFalse(tok2->astOperand1(), getProgramMemory(tok2->astTop(), varid, ValueFlow::Value(value)))) ||
            (tok2->str() == "||" && conditionIsTrue(tok2->astOperand1(), getProgramMemory(tok2->astTop(), varid, ValueFlow::Value(value)))))
            break;

        else if (Token::simpleMatch(tok2, ") {") && Token::findmatch(tok2->link(), "%varid%", tok2, varid)) {
            if (Token::findmatch(tok2, "continue|break|return", tok2->linkAt(1), varid)) {
                if (settings->debugwarnings)
                    bailout(tokenlist, errorLogger, tok2, "For loop variable bailout on conditional continue|break|return");
                break;
            }
            if (settings->debugwarnings)
                bailout(tokenlist, errorLogger, tok2, "For loop variable skipping conditional scope");
            tok2 = tok2->next()->link();
            if (Token::simpleMatch(tok2, "} else {")) {
                if (Token::findmatch(tok2, "continue|break|return", tok2->linkAt(2), varid)) {
                    if (settings->debugwarnings)
                        bailout(tokenlist, errorLogger, tok2, "For loop variable bailout on conditional continue|break|return");
                    break;
                }

                tok2 = tok2->linkAt(2);
            }
        }

        else if (Token::simpleMatch(tok2, ") {")) {
            if (settings->debugwarnings)
                bailout(tokenlist, errorLogger, tok2, "For loop skipping {} code");
            tok2 = tok2->linkAt(1);
            if (Token::simpleMatch(tok2, "} else {"))
                tok2 = tok2->linkAt(2);
        }
    }
}

static void valueFlowForLoopSimplifyAfter(Token *fortok, unsigned int varid, const MathLib::bigint num, TokenList *tokenlist, ErrorLogger *errorLogger, const Settings *settings)
{
    const Token *vartok = nullptr;
    for (const Token *tok = fortok; tok; tok = tok->next()) {
        if (tok->varId() == varid) {
            vartok = tok;
            break;
        }
    }
    if (!vartok || !vartok->variable())
        return;

    const Variable *var = vartok->variable();
    const Token *endToken = nullptr;
    if (var->isLocal())
        endToken = var->typeStartToken()->scope()->bodyEnd;
    else
        endToken = fortok->scope()->bodyEnd;

    std::list<ValueFlow::Value> values;
    values.emplace_back(num);
    values.back().errorPath.emplace_back(fortok,"After for loop, " + var->name() + " has value " + values.back().infoString());

    valueFlowForward(fortok->linkAt(1)->linkAt(1)->next(),
                     endToken,
                     var,
                     varid,
                     values,
                     false,
                     false,
                     tokenlist,
                     errorLogger,
                     settings);
}

static void valueFlowForLoop(TokenList *tokenlist, SymbolDatabase* symboldatabase, ErrorLogger *errorLogger, const Settings *settings)
{
    for (const Scope &scope : symboldatabase->scopeList) {
        if (scope.type != Scope::eFor)
            continue;

        Token* tok = const_cast<Token*>(scope.classDef);
        Token* const bodyStart = const_cast<Token*>(scope.bodyStart);

        if (!Token::simpleMatch(tok->next()->astOperand2(), ";") ||
            !Token::simpleMatch(tok->next()->astOperand2()->astOperand2(), ";"))
            continue;

        unsigned int varid(0);
        MathLib::bigint num1(0), num2(0), numAfter(0);

        if (valueFlowForLoop1(tok, &varid, &num1, &num2, &numAfter)) {
            if (num1 <= num2) {
                valueFlowForLoopSimplify(bodyStart, varid, false, num1, tokenlist, errorLogger, settings);
                valueFlowForLoopSimplify(bodyStart, varid, false, num2, tokenlist, errorLogger, settings);
                valueFlowForLoopSimplifyAfter(tok, varid, numAfter, tokenlist, errorLogger, settings);
            } else
                valueFlowForLoopSimplifyAfter(tok, varid, num1, tokenlist, errorLogger, settings);
        } else {
            ProgramMemory mem1, mem2, memAfter;
            if (valueFlowForLoop2(tok, &mem1, &mem2, &memAfter)) {
                std::map<unsigned int, ValueFlow::Value>::const_iterator it;
                for (it = mem1.values.begin(); it != mem1.values.end(); ++it) {
                    if (!it->second.isIntValue())
                        continue;
                    valueFlowForLoopSimplify(bodyStart, it->first, false, it->second.intvalue, tokenlist, errorLogger, settings);
                }
                for (it = mem2.values.begin(); it != mem2.values.end(); ++it) {
                    if (!it->second.isIntValue())
                        continue;
                    valueFlowForLoopSimplify(bodyStart, it->first, false, it->second.intvalue, tokenlist, errorLogger, settings);
                }
                for (it = memAfter.values.begin(); it != memAfter.values.end(); ++it) {
                    if (!it->second.isIntValue())
                        continue;
                    valueFlowForLoopSimplifyAfter(tok, it->first, it->second.intvalue, tokenlist, errorLogger, settings);
                }
            }
        }
    }
}

static void valueFlowInjectParameter(TokenList* tokenlist, ErrorLogger* errorLogger, const Settings* settings, const Variable* arg, const Scope* functionScope, const std::list<ValueFlow::Value>& argvalues)
{
    // Is argument passed by value or const reference, and is it a known non-class type?
    if (arg->isReference() && !arg->isConst() && !arg->isClass())
        return;

    // Set value in function scope..
    const unsigned int varid2 = arg->declarationId();
    if (!varid2)
        return;

    valueFlowForward(const_cast<Token*>(functionScope->bodyStart->next()), functionScope->bodyEnd, arg, varid2, argvalues, false, true, tokenlist, errorLogger, settings);
}

static void valueFlowSwitchVariable(TokenList *tokenlist, SymbolDatabase* symboldatabase, ErrorLogger *errorLogger, const Settings *settings)
{
    for (const Scope &scope : symboldatabase->scopeList) {
        if (scope.type != Scope::ScopeType::eSwitch)
            continue;
        if (!Token::Match(scope.classDef, "switch ( %var% ) {"))
            continue;
        const Token *vartok = scope.classDef->tokAt(2);
        const Variable *var = vartok->variable();
        if (!var)
            continue;

        // bailout: global non-const variables
        if (!(var->isLocal() || var->isArgument()) && !var->isConst()) {
            if (settings->debugwarnings)
                bailout(tokenlist, errorLogger, vartok, "switch variable " + var->name() + " is global");
            continue;
        }

        for (Token *tok = scope.bodyStart->next(); tok != scope.bodyEnd; tok = tok->next()) {
            if (tok->str() == "{") {
                tok = tok->link();
                continue;
            }
            if (Token::Match(tok, "case %num% :")) {
                std::list<ValueFlow::Value> values;
                values.emplace_back(MathLib::toLongNumber(tok->next()->str()));
                values.back().condition = tok;
                const std::string info("case " + tok->next()->str() + ": " + vartok->str() + " is " + tok->next()->str() + " here.");
                values.back().errorPath.emplace_back(tok, info);
                bool known = false;
                if ((Token::simpleMatch(tok->previous(), "{") || Token::simpleMatch(tok->tokAt(-2), "break ;")) && !Token::Match(tok->tokAt(3), ";| case"))
                    known = true;
                while (Token::Match(tok->tokAt(3), ";| case %num% :")) {
                    known = false;
                    tok = tok->tokAt(3);
                    if (!tok->isName())
                        tok = tok->next();
                    values.emplace_back(MathLib::toLongNumber(tok->next()->str()));
                    values.back().condition = tok;
                    const std::string info2("case " + tok->next()->str() + ": " + vartok->str() + " is " + tok->next()->str() + " here.");
                    values.back().errorPath.emplace_back(tok, info2);
                }
                for (std::list<ValueFlow::Value>::const_iterator val = values.begin(); val != values.end(); ++val) {
                    valueFlowReverse(tokenlist,
                                     const_cast<Token*>(scope.classDef),
                                     vartok,
                                     *val,
                                     ValueFlow::Value(),
                                     errorLogger,
                                     settings);
                }
                if (vartok->variable()->scope()) {
                    if (known)
                        values.back().setKnown();
                    valueFlowForward(tok->tokAt(3), vartok->variable()->scope()->bodyEnd, vartok->variable(), vartok->varId(), values, values.back().isKnown(), false, tokenlist, errorLogger, settings);
                }
            }
        }
    }
}

static void setTokenValues(Token *tok, const std::list<ValueFlow::Value> &values, const Settings *settings)
{
    for (const ValueFlow::Value &value : values) {
        if (value.isIntValue())
            setTokenValue(tok, value, settings);
    }
}

static bool evaluate(const Token *expr, const std::vector<std::list<ValueFlow::Value>> &values, std::list<ValueFlow::Value> *result)
{
    if (!expr)
        return false;

    // strlen(arg)..
    if (expr->str() == "(" && Token::Match(expr->previous(), "strlen ( %name% )")) {
        const Token *arg = expr->next();
        if (arg->str().compare(0,3,"arg") != 0 || arg->str().size() != 4)
            return false;
        const char n = arg->str()[3];
        if (n < '1' || n - '1' >= values.size())
            return false;
        for (const ValueFlow::Value &argvalue : values[n - '1']) {
            if (argvalue.isTokValue() && argvalue.tokvalue->tokType() == Token::eString) {
                ValueFlow::Value res(argvalue); // copy all "inconclusive", "condition", etc attributes
                // set return value..
                res.valueType = ValueFlow::Value::INT;
                res.tokvalue = nullptr;
                res.intvalue = Token::getStrLength(argvalue.tokvalue);
                result->emplace_back(res);
            }
        }
        return !result->empty();
    }

    // unary operands
    if (expr->astOperand1() && !expr->astOperand2()) {
        std::list<ValueFlow::Value> opvalues;
        if (!evaluate(expr->astOperand1(), values, &opvalues))
            return false;
        if (expr->str() == "+") {
            result->swap(opvalues);
            return true;
        }
        if (expr->str() == "-") {
            for (ValueFlow::Value v: opvalues) {
                if (v.isIntValue()) {
                    v.intvalue = -v.intvalue;
                    result->emplace_back(v);
                }
            }
            return true;
        }
        return false;
    }
    // binary/ternary operands
    if (expr->astOperand1() && expr->astOperand2()) {
        std::list<ValueFlow::Value> lhsValues, rhsValues;
        if (!evaluate(expr->astOperand1(), values, &lhsValues))
            return false;
        if (expr->str() != "?" && !evaluate(expr->astOperand2(), values, &rhsValues))
            return false;

        for (const ValueFlow::Value &val1 : lhsValues) {
            if (!val1.isIntValue())
                continue;
            if (expr->str() == "?") {
                rhsValues.clear();
                const Token *expr2 = val1.intvalue ? expr->astOperand2()->astOperand1() : expr->astOperand2()->astOperand2();
                if (!evaluate(expr2, values, &rhsValues))
                    continue;
                result->insert(result->end(), rhsValues.begin(), rhsValues.end());
                continue;
            }

            for (const ValueFlow::Value &val2 : rhsValues) {
                if (!val2.isIntValue())
                    continue;

                if (val1.varId != 0 && val2.varId != 0) {
                    if (val1.varId != val2.varId || val1.varvalue != val2.varvalue)
                        continue;
                }

                if (expr->str() == "+")
                    result->emplace_back(ValueFlow::Value(val1.intvalue + val2.intvalue));
                else if (expr->str() == "-")
                    result->emplace_back(ValueFlow::Value(val1.intvalue - val2.intvalue));
                else if (expr->str() == "*")
                    result->emplace_back(ValueFlow::Value(val1.intvalue * val2.intvalue));
                else if (expr->str() == "/" && val2.intvalue != 0)
                    result->emplace_back(ValueFlow::Value(val1.intvalue / val2.intvalue));
                else if (expr->str() == "%" && val2.intvalue != 0)
                    result->emplace_back(ValueFlow::Value(val1.intvalue % val2.intvalue));
                else if (expr->str() == "&")
                    result->emplace_back(ValueFlow::Value(val1.intvalue & val2.intvalue));
                else if (expr->str() == "|")
                    result->emplace_back(ValueFlow::Value(val1.intvalue | val2.intvalue));
                else if (expr->str() == "^")
                    result->emplace_back(ValueFlow::Value(val1.intvalue ^ val2.intvalue));
                else if (expr->str() == "==")
                    result->emplace_back(ValueFlow::Value(val1.intvalue == val2.intvalue));
                else if (expr->str() == "!=")
                    result->emplace_back(ValueFlow::Value(val1.intvalue != val2.intvalue));
                else if (expr->str() == "<")
                    result->emplace_back(ValueFlow::Value(val1.intvalue < val2.intvalue));
                else if (expr->str() == ">")
                    result->emplace_back(ValueFlow::Value(val1.intvalue > val2.intvalue));
                else if (expr->str() == ">=")
                    result->emplace_back(ValueFlow::Value(val1.intvalue >= val2.intvalue));
                else if (expr->str() == "<=")
                    result->emplace_back(ValueFlow::Value(val1.intvalue <= val2.intvalue));
                else if (expr->str() == "&&")
                    result->emplace_back(ValueFlow::Value(val1.intvalue && val2.intvalue));
                else if (expr->str() == "||")
                    result->emplace_back(ValueFlow::Value(val1.intvalue || val2.intvalue));
                else if (expr->str() == "<<")
                    result->emplace_back(ValueFlow::Value(val1.intvalue << val2.intvalue));
                else if (expr->str() == ">>")
                    result->emplace_back(ValueFlow::Value(val1.intvalue >> val2.intvalue));
                else
                    return false;
                combineValueProperties(val1, val2, &result->back());
            }
        }
        return !result->empty();
    }
    if (expr->str().compare(0,3,"arg")==0) {
        *result = values[expr->str()[3] - '1'];
        return true;
    }
    if (expr->isNumber()) {
        result->emplace_back(ValueFlow::Value(MathLib::toLongNumber(expr->str())));
        result->back().setKnown();
        return true;
    } else if (expr->tokType() == Token::eChar) {
        result->emplace_back(ValueFlow::Value(MathLib::toLongNumber(expr->str())));
        result->back().setKnown();
        return true;
    }
    return false;
}

static std::list<ValueFlow::Value> getFunctionArgumentValues(const Token *argtok)
{
    std::list<ValueFlow::Value> argvalues(argtok->values());
    if (argvalues.empty() && Token::Match(argtok, "%comp%|%oror%|&&|!")) {
        argvalues.emplace_back(0);
        argvalues.emplace_back(1);
    }
    return argvalues;
}

static void valueFlowLibraryFunction(Token *tok, const std::string &returnValue, const Settings *settings)
{
    std::vector<std::list<ValueFlow::Value>> argValues;
    for (const Token *argtok : getArguments(tok->previous())) {
        argValues.emplace_back(getFunctionArgumentValues(argtok));
        if (argValues.back().empty())
            return;
    }
    if (returnValue.find("arg") != std::string::npos && argValues.empty())
        return;

    TokenList tokenList(settings);
    {
        const std::string code = "return " + returnValue + ";";
        std::istringstream istr(code);
        if (!tokenList.createTokens(istr))
            return;
    }

    // combine operators, set links, etc..
    std::stack<Token *> lpar;
    for (Token *tok2 = tokenList.front(); tok2; tok2 = tok2->next()) {
        if (Token::Match(tok2, "[!<>=] =")) {
            tok2->str(tok2->str() + "=");
            tok2->deleteNext();
        } else if (tok2->str() == "(")
            lpar.push(tok2);
        else if (tok2->str() == ")") {
            if (lpar.empty())
                return;
            Token::createMutualLinks(lpar.top(), tok2);
            lpar.pop();
        }
    }
    if (!lpar.empty())
        return;

    // Evaluate expression
    tokenList.createAst();
    std::list<ValueFlow::Value> results;
    if (evaluate(tokenList.front()->astOperand1(), argValues, &results))
        setTokenValues(tok, results, settings);
}

static void valueFlowSubFunction(TokenList *tokenlist, const Settings *settings)
{
    for (Token *tok = tokenlist->front(); tok; tok = tok->next()) {
        if (!Token::Match(tok, "%name% ("))
            continue;

        const Function * const calledFunction = tok->function();
        if (!calledFunction) {
            // library function?
            const std::string& returnValue(settings->library.returnValue(tok));
            if (!returnValue.empty())
                valueFlowLibraryFunction(tok->next(), returnValue, settings);
            continue;
        }

        const Scope * const calledFunctionScope = calledFunction->functionScope;
        if (!calledFunctionScope)
            continue;

        // TODO: Rewrite this. It does not work well to inject 1 argument at a time.
        const std::vector<const Token *> &callArguments = getArguments(tok);
        for (unsigned int argnr = 0U; argnr < callArguments.size(); ++argnr) {
            const Token *argtok = callArguments[argnr];
            // Get function argument
            const Variable * const argvar = calledFunction->getArgumentVar(argnr);
            if (!argvar)
                break;

            // passing value(s) to function
            std::list<ValueFlow::Value> argvalues(getFunctionArgumentValues(argtok));

            // Don't forward lifetime values
            argvalues.remove_if(std::mem_fn(&ValueFlow::Value::isLifetimeValue));

            if (argvalues.empty())
                continue;

            // Error path..
            for (ValueFlow::Value &v : argvalues) {
                const std::string nr = MathLib::toString(argnr + 1) + getOrdinalText(argnr + 1);

                v.errorPath.emplace_back(argtok,
                                         "Calling function '" +
                                         calledFunction->name() +
                                         "', " +
                                         nr +
                                         " argument '" +
                                         argtok->expressionString() +
                                         "' value is " +
                                         v.infoString());
            }

            // passed values are not "known"..
            changeKnownToPossible(argvalues);

            // FIXME: We need to rewrite the valueflow analysis of function calls. This does not work well.
            //valueFlowInjectParameter(tokenlist, errorLogger, settings, argvar, calledFunctionScope, argvalues);
        }
    }
}

static void valueFlowFunctionDefaultParameter(TokenList *tokenlist, SymbolDatabase* symboldatabase, ErrorLogger *errorLogger, const Settings *settings)
{
    if (!tokenlist->isCPP())
        return;

    for (const Scope* scope : symboldatabase->functionScopes) {
        const Function* function = scope->function;
        if (!function)
            continue;
        for (std::size_t arg = function->minArgCount(); arg < function->argCount(); arg++) {
            const Variable* var = function->getArgumentVar(arg);
            if (var && var->hasDefault() && Token::Match(var->nameToken(), "%var% = %num%|%str% [,)]")) {
                const std::list<ValueFlow::Value> &values = var->nameToken()->tokAt(2)->values();
                std::list<ValueFlow::Value> argvalues;
                for (const ValueFlow::Value &value : values) {
                    ValueFlow::Value v(value);
                    v.defaultArg = true;
                    v.changeKnownToPossible();
                    if (v.isPossible())
                        argvalues.push_back(v);
                }
                if (!argvalues.empty())
                    valueFlowInjectParameter(tokenlist, errorLogger, settings, var, scope, argvalues);
            }
        }
    }
}

static bool isKnown(const Token * tok)
{
    return tok && tok->hasKnownIntValue();
}

static void valueFlowFunctionReturn(TokenList *tokenlist, ErrorLogger *errorLogger)
{
    for (Token *tok = tokenlist->back(); tok; tok = tok->previous()) {
        if (tok->str() != "(" || !tok->astOperand1() || !tok->astOperand1()->function())
            continue;

        if (tok->hasKnownValue())
            continue;

        // Arguments..
        std::vector<MathLib::bigint> parvalues;
        if (tok->astOperand2()) {
            const Token *partok = tok->astOperand2();
            while (partok && partok->str() == "," && isKnown(partok->astOperand2()))
                partok = partok->astOperand1();
            if (!isKnown(partok))
                continue;
            parvalues.push_back(partok->values().front().intvalue);
            partok = partok->astParent();
            while (partok && partok->str() == ",") {
                parvalues.push_back(partok->astOperand2()->values().front().intvalue);
                partok = partok->astParent();
            }
            if (partok != tok)
                continue;
        }

        // Get scope and args of function
        const Function * const function = tok->astOperand1()->function();
        const Scope * const functionScope = function->functionScope;
        if (!functionScope || !Token::simpleMatch(functionScope->bodyStart, "{ return")) {
            if (functionScope && tokenlist->getSettings()->debugwarnings && Token::findsimplematch(functionScope->bodyStart, "return", functionScope->bodyEnd))
                bailout(tokenlist, errorLogger, tok, "function return; nontrivial function body");
            continue;
        }

        ProgramMemory programMemory;
        for (std::size_t i = 0; i < parvalues.size(); ++i) {
            const Variable * const arg = function->getArgumentVar(i);
            if (!arg || !Token::Match(arg->typeStartToken(), "%type% %name% ,|)")) {
                if (tokenlist->getSettings()->debugwarnings)
                    bailout(tokenlist, errorLogger, tok, "function return; unhandled argument type");
                programMemory.clear();
                break;
            }
            programMemory.setIntValue(arg->declarationId(), parvalues[i]);
        }
        if (programMemory.empty() && !parvalues.empty())
            continue;

        // Determine return value of subfunction..
        MathLib::bigint result = 0;
        bool error = false;
        execute(functionScope->bodyStart->next()->astOperand1(),
                &programMemory,
                &result,
                &error);
        if (!error) {
            ValueFlow::Value v(result);
            if (function->isVirtual())
                v.setPossible();
            else
                v.setKnown();
            setTokenValue(tok, v, tokenlist->getSettings());
        }
    }
}

static void valueFlowUninit(TokenList *tokenlist, SymbolDatabase * /*symbolDatabase*/, ErrorLogger *errorLogger, const Settings *settings)
{
    for (Token *tok = tokenlist->front(); tok; tok = tok->next()) {
        if (!Token::Match(tok,"[;{}] %type%"))
            continue;
        if (!tok->scope()->isExecutable())
            continue;
        const Token *vardecl = tok->next();
        bool stdtype = false;
        bool pointer = false;
        while (Token::Match(vardecl, "%name%|::|*") && vardecl->varId() == 0) {
            stdtype |= vardecl->isStandardType();
            pointer |= vardecl->str() == "*";
            vardecl = vardecl->next();
        }
        if (!stdtype && !pointer)
            continue;
        if (!Token::Match(vardecl, "%var% ;"))
            continue;
        if (Token::Match(vardecl, "%varid% ; %varid% =", vardecl->varId()))
            continue;
        const Variable *var = vardecl->variable();
        if (!var || var->nameToken() != vardecl)
            continue;
        if ((!var->isPointer() && var->type() && var->type()->needInitialization != Type::True) ||
            !var->isLocal() || var->isStatic() || var->isExtern() || var->isReference() || var->isThrow())
            continue;

        ValueFlow::Value uninitValue;
        uninitValue.setKnown();
        uninitValue.valueType = ValueFlow::Value::UNINIT;
        std::list<ValueFlow::Value> values;
        values.push_back(uninitValue);

        const bool constValue = true;
        const bool subFunction = false;

        valueFlowForward(vardecl->next(), vardecl->scope()->bodyEnd, var, vardecl->varId(), values, constValue, subFunction, tokenlist, errorLogger, settings);
    }
}

static bool hasContainerSizeGuard(const Token *tok, unsigned int containerId)
{
    for (; tok && tok->astParent(); tok = tok->astParent()) {
        const Token *parent = tok->astParent();
        if (tok != parent->astOperand2())
            continue;
        if (!Token::Match(parent, "%oror%|&&|?"))
            continue;
        // is container found in lhs?
        bool found = false;
        visitAstNodes(parent->astOperand1(),
        [&](const Token *t) {
            if (t->varId() == containerId)
                found = true;
            return found ? ChildrenToVisit::done : ChildrenToVisit::op1_and_op2;
        });
        if (found)
            return true;
    }
    return false;
}

static bool isContainerSize(const Token* tok)
{
    if (!Token::Match(tok, "%var% . %name% ("))
        return false;
    if (!astIsContainer(tok))
        return false;
    if (tok->valueType()->container && tok->valueType()->container->getYield(tok->strAt(2)) == Library::Container::Yield::SIZE)
        return true;
    if (Token::Match(tok->tokAt(2), "size|length ( )"))
        return true;
    return false;
}

static bool isContainerEmpty(const Token* tok)
{
    if (!Token::Match(tok, "%var% . %name% ("))
        return false;
    if (!astIsContainer(tok))
        return false;
    if (tok->valueType()->container && tok->valueType()->container->getYield(tok->strAt(2)) == Library::Container::Yield::EMPTY)
        return true;
    if (Token::simpleMatch(tok->tokAt(2), "empty ( )"))
        return true;
    return false;
}

static bool isContainerSizeChanged(unsigned int varId, const Token *start, const Token *end);

static bool isContainerSizeChangedByFunction(const Token *tok)
{
    const Token *parent = tok->astParent();
    if (parent && parent->str() == "&")
        parent = parent->astParent();
    while (parent && parent->str() == ",")
        parent = parent->astParent();
    if (!parent)
        return false;
    if (Token::Match(parent->previous(), "%name% ("))
        return true;
    // some unsimplified template function, assume it modifies the container.
    if (Token::simpleMatch(parent->previous(), ">") && parent->linkAt(-1))
        return true;
    return false;
}

static void valueFlowContainerReverse(Token *tok, unsigned int containerId, const ValueFlow::Value &value, const Settings *settings)
{
    while (nullptr != (tok = tok->previous())) {
        if (Token::Match(tok, "[{}]"))
            break;
        if (Token::Match(tok, "return|break|continue"))
            break;
        if (tok->varId() != containerId)
            continue;
        if (Token::Match(tok, "%name% ="))
            break;
        if (isContainerSizeChangedByFunction(tok))
            break;
        if (!tok->valueType() || !tok->valueType()->container)
            break;
        if (Token::Match(tok, "%name% . %name% (") && tok->valueType()->container->getAction(tok->strAt(2)) != Library::Container::Action::NO_ACTION)
            break;
        if (!hasContainerSizeGuard(tok, containerId))
            setTokenValue(tok, value, settings);
    }
}

static void valueFlowContainerForward(Token *tok, unsigned int containerId, ValueFlow::Value value, const Settings *settings, bool cpp)
{
    while (nullptr != (tok = tok->next())) {
        if (Token::Match(tok, "[{}]"))
            break;
        if (Token::Match(tok, "while|for (")) {
            const Token *start = tok->linkAt(1)->next();
            if (!Token::simpleMatch(start->link(), "{"))
                break;
            if (isContainerSizeChanged(containerId, start, start->link()))
                break;
        }
        if (tok->varId() != containerId)
            continue;
        if (Token::Match(tok, "%name% ="))
            break;
        if (Token::Match(tok, "%name% +=")) {
            if (!tok->valueType() || !tok->valueType()->container || !tok->valueType()->container->stdStringLike)
                break;
            const Token *rhs = tok->next()->astOperand2();
            if (rhs->tokType() == Token::eString)
                value.intvalue += Token::getStrLength(rhs);
            else if (rhs->valueType() && rhs->valueType()->container && rhs->valueType()->container->stdStringLike) {
                bool found = false;
                for (const ValueFlow::Value &rhsval : rhs->values()) {
                    if (rhsval.isKnown() && rhsval.isContainerSizeValue()) {
                        value.intvalue += rhsval.intvalue;
                        found = true;
                    }
                }
                if (!found)
                    break;
            } else
                break;
        }
        if (isLikelyStreamRead(cpp, tok->astParent()))
            break;
        if (isContainerSizeChangedByFunction(tok))
            break;
        if (!tok->valueType() || !tok->valueType()->container)
            break;
        if (Token::Match(tok, "%name% . %name% (") && tok->valueType()->container->getAction(tok->strAt(2)) != Library::Container::Action::NO_ACTION)
            break;
        if (!hasContainerSizeGuard(tok, containerId))
            setTokenValue(tok, value, settings);
    }
}

static bool isContainerSizeChanged(unsigned int varId, const Token *start, const Token *end)
{
    for (const Token *tok = start; tok != end; tok = tok->next()) {
        if (tok->varId() != varId)
            continue;
        if (!tok->valueType() || !tok->valueType()->container)
            return true;
        if (Token::Match(tok, "%name% ="))
            return true;
        if (Token::Match(tok, "%name% . %name% (")) {
            Library::Container::Action action = tok->valueType()->container->getAction(tok->strAt(2));
            switch (action) {
            case Library::Container::Action::RESIZE:
            case Library::Container::Action::CLEAR:
            case Library::Container::Action::PUSH:
            case Library::Container::Action::POP:
            case Library::Container::Action::CHANGE:
            case Library::Container::Action::INSERT:
            case Library::Container::Action::ERASE:
            case Library::Container::Action::CHANGE_INTERNAL:
                return true;
            case Library::Container::Action::NO_ACTION: // might be unknown action
                return true;
            case Library::Container::Action::FIND:
            case Library::Container::Action::CHANGE_CONTENT:
                break;
            };
        }
    }
    return false;
}

static void valueFlowSmartPointer(TokenList *tokenlist, ErrorLogger * errorLogger, const Settings *settings)
{
    for (Token *tok = tokenlist->front(); tok; tok = tok->next()) {
        if (!tok->scope())
            continue;
        if (!tok->scope()->isExecutable())
            continue;
        if (!tok->variable())
            continue;
        const Variable * var = tok->variable();
        if (!var->isSmartPointer())
            continue;
        if (var->nameToken() == tok) {
            if (Token::Match(tok, "%var% (|{") && tok->next()->astOperand2() && tok->next()->astOperand2()->str() != ",") {
                Token * inTok = tok->next()->astOperand2();
                std::list<ValueFlow::Value> values = inTok->values();
                const bool constValue = inTok->isNumber();
                valueFlowForwardAssign(inTok, var, values, constValue, true, tokenlist, errorLogger, settings);

            } else if (Token::Match(tok, "%var% ;")) {
                std::list<ValueFlow::Value> values;
                ValueFlow::Value v(0);
                v.setKnown();
                values.push_back(v);
                valueFlowForwardAssign(tok, var, values, false, true, tokenlist, errorLogger, settings);
            }
        } else if (Token::Match(tok, "%var% . reset (")) {
            if (Token::simpleMatch(tok->tokAt(3), "( )")) {
                std::list<ValueFlow::Value> values;
                ValueFlow::Value v(0);
                v.setKnown();
                values.push_back(v);
                valueFlowForwardAssign(tok->tokAt(4), var, values, false, false, tokenlist, errorLogger, settings);
            } else {
                tok->removeValues(std::mem_fn(&ValueFlow::Value::isIntValue));
                Token * inTok = tok->tokAt(3)->astOperand2();
                if (!inTok)
                    continue;
                std::list<ValueFlow::Value> values = inTok->values();
                const bool constValue = inTok->isNumber();
                valueFlowForwardAssign(inTok, var, values, constValue, false, tokenlist, errorLogger, settings);
            }
        } else if (Token::Match(tok, "%var% . release ( )")) {
            std::list<ValueFlow::Value> values;
            ValueFlow::Value v(0);
            v.setKnown();
            values.push_back(v);
            valueFlowForwardAssign(tok->tokAt(4), var, values, false, false, tokenlist, errorLogger, settings);
        }
    }
}

static void valueFlowContainerSize(TokenList *tokenlist, SymbolDatabase* symboldatabase, ErrorLogger * /*errorLogger*/, const Settings *settings)
{
    // declaration
    for (const Variable *var : symboldatabase->variableList()) {
        if (!var || !var->isLocal() || var->isPointer() || var->isReference())
            continue;
        if (!var->valueType() || !var->valueType()->container)
            continue;
        if (!Token::Match(var->nameToken(), "%name% ;"))
            continue;
        if (var->nameToken()->hasKnownValue())
            continue;
        ValueFlow::Value value(0);
        if (var->valueType()->container->size_templateArgNo >= 0) {
            if (var->dimensions().size() == 1 && var->dimensions().front().known)
                value.intvalue = var->dimensions().front().num;
            else
                continue;
        }
        value.valueType = ValueFlow::Value::ValueType::CONTAINER_SIZE;
        value.setKnown();
        valueFlowContainerForward(var->nameToken()->next(), var->declarationId(), value, settings, tokenlist->isCPP());
    }

    // after assignment
    for (const Scope *functionScope : symboldatabase->functionScopes) {
        for (const Token *tok = functionScope->bodyStart; tok != functionScope->bodyEnd; tok = tok->next()) {
            if (Token::Match(tok, "[;{}] %var% = %str% ;")) {
                const Token *containerTok = tok->next();
                if (containerTok && containerTok->valueType() && containerTok->valueType()->container && containerTok->valueType()->container->stdStringLike) {
                    ValueFlow::Value value(Token::getStrLength(containerTok->tokAt(2)));
                    value.valueType = ValueFlow::Value::ValueType::CONTAINER_SIZE;
                    value.setKnown();
                    valueFlowContainerForward(containerTok->next(), containerTok->varId(), value, settings, tokenlist->isCPP());
                }
            }
        }
    }

    // conditional conditionSize
    for (const Scope &scope : symboldatabase->scopeList) {
        if (scope.type != Scope::ScopeType::eIf) // TODO: while
            continue;
        for (const Token *tok = scope.classDef; tok && tok->str() != "{"; tok = tok->next()) {
            if (!tok->isName() || !tok->valueType() || tok->valueType()->type != ValueType::CONTAINER || !tok->valueType()->container)
                continue;

            const Token *conditionToken;
            MathLib::bigint intval;

            if (Token::Match(tok, "%name% . %name% (")) {
                if (tok->valueType()->container->getYield(tok->strAt(2)) == Library::Container::Yield::SIZE) {
                    const Token *parent = tok->tokAt(3)->astParent();
                    if (!parent || !parent->isComparisonOp() || !parent->astOperand2())
                        continue;
                    if (parent->astOperand1()->hasKnownIntValue())
                        intval = parent->astOperand1()->values().front().intvalue;
                    else if (parent->astOperand2()->hasKnownIntValue())
                        intval = parent->astOperand2()->values().front().intvalue;
                    else
                        continue;
                    conditionToken = parent;
                } else if (tok->valueType()->container->getYield(tok->strAt(2)) == Library::Container::Yield::EMPTY) {
                    conditionToken = tok->tokAt(3);
                    intval = 0;
                } else {
                    continue;
                }
            } else if (tok->valueType()->container->stdStringLike && Token::Match(tok, "%name% ==|!= %str%") && tok->next()->astOperand2() == tok->tokAt(2)) {
                intval = Token::getStrLength(tok->tokAt(2));
                conditionToken = tok->next();
            } else {
                continue;
            }

            ValueFlow::Value value(conditionToken, intval);
            value.valueType = ValueFlow::Value::ValueType::CONTAINER_SIZE;

            // possible value before condition
            valueFlowContainerReverse(const_cast<Token *>(scope.classDef), tok->varId(), value, settings);
        }
    }
}

static void valueFlowContainerAfterCondition(TokenList *tokenlist,
        SymbolDatabase *symboldatabase,
        ErrorLogger *errorLogger,
        const Settings *settings)
{
    ValueFlowConditionHandler handler;
    handler.forward =
    [&](Token *start, const Token *stop, const Variable *var, const std::list<ValueFlow::Value> &values, bool) {
        // TODO: Forward multiple values
        if (values.empty())
            return false;
        valueFlowContainerForward(start, var->declarationId(), values.front(), settings, tokenlist->isCPP());
        return isContainerSizeChanged(var->declarationId(), start, stop);
    };
    handler.parse = [&](const Token *tok) {
        ValueFlowConditionHandler::Condition cond;
        ValueFlow::Value true_value;
        ValueFlow::Value false_value;
        const Token *vartok = parseCompareInt(tok, true_value, false_value);
        if (vartok) {
            vartok = vartok->tokAt(-3);
            if (!isContainerSize(vartok))
                return cond;
            true_value.valueType = ValueFlow::Value::CONTAINER_SIZE;
            false_value.valueType = ValueFlow::Value::CONTAINER_SIZE;
            cond.true_values.push_back(true_value);
            cond.false_values.push_back(false_value);
            cond.vartok = vartok;
            return cond;
        }

        // Empty check
        if (tok->str() == "(") {
            vartok = tok->tokAt(-3);
            // TODO: Handle .size()
            if (!isContainerEmpty(vartok))
                return cond;
            const Token *parent = tok->astParent();
            while (parent) {
                if (Token::Match(parent, "%comp%|!"))
                    return cond;
                parent = parent->astParent();
            }
            ValueFlow::Value value(tok, 0LL);
            value.valueType = ValueFlow::Value::ValueType::CONTAINER_SIZE;
            cond.true_values.emplace_back(value);
            cond.false_values.emplace_back(value);
            cond.vartok = vartok;
            return cond;
        }
        // String compare
        if (Token::Match(tok, "==|!=")) {
            const Token *strtok = nullptr;
            if (Token::Match(tok->astOperand1(), "%str%")) {
                strtok = tok->astOperand1();
                vartok = tok->astOperand2();
            } else if (Token::Match(tok->astOperand2(), "%str%")) {
                strtok = tok->astOperand2();
                vartok = tok->astOperand1();
            }
            if (!strtok)
                return cond;
            if (!astIsContainer(vartok))
                return cond;
            ValueFlow::Value value(tok, Token::getStrLength(strtok));
            value.valueType = ValueFlow::Value::ValueType::CONTAINER_SIZE;
            cond.false_values.emplace_back(value);
            cond.true_values.emplace_back(value);
            cond.vartok = vartok;
            return cond;
        }
        return cond;
    };
    handler.afterCondition(tokenlist, symboldatabase, errorLogger, settings);
}

static void valueFlowFwdAnalysis(const TokenList *tokenlist, const Settings *settings)
{
    for (const Token *tok = tokenlist->front(); tok; tok = tok->next()) {
        if (tok->str() != "=" || !tok->astOperand1() || !tok->astOperand2())
            continue;
        if (!tok->scope()->isExecutable())
            continue;
        if (!tok->astOperand2()->hasKnownIntValue())
            continue;
        ValueFlow::Value v(tok->astOperand2()->values().front());
        v.errorPath.emplace_back(tok, tok->astOperand1()->expressionString() + " is assigned value " + MathLib::toString(v.intvalue));
        FwdAnalysis fwdAnalysis(tokenlist->isCPP(), settings->library);
        const Token *startToken = tok->findExpressionStartEndTokens().second->next();
        const Scope *functionScope = tok->scope();
        while (functionScope->nestedIn && functionScope->nestedIn->isExecutable())
            functionScope = functionScope->nestedIn;
        const Token *endToken = functionScope->bodyEnd;
        for (const FwdAnalysis::KnownAndToken read : fwdAnalysis.valueFlow(tok->astOperand1(), startToken, endToken)) {
            v.valueKind = read.known ? ValueFlow::Value::ValueKind::Known : ValueFlow::Value::ValueKind::Possible;
            setTokenValue(const_cast<Token *>(read.token), v, settings);
        }
    }
}

static void valueFlowDynamicBufferSize(TokenList *tokenlist, SymbolDatabase *symboldatabase, ErrorLogger *errorLogger, const Settings *settings)
{
    for (const Scope *functionScope : symboldatabase->functionScopes) {
        for (const Token *tok = functionScope->bodyStart; tok != functionScope->bodyEnd; tok = tok->next()) {
            if (!Token::Match(tok, "[;{}] %var% ="))
                continue;

            if (!tok->next()->variable())
                continue;

            const Token *rhs = tok->tokAt(2)->astOperand2();
            while (rhs && rhs->isCast())
                rhs = rhs->astOperand2() ? rhs->astOperand2() : rhs->astOperand1();
            if (!rhs)
                continue;

            if (!Token::Match(rhs->previous(), "%name% ("))
                continue;

            const Library::AllocFunc *allocFunc = settings->library.alloc(rhs->previous());
            if (!allocFunc || allocFunc->bufferSize == Library::AllocFunc::BufferSize::none)
                continue;

            const std::vector<const Token *> args = getArguments(rhs->previous());

            const Token * const arg1 = (args.size() >= allocFunc->bufferSizeArg1) ? args[allocFunc->bufferSizeArg1 - 1] : nullptr;
            const Token * const arg2 = (args.size() >= allocFunc->bufferSizeArg2) ? args[allocFunc->bufferSizeArg2 - 1] : nullptr;

            MathLib::bigint sizeValue = -1;
            switch (allocFunc->bufferSize) {
            case Library::AllocFunc::BufferSize::none:
                break;
            case Library::AllocFunc::BufferSize::malloc:
                if (arg1 && arg1->hasKnownIntValue())
                    sizeValue = arg1->getKnownIntValue();
                break;
            case Library::AllocFunc::BufferSize::calloc:
                if (arg1 && arg2 && arg1->hasKnownIntValue() && arg2->hasKnownIntValue())
                    sizeValue = arg1->getKnownIntValue() * arg2->getKnownIntValue();
                break;
            case Library::AllocFunc::BufferSize::strdup:
                if (arg1 && arg1->hasKnownValue()) {
                    const ValueFlow::Value &value = arg1->values().back();
                    if (value.isTokValue() && value.tokvalue->tokType() == Token::eString)
                        sizeValue = Token::getStrLength(value.tokvalue) + 1; // Add one for the null terminator
                }
                break;
            };
            if (sizeValue < 0)
                continue;

            ValueFlow::Value value(sizeValue);
            value.errorPath.emplace_back(tok->tokAt(2), "Assign " + tok->strAt(1) + ", buffer with size " + MathLib::toString(sizeValue));
            value.valueType = ValueFlow::Value::ValueType::BUFFER_SIZE;
            value.setKnown();
            const std::list<ValueFlow::Value> values{value};
            valueFlowForward(const_cast<Token *>(rhs),
                             functionScope->bodyEnd,
                             tok->next()->variable(),
                             tok->next()->varId(),
                             values,
                             true,
                             false,
                             tokenlist,
                             errorLogger,
                             settings);
        }
    }
}

ValueFlow::Value::Value(const Token *c, long long val)
    : valueType(INT),
      intvalue(val),
      tokvalue(nullptr),
      floatValue(0.0),
      moveKind(NonMovedVariable),
      varvalue(val),
      condition(c),
      varId(0U),
      conditional(false),
      defaultArg(false),
      lifetimeKind(Object),
      lifetimeScope(Local),
      valueKind(ValueKind::Possible)
{
    errorPath.emplace_back(c, "Assuming that condition '" + c->expressionString() + "' is not redundant");
}

std::string ValueFlow::Value::infoString() const
{
    switch (valueType) {
    case INT:
        return MathLib::toString(intvalue);
    case TOK:
        return tokvalue->str();
    case FLOAT:
        return MathLib::toString(floatValue);
    case MOVED:
        return "<Moved>";
    case UNINIT:
        return "<Uninit>";
    case BUFFER_SIZE:
    case CONTAINER_SIZE:
        return "size=" + MathLib::toString(intvalue);
    case LIFETIME:
        return "lifetime=" + tokvalue->str();
    };
    throw InternalError(nullptr, "Invalid ValueFlow Value type");
}

const ValueFlow::Value *ValueFlow::valueFlowConstantFoldAST(Token *expr, const Settings *settings)
{
    if (expr && expr->values().empty()) {
        valueFlowConstantFoldAST(expr->astOperand1(), settings);
        valueFlowConstantFoldAST(expr->astOperand2(), settings);
        valueFlowSetConstantValue(expr, settings, true /* TODO: this is a guess */);
    }
    return expr && expr->hasKnownValue() ? &expr->values().front() : nullptr;
}

static std::size_t getTotalValues(TokenList *tokenlist)
{
    std::size_t n = 1;
    for (Token *tok = tokenlist->front(); tok; tok = tok->next())
        n += tok->values().size();
    return n;
}

void ValueFlow::setValues(TokenList *tokenlist, SymbolDatabase* symboldatabase, ErrorLogger *errorLogger, const Settings *settings)
{
    for (Token *tok = tokenlist->front(); tok; tok = tok->next())
        tok->clearValueFlow();

    valueFlowNumber(tokenlist);
    valueFlowString(tokenlist);
    valueFlowArray(tokenlist);
    valueFlowGlobalConstVar(tokenlist, settings);
    valueFlowGlobalStaticVar(tokenlist, settings);
    valueFlowPointerAlias(tokenlist);
    valueFlowLifetime(tokenlist, symboldatabase, errorLogger, settings);
    valueFlowFunctionReturn(tokenlist, errorLogger);
    valueFlowBitAnd(tokenlist);
    valueFlowSameExpressions(tokenlist);
    valueFlowFwdAnalysis(tokenlist, settings);

    // Temporary hack.. run valueflow until there is nothing to update or timeout expires
    const std::time_t timeout = std::time(nullptr) + TIMEOUT;
    std::size_t values = 0;
    while (std::time(nullptr) < timeout && values < getTotalValues(tokenlist)) {
        values = getTotalValues(tokenlist);
        valueFlowArrayBool(tokenlist);
        valueFlowRightShift(tokenlist, settings);
        valueFlowOppositeCondition(symboldatabase, settings);
        valueFlowTerminatingCondition(tokenlist, symboldatabase, settings);
        valueFlowBeforeCondition(tokenlist, symboldatabase, errorLogger, settings);
        valueFlowAfterMove(tokenlist, symboldatabase, errorLogger, settings);
        valueFlowAfterAssign(tokenlist, symboldatabase, errorLogger, settings);
        valueFlowAfterCondition(tokenlist, symboldatabase, errorLogger, settings);
        valueFlowSwitchVariable(tokenlist, symboldatabase, errorLogger, settings);
        valueFlowForLoop(tokenlist, symboldatabase, errorLogger, settings);
        valueFlowSubFunction(tokenlist, settings);
        valueFlowFunctionDefaultParameter(tokenlist, symboldatabase, errorLogger, settings);
        valueFlowUninit(tokenlist, symboldatabase, errorLogger, settings);
        if (tokenlist->isCPP()) {
            valueFlowSmartPointer(tokenlist, errorLogger, settings);
            valueFlowContainerSize(tokenlist, symboldatabase, errorLogger, settings);
            valueFlowContainerAfterCondition(tokenlist, symboldatabase, errorLogger, settings);
        }
    }

    valueFlowDynamicBufferSize(tokenlist, symboldatabase, errorLogger, settings);
}


std::string ValueFlow::eitherTheConditionIsRedundant(const Token *condition)
{
    if (!condition)
        return "Either the condition is redundant";
    if (condition->str() == "case") {
        std::string expr;
        for (const Token *tok = condition; tok && tok->str() != ":"; tok = tok->next()) {
            expr += tok->str();
            if (Token::Match(tok, "%name%|%num% %name%|%num%"))
                expr += ' ';
        }
        return "Either the switch case '" + expr + "' is redundant";
    }
    return "Either the condition '" + condition->expressionString() + "' is redundant";
}<|MERGE_RESOLUTION|>--- conflicted
+++ resolved
@@ -2706,7 +2706,6 @@
     return result;
 }
 
-<<<<<<< HEAD
 std::string lifetimeMessage(const Token *tok, const ValueFlow::Value *val, ErrorPath &errorPath)
 {
     const Token *tokvalue = val ? val->tokvalue : nullptr;
@@ -2720,6 +2719,7 @@
         if (var) {
             switch (val->lifetimeKind) {
             case ValueFlow::Value::Object:
+            case ValueFlow::Value::Address:
                 if (type == "pointer")
                     msg += " to local variable";
                 else
@@ -2738,8 +2738,6 @@
     return msg;
 }
 
-const Token *getLifetimeToken(const Token *tok, ValueFlow::Value::ErrorPath &errorPath, int depth = 20)
-=======
 ValueFlow::Value getLifetimeObjValue(const Token *tok)
 {
     ValueFlow::Value result;
@@ -2761,7 +2759,6 @@
 }
 
 static const Token *getLifetimeToken(const Token *tok, ValueFlow::Value::ErrorPath &errorPath, int depth = 20)
->>>>>>> d74f8c67
 {
     if (!tok)
         return nullptr;
@@ -3399,13 +3396,9 @@
             valueFlowForwardLifetime(tok, tokenlist, errorLogger, settings);
         }
         // container lifetimes
-<<<<<<< HEAD
-        else if (tok->variable() && Token::Match(tok, "%var% . begin|cbegin|rbegin|crbegin|end|cend|rend|crend|find|data|c_str|insert (")) {
-=======
-        else if (tok->variable() && Token::Match(tok, "%var% . begin|cbegin|rbegin|crbegin|end|cend|rend|crend|data|c_str|find (")) {
+        else if (tok->variable() && Token::Match(tok, "%var% . begin|cbegin|rbegin|crbegin|end|cend|rend|crend|data|c_str|find|insert (")) {
             if (Token::simpleMatch(tok->tokAt(2), "find") && !astIsIterator(tok->tokAt(3)))
                 continue;
->>>>>>> d74f8c67
             ErrorPath errorPath;
             const Library::Container * container = settings->library.detectContainer(tok->variable()->typeStartToken());
             if (!container)
