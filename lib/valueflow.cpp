--- conflicted
+++ resolved
@@ -4856,14 +4856,10 @@
                     ValueFlow::Value value = master;
                     value.tokvalue = rt.token;
                     value.errorPath.insert(value.errorPath.begin(), rt.errors.cbegin(), rt.errors.cend());
-<<<<<<< HEAD
                     if (Token::simpleMatch(parent, "("))
-                        setTokenValue(parent, value, tokenlist->getSettings());
+                        setTokenValue(parent, value, settings);
                     else
-                        setTokenValue(parent->tokAt(2), value, tokenlist->getSettings());
-=======
-                    setTokenValue(parent->tokAt(2), std::move(value), settings);
->>>>>>> 30b3d732
+                        setTokenValue(parent->tokAt(2), std::move(value), settings);
 
                     if (!rt.token->variable()) {
                         LifetimeStore ls = LifetimeStore{
