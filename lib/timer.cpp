--- conflicted
+++ resolved
@@ -90,26 +90,14 @@
 Timer::Timer(std::string str, SHOWTIME_MODES showtimeMode, TimerResultsIntf* timerResults)
     : mStr(std::move(str))
     , mTimerResults(timerResults)
-<<<<<<< HEAD
-    , mShowTimeMode(showtimeMode)
-{
-    if (showtimeMode != SHOWTIME_MODES::SHOWTIME_NONE)
-        mStart = std::clock();
-}
-=======
-    , mStart(std::clock())
     , mShowTimeMode(showtimeMode)
     , mStopped(showtimeMode == SHOWTIME_MODES::SHOWTIME_NONE || showtimeMode == SHOWTIME_MODES::SHOWTIME_FILE_TOTAL)
 {}
 
 Timer::Timer(bool fileTotal, std::string filename)
     : mStr(std::move(filename))
-    , mTimerResults(nullptr)
-    , mStart(std::clock())
-    , mShowTimeMode(SHOWTIME_MODES::SHOWTIME_FILE_TOTAL)
     , mStopped(!fileTotal)
 {}
->>>>>>> 2a0143c8
 
 Timer::~Timer()
 {
