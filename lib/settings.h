/*
 * Cppcheck - A tool for static C/C++ code analysis
 * Copyright (C) 2007-2023 Cppcheck team.
 *
 * This program is free software: you can redistribute it and/or modify
 * it under the terms of the GNU General Public License as published by
 * the Free Software Foundation, either version 3 of the License, or
 * (at your option) any later version.
 *
 * This program is distributed in the hope that it will be useful,
 * but WITHOUT ANY WARRANTY; without even the implied warranty of
 * MERCHANTABILITY or FITNESS FOR A PARTICULAR PURPOSE.  See the
 * GNU General Public License for more details.
 *
 * You should have received a copy of the GNU General Public License
 * along with this program.  If not, see <http://www.gnu.org/licenses/>.
 */

//---------------------------------------------------------------------------
#ifndef settingsH
#define settingsH
//---------------------------------------------------------------------------

#include "config.h"
#include "errortypes.h"
#include "importproject.h"
#include "library.h"
#include "platform.h"
#include "standards.h"
#include "suppressions.h"

#include <algorithm>
#include <atomic>
#include <cstddef>
#include <cstdint>
#include <list>
#include <set>
#include <string>
#include <tuple>
#include <vector>
#include <unordered_set>

enum class SHOWTIME_MODES;
namespace ValueFlow {
    class Value;
}

/// @addtogroup Core
/// @{

template<typename T>
class SimpleEnableGroup {
    uint32_t mFlags = 0;
public:
    uint32_t intValue() const {
        return mFlags;
    }
    void clear() {
        mFlags = 0;
    }
    void fill() {
        mFlags = 0xFFFFFFFF;
    }
    bool isEnabled(T flag) const {
        return (mFlags & (1U << (uint32_t)flag)) != 0;
    }
    void enable(T flag) {
        mFlags |= (1U << (uint32_t)flag);
    }
    void enable(SimpleEnableGroup<T> group) {
        mFlags |= group.intValue();
    }
    void disable(T flag) {
        mFlags &= ~(1U << (uint32_t)flag);
    }
    void disable(SimpleEnableGroup<T> group) {
        mFlags &= ~(group.intValue());
    }
    void setEnabled(T flag, bool enabled) {
        if (enabled)
            enable(flag);
        else
            disable(flag);
    }
};


/**
 * @brief This is just a container for general settings so that we don't need
 * to pass individual values to functions or constructors now or in the
 * future when we might have even more detailed settings.
 */
class CPPCHECKLIB Settings {
private:

    /** @brief terminate checking */
    static std::atomic<bool> mTerminated;

public:
    Settings();

    void loadCppcheckCfg();

    /** @brief addons, either filename of python/json file or json data */
    std::unordered_set<std::string> addons;

    /** @brief Path to the python interpreter to be used to run addons. */
    std::string addonPython;

    /** @brief Paths used as base for conversion to relative paths. */
    std::vector<std::string> basePaths;

    /** @brief --cppcheck-build-dir. Always uses / as path separator. No trailing path separator. */
    std::string buildDir;

    /** @brief check all configurations (false if -D or --max-configs is used */
    bool checkAllConfigurations = true;

    /** Is the 'configuration checking' wanted? */
    bool checkConfiguration{};

    /**
     * Check code in the headers, this is on by default but can
     * be turned off to save CPU */
    bool checkHeaders = true;

    /** Check for incomplete info in library files? */
    bool checkLibrary{};

    /** @brief The maximum time in seconds for the checks of a single file */
    std::size_t checksMaxTime{};

    /** @brief check unknown function return values */
    std::set<std::string> checkUnknownFunctionReturn;

    /** Check unused/uninstantiated templates */
    bool checkUnusedTemplates = true;

    /** Use Clang */
    bool clang{};

    /** Custom Clang executable */
    std::string clangExecutable = "clang";

    /** Use clang-tidy */
    bool clangTidy{};

    /** Internal: Clear the simplecpp non-existing include cache */
    bool clearIncludeCache{};

    /** @brief include paths excluded from checking the configuration */
    std::set<std::string> configExcludePaths;

    /** cppcheck.cfg: Custom product name */
    std::string cppcheckCfgProductName;

    /** cppcheck.cfg: About text */
    std::string cppcheckCfgAbout;

    /** @brief Are we running from DACA script? */
    bool daca{};

    /** @brief Is --debug-normal given? */
    bool debugnormal{};

    /** @brief Is --debug-simplified given? */
    bool debugSimplified{};

    /** @brief Is --debug-template given? */
    bool debugtemplate{};

    /** @brief Is --debug-warnings given? */
    bool debugwarnings{};

    /** @brief Is --dump given? */
    bool dump{};
    std::string dumpFile;

    enum Language {
        None, C, CPP
    };

    /** @brief Name of the language that is enforced. Empty per default. */
    Language enforcedLang{};

    /** @brief Is --exception-handling given */
    bool exceptionHandling{};

    // argv[0]
    std::string exename;

    /** @brief If errors are found, this value is returned from main().
        Default value is 0. */
    int exitCode{};

    /** @brief List of --file-filter for analyzing special files */
    std::vector<std::string> fileFilters;

    /** @brief Force checking the files with "too many" configurations (--force). */
    bool force{};

    /** @brief List of include paths, e.g. "my/includes/" which should be used
        for finding include files inside source files. (-I) */
    std::list<std::string> includePaths;

    /** @brief Is --inline-suppr given? */
    bool inlineSuppressions{};

    /** @brief How many processes/threads should do checking at the same
        time. Default is 1. (-j N) */
    unsigned int jobs = 1;

<<<<<<< HEAD
    /** @brief Collect unmatched suppressions in one run.
     * This delays the reporting until all files are checked.
     * It is needed by checks that analyse the whole code base. */
    bool jointSuppressionReport{};

=======
>>>>>>> 62dfa887
    /** @brief --library= */
    std::list<std::string> libraries;

    /** Library */
    Library library;

    /** @brief Load average value */
    int loadAverage{};

    /** @brief Maximum number of configurations to check before bailing.
        Default is 12. (--max-configs=N) */
    int maxConfigs = 12;

    /** @brief --max-ctu-depth */
    int maxCtuDepth = 2;

    /** @brief max template recursion */
    int maxTemplateRecursion = 100;

    /** @brief suppress exitcode */
    Suppressions nofail;

    /** @brief suppress message (--suppressions) */
    Suppressions nomsg;

    /** @brief write results (--output-file=&lt;file&gt;) */
    std::string outputFile;

    cppcheck::Platform platform;

    /** @brief Experimental: --performance-valueflow-max-time=T */
    int performanceValueFlowMaxTime = -1;

    /** @brief --performance-valueflow-max-if-count=C */
    int performanceValueFlowMaxIfCount;

    /** @brief max number of sets of arguments to pass to subfuncions in valueflow */
    int performanceValueFlowMaxSubFunctionArgs;

    /** @brief plist output (--plist-output=&lt;dir&gt;) */
    std::string plistOutput;

    /** @brief Extra arguments for Cppcheck Premium addon */
    std::string premiumArgs;

    /** @brief Using -E for debugging purposes */
    bool preprocessOnly{};

    ImportProject project;

    /** @brief Is --quiet given? */
    bool quiet{};

    /** @brief Use relative paths in output. */
    bool relativePaths{};

    /** @brief --report-progress */
    bool reportProgress{};

    /** Rule */
    struct CPPCHECKLIB Rule {
        std::string tokenlist = "normal"; // use normal tokenlist
        std::string pattern;
        std::string id = "rule"; // default id
        std::string summary;
        Severity::SeverityType severity = Severity::style; // default severity
    };

#ifdef HAVE_RULES
    /**
     * @brief Extra rules
     */
    std::list<Rule> rules;
#endif

    /** Do not only check how interface is used. Also check that interface is safe. */
    struct CPPCHECKLIB SafeChecks {

        static const char XmlRootName[];
        static const char XmlClasses[];
        static const char XmlExternalFunctions[];
        static const char XmlInternalFunctions[];
        static const char XmlExternalVariables[];

        void clear() {
            classes = externalFunctions = internalFunctions = externalVariables = false;
        }

        /**
         * Public interface of classes
         * - public function parameters can have any value
         * - public functions can be called in any order
         * - public variables can have any value
         */
        bool classes{};

        /**
         * External functions
         * - external functions can be called in any order
         * - function parameters can have any values
         */
        bool externalFunctions{};

        /**
         * Experimental: assume that internal functions can be used in any way
         * This is only available in the GUI.
         */
        bool internalFunctions{};

        /**
         * Global variables that can be modified outside the TU.
         * - Such variable can have "any" value
         */
        bool externalVariables{};
    };

    SafeChecks safeChecks;

    SimpleEnableGroup<Severity::SeverityType> severity;
    SimpleEnableGroup<Certainty> certainty;
    SimpleEnableGroup<Checks> checks;

    /** @brief show timing information (--showtime=file|summary|top5) */
    SHOWTIME_MODES showtime{};

    /** Struct contains standards settings */
    Standards standards;

    /** @brief The output format in which the errors are printed in text mode,
        e.g. "{severity} {file}:{line} {message} {id}" */
    std::string templateFormat;

    /** @brief The output format in which the error locations are printed in
     *  text mode, e.g. "{file}:{line} {info}" */
    std::string templateLocation;

    /** @brief The maximum time in seconds for the template instantiation */
    std::size_t templateMaxTime{};

    /** @brief The maximum time in seconds for the typedef simplification */
    std::size_t typedefMaxTime{};

    /** @brief defines given by the user */
    std::string userDefines;

    /** @brief undefines given by the user */
    std::set<std::string> userUndefs;

    /** @brief forced includes given by the user */
    std::list<std::string> userIncludes;

    /** @brief the maximum iterations of valueflow (--valueflow-max-iterations=T) */
    std::size_t valueFlowMaxIterations = 4;

    /** @brief Is --verbose given? */
    bool verbose{};

    /** @brief write XML results (--xml) */
    bool xml{};

    /** @brief XML version (--xml-version=..) */
    int xml_version = 2;

    /**
     * @brief return true if a included file is to be excluded in Preprocessor::getConfigs
     * @return true for the file to be excluded.
     */
    bool configurationExcluded(const std::string &file) const {
        return std::any_of(configExcludePaths.begin(), configExcludePaths.end(), [&file](const std::string& path) {
            return file.length() >= path.length() && file.compare(0, path.length(), path) == 0;
        });
    }

    /**
     * @brief Enable extra checks by id. See isEnabled()
     * @param str single id or list of id values to be enabled
     * or empty string to enable all. e.g. "style,possibleError"
     * @return error message. empty upon success
     */
    std::string addEnabled(const std::string &str);

    /**
     * @brief Disable extra checks by id
     * @param str single id or list of id values to be enabled
     * or empty string to enable all. e.g. "style,possibleError"
     * @return error message. empty upon success
     */
    std::string removeEnabled(const std::string &str);

    /**
     * @brief Returns true if given value can be shown
     * @return true if the value can be shown
     */
    bool isEnabled(const ValueFlow::Value *value, bool inconclusiveCheck=false) const;

    /** Is library specified? */
    bool hasLib(const std::string &lib) const {
        return std::find(libraries.cbegin(), libraries.cend(), lib) != libraries.cend();
    }

    /** @brief Request termination of checking */
    static void terminate(bool t = true) {
        Settings::mTerminated = t;
    }

    /** @brief termination requested? */
    static bool terminated() {
        return Settings::mTerminated;
    }

    std::set<std::string> summaryReturn;

    void loadSummaries();

    bool useSingleJob() const {
        return jobs == 1;
    }

    void setCheckLevelExhaustive();
    void setCheckLevelNormal();

private:
    static std::string parseEnabled(const std::string &str, std::tuple<SimpleEnableGroup<Severity::SeverityType>, SimpleEnableGroup<Checks>> &groups);
    std::string applyEnabled(const std::string &str, bool enable);
};

/// @}
//---------------------------------------------------------------------------
#endif // settingsH<|MERGE_RESOLUTION|>--- conflicted
+++ resolved
@@ -210,14 +210,6 @@
         time. Default is 1. (-j N) */
     unsigned int jobs = 1;
 
-<<<<<<< HEAD
-    /** @brief Collect unmatched suppressions in one run.
-     * This delays the reporting until all files are checked.
-     * It is needed by checks that analyse the whole code base. */
-    bool jointSuppressionReport{};
-
-=======
->>>>>>> 62dfa887
     /** @brief --library= */
     std::list<std::string> libraries;
 
