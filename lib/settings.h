--- conflicted
+++ resolved
@@ -128,11 +128,7 @@
     bool checkLibrary{};
 
     /** @brief The maximum time in seconds for the checks of a single file */
-<<<<<<< HEAD
-    std::size_t checksMaxTime{};
-=======
-    int checksMaxTime;
->>>>>>> faf80470
+    int checksMaxTime{};
 
     /** @brief check unknown function return values */
     std::set<std::string> checkUnknownFunctionReturn;
