--- conflicted
+++ resolved
@@ -43,7 +43,6 @@
     }
 };
 
-<<<<<<< HEAD
 template<class Range, class T>
 bool contains(const Range& r, const T& x)
 {
@@ -61,7 +60,7 @@
 {
     return std::find(r.begin(), r.end(), x) != r.end();
 }
-=======
+
 // Enum hash for C++11. This is not needed in C++14
 struct EnumClassHash {
     template<typename T>
@@ -70,7 +69,6 @@
         return static_cast<std::size_t>(t);
     }
 };
->>>>>>> f0f4ee7d
 
 inline bool endsWith(const std::string &str, char c)
 {
