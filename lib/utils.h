/*
 * Cppcheck - A tool for static C/C++ code analysis
 * Copyright (C) 2007-2022 Cppcheck team.
 *
 * This program is free software: you can redistribute it and/or modify
 * it under the terms of the GNU General Public License as published by
 * the Free Software Foundation, either version 3 of the License, or
 * (at your option) any later version.
 *
 * This program is distributed in the hope that it will be useful,
 * but WITHOUT ANY WARRANTY; without even the implied warranty of
 * MERCHANTABILITY or FITNESS FOR A PARTICULAR PURPOSE.  See the
 * GNU General Public License for more details.
 *
 * You should have received a copy of the GNU General Public License
 * along with this program.  If not, see <http://www.gnu.org/licenses/>.
 */

//---------------------------------------------------------------------------
#ifndef utilsH
#define utilsH
//---------------------------------------------------------------------------

#include "config.h"

#include <algorithm>
#include <array>
#include <cstddef>
#include <initializer_list>
#include <string>
#include <vector>

struct SelectMapKeys {
    template<class Pair>
    typename Pair::first_type operator()(const Pair& p) const {
        return p.first;
    }
};

struct SelectMapValues {
    template<class Pair>
    typename Pair::second_type operator()(const Pair& p) const {
        return p.second;
    }
};

template<class Range, class T>
bool contains(const Range& r, const T& x)
{
    return std::find(r.begin(), r.end(), x) != r.end();
}

template<class T>
bool contains(const std::initializer_list<T>& r, const T& x)
{
    return std::find(r.begin(), r.end(), x) != r.end();
}

template<class T, class U>
bool contains(const std::initializer_list<T>& r, const U& x)
{
    return std::find(r.begin(), r.end(), x) != r.end();
}

// Enum hash for C++11. This is not needed in C++14
struct EnumClassHash {
    template<typename T>
    std::size_t operator()(T t) const
    {
        return static_cast<std::size_t>(t);
    }
};

inline bool endsWith(const std::string &str, char c)
{
    return !str.empty() && str.back() == c;
}

inline bool endsWith(const std::string &str, const char end[], std::size_t endlen)
{
    return (str.size() >= endlen) && (str.compare(str.size()-endlen, endlen, end)==0);
}

template<std::size_t N>
bool endsWith(const std::string& str, const char (&end)[N])
{
    return endsWith(str, end, N - 1);
}

inline static bool isPrefixStringCharLiteral(const std::string &str, char q, const std::string& p)
{
    if (!endsWith(str, q))
        return false;
    if ((str.length() + 1) > p.length() && (str.compare(0, p.size() + 1, p + q) == 0))
        return true;
    return false;
}

inline static bool isStringCharLiteral(const std::string &str, char q)
{
<<<<<<< HEAD
    static const std::vector<std::string> suffixes{"", "u8", "u", "U", "L"};
    return std::any_of(suffixes.begin(), suffixes.end(), [&](const std::string& p) {
        return isPrefixStringCharLiteral(str, q, p);
    });
=======
    static const std::array<std::string, 5> suffixes{"", "u8", "u", "U", "L"};
    for (const std::string & p: suffixes) {
        if (isPrefixStringCharLiteral(str, q, p))
            return true;
    }
    return false;
>>>>>>> 858585ce
}

inline static bool isStringLiteral(const std::string &str)
{
    return isStringCharLiteral(str, '"');
}

inline static bool isCharLiteral(const std::string &str)
{
    return isStringCharLiteral(str, '\'');
}

inline static std::string getStringCharLiteral(const std::string &str, char q)
{
    const std::size_t quotePos = str.find(q);
    return str.substr(quotePos + 1U, str.size() - quotePos - 2U);
}

inline static std::string getStringLiteral(const std::string &str)
{
    if (isStringLiteral(str))
        return getStringCharLiteral(str, '"');
    return "";
}

inline static std::string getCharLiteral(const std::string &str)
{
    if (isCharLiteral(str))
        return getStringCharLiteral(str, '\'');
    return "";
}

inline static const char *getOrdinalText(int i)
{
    if (i == 1)
        return "st";
    if (i == 2)
        return "nd";
    if (i == 3)
        return "rd";
    return "th";
}

CPPCHECKLIB int caseInsensitiveStringCompare(const std::string& lhs, const std::string& rhs);

CPPCHECKLIB bool isValidGlobPattern(const std::string& pattern);

CPPCHECKLIB bool matchglob(const std::string& pattern, const std::string& name);

CPPCHECKLIB bool matchglobs(const std::vector<std::string> &patterns, const std::string &name);

CPPCHECKLIB void strTolower(std::string& str);

/**
 *  Simple helper function:
 * \return size of array
 * */
template<typename T, int size>
std::size_t getArrayLength(const T (& /*unused*/)[size])
{
    return size;
}

#endif<|MERGE_RESOLUTION|>--- conflicted
+++ resolved
@@ -98,19 +98,10 @@
 
 inline static bool isStringCharLiteral(const std::string &str, char q)
 {
-<<<<<<< HEAD
-    static const std::vector<std::string> suffixes{"", "u8", "u", "U", "L"};
+    static const std::array<std::string, 5> suffixes{"", "u8", "u", "U", "L"};
     return std::any_of(suffixes.begin(), suffixes.end(), [&](const std::string& p) {
         return isPrefixStringCharLiteral(str, q, p);
     });
-=======
-    static const std::array<std::string, 5> suffixes{"", "u8", "u", "U", "L"};
-    for (const std::string & p: suffixes) {
-        if (isPrefixStringCharLiteral(str, q, p))
-            return true;
-    }
-    return false;
->>>>>>> 858585ce
 }
 
 inline static bool isStringLiteral(const std::string &str)
