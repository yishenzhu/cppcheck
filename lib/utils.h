--- conflicted
+++ resolved
@@ -49,14 +49,8 @@
 
 inline static bool isStringCharLiteral(const std::string &str, char q)
 {
-<<<<<<< HEAD
-    for (const std::string & p: {
-             "", "u8", "u", "U", "L"
-         }) {
-=======
     static const std::vector<std::string> suffixes{"", "u8", "u", "U", "L"};
     for (const std::string & p: suffixes) {
->>>>>>> 5a0b5139
         if (isPrefixStringCharLiteral(str, q, p))
             return true;
     }
