--- conflicted
+++ resolved
@@ -110,11 +110,7 @@
                 else if (!settings->library.iskeyword(FileName, markupVarToken->str())) {
                     if (_functions.find(markupVarToken->str()) != _functions.end())
                         _functions[markupVarToken->str()].usedOtherFile = true;
-<<<<<<< HEAD
-                    else if (markupVarToken->next()->str() == "("){
-=======
                     else if (markupVarToken->next()->str() == "(") {
->>>>>>> 10ff45b5
                         FunctionUsage &func = _functions[markupVarToken->str()];
                         func.filename = tokenizer.getSourceFilePath();
                         if (func.filename.empty() || func.filename == "+")
