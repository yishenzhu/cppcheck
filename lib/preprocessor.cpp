--- conflicted
+++ resolved
@@ -34,7 +34,6 @@
 #include <iterator> // back_inserter
 #include <memory>
 #include <utility>
-#include <numeric>
 
 #include <simplecpp.h>
 
@@ -113,9 +112,10 @@
         if (!errmsg.empty())
             bad->push_back(BadInlineSuppression(tok->location, errmsg));
 
-        std::copy_if(suppressions.begin(), suppressions.end(), std::back_inserter(inlineSuppressions), [](const Suppressions::Suppression& s) {
-            return !s.errorId.empty();
-        });
+        for (const Suppressions::Suppression &s : suppressions) {
+            if (!s.errorId.empty())
+                inlineSuppressions.push_back(s);
+        }
     } else {
         //single suppress format
         std::string errmsg;
@@ -974,19 +974,7 @@
 
 std::size_t Preprocessor::calculateHash(const simplecpp::TokenList &tokens1, const std::string &toolinfo) const
 {
-<<<<<<< HEAD
-    crc = std::accumulate(data.begin(), data.end(), crc, [](uint32_t v, char c) {
-        return crc32Table[(v ^ (unsigned char)c) & 0xFF] ^ (v >> 8);
-    });
-}
-
-uint32_t Preprocessor::calculateChecksum(const simplecpp::TokenList &tokens1, const std::string &toolinfo) const
-{
-    std::uint32_t crc = ~0U;
-    crc32(toolinfo, crc);
-=======
     std::string hashData = toolinfo;
->>>>>>> b51aea55
     for (const simplecpp::Token *tok = tokens1.cfront(); tok; tok = tok->next) {
         if (!tok->comment)
             hashData += tok->str();
