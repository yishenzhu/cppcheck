--- conflicted
+++ resolved
@@ -154,13 +154,8 @@
     const char MaxCtuDepthElementName[] = "max-ctu-depth";
     const char CheckUnknownFunctionReturn[] = "check-unknown-function-return-values";
     const char Name[] = "name";
-<<<<<<< HEAD
-    const char VSConfigurationElementName[] = "vsconfigurations";
-    const char VSConfigurationName[] = "vsconfiguration";
-=======
     const char VSConfigurationElementName[] = "vs-configurations";
     const char VSConfigurationName[] = "config";
->>>>>>> 491045e3
 }
 
 /// @}
