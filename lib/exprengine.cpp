--- conflicted
+++ resolved
@@ -1241,16 +1241,12 @@
         }
 
         if (auto floatRange = std::dynamic_pointer_cast<ExprEngine::FloatRange>(v)) {
-<<<<<<< HEAD
             if (std::isdigit(floatRange->name[0]))
 #if Z3_VERSION_INT >= GET_VERSION_INT(4,8,0)
                 return context.fpa_val(static_cast<double>(floatRange->minValue));
 #else
                 return context.real_val(static_cast<uint64_t>(floatRange->minValue));
 #endif
-
-=======
->>>>>>> 69f5a0df
             auto it = valueExpr.find(v->name);
             if (it != valueExpr.end())
                 return it->second;
