/*
 * Cppcheck - A tool for static C/C++ code analysis
 * Copyright (C) 2007-2019 Cppcheck team.
 *
 * This program is free software: you can redistribute it and/or modify
 * it under the terms of the GNU General Public License as published by
 * the Free Software Foundation, either version 3 of the License, or
 * (at your option) any later version.
 *
 * This program is distributed in the hope that it will be useful,
 * but WITHOUT ANY WARRANTY; without even the implied warranty of
 * MERCHANTABILITY or FITNESS FOR A PARTICULAR PURPOSE.  See the
 * GNU General Public License for more details.
 *
 * You should have received a copy of the GNU General Public License
 * along with this program.  If not, see <http://www.gnu.org/licenses/>.
 */

#include "templatesimplifier.h"

#include "errorlogger.h"
#include "mathlib.h"
#include "settings.h"
#include "token.h"
#include "tokenize.h"
#include "tokenlist.h"

#include <algorithm>
#include <cassert>
#include <iostream>
#include <map>
#include <stack>
#include <utility>

namespace {
    class FindToken {
    public:
        explicit FindToken(const Token *token) : mToken(token) {}
        bool operator()(const TemplateSimplifier::TokenAndName &tokenAndName) const {
            return tokenAndName.token() == mToken;
        }
    private:
        const Token * const mToken;
    };

    class FindName {
    public:
        explicit FindName(const std::string &name) : mName(name) {}
        bool operator()(const TemplateSimplifier::TokenAndName &tokenAndName) const {
            return tokenAndName.name() == mName;
        }
    private:
        const std::string mName;
    };

    class FindFullName {
    public:
        explicit FindFullName(const std::string &fullName) : mFullName(fullName) {}
        bool operator()(const TemplateSimplifier::TokenAndName &tokenAndName) const {
            return tokenAndName.fullName() == mFullName;
        }
    private:
        const std::string mFullName;
    };
}

TemplateSimplifier::TokenAndName::TokenAndName(Token *token, const std::string &scope) :
    mToken(token), mScope(scope), mName(mToken ? mToken->str() : ""),
    mFullName(mScope.empty() ? mName : (mScope + " :: " + mName)),
    mNameToken(nullptr), mParamEnd(nullptr), mFlags(0)
{
    if (mToken)
        mToken->templateSimplifierPointer(this);
}

TemplateSimplifier::TokenAndName::TokenAndName(Token *token, const std::string &scope, const Token *nameToken, const Token *paramEnd) :
    mToken(token), mScope(scope), mName(nameToken->str()),
    mFullName(mScope.empty() ? mName : (mScope + " :: " + mName)),
    mNameToken(nameToken), mParamEnd(paramEnd), mFlags(0)
{
    // only set flags for declaration
    if (mToken && mNameToken && mParamEnd) {
        isSpecialization(Token::simpleMatch(mToken, "template < >"));

        if (!isSpecialization()) {
            if (Token::simpleMatch(mToken->next()->findClosingBracket(), "> template <")) {
                const Token * temp = mNameToken->tokAt(-2);
                while (Token::Match(temp, ">|%name% ::")) {
                    if (temp->str() == ">")
                        temp = temp->findOpeningBracket()->previous();
                    else
                        temp = temp->tokAt(-2);
                }
                isPartialSpecialization(temp->strAt(1) == "<");
            } else
                isPartialSpecialization(mNameToken->strAt(1) == "<");
        }

        isAlias(mParamEnd->strAt(1) == "using");

        if (isAlias() && isPartialSpecialization()) {
            throw InternalError(mToken, "partial specialization of alias templates is not permitted", InternalError::SYNTAX);
        }
        if (isAlias() && isSpecialization()) {
            throw InternalError(mToken, "explicit specialization of alias templates is not permitted", InternalError::SYNTAX);
        }

        isFriend(mParamEnd->strAt(1) == "friend");
        const Token *next = mParamEnd->next();
        if (isFriend())
            next = next->next();

        isClass(Token::Match(next, "class|struct|union %name% <|{|:|;|::"));
        if (mToken->strAt(1) == "<" && !isSpecialization()) {
            const Token *end = mToken->next()->findClosingBracket();
            isVariadic(end && Token::findmatch(mToken->tokAt(2), "typename|class ...", end));
        }
        const Token *tok1 = mNameToken->next();
        if (tok1->str() == "<") {
            const Token *closing = tok1->findClosingBracket();
            if (closing)
                tok1 = closing->next();
            else
                throw InternalError(mToken, "unsupported syntax", InternalError::SYNTAX);
        }
        isFunction(tok1->str() == "(");
        isVariable(!isClass() && !isAlias() && !isFriend() && Token::Match(tok1, "=|;"));
        if (!isFriend()) {
            if (isVariable())
                isForwardDeclaration(tok1->str() == ";");
            else if (!isAlias()) {
                if (isFunction())
                    tok1 = tok1->link()->next();
                while (tok1 && !Token::Match(tok1, ";|{")) {
                    if (tok1->str() == "<")
                        tok1 = tok1->findClosingBracket();
                    else if (Token::Match(tok1, "(|[") && tok1->link())
                        tok1 = tok1->link();
                    if (tok1)
                        tok1 = tok1->next();
                }
                if (tok1)
                    isForwardDeclaration(tok1->str() == ";");
            }
        }
        // check for member class or function and adjust scope
        if ((isFunction() || isClass()) && mNameToken->strAt(-1) == "::") {
            const Token * start = mNameToken;

            while (Token::Match(start->tokAt(-2), "%name% ::") ||
                   (Token::simpleMatch(start->tokAt(-2), "> ::") &&
                    start->tokAt(-2)->findOpeningBracket() &&
                    Token::Match(start->tokAt(-2)->findOpeningBracket()->previous(), "%name% <"))) {
                if (start->strAt(-2) == ">")
                    start = start->tokAt(-2)->findOpeningBracket()->previous();
                else
                    start = start->tokAt(-2);
            }

            if (start && start != nameToken) {
                if (!mScope.empty())
                    mScope += " ::";
                while (start && start->next() != mNameToken) {
                    if (start->str() == "<")
                        start = start->findClosingBracket();
                    else {
                        if (!mScope.empty())
                            mScope += " ";
                        mScope += start->str();
                    }
                    start = start->next();
                }
                if (start)
                    mFullName = mScope.empty() ? mName : (mScope + " :: " + mName);
            }
        }
    }

    // make sure at most only one family flag is set
    assert(isClass() ? !(isFunction() || isVariable()) : true);
    assert(isFunction() ? !(isClass() || isVariable()) : true);
    assert(isVariable() ? !(isClass() || isFunction()) : true);

    if (mToken)
        mToken->templateSimplifierPointer(this);
}

TemplateSimplifier::TokenAndName::TokenAndName(const TokenAndName& other) :
    mToken(other.mToken), mScope(other.mScope), mName(other.mName), mFullName(other.mFullName),
    mNameToken(other.mNameToken), mParamEnd(other.mParamEnd), mFlags(other.mFlags)
{
    if (mToken)
        mToken->templateSimplifierPointer(this);
}

TemplateSimplifier::TokenAndName::~TokenAndName()
{
    if (mToken)
        mToken->templateSimplifierPointers().erase(this);
}

const Token * TemplateSimplifier::TokenAndName::aliasStartToken() const
{
    if (mParamEnd)
        return mParamEnd->tokAt(4);
    return nullptr;
}

const Token * TemplateSimplifier::TokenAndName::aliasEndToken() const
{
    if (aliasStartToken())
        return Token::findsimplematch(aliasStartToken(), ";");
    return nullptr;
}

bool TemplateSimplifier::TokenAndName::isAliasToken(const Token *tok) const
{
    const Token *end = aliasEndToken();

    for (const Token *tok1 = aliasStartToken(); tok1 != end; tok1 = tok1->next()) {
        if (tok1 == tok)
            return true;
    }
    return false;
}

TemplateSimplifier::TemplateSimplifier(Tokenizer *tokenizer)
    : mTokenizer(tokenizer), mTokenList(tokenizer->list), mSettings(tokenizer->mSettings),
      mErrorLogger(tokenizer->mErrorLogger), mChanged(false)
{
}

TemplateSimplifier::~TemplateSimplifier()
{
}

void TemplateSimplifier::fixAngleBrackets()
{
    for (Token *tok = mTokenList.front(); tok; tok = tok->next()) {
        // Ticket #6181: normalize C++11 template parameter list closing syntax
        if (tok->str() == "<" && templateParameters(tok)) {
            Token *endTok = tok->findClosingBracket();
            if (endTok && endTok->str() == ">>") {
                endTok->str(">");
                endTok->insertToken(">");
            }
        } else if (Token::Match(tok, "class|struct|union|=|:|public|protected|private %name% <")) {
            Token *endTok = tok->tokAt(2)->findClosingBracket();
            if (Token::Match(endTok, ">> ;|{")) {
                endTok->str(">");
                endTok->insertToken(">");
            }
        }
    }
}

void TemplateSimplifier::cleanupAfterSimplify()
{
    bool goback = false;
    for (Token *tok = mTokenList.front(); tok; tok = tok->next()) {
        if (goback) {
            tok = tok->previous();
            goback = false;
        }
        if (tok->str() == "(")
            tok = tok->link();

        else if (Token::Match(tok, "template < > %name%")) {
            const Token *end = tok;
            while (end) {
                if (end->str() == ";")
                    break;
                if (end->str() == "{") {
                    end = end->link()->next();
                    break;
                }
                if (!Token::Match(end, "%name%|::|<|>|,")) {
                    end = nullptr;
                    break;
                }
                end = end->next();
            }
            if (end) {
                Token::eraseTokens(tok,end);
                tok->deleteThis();
            }
        }

        else if (Token::Match(tok, "%type% <") &&
                 (!tok->previous() || tok->previous()->str() == ";")) {
            const Token *tok2 = tok->tokAt(2);
            std::string type;
            while (Token::Match(tok2, "%type%|%num% ,")) {
                type += tok2->str() + ",";
                tok2 = tok2->tokAt(2);
            }
            if (Token::Match(tok2, "%type%|%num% > (")) {
                type += tok2->str();
                tok->str(tok->str() + "<" + type + ">");
                Token::eraseTokens(tok, tok2->tokAt(2));
                if (tok == mTokenList.front())
                    goback = true;
            }
        }
    }
}


void TemplateSimplifier::checkComplicatedSyntaxErrorsInTemplates()
{
    // check for more complicated syntax errors when using templates..
    for (const Token *tok = mTokenList.front(); tok; tok = tok->next()) {
        // skip executing scopes (ticket #3183)..
        if (Token::simpleMatch(tok, "( {")) {
            tok = tok->link();
            if (!tok)
                syntaxError(nullptr);
        }
        // skip executing scopes..
        const Token *start = Tokenizer::startOfExecutableScope(tok);
        if (start) {
            tok = start->link();
        }

        // skip executing scopes (ticket #1985)..
        else if (Token::simpleMatch(tok, "try {")) {
            tok = tok->next()->link();
            while (Token::simpleMatch(tok, "} catch (")) {
                tok = tok->linkAt(2);
                if (Token::simpleMatch(tok, ") {"))
                    tok = tok->next()->link();
            }
        }

        if (!tok)
            syntaxError(nullptr);
        // not start of statement?
        if (tok->previous() && !Token::Match(tok, "[;{}]"))
            continue;

        // skip starting tokens.. ;;; typedef typename foo::bar::..
        while (Token::Match(tok, ";|{"))
            tok = tok->next();
        while (Token::Match(tok, "typedef|typename"))
            tok = tok->next();
        while (Token::Match(tok, "%type% ::"))
            tok = tok->tokAt(2);
        if (!tok)
            break;

        // template variable or type..
        if (Token::Match(tok, "%type% <")) {
            // these are used types..
            std::set<std::string> usedtypes;

            // parse this statement and see if the '<' and '>' are matching
            unsigned int level = 0;
            for (const Token *tok2 = tok; tok2 && !Token::simpleMatch(tok2, ";"); tok2 = tok2->next()) {
                if (Token::simpleMatch(tok2, "{") && (!Token::Match(tok2->previous(), ">|%type%") || Token::simpleMatch(tok2->link(), "} ;")))
                    break;
                if (tok2->str() == "(")
                    tok2 = tok2->link();
                else if (tok2->str() == "<") {
                    bool inclevel = false;
                    if (Token::simpleMatch(tok2->previous(), "operator <"))
                        ;
                    else if (level == 0 && Token::Match(tok2->previous(), "%type%")) {
                        // @todo add better expression detection
                        if (!Token::Match(tok2->next(), "*| %type%|%num% ;"))
                            inclevel = true;
                    } else if (tok2->next() && tok2->next()->isStandardType())
                        inclevel = true;
                    else if (Token::simpleMatch(tok2, "< typename"))
                        inclevel = true;
                    else if (Token::Match(tok2->tokAt(-2), "<|, %type% <") && usedtypes.find(tok2->previous()->str()) != usedtypes.end())
                        inclevel = true;
                    else if (Token::Match(tok2, "< %type%") && usedtypes.find(tok2->next()->str()) != usedtypes.end())
                        inclevel = true;
                    else if (Token::Match(tok2, "< %type%")) {
                        // is the next token a type and not a variable/constant?
                        // assume it's a type if there comes another "<"
                        const Token *tok3 = tok2->next();
                        while (Token::Match(tok3, "%type% ::"))
                            tok3 = tok3->tokAt(2);
                        if (Token::Match(tok3, "%type% <"))
                            inclevel = true;
                    } else if (tok2->strAt(-1) == ">")
                        syntaxError(tok);

                    if (inclevel) {
                        ++level;
                        if (Token::Match(tok2->tokAt(-2), "<|, %type% <"))
                            usedtypes.insert(tok2->previous()->str());
                    }
                } else if (tok2->str() == ">") {
                    if (level > 0)
                        --level;
                } else if (tok2->str() == ">>") {
                    if (level > 0)
                        --level;
                    if (level > 0)
                        --level;
                }
            }
            if (level > 0)
                syntaxError(tok);
        }
    }
}

unsigned int TemplateSimplifier::templateParameters(const Token *tok)
{
    unsigned int numberOfParameters = 1;

    if (!tok)
        return 0;
    if (tok->str() != "<")
        return 0;
    if (Token::Match(tok->previous(), "%var% <"))
        return 0;
    tok = tok->next();
    if (!tok || tok->str() == ">")
        return 0;

    unsigned int level = 0;

    while (tok) {
        // skip template template
        if (level == 0 && Token::simpleMatch(tok, "template <")) {
            const Token *closing = tok->next()->findClosingBracket();
            if (closing) {
                if (closing->str() == ">>")
                    return numberOfParameters;
                tok = closing->next();
                if (tok->str() == ">" || tok->str() == ">>")
                    return numberOfParameters;
                else if (tok->str() == ",") {
                    ++numberOfParameters;
                    tok = tok->next();
                    continue;
                }
            } else
                return 0;
        }

        // skip const/volatile
        if (Token::Match(tok, "const|volatile"))
            tok = tok->next();

        // skip struct/union
        if (Token::Match(tok, "struct|union"))
            tok = tok->next();

        // Skip '&'
        if (Token::Match(tok, "& ::| %name%"))
            tok = tok->next();

        // Skip variadic types (Ticket #5774, #6059, #6172)
        if (Token::simpleMatch(tok, "...")) {
            if ((tok->previous()->isName() && !Token::Match(tok->tokAt(-2), "<|,|::")) ||
                (!tok->previous()->isName() && tok->strAt(-1) != ">"))
                return 0; // syntax error
            tok = tok->next();
            if (!tok)
                return 0;
            if (tok->str() == ">") {
                if (level == 0)
                    return numberOfParameters;
                --level;
            } else if (tok->str() == ">>") {
                if (level == 1)
                    return numberOfParameters;
                level -= 2;
            } else if (tok->str() == "," && level == 0) {
                ++numberOfParameters;
                tok = tok->next();
                continue;
            }
        }

        // Skip '=', '?', ':'
        if (Token::Match(tok, "=|?|:"))
            tok = tok->next();
        if (!tok)
            return 0;

        // Skip links
        if (Token::Match(tok, "(|{")) {
            tok = tok->link();
            if (tok)
                tok = tok->next();
            if (!tok)
                return 0;
            if (tok->str() == ">" && level == 0)
                return numberOfParameters;
            else if (tok->str() == ">>" && level == 1)
                return numberOfParameters;
            else if (tok->str() == "," && level == 0) {
                ++numberOfParameters;
                tok = tok->next();
            }
            continue;
        }

        // skip std::
        if (tok && tok->str() == "::")
            tok = tok->next();
        while (Token::Match(tok, "%name% ::")) {
            tok = tok->tokAt(2);
            if (tok && tok->str() == "*") // Ticket #5759: Class member pointer as a template argument; skip '*'
                tok = tok->next();
        }
        if (!tok)
            return 0;

        // num/type ..
        if (!tok->isNumber() && tok->tokType() != Token::eChar && !tok->isName() && !tok->isOp())
            return 0;
        tok = tok->next();
        if (!tok)
            return 0;

        // * / const
        while (Token::Match(tok, "*|&|&&|const"))
            tok = tok->next();

        if (!tok)
            return 0;

        // Function pointer or prototype..
        while (Token::Match(tok, "(|[")) {
            if (!tok->link())
                syntaxError(tok);

            tok = tok->link()->next();
            while (Token::Match(tok, "const|volatile")) // Ticket #5786: Skip function cv-qualifiers
                tok = tok->next();
        }
        if (!tok)
            return 0;

        // inner template
        if (tok->str() == "<") {
            ++level;
            tok = tok->next();
        }

        if (!tok)
            return 0;

        // ,/>
        while (Token::Match(tok, ">|>>")) {
            if (level == 0)
                return tok->str() == ">" && !Token::Match(tok->next(), "%num%") ? numberOfParameters : 0;
            --level;
            if (tok->str() == ">>") {
                if (level == 0)
                    return !Token::Match(tok->next(), "%num%") ? numberOfParameters : 0;
                --level;
            }
            tok = tok->next();

            if (Token::simpleMatch(tok,"("))
                tok = tok->link()->next();

            if (!tok)
                return 0;
        }

        if (tok->str() != ",")
            continue;
        if (level == 0)
            ++numberOfParameters;
        tok = tok->next();
    }
    return 0;
}

const Token *TemplateSimplifier::findTemplateDeclarationEnd(const Token *tok)
{
    return const_cast<const Token *>(findTemplateDeclarationEnd(const_cast<Token *>(tok)));
}

Token *TemplateSimplifier::findTemplateDeclarationEnd(Token *tok)
{
    if (Token::simpleMatch(tok, "template <")) {
        tok = tok->next()->findClosingBracket();
        if (tok)
            tok = tok->next();
    }

    if (!tok)
        return nullptr;

    Token * tok2 = tok;
    while (tok2 && !Token::Match(tok2, ";|{")) {
        if (tok2->str() == "<")
            tok2 = tok2->findClosingBracket();
        else if (Token::Match(tok2, "(|[") && tok2->link())
            tok2 = tok2->link();
        if (tok2)
            tok2 = tok2->next();
    }
    if (tok2 && tok2->str() == "{") {
        tok = tok2->link();
        if (tok && tok->strAt(1) == ";")
            tok = tok->next();
    } else if (tok2 && tok2->str() == ";")
        tok = tok2;
    else
        tok = nullptr;

    return tok;
}

void TemplateSimplifier::eraseTokens(Token *begin, const Token *end)
{
    if (!begin || begin == end)
        return;

    while (begin->next() && begin->next() != end) {
        begin->deleteNext();
    }
}

void TemplateSimplifier::deleteToken(Token *tok)
{
    if (tok->next())
        tok->next()->deletePrevious();
    else
        tok->deleteThis();
}

bool TemplateSimplifier::removeTemplate(Token *tok)
{
    if (!Token::simpleMatch(tok, "template <"))
        return false;

    int indentlevel = 0;
    unsigned int countgt = 0;   // Counter for ">"
    for (const Token *tok2 = tok->next(); tok2; tok2 = tok2->next()) {

        if (tok2->str() == "(") {
            tok2 = tok2->link();
        } else if (tok2->str() == ")") {  // garbage code! (#3504)
            eraseTokens(tok,tok2);
            deleteToken(tok);
            return false;
        }

        else if (tok2->str() == "{") {
            tok2 = tok2->link();
            if (indentlevel < 2) {
                tok2 = tok2->next();
                if (tok2 && tok2->str() == ";" && tok2->next())
                    tok2 = tok2->next();
                eraseTokens(tok, tok2);
                deleteToken(tok);
                return true;
            }
        } else if (tok2->str() == "}") {  // garbage code! (#3449)
            eraseTokens(tok,tok2);
            deleteToken(tok);
            return false;
        }

        // Count ">"
        if (tok2->str() == ">")
            countgt++;

        // don't remove constructor
        if (tok2->str() == "explicit" ||
            (countgt == 1 && Token::Match(tok2->previous(), "> %type% (") &&
             Tokenizer::startOfExecutableScope(tok2->linkAt(1)))) {
            eraseTokens(tok, tok2);
            deleteToken(tok);
            return true;
        }

        if (tok2->str() == ";") {
            tok2 = tok2->next();
            eraseTokens(tok, tok2);
            deleteToken(tok);
            return true;
        }

        if (tok2->str() == "<")
            ++indentlevel;

        else if (indentlevel >= 2 && tok2->str() == ">")
            --indentlevel;

        else if (Token::Match(tok2, "> class|struct|union %name% [,)]")) {
            tok2 = tok2->next();
            eraseTokens(tok, tok2);
            deleteToken(tok);
            return true;
        }
    }

    return false;
}

bool TemplateSimplifier::getTemplateDeclarations()
{
    bool codeWithTemplates = false;
    for (Token *tok = mTokenList.front(); tok; tok = tok->next()) {
        if (!Token::simpleMatch(tok, "template <"))
            continue;
        // ignore template template parameter
        if (tok->strAt(-1) == "<" || tok->strAt(-1) == ",")
            continue;
        // ignore nested template
        if (tok->strAt(-1) == ">")
            continue;
<<<<<<< HEAD
        // ignore nested template
        if (tok->strAt(-1) == ">")
            continue;
=======
>>>>>>> 09eaa412
        // skip to last nested template parameter
        const Token *tok1 = tok;
        while (tok1 && tok1->next() && Token::simpleMatch(tok1->next()->findClosingBracket(), "> template <")) {
            const Token *closing = tok1->next()->findClosingBracket();
            if (!closing)
                syntaxError(tok1->next());
            tok1 = closing->next();
        }
        if (!tok1)
            syntaxError(tok);
<<<<<<< HEAD
=======
        if (!tok1->next())
            syntaxError(tok);
>>>>>>> 09eaa412
        // Some syntax checks, see #6865
        if (!tok->tokAt(2))
            syntaxError(tok->next());
        if (tok->strAt(2)=="typename" &&
            !Token::Match(tok->tokAt(3), "%name%|...|,|=|>"))
            syntaxError(tok->next());
        codeWithTemplates = true;
        const Token * const parmEnd = tok1->next()->findClosingBracket();
        for (const Token *tok2 = parmEnd; tok2; tok2 = tok2->next()) {
            if (tok2->str() == "(" && tok2->link())
                tok2 = tok2->link();
            else if (tok2->str() == ")")
                break;
            // skip decltype(...)
            else if (Token::simpleMatch(tok2, "decltype ("))
                tok2 = tok2->linkAt(1);
            else if (Token::Match(tok2, "{|=|;")) {
                const int namepos = getTemplateNamePosition(parmEnd);
                if (namepos > 0) {
                    TokenAndName decl(tok, tok->scopeInfo()->name, parmEnd->tokAt(namepos), parmEnd);
                    if (decl.isForwardDeclaration()) {
                        // Declaration => add to mTemplateForwardDeclarations
                        mTemplateForwardDeclarations.emplace_back(std::move(decl));
                    } else {
                        // Implementation => add to mTemplateDeclarations
                        mTemplateDeclarations.emplace_back(std::move(decl));
                    }
                    break;
                }
            }
        }
    }
    return codeWithTemplates;
}

void TemplateSimplifier::addInstantiation(Token *token, const std::string &scope)
{
    simplifyTemplateArgs(token->tokAt(2), token->next()->findClosingBracket());

    mTemplateInstantiations.emplace_back(token, scope);
}

void TemplateSimplifier::getTemplateInstantiations()
{
    std::multimap<std::string, const TokenAndName *> functionNameMap;

    for (const auto & decl : mTemplateDeclarations) {
        if (decl.isFunction())
            functionNameMap.insert(std::make_pair(decl.name(), &decl));
    }

    for (const auto & decl : mTemplateForwardDeclarations) {
        if (decl.isFunction())
            functionNameMap.insert(std::make_pair(decl.name(), &decl));
    }

    const Token *skip = nullptr;

    for (Token *tok = mTokenList.front(); tok; tok = tok->next()) {

        // template definition.. skip it
        if (Token::simpleMatch(tok, "template <")) {
            tok = tok->next()->findClosingBracket();
            if (!tok)
                break;

            const bool isUsing = tok->strAt(1) == "using";
            if (isUsing && Token::Match(tok->tokAt(2), "%name% <")) {
                // Can't have specialized type alias so ignore it
                Token *tok2 = Token::findsimplematch(tok->tokAt(3), ";");
                if (tok2)
                    tok = tok2;
            } else if (tok->strAt(-1) == "<") {
                // Don't ignore user specialization but don't consider it an instantiation.
                // Instantiations in return type, function parameters, and executable code
                // are not ignored.
                unsigned int pos = getTemplateNamePosition(tok);
                if (pos > 0)
                    skip = tok->tokAt(pos);
            } else {
                // #7914
                // Ignore template instantiations within template definitions: they will only be
                // handled if the definition is actually instantiated

                Token * tok2 = findTemplateDeclarationEnd(tok->next());
                if (tok2)
                    tok = tok2;
            }
        } else if (Token::Match(tok, "template using %name% <")) {
            // Can't have specialized type alias so ignore it
            Token *tok2 = Token::findsimplematch(tok->tokAt(3), ";");
            if (tok2)
                tok = tok2;
        } else if (Token::Match(tok, "using %name% <")) {
            // Can't have specialized type alias so ignore it
            Token *tok2 = Token::findsimplematch(tok->tokAt(2), ";");
            if (tok2)
                tok = tok2;
        } else if (Token::Match(tok->previous(), "(|{|}|;|=|>|<<|:|.|*|&|return|<|,|! %name% ::|<|(") ||
                   Token::Match(tok->previous(), "%type% %name% ::|<") ||
                   Token::Match(tok->tokAt(-2), "[,:] private|protected|public %name% ::|<")) {
            std::string scopeName = tok->scopeInfo()->name;
            std::string qualification;
            Token * qualificationTok = tok;
            while (Token::Match(tok, "%name% :: %name%")) {
                // ignore redundant namespaces
                if (scopeName.find(tok->str()) == std::string::npos)
                    qualification += (qualification.empty() ? "" : " :: ") + tok->str();
                tok = tok->tokAt(2);
            }

            // look for function instantiation with type deduction
            // fixme: only single argument functions supported
            if (tok->strAt(1) == "(") {
                std::string fullName = qualification + (qualification.empty() ? "" : " :: ") + tok->str();
                // get all declarations with this name
                for (auto pos = functionNameMap.lower_bound(tok->str());
                     pos != functionNameMap.upper_bound(tok->str()); ++pos) {
                    // look for declaration with same qualification
                    if (pos->second->fullName() == fullName) {
                        // make sure it is a single argument function
                        if (Token::Match(pos->second->token()->tokAt(2), "typename|class %name% >") &&
                            Token::Match(pos->second->nameToken()->tokAt(2), "const| %type% &| %name%| )") &&
                            Token::Match(tok->tokAt(2), "%num%|%str%|%char%|%bool% )")) {
                            tok->insertToken(">");
                            switch (tok->tokAt(3)->tokType()) {
                            case Token::eBoolean:
                                tok->insertToken("bool");
                                break;
                            case Token::eChar:
                                if (tok->tokAt(3)->isLong())
                                    tok->insertToken("wchar_t");
                                else
                                    tok->insertToken("char");
                                break;
                            case Token::eString:
                                tok->insertToken("*");
                                if (tok->tokAt(4)->isLong())
                                    tok->insertToken("wchar_t");
                                else
                                    tok->insertToken("char");
                                tok->insertToken("const");
                                break;
                            case Token::eNumber: {
                                MathLib::value num(tok->strAt(3));
                                if (num.isFloat()) {
                                    // MathLib::getSuffix doesn't work for floating point numbers
                                    char suffix = tok->strAt(3).back();
                                    if (suffix == 'f' || suffix == 'F')
                                        tok->insertToken("float");
                                    else if (suffix == 'l' || suffix == 'L') {
                                        tok->insertToken("double");
                                        tok->insertToken("long");
                                    } else
                                        tok->insertToken("double");
                                } else if (num.isInt()) {
                                    std::string suffix = MathLib::getSuffix(tok->strAt(3));
                                    if (suffix.find("LL") != std::string::npos) {
                                        tok->insertToken("long");
                                        tok->insertToken("long");
                                    } else if (suffix.find('L') != std::string::npos)
                                        tok->insertToken("long");
                                    else
                                        tok->insertToken("int");
                                    if (suffix.find('U') != std::string::npos)
                                        tok->insertToken("unsigned");
                                }
                                break;
                            }
                            default:
                                break;
                            }
                            tok->insertToken("<");
                            break;
                        }
                    }
                }
            }

            if (!Token::Match(tok, "%name% <") ||
                Token::Match(tok, "const_cast|dynamic_cast|reinterpret_cast|static_cast"))
                continue;

            if (tok == skip) {
                skip = nullptr;
                continue;
            }

            // Add inner template instantiations first => go to the ">"
            // and then parse backwards, adding all seen instantiations
            Token *tok2 = tok->next()->findClosingBracket();

            // parse backwards and add template instantiations
            // TODO
            for (; tok2 && tok2 != tok; tok2 = tok2->previous()) {
                if (Token::Match(tok2, ",|< %name% <") &&
                    (tok2->strAt(3) == ">" || templateParameters(tok2->tokAt(2)))) {
                    addInstantiation(tok2->next(), tok->scopeInfo()->name);
                } else if (Token::Match(tok2->next(), "class|struct"))
                    tok2->deleteNext();
            }

            // Add outer template..
            if (templateParameters(tok->next()) || tok->strAt(2) == ">") {
                const std::string scopeName1(scopeName);
                while (true) {
                    const std::string fullName = scopeName + (scopeName.empty()?"":" :: ") +
                                                 qualification + (qualification.empty()?"":" :: ") + tok->str();
                    const std::list<TokenAndName>::const_iterator it = std::find_if(mTemplateDeclarations.begin(), mTemplateDeclarations.end(), FindFullName(fullName));
                    if (it != mTemplateDeclarations.end()) {
                        // full name matches
                        addInstantiation(tok, it->scope());
                        break;
                    } else {
                        // full name doesn't match so try with using namespaces if available
                        bool found = false;
                        for (const auto & nameSpace :  tok->scopeInfo()->usingNamespaces) {
                            std::string fullNameSpace = scopeName + (scopeName.empty()?"":" :: ") +
                                                        nameSpace + (qualification.empty()?"":" :: ") + qualification;
                            std::string newFullName = fullNameSpace + " :: " + tok->str();
                            const std::list<TokenAndName>::const_iterator it1 = std::find_if(mTemplateDeclarations.begin(), mTemplateDeclarations.end(), FindFullName(newFullName));
                            if (it1 != mTemplateDeclarations.end()) {
                                // insert using namespace into token stream
                                std::string::size_type offset = 0;
                                std::string::size_type pos = 0;
                                while ((pos = nameSpace.substr(offset).find(' ')) != std::string::npos) {
                                    qualificationTok->insertToken(nameSpace.substr(offset, pos), "", true);
                                    offset = offset + pos + 1;
                                }
                                qualificationTok->insertToken(nameSpace.substr(offset), "", true);
                                qualificationTok->insertToken("::", "", true);
                                addInstantiation(tok, it1->scope());
                                found = true;
                                break;
                            }
                        }
                        if (found)
                            break;

                        if (scopeName.empty()) {
                            if (!qualification.empty())
                                addInstantiation(tok, qualification);
                            else
                                addInstantiation(tok,  tok->scopeInfo()->name);
                            break;
                        }
                        const std::string::size_type pos = scopeName.rfind(" :: ");
                        scopeName = (pos == std::string::npos) ? std::string() : scopeName.substr(0,pos);
                    }
                }
            }
        }
    }
}


void TemplateSimplifier::useDefaultArgumentValues()
{
    for (TokenAndName &declaration : mTemplateDeclarations)
        useDefaultArgumentValues(declaration);

    for (TokenAndName &declaration : mTemplateForwardDeclarations)
        useDefaultArgumentValues(declaration);
}

void TemplateSimplifier::useDefaultArgumentValues(TokenAndName &declaration)
{
    // Ticket #5762: Skip specialization tokens
    if (declaration.isSpecialization() || declaration.isAlias() || declaration.isFriend())
        return;

    // template parameters with default value has syntax such as:
    //     x = y
    // this list will contain all the '=' tokens for such arguments
    std::list<Token *> eq;
    // and this set the position of parameters with a default value
    std::set<std::size_t> defaultedArgPos;

    // parameter number. 1,2,3,..
    std::size_t templatepar = 1;

    // parameter depth
    std::size_t templateParmDepth = 0;

    // map type parameter name to index
    std::map<std::string, unsigned int> typeParameterNames;

    // Scan template declaration..
    for (Token *tok = declaration.token(); tok; tok = tok->next()) {
        if (tok->link() && Token::Match(tok, "{|(|[")) { // Ticket #6835
            tok = tok->link();
            continue;
        }

        if (tok->str() == "<" &&
            (tok->strAt(1) == ">" || (tok->previous()->isName() &&
                                      typeParameterNames.find(tok->strAt(-1)) == typeParameterNames.end())))
            ++templateParmDepth;

        // end of template parameters?
        if (tok->str() == ">") {
            if (templateParmDepth<2)
                break;
            else
                --templateParmDepth;
        }

        // map type parameter name to index
        if (Token::Match(tok, "typename|class|%type% %name% ,|>"))
            typeParameterNames[tok->strAt(1)] = templatepar - 1;

        // next template parameter
        if (tok->str() == "," && (1 == templateParmDepth)) // Ticket #5823: Properly count parameters
            ++templatepar;

        // default parameter value?
        else if (Token::Match(tok, "= !!>")) {
            if (defaultedArgPos.insert(templatepar).second) {
                eq.push_back(tok);
            } else {
                // Ticket #5605: Syntax error (two equal signs for the same parameter), bail out
                eq.clear();
                break;
            }
        }
    }
    if (eq.empty())
        return;

    // iterate through all template instantiations
    for (const TokenAndName &instantiation : mTemplateInstantiations) {
        if (declaration.fullName() != instantiation.fullName())
            continue;

        // instantiation arguments..
        std::vector<std::vector<const Token *>> instantiationArgs;
        std::size_t index = 0;
        const Token *end = instantiation.token()->next()->findClosingBracket();
        if (!end)
            continue;
        if (end != instantiation.token()->tokAt(2))
            instantiationArgs.resize(1);
        for (const Token *tok1 = instantiation.token()->tokAt(2); tok1 && tok1 != end; tok1 = tok1->next()) {
            if (tok1->link() && Token::Match(tok1, "{|(|[")) {
                const Token *endLink = tok1->link();
                do {
                    instantiationArgs[index].push_back(tok1);
                    tok1 = tok1->next();
                } while (tok1 && tok1 != endLink);
                instantiationArgs[index].push_back(tok1);
            } else if (tok1->str() == "<" &&
                       (tok1->strAt(1) == ">" || (tok1->previous()->isName() &&
                                                  typeParameterNames.find(tok1->strAt(-1)) == typeParameterNames.end()))) {
                const Token *endLink = tok1->findClosingBracket();
                do {
                    instantiationArgs[index].push_back(tok1);
                    tok1 = tok1->next();
                } while (tok1 && tok1 != endLink);
                instantiationArgs[index].push_back(tok1);
            } else if (tok1->str() == ",") {
                ++index;
                instantiationArgs.resize(index + 1);
            } else
                instantiationArgs[index].push_back(tok1);
        }

        // count the parameters..
        Token *tok = instantiation.token()->next();
        unsigned int usedpar = templateParameters(tok);
        Token *instantiationEnd = tok->findClosingBracket();
        tok = instantiationEnd;

        if (tok && tok->str() == ">") {
            tok = tok->previous();
            std::list<Token *>::const_iterator it = eq.begin();
            for (std::size_t i = (templatepar - eq.size()); it != eq.end() && i < usedpar; ++i)
                ++it;
            int count = 0;
            while (it != eq.end()) {
                int indentlevel = 0;
                if ((usedpar + count) && usedpar <= (instantiationArgs.size() + count)) {
                    tok->insertToken(",");
                    tok = tok->next();
                }
                const Token *from = (*it)->next();
                std::stack<Token *> links;
                while (from && (!links.empty() || indentlevel || !Token::Match(from, ",|>"))) {
                    if (from->str() == "<" &&
                        (from->strAt(1) == ">" || (from->previous()->isName() &&
                                                   typeParameterNames.find(from->strAt(-1)) == typeParameterNames.end())))
                        ++indentlevel;
                    else if (from->str() == ">")
                        --indentlevel;
                    auto entry = typeParameterNames.find(from->str());
                    if (entry != typeParameterNames.end() && entry->second < instantiationArgs.size()) {
                        for (const Token *tok1 : instantiationArgs[entry->second]) {
                            tok->insertToken(tok1->str(), tok1->originalName());
                            tok = tok->next();

                            if (Token::Match(tok, "(|[|{"))
                                links.push(tok);
                            else if (!links.empty() && Token::Match(tok, ")|]|}")) {
                                Token::createMutualLinks(links.top(), tok);
                                links.pop();
                            }
                        }
                    } else {
                        tok->insertToken(from->str(), from->originalName());
                        tok = tok->next();

                        if (Token::Match(tok, "(|[|{"))
                            links.push(tok);
                        else if (!links.empty() && Token::Match(tok, ")|]|}")) {
                            Token::createMutualLinks(links.top(), tok);
                            links.pop();
                        }
                    }
                    from = from->next();
                }
                ++it;
                count++;
                usedpar++;
            }
        }

        simplifyTemplateArgs(instantiation.token()->next(), instantiationEnd);
    }

    for (Token * const eqtok : eq) {
        Token *tok2;
        int indentlevel = 0;
        for (tok2 = eqtok->next(); tok2; tok2 = tok2->next()) {
            if (Token::Match(tok2, ";|)|}|]")) { // bail out #6607
                tok2 = nullptr;
                break;
            }
            if (Token::Match(tok2, "(|{|["))
                tok2 = tok2->link();
            else if (Token::Match(tok2, "%type% <") && (tok2->strAt(2) == ">" || templateParameters(tok2->next()))) {
                std::list<TokenAndName>::iterator ti = std::find_if(mTemplateInstantiations.begin(),
                                                       mTemplateInstantiations.end(),
                                                       FindToken(tok2));
                if (ti != mTemplateInstantiations.end())
                    mTemplateInstantiations.erase(ti);
                ++indentlevel;
            } else if (indentlevel > 0 && tok2->str() == ">")
                --indentlevel;
            else if (indentlevel == 0 && Token::Match(tok2, ",|>"))
                break;
            if (indentlevel < 0)
                break;
        }
        // something went wrong, don't call eraseTokens()
        // with a nullptr "end" parameter (=all remaining tokens).
        if (!tok2)
            continue;

        // don't strip args from uninstantiated templates
        std::list<TokenAndName>::iterator ti2 = std::find_if(mTemplateInstantiations.begin(),
                                                mTemplateInstantiations.end(),
                                                FindName(declaration.name()));

        if (ti2 == mTemplateInstantiations.end())
            continue;

        eraseTokens(eqtok, tok2);
        eqtok->deleteThis();

        // update parameter end pointer
        declaration.paramEnd(declaration.token()->next()->findClosingBracket());
    }
}

void TemplateSimplifier::simplifyTemplateAliases()
{
    for (std::list<TokenAndName>::iterator it1 = mTemplateDeclarations.begin(); it1 != mTemplateDeclarations.end();) {
        TokenAndName &aliasDeclaration = *it1;

        if (!aliasDeclaration.isAlias()) {
            ++it1;
            continue;
        }

        // alias parameters..
        std::vector<const Token *> aliasParameters;
        getTemplateParametersInDeclaration(aliasDeclaration.token()->tokAt(2), aliasParameters);
        std::map<std::string, unsigned int> aliasParameterNames;
        for (unsigned int argnr = 0; argnr < aliasParameters.size(); ++argnr)
            aliasParameterNames[aliasParameters[argnr]->str()] = argnr;

        // Look for alias usages..
        bool found = false;
        for (std::list<TokenAndName>::iterator it2 = mTemplateInstantiations.begin(); it2 != mTemplateInstantiations.end();) {
            TokenAndName &aliasUsage = *it2;
            if (!aliasUsage.token() || aliasUsage.fullName() != aliasDeclaration.fullName()) {
                ++it2;
                continue;
            }

            // don't recurse
            if (aliasDeclaration.isAliasToken(aliasUsage.token())) {
                ++it2;
                continue;
            }

            std::vector<std::pair<Token *, Token *>> args;
            Token *tok2 = aliasUsage.token()->tokAt(2);
            while (tok2) {
                Token * const start = tok2;
                while (tok2 && !Token::Match(tok2, "[,>;{}]")) {
                    if (tok2->link() && Token::Match(tok2, "(|["))
                        tok2 = tok2->link();
                    else if (tok2->str() == "<")
                        tok2 = tok2->findClosingBracket();
                    tok2 = tok2->next();
                }

                args.emplace_back(start, tok2);
                if (tok2 && tok2->str() == ",") {
                    tok2 = tok2->next();
                } else {
                    break;
                }
            }
            if (!tok2 || tok2->str() != ">" ||
                (!aliasDeclaration.isVariadic() && (args.size() != aliasParameters.size())) ||
                (aliasDeclaration.isVariadic() && (args.size() < aliasParameters.size()))) {
                ++it2;
                continue;
            }

            mChanged = true;

            // copy template-id from declaration to after instantiation
            Token * dst = aliasUsage.token()->next()->findClosingBracket();
            Token * end = TokenList::copyTokens(dst, aliasDeclaration.aliasStartToken(), aliasDeclaration.aliasEndToken()->previous(), false)->next();

            // replace parameters
            for (Token *tok1 = dst->next(); tok1 != end; tok1 = tok1->next()) {
                if (!tok1->isName())
                    continue;
                if (aliasParameterNames.find(tok1->str()) != aliasParameterNames.end()) {
                    const unsigned int argnr = aliasParameterNames[tok1->str()];
                    const Token * const fromStart = args[argnr].first;
                    const Token * const fromEnd   = args[argnr].second->previous();
                    Token *temp = TokenList::copyTokens(tok1, fromStart, fromEnd, true);
                    const bool tempOK(temp && temp != tok1->next());
                    tok1->deleteThis();
                    if (tempOK)
                        tok1 = temp; // skip over inserted parameters
                } else if (tok1->str() == "typename")
                    tok1->deleteThis();
            }

            // add new instantiations
            for (Token *tok1 = dst->next(); tok1 != end; tok1 = tok1->next()) {
                if (!tok1->isName())
                    continue;
                if (aliasParameterNames.find(tok2->str()) == aliasParameterNames.end()) {
                    // Create template instance..
                    if (Token::Match(tok1, "%name% <")) {
                        const std::list<TokenAndName>::iterator it = std::find_if(mTemplateInstantiations.begin(),
                                mTemplateInstantiations.end(),
                                FindToken(tok1));
                        if (it != mTemplateInstantiations.end())
                            addInstantiation(tok2, it->scope());
                    }
                }
            }

            // erase the instantiation tokens
            eraseTokens(aliasUsage.token()->previous(), dst->next());
            found = true;

            // erase this instantiation
            it2 = mTemplateInstantiations.erase(it2);
        }

        if (found) {
            Token *end = const_cast<Token *>(aliasDeclaration.aliasEndToken());

            // remove declaration tokens
            if (aliasDeclaration.token()->previous())
                eraseTokens(aliasDeclaration.token()->previous(), end->next() ? end->next() : end);
            else {
                eraseTokens(mTokenList.front(), end->next() ? end->next() : end);
                deleteToken(mTokenList.front());
            }

            // remove declaration
            it1 = mTemplateDeclarations.erase(it1);
        } else
            ++it1;
    }
}

bool TemplateSimplifier::instantiateMatch(const Token *instance, const std::size_t numberOfArguments, const char patternAfter[])
{
    assert(instance->strAt(1) == "<");

    if (numberOfArguments != templateParameters(instance->next()))
        return false;

    if (patternAfter) {
        const Token *tok = instance->next()->findClosingBracket();
        if (!tok || !Token::Match(tok->next(), patternAfter))
            return false;
    }

    // nothing mismatching was found..
    return true;
}

// Utility function for TemplateSimplifier::getTemplateNamePosition, that works on template functions
bool TemplateSimplifier::getTemplateNamePositionTemplateFunction(const Token *tok, int &namepos)
{
    namepos = 1;
    while (tok && tok->next()) {
        if (Token::Match(tok->next(), ";|{"))
            return false;
        // skip decltype(...)
        else if (Token::simpleMatch(tok->next(), "decltype (")) {
            const Token * end = tok->linkAt(2)->previous();
            while (tok && tok->next() && tok != end) {
                tok = tok->next();
                namepos++;
            }
        } else if (Token::Match(tok->next(), "%type% <")) {
            const Token *closing = tok->tokAt(2)->findClosingBracket();
            if (closing) {
                if (closing->strAt(1) == "(" && Tokenizer::isFunctionHead(closing->next(), ";|{|:", true))
                    return true;
                while (tok && tok->next() && tok->next() != closing) {
                    tok = tok->next();
                    namepos++;
                }
            }
        } else if (Token::Match(tok->next(), "%type% (") && Tokenizer::isFunctionHead(tok->tokAt(2), ";|{|:", true)) {
            return true;
        }
        tok = tok->next();
        namepos++;
    }
    return false;
}

bool TemplateSimplifier::getTemplateNamePositionTemplateVariable(const Token *tok, int &namepos)
{
    namepos = 1;
    while (tok && tok->next()) {
        if (Token::Match(tok->next(), ";|{|(|using"))
            return false;
        // skip decltype(...)
        else if (Token::simpleMatch(tok->next(), "decltype (")) {
            const Token * end = tok->linkAt(2);
            while (tok && tok->next() && tok != end) {
                tok = tok->next();
                namepos++;
            }
        } else if (Token::Match(tok->next(), "%type% <")) {
            const Token *closing = tok->tokAt(2)->findClosingBracket();
            if (closing) {
                if (Token::Match(closing->next(), "=|;"))
                    return true;
                while (tok && tok->next() && tok->next() != closing) {
                    tok = tok->next();
                    namepos++;
                }
            }
        } else if (Token::Match(tok->next(), "%type% =|;")) {
            return true;
        }
        tok = tok->next();
        namepos++;
    }
    return false;
}

bool TemplateSimplifier::getTemplateNamePositionTemplateClass(const Token *tok, int &namepos)
{
    if (Token::Match(tok, "> friend| class|struct|union %type% :|<|;|{|::")) {
        namepos = tok->strAt(1) == "friend" ? 3 : 2;
        tok = tok->tokAt(namepos);
        while (Token::Match(tok, "%type% :: %type%") ||
               (Token::Match(tok, "%type% <") && Token::Match(tok->next()->findClosingBracket(), "> :: %type%"))) {
            if (tok->strAt(1) == "::") {
                tok = tok->tokAt(2);
                namepos += 2;
            } else {
                const Token *end = tok->next()->findClosingBracket();
                if (!end || !end->tokAt(2)) {
                    // syntax error
                    namepos = -1;
                    return true;
                }
                end = end->tokAt(2);
                do {
                    tok = tok->next();
                    namepos += 1;
                } while (tok && tok != end);
            }
        }
        return true;
    }
    return false;
}

int TemplateSimplifier::getTemplateNamePosition(const Token *tok)
{
    assert(tok && tok->str() == ">");

    auto it = mTemplateNamePos.find(tok);
    if (!mSettings->debugtemplate && it != mTemplateNamePos.end()) {
        return it->second;
    }
    // get the position of the template name
    int namepos = 0;
    if (getTemplateNamePositionTemplateClass(tok, namepos))
        ;
    else if (Token::Match(tok, "> using %name% =")) {
        // types may not be defined in alias template declarations
        if (!Token::Match(tok->tokAt(4), "class|struct|union|enum %name%| {"))
            namepos = 2;
    } else if (getTemplateNamePositionTemplateVariable(tok, namepos))
        ;
    else if (!getTemplateNamePositionTemplateFunction(tok, namepos))
        namepos = -1; // Name not found
    mTemplateNamePos[tok] = namepos;
    return namepos;
}

void TemplateSimplifier::addNamespace(const TokenAndName &templateDeclaration, const Token *tok)
{
    // find start of qualification
    const Token * tokStart = tok;
    int offset = 0;
    while (Token::Match(tokStart->tokAt(-2), "%name% ::")) {
        tokStart = tokStart->tokAt(-2);
        offset -= 2;
    }
    // decide if namespace needs to be inserted in or appended to token list
    const bool insert = tokStart != tok;

    std::string::size_type start = 0;
    std::string::size_type end = 0;
    bool inTemplate = false;
    int level = 0;
    while ((end = templateDeclaration.scope().find(" ", start)) != std::string::npos) {
        std::string token = templateDeclaration.scope().substr(start, end - start);
        // done if scopes overlap
        if (token == tokStart->str() && tok->strAt(-1) != "::")
            break;
        if (token == "<") {
            inTemplate = true;
            ++level;
        }
        if (inTemplate) {
            if (insert)
                mTokenList.back()->tokAt(offset)->str(mTokenList.back()->strAt(offset) + token);
            else
                mTokenList.back()->str(mTokenList.back()->str() + token);
            if (token == ">") {
                --level;
                if (level == 0)
                    inTemplate = false;
            }
        } else {
            if (insert)
                mTokenList.back()->tokAt(offset)->insertToken(token, "");
            else
                mTokenList.addtoken(token, tok->linenr(), tok->fileIndex());
        }
        start = end + 1;
    }
    // don't add if it already exists
    std::string token = templateDeclaration.scope().substr(start, end - start);
    if (token != tokStart->str() || tok->strAt(-1) != "::") {
        if (insert) {
            if (!inTemplate)
                mTokenList.back()->tokAt(offset)->insertToken(templateDeclaration.scope().substr(start), "");
            else
                mTokenList.back()->tokAt(offset)->str(mTokenList.back()->strAt(offset) + templateDeclaration.scope().substr(start));
            mTokenList.back()->tokAt(offset)->insertToken("::", "");
        } else {
            if (!inTemplate)
                mTokenList.addtoken(templateDeclaration.scope().substr(start), tok->linenr(), tok->fileIndex());
            else
                mTokenList.back()->str(mTokenList.back()->str() + templateDeclaration.scope().substr(start));
            mTokenList.addtoken("::", tok->linenr(), tok->fileIndex());
        }
    }
}

bool TemplateSimplifier::alreadyHasNamespace(const TokenAndName &templateDeclaration, const Token *tok)
{
    std::string scope = templateDeclaration.scope();

    // get the length in tokens of the namespace
    std::string::size_type pos = 0;
    int offset = -2;

    while ((pos = scope.find("::", pos)) != std::string::npos) {
        offset -= 2;
        pos += 2;
    }

    return Token::simpleMatch(tok->tokAt(offset), scope.c_str()) ;
}

void TemplateSimplifier::expandTemplate(
    const TokenAndName &templateDeclaration,
    const TokenAndName &templateInstantiation,
    const std::vector<const Token *> &typeParametersInDeclaration,
    const std::string &newName,
    bool copy)
{
    bool inTemplateDefinition = false;
    const Token *startOfTemplateDeclaration = nullptr;
    const Token *endOfTemplateDefinition = nullptr;
    const Token * const templateDeclarationNameToken = templateDeclaration.nameToken();
    const Token * const templateDeclarationToken = templateDeclaration.paramEnd();
    const bool isClass = templateDeclaration.isClass();
    const bool isFunction = templateDeclaration.isFunction();
    const bool isSpecialization = templateDeclaration.isSpecialization();
    const bool isVariable = templateDeclaration.isVariable();
    struct newInstantiation {
        newInstantiation(Token *t, const std::string &s) : token(t), scope(s) { }
        Token *token;
        std::string scope;
    };
    std::vector<newInstantiation> newInstantiations;

    // add forward declarations
    if (copy && isClass) {
        templateDeclaration.token()->insertToken(templateDeclarationToken->strAt(1), "", true);
        templateDeclaration.token()->insertToken(newName, "", true);
        templateDeclaration.token()->insertToken(";", "", true);
    } else if ((isFunction && (copy || isSpecialization)) ||
               (isVariable && !isSpecialization) ||
               (isClass && isSpecialization && mTemplateSpecializationMap.find(templateDeclaration.token()) != mTemplateSpecializationMap.end())) {
        Token * dst = templateDeclaration.token();
        Token * dstStart = dst->previous();
        bool isStatic = false;
        std::string scope;
        Token * start;
        Token * end;
        auto it = mTemplateForwardDeclarationsMap.find(dst);
        if (it != mTemplateForwardDeclarationsMap.end()) {
            dst = it->second;
            dstStart = dst->previous();
            const Token * temp1 = dst->tokAt(1)->findClosingBracket();
            const Token * temp2 = temp1->tokAt(getTemplateNamePosition(temp1));
            start = temp1->next();
            end = temp2->linkAt(1)->next();
        } else {
            auto it2 = mTemplateSpecializationMap.find(dst);
            if (it2 != mTemplateSpecializationMap.end()) {
                dst = it2->second;
                dstStart = dst->previous();
                isStatic = dst->next()->findClosingBracket()->strAt(1) == "static";
                const Token * temp = templateDeclarationNameToken;
                while (Token::Match(temp->tokAt(-2), "%name% ::")) {
                    scope.insert(0, temp->strAt(-2) + " :: ");
                    temp = temp->tokAt(-2);
                }
            }
            start = templateDeclarationToken->next();
            end = templateDeclarationNameToken->next();
            if (end->str() == "<")
                end = end->findClosingBracket()->next();
            if (end->str() == "(")
                end = end->link()->next();
            else if (isVariable && end->str() == "=") {
                Token *temp = end->next();
                while (temp && temp->str() != ";") {
                    if (temp->link() && Token::Match(temp, "{|[|("))
                        temp = temp->link();
                    temp = temp->next();
                }
                end = temp;
            }
        }
        unsigned int typeindentlevel = 0;
        while (end && !(typeindentlevel == 0 && Token::Match(end, ";|{|:"))) {
            if (Token::Match(end, "<|(|{"))
                ++typeindentlevel;
            else if (Token::Match(end, ">|)|}"))
                --typeindentlevel;
            end = end->next();
        }

        if (isStatic)
            dst->insertToken("static", "", true);

        std::map<const Token *, Token *> links;
        bool inAssignment = false;
        while (start && start != end) {
            if (isVariable && start->str() == "=")
                inAssignment = true;
            unsigned int itype = 0;
            while (itype < typeParametersInDeclaration.size() && typeParametersInDeclaration[itype]->str() != start->str())
                ++itype;

            if (itype < typeParametersInDeclaration.size() &&
                (!isVariable || !Token::Match(typeParametersInDeclaration[itype]->previous(), "<|, %type% >|,"))) {
                typeindentlevel = 0;
                std::stack<Token *> brackets1; // holds "(" and "{" tokens
                for (const Token *typetok = mTypesUsedInTemplateInstantiation[itype].token();
                     typetok && (typeindentlevel > 0 || !Token::Match(typetok, ",|>"));
                     typetok = typetok->next()) {
                    if (Token::simpleMatch(typetok, "..."))
                        continue;
                    if (Token::Match(typetok, "%name% <") && (typetok->strAt(2) == ">" || templateParameters(typetok->next())))
                        ++typeindentlevel;
                    else if (typeindentlevel > 0 && typetok->str() == ">")
                        --typeindentlevel;
                    else if (typetok->str() == "(")
                        ++typeindentlevel;
                    else if (typetok->str() == ")")
                        --typeindentlevel;
                    dst->insertToken(typetok->str(), typetok->originalName(), true);
                    Token *previous = dst->previous();
                    previous->isTemplateArg(true);
                    previous->isSigned(typetok->isSigned());
                    previous->isUnsigned(typetok->isUnsigned());
                    previous->isLong(typetok->isLong());
                    if (Token::Match(previous, "{|(|[")) {
                        brackets1.push(previous);
                    } else if (previous->str() == "}") {
                        assert(brackets1.empty() == false);
                        assert(brackets1.top()->str() == "{");
                        Token::createMutualLinks(brackets1.top(), previous);
                        brackets1.pop();
                    } else if (previous->str() == ")") {
                        assert(brackets1.empty() == false);
                        assert(brackets1.top()->str() == "(");
                        Token::createMutualLinks(brackets1.top(), previous);
                        brackets1.pop();
                    } else if (previous->str() == "]") {
                        assert(brackets1.empty() == false);
                        assert(brackets1.top()->str() == "[");
                        Token::createMutualLinks(brackets1.top(), previous);
                        brackets1.pop();
                    }
                }
            } else {
                if (isSpecialization && !copy && !scope.empty() && Token::Match(start, (scope + templateDeclarationNameToken->str()).c_str())) {
                    // skip scope
                    while (start->strAt(1) != templateDeclarationNameToken->str())
                        start = start->next();
                } else if (start->str() == templateDeclarationNameToken->str() &&
                           !(templateDeclaration.isFunction() && templateDeclaration.scope().empty() &&
                             (start->strAt(-1) == "." || Token::simpleMatch(start->tokAt(-2), ". template")))) {
                    if (start->strAt(1) != "<" || Token::Match(start, newName.c_str()) || !inAssignment) {
                        dst->insertToken(newName, "", true);
                        if (start->strAt(1) == "<")
                            start = start->next()->findClosingBracket();
                    } else {
                        dst->insertToken(start->str(), "", true);
                        newInstantiations.emplace_back(dst->previous(), templateDeclaration.scope());
                    }
                } else {
                    // check if type is a template
                    if (start->strAt(1) == "<") {
                        // get the instantiated name
                        Token * closing = start->next()->findClosingBracket();
                        if (closing) {
                            std::string name;
                            const Token * type = start;
                            while (type && type != closing->next()) {
                                if (!name.empty())
                                    name += " ";
                                name += type->str();
                                type = type->next();
                            }
                            // check if type is instantiated
                            for (const auto & inst : mTemplateInstantiations) {
                                if (Token::simpleMatch(inst.token(), name.c_str())) {
                                    // use the instantiated name
                                    dst->insertToken(name, "", true);
                                    start = closing;
                                    break;
                                }
                            }
                        }
                        // just copy the token if it wasn't instantiated
                        if (start != closing) {
                            dst->insertToken(start->str(), start->originalName(), true);
                            dst->previous()->isSigned(start->isSigned());
                            dst->previous()->isUnsigned(start->isUnsigned());
                            dst->previous()->isLong(start->isLong());
                        }
                    } else {
                        dst->insertToken(start->str(), start->originalName(), true);
                        dst->previous()->isSigned(start->isSigned());
                        dst->previous()->isUnsigned(start->isUnsigned());
                        dst->previous()->isLong(start->isLong());
                    }
                }

                if (!start)
                    continue;

                if (start->link()) {
                    if (Token::Match(start, "[|{|(")) {
                        links[start->link()] = dst->previous();
                    } else if (Token::Match(start, "]|}|)")) {
                        Token::createMutualLinks(links[start], dst->previous());
                        links.erase(start);
                    }
                }
            }

            start = start->next();
        }
        dst->insertToken(";", "", true);

        if (isVariable || isFunction)
            simplifyTemplateArgs(dstStart, dst);
    }

    if (copy && (isClass || isFunction)) {
        // check if this is an explicit instantiation
        Token * start = templateInstantiation.token();
        while (start && !Token::Match(start->previous(), "}|;|extern"))
            start = start->previous();
        if (Token::Match(start, "template !!<")) {
            if (start->strAt(-1) == "extern")
                start = start->previous();
            mExplicitInstantiationsToDelete.emplace_back(start, "");
        }
    }

    for (Token *tok3 = mTokenList.front(); tok3; tok3 = tok3 ? tok3->next() : nullptr) {
        if (inTemplateDefinition) {
            if (!endOfTemplateDefinition) {
                if (isVariable) {
                    Token *temp = tok3->findClosingBracket();
                    if (temp) {
                        while (temp && temp->str() != ";") {
                            if (temp->link() && Token::Match(temp, "{|[|("))
                                temp = temp->link();
                            temp = temp->next();
                        }
                        endOfTemplateDefinition = temp;
                    }
                } else if (tok3->str() == "{")
                    endOfTemplateDefinition = tok3->link();
            }
            if (tok3 == endOfTemplateDefinition) {
                inTemplateDefinition = false;
                startOfTemplateDeclaration = nullptr;
            }
        }

        if (tok3->str()=="template") {
            if (tok3->next() && tok3->next()->str()=="<") {
                std::vector<const Token *> localTypeParametersInDeclaration;
                getTemplateParametersInDeclaration(tok3->tokAt(2), localTypeParametersInDeclaration);
                if (localTypeParametersInDeclaration.size() != typeParametersInDeclaration.size())
                    inTemplateDefinition = false; // Partial specialization
                else
                    inTemplateDefinition = true;
            } else {
                inTemplateDefinition = false; // Only template instantiation
            }
            startOfTemplateDeclaration = tok3;
        }
        if (Token::Match(tok3, "(|["))
            tok3 = tok3->link();

        // Start of template..
        if (tok3 == templateDeclarationToken) {
            tok3 = tok3->next();
            if (tok3->str() == "static")
                tok3 = tok3->next();
        }

        // member function implemented outside class definition
        else if (inTemplateDefinition &&
                 Token::Match(tok3, "%name% <") &&
                 templateInstantiation.name() == tok3->str() &&
                 instantiateMatch(tok3, typeParametersInDeclaration.size(), ":: ~| %name% (")) {
            // there must be template..
            bool istemplate = false;
            Token * tok5 = nullptr; // start of function return type
            for (Token *prev = tok3; prev && !Token::Match(prev, "[;{}]"); prev = prev->previous()) {
                if (prev->str() == "template") {
                    istemplate = true;
                    tok5 = prev;
                    break;
                }
            }
            if (!istemplate)
                continue;

            const Token *tok4 = tok3->next()->findClosingBracket();
            while (tok4 && tok4->str() != "(")
                tok4 = tok4->next();
            if (!Tokenizer::isFunctionHead(tok4, ":{", true))
                continue;
            // find function return type start
            tok5 = tok5->next()->findClosingBracket();
            if (tok5)
                tok5 = tok5->next();
            // copy return type
            std::stack<Token *> brackets2; // holds "(" and "{" tokens
            while (tok5 && tok5 != tok3) {
                // replace name if found
                if (Token::Match(tok5, "%name% <") && tok5->str() == templateInstantiation.name()) {
                    if (copy) {
                        if (!templateDeclaration.scope().empty() && tok5->strAt(-1) != "::")
                            addNamespace(templateDeclaration, tok5);
                        mTokenList.addtoken(newName, tok5->linenr(), tok5->fileIndex());
                        tok5 = tok5->next()->findClosingBracket();
                    } else {
                        tok5->str(newName);
                        eraseTokens(tok5, tok5->next()->findClosingBracket()->next());
                    }
                } else if (copy) {
                    bool added = false;
                    if (tok5->isName() && !Token::Match(tok5, "class|typename|struct") && !tok5->isStandardType()) {
                        // search for this token in the type vector
                        unsigned int itype = 0;
                        while (itype < typeParametersInDeclaration.size() && typeParametersInDeclaration[itype]->str() != tok5->str())
                            ++itype;

                        // replace type with given type..
                        if (itype < typeParametersInDeclaration.size()) {
                            unsigned int typeindentlevel = 0;
                            std::stack<Token *> brackets1; // holds "(" and "{" tokens
                            for (const Token *typetok = mTypesUsedInTemplateInstantiation[itype].token();
                                 typetok && (typeindentlevel>0 || !Token::Match(typetok, ",|>"));
                                 typetok = typetok->next()) {
                                if (!Token::simpleMatch(typetok, "...")) {
                                    if (Token::Match(typetok, "%name% <") && (typetok->strAt(2) == ">" || templateParameters(typetok->next())))
                                        ++typeindentlevel;
                                    else if (typeindentlevel > 0 && typetok->str() == ">")
                                        --typeindentlevel;
                                    else if (typetok->str() == "(")
                                        ++typeindentlevel;
                                    else if (typetok->str() == ")")
                                        --typeindentlevel;
                                    mTokenList.addtoken(typetok, tok5);
                                    Token *back = mTokenList.back();
                                    if (Token::Match(back, "{|(|[")) {
                                        brackets1.push(back);
                                    } else if (back->str() == "}") {
                                        assert(brackets1.empty() == false);
                                        assert(brackets1.top()->str() == "{");
                                        Token::createMutualLinks(brackets1.top(), back);
                                        brackets1.pop();
                                    } else if (back->str() == ")") {
                                        assert(brackets1.empty() == false);
                                        assert(brackets1.top()->str() == "(");
                                        Token::createMutualLinks(brackets1.top(), back);
                                        brackets1.pop();
                                    } else if (back->str() == "]") {
                                        assert(brackets1.empty() == false);
                                        assert(brackets1.top()->str() == "[");
                                        Token::createMutualLinks(brackets1.top(), back);
                                        brackets1.pop();
                                    }
                                    back->isTemplateArg(true);
                                    added = true;
                                    break;
                                }
                            }
                        }
                    }
                    if (!added) {
                        mTokenList.addtoken(tok5);
                        Token *back = mTokenList.back();
                        if (Token::Match(back, "{|(|[")) {
                            brackets2.push(back);
                        } else if (back->str() == "}") {
                            assert(brackets2.empty() == false);
                            assert(brackets2.top()->str() == "{");
                            Token::createMutualLinks(brackets2.top(), back);
                            brackets2.pop();
                        } else if (back->str() == ")") {
                            assert(brackets2.empty() == false);
                            assert(brackets2.top()->str() == "(");
                            Token::createMutualLinks(brackets2.top(), back);
                            brackets2.pop();
                        } else if (back->str() == "]") {
                            assert(brackets2.empty() == false);
                            assert(brackets2.top()->str() == "[");
                            Token::createMutualLinks(brackets2.top(), back);
                            brackets2.pop();
                        }
                    }
                }

                tok5 = tok5->next();
            }
            if (copy) {
                if (!templateDeclaration.scope().empty() && tok3->strAt(-1) != "::")
                    addNamespace(templateDeclaration, tok3);
                mTokenList.addtoken(newName, tok3->linenr(), tok3->fileIndex());
            }

            while (tok3 && tok3->str() != "::")
                tok3 = tok3->next();

            std::list<TokenAndName>::iterator it = std::find_if(mTemplateDeclarations.begin(),
                                                   mTemplateDeclarations.end(),
                                                   FindToken(startOfTemplateDeclaration));
            if (it != mTemplateDeclarations.end())
                mMemberFunctionsToDelete.push_back(*it);
        }

        // not part of template.. go on to next token
        else
            continue;

        std::stack<Token *> brackets; // holds "(", "[" and "{" tokens

        // FIXME use full name matching somehow
        const std::string lastName = (templateInstantiation.name().find(' ') != std::string::npos) ? templateInstantiation.name().substr(templateInstantiation.name().rfind(' ')+1) : templateInstantiation.name();

        std::stack<const Token *> templates;
        for (; tok3; tok3 = tok3->next()) {
            if (tok3->isName() && !Token::Match(tok3, "class|typename|struct") && !tok3->isStandardType()) {
                // search for this token in the type vector
                unsigned int itype = 0;
                while (itype < typeParametersInDeclaration.size() && typeParametersInDeclaration[itype]->str() != tok3->str())
                    ++itype;

                // replace type with given type..
                if (itype < typeParametersInDeclaration.size()) {
                    unsigned int typeindentlevel = 0;
                    std::stack<Token *> brackets1; // holds "(" and "{" tokens
                    for (const Token *typetok = mTypesUsedInTemplateInstantiation[itype].token();
                         typetok && (typeindentlevel > 0 || !Token::Match(typetok, ",|>"));
                         typetok = typetok->next()) {
                        if (Token::simpleMatch(typetok, "..."))
                            continue;
                        if (Token::Match(typetok, "%name% <") &&
                            (typetok->strAt(2) == ">" || templateParameters(typetok->next()))) {
                            brackets1.push(typetok->next());
                            ++typeindentlevel;
                        } else if (typeindentlevel > 0 && typetok->str() == ">" && brackets1.top()->str() == "<") {
                            --typeindentlevel;
                            brackets1.pop();
                        } else if (typetok->str() == "(")
                            ++typeindentlevel;
                        else if (typetok->str() == ")")
                            --typeindentlevel;
                        Token *back;
                        if (copy) {
                            mTokenList.addtoken(typetok, tok3);
                            back = mTokenList.back();
                        } else
                            back = const_cast<Token *>(typetok);
                        if (Token::Match(back, "{|(|["))
                            brackets1.push(back);
                        else if (back->str() == "}") {
                            assert(brackets1.empty() == false);
                            assert(brackets1.top()->str() == "{");
                            if (copy)
                                Token::createMutualLinks(brackets1.top(), back);
                            brackets1.pop();
                        } else if (back->str() == ")") {
                            assert(brackets1.empty() == false);
                            assert(brackets1.top()->str() == "(");
                            if (copy)
                                Token::createMutualLinks(brackets1.top(), back);
                            brackets1.pop();
                        } else if (back->str() == "]") {
                            assert(brackets1.empty() == false);
                            assert(brackets1.top()->str() == "[");
                            if (copy)
                                Token::createMutualLinks(brackets1.top(), back);
                            brackets1.pop();
                        }
                        if (copy)
                            back->isTemplateArg(true);
                    }
                    continue;
                }
            }

            // replace name..
            if (tok3->str() == lastName) {
                if (Token::simpleMatch(tok3->next(), "<")) {
                    Token *closingBracket = tok3->next()->findClosingBracket();
                    if (closingBracket) {
                        // replace multi token name with single token name
                        if (tok3 == templateDeclarationNameToken ||
                            Token::Match(tok3, newName.c_str())) {
                            if (copy) {
                                mTokenList.addtoken(newName, tok3);
                                tok3 = closingBracket;
                            } else {
                                tok3->str(newName);
                                eraseTokens(tok3, closingBracket->next());
                            }
                            continue;
                        } else if (!templateDeclaration.scope().empty() &&
                                   !alreadyHasNamespace(templateDeclaration, tok3) &&
                                   !Token::Match(closingBracket->next(), "(|::")) {
                            if (copy)
                                addNamespace(templateDeclaration, tok3);
                        }
                    }
                } else {
                    // don't modify friend
                    if (Token::Match(tok3->tokAt(-3), "> friend class|struct|union")) {
                        if (copy)
                            mTokenList.addtoken(tok3);
                    } else if (copy) {
                        // add namespace if necessary
                        if (!templateDeclaration.scope().empty() &&
                            (isClass ? tok3->strAt(1) != "(" : true)) {
                            addNamespace(templateDeclaration, tok3);
                        }
                        mTokenList.addtoken(newName, tok3);
                    } else if (!Token::Match(tok3->next(), ":|{|="))
                        tok3->str(newName);
                    continue;
                }
            }

            // copy
            if (copy)
                mTokenList.addtoken(tok3);

            // look for template definitions
            if (Token::simpleMatch(tok3, "template <")) {
                Token * tok2 = findTemplateDeclarationEnd(tok3);
                if (tok2)
                    templates.push(tok2);
            } else if (!templates.empty() && templates.top() == tok3)
                templates.pop();

            if (Token::Match(tok3, "%type% <") &&
                !Token::Match(tok3, "template|static_cast|const_cast|reinterpret_cast|dynamic_cast") &&
                Token::Match(tok3->next()->findClosingBracket(), ">|>>")) {
                const Token *closingBracket = tok3->next()->findClosingBracket();
                if (Token::simpleMatch(closingBracket->next(), "&")) {
                    int num = 0;
                    const Token *par = tok3->next();
                    while (num < typeParametersInDeclaration.size() && par != closingBracket) {
                        const std::string pattern("[<,] " + typeParametersInDeclaration[num]->str() + " [,>]");
                        if (!Token::Match(par, pattern.c_str()))
                            break;
                        ++num;
                        par = par->tokAt(2);
                    }
                    if (num < typeParametersInDeclaration.size() || par != closingBracket)
                        continue;
                }

                std::string scope;
                const Token *prev = tok3;
                for (; Token::Match(prev->tokAt(-2), "%name% ::"); prev = prev->tokAt(-2)) {
                    if (scope.empty())
                        scope = prev->strAt(-2);
                    else
                        scope = prev->strAt(-2) + " :: " + scope;
                }

                // check for global scope
                if (prev->strAt(-1) != "::") {
                    // adjust for current scope
                    std::string token_scope = tok3->scopeInfo()->name;
                    std::string::size_type end = token_scope.find_last_of(" :: ");
                    if (end != std::string::npos) {
                        token_scope.resize(end);
                        if (scope.empty())
                            scope = token_scope;
                        else
                            scope = token_scope + " :: " + scope;
                    }
                }

                // don't add instantiations in template definitions
                if (templates.empty()) {
                    if (copy)
                        newInstantiations.emplace_back(mTokenList.back(), scope);
                    else if (!inTemplateDefinition)
                        newInstantiations.emplace_back(tok3, scope);
                }
            }

            // link() newly tokens manually
            else if (copy) {
                if (tok3->str() == "{") {
                    brackets.push(mTokenList.back());
                } else if (tok3->str() == "(") {
                    brackets.push(mTokenList.back());
                } else if (tok3->str() == "[") {
                    brackets.push(mTokenList.back());
                } else if (tok3->str() == "}") {
                    assert(brackets.empty() == false);
                    assert(brackets.top()->str() == "{");
                    Token::createMutualLinks(brackets.top(), mTokenList.back());
                    if (tok3->strAt(1) == ";") {
                        const Token * tokSemicolon = tok3->next();
                        mTokenList.addtoken(tokSemicolon, tokSemicolon->linenr(), tokSemicolon->fileIndex());
                    }
                    brackets.pop();
                    if (brackets.empty() && !Token::Match(tok3, "} >|,|%cop%")) {
                        inTemplateDefinition = false;
                        break;
                    }
                } else if (tok3->str() == ")") {
                    assert(brackets.empty() == false);
                    assert(brackets.top()->str() == "(");
                    Token::createMutualLinks(brackets.top(), mTokenList.back());
                    brackets.pop();
                } else if (tok3->str() == "]") {
                    assert(brackets.empty() == false);
                    assert(brackets.top()->str() == "[");
                    Token::createMutualLinks(brackets.top(), mTokenList.back());
                    brackets.pop();
                }
            }
        }

        assert(brackets.empty());
    }

    // add new instantiations
    for (const auto & inst : newInstantiations) {
        std::string fullName = inst.scope + (inst.scope.empty() ? "" : " :: ") + inst.token->str();
        simplifyTemplateArgs(inst.token->tokAt(2), inst.token->next()->findClosingBracket());
        // only add recursive instantiation if its arguments are a constant expression
        if (templateDeclaration.fullName() != fullName ||
            (inst.token->tokAt(2)->isNumber() || inst.token->tokAt(2)->isStandardType()))
            mTemplateInstantiations.emplace_back(inst.token, inst.scope);
    }
}

static bool isLowerThanLogicalAnd(const Token *lower)
{
    return lower->isAssignmentOp() || Token::Match(lower, "}|;|(|[|]|)|,|?|:|%oror%|return|throw|case");
}
static bool isLowerThanOr(const Token* lower)
{
    return isLowerThanLogicalAnd(lower) || lower->str() == "&&";
}
static bool isLowerThanXor(const Token* lower)
{
    return isLowerThanOr(lower) || lower->str() == "|";
}
static bool isLowerThanAnd(const Token* lower)
{
    return isLowerThanXor(lower) || lower->str() == "^";
}
static bool isLowerThanShift(const Token* lower)
{
    return isLowerThanAnd(lower) || lower->str() == "&";
}
static bool isLowerThanPlusMinus(const Token* lower)
{
    return isLowerThanShift(lower) || Token::Match(lower, "%comp%|<<|>>");
}
static bool isLowerThanMulDiv(const Token* lower)
{
    return isLowerThanPlusMinus(lower) || Token::Match(lower, "+|-");
}
static bool isLowerEqualThanMulDiv(const Token* lower)
{
    return isLowerThanMulDiv(lower) || Token::Match(lower, "[*/%]");
}


bool TemplateSimplifier::simplifyNumericCalculations(Token *tok, bool isTemplate)
{
    bool ret = false;
    // (1-2)
    while (tok->tokAt(3) && tok->isNumber() && tok->tokAt(2)->isNumber()) { // %any% %num% %any% %num% %any%
        const Token *before = tok->previous();
        if (!before)
            break;
        const Token* op = tok->next();
        const Token* after = tok->tokAt(3);
        const std::string &num1 = op->previous()->str();
        const std::string &num2 = op->next()->str();
        if (Token::Match(before, "* %num% /") && (num2 != "0") && num1 == MathLib::multiply(num2, MathLib::divide(num1, num2))) {
            // Division where result is a whole number
        } else if (!((op->str() == "*" && (isLowerThanMulDiv(before) || before->str() == "*") && isLowerEqualThanMulDiv(after)) || // associative
                     (Token::Match(op, "[/%]") && isLowerThanMulDiv(before) && isLowerEqualThanMulDiv(after)) || // NOT associative
                     (Token::Match(op, "[+-]") && isLowerThanMulDiv(before) && isLowerThanMulDiv(after)) || // Only partially (+) associative, but handled later
                     (Token::Match(op, ">>|<<") && isLowerThanShift(before) && isLowerThanPlusMinus(after)) || // NOT associative
                     (op->str() == "&" && isLowerThanShift(before) && isLowerThanShift(after)) || // associative
                     (op->str() == "^" && isLowerThanAnd(before) && isLowerThanAnd(after)) || // associative
                     (op->str() == "|" && isLowerThanXor(before) && isLowerThanXor(after)) || // associative
                     (op->str() == "&&" && isLowerThanOr(before) && isLowerThanOr(after)) ||
                     (op->str() == "||" && isLowerThanLogicalAnd(before) && isLowerThanLogicalAnd(after))))
            break;

        // Don't simplify "%num% / 0"
        if (Token::Match(op, "[/%] 0")) {
            if (isTemplate) throw InternalError(op, "Instantiation error: Divide by zero in template instantiation.", InternalError::INSTANTIATION);
            else return ret;
        }

        // Integer operations
        if (Token::Match(op, ">>|<<|&|^|%or%")) {
            // Don't simplify if operand is negative, shifting with negative
            // operand is UB. Bitmasking with negative operand is implementation
            // defined behaviour.
            if (MathLib::isNegative(num1) || MathLib::isNegative(num2))
                break;

            const MathLib::value v1(num1);
            const MathLib::value v2(num2);

            if (!v1.isInt() || !v2.isInt())
                break;

            switch (op->str()[0]) {
            case '<':
                tok->str((v1 << v2).str());
                break;
            case '>':
                tok->str((v1 >> v2).str());
                break;
            case '&':
                tok->str((v1 & v2).str());
                break;
            case '|':
                tok->str((v1 | v2).str());
                break;
            case '^':
                tok->str((v1 ^ v2).str());
                break;
            };
        }

        // Logical operations
        else if (Token::Match(op, "%oror%|&&")) {
            const bool op1 = !MathLib::isNullValue(num1);
            const bool op2 = !MathLib::isNullValue(num2);
            const bool result = (op->str() == "||") ? (op1 || op2) : (op1 && op2);
            tok->str(result ? "1" : "0");
        }

        else if (Token::Match(tok->previous(), "- %num% - %num%"))
            tok->str(MathLib::add(num1, num2));
        else if (Token::Match(tok->previous(), "- %num% + %num%"))
            tok->str(MathLib::subtract(num1, num2));
        else {
            try {
                tok->str(MathLib::calculate(num1, num2, op->str()[0]));
            } catch (InternalError &e) {
                e.token = tok;
                throw;
            }
        }

        tok->deleteNext(2);

        ret = true;
    }

    return ret;
}

static Token *skipTernaryOp(Token *tok, Token *backToken)
{
    unsigned int colonLevel = 1;
    while (nullptr != (tok = tok->next())) {
        if (tok->str() == "?") {
            ++colonLevel;
        } else if (tok->str() == ":") {
            --colonLevel;
            if (colonLevel == 0) {
                tok = tok->next();
                break;
            }
        }
        if (tok->link() && tok->str() == "(")
            tok = tok->link();
        else if (Token::Match(tok->next(), "[{};)]") || tok->next() == backToken)
            break;
    }
    if (colonLevel > 0) // Ticket #5214: Make sure the ':' matches the proper '?'
        return nullptr;
    return tok;
}

void TemplateSimplifier::simplifyTemplateArgs(Token *start, Token *end)
{
    // start could be erased so use the token before start if available
    Token * first = (start && start->previous()) ? start->previous() : mTokenList.front();
    bool again = true;

    while (again) {
        again = false;

        for (Token *tok = first->next(); tok && tok != end; tok = tok->next()) {
            if (tok->str() == "sizeof") {
                // sizeof('x')
                if (Token::Match(tok->next(), "( %char% )")) {
                    tok->deleteNext();
                    tok->deleteThis();
                    tok->deleteNext();
                    std::ostringstream sz;
                    sz << 1;
                    tok->str(sz.str());
                    again = true;
                }

                // sizeof ("text")
                else if (Token::Match(tok->next(), "( %str% )")) {
                    tok->deleteNext();
                    tok->deleteThis();
                    tok->deleteNext();
                    std::ostringstream ostr;
                    ostr << (Token::getStrLength(tok) + 1);
                    tok->str(ostr.str());
                    again = true;
                }

                else if (Token::Match(tok->next(), "( %type% * )")) {
                    tok->str(MathLib::toString(mTokenizer->sizeOfType(tok->tokAt(3))));
                    tok->deleteNext(4);
                    again = true;
                } else if (Token::simpleMatch(tok->next(), "( * )")) {
                    tok->str(MathLib::toString(mTokenizer->sizeOfType(tok->tokAt(2))));
                    tok->deleteNext(3);
                    again = true;
                } else if (Token::Match(tok->next(), "( %type% )")) {
                    const unsigned int size = mTokenizer->sizeOfType(tok->tokAt(2));
                    if (size > 0) {
                        tok->str(MathLib::toString(size));
                        tok->deleteNext(3);
                        again = true;
                    }
                } else if (tok->strAt(1) == "(") {
                    tok = tok->linkAt(1);
                }
            } else if (Token::Match(tok, "%num% %comp% %num%") &&
                       MathLib::isInt(tok->str()) &&
                       MathLib::isInt(tok->strAt(2))) {
                if ((Token::Match(tok->previous(), "(|&&|%oror%|,") || tok == start) &&
                    (Token::Match(tok->tokAt(3), ")|&&|%oror%|?") || tok->tokAt(3) == end)) {
                    const MathLib::bigint op1(MathLib::toLongNumber(tok->str()));
                    const std::string &cmp(tok->next()->str());
                    const MathLib::bigint op2(MathLib::toLongNumber(tok->strAt(2)));

                    std::string result;

                    if (cmp == "==")
                        result = (op1 == op2) ? "true" : "false";
                    else if (cmp == "!=")
                        result = (op1 != op2) ? "true" : "false";
                    else if (cmp == "<=")
                        result = (op1 <= op2) ? "true" : "false";
                    else if (cmp == ">=")
                        result = (op1 >= op2) ? "true" : "false";
                    else if (cmp == "<")
                        result = (op1 < op2) ? "true" : "false";
                    else
                        result = (op1 > op2) ? "true" : "false";

                    tok->str(result);
                    tok->deleteNext(2);
                    again = true;
                    tok = tok->previous();
                }
            }
        }

        if (simplifyCalculations(first->next(), end))
            again = true;

        for (Token *tok = first->next(); tok && tok != end; tok = tok->next()) {
            if (tok->str() == "?" &&
                ((tok->previous()->isNumber() || tok->previous()->isBoolean()) ||
                 Token::Match(tok->tokAt(-3), "( %bool%|%num% )"))) {
                const int offset = (tok->previous()->str() == ")") ? 2 : 1;

                // Find the token ":" then go to the next token
                Token *colon = skipTernaryOp(tok, end);
                if (!colon || colon->previous()->str() != ":" || !colon->next())
                    continue;

                //handle the GNU extension: "x ? : y" <-> "x ? x : y"
                if (colon->previous() == tok->next())
                    tok->insertToken(tok->strAt(-offset));

                // go back before the condition, if possible
                tok = tok->tokAt(-2);
                if (offset == 2) {
                    // go further back before the "("
                    tok = tok->tokAt(-2);
                    //simplify the parentheses
                    tok->deleteNext();
                    tok->next()->deleteNext();
                }

                if (Token::Match(tok->next(), "false|0")) {
                    // Use code after colon, remove code before it.
                    Token::eraseTokens(tok, colon);

                    tok = tok->next();
                    again = true;
                }

                // The condition is true. Delete the operator after the ":"..
                else {
                    // delete the condition token and the "?"
                    tok->deleteNext(2);

                    unsigned int ternaryOplevel = 0;
                    for (const Token *endTok = colon; endTok; endTok = endTok->next()) {
                        if (Token::Match(endTok, "(|[|{"))
                            endTok = endTok->link();
                        else if (endTok->str() == "<" && (endTok->strAt(1) == ">" || templateParameters(endTok)))
                            endTok = endTok->findClosingBracket();
                        else if (endTok->str() == "?")
                            ++ternaryOplevel;
                        else if (Token::Match(endTok, ")|}|]|;|,|:|>")) {
                            if (endTok->str() == ":" && ternaryOplevel)
                                --ternaryOplevel;
                            else if (endTok->str() == ">" && !end)
                                ;
                            else {
                                Token::eraseTokens(colon->tokAt(-2), endTok);
                                again = true;
                                break;
                            }
                        }
                    }
                }
            }
        }

        for (Token *tok = first->next(); tok && tok != end; tok = tok->next()) {
            if (Token::Match(tok, "( %num%|%bool% )") &&
                (tok->previous() && !Token::Match(tok->previous(), "%name%"))) {
                tok->deleteThis();
                tok->deleteNext();
                again = true;
            }
        }
    }
}

static bool validTokenStart(bool bounded, const Token *tok, const Token *frontToken, int offset)
{
    if (!bounded)
        return true;

    if (frontToken)
        frontToken = frontToken->previous();

    while (tok && offset <= 0) {
        if (tok == frontToken)
            return false;
        ++offset;
        tok = tok->previous();
    }

    return tok && offset > 0;
}

static bool validTokenEnd(bool bounded, const Token *tok, const Token *backToken, int offset)
{
    if (!bounded)
        return true;

    while (tok && offset >= 0) {
        if (tok == backToken)
            return false;
        --offset;
        tok = tok->next();
    }

    return tok && offset < 0;
}

// TODO: This is not the correct class for simplifyCalculations(), so it
// should be moved away.
bool TemplateSimplifier::simplifyCalculations(Token* frontToken, Token *backToken, bool isTemplate)
{
    bool ret = false;
    const bool bounded = frontToken || backToken;
    if (!frontToken) {
        frontToken = mTokenList.front();
    }
    for (Token *tok = frontToken; tok && tok != backToken; tok = tok->next()) {
        // Remove parentheses around variable..
        // keep parentheses here: dynamic_cast<Fred *>(p);
        // keep parentheses here: A operator * (int);
        // keep parentheses here: int ( * ( * f ) ( ... ) ) (int) ;
        // keep parentheses here: int ( * * ( * compilerHookVector ) (void) ) ( ) ;
        // keep parentheses here: operator new [] (size_t);
        // keep parentheses here: Functor()(a ... )
        // keep parentheses here: ) ( var ) ;
        if (validTokenEnd(bounded, tok, backToken, 4) &&
            (Token::Match(tok->next(), "( %name% ) ;|)|,|]") ||
             (Token::Match(tok->next(), "( %name% ) %cop%") &&
              (tok->tokAt(2)->varId()>0 ||
               !Token::Match(tok->tokAt(4), "[*&+-~]")))) &&
            !tok->isName() &&
            tok->str() != ">" &&
            tok->str() != ")" &&
            tok->str() != "]") {
            tok->deleteNext();
            tok = tok->next();
            tok->deleteNext();
            ret = true;
        }

        if (validTokenEnd(bounded, tok, backToken, 3) &&
            Token::Match(tok->previous(), "(|&&|%oror% %char% %comp% %num% &&|%oror%|)")) {
            tok->str(MathLib::toString(MathLib::toLongNumber(tok->str())));
        }

        if (validTokenEnd(bounded, tok, backToken, 5) &&
            Token::Match(tok, "decltype ( %type% { } )")) {
            tok->deleteThis();
            tok->deleteThis();
            tok->deleteNext();
            tok->deleteNext();
            tok->deleteNext();
            ret = true;
        }

        if (validTokenEnd(bounded, tok, backToken, 3) &&
            Token::Match(tok, "decltype ( %bool%|%num% )")) {
            tok->deleteThis();
            tok->deleteThis();
            if (tok->isBoolean())
                tok->str("bool");
            else if (MathLib::isFloat(tok->str())) {
                // MathLib::getSuffix doesn't work for floating point numbers
                char suffix = tok->str().back();
                if (suffix == 'f' || suffix == 'F')
                    tok->str("float");
                else if (suffix == 'l' || suffix == 'L') {
                    tok->str("double");
                    tok->isLong(true);
                } else
                    tok->str("double");
            } else if (MathLib::isInt(tok->str())) {
                std::string suffix = MathLib::getSuffix(tok->str());
                if (suffix.find("LL") != std::string::npos) {
                    tok->str("long");
                    tok->isLong(true);
                } else if (suffix.find('L') != std::string::npos)
                    tok->str("long");
                else
                    tok->str("int");
                tok->isUnsigned(suffix.find('U') != std::string::npos);
            }
            tok->deleteNext();
            ret = true;
        }

        if (validTokenEnd(bounded, tok, backToken, 2) &&
            Token::Match(tok, "char|short|int|long { }")) {
            tok->str("0"); // FIXME add type suffix
            tok->isSigned(false);
            tok->isUnsigned(false);
            tok->isLong(false);
            tok->deleteNext();
            tok->deleteNext();
            ret = true;
        }

        if (tok && tok->isNumber()) {
            if (validTokenEnd(bounded, tok, backToken, 2) &&
                simplifyNumericCalculations(tok, isTemplate)) {
                ret = true;
                Token *prev = tok->tokAt(-2);
                while (validTokenStart(bounded, tok, frontToken, -2) &&
                       prev && simplifyNumericCalculations(prev, isTemplate)) {
                    tok = prev;
                    prev = prev->tokAt(-2);
                }
            }

            // Remove redundant conditions (0&&x) (1||x)
            if (validTokenStart(bounded, tok, frontToken, -1) &&
                validTokenEnd(bounded, tok, backToken, 1) &&
                (Token::Match(tok->previous(), "[(=,] 0 &&") ||
                 Token::Match(tok->previous(), "[(=,] 1 %oror%"))) {
                unsigned int par = 0;
                const Token *tok2 = tok;
                const bool andAnd = (tok->next()->str() == "&&");
                for (; tok2; tok2 = tok2->next()) {
                    if (tok2->str() == "(" || tok2->str() == "[")
                        ++par;
                    else if (tok2->str() == ")" || tok2->str() == "]") {
                        if (par == 0)
                            break;
                        --par;
                    } else if (par == 0 && isLowerThanLogicalAnd(tok2) && (andAnd || tok2->str() != "||"))
                        break;
                }
                if (tok2) {
                    eraseTokens(tok, tok2);
                    ret = true;
                }
                continue;
            }

            if (tok->str() == "0" && validTokenStart(bounded, tok, frontToken, -1)) {
                if (validTokenEnd(bounded, tok, backToken, 1) &&
                    ((Token::Match(tok->previous(), "[+-] 0 %cop%|;") && isLowerThanMulDiv(tok->next())) ||
                     (Token::Match(tok->previous(), "%or% 0 %cop%|;") && isLowerThanXor(tok->next())))) {
                    tok = tok->previous();
                    if (Token::Match(tok->tokAt(-4), "[;{}] %name% = %name% [+-|] 0 ;") &&
                        tok->strAt(-3) == tok->previous()->str()) {
                        tok = tok->tokAt(-4);
                        tok->deleteNext(5);
                    } else {
                        tok = tok->previous();
                        tok->deleteNext(2);
                    }
                    ret = true;
                } else if (validTokenEnd(bounded, tok, backToken, 1) &&
                           (Token::Match(tok->previous(), "[=([,] 0 [+|]") ||
                            Token::Match(tok->previous(), "return|case 0 [+|]"))) {
                    tok = tok->previous();
                    tok->deleteNext(2);
                    ret = true;
                } else if ((((Token::Match(tok->previous(), "[=[(,] 0 * %name%|%num% ,|]|)|;|=|%cop%") ||
                              Token::Match(tok->previous(), "return|case 0 *|&& %name%|%num% ,|:|;|=|%cop%")) &&
                             validTokenEnd(bounded, tok, backToken, 3)) ||
                            (((Token::Match(tok->previous(), "[=[(,] 0 * (") ||
                               Token::Match(tok->previous(), "return|case 0 *|&& (")) &&
                              validTokenEnd(bounded, tok, backToken, 2))))) {
                    tok->deleteNext();
                    if (tok->next()->str() == "(")
                        eraseTokens(tok, tok->next()->link());
                    tok->deleteNext();
                    ret = true;
                } else if (validTokenEnd(bounded, tok, backToken, 4) &&
                           (Token::Match(tok->previous(), "[=[(,] 0 && *|& %any% ,|]|)|;|=|%cop%") ||
                            Token::Match(tok->previous(), "return|case 0 && *|& %any% ,|:|;|=|%cop%"))) {
                    tok->deleteNext();
                    tok->deleteNext();
                    if (tok->next()->str() == "(")
                        eraseTokens(tok, tok->next()->link());
                    tok->deleteNext();
                    ret = true;
                }
            }

            if (tok->str() == "1" && validTokenStart(bounded, tok, frontToken, -1)) {
                if (validTokenEnd(bounded, tok, backToken, 3) &&
                    (Token::Match(tok->previous(), "[=[(,] 1 %oror% %any% ,|]|)|;|=|%cop%") ||
                     Token::Match(tok->previous(), "return|case 1 %oror% %any% ,|:|;|=|%cop%"))) {
                    tok->deleteNext();
                    if (tok->next()->str() == "(")
                        eraseTokens(tok, tok->next()->link());
                    tok->deleteNext();
                    ret = true;
                } else if (validTokenEnd(bounded, tok, backToken, 4) &&
                           (Token::Match(tok->previous(), "[=[(,] 1 %oror% *|& %any% ,|]|)|;|=|%cop%") ||
                            Token::Match(tok->previous(), "return|case 1 %oror% *|& %any% ,|:|;|=|%cop%"))) {
                    tok->deleteNext();
                    tok->deleteNext();
                    if (tok->next()->str() == "(")
                        eraseTokens(tok, tok->next()->link());
                    tok->deleteNext();
                    ret = true;
                }
            }

            if ((Token::Match(tok->tokAt(-2), "%any% * 1") &&
                 validTokenStart(bounded, tok, frontToken, -2)) ||
                (Token::Match(tok->previous(), "%any% 1 *") &&
                 validTokenStart(bounded, tok, frontToken, -1))) {
                tok = tok->previous();
                if (tok->str() == "*")
                    tok = tok->previous();
                tok->deleteNext(2);
                ret = true;
            }

            // Remove parentheses around number..
            if (validTokenStart(bounded, tok, frontToken, -2) &&
                Token::Match(tok->tokAt(-2), "%op%|< ( %num% )") &&
                tok->strAt(-2) != ">") {
                tok = tok->previous();
                tok->deleteThis();
                tok->deleteNext();
                ret = true;
            }

            if (validTokenStart(bounded, tok, frontToken, -1) &&
                validTokenEnd(bounded, tok, backToken, 1) &&
                (Token::Match(tok->previous(), "( 0 [|+]") ||
                 Token::Match(tok->previous(), "[|+-] 0 )"))) {
                tok = tok->previous();
                if (Token::Match(tok, "[|+-]"))
                    tok = tok->previous();
                tok->deleteNext(2);
                ret = true;
            }

            if (validTokenEnd(bounded, tok, backToken, 2) &&
                Token::Match(tok, "%num% %comp% %num%") &&
                MathLib::isInt(tok->str()) &&
                MathLib::isInt(tok->strAt(2))) {
                if (validTokenStart(bounded, tok, frontToken, -1) &&
                    Token::Match(tok->previous(), "(|&&|%oror%") &&
                    Token::Match(tok->tokAt(3), ")|&&|%oror%|?")) {
                    const MathLib::bigint op1(MathLib::toLongNumber(tok->str()));
                    const std::string &cmp(tok->next()->str());
                    const MathLib::bigint op2(MathLib::toLongNumber(tok->strAt(2)));

                    std::string result;

                    if (cmp == "==")
                        result = (op1 == op2) ? "1" : "0";
                    else if (cmp == "!=")
                        result = (op1 != op2) ? "1" : "0";
                    else if (cmp == "<=")
                        result = (op1 <= op2) ? "1" : "0";
                    else if (cmp == ">=")
                        result = (op1 >= op2) ? "1" : "0";
                    else if (cmp == "<")
                        result = (op1 < op2) ? "1" : "0";
                    else
                        result = (op1 > op2) ? "1" : "0";

                    tok->str(result);
                    tok->deleteNext(2);
                    ret = true;
                    tok = tok->previous();
                }
            }
        }
    }
    return ret;
}

const Token * TemplateSimplifier::getTemplateParametersInDeclaration(
    const Token * tok,
    std::vector<const Token *> & typeParametersInDeclaration)
{
    assert(tok->strAt(-1) == "<");

    typeParametersInDeclaration.clear();
    const Token *end = tok->previous()->findClosingBracket();
    for (; tok && tok!= end; tok = tok->next()) {
        if (Token::simpleMatch(tok, "template <")) {
            const Token *closing = tok->next()->findClosingBracket();
            if (closing)
                tok = closing->next();
        } else if (tok->link() && Token::Match(tok, "{|(|["))
            tok = tok->link();
        else if (Token::Match(tok, "%name% ,|>|="))
            typeParametersInDeclaration.push_back(tok);
    }
    return tok;
}

bool TemplateSimplifier::matchSpecialization(
    const Token *templateDeclarationNameToken,
    const Token *templateInstantiationNameToken,
    const std::list<const Token *> & specializations)
{
    // Is there a matching specialization?
    for (std::list<const Token *>::const_iterator it = specializations.begin(); it != specializations.end(); ++it) {
        if (!Token::Match(*it, "%name% <"))
            continue;
        const Token *startToken = (*it);
        while (startToken->previous() && !Token::Match(startToken->previous(), "[;{}]"))
            startToken = startToken->previous();
        if (!Token::simpleMatch(startToken, "template <"))
            continue;
        std::vector<const Token *> templateParameters;
        getTemplateParametersInDeclaration(startToken->tokAt(2), templateParameters);

        const Token *instToken = templateInstantiationNameToken->tokAt(2);
        const Token *declToken = (*it)->tokAt(2);
        const Token * const endToken = (*it)->next()->findClosingBracket();
        if (!endToken)
            continue;
        while (declToken != endToken) {
            if (declToken->str() != instToken->str()) {
                int nr = 0;
                while (nr < templateParameters.size() && templateParameters[nr]->str() != declToken->str())
                    ++nr;

                if (nr == templateParameters.size())
                    break;
            }
            declToken = declToken->next();
            instToken = instToken->next();
        }

        if (declToken && instToken && declToken == endToken && instToken->str() == ">") {
            // specialization matches.
            return templateDeclarationNameToken == *it;
        }
    }

    // No specialization matches. Return true if the declaration is not a specialization.
    return Token::Match(templateDeclarationNameToken, "%name% !!<") &&
           (templateDeclarationNameToken->str().find('<') == std::string::npos);
}

std::string TemplateSimplifier::getNewName(
    Token *tok2,
    std::list<std::string> &typeStringsUsedInTemplateInstantiation)
{
    std::string typeForNewName;
    unsigned int indentlevel = 0;
    const Token * endToken = tok2->next()->findClosingBracket();
    for (Token *tok3 = tok2->tokAt(2); tok3 != endToken && (indentlevel > 0 || tok3->str() != ">"); tok3 = tok3->next()) {
        // #2721 - unhandled [ => bail out
        if (tok3->str() == "[") {
            typeForNewName.clear();
            break;
        }
        if (!tok3->next()) {
            typeForNewName.clear();
            break;
        }
        if (Token::Match(tok3->tokAt(-2), "<|,|:: %name% <") && (tok3->strAt(1) == ">" || templateParameters(tok3)))
            ++indentlevel;
        else if (indentlevel > 0 && Token::Match(tok3, "> [,>]"))
            --indentlevel;
        if (indentlevel == 0 && Token::Match(tok3->previous(), "[<,]")) {
            mTypesUsedInTemplateInstantiation.emplace_back(tok3, "");
        }
        if (tok3->str() == "(")
            ++indentlevel;
        else if (tok3->str() == ")")
            --indentlevel;
        const bool constconst = tok3->str() == "const" && tok3->strAt(1) == "const";
        if (!constconst) {
            typeStringsUsedInTemplateInstantiation.push_back(tok3->str());
        }
        // add additional type information
        if (!constconst && !Token::Match(tok3, "class|struct|enum")) {
            if (tok3->isUnsigned())
                typeForNewName += "unsigned";
            else if (tok3->isSigned())
                typeForNewName += "signed";
            if (tok3->isLong())
                typeForNewName += "long";
            if (!typeForNewName.empty())
                typeForNewName += ' ';
            typeForNewName += tok3->str();
        }
    }

    return typeForNewName;
}

bool TemplateSimplifier::simplifyTemplateInstantiations(
    const TokenAndName &templateDeclaration,
    const std::list<const Token *> &specializations,
    const std::time_t maxtime,
    std::set<std::string> &expandedtemplates)
{
    // this variable is not used at the moment. The intention was to
    // allow continuous instantiations until all templates has been expanded
    //bool done = false;

    // Contains tokens such as "T"
    std::vector<const Token *> typeParametersInDeclaration;
    getTemplateParametersInDeclaration(templateDeclaration.token()->tokAt(2), typeParametersInDeclaration);
    const bool printDebug = mSettings->debugwarnings;
    const bool specialized = templateDeclaration.isSpecialization();
    const bool isfunc = templateDeclaration.isFunction();
    const bool isVar = templateDeclaration.isVariable();

    // locate template usage..
    std::string::size_type numberOfTemplateInstantiations = mTemplateInstantiations.size();
    unsigned int recursiveCount = 0;

    bool instantiated = false;

    for (const TokenAndName &instantiation : mTemplateInstantiations) {
        if (numberOfTemplateInstantiations != mTemplateInstantiations.size()) {
            numberOfTemplateInstantiations = mTemplateInstantiations.size();
            ++recursiveCount;
            if (recursiveCount > 100) {
                // bail out..
                break;
            }
        }

        // already simplified
        if (!Token::Match(instantiation.token(), "%name% <"))
            continue;

        if (instantiation.fullName() != templateDeclaration.fullName()) {
            // FIXME: fallback to not matching scopes until type deduction works

            // names must match
            if (instantiation.name() != templateDeclaration.name())
                continue;

            // scopes must match when present
            if (!instantiation.scope().empty() && !templateDeclaration.scope().empty())
                continue;
        }

        // A global function can't be called through a pointer.
        if (templateDeclaration.isFunction() && templateDeclaration.scope().empty() &&
            (instantiation.token()->strAt(-1) == "." ||
             Token::simpleMatch(instantiation.token()->tokAt(-2), ". template")))
            continue;

        if (!matchSpecialization(templateDeclaration.nameToken(), instantiation.token(), specializations))
            continue;

        Token * const tok2 = instantiation.token();
        if (mErrorLogger && !mTokenList.getFiles().empty())
            mErrorLogger->reportProgress(mTokenList.getFiles()[0], "TemplateSimplifier::simplifyTemplateInstantiations()", tok2->progressValue());
#ifdef MAXTIME
        if (std::time(0) > maxtime)
            return false;
#else
        (void)maxtime;
#endif
        assert(mTokenList.validateToken(tok2)); // that assertion fails on examples from #6021

        const Token *startToken = tok2;
        while (Token::Match(startToken->tokAt(-2), "%name% :: %name%") ||
               Token::Match(startToken->tokAt(-2), "> :: %name%")) {
            if (startToken->strAt(-2) == ">") {
                const Token * tok3 = startToken->tokAt(-2)->findOpeningBracket();
                if (tok3)
                    startToken = tok3->previous();
                else
                    break;
            } else
                startToken = startToken->tokAt(-2);
        }

        if (Token::Match(startToken->previous(), ";|{|}|=|const") &&
            (!specialized && !instantiateMatch(tok2, typeParametersInDeclaration.size(), isfunc ? "(" : isVar ? ";|%op%|(" : "*|&|::| %name%")))
            continue;

        // New type..
        mTypesUsedInTemplateInstantiation.clear();
        std::list<std::string> typeStringsUsedInTemplateInstantiation;
        std::string typeForNewName = getNewName(tok2, typeStringsUsedInTemplateInstantiation);

        if ((typeForNewName.empty() && !templateDeclaration.isVariadic()) ||
            (!typeParametersInDeclaration.empty() && typeParametersInDeclaration.size() != mTypesUsedInTemplateInstantiation.size())) {
            if (printDebug && mErrorLogger) {
                std::list<const Token *> callstack(1, tok2);
                mErrorLogger->reportErr(ErrorLogger::ErrorMessage(callstack, &mTokenList, Severity::debug, "debug",
                                        "Failed to instantiate template \"" + instantiation.name() + "\". The checking continues anyway.", false));
            }
            if (typeForNewName.empty())
                continue;
            break;
        }

        // New classname/funcname..
        const std::string newName(templateDeclaration.name() + " < " + typeForNewName + " >");
        const std::string newFullName(templateDeclaration.scope() + (templateDeclaration.scope().empty() ? "" : " :: ") + newName);

        if (expandedtemplates.insert(newFullName).second) {
            expandTemplate(templateDeclaration, instantiation, typeParametersInDeclaration, newName, !specialized && !isVar);
            instantiated = true;
            mChanged = true;
        }

        // Replace all these template usages..
        replaceTemplateUsage(instantiation, typeStringsUsedInTemplateInstantiation, newName);
    }

    // process uninstantiated templates
    // TODO: remove the specialized check and handle all uninstantiated templates someday.
    if (!instantiated && specialized) {
        Token * tok2 = const_cast<Token *>(templateDeclaration.nameToken());
        if (mErrorLogger && !mTokenList.getFiles().empty())
            mErrorLogger->reportProgress(mTokenList.getFiles()[0], "TemplateSimplifier::simplifyTemplateInstantiations()", tok2->progressValue());
#ifdef MAXTIME
        if (std::time(0) > maxtime)
            return false;
#else
        (void)maxtime;
#endif
        assert(mTokenList.validateToken(tok2)); // that assertion fails on examples from #6021

        Token *startToken = tok2;
        while (Token::Match(startToken->tokAt(-2), "%name% :: %name%") ||
               Token::Match(startToken->tokAt(-2), "> :: %name%")) {
            if (startToken->strAt(-2) == ">") {
                const Token * tok3 = startToken->tokAt(-2)->findOpeningBracket();
                if (tok3)
                    startToken = tok3->previous();
                else
                    break;
            } else
                startToken = startToken->tokAt(-2);
        }

        if (Token::Match(startToken->previous(), ";|{|}|=|const") &&
            (!specialized && !instantiateMatch(tok2, typeParametersInDeclaration.size(), isfunc ? "(" : isVar ? ";|%op%|(" : "*|&|::| %name%")))
            return false;

        // already simplified
        if (!Token::Match(tok2, "%name% <"))
            return false;

        if (!matchSpecialization(templateDeclaration.nameToken(), tok2, specializations))
            return false;

        // New type..
        mTypesUsedInTemplateInstantiation.clear();
        std::list<std::string> typeStringsUsedInTemplateInstantiation;
        std::string typeForNewName = getNewName(tok2, typeStringsUsedInTemplateInstantiation);

        if (typeForNewName.empty()) {
            if (printDebug && mErrorLogger) {
                std::list<const Token *> callstack(1, tok2);
                mErrorLogger->reportErr(ErrorLogger::ErrorMessage(callstack, &mTokenList, Severity::debug, "debug",
                                        "Failed to instantiate template \"" + templateDeclaration.name() + "\". The checking continues anyway.", false));
            }
            return false;
        }

        // New classname/funcname..
        const std::string newName(templateDeclaration.name() + " < " + typeForNewName + " >");
        const std::string newFullName(templateDeclaration.scope() + (templateDeclaration.scope().empty() ? "" : " :: ") + newName);

        if (expandedtemplates.insert(newFullName).second) {
            expandTemplate(templateDeclaration, templateDeclaration, typeParametersInDeclaration, newName, !specialized && !isVar);
            instantiated = true;
            mChanged = true;
        }

        // Replace all these template usages..
        replaceTemplateUsage(templateDeclaration, typeStringsUsedInTemplateInstantiation, newName);
    }

    // Template has been instantiated .. then remove the template declaration
    return instantiated;
}

static bool matchTemplateParameters(const Token *nameTok, const std::list<std::string> &strings)
{
    std::list<std::string>::const_iterator it = strings.begin();
    const Token *tok = nameTok->tokAt(2);
    while (tok && it != strings.end() && *it == tok->str()) {
        tok = tok->next();
        ++it;
    }
    return it == strings.end() && tok && tok->str() == ">";
}

void TemplateSimplifier::replaceTemplateUsage(
    const TokenAndName &instantiation,
    const std::list<std::string> &typeStringsUsedInTemplateInstantiation,
    const std::string &newName)
{
    std::list< std::pair<Token *, Token *> > removeTokens;
    for (Token *nameTok = mTokenList.front(); nameTok; nameTok = nameTok->next()) {
        if (!Token::Match(nameTok, "%name% <") ||
            Token::Match(nameTok, "template|const_cast|dynamic_cast|reinterpret_cast|static_cast"))
            continue;

        std::set<TemplateSimplifier::TokenAndName*> & pointers = nameTok->templateSimplifierPointers();

        // check if instantiation matches token instantiation from pointer
        if (pointers.size()) {
            // check full name
            if (instantiation.fullName() != (*pointers.begin())->fullName()) {
                // FIXME:  fallback to just matching name
                if (nameTok->str() != instantiation.name())
                    continue;
            }
        }
        // no pointer available look at tokens directly
        else {
            // FIXME:  fallback to just matching name
            if (nameTok->str() != instantiation.name())
                continue;
        }

        if (!matchTemplateParameters(nameTok, typeStringsUsedInTemplateInstantiation))
            continue;

        // match parameters
        Token * tok2 = nameTok->tokAt(2);
        const Token * endToken = nameTok->next()->findClosingBracket();
        unsigned int typeCountInInstantiation = tok2->str() == ">" ? 0U : 1U;
        const Token *typetok = (!mTypesUsedInTemplateInstantiation.empty()) ? mTypesUsedInTemplateInstantiation[0].token() : nullptr;
        unsigned int indentlevel2 = 0;  // indentlevel for tokgt
        while (tok2 != endToken && (indentlevel2 > 0 || tok2->str() != ">")) {
            if (tok2->str() == "<" && (tok2->strAt(1) == ">" || templateParameters(tok2)))
                ++indentlevel2;
            else if (tok2->str() == "(")
                ++indentlevel2;
            else if (tok2->str() == ")")
                --indentlevel2;
            else if (indentlevel2 > 0 && Token::Match(tok2, "> [,>]"))
                --indentlevel2;
            else if (indentlevel2 == 0) {
                if (tok2->str() != ",") {
                    if (!typetok ||
                        tok2->isUnsigned() != typetok->isUnsigned() ||
                        tok2->isSigned() != typetok->isSigned() ||
                        tok2->isLong() != typetok->isLong()) {
                        break;
                    }

                    typetok = typetok->next();
                } else {
                    if (typeCountInInstantiation < mTypesUsedInTemplateInstantiation.size())
                        typetok = mTypesUsedInTemplateInstantiation[typeCountInInstantiation++].token();
                    else
                        typetok = nullptr;
                }
            }
            tok2 = tok2->next();
        }

        if (!tok2)
            break;

        // matching template usage => replace tokens..
        // Foo < int >  =>  Foo<int>
        if (tok2->str() == ">" && typeCountInInstantiation == mTypesUsedInTemplateInstantiation.size()) {
            const Token * const nameTok1 = nameTok;
            nameTok->str(newName);

            for (Token *tok = nameTok1->next(); tok != tok2; tok = tok->next()) {
                if (tok->isName() && !tok->templateSimplifierPointers().empty()) {
                    std::list<TokenAndName>::iterator ti;
                    for (ti = mTemplateInstantiations.begin(); ti != mTemplateInstantiations.end();) {
                        if (ti->token() == tok) {
                            mTemplateInstantiations.erase(ti++);
                            break;
                        } else {
                            ++ti;
                        }
                    }
                }
            }
            // Fix crash in #9007
            if (Token::simpleMatch(nameTok->previous(), ">"))
                mTemplateNamePos.erase(nameTok->previous());
            removeTokens.emplace_back(nameTok, tok2->next());
        }

        nameTok = tok2;
    }
    while (!removeTokens.empty()) {
        eraseTokens(removeTokens.back().first, removeTokens.back().second);
        removeTokens.pop_back();
    }
}

static bool specMatch(
    const TemplateSimplifier::TokenAndName &spec,
    const TemplateSimplifier::TokenAndName &decl)
{
    // make sure decl is really a declaration
    if (decl.isPartialSpecialization() || decl.isSpecialization() || decl.isAlias() || decl.isFriend())
        return false;

    return spec.isSameFamily(decl);
}

void TemplateSimplifier::getSpecializations()
{
    // try to locate a matching declaration for each user defined specialization
    for (auto & spec : mTemplateDeclarations) {
        if (spec.isSpecialization()) {
            bool found = false;
            for (auto & decl : mTemplateDeclarations) {
                if (!specMatch(spec, decl))
                    continue;

                // make sure the scopes and names match
                if (spec.fullName() == decl.fullName()) {
                    // @todo make sure function parameters also match
                    mTemplateSpecializationMap[spec.token()] = decl.token();
                    found = true;
                }
            }

            if (!found) {
                for (auto & decl : mTemplateForwardDeclarations) {
                    if (!specMatch(spec, decl))
                        continue;

                    // make sure the scopes and names match
                    if (spec.fullName() == decl.fullName()) {
                        // @todo make sure function parameters also match
                        mTemplateSpecializationMap[spec.token()] = decl.token();
                    }
                }
            }
        }
    }
}

void TemplateSimplifier::getPartialSpecializations()
{
    // try to locate a matching declaration for each user defined partial specialization
    for (auto & spec : mTemplateDeclarations) {
        if (spec.isPartialSpecialization()) {
            bool found = false;
            for (auto & decl : mTemplateDeclarations) {
                if (!specMatch(spec, decl))
                    continue;

                // make sure the scopes and names match
                if (spec.fullName() == decl.fullName()) {
                    // @todo make sure function parameters also match
                    mTemplatePartialSpecializationMap[spec.token()] = decl.token();
                    found = true;
                }
            }

            if (!found) {
                for (auto & decl : mTemplateForwardDeclarations) {
                    if (!specMatch(spec, decl))
                        continue;

                    // make sure the scopes and names match
                    if (spec.fullName() == decl.fullName()) {
                        // @todo make sure function parameters also match
                        mTemplatePartialSpecializationMap[spec.token()] = decl.token();
                    }
                }
            }
        }
    }
}

void TemplateSimplifier::fixForwardDeclaredDefaultArgumentValues()
{
    // try to locate a matching declaration for each forward declaration
    for (const auto & forwardDecl : mTemplateForwardDeclarations) {
        std::vector<const Token *> params1;

        getTemplateParametersInDeclaration(forwardDecl.token()->tokAt(2), params1);

        for (auto & decl : mTemplateDeclarations) {
            // skip partializations, type aliases and friends
            if (decl.isPartialSpecialization() || decl.isAlias() || decl.isFriend())
                continue;

            std::vector<const Token *> params2;

            getTemplateParametersInDeclaration(decl.token()->tokAt(2), params2);

            // make sure the number of arguments match
            if (params1.size() == params2.size()) {
                // make sure the scopes and names match
                if (forwardDecl.fullName() == decl.fullName()) {
                    // save forward declaration for lookup later
                    if ((decl.nameToken()->strAt(1) == "(" && forwardDecl.nameToken()->strAt(1) == "(") ||
                        (decl.nameToken()->strAt(1) == "{" && forwardDecl.nameToken()->strAt(1) == ";")) {
                        mTemplateForwardDeclarationsMap[decl.token()] = forwardDecl.token();
                    }

                    for (size_t k = 0; k < params1.size(); k++) {
                        // copy default value to declaration if not present
                        if (params1[k]->strAt(1) == "=" && params2[k]->strAt(1) != "=") {
                            int level = 0;
                            const Token *end = params1[k]->next();
                            while (end && !(level == 0 && Token::Match(end, ",|>"))) {
                                if (Token::Match(end, "{|(|<"))
                                    level++;
                                else if (Token::Match(end, "}|)|>"))
                                    level--;
                                end = end->next();
                            }
                            if (end)
                                TokenList::copyTokens(const_cast<Token *>(params2[k]), params1[k]->next(), end->previous());
                            break;
                        }
                    }

                    // update parameter end pointer
                    decl.paramEnd(decl.token()->next()->findClosingBracket());
                }
            }
        }
    }
}

void TemplateSimplifier::printOut(const TokenAndName &tokenAndName, const std::string &indent) const
{
    std::cout << indent << "token: ";
    if (tokenAndName.token())
        std::cout << "\"" << tokenAndName.token()->str() << "\" " << mTokenList.fileLine(tokenAndName.token());
    else
        std::cout << "nullptr";
    std::cout << std::endl;
    std::cout << indent << "scope: \"" << tokenAndName.scope() << "\"" << std::endl;
    std::cout << indent << "name: \"" << tokenAndName.name() << "\"" << std::endl;
    std::cout << indent << "fullName: \"" << tokenAndName.fullName() << "\"" << std::endl;
    std::cout << indent << "nameToken: ";
    if (tokenAndName.nameToken())
        std::cout << "\"" << tokenAndName.nameToken()->str() << "\" " << mTokenList.fileLine(tokenAndName.nameToken());
    else
        std::cout << "nullptr";
    std::cout << std::endl;
    std::cout << indent << "paramEnd: ";
    if (tokenAndName.paramEnd())
        std::cout << "\"" << tokenAndName.paramEnd()->str() << "\" " << mTokenList.fileLine(tokenAndName.paramEnd());
    else
        std::cout << "nullptr";
    std::cout << std::endl;
    std::cout << indent << "flags: ";
    if (tokenAndName.isClass())
        std::cout << " isClass";
    if (tokenAndName.isFunction())
        std::cout << " isFunction";
    if (tokenAndName.isVariable())
        std::cout << " isVariable";
    if (tokenAndName.isAlias())
        std::cout << " isAlias";
    if (tokenAndName.isSpecialization())
        std::cout << " isSpecialization";
    if (tokenAndName.isPartialSpecialization())
        std::cout << " isPartialSpecialization";
    if (tokenAndName.isForwardDeclaration())
        std::cout << " isForwardDeclaration";
    if (tokenAndName.isVariadic())
        std::cout << " isVariadic";
    if (tokenAndName.isFriend())
        std::cout << " isFriend";
    std::cout << std::endl;
    if (tokenAndName.token() && !tokenAndName.paramEnd() && tokenAndName.token()->strAt(1) == "<") {
        const Token *end = tokenAndName.token()->next()->findClosingBracket();
        if (end) {
            const Token *start = tokenAndName.token()->next();
            std::cout << indent << "type: ";
            while (start && start != end) {
                std::cout << start->str();
                start = start->next();
            }
            std::cout << end->str() << std::endl;
        }
    } else if (tokenAndName.isAlias() && tokenAndName.paramEnd()) {
        if (tokenAndName.aliasStartToken()) {
            std::cout << indent << "aliasStartToken: \"" << tokenAndName.aliasStartToken()->str() << "\" "
                      << mTokenList.fileLine(tokenAndName.aliasStartToken()) << std::endl;
        }
        if (tokenAndName.aliasEndToken()) {
            std::cout << indent << "aliasEndToken: \"" << tokenAndName.aliasEndToken()->str() << "\" "
                      << mTokenList.fileLine(tokenAndName.aliasEndToken()) << std::endl;
        }
    }
}

void TemplateSimplifier::printOut(const std::string & text) const
{
    std::cout << std::endl;
    std::cout << text << std::endl;
    std::cout << std::endl;
    std::cout << "mTemplateDeclarations: " << mTemplateDeclarations.size() << std::endl;
    int count = 0;
    for (const auto & decl : mTemplateDeclarations) {
        std::cout << "mTemplateDeclarations[" << count++ << "]:" << std::endl;
        printOut(decl);
    }
    std::cout << "mTemplateForwardDeclarations: " << mTemplateForwardDeclarations.size() << std::endl;
    count = 0;
    for (const auto & decl : mTemplateForwardDeclarations) {
        std::cout << "mTemplateForwardDeclarations[" << count++ << "]:" << std::endl;
        printOut(decl);
    }
    std::cout << "mTemplateForwardDeclarationsMap: " << mTemplateForwardDeclarationsMap.size() << std::endl;
    unsigned int mapIndex = 0;
    for (const auto & mapItem : mTemplateForwardDeclarationsMap) {
        unsigned int declIndex = 0;
        for (const auto & decl : mTemplateDeclarations) {
            if (mapItem.first == decl.token()) {
                unsigned int forwardIndex = 0;
                for (const auto & forwardDecl : mTemplateForwardDeclarations) {
                    if (mapItem.second == forwardDecl.token()) {
                        std::cout << "mTemplateForwardDeclarationsMap[" << mapIndex << "]:" << std::endl;
                        std::cout << "    mTemplateDeclarations[" << declIndex
                                  << "] => mTemplateForwardDeclarations[" << forwardIndex << "]" << std::endl;
                        break;
                    }
                    forwardIndex++;
                }
                break;
            }
            declIndex++;
        }
        mapIndex++;
    }
    std::cout << "mTemplateSpecializationMap: " << mTemplateSpecializationMap.size() << std::endl;
    for (const auto & mapItem : mTemplateSpecializationMap) {
        unsigned int decl1Index = 0;
        for (const auto & decl1 : mTemplateDeclarations) {
            if (decl1.isSpecialization() && mapItem.first == decl1.token()) {
                bool found = false;
                unsigned int decl2Index = 0;
                for (const auto & decl2 : mTemplateDeclarations) {
                    if (mapItem.second == decl2.token()) {
                        std::cout << "mTemplateSpecializationMap[" << mapIndex << "]:" << std::endl;
                        std::cout << "    mTemplateDeclarations[" << decl1Index
                                  << "] => mTemplateDeclarations[" << decl2Index << "]" << std::endl;
                        found = true;
                        break;
                    }
                    decl2Index++;
                }
                if (!found) {
                    decl2Index = 0;
                    for (const auto & decl2 : mTemplateForwardDeclarations) {
                        if (mapItem.second == decl2.token()) {
                            std::cout << "mTemplateSpecializationMap[" << mapIndex << "]:" << std::endl;
                            std::cout << "    mTemplateDeclarations[" << decl1Index
                                      << "] => mTemplateForwardDeclarations[" << decl2Index << "]" << std::endl;
                            break;
                        }
                        decl2Index++;
                    }
                }
                break;
            }
            decl1Index++;
        }
        mapIndex++;
    }
    std::cout << "mTemplatePartialSpecializationMap: " << mTemplatePartialSpecializationMap.size() << std::endl;
    for (const auto & mapItem : mTemplatePartialSpecializationMap) {
        unsigned int decl1Index = 0;
        for (const auto & decl1 : mTemplateDeclarations) {
            if (mapItem.first == decl1.token()) {
                bool found = false;
                unsigned int decl2Index = 0;
                for (const auto & decl2 : mTemplateDeclarations) {
                    if (mapItem.second == decl2.token()) {
                        std::cout << "mTemplatePartialSpecializationMap[" << mapIndex << "]:" << std::endl;
                        std::cout << "    mTemplateDeclarations[" << decl1Index
                                  << "] => mTemplateDeclarations[" << decl2Index << "]" << std::endl;
                        found = true;
                        break;
                    }
                    decl2Index++;
                }
                if (!found) {
                    decl2Index = 0;
                    for (const auto & decl2 : mTemplateForwardDeclarations) {
                        if (mapItem.second == decl2.token()) {
                            std::cout << "mTemplatePartialSpecializationMap[" << mapIndex << "]:" << std::endl;
                            std::cout << "    mTemplateDeclarations[" << decl1Index
                                      << "] => mTemplateForwardDeclarations[" << decl2Index << "]" << std::endl;
                            break;
                        }
                        decl2Index++;
                    }
                }
                break;
            }
            decl1Index++;
        }
        mapIndex++;
    }
    std::cout << "mTemplateInstantiations: " << mTemplateInstantiations.size() << std::endl;
    count = 0;
    for (const auto & decl : mTemplateInstantiations) {
        std::cout << "mTemplateInstantiations[" << count++ << "]:" << std::endl;
        printOut(decl);
    }
}

void TemplateSimplifier::simplifyTemplates(
    const std::time_t maxtime,
    bool &codeWithTemplates)
{
    // convert "sizeof ..." to "sizeof..."
    for (Token *tok = mTokenList.front(); tok; tok = tok->next()) {
        if (Token::simpleMatch(tok, "sizeof ...")) {
            tok->str("sizeof...");
            tok->deleteNext();
        }
    }

    // Remove "typename" unless used in template arguments or using type alias..
    for (Token *tok = mTokenList.front(); tok; tok = tok->next()) {
        if (Token::Match(tok, "typename %name%") && !Token::Match(tok->tokAt(-3), "using %name% ="))
            tok->deleteThis();

        if (Token::simpleMatch(tok, "template <")) {
            tok = tok->next()->findClosingBracket();
            if (!tok)
                break;
        }
    }

    mTokenizer->calculateScopes();

    unsigned int passCount = 0;
    const unsigned int passCountMax = 10;
    for (; passCount < passCountMax; ++passCount) {
        if (passCount) {
            // it may take more than one pass to simplify type aliases
            bool usingChanged = false;
            while (mTokenizer->simplifyUsing())
                usingChanged = true;

            if (!usingChanged && !mChanged)
                break;

            mChanged = usingChanged;
            mTemplateDeclarations.clear();
            mTemplateForwardDeclarations.clear();
            mTemplateForwardDeclarationsMap.clear();
            mTemplateSpecializationMap.clear();
            mTemplatePartialSpecializationMap.clear();
            mTemplateInstantiations.clear();
            mInstantiatedTemplates.clear();
            mExplicitInstantiationsToDelete.clear();
            mTemplateNamePos.clear();
        }

        bool hasTemplates = getTemplateDeclarations();

        if (passCount == 0)
            codeWithTemplates = hasTemplates;

        // Make sure there is something to simplify.
        if (mTemplateDeclarations.empty() && mTemplateForwardDeclarations.empty())
            return;

        if (passCount != 0 && mSettings->debugtemplate && mSettings->debugnormal) {
            std::string title("Template Simplifier pass " + std::to_string(passCount + 1));
            mTokenList.front()->printOut(title.c_str(), mTokenList.getFiles());
        }

        // Copy default argument values from forward declaration to declaration
        fixForwardDeclaredDefaultArgumentValues();

        // Locate user defined specializations.
        getSpecializations();

        // Locate user defined partial specializations.
        getPartialSpecializations();

        // Locate possible instantiations of templates..
        getTemplateInstantiations();

        // Template arguments with default values
        useDefaultArgumentValues();

        simplifyTemplateAliases();

        if (mSettings->debugtemplate)
            printOut("### Template Simplifier pass " + std::to_string(passCount + 1) + " ###");

        std::set<std::string> expandedtemplates;

        for (std::list<TokenAndName>::reverse_iterator iter1 = mTemplateDeclarations.rbegin(); iter1 != mTemplateDeclarations.rend(); ++iter1) {
            if (iter1->isAlias() || iter1->isFriend())
                continue;

            // get specializations..
            std::list<const Token *> specializations;
            for (std::list<TokenAndName>::const_iterator iter2 = mTemplateDeclarations.begin(); iter2 != mTemplateDeclarations.end(); ++iter2) {
                if (iter2->isAlias() || iter2->isFriend())
                    continue;

                if (iter1->fullName() == iter2->fullName())
                    specializations.push_back(iter2->nameToken());
            }

            const bool instantiated = simplifyTemplateInstantiations(
                                          *iter1,
                                          specializations,
                                          maxtime,
                                          expandedtemplates);
            if (instantiated)
                mInstantiatedTemplates.push_back(*iter1);
        }

        for (std::list<TokenAndName>::const_iterator it = mInstantiatedTemplates.begin(); it != mInstantiatedTemplates.end(); ++it) {
            std::list<TokenAndName>::iterator decl;
            for (decl = mTemplateDeclarations.begin(); decl != mTemplateDeclarations.end(); ++decl) {
                if (decl->token() == it->token())
                    break;
            }
            if (decl != mTemplateDeclarations.end()) {
                if (it->isSpecialization()) {
                    // delete the "template < >"
                    Token * tok = it->token();
                    tok->deleteNext(2);
                    tok->deleteThis();
                } else {
                    // remove forward declaration if found
                    auto it1 = mTemplateForwardDeclarationsMap.find(it->token());
                    if (it1 != mTemplateForwardDeclarationsMap.end())
                        removeTemplate(it1->second);
                    removeTemplate(it->token());
                }
                mTemplateDeclarations.erase(decl);
            }
        }

        // remove out of line member functions
        while (!mMemberFunctionsToDelete.empty()) {
            const std::list<TokenAndName>::iterator it = std::find_if(mTemplateDeclarations.begin(),
                    mTemplateDeclarations.end(),
                    FindToken(mMemberFunctionsToDelete.begin()->token()));
            // multiple functions can share the same declaration so make sure it hasn't already been deleted
            if (it != mTemplateDeclarations.end()) {
                removeTemplate(it->token());
                mTemplateDeclarations.erase(it);
            }
            mMemberFunctionsToDelete.erase(mMemberFunctionsToDelete.begin());
        }

        // remove explicit instantiations
        for (TokenAndName & j : mExplicitInstantiationsToDelete) {
            Token * start = j.token();
            if (start) {
                Token * end = start->next();
                while (end && end->str() != ";")
                    end = end->next();
                if (start->previous())
                    start = start->previous();
                if (end && end->next())
                    end = end->next();
                eraseTokens(start, end);
            }
        }
    }

    if (passCount == passCountMax) {
        if (mSettings->debugwarnings) {
            const std::list<const Token*> locationList(1, mTokenList.front());
            const ErrorLogger::ErrorMessage errmsg(locationList, &mTokenizer->list,
                                                   Severity::debug,
                                                   "debug",
                                                   "TemplateSimplifier: pass count limit hit before simplifications were finished.",
                                                   false);
            if (mErrorLogger)
                mErrorLogger->reportErr(errmsg);
        }
    }
}

void TemplateSimplifier::syntaxError(const Token *tok)
{
    throw InternalError(tok, "syntax error", InternalError::SYNTAX);
}<|MERGE_RESOLUTION|>--- conflicted
+++ resolved
@@ -713,12 +713,6 @@
         // ignore nested template
         if (tok->strAt(-1) == ">")
             continue;
-<<<<<<< HEAD
-        // ignore nested template
-        if (tok->strAt(-1) == ">")
-            continue;
-=======
->>>>>>> 09eaa412
         // skip to last nested template parameter
         const Token *tok1 = tok;
         while (tok1 && tok1->next() && Token::simpleMatch(tok1->next()->findClosingBracket(), "> template <")) {
@@ -729,11 +723,8 @@
         }
         if (!tok1)
             syntaxError(tok);
-<<<<<<< HEAD
-=======
         if (!tok1->next())
             syntaxError(tok);
->>>>>>> 09eaa412
         // Some syntax checks, see #6865
         if (!tok->tokAt(2))
             syntaxError(tok->next());
