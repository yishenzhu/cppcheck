/*
 * Cppcheck - A tool for static C/C++ code analysis
 * Copyright (C) 2007-2019 Cppcheck team.
 *
 * This program is free software: you can redistribute it and/or modify
 * it under the terms of the GNU General Public License as published by
 * the Free Software Foundation, either version 3 of the License, or
 * (at your option) any later version.
 *
 * This program is distributed in the hope that it will be useful,
 * but WITHOUT ANY WARRANTY; without even the implied warranty of
 * MERCHANTABILITY or FITNESS FOR A PARTICULAR PURPOSE.  See the
 * GNU General Public License for more details.
 *
 * You should have received a copy of the GNU General Public License
 * along with this program.  If not, see <http://www.gnu.org/licenses/>.
 */

#include "templatesimplifier.h"

#include "errorlogger.h"
#include "mathlib.h"
#include "settings.h"
#include "token.h"
#include "tokenize.h"
#include "tokenlist.h"

#include <algorithm>
#include <cassert>
#include <iostream>
#include <map>
#include <stack>
#include <utility>

namespace {
    class FindToken {
    public:
        explicit FindToken(const Token *token) : mToken(token) {}
        bool operator()(const TemplateSimplifier::TokenAndName &tokenAndName) const {
            return tokenAndName.token == mToken;
        }
    private:
        const Token * const mToken;
    };

    class FindName {
    public:
        explicit FindName(const std::string &name) : mName(name) {}
        bool operator()(const TemplateSimplifier::TokenAndName &tokenAndName) const {
            return tokenAndName.name == mName;
        }
    private:
        const std::string mName;
    };

    class FindFullName {
    public:
        explicit FindFullName(const std::string &fullName) : mFullName(fullName) {}
        bool operator()(const TemplateSimplifier::TokenAndName &tokenAndName) const {
            return tokenAndName.fullName == mFullName;
        }
    private:
        const std::string mFullName;
    };
}

TemplateSimplifier::TokenAndName::TokenAndName(Token *tok, const std::string &s) :
    token(tok), scope(s), name(tok ? tok->str() : ""), fullName(s.empty() ? name : (s + " :: " + name)),
    nameToken(nullptr), paramEnd(nullptr), flags(0)
{
    if (token)
        token->templateSimplifierPointer(this);
}

TemplateSimplifier::TokenAndName::TokenAndName(Token *tok, const std::string &s, const Token *nt, const Token *pe) :
    token(tok), scope(s), name(nt->str()), fullName(s.empty() ? name : (s + " :: " + name)),
    nameToken(nt), paramEnd(pe), flags(0)
{
    // only set flags for declaration
    if (token && nameToken && paramEnd) {
        isSpecialization(Token::simpleMatch(token, "template < >"));
        isPartialSpecialization(!isSpecialization() && nameToken->strAt(1) == "<");
        isAlias(paramEnd->strAt(1) == "using");
        isClass(Token::Match(paramEnd->next(), "class|struct|union %name% <|{|:|;"));
        if (token->strAt(1) == "<" && !isSpecialization()) {
            const Token *end = token->next()->findClosingBracket();
            isVariadic(end && Token::findmatch(token->tokAt(2), "typename|class . . .", end));
        }
        const Token *tok1 = nameToken->next();
        if (tok1->str() == "<") {
            const Token *closing = tok1->findClosingBracket();
            if (closing)
                tok1 = closing->next();
            else
                throw InternalError(tok, "unsupported syntax", InternalError::SYNTAX);
        }
        isFunction(tok1->str() == "(");
        isVariable(!isClass() && Token::Match(tok1, "=|;"));
        if (isVariable())
            isForwardDeclaration(tok1->str() == ";");
        else {
            if (isFunction())
                tok1 = tok1->link()->next();
            tok1 = Token::findmatch(tok1, "{|;");
            if (tok1)
                isForwardDeclaration(tok1->str() == ";");
        }
        // check for member function and adjust scope
        if (isFunction() && nameToken->strAt(-1) == "::") {
            const Token * start = nameToken;

            while (Token::Match(start->tokAt(-2), "%name% ::") ||
                   (Token::simpleMatch(start->tokAt(-2), "> ::") &&
                    start->tokAt(-2)->findOpeningBracket() &&
                    Token::Match(start->tokAt(-2)->findOpeningBracket()->previous(), "%name% <"))) {
                if (start->strAt(-2) == ">")
                    start = start->tokAt(-2)->findOpeningBracket()->previous();
                else
                    start = start->tokAt(-2);
            }

            if (start && start != nameToken) {
                if (!scope.empty())
                    scope += " ::";
                while (start && start->next() != nameToken) {
                    if (start->str() == "<")
                        start = start->findClosingBracket();
                    else {
                        if (!scope.empty())
                            scope += " ";
                        scope += start->str();
                    }
                    start = start->next();
                }
                if (start)
                    fullName = scope.empty() ? name : (scope + " :: " + name);
            }
        }
    }

    if (token)
        token->templateSimplifierPointer(this);
}

TemplateSimplifier::TokenAndName::TokenAndName(const TokenAndName& otherTok) :
    token(otherTok.token), scope(otherTok.scope), name(otherTok.name), fullName(otherTok.fullName),
    nameToken(otherTok.nameToken), paramEnd(otherTok.paramEnd), flags(otherTok.flags)
{
    if (token)
        token->templateSimplifierPointer(this);
}

TemplateSimplifier::TokenAndName::~TokenAndName()
{
    if (token)
        token->templateSimplifierPointers().erase(this);
}

TemplateSimplifier::TemplateSimplifier(Tokenizer *tokenizer)
    : mTokenizer(tokenizer), mTokenList(tokenizer->list), mSettings(tokenizer->mSettings), mErrorLogger(tokenizer->mErrorLogger)
{
}

TemplateSimplifier::~TemplateSimplifier()
{
}

void TemplateSimplifier::cleanupAfterSimplify()
{
    bool goback = false;
    for (Token *tok = mTokenList.front(); tok; tok = tok->next()) {
        if (goback) {
            tok = tok->previous();
            goback = false;
        }
        if (tok->str() == "(")
            tok = tok->link();

        else if (Token::Match(tok, "template < > %name%")) {
            const Token *end = tok;
            while (end) {
                if (end->str() == ";")
                    break;
                if (end->str() == "{") {
                    end = end->link()->next();
                    break;
                }
                if (!Token::Match(end, "%name%|::|<|>|,")) {
                    end = nullptr;
                    break;
                }
                end = end->next();
            }
            if (end) {
                Token::eraseTokens(tok,end);
                tok->deleteThis();
            }
        }

        else if (Token::Match(tok, "%type% <") &&
                 (!tok->previous() || tok->previous()->str() == ";")) {
            const Token *tok2 = tok->tokAt(2);
            std::string type;
            while (Token::Match(tok2, "%type%|%num% ,")) {
                type += tok2->str() + ",";
                tok2 = tok2->tokAt(2);
            }
            if (Token::Match(tok2, "%type%|%num% > (")) {
                type += tok2->str();
                tok->str(tok->str() + "<" + type + ">");
                Token::eraseTokens(tok, tok2->tokAt(2));
                if (tok == mTokenList.front())
                    goback = true;
            }
        }
    }
}


void TemplateSimplifier::checkComplicatedSyntaxErrorsInTemplates()
{
    // check for more complicated syntax errors when using templates..
    for (const Token *tok = mTokenList.front(); tok; tok = tok->next()) {
        // skip executing scopes (ticket #3183)..
        if (Token::simpleMatch(tok, "( {")) {
            tok = tok->link();
            if (!tok)
                syntaxError(nullptr);
        }
        // skip executing scopes..
        const Token *start = Tokenizer::startOfExecutableScope(tok);
        if (start) {
            tok = start->link();
        }

        // skip executing scopes (ticket #1985)..
        else if (Token::simpleMatch(tok, "try {")) {
            tok = tok->next()->link();
            while (Token::simpleMatch(tok, "} catch (")) {
                tok = tok->linkAt(2);
                if (Token::simpleMatch(tok, ") {"))
                    tok = tok->next()->link();
            }
        }

        if (!tok)
            syntaxError(nullptr);
        // not start of statement?
        if (tok->previous() && !Token::Match(tok, "[;{}]"))
            continue;

        // skip starting tokens.. ;;; typedef typename foo::bar::..
        while (Token::simpleMatch(tok, ";"))
            tok = tok->next();
        while (Token::Match(tok, "typedef|typename"))
            tok = tok->next();
        while (Token::Match(tok, "%type% ::"))
            tok = tok->tokAt(2);
        if (!tok)
            break;

        // template variable or type..
        if (Token::Match(tok, "%type% <")) {
            // these are used types..
            std::set<std::string> usedtypes;

            // parse this statement and see if the '<' and '>' are matching
            unsigned int level = 0;
            for (const Token *tok2 = tok; tok2 && !Token::simpleMatch(tok2, ";"); tok2 = tok2->next()) {
                if (Token::simpleMatch(tok2, "{") && (!Token::Match(tok2->previous(), ">|%type%") || Token::simpleMatch(tok2->link(), "} ;")))
                    break;
                if (tok2->str() == "(")
                    tok2 = tok2->link();
                else if (tok2->str() == "<") {
                    bool inclevel = false;
                    if (Token::simpleMatch(tok2->previous(), "operator <"))
                        ;
                    else if (level == 0)
                        inclevel = true;
                    else if (tok2->next() && tok2->next()->isStandardType())
                        inclevel = true;
                    else if (Token::simpleMatch(tok2, "< typename"))
                        inclevel = true;
                    else if (Token::Match(tok2->tokAt(-2), "<|, %type% <") && usedtypes.find(tok2->previous()->str()) != usedtypes.end())
                        inclevel = true;
                    else if (Token::Match(tok2, "< %type%") && usedtypes.find(tok2->next()->str()) != usedtypes.end())
                        inclevel = true;
                    else if (Token::Match(tok2, "< %type%")) {
                        // is the next token a type and not a variable/constant?
                        // assume it's a type if there comes another "<"
                        const Token *tok3 = tok2->next();
                        while (Token::Match(tok3, "%type% ::"))
                            tok3 = tok3->tokAt(2);
                        if (Token::Match(tok3, "%type% <"))
                            inclevel = true;
                    }

                    if (inclevel) {
                        ++level;
                        if (Token::Match(tok2->tokAt(-2), "<|, %type% <"))
                            usedtypes.insert(tok2->previous()->str());
                    }
                } else if (tok2->str() == ">") {
                    if (level > 0)
                        --level;
                } else if (tok2->str() == ">>") {
                    if (level > 0)
                        --level;
                    if (level > 0)
                        --level;
                }
            }
            if (level > 0)
                syntaxError(tok);
        }
    }
}

unsigned int TemplateSimplifier::templateParameters(const Token *tok)
{
    unsigned int numberOfParameters = 1;

    if (!tok)
        return 0;
    if (tok->str() != "<")
        return 0;
    if (Token::Match(tok->previous(), "%var% <"))
        return 0;
    tok = tok->next();

    unsigned int level = 0;

    while (tok) {
        // skip template template
        if (level == 0 && Token::simpleMatch(tok, "template <")) {
            const Token *closing = tok->next()->findClosingBracket();
            if (closing)
                tok = closing->next();
            else
                return 0;
        }

        // skip const/volatile
        if (Token::Match(tok, "const|volatile"))
            tok = tok->next();

        // skip struct/union
        if (Token::Match(tok, "struct|union"))
            tok = tok->next();

        // Skip '&'
        if (Token::Match(tok, "& ::| %name%"))
            tok = tok->next();

        // Skip variadic types (Ticket #5774, #6059, #6172)
        if (Token::Match(tok, "%type% . . .")) {
            tok = tok->tokAt(4);
            continue;
        }

        // Skip '=', '?', ':'
        if (Token::Match(tok, "=|?|:"))
            tok = tok->next();
        if (!tok)
            return 0;

        // Skip casts
        if (tok->str() == "(") {
            tok = tok->link();
            if (tok)
                tok = tok->next();
            if (!tok)
                return 0;
            if (tok->str() == ">" && level == 0)
                return numberOfParameters;
            else if (tok->str() == "," && level == 0) {
                ++numberOfParameters;
                tok = tok->next();
            }
            continue;
        }

        // skip std::
        if (tok && tok->str() == "::")
            tok = tok->next();
        while (Token::Match(tok, "%name% ::")) {
            tok = tok->tokAt(2);
            if (tok && tok->str() == "*") // Ticket #5759: Class member pointer as a template argument; skip '*'
                tok = tok->next();
        }
        if (!tok)
            return 0;

        // num/type ..
        if (!tok->isNumber() && tok->tokType() != Token::eChar && !tok->isName() && !tok->isOp())
            return 0;
        tok = tok->next();
        if (!tok)
            return 0;

        // * / const
        while (Token::Match(tok, "*|&|&&|const"))
            tok = tok->next();

        if (!tok)
            return 0;

        // Function pointer or prototype..
        while (Token::Match(tok, "(|[")) {
            if (!tok->link())
                syntaxError(tok);

            tok = tok->link()->next();
            while (Token::Match(tok, "const|volatile")) // Ticket #5786: Skip function cv-qualifiers
                tok = tok->next();
        }
        if (!tok)
            return 0;

        // inner template
        if (tok->str() == "<") {
            ++level;
            tok = tok->next();
        }

        if (!tok)
            return 0;

        // ,/>
        while (Token::Match(tok, ">|>>")) {
            if (level == 0)
                return tok->str() == ">" && !Token::Match(tok->next(), "%num%") ? numberOfParameters : 0;
            --level;
            if (tok->str() == ">>") {
                if (level == 0)
                    return !Token::Match(tok->next(), "%num%") ? numberOfParameters : 0;
                --level;
            }
            tok = tok->next();

            if (Token::simpleMatch(tok,"("))
                tok = tok->link()->next();

            if (!tok)
                return 0;
        }

        if (tok->str() != ",")
            continue;
        if (level == 0)
            ++numberOfParameters;
        tok = tok->next();
    }
    return 0;
}

void TemplateSimplifier::eraseTokens(Token *begin, const Token *end)
{
    if (!begin || begin == end)
        return;

    while (begin->next() && begin->next() != end) {
        begin->deleteNext();
    }
}

void TemplateSimplifier::deleteToken(Token *tok)
{
    if (tok->next())
        tok->next()->deletePrevious();
    else
        tok->deleteThis();
}

bool TemplateSimplifier::removeTemplate(Token *tok)
{
    if (!Token::simpleMatch(tok, "template <"))
        return false;

    int indentlevel = 0;
    unsigned int countgt = 0;   // Counter for ">"
    for (const Token *tok2 = tok->next(); tok2; tok2 = tok2->next()) {

        if (tok2->str() == "(") {
            tok2 = tok2->link();
        } else if (tok2->str() == ")") {  // garbage code! (#3504)
            eraseTokens(tok,tok2);
            deleteToken(tok);
            return false;
        }

        else if (tok2->str() == "{") {
            tok2 = tok2->link()->next();
            if (tok2 && tok2->str() == ";" && tok2->next())
                tok2 = tok2->next();
            eraseTokens(tok, tok2);
            deleteToken(tok);
            return true;
        } else if (tok2->str() == "}") {  // garbage code! (#3449)
            eraseTokens(tok,tok2);
            deleteToken(tok);
            return false;
        }

        // Count ">"
        if (tok2->str() == ">")
            countgt++;

        // don't remove constructor
        if (tok2->str() == "explicit" ||
            (countgt == 1 && Token::Match(tok2->previous(), "> %type% (") &&
             Tokenizer::startOfExecutableScope(tok2->linkAt(1)))) {
            eraseTokens(tok, tok2);
            deleteToken(tok);
            return true;
        }

        if (tok2->str() == ";") {
            tok2 = tok2->next();
            eraseTokens(tok, tok2);
            deleteToken(tok);
            return true;
        }

        if (tok2->str() == "<")
            ++indentlevel;

        else if (indentlevel >= 2 && tok2->str() == ">")
            --indentlevel;

        else if (Token::Match(tok2, "> class|struct|union %name% [,)]")) {
            tok2 = tok2->next();
            eraseTokens(tok, tok2);
            deleteToken(tok);
            return true;
        }
    }

    return false;
}

/// TODO: This is copy pasted from Tokenizer. We should reuse this code.
namespace {
    struct ScopeInfo2 {
        ScopeInfo2(const std::string &name_, const Token *bodyEnd_) : name(name_), bodyEnd(bodyEnd_) {}
        const std::string name;
        const Token * const bodyEnd;
        std::set<std::string> usingNamespaces;
    };
}
static std::string getScopeName(const std::list<ScopeInfo2> &scopeInfo)
{
    std::string ret;
    for (const ScopeInfo2 &i : scopeInfo) {
        if (!i.name.empty())
            ret += (ret.empty() ? "" : " :: ") + i.name;
    }
    return ret;
}

static void setScopeInfo(Token *tok, std::list<ScopeInfo2> *scopeInfo, bool all = false)
{
    while (tok->str() == "}" && !scopeInfo->empty() && tok == scopeInfo->back().bodyEnd)
        scopeInfo->pop_back();
    if (!Token::Match(tok, "namespace|class|struct|union %name% {|:|::")) {
        // check for using namespace
        if (Token::Match(tok, "using namespace %name% ;|::")) {
            const Token * tok1 = tok->tokAt(2);
            std::string nameSpace;
            while (tok1 && tok1->str() != ";") {
                if (!nameSpace.empty())
                    nameSpace += " ";
                nameSpace += tok1->str();
                tok1 = tok1->next();
            }
            scopeInfo->back().usingNamespaces.insert(nameSpace);
        }
        // check for member function
        else if (tok->str() == "{") {
            bool added = false;
            Token *tok1 = tok;
            while (Token::Match(tok1->previous(), "const|volatile|final|override|&|&&|noexcept"))
                tok1 = tok1->previous();
            if (tok1 && tok1->previous() && tok1->strAt(-1) == ")") {
                tok1 = tok1->linkAt(-1);
                if (Token::Match(tok1->previous(), "throw|noexcept")) {
                    tok1 = tok1->previous();
                    while (Token::Match(tok1->previous(), "const|volatile|final|override|&|&&|noexcept"))
                        tok1 = tok1->previous();
                    if (tok1->strAt(-1) != ")")
                        return;
                } else if (Token::Match(tok->tokAt(-2), ":|, %name%")) {
                    tok1 = tok1->tokAt(-2);
                    if (tok1->strAt(-1) != ")")
                        return;
                }
                if (tok1->strAt(-1) == ">")
                    tok1 = tok1->previous()->findOpeningBracket();
                if (tok1 && Token::Match(tok1->tokAt(-3), "%name% :: %name%")) {
                    tok1 = tok1->tokAt(-2);
                    std::string scope = tok1->strAt(-1);
                    while (Token::Match(tok1->tokAt(-2), ":: %name%")) {
                        scope = tok1->strAt(-3) + " :: " + scope;
                        tok1 = tok1->tokAt(-2);
                    }
                    scopeInfo->emplace_back(scope, tok->link());
                    added = true;
                }
            }

            if (all && !added)
                scopeInfo->emplace_back("", tok->link());
        }
        return;
    }

    tok = tok->next();
    std::string classname = tok->str();
    while (Token::Match(tok, "%name% :: %name%")) {
        tok = tok->tokAt(2);
        classname += " :: " + tok->str();
    }
    tok = tok->next();
    if (tok && tok->str() == ":") {
        while (tok && !Token::Match(tok, ";|{"))
            tok = tok->next();
    }
    if (tok && tok->str() == "{") {
        scopeInfo->emplace_back(classname,tok->link());
    }
}

bool TemplateSimplifier::getTemplateDeclarations()
{
    bool codeWithTemplates = false;
    std::list<ScopeInfo2> scopeInfo;
    for (Token *tok = mTokenList.front(); tok; tok = tok->next()) {
        if (Token::Match(tok, "{|}|namespace|class|struct|union")) {
            setScopeInfo(tok, &scopeInfo);
            continue;
        }
        if (!Token::simpleMatch(tok, "template <"))
            continue;
        // ignore template template parameter
        if (tok->strAt(-1) == "<")
            continue;
        // Some syntax checks, see #6865
        if (!tok->tokAt(2))
            syntaxError(tok->next());
        if (tok->strAt(2)=="typename" &&
            !Token::Match(tok->tokAt(3), "%name%|.|,|=|>"))
            syntaxError(tok->next());
        codeWithTemplates = true;
        const Token * const parmEnd = tok->next()->findClosingBracket();
        for (const Token *tok2 = parmEnd; tok2; tok2 = tok2->next()) {
            if (tok2->str() == "(" && tok2->link())
                tok2 = tok2->link();
            else if (tok2->str() == ")")
                break;
            // skip decltype(...)
            else if (Token::simpleMatch(tok2, "decltype ("))
                tok2 = tok2->linkAt(1);
            else if (Token::Match(tok2, "{|=|;")) {
                const int namepos = getTemplateNamePosition(parmEnd);
                if (namepos > 0) {
                    TokenAndName decl(tok, getScopeName(scopeInfo), parmEnd->tokAt(namepos), parmEnd);
                    if (decl.isForwardDeclaration()) {
                        // Declaration => add to mTemplateForwardDeclarations
                        mTemplateForwardDeclarations.emplace_back(decl);
                    } else {
                        // Implementation => add to mTemplateDeclarations
                        mTemplateDeclarations.emplace_back(decl);
                    }
                    break;
                }
            }
        }
    }
    return codeWithTemplates;
}

void TemplateSimplifier::addInstantiation(Token *token, const std::string &scope)
{
    simplifyTemplateArgs(token->tokAt(2), token->next()->findClosingBracket());

    mTemplateInstantiations.emplace_back(token, scope);
}

void TemplateSimplifier::getTemplateInstantiations()
{
    std::multimap<std::string, const TokenAndName *> functionNameMap;

    for (const auto & decl : mTemplateDeclarations) {
        if (decl.isFunction())
            functionNameMap.insert(std::make_pair(decl.name, &decl));
    }

    for (const auto & decl : mTemplateForwardDeclarations) {
        if (decl.isFunction())
            functionNameMap.insert(std::make_pair(decl.name, &decl));
    }

    std::list<ScopeInfo2> scopeList;
    const Token *skip = nullptr;

    scopeList.emplace_back("", nullptr);

    for (Token *tok = mTokenList.front(); tok; tok = tok->next()) {
        if (Token::Match(tok, "{|}|namespace|class|struct|union") ||
            Token::Match(tok, "using namespace %name% ;|::")) {
            setScopeInfo(tok, &scopeList);
            continue;
        }
        // template definition.. skip it
        if (Token::simpleMatch(tok, "template <")) {
            tok = tok->next()->findClosingBracket();
            if (!tok)
                break;
            const bool isUsing = tok->strAt(1) == "using";
            if (tok->strAt(-1) == "<") {
                // Don't ignore user specialization but don't consider it an instantiation.
                // Instantiations in return type, function parameters, and executable code
                // are not ignored.
                unsigned int pos = getTemplateNamePosition(tok);
                if (pos > 0)
                    skip = tok->tokAt(pos);
            } else {
                // #7914
                // Ignore template instantiations within template definitions: they will only be
                // handled if the definition is actually instantiated
                const Token *tok2 = Token::findmatch(tok, "{|;");
                if (tok2 && tok2->str() == "{")
                    tok = tok2->link();
                else if (!isUsing && tok2 && tok2->str() == ";")
                    tok = const_cast<Token *>(tok2);
            }
        } else if (Token::Match(tok->previous(), "(|{|}|;|=|>|<<|:|.|*|&|return|< %name% ::|<|(") ||
                   Token::Match(tok->previous(), "%type% %name% ::|<") ||
                   Token::Match(tok->tokAt(-2), "[,:] private|protected|public %name% ::|<")) {
            std::string scopeName = getScopeName(scopeList);
            std::string qualification;
            Token * qualificationTok = tok;
            while (Token::Match(tok, "%name% :: %name%")) {
                // ignore redundant namespaces
                if (scopeName.find(tok->str()) == std::string::npos)
                    qualification += (qualification.empty() ? "" : " :: ") + tok->str();
                tok = tok->tokAt(2);
            }

            // look for function instantiation with type deduction
            // fixme: only single argument functions supported
            if (tok->strAt(1) == "(") {
                std::string fullName = qualification + (qualification.empty() ? "" : " :: ") + tok->str();
                // get all declarations with this name
                for (auto pos = functionNameMap.lower_bound(tok->str());
                     pos != functionNameMap.upper_bound(tok->str()); ++pos) {
                    // look for declaration with same qualification
                    if (pos->second->fullName == fullName) {
                        // make sure it is a single argument function
                        if (Token::Match(pos->second->token->tokAt(2), "typename|class %name% >") &&
                            Token::Match(pos->second->nameToken->tokAt(2), "const| %type% &| %name%| )") &&
                            Token::Match(tok->tokAt(2), "%num%|%str%|%char%|%bool% )")) {
                            tok->insertToken(">");
                            switch (tok->tokAt(3)->tokType()) {
                            case Token::eBoolean:
                                tok->insertToken("bool");
                                break;
                            case Token::eChar:
                                if (tok->tokAt(3)->isLong())
                                    tok->insertToken("wchar_t");
                                else
                                    tok->insertToken("char");
                                break;
                            case Token::eString:
                                tok->insertToken("*");
                                if (tok->tokAt(4)->isLong())
                                    tok->insertToken("wchar_t");
                                else
                                    tok->insertToken("char");
                                tok->insertToken("const");
                                break;
                            case Token::eNumber: {
                                MathLib::value num(tok->strAt(3));
                                if (num.isFloat()) {
                                    // MathLib::getSuffix doesn't work for floating point numbers
                                    char suffix = tok->strAt(3).back();
                                    if (suffix == 'f' || suffix == 'F')
                                        tok->insertToken("float");
                                    else if (suffix == 'l' || suffix == 'L') {
                                        tok->insertToken("double");
                                        tok->insertToken("long");
                                    } else
                                        tok->insertToken("double");
                                } else if (num.isInt()) {
                                    std::string suffix = MathLib::getSuffix(tok->strAt(3));
                                    if (suffix.find("LL") != std::string::npos) {
                                        tok->insertToken("long");
                                        tok->insertToken("long");
                                    } else if (suffix.find('L') != std::string::npos)
                                        tok->insertToken("long");
                                    else
                                        tok->insertToken("int");
                                    if (suffix.find('U') != std::string::npos)
                                        tok->insertToken("unsigned");
                                }
                                break;
                            }
                            default:
                                break;
                            }
                            tok->insertToken("<");
                            break;
                        }
                    }
                }
            }

            if (!Token::Match(tok, "%name% <") ||
                Token::Match(tok, "const_cast|dynamic_cast|reinterpret_cast|static_cast"))
                continue;

            if (tok == skip) {
                skip = nullptr;
                continue;
            }

            // Add inner template instantiations first => go to the ">"
            // and then parse backwards, adding all seen instantiations
            const Token *tok2 = tok->next()->findClosingBracket();

            // parse backwards and add template instantiations
            // TODO
            for (; tok2 && tok2 != tok; tok2 = tok2->previous()) {
                if (Token::Match(tok2, ", %name% <") &&
                    templateParameters(tok2->tokAt(2))) {
                    addInstantiation(tok2->next(), getScopeName(scopeList));
                } else if (Token::Match(tok2->next(), "class|struct"))
                    const_cast<Token *>(tok2)->deleteNext();
            }

            // Add outer template..
            if (templateParameters(tok->next()) || tok->strAt(2) == ">") {
                const std::string scopeName1(scopeName);
                while (true) {
                    const std::string fullName = scopeName + (scopeName.empty()?"":" :: ") +
                                                 qualification + (qualification.empty()?"":" :: ") + tok->str();
                    const std::list<TokenAndName>::const_iterator it = std::find_if(mTemplateDeclarations.begin(), mTemplateDeclarations.end(), FindFullName(fullName));
                    if (it != mTemplateDeclarations.end()) {
                        // full name matches
                        addInstantiation(tok, it->scope);
                        break;
                    } else {
                        // full name doesn't match so try with using namespaces if available
                        bool found = false;
                        for (const auto & nameSpace : scopeList.back().usingNamespaces) {
                            std::string fullNameSpace = scopeName + (scopeName.empty()?"":" :: ") +
                                                        nameSpace + (qualification.empty()?"":" :: ") + qualification;
                            std::string newFullName = fullNameSpace + " :: " + tok->str();
                            const std::list<TokenAndName>::const_iterator it1 = std::find_if(mTemplateDeclarations.begin(), mTemplateDeclarations.end(), FindFullName(newFullName));
                            if (it1 != mTemplateDeclarations.end()) {
                                // insert using namespace into token stream
                                std::string::size_type offset = 0;
                                std::string::size_type pos = 0;
                                while ((pos = nameSpace.substr(offset).find(' ')) != std::string::npos) {
                                    qualificationTok->insertToken(nameSpace.substr(offset, pos), "", true);
                                    offset = offset + pos + 1;
                                }
                                qualificationTok->insertToken(nameSpace.substr(offset), "", true);
                                qualificationTok->insertToken("::", "", true);
                                addInstantiation(tok, it1->scope);
                                found = true;
                                break;
                            }
                        }
                        if (found)
                            break;

                        if (scopeName.empty()) {
                            if (!qualification.empty())
                                addInstantiation(tok, qualification);
                            else
                                addInstantiation(tok, getScopeName(scopeList));
                            break;
                        }
                        const std::string::size_type pos = scopeName.rfind(" :: ");
                        scopeName = (pos == std::string::npos) ? std::string() : scopeName.substr(0,pos);
                    }
                }
            }
        }
    }
}


void TemplateSimplifier::useDefaultArgumentValues()
{
    for (TokenAndName &template1 : mTemplateDeclarations)
        useDefaultArgumentValues(template1);

    for (TokenAndName &template1 : mTemplateForwardDeclarations)
        useDefaultArgumentValues(template1);
}
<<<<<<< HEAD

void TemplateSimplifier::useDefaultArgumentValues(TemplateSimplifier::TokenAndName &template1)
{
    // template parameters with default value has syntax such as:
    //     x = y
    // this list will contain all the '=' tokens for such arguments
    std::list<Token *> eq;
    // and this set the position of parameters with a default value
    std::set<std::size_t> defaultedArgPos;

    // parameter number. 1,2,3,..
    std::size_t templatepar = 1;

    // parameter depth
    std::size_t templateParmDepth = 0;

    // the template classname. This will be empty for template functions
    std::string classname;

=======

void TemplateSimplifier::useDefaultArgumentValues(TemplateSimplifier::TokenAndName &template1)
{
    // template parameters with default value has syntax such as:
    //     x = y
    // this list will contain all the '=' tokens for such arguments
    std::list<Token *> eq;
    // and this set the position of parameters with a default value
    std::set<std::size_t> defaultedArgPos;

    // parameter number. 1,2,3,..
    std::size_t templatepar = 1;

    // parameter depth
    std::size_t templateParmDepth = 0;

    // the template classname. This will be empty for template functions
    std::string classname;

>>>>>>> 5efb23ff
    // Scan template declaration..
    for (Token *tok = template1.token; tok; tok = tok->next()) {
        if (Token::simpleMatch(tok, "template < >")) { // Ticket #5762: Skip specialization tokens
            tok = tok->tokAt(2);
            if (0 == templateParmDepth)
                break;
            continue;
        }

        if (tok->str() == "(") { // Ticket #6835
            tok = tok->link();
            continue;
        }

        if (tok->str() == "<" && templateParameters(tok))
            ++templateParmDepth;

        // end of template parameters?
        if (tok->str() == ">") {
            if (Token::Match(tok, "> class|struct|union %name%"))
                classname = tok->strAt(2);
            if (templateParmDepth<2)
                break;
            else
                --templateParmDepth;
        }

        // next template parameter
        if (tok->str() == "," && (1 == templateParmDepth)) // Ticket #5823: Properly count parameters
            ++templatepar;

        // default parameter value?
        else if (Token::Match(tok, "= !!>")) {
            if (defaultedArgPos.insert(templatepar).second) {
                eq.push_back(tok);
            } else {
                // Ticket #5605: Syntax error (two equal signs for the same parameter), bail out
                eq.clear();
                break;
            }
        }
    }
    if (eq.empty() || classname.empty())
        return;

    // iterate through all template instantiations
    for (const TokenAndName &templateInst : mTemplateInstantiations) {
        Token *tok = templateInst.token;

        if (!Token::simpleMatch(tok, (classname + " <").c_str()))
            continue;

        // count the parameters..
        tok = tok->next();
        const unsigned int usedpar = templateParameters(tok);
        tok = tok->findClosingBracket();

        if (tok && tok->str() == ">") {
            tok = tok->previous();
            std::list<Token *>::const_iterator it = eq.begin();
            for (std::size_t i = (templatepar - eq.size()); it != eq.end() && i < usedpar; ++i)
                ++it;
            while (it != eq.end()) {
                int indentlevel = 0;
                if (usedpar) {
                    tok->insertToken(",");
                    tok = tok->next();
                }
                const Token *from = (*it)->next();
                std::stack<Token *> links;
                while (from && (!links.empty() || indentlevel || !Token::Match(from, ",|>"))) {
                    if (from->str() == "<")
                        ++indentlevel;
                    else if (from->str() == ">")
                        --indentlevel;
                    tok->insertToken(from->str(), from->originalName());
                    tok = tok->next();
                    if (Token::Match(tok, "(|["))
                        links.push(tok);
                    else if (!links.empty() && Token::Match(tok, ")|]")) {
                        Token::createMutualLinks(links.top(), tok);
                        links.pop();
                    }
                    from = from->next();
                }
                ++it;
            }
        }
    }

    for (Token * const eqtok : eq) {
        Token *tok2;
        int indentlevel = 0;
        for (tok2 = eqtok->next(); tok2; tok2 = tok2->next()) {
            if (Token::Match(tok2, ";|)|}|]")) { // bail out #6607
                tok2 = nullptr;
                break;
            }
            if (Token::Match(tok2, "(|{|["))
                tok2 = tok2->link();
            else if (Token::Match(tok2, "%type% <") && templateParameters(tok2->next())) {
                std::list<TokenAndName>::iterator ti = std::find_if(mTemplateInstantiations.begin(),
                                                       mTemplateInstantiations.end(),
                                                       FindToken(tok2));
                if (ti != mTemplateInstantiations.end())
                    mTemplateInstantiations.erase(ti);
                ++indentlevel;
            } else if (indentlevel > 0 && tok2->str() == ">")
                --indentlevel;
            else if (indentlevel == 0 && Token::Match(tok2, ",|>"))
                break;
            if (indentlevel < 0)
                break;
        }
        // something went wrong, don't call eraseTokens()
        // with a nullptr "end" parameter (=all remaining tokens).
        if (!tok2)
            continue;

        // don't strip args from uninstantiated templates
        std::list<TokenAndName>::iterator ti2 = std::find_if(mTemplateInstantiations.begin(),
                                                mTemplateInstantiations.end(),
                                                FindName(template1.name));

        if (ti2 == mTemplateInstantiations.end())
            continue;

        eraseTokens(eqtok, tok2);
        eqtok->deleteThis();

        // update parameter end pointer
        template1.paramEnd = template1.token->next()->findClosingBracket();
    }
}

void TemplateSimplifier::simplifyTemplateAliases()
{
    std::list<TokenAndName>::iterator it1, it2;
    for (it1 = mTemplateInstantiations.begin(); it1 != mTemplateInstantiations.end();) {
        TokenAndName &templateAlias = *it1;
        ++it1;
        Token *startToken = templateAlias.token;
        if (!startToken)
            continue;
        while (Token::Match(startToken->tokAt(-2), "%name% :: %name%"))
            startToken = startToken->tokAt(-2);
        if (!Token::Match(startToken->tokAt(-4), "> using %name% = %name% ::|<"))
            continue;
        const std::string aliasName(startToken->strAt(-2));
        const Token * const aliasToken1 = startToken;

        // Get start token for alias
        startToken = startToken->tokAt(-5);
        while (Token::Match(startToken, "%name%|<|>|>>|,"))
            startToken = startToken->previous();
        // handle case where 'template' is first token
        if (!startToken) {
            if (!Token::simpleMatch(mTokenList.front(), "template <"))
                continue;
        } else if (!Token::Match(startToken, "[;{}] template <"))
            continue;

        // alias parameters..
        std::vector<const Token *> aliasParameters;
        getTemplateParametersInDeclaration(startToken ? startToken->tokAt(3) : mTokenList.front()->tokAt(2), aliasParameters);
        std::map<std::string, unsigned int> aliasParameterNames;
        for (unsigned int argnr = 0; argnr < aliasParameters.size(); ++argnr)
            aliasParameterNames[aliasParameters[argnr]->str()] = argnr;

        // Look for alias usages..
        const Token *endToken = nullptr;
        for (it2 = it1; it2 != mTemplateInstantiations.end(); ++it2) {
            TokenAndName &aliasUsage = *it2;
            if (!aliasUsage.token || aliasUsage.name != aliasName)
                continue;
            std::vector<std::pair<Token *, Token *>> args;
            Token *tok2 = aliasUsage.token->tokAt(2);
            while (tok2) {
                Token * const start = tok2;
                while (tok2 && !Token::Match(tok2, "[,>;{}]")) {
                    if (tok2->link() && Token::Match(tok2, "(|["))
                        tok2 = tok2->link();
                    else if (tok2->str() == "<")
                        tok2 = tok2->findClosingBracket();
                    tok2 = tok2->next();
                }

                args.emplace_back(start, tok2);
                if (tok2 && tok2->str() == ",") {
                    tok2 = tok2->next();
                } else {
                    break;
                }
            }
            if (!tok2 || tok2->str() != ">" || args.size() != aliasParameters.size())
                continue;

            // Replace template alias code..
            aliasUsage.name = templateAlias.name;
            if (aliasUsage.name.find(' ') == std::string::npos) {
                const Token *temp = aliasToken1;
                while (temp && temp != templateAlias.token) {
                    aliasUsage.token->insertToken(temp->str(), "", true);
                    temp = temp->next();
                }
                aliasUsage.token->str(templateAlias.token->str());
            } else {
                tok2 = TokenList::copyTokens(aliasUsage.token, aliasToken1, templateAlias.token, true);
                deleteToken(aliasUsage.token);
                aliasUsage.token = tok2;
            }
            tok2 = aliasUsage.token->next(); // the '<'
            const Token * const endToken1 = templateAlias.token->next()->findClosingBracket();
            const Token * const endToken2 = TokenList::copyTokens(tok2, templateAlias.token->tokAt(2), endToken1->previous(), false)->next();
            for (const Token *tok1 = templateAlias.token->next(); tok2 != endToken2; tok1 = tok1->next(), tok2 = tok2->next()) {
                if (!tok2->isName())
                    continue;
                if (aliasParameterNames.find(tok2->str()) == aliasParameterNames.end()) {
                    // Create template instance..
                    if (Token::Match(tok1, "%name% <")) {
                        const std::list<TokenAndName>::iterator it = std::find_if(mTemplateInstantiations.begin(),
                                mTemplateInstantiations.end(),
                                FindToken(tok1));
                        if (it != mTemplateInstantiations.end())
                            addInstantiation(tok2, it->scope);
                    }
                    continue;
                }
                const unsigned int argnr = aliasParameterNames[tok2->str()];
                const Token * const fromStart = args[argnr].first;
                const Token * const fromEnd   = args[argnr].second->previous();
                Token * const destToken = tok2;
                tok2 = TokenList::copyTokens(tok2, fromStart, fromEnd, true);
                if (tok2 == destToken->next())
                    tok2 = destToken;
                destToken->deleteThis();
            }

            endToken = endToken1->next();

            // Remove alias usage code (parameters)
            Token::eraseTokens(tok2->previous(), args.back().second);
        }
        if (endToken) {
            // Remove all template instantiations in template alias
            for (const Token *tok = startToken ? startToken : mTokenList.front(); tok != endToken; tok = tok->next()) {
                if (!Token::Match(tok, "%name% <"))
                    continue;
                std::list<TokenAndName>::iterator it = std::find_if(mTemplateInstantiations.begin(),
                                                       mTemplateInstantiations.end(),
                                                       FindToken(tok));
                if (it == mTemplateInstantiations.end())
                    continue;
                std::list<TokenAndName>::iterator next = it;
                ++next;
                if (it == it1)
                    it1 = next;
                mTemplateInstantiations.erase(it,next);
            }

            // find declaration
            const std::list<TokenAndName>::iterator it3 = std::find_if(mTemplateDeclarations.begin(),
                    mTemplateDeclarations.end(),
                    FindToken(startToken ? startToken->next() : mTokenList.front()));

            if (startToken)
                eraseTokens(startToken, endToken);
            else {
                eraseTokens(mTokenList.front(), endToken);
                deleteToken(mTokenList.front());
            }

            // remove declaration
            if (it3 != mTemplateDeclarations.end())
                mTemplateDeclarations.erase(it3);
        }
    }
}

bool TemplateSimplifier::instantiateMatch(const Token *instance, const std::size_t numberOfArguments, const char patternAfter[])
{
//    if (!Token::simpleMatch(instance, (name + " <").c_str()))
//        return false;

    if (numberOfArguments != templateParameters(instance->next()))
        return false;

    if (patternAfter) {
        const Token *tok = instance;
        unsigned int indentlevel = 0;
        for (tok = instance; tok && (tok->str() != ">" || indentlevel > 0); tok = tok->next()) {
            if (Token::Match(tok, "<|,|(|:: %name% <") && templateParameters(tok->tokAt(2)) > 0)
                ++indentlevel;
            if (indentlevel > 0 && tok->str() == ">")
                --indentlevel;
        }
        if (!tok || !Token::Match(tok->next(), patternAfter))
            return false;
    }

    // nothing mismatching was found..
    return true;
}

// Utility function for TemplateSimplifier::getTemplateNamePosition, that works on template functions
bool TemplateSimplifier::getTemplateNamePositionTemplateFunction(const Token *tok, int &namepos)
{
    namepos = 1;
    while (tok && tok->next()) {
        if (Token::Match(tok->next(), ";|{"))
            return false;
        // skip decltype(...)
        else if (Token::simpleMatch(tok, "decltype (")) {
            const Token * end = tok->linkAt(1);
            while (tok && tok != end) {
                tok = tok->next();
                namepos++;
            }
        } else if (Token::Match(tok->next(), "%type% <")) {
            const Token *closing = tok->tokAt(2)->findClosingBracket();
            if (closing) {
                if (closing->strAt(1) == "(" && Tokenizer::isFunctionHead(closing->next(), ";|{|:", true))
                    return true;
                while (tok && tok->next() && tok->next() != closing) {
                    tok = tok->next();
                    namepos++;
                }
            }
        } else if (Token::Match(tok->next(), "%type% (") && Tokenizer::isFunctionHead(tok->tokAt(2), ";|{|:", true)) {
            return true;
        }
        tok = tok->next();
        namepos++;
    }
    return false;
}

bool TemplateSimplifier::getTemplateNamePositionTemplateVariable(const Token *tok, int &namepos)
{
    namepos = 1;
    while (tok && tok->next()) {
        if (Token::Match(tok->next(), ";|{|(|using"))
            return false;
        else if (Token::Match(tok->next(), "%type% <")) {
            const Token *closing = tok->tokAt(2)->findClosingBracket();
            if (closing) {
                if (Token::Match(closing->next(), "=|;"))
                    return true;
                while (tok && tok->next() && tok->next() != closing) {
                    tok = tok->next();
                    namepos++;
                }
            }
        } else if (Token::Match(tok->next(), "%type% =|;")) {
            return true;
        }
        tok = tok->next();
        namepos++;
    }
    return false;
}

int TemplateSimplifier::getTemplateNamePosition(const Token *tok)
{
    // get the position of the template name
    int namepos = 0;
    if (Token::Match(tok, "> class|struct|union %type% :|<|;|{"))
        namepos = 2;
    else if (Token::Match(tok, "> using %name% ="))
        namepos = 2;
    else if (getTemplateNamePositionTemplateVariable(tok, namepos))
        ;
    else if (!getTemplateNamePositionTemplateFunction(tok, namepos))
        return -1; // Name not found

    return namepos;
}

void TemplateSimplifier::addNamespace(const TokenAndName &templateDeclaration, const Token *tok)
{
    // find start of qualification
    const Token * tokStart = tok;
    int offset = 0;
    while (Token::Match(tokStart->tokAt(-2), "%name% ::")) {
        tokStart = tokStart->tokAt(-2);
        offset -= 2;
    }
    // decide if namespace needs to be inserted in or appended to token list
    const bool insert = tokStart != tok;

    std::string::size_type start = 0;
    std::string::size_type end = 0;
    while ((end = templateDeclaration.scope.find(" ", start)) != std::string::npos) {
        std::string token = templateDeclaration.scope.substr(start, end - start);
        // done if scopes overlap
        if (token == tokStart->str() && tok->strAt(-1) != "::")
            break;
        if (insert)
            mTokenList.back()->tokAt(offset)->insertToken(token, "");
        else
            mTokenList.addtoken(token, tok->linenr(), tok->fileIndex());
        start = end + 1;
    }
    // don't add if it already exists
    std::string token = templateDeclaration.scope.substr(start, end - start);
    if (token != tokStart->str() || tok->strAt(-1) != "::") {
        if (insert) {
            mTokenList.back()->tokAt(offset)->insertToken(templateDeclaration.scope.substr(start), "");
            mTokenList.back()->tokAt(offset)->insertToken("::", "");
        } else {
            mTokenList.addtoken(templateDeclaration.scope.substr(start), tok->linenr(), tok->fileIndex());
            mTokenList.addtoken("::", tok->linenr(), tok->fileIndex());
        }
    }
}

bool TemplateSimplifier::alreadyHasNamespace(const TokenAndName &templateDeclaration, const Token *tok)
{
    std::string scope = templateDeclaration.scope;

    // get the length in tokens of the namespace
    std::string::size_type pos = 0;
    int offset = -2;

    while ((pos = scope.find("::", pos)) != std::string::npos) {
        offset -= 2;
        pos += 2;
    }

    return Token::simpleMatch(tok->tokAt(offset), scope.c_str()) ;
}

void TemplateSimplifier::expandTemplate(
    const TokenAndName &templateDeclaration,
    const TokenAndName &templateInstantiation,
    const std::vector<const Token *> &typeParametersInDeclaration,
    const std::string &newName,
    bool copy)
{
    std::list<ScopeInfo2> scopeInfo;
    bool inTemplateDefinition = false;
    const Token *startOfTemplateDeclaration = nullptr;
    const Token *endOfTemplateDefinition = nullptr;
    const Token * const templateDeclarationNameToken = templateDeclaration.nameToken;
    const Token * const templateDeclarationToken = templateDeclaration.paramEnd;
    const bool isClass = templateDeclaration.isClass();
    const bool isFunction = templateDeclaration.isFunction();
    const bool isSpecialization = templateDeclaration.isSpecialization();
    const bool isVariable = templateDeclaration.isVariable();
    struct newInstantiation {
        newInstantiation(Token *t, const std::string &s) : token(t), scope(s) { }
        Token *token;
        std::string scope;
    };
    std::vector<newInstantiation> newInstantiations;

    // add forward declarations
    if (copy && isClass) {
        templateDeclaration.token->insertToken(templateDeclarationToken->strAt(1), "", true);
        templateDeclaration.token->insertToken(newName, "", true);
        templateDeclaration.token->insertToken(";", "", true);
    } else if ((isFunction && (copy || isSpecialization)) || (isVariable && !isSpecialization)) {
        Token * dst = templateDeclaration.token;
        Token * dstStart = dst->previous();
        bool isStatic = false;
        std::string scope;
        Token * start;
        Token * end;
        auto it = mTemplateForwardDeclarationsMap.find(dst);
        if (it != mTemplateForwardDeclarationsMap.end()) {
            dst = it->second;
            dstStart = dst->previous();
            const Token * temp1 = dst->tokAt(1)->findClosingBracket();
            const Token * temp2 = temp1->tokAt(getTemplateNamePosition(temp1));
            start = temp1->next();
            end = temp2->linkAt(1)->next();
        } else {
            auto it2 = mTemplateSpecializationMap.find(dst);
            if (it2 != mTemplateSpecializationMap.end()) {
                dst = it2->second;
                dstStart = dst->previous();
                isStatic = dst->next()->findClosingBracket()->strAt(1) == "static";
                const Token * temp = templateDeclarationNameToken;
                while (Token::Match(temp->tokAt(-2), "%name% ::")) {
                    scope.insert(0, temp->strAt(-2) + " :: ");
                    temp = temp->tokAt(-2);
                }
            }
            start = templateDeclarationToken->next();
            end = templateDeclarationNameToken->next();
            if (end->str() == "<")
                end = end->findClosingBracket()->next();
            if (end->str() == "(")
                end = end->link()->next();
            else if (isVariable && end->str() == "=")
                end = const_cast<Token *>(Token::findsimplematch(templateDeclarationNameToken, ";"));
        }
        unsigned int typeindentlevel = 0;
        while (!(typeindentlevel == 0 && Token::Match(end, ";|{|:"))) {
            if (Token::Match(end, "<|(|{"))
                ++typeindentlevel;
            else if (Token::Match(end, ">|)|}"))
                --typeindentlevel;
            end = end->next();
        }

        if (isStatic)
            dst->insertToken("static", "", true);

        std::map<const Token *, Token *> links;
        bool inAssignment = false;
        while (start && start != end) {
            if (isVariable && start->str() == "=")
                inAssignment = true;
            unsigned int itype = 0;
            while (itype < typeParametersInDeclaration.size() && typeParametersInDeclaration[itype]->str() != start->str())
                ++itype;

            if (itype < typeParametersInDeclaration.size()) {
                typeindentlevel = 0;
                for (const Token *typetok = mTypesUsedInTemplateInstantiation[itype].token;
                     typetok && (typeindentlevel > 0 || !Token::Match(typetok, ",|>"));
                     typetok = typetok->next()) {
                    if (Token::simpleMatch(typetok, ". . .")) {
                        typetok = typetok->tokAt(2);
                        continue;
                    }
                    if (Token::Match(typetok, "%name% <") && templateParameters(typetok->next()) > 0)
                        ++typeindentlevel;
                    else if (typeindentlevel > 0 && typetok->str() == ">")
                        --typeindentlevel;
                    dst->insertToken(typetok->str(), typetok->originalName(), true);
                    dst->previous()->isTemplateArg(true);
                    dst->previous()->isSigned(typetok->isSigned());
                    dst->previous()->isUnsigned(typetok->isUnsigned());
                    dst->previous()->isLong(typetok->isLong());
                }
            } else {
                if (isSpecialization && !copy && !scope.empty() && Token::Match(start, (scope + templateDeclarationNameToken->str()).c_str())) {
                    // skip scope
                    while (start->strAt(1) != templateDeclarationNameToken->str())
                        start = start->next();
                } else if (start->str() == templateDeclarationNameToken->str()) {
                    if (start->strAt(1) != "<" || Token::Match(start, newName.c_str()) || !inAssignment) {
                        dst->insertToken(newName, "", true);
                        if (start->strAt(1) == "<")
                            start = start->next()->findClosingBracket();
                    } else {
                        dst->insertToken(start->str(), "", true);
                        newInstantiations.emplace_back(dst->previous(), templateDeclaration.scope);
                    }
                } else {
                    // check if type is a template
                    if (start->strAt(1) == "<") {
                        // get the instantiated name
                        Token * closing = start->next()->findClosingBracket();
                        if (closing) {
                            std::string name;
                            const Token * type = start;
                            while (type && type != closing->next()) {
                                if (!name.empty())
                                    name += " ";
                                name += type->str();
                                type = type->next();
                            }
                            // check if type is instantiated
                            for (const auto & inst : mTemplateInstantiations) {
                                if (Token::simpleMatch(inst.token, name.c_str())) {
                                    // use the instantiated name
                                    dst->insertToken(name, "", true);
                                    start = closing;
                                    break;
                                }
                            }
                        }
                        // just copy the token if it wasn't instantiated
                        if (start != closing) {
                            dst->insertToken(start->str(), start->originalName(), true);
                            dst->previous()->isSigned(start->isSigned());
                            dst->previous()->isUnsigned(start->isUnsigned());
                            dst->previous()->isLong(start->isLong());
                        }
                    } else {
                        dst->insertToken(start->str(), start->originalName(), true);
                        dst->previous()->isSigned(start->isSigned());
                        dst->previous()->isUnsigned(start->isUnsigned());
                        dst->previous()->isLong(start->isLong());
                    }
                }

                if (!start)
                    continue;

                if (start->link()) {
                    if (Token::Match(start, "[|{|(")) {
                        links[start->link()] = dst->previous();
                    } else if (Token::Match(start, "]|}|)")) {
                        Token::createMutualLinks(links[start], dst->previous());
                        links.erase(start);
                    }
                }
            }

            start = start->next();
        }
        dst->insertToken(";", "", true);

        if (isVariable)
            simplifyTemplateArgs(dstStart, dst);
    }

    if (copy && (isClass || isFunction)) {
        // check if this is an explicit instantiation
        Token * start = templateInstantiation.token;
        while (start && !Token::Match(start->previous(), "}|;|extern"))
            start = start->previous();
        if (Token::Match(start, "template !!<")) {
            if (start->strAt(-1) == "extern")
                start = start->previous();
            mExplicitInstantiationsToDelete.emplace_back(start, "");
        }
    }

    for (Token *tok3 = mTokenList.front(); tok3; tok3 = tok3 ? tok3->next() : nullptr) {
        if (Token::Match(tok3, "{|}|namespace|class|struct|union")) {
            setScopeInfo(tok3, &scopeInfo);
            continue;
        }
        if (inTemplateDefinition) {
            if (!endOfTemplateDefinition) {
                if (isVariable)
                    endOfTemplateDefinition = Token::findsimplematch(tok3, ";");
                else if (tok3->str() == "{")
                    endOfTemplateDefinition = tok3->link();
            }
            if (tok3 == endOfTemplateDefinition) {
                inTemplateDefinition = false;
                startOfTemplateDeclaration = nullptr;
            }
        }

        if (tok3->str()=="template") {
            if (tok3->next() && tok3->next()->str()=="<") {
                std::vector<const Token *> localTypeParametersInDeclaration;
                getTemplateParametersInDeclaration(tok3->tokAt(2), localTypeParametersInDeclaration);
                if (localTypeParametersInDeclaration.size() != typeParametersInDeclaration.size())
                    inTemplateDefinition = false; // Partial specialization
                else
                    inTemplateDefinition = true;
            } else {
                inTemplateDefinition = false; // Only template instantiation
            }
            startOfTemplateDeclaration = tok3;
        }
        if (Token::Match(tok3, "(|["))
            tok3 = tok3->link();

        // Start of template..
        if (tok3 == templateDeclarationToken) {
            tok3 = tok3->next();
            if (tok3->str() == "static")
                tok3 = tok3->next();
        }

        // member function implemented outside class definition
        else if (inTemplateDefinition &&
                 Token::Match(tok3, "%name% <") &&
                 templateInstantiation.name == tok3->str() &&
                 instantiateMatch(tok3, typeParametersInDeclaration.size(), ":: ~| %name% (")) {
            // there must be template..
            bool istemplate = false;
            Token * tok5 = nullptr; // start of function return type
            for (Token *prev = tok3; prev && !Token::Match(prev, "[;{}]"); prev = prev->previous()) {
                if (prev->str() == "template") {
                    istemplate = true;
                    tok5 = prev;
                    break;
                }
            }
            if (!istemplate)
                continue;

            const Token *tok4 = tok3->next()->findClosingBracket();
            while (tok4 && tok4->str() != "(")
                tok4 = tok4->next();
            if (!Tokenizer::isFunctionHead(tok4, ":{", true))
                continue;
            // find function return type start
            tok5 = tok5->next()->findClosingBracket();
            if (tok5)
                tok5 = tok5->next();
            // copy return type
            while (tok5 && tok5 != tok3) {
                // replace name if found
                if (Token::Match(tok5, "%name% <") && tok5->str() == templateInstantiation.name) {
                    if (copy) {
                        if (!templateDeclaration.scope.empty() && tok5->strAt(-1) != "::")
                            addNamespace(templateDeclaration, tok5);
                        mTokenList.addtoken(newName, tok5->linenr(), tok5->fileIndex());
                        tok5 = tok5->next()->findClosingBracket();
                    } else {
                        tok5->str(newName);
                        eraseTokens(tok5, tok5->next()->findClosingBracket()->next());
                    }
                } else if (copy) {
                    bool added = false;
                    if (tok5->isName()) {
                        // search for this token in the type vector
                        unsigned int itype = 0;
                        while (itype < typeParametersInDeclaration.size() && typeParametersInDeclaration[itype]->str() != tok5->str())
                            ++itype;

                        // replace type with given type..
                        if (itype < typeParametersInDeclaration.size()) {
                            unsigned int typeindentlevel = 0;
                            for (const Token *typetok = mTypesUsedInTemplateInstantiation[itype].token;
                                 typetok && (typeindentlevel>0 || !Token::Match(typetok, ",|>"));
                                 typetok = typetok->next()) {
                                if (Token::simpleMatch(typetok, ". . .")) {
                                    typetok = typetok->tokAt(2);
                                } else {
                                    if (Token::Match(typetok, "%name% <") && templateParameters(typetok->next()) > 0)
                                        ++typeindentlevel;
                                    else if (typeindentlevel > 0 && typetok->str() == ">")
                                        --typeindentlevel;
                                    mTokenList.addtoken(typetok, tok5->linenr(), tok5->fileIndex());
                                    mTokenList.back()->isTemplateArg(true);
                                    added = true;
                                    break;
                                }
                            }
                        }
                    }
                    if (!added)
                        mTokenList.addtoken(tok5, tok5->linenr(), tok5->fileIndex());
                }

                tok5 = tok5->next();
            }
            if (copy) {
                if (!templateDeclaration.scope.empty() && tok3->strAt(-1) != "::")
                    addNamespace(templateDeclaration, tok3);
                mTokenList.addtoken(newName, tok3->linenr(), tok3->fileIndex());
            }

            while (tok3 && tok3->str() != "::")
                tok3 = tok3->next();

            std::list<TokenAndName>::iterator it = std::find_if(mTemplateDeclarations.begin(),
                                                   mTemplateDeclarations.end(),
                                                   FindToken(startOfTemplateDeclaration));
            if (it != mTemplateDeclarations.end())
                mMemberFunctionsToDelete.push_back(*it);
        }

        // not part of template.. go on to next token
        else
            continue;

        std::stack<Token *> brackets; // holds "(", "[" and "{" tokens

        // FIXME use full name matching somehow
        const std::string lastName = (templateInstantiation.name.find(' ') != std::string::npos) ? templateInstantiation.name.substr(templateInstantiation.name.rfind(' ')+1) : templateInstantiation.name;


        for (; tok3; tok3 = tok3->next()) {
            if (tok3->isName()) {
                // search for this token in the type vector
                unsigned int itype = 0;
                while (itype < typeParametersInDeclaration.size() && typeParametersInDeclaration[itype]->str() != tok3->str())
                    ++itype;

                // replace type with given type..
                if (itype < typeParametersInDeclaration.size()) {
                    unsigned int typeindentlevel = 0;
                    for (const Token *typetok = mTypesUsedInTemplateInstantiation[itype].token;
                         typetok && (typeindentlevel>0 || !Token::Match(typetok, ",|>"));
                         typetok = typetok->next()) {
                        if (Token::simpleMatch(typetok, ". . .")) {
                            typetok = typetok->tokAt(2);
                            continue;
                        }
                        if (Token::Match(typetok, "%name% <") && templateParameters(typetok->next()) > 0)
                            ++typeindentlevel;
                        else if (typeindentlevel > 0 && typetok->str() == ">")
                            --typeindentlevel;
                        if (copy) {
                            mTokenList.addtoken(typetok, tok3->linenr(), tok3->fileIndex());
                            mTokenList.back()->isTemplateArg(true);
                        }
                    }
                    continue;
                }
            }

            // replace name..
            if (tok3->str() == lastName) {
                if (Token::simpleMatch(tok3->next(), "<")) {
                    Token *closingBracket = tok3->next()->findClosingBracket();
                    if (closingBracket) {
                        // replace multi token name with single token name
                        if (tok3 == templateDeclarationNameToken ||
                            Token::Match(tok3, newName.c_str())) {
                            if (copy) {
                                mTokenList.addtoken(newName, tok3->linenr(), tok3->fileIndex());
                                tok3 = closingBracket;
                            } else {
                                tok3->str(newName);
                                eraseTokens(tok3, closingBracket->next());
                            }
                            continue;
                        } else if (!templateDeclaration.scope.empty() &&
                                   !alreadyHasNamespace(templateDeclaration, tok3) &&
                                   !Token::Match(closingBracket->next(), "(|::")) {
                            if (copy)
                                addNamespace(templateDeclaration, tok3);
                        }
                    }
                } else {
                    if (copy) {
                        // add namespace if necessary
                        if (!templateDeclaration.scope.empty() &&
                            (isClass ? tok3->strAt(1) != "(" : true)) {
                            addNamespace(templateDeclaration, tok3);
                        }
                        mTokenList.addtoken(newName, tok3->linenr(), tok3->fileIndex());
                    } else if (!Token::Match(tok3->next(), ":|{|="))
                        tok3->str(newName);
                    continue;
                }
            }

            // copy
            if (copy)
                mTokenList.addtoken(tok3, tok3->linenr(), tok3->fileIndex());

            if (Token::Match(tok3, "%type% <") &&
                !Token::Match(tok3, "template|static_cast|const_cast|reinterpret_cast|dynamic_cast") &&
                Token::Match(tok3->next()->findClosingBracket(), ">|>>")) {
                const Token *closingBracket = tok3->next()->findClosingBracket();
                if (Token::simpleMatch(closingBracket->next(), "&")) {
                    int num = 0;
                    const Token *par = tok3->next();
                    while (num < typeParametersInDeclaration.size() && par != closingBracket) {
                        const std::string pattern("[<,] " + typeParametersInDeclaration[num]->str() + " [,>]");
                        if (!Token::Match(par, pattern.c_str()))
                            break;
                        ++num;
                        par = par->tokAt(2);
                    }
                    if (num < typeParametersInDeclaration.size() || par != closingBracket)
                        continue;
                }

                std::string scope;
                for (const Token *prev = tok3->tokAt(-2); Token::Match(prev, "%name% ::"); prev = prev->tokAt(-2)) {
                    if (scope.empty())
                        scope = prev->str();
                    else
                        scope = prev->str() + " :: " + scope;
                }
                if (copy)
                    newInstantiations.emplace_back(mTokenList.back(), scope);
                else if (!inTemplateDefinition)
                    newInstantiations.emplace_back(tok3, scope);
            }

            // link() newly tokens manually
            else if (copy) {
                if (tok3->str() == "{") {
                    brackets.push(mTokenList.back());
                } else if (tok3->str() == "(") {
                    brackets.push(mTokenList.back());
                } else if (tok3->str() == "[") {
                    brackets.push(mTokenList.back());
                } else if (tok3->str() == "}") {
                    assert(brackets.empty() == false);
                    assert(brackets.top()->str() == "{");
                    Token::createMutualLinks(brackets.top(), mTokenList.back());
                    if (tok3->strAt(1) == ";") {
                        const Token * tokSemicolon = tok3->next();
                        mTokenList.addtoken(tokSemicolon, tokSemicolon->linenr(), tokSemicolon->fileIndex());
                    }
                    brackets.pop();
                    if (brackets.empty()) {
                        inTemplateDefinition = false;
                        break;
                    }
                } else if (tok3->str() == ")") {
                    assert(brackets.empty() == false);
                    assert(brackets.top()->str() == "(");
                    Token::createMutualLinks(brackets.top(), mTokenList.back());
                    brackets.pop();
                } else if (tok3->str() == "]") {
                    assert(brackets.empty() == false);
                    assert(brackets.top()->str() == "[");
                    Token::createMutualLinks(brackets.top(), mTokenList.back());
                    brackets.pop();
                }
            }
        }

        assert(brackets.empty());
    }

    // add new instantiations
    for (const auto & inst : newInstantiations)
        addInstantiation(inst.token, inst.scope);
}

static bool isLowerThanLogicalAnd(const Token *lower)
{
    return lower->isAssignmentOp() || Token::Match(lower, "}|;|(|[|]|)|,|?|:|%oror%|return|throw|case");
}
static bool isLowerThanOr(const Token* lower)
{
    return isLowerThanLogicalAnd(lower) || lower->str() == "&&";
}
static bool isLowerThanXor(const Token* lower)
{
    return isLowerThanOr(lower) || lower->str() == "|";
}
static bool isLowerThanAnd(const Token* lower)
{
    return isLowerThanXor(lower) || lower->str() == "^";
}
static bool isLowerThanShift(const Token* lower)
{
    return isLowerThanAnd(lower) || lower->str() == "&";
}
static bool isLowerThanPlusMinus(const Token* lower)
{
    return isLowerThanShift(lower) || Token::Match(lower, "%comp%|<<|>>");
}
static bool isLowerThanMulDiv(const Token* lower)
{
    return isLowerThanPlusMinus(lower) || Token::Match(lower, "+|-");
}
static bool isLowerEqualThanMulDiv(const Token* lower)
{
    return isLowerThanMulDiv(lower) || Token::Match(lower, "[*/%]");
}


bool TemplateSimplifier::simplifyNumericCalculations(Token *tok)
{
    bool ret = false;
    // (1-2)
    while (tok->tokAt(3) && tok->isNumber() && tok->tokAt(2)->isNumber()) { // %any% %num% %any% %num% %any%
        const Token *before = tok->previous();
        if (!before)
            break;
        const Token* op = tok->next();
        const Token* after = tok->tokAt(3);
        const std::string &num1 = op->previous()->str();
        const std::string &num2 = op->next()->str();
        if (Token::Match(before, "* %num% /") && (num2 != "0") && num1 == MathLib::multiply(num2, MathLib::divide(num1, num2))) {
            // Division where result is a whole number
        } else if (!((op->str() == "*" && (isLowerThanMulDiv(before) || before->str() == "*") && isLowerEqualThanMulDiv(after)) || // associative
                     (Token::Match(op, "[/%]") && isLowerThanMulDiv(before) && isLowerEqualThanMulDiv(after)) || // NOT associative
                     (Token::Match(op, "[+-]") && isLowerThanMulDiv(before) && isLowerThanMulDiv(after)) || // Only partially (+) associative, but handled later
                     (Token::Match(op, ">>|<<") && isLowerThanShift(before) && isLowerThanPlusMinus(after)) || // NOT associative
                     (op->str() == "&" && isLowerThanShift(before) && isLowerThanShift(after)) || // associative
                     (op->str() == "^" && isLowerThanAnd(before) && isLowerThanAnd(after)) || // associative
                     (op->str() == "|" && isLowerThanXor(before) && isLowerThanXor(after)) || // associative
                     (op->str() == "&&" && isLowerThanOr(before) && isLowerThanOr(after)) ||
                     (op->str() == "||" && isLowerThanLogicalAnd(before) && isLowerThanLogicalAnd(after))))
            break;

        // Don't simplify "%num% / 0"
        if (Token::Match(op, "[/%] 0"))
            break;

        // Integer operations
        if (Token::Match(op, ">>|<<|&|^|%or%")) {
            // Don't simplify if operand is negative, shifting with negative
            // operand is UB. Bitmasking with negative operand is implementation
            // defined behaviour.
            if (MathLib::isNegative(num1) || MathLib::isNegative(num2))
                break;

            const MathLib::value v1(num1);
            const MathLib::value v2(num2);

            if (!v1.isInt() || !v2.isInt())
                break;

            switch (op->str()[0]) {
            case '<':
                tok->str((v1 << v2).str());
                break;
            case '>':
                tok->str((v1 >> v2).str());
                break;
            case '&':
                tok->str((v1 & v2).str());
                break;
            case '|':
                tok->str((v1 | v2).str());
                break;
            case '^':
                tok->str((v1 ^ v2).str());
                break;
            };
        }

        // Logical operations
        else if (Token::Match(op, "%oror%|&&")) {
            const bool op1 = !MathLib::isNullValue(num1);
            const bool op2 = !MathLib::isNullValue(num2);
            const bool result = (op->str() == "||") ? (op1 || op2) : (op1 && op2);
            tok->str(result ? "1" : "0");
        }

        else if (Token::Match(tok->previous(), "- %num% - %num%"))
            tok->str(MathLib::add(num1, num2));
        else if (Token::Match(tok->previous(), "- %num% + %num%"))
            tok->str(MathLib::subtract(num1, num2));
        else {
            try {
                tok->str(MathLib::calculate(num1, num2, op->str()[0]));
            } catch (InternalError &e) {
                e.token = tok;
                throw;
            }
        }

        tok->deleteNext(2);

        ret = true;
    }

    return ret;
}

static Token *skipTernaryOp(Token *tok, Token *backToken)
{
    unsigned int colonLevel = 1;
    while (nullptr != (tok = tok->next())) {
        if (tok->str() == "?") {
            ++colonLevel;
        } else if (tok->str() == ":") {
            --colonLevel;
            if (colonLevel == 0) {
                tok = tok->next();
                break;
            }
        }
        if (tok->link() && tok->str() == "(")
            tok = tok->link();
        else if (Token::Match(tok->next(), "[{};)]") || tok->next() == backToken)
            break;
    }
    if (colonLevel > 0) // Ticket #5214: Make sure the ':' matches the proper '?'
        return nullptr;
    return tok;
}

void TemplateSimplifier::simplifyTemplateArgs(Token *start, Token *end)
{
    // start could be erased so use the token before start if available
    Token * first = (start && start->previous()) ? start->previous() : mTokenList.front();
    bool again = true;

    while (again) {
        again = false;

        for (Token *tok = first->next(); tok && tok != end; tok = tok->next()) {
            if (tok->str() == "sizeof") {
                // sizeof('x')
                if (Token::Match(tok->next(), "( %char% )")) {
                    tok->deleteNext();
                    tok->deleteThis();
                    tok->deleteNext();
                    std::ostringstream sz;
                    sz << 1;
                    tok->str(sz.str());
                    again = true;
                }

                // sizeof ("text")
                else if (Token::Match(tok->next(), "( %str% )")) {
                    tok->deleteNext();
                    tok->deleteThis();
                    tok->deleteNext();
                    std::ostringstream ostr;
                    ostr << (Token::getStrLength(tok) + 1);
                    tok->str(ostr.str());
                    again = true;
                }

                else if (Token::Match(tok->next(), "( %type% * )")) {
                    tok->str(MathLib::toString(mTokenizer->sizeOfType(tok->tokAt(3))));
                    tok->deleteNext(4);
                    again = true;
                } else if (Token::simpleMatch(tok->next(), "( * )")) {
                    tok->str(MathLib::toString(mTokenizer->sizeOfType(tok->tokAt(2))));
                    tok->deleteNext(3);
                    again = true;
                } else if (Token::Match(tok->next(), "( %type% )")) {
                    const unsigned int size = mTokenizer->sizeOfType(tok->tokAt(2));
                    if (size > 0) {
                        tok->str(MathLib::toString(size));
                        tok->deleteNext(3);
                        again = true;
                    }
                } else if (tok->strAt(1) == "(") {
                    tok = tok->linkAt(1);
                }
            }
        }

        if (simplifyCalculations(first->next(), end))
            again = true;

        for (Token *tok = first->next(); tok && tok != end; tok = tok->next()) {
            if (tok->str() == "?" && (tok->previous()->isNumber() || tok->previous()->isBoolean())) {
                const int offset = (tok->previous()->str() == ")") ? 2 : 1;

                // Find the token ":" then go to the next token
                Token *colon = skipTernaryOp(tok, end);
                if (!colon || colon->previous()->str() != ":" || !colon->next())
                    continue;

                //handle the GNU extension: "x ? : y" <-> "x ? x : y"
                if (colon->previous() == tok->next())
                    tok->insertToken(tok->strAt(-offset));

                // go back before the condition, if possible
                tok = tok->tokAt(-2);
                if (offset == 2) {
                    // go further back before the "("
                    tok = tok->tokAt(-2);
                    //simplify the parentheses
                    tok->deleteNext();
                    tok->next()->deleteNext();
                }

                if (Token::Match(tok->next(), "false|0")) {
                    // Use code after colon, remove code before it.
                    Token::eraseTokens(tok, colon);

                    tok = tok->next();
                    again = true;
                }

                // The condition is true. Delete the operator after the ":"..
                else {
                    // delete the condition token and the "?"
                    tok->deleteNext(2);

                    unsigned int ternaryOplevel = 0;
                    for (const Token *endTok = colon; endTok; endTok = endTok->next()) {
                        if (Token::Match(endTok, "(|[|{")) {
                            endTok = endTok->link();
                        }

                        else if (endTok->str() == "?")
                            ++ternaryOplevel;
                        else if (Token::Match(endTok, ")|}|]|;|,|:|>")) {
                            if (endTok->str() == ":" && ternaryOplevel)
                                --ternaryOplevel;
                            else if (endTok->str() == ">" && !end)
                                ;
                            else {
                                Token::eraseTokens(colon->tokAt(-2), endTok);
                                again = true;
                                break;
                            }
                        }
                    }
                }
            }
        }

        for (Token *tok = first->next(); tok && tok != end; tok = tok->next()) {
            if (Token::Match(tok, "( %num%|%bool% )") &&
                (tok->previous() && !Token::Match(tok->previous(), "%name%"))) {
                tok->deleteThis();
                tok->deleteNext();
                again = true;
            }
        }
    }
}

static bool validTokenStart(bool bounded, const Token *tok, const Token *frontToken, int offset)
{
    if (!bounded)
        return true;

    if (frontToken)
        frontToken = frontToken->previous();

    while (tok && offset <= 0) {
        if (tok == frontToken)
            return false;
        ++offset;
        tok = tok->previous();
    }

    return tok && offset > 0;
}

static bool validTokenEnd(bool bounded, const Token *tok, const Token *backToken, int offset)
{
    if (!bounded)
        return true;

    while (tok && offset >= 0) {
        if (tok == backToken)
            return false;
        --offset;
        tok = tok->next();
    }

    return tok && offset < 0;
}

// TODO: This is not the correct class for simplifyCalculations(), so it
// should be moved away.
bool TemplateSimplifier::simplifyCalculations(Token* frontToken, Token *backToken)
{
    bool ret = false;
    const bool bounded = frontToken || backToken;
    if (!frontToken) {
        frontToken = mTokenList.front();
    }
    for (Token *tok = frontToken; tok && tok != backToken; tok = tok->next()) {
        // Remove parentheses around variable..
        // keep parentheses here: dynamic_cast<Fred *>(p);
        // keep parentheses here: A operator * (int);
        // keep parentheses here: int ( * ( * f ) ( ... ) ) (int) ;
        // keep parentheses here: int ( * * ( * compilerHookVector ) (void) ) ( ) ;
        // keep parentheses here: operator new [] (size_t);
        // keep parentheses here: Functor()(a ... )
        // keep parentheses here: ) ( var ) ;
        if (validTokenEnd(bounded, tok, backToken, 4) &&
            (Token::Match(tok->next(), "( %name% ) ;|)|,|]") ||
             (Token::Match(tok->next(), "( %name% ) %cop%") &&
              (tok->tokAt(2)->varId()>0 ||
               !Token::Match(tok->tokAt(4), "[*&+-~]")))) &&
            !tok->isName() &&
            tok->str() != ">" &&
            tok->str() != ")" &&
            tok->str() != "]") {
            tok->deleteNext();
            tok = tok->next();
            tok->deleteNext();
            ret = true;
        }

        if (validTokenEnd(bounded, tok, backToken, 3) &&
            Token::Match(tok->previous(), "(|&&|%oror% %char% %comp% %num% &&|%oror%|)")) {
            tok->str(MathLib::toString(MathLib::toLongNumber(tok->str())));
        }

        if (tok && tok->isNumber()) {
            if (validTokenEnd(bounded, tok, backToken, 2) &&
                simplifyNumericCalculations(tok)) {
                ret = true;
                Token *prev = tok->tokAt(-2);
                while (validTokenStart(bounded, tok, frontToken, -2) &&
                       prev && simplifyNumericCalculations(prev)) {
                    tok = prev;
                    prev = prev->tokAt(-2);
                }
            }

            // Remove redundant conditions (0&&x) (1||x)
            if (validTokenStart(bounded, tok, frontToken, -1) &&
                validTokenEnd(bounded, tok, backToken, 1) &&
                (Token::Match(tok->previous(), "[(=,] 0 &&") ||
                 Token::Match(tok->previous(), "[(=,] 1 %oror%"))) {
                unsigned int par = 0;
                const Token *tok2 = tok;
                const bool andAnd = (tok->next()->str() == "&&");
                for (; tok2; tok2 = tok2->next()) {
                    if (tok2->str() == "(" || tok2->str() == "[")
                        ++par;
                    else if (tok2->str() == ")" || tok2->str() == "]") {
                        if (par == 0)
                            break;
                        --par;
                    } else if (par == 0 && isLowerThanLogicalAnd(tok2) && (andAnd || tok2->str() != "||"))
                        break;
                }
                if (tok2) {
                    eraseTokens(tok, tok2);
                    ret = true;
                }
                continue;
            }

            if (tok->str() == "0" && validTokenStart(bounded, tok, frontToken, -1)) {
                if (validTokenEnd(bounded, tok, backToken, 1) &&
                    ((Token::Match(tok->previous(), "[+-] 0 %cop%|;") && isLowerThanMulDiv(tok->next())) ||
                     (Token::Match(tok->previous(), "%or% 0 %cop%|;") && isLowerThanXor(tok->next())))) {
                    tok = tok->previous();
                    if (Token::Match(tok->tokAt(-4), "[;{}] %name% = %name% [+-|] 0 ;") &&
                        tok->strAt(-3) == tok->previous()->str()) {
                        tok = tok->tokAt(-4);
                        tok->deleteNext(5);
                    } else {
                        tok = tok->previous();
                        tok->deleteNext(2);
                    }
                    ret = true;
                } else if (validTokenEnd(bounded, tok, backToken, 1) &&
                           (Token::Match(tok->previous(), "[=([,] 0 [+|]") ||
                            Token::Match(tok->previous(), "return|case 0 [+|]"))) {
                    tok = tok->previous();
                    tok->deleteNext(2);
                    ret = true;
                } else if ((((Token::Match(tok->previous(), "[=[(,] 0 * %name%|%num% ,|]|)|;|=|%cop%") ||
                              Token::Match(tok->previous(), "return|case 0 *|&& %name%|%num% ,|:|;|=|%cop%")) &&
                             validTokenEnd(bounded, tok, backToken, 3)) ||
                            (((Token::Match(tok->previous(), "[=[(,] 0 * (") ||
                               Token::Match(tok->previous(), "return|case 0 *|&& (")) &&
                              validTokenEnd(bounded, tok, backToken, 2))))) {
                    tok->deleteNext();
                    if (tok->next()->str() == "(")
                        eraseTokens(tok, tok->next()->link());
                    tok->deleteNext();
                    ret = true;
                } else if (validTokenEnd(bounded, tok, backToken, 4) &&
                           (Token::Match(tok->previous(), "[=[(,] 0 && *|& %any% ,|]|)|;|=|%cop%") ||
                            Token::Match(tok->previous(), "return|case 0 && *|& %any% ,|:|;|=|%cop%"))) {
                    tok->deleteNext();
                    tok->deleteNext();
                    if (tok->next()->str() == "(")
                        eraseTokens(tok, tok->next()->link());
                    tok->deleteNext();
                    ret = true;
                }
            }

            if (tok->str() == "1" && validTokenStart(bounded, tok, frontToken, -1)) {
                if (validTokenEnd(bounded, tok, backToken, 3) &&
                    (Token::Match(tok->previous(), "[=[(,] 1 %oror% %any% ,|]|)|;|=|%cop%") ||
                     Token::Match(tok->previous(), "return|case 1 %oror% %any% ,|:|;|=|%cop%"))) {
                    tok->deleteNext();
                    if (tok->next()->str() == "(")
                        eraseTokens(tok, tok->next()->link());
                    tok->deleteNext();
                    ret = true;
                } else if (validTokenEnd(bounded, tok, backToken, 4) &&
                           (Token::Match(tok->previous(), "[=[(,] 1 %oror% *|& %any% ,|]|)|;|=|%cop%") ||
                            Token::Match(tok->previous(), "return|case 1 %oror% *|& %any% ,|:|;|=|%cop%"))) {
                    tok->deleteNext();
                    tok->deleteNext();
                    if (tok->next()->str() == "(")
                        eraseTokens(tok, tok->next()->link());
                    tok->deleteNext();
                    ret = true;
                }
            }

            if ((Token::Match(tok->tokAt(-2), "%any% * 1") &&
                 validTokenStart(bounded, tok, frontToken, -2)) ||
                (Token::Match(tok->previous(), "%any% 1 *") &&
                 validTokenStart(bounded, tok, frontToken, -1))) {
                tok = tok->previous();
                if (tok->str() == "*")
                    tok = tok->previous();
                tok->deleteNext(2);
                ret = true;
            }

            // Remove parentheses around number..
            if (validTokenStart(bounded, tok, frontToken, -2) &&
                Token::Match(tok->tokAt(-2), "%op%|< ( %num% )") &&
                tok->strAt(-2) != ">") {
                tok = tok->previous();
                tok->deleteThis();
                tok->deleteNext();
                ret = true;
            }

            if (validTokenStart(bounded, tok, frontToken, -1) &&
                validTokenEnd(bounded, tok, backToken, 1) &&
                (Token::Match(tok->previous(), "( 0 [|+]") ||
                 Token::Match(tok->previous(), "[|+-] 0 )"))) {
                tok = tok->previous();
                if (Token::Match(tok, "[|+-]"))
                    tok = tok->previous();
                tok->deleteNext(2);
                ret = true;
            }

            if (validTokenEnd(bounded, tok, backToken, 2) &&
                Token::Match(tok, "%num% %comp% %num%") &&
                MathLib::isInt(tok->str()) &&
                MathLib::isInt(tok->strAt(2))) {
                if (validTokenStart(bounded, tok, frontToken, -1) &&
                    Token::Match(tok->previous(), "(|&&|%oror%") &&
                    Token::Match(tok->tokAt(3), ")|&&|%oror%|?")) {
                    const MathLib::bigint op1(MathLib::toLongNumber(tok->str()));
                    const std::string &cmp(tok->next()->str());
                    const MathLib::bigint op2(MathLib::toLongNumber(tok->strAt(2)));

                    std::string result;

                    if (cmp == "==")
                        result = (op1 == op2) ? "1" : "0";
                    else if (cmp == "!=")
                        result = (op1 != op2) ? "1" : "0";
                    else if (cmp == "<=")
                        result = (op1 <= op2) ? "1" : "0";
                    else if (cmp == ">=")
                        result = (op1 >= op2) ? "1" : "0";
                    else if (cmp == "<")
                        result = (op1 < op2) ? "1" : "0";
                    else
                        result = (op1 > op2) ? "1" : "0";

                    tok->str(result);
                    tok->deleteNext(2);
                    ret = true;
                    tok = tok->previous();
                }
            }
        }
    }
    return ret;
}

const Token * TemplateSimplifier::getTemplateParametersInDeclaration(
    const Token * tok,
    std::vector<const Token *> & typeParametersInDeclaration)
{
    typeParametersInDeclaration.clear();
    const Token *end = tok->previous()->findClosingBracket();
    for (; tok && tok!= end; tok = tok->next()) {
        if (Token::simpleMatch(tok, "template <")) {
            const Token *closing = tok->next()->findClosingBracket();
            if (closing)
                tok = closing->next();
        }

        if (Token::Match(tok, "%name% ,|>|="))
            typeParametersInDeclaration.push_back(tok);
    }
    return tok;
}

bool TemplateSimplifier::matchSpecialization(
    const Token *templateDeclarationNameToken,
    const Token *templateInstantiationNameToken,
    const std::list<const Token *> & specializations)
{
    // Is there a matching specialization?
    for (std::list<const Token *>::const_iterator it = specializations.begin(); it != specializations.end(); ++it) {
        if (!Token::Match(*it, "%name% <"))
            continue;
        const Token *startToken = (*it);
        while (startToken->previous() && !Token::Match(startToken->previous(), "[;{}]"))
            startToken = startToken->previous();
        if (!Token::simpleMatch(startToken, "template <"))
            continue;
        std::vector<const Token *> templateParameters;
        getTemplateParametersInDeclaration(startToken->tokAt(2), templateParameters);

        const Token *instToken = templateInstantiationNameToken->tokAt(2);
        const Token *declToken = (*it)->tokAt(2);
        const Token * const endToken = (*it)->next()->findClosingBracket();
        if (!endToken)
            continue;
        while (declToken != endToken) {
            if (declToken->str() != instToken->str()) {
                int nr = 0;
                while (nr < templateParameters.size() && templateParameters[nr]->str() != declToken->str())
                    ++nr;

                if (nr == templateParameters.size())
                    break;
            }
            declToken = declToken->next();
            instToken = instToken->next();
        }

        if (declToken && instToken && declToken == endToken && instToken->str() == ">") {
            // specialization matches.
            return templateDeclarationNameToken == *it;
        }
    }

    // No specialization matches. Return true if the declaration is not a specialization.
    return Token::Match(templateDeclarationNameToken, "%name% !!<") &&
           (templateDeclarationNameToken->str().find('<') == std::string::npos);
}

std::string TemplateSimplifier::getNewName(
    Token *tok2,
    std::list<std::string> &typeStringsUsedInTemplateInstantiation)
{
    std::string typeForNewName;
    unsigned int indentlevel = 0;
    for (Token *tok3 = tok2->tokAt(2); tok3 && (indentlevel > 0 || tok3->str() != ">"); tok3 = tok3->next()) {
        // #2648 - unhandled parentheses => bail out
        // #2721 - unhandled [ => bail out
        if (Token::Match(tok3, "(|[")) {
            typeForNewName.clear();
            break;
        }
        if (!tok3->next()) {
            typeForNewName.clear();
            break;
        }
        if (Token::Match(tok3->tokAt(-2), "<|,|:: %name% <") && templateParameters(tok3) > 0)
            ++indentlevel;
        else if (indentlevel > 0 && Token::Match(tok3, "> [,>]"))
            --indentlevel;
        if (indentlevel == 0 && Token::Match(tok3->previous(), "[<,]")) {
            mTypesUsedInTemplateInstantiation.emplace_back(tok3, "");
        }
        const bool constconst = tok3->str() == "const" && tok3->strAt(1) == "const";
        if (!constconst) {
            typeStringsUsedInTemplateInstantiation.push_back(tok3->str());
        }
        // add additional type information
        if (!constconst && !Token::Match(tok3, "class|struct|enum")) {
            if (tok3->isUnsigned())
                typeForNewName += "unsigned";
            else if (tok3->isSigned())
                typeForNewName += "signed";
            if (tok3->isLong())
                typeForNewName += "long";
            if (!typeForNewName.empty())
                typeForNewName += ' ';
            typeForNewName += tok3->str();
        }
    }

    return typeForNewName;
}

bool TemplateSimplifier::simplifyTemplateInstantiations(
    const TokenAndName &templateDeclaration,
    const std::list<const Token *> &specializations,
    const std::time_t maxtime,
    std::set<std::string> &expandedtemplates)
{
    // this variable is not used at the moment. The intention was to
    // allow continuous instantiations until all templates has been expanded
    //bool done = false;

    // Contains tokens such as "T"
    std::vector<const Token *> typeParametersInDeclaration;
    getTemplateParametersInDeclaration(templateDeclaration.token->tokAt(2), typeParametersInDeclaration);
    const bool printDebug = mSettings->debugwarnings;
    const bool specialized = templateDeclaration.isSpecialization();
    const bool isfunc = templateDeclaration.isFunction();
    const bool isVar = templateDeclaration.isVariable();

    // locate template usage..
    std::string::size_type numberOfTemplateInstantiations = mTemplateInstantiations.size();
    unsigned int recursiveCount = 0;

    bool instantiated = false;

    for (const TokenAndName &instantiation : mTemplateInstantiations) {
        if (numberOfTemplateInstantiations != mTemplateInstantiations.size()) {
            numberOfTemplateInstantiations = mTemplateInstantiations.size();
            ++recursiveCount;
            if (recursiveCount > 100) {
                // bail out..
                break;
            }
        }

        // already simplified
        if (!Token::Match(instantiation.token, "%name% <"))
            continue;

        if (instantiation.fullName != templateDeclaration.fullName) {
            // FIXME: fallback to not matching scopes until type deduction works

            // names must match
            if (instantiation.name != templateDeclaration.name)
                continue;

            // scopes must match when present
            if (!instantiation.scope.empty() && !templateDeclaration.scope.empty())
                continue;
        }

        if (!matchSpecialization(templateDeclaration.nameToken, instantiation.token, specializations))
            continue;

        Token * const tok2 = instantiation.token;
        if (mErrorLogger && !mTokenList.getFiles().empty())
            mErrorLogger->reportProgress(mTokenList.getFiles()[0], "TemplateSimplifier::simplifyTemplateInstantiations()", tok2->progressValue());
#ifdef MAXTIME
        if (std::time(0) > maxtime)
            return false;
#else
        (void)maxtime;
#endif
        assert(mTokenList.validateToken(tok2)); // that assertion fails on examples from #6021

        const Token *startToken = tok2;
        while (Token::Match(startToken->tokAt(-2), "%name% :: %name%") ||
               Token::Match(startToken->tokAt(-2), "> :: %name%")) {
            if (startToken->strAt(-2) == ">") {
                const Token * tok3 = startToken->tokAt(-2)->findOpeningBracket();
                if (tok3)
                    startToken = tok3->previous();
                else
                    break;
            } else
                startToken = startToken->tokAt(-2);
        }

        if (Token::Match(startToken->previous(), ";|{|}|=|const") &&
            (!specialized && !instantiateMatch(tok2, typeParametersInDeclaration.size(), isfunc ? "(" : isVar ? ";|%op%" : "*|&|::| %name%")))
            continue;

        // New type..
        mTypesUsedInTemplateInstantiation.clear();
        std::list<std::string> typeStringsUsedInTemplateInstantiation;
        std::string typeForNewName = getNewName(tok2, typeStringsUsedInTemplateInstantiation);

        if ((typeForNewName.empty() && !templateDeclaration.isVariadic()) ||
            (!typeParametersInDeclaration.empty() && typeParametersInDeclaration.size() != mTypesUsedInTemplateInstantiation.size())) {
            if (printDebug && mErrorLogger) {
                std::list<const Token *> callstack(1, tok2);
                mErrorLogger->reportErr(ErrorLogger::ErrorMessage(callstack, &mTokenList, Severity::debug, "debug",
                                        "Failed to instantiate template \"" + instantiation.name + "\". The checking continues anyway.", false));
            }
            if (typeForNewName.empty())
                continue;
            break;
        }

        // New classname/funcname..
        const std::string newName(templateDeclaration.name + " < " + typeForNewName + " >");
        const std::string newFullName(templateDeclaration.scope + (templateDeclaration.scope.empty() ? "" : " :: ") + newName);

        if (expandedtemplates.insert(newFullName).second) {
            expandTemplate(templateDeclaration, instantiation, typeParametersInDeclaration, newName, !specialized && !isVar);
            instantiated = true;
        }

        // Replace all these template usages..
        replaceTemplateUsage(instantiation, typeStringsUsedInTemplateInstantiation, newName);
    }

    // process uninstantiated templates
    // TODO: remove the specialized check and handle all uninstantiated templates someday.
    if (!instantiated && specialized) {
        Token * tok2 = const_cast<Token *>(templateDeclaration.nameToken);
        if (mErrorLogger && !mTokenList.getFiles().empty())
            mErrorLogger->reportProgress(mTokenList.getFiles()[0], "TemplateSimplifier::simplifyTemplateInstantiations()", tok2->progressValue());
#ifdef MAXTIME
        if (std::time(0) > maxtime)
            return false;
#else
        (void)maxtime;
#endif
        assert(mTokenList.validateToken(tok2)); // that assertion fails on examples from #6021

        Token *startToken = tok2;
        while (Token::Match(startToken->tokAt(-2), "%name% :: %name%") ||
               Token::Match(startToken->tokAt(-2), "> :: %name%")) {
            if (startToken->strAt(-2) == ">") {
                const Token * tok3 = startToken->tokAt(-2)->findOpeningBracket();
                if (tok3)
                    startToken = tok3->previous();
                else
                    break;
            } else
                startToken = startToken->tokAt(-2);
        }

        if (Token::Match(startToken->previous(), ";|{|}|=|const") &&
            (!specialized && !instantiateMatch(tok2, typeParametersInDeclaration.size(), isfunc ? "(" : isVar ? ";|%op%" : "*|&|::| %name%")))
            return false;

        // already simplified
        if (!Token::Match(tok2, "%name% <"))
            return false;

        if (!matchSpecialization(templateDeclaration.nameToken, tok2, specializations))
            return false;

        // New type..
        mTypesUsedInTemplateInstantiation.clear();
        std::list<std::string> typeStringsUsedInTemplateInstantiation;
        std::string typeForNewName = getNewName(tok2, typeStringsUsedInTemplateInstantiation);

        if (typeForNewName.empty()) {
            if (printDebug && mErrorLogger) {
                std::list<const Token *> callstack(1, tok2);
                mErrorLogger->reportErr(ErrorLogger::ErrorMessage(callstack, &mTokenList, Severity::debug, "debug",
                                        "Failed to instantiate template \"" + templateDeclaration.name + "\". The checking continues anyway.", false));
            }
            return false;
        }

        // New classname/funcname..
        const std::string newName(templateDeclaration.name + " < " + typeForNewName + " >");
        const std::string newFullName(templateDeclaration.scope + (templateDeclaration.scope.empty() ? "" : " :: ") + newName);

        if (expandedtemplates.insert(newFullName).second) {
            expandTemplate(templateDeclaration, templateDeclaration, typeParametersInDeclaration, newName, !specialized && !isVar);
            instantiated = true;
        }

        // Replace all these template usages..
        replaceTemplateUsage(templateDeclaration, typeStringsUsedInTemplateInstantiation, newName);
    }

    // Template has been instantiated .. then remove the template declaration
    return instantiated;
}

static bool matchTemplateParameters(const Token *nameTok, const std::list<std::string> &strings)
{
    std::list<std::string>::const_iterator it = strings.begin();
    const Token *tok = nameTok->tokAt(2);
    while (tok && it != strings.end() && *it == tok->str()) {
        tok = tok->next();
        ++it;
    }
    return it == strings.end() && tok && tok->str() == ">";
}

void TemplateSimplifier::replaceTemplateUsage(
    const TokenAndName &instantiation,
    const std::list<std::string> &typeStringsUsedInTemplateInstantiation,
    const std::string &newName)
{
    std::list<ScopeInfo2> scopeInfo;
    std::list< std::pair<Token *, Token *> > removeTokens;
    for (Token *nameTok = mTokenList.front(); nameTok; nameTok = nameTok->next()) {
        if (Token::Match(nameTok, "{|}|namespace|class|struct|union")) {
            setScopeInfo(nameTok, &scopeInfo);
            continue;
        }
        if (!Token::Match(nameTok, "%name% <") ||
            Token::Match(nameTok, "template|const_cast|dynamic_cast|reinterpret_cast|static_cast"))
            continue;

        std::set<TemplateSimplifier::TokenAndName*> & pointers = nameTok->templateSimplifierPointers();

        // check if instantiation matches token instantiation from pointer
        if (pointers.size()) {
            // check full name
            if (instantiation.fullName != (*pointers.begin())->fullName) {
                // FIXME:  fallback to just matching name
                if (nameTok->str() != instantiation.name)
                    continue;
            }
        }
        // no pointer available look at tokens directly
        else {
            // FIXME:  fallback to just matching name
            if (nameTok->str() != instantiation.name)
                continue;
        }

        if (!matchTemplateParameters(nameTok, typeStringsUsedInTemplateInstantiation))
            continue;

        // match parameters
        Token * tok2 = nameTok->tokAt(2);
        unsigned int typeCountInInstantiation = tok2->str() == ">" ? 0U : 1U;
        const Token *typetok = (!mTypesUsedInTemplateInstantiation.empty()) ? mTypesUsedInTemplateInstantiation[0].token : nullptr;
        unsigned int indentlevel2 = 0;  // indentlevel for tokgt
        while (tok2 && (indentlevel2 > 0 || tok2->str() != ">")) {
            if (tok2->str() == "<" && templateParameters(tok2) > 0)
                ++indentlevel2;
            else if (indentlevel2 > 0 && Token::Match(tok2, "> [,>]"))
                --indentlevel2;
            else if (indentlevel2 == 0) {
                if (tok2->str() != ",") {
                    if (!typetok ||
                        tok2->isUnsigned() != typetok->isUnsigned() ||
                        tok2->isSigned() != typetok->isSigned() ||
                        tok2->isLong() != typetok->isLong()) {
                        break;
                    }

                    typetok = typetok->next();
                } else {
                    if (typeCountInInstantiation < mTypesUsedInTemplateInstantiation.size())
                        typetok = mTypesUsedInTemplateInstantiation[typeCountInInstantiation++].token;
                    else
                        typetok = nullptr;
                }
            }
            tok2 = tok2->next();
        }

        if (!tok2)
            break;

        // matching template usage => replace tokens..
        // Foo < int >  =>  Foo<int>
        if (tok2->str() == ">" && typeCountInInstantiation == mTypesUsedInTemplateInstantiation.size()) {
            const Token * const nameTok1 = nameTok;
            nameTok->str(newName);

            for (Token *tok = nameTok1->next(); tok != tok2; tok = tok->next()) {
                if (tok->isName() && !tok->templateSimplifierPointers().empty()) {
                    std::list<TokenAndName>::iterator ti;
                    for (ti = mTemplateInstantiations.begin(); ti != mTemplateInstantiations.end();) {
                        if (ti->token == tok) {
                            mTemplateInstantiations.erase(ti++);
                            break;
                        } else {
                            ++ti;
                        }
                    }
                }
            }
            removeTokens.emplace_back(nameTok, tok2->next());
        }

        nameTok = tok2;
    }
    while (!removeTokens.empty()) {
        eraseTokens(removeTokens.back().first, removeTokens.back().second);
        removeTokens.pop_back();
    }
}

void TemplateSimplifier::getSpecializations()
{
    // try to locate a matching declaration for each user defined specialization
    for (auto & spec : mTemplateDeclarations) {
        if (spec.isSpecialization()) {
            bool found = false;
            for (auto & decl : mTemplateDeclarations) {
                if (decl.isSpecialization())
                    continue;

                // make sure the scopes and names match
                if (spec.fullName == decl.fullName) {
                    // @todo make sure function parameters also match
                    mTemplateSpecializationMap[spec.token] = decl.token;
                    found = true;
                }
            }

            if (!found) {
                for (auto & decl : mTemplateForwardDeclarations) {
                    // make sure the scopes and names match
                    if (spec.fullName == decl.fullName) {
                        // @todo make sure function parameters also match
                        mTemplateSpecializationMap[spec.token] = decl.token;
                    }
                }
            }
        }
    }
}

void TemplateSimplifier::getPartialSpecializations()
{
    // try to locate a matching declaration for each user defined partial specialization
    for (auto & spec : mTemplateDeclarations) {
        if (spec.isPartialSpecialization()) {
            bool found = false;
            for (auto & decl : mTemplateDeclarations) {
                if (decl.isPartialSpecialization())
                    continue;

                // make sure the scopes and names match
                if (spec.fullName == decl.fullName) {
                    // @todo make sure function parameters also match
                    mTemplatePartialSpecializationMap[spec.token] = decl.token;
                    found = true;
                }
            }

            if (!found) {
                for (auto & decl : mTemplateForwardDeclarations) {
                    // make sure the scopes and names match
                    if (spec.fullName == decl.fullName) {
                        // @todo make sure function parameters also match
                        mTemplatePartialSpecializationMap[spec.token] = decl.token;
                    }
                }
            }
        }
    }
}

void TemplateSimplifier::fixForwardDeclaredDefaultArgumentValues()
{
    // try to locate a matching declaration for each forward declaration
    for (const auto & forwardDecl : mTemplateForwardDeclarations) {
        std::vector<const Token *> params1;

        getTemplateParametersInDeclaration(forwardDecl.token->tokAt(2), params1);

        for (auto & decl : mTemplateDeclarations) {
            // skip partializations
            if (decl.isPartialSpecialization())
                continue;

            std::vector<const Token *> params2;

            getTemplateParametersInDeclaration(decl.token->tokAt(2), params2);

            // make sure the number of arguments match
            if (params1.size() == params2.size()) {
                // make sure the scopes and names match
                if (forwardDecl.fullName == decl.fullName) {
                    // save forward declaration for lookup later
                    if ((decl.nameToken->strAt(1) == "(" && forwardDecl.nameToken->strAt(1) == "(") ||
                        (decl.nameToken->strAt(1) == "{" && forwardDecl.nameToken->strAt(1) == ";")) {
                        mTemplateForwardDeclarationsMap[decl.token] = forwardDecl.token;
                    }

                    for (size_t k = 0; k < params1.size(); k++) {
                        // copy default value to declaration if not present
                        if (params1[k]->strAt(1) == "=" && params2[k]->strAt(1) != "=") {
                            int level = 0;
                            const Token *end = params1[k]->next();
                            while (end && !(level == 0 && Token::Match(end, ",|>"))) {
                                if (Token::Match(end, "{|(|<"))
                                    level++;
                                else if (Token::Match(end, "}|)|>"))
                                    level--;
                                end = end->next();
                            }
                            if (end)
                                TokenList::copyTokens(const_cast<Token *>(params2[k]), params1[k]->next(), end->previous());
                            break;
                        }
                    }

                    // update parameter end pointer
                    decl.paramEnd = decl.token->next()->findClosingBracket();
                }
            }
        }
    }
}

void TemplateSimplifier::printOut(const TokenAndName &tokenAndName, const std::string &indent) const
{
    std::cout << indent << "token: ";
    if (tokenAndName.token)
        std::cout << "\"" << tokenAndName.token->str() << "\" " << mTokenList.fileLine(tokenAndName.token);
    else
        std::cout << "nullptr";
    std::cout << std::endl;
    std::cout << indent << "scope: \"" << tokenAndName.scope << "\"" << std::endl;
    std::cout << indent << "name: \"" << tokenAndName.name << "\"" << std::endl;
    std::cout << indent << "fullName: \"" << tokenAndName.fullName << "\"" << std::endl;
    std::cout << indent << "nameToken: ";
    if (tokenAndName.nameToken)
        std::cout << "\"" << tokenAndName.nameToken->str() << "\" " << mTokenList.fileLine(tokenAndName.nameToken);
    else
        std::cout << "nullptr";
    std::cout << std::endl;
    std::cout << indent << "paramEnd: ";
    if (tokenAndName.paramEnd)
        std::cout << "\"" << tokenAndName.paramEnd->str() << "\" " << mTokenList.fileLine(tokenAndName.paramEnd);
    else
        std::cout << "nullptr";
    std::cout << std::endl;
    std::cout << indent << "flags: ";
    if (tokenAndName.isClass())
        std::cout << " isClass";
    if (tokenAndName.isFunction())
        std::cout << " isFunction";
    if (tokenAndName.isVariable())
        std::cout << " isVariable";
    if (tokenAndName.isAlias())
        std::cout << " isAlias";
    if (tokenAndName.isSpecialization())
        std::cout << " isSpecialization";
    if (tokenAndName.isPartialSpecialization())
        std::cout << " isPartialSpecialization";
    if (tokenAndName.isForwardDeclaration())
        std::cout << " isForwardDeclaration";
    if (tokenAndName.isVariadic())
        std::cout << " isVariadic";
    std::cout << std::endl;
    if (tokenAndName.token && !tokenAndName.paramEnd && tokenAndName.token->strAt(1) == "<") {
        const Token *end = tokenAndName.token->next()->findClosingBracket();
        if (end) {
            const Token *start = tokenAndName.token->next();
            std::cout << indent << "type: ";
            while (start && start != end) {
                std::cout << start->str();
                start = start->next();
            }
            std::cout << end->str() << std::endl;
        }
    }
}

void TemplateSimplifier::printOut(const std::string & text) const
{
    std::cout << std::endl;
    std::cout << text << std::endl;
    std::cout << std::endl;
    std::cout << "mTemplateDeclarations: " << mTemplateDeclarations.size() << std::endl;
    int count = 0;
    for (const auto & decl : mTemplateDeclarations) {
        std::cout << "mTemplateDeclarations[" << count++ << "]:" << std::endl;
        printOut(decl);
    }
    std::cout << "mTemplateForwardDeclarations: " << mTemplateForwardDeclarations.size() << std::endl;
    count = 0;
    for (const auto & decl : mTemplateForwardDeclarations) {
        std::cout << "mTemplateForwardDeclarations[" << count++ << "]:" << std::endl;
        printOut(decl);
    }
    std::cout << "mTemplateForwardDeclarationsMap: " << mTemplateForwardDeclarationsMap.size() << std::endl;
    unsigned int mapIndex = 0;
    for (const auto & mapItem : mTemplateForwardDeclarationsMap) {
        unsigned int declIndex = 0;
        for (const auto & decl : mTemplateDeclarations) {
            if (mapItem.first == decl.token) {
                unsigned int forwardIndex = 0;
                for (const auto & forwardDecl : mTemplateForwardDeclarations) {
                    if (mapItem.second == forwardDecl.token) {
                        std::cout << "mTemplateForwardDeclarationsMap[" << mapIndex << "]:" << std::endl;
                        std::cout << "    mTemplateDeclarations[" << declIndex
                                  << "] => mTemplateForwardDeclarations[" << forwardIndex << "]" << std::endl;
                        break;
                    }
                    forwardIndex++;
                }
                break;
            }
            declIndex++;
        }
        mapIndex++;
    }
    std::cout << "mTemplateSpecializationMap: " << mTemplateSpecializationMap.size() << std::endl;
    for (const auto & mapItem : mTemplateSpecializationMap) {
        unsigned int decl1Index = 0;
        for (const auto & decl1 : mTemplateDeclarations) {
            if (decl1.isSpecialization() && mapItem.first == decl1.token) {
                bool found = 0;
                unsigned int decl2Index = 0;
                for (const auto & decl2 : mTemplateDeclarations) {
                    if (mapItem.second == decl2.token) {
                        std::cout << "mTemplateSpecializationMap[" << mapIndex << "]:" << std::endl;
                        std::cout << "    mTemplateDeclarations[" << decl1Index
                                  << "] => mTemplateDeclarations[" << decl2Index << "]" << std::endl;
                        found = true;
                        break;
                    }
                    decl2Index++;
                }
                if (!found) {
                    decl2Index = 0;
                    for (const auto & decl2 : mTemplateForwardDeclarations) {
                        if (mapItem.second == decl2.token) {
                            std::cout << "mTemplateSpecializationMap[" << mapIndex << "]:" << std::endl;
                            std::cout << "    mTemplateDeclarations[" << decl1Index
                                      << "] => mTemplateForwardDeclarations[" << decl2Index << "]" << std::endl;
                            break;
                        }
                        decl2Index++;
                    }
                }
                break;
            }
            decl1Index++;
        }
        mapIndex++;
    }
    std::cout << "mTemplatePartialSpecializationMap: " << mTemplatePartialSpecializationMap.size() << std::endl;
    for (const auto & mapItem : mTemplatePartialSpecializationMap) {
        unsigned int decl1Index = 0;
        for (const auto & decl1 : mTemplateDeclarations) {
            if (mapItem.first == decl1.token) {
                bool found = 0;
                unsigned int decl2Index = 0;
                for (const auto & decl2 : mTemplateDeclarations) {
                    if (mapItem.second == decl2.token) {
                        std::cout << "mTemplatePartialSpecializationMap[" << mapIndex << "]:" << std::endl;
                        std::cout << "    mTemplateDeclarations[" << decl1Index
                                  << "] => mTemplateDeclarations[" << decl2Index << "]" << std::endl;
                        found = true;
                        break;
                    }
                    decl2Index++;
                }
                if (!found) {
                    decl2Index = 0;
                    for (const auto & decl2 : mTemplateForwardDeclarations) {
                        if (mapItem.second == decl2.token) {
                            std::cout << "mTemplatePartialSpecializationMap[" << mapIndex << "]:" << std::endl;
                            std::cout << "    mTemplateDeclarations[" << decl1Index
                                      << "] => mTemplateForwardDeclarations[" << decl2Index << "]" << std::endl;
                            break;
                        }
                        decl2Index++;
                    }
                }
                break;
            }
            decl1Index++;
        }
        mapIndex++;
    }
    std::cout << "mTemplateInstantiations: " << mTemplateInstantiations.size() << std::endl;
    count = 0;
    for (const auto & decl : mTemplateInstantiations) {
        std::cout << "mTemplateInstantiations[" << count++ << "]:" << std::endl;
        printOut(decl);
    }
}

void TemplateSimplifier::simplifyTemplates(
    const std::time_t maxtime,
    bool &codeWithTemplates)
{
    // Remove "typename" unless used in template arguments or using type alias..
    for (Token *tok = mTokenList.front(); tok; tok = tok->next()) {
        if (Token::Match(tok, "typename %name%") && !Token::Match(tok->tokAt(-3), "using %name% ="))
            tok->deleteThis();

        if (Token::simpleMatch(tok, "template <")) {
            tok = tok->next()->findClosingBracket();
            if (!tok)
                break;
        }
    }

    // TODO: 2 is not the ideal number of loops.
    // We should loop until the number of declarations is 0 but we can't
    // do that until we instantiate unintstantiated templates with their symbolic types.
    // That will allow the uninstantiated template code to be removed from the symbol database.
    // Unfortunately the template simplifier doesn't handle namespaces properly so
    // the uninstantiated template code in the symbol database can't be removed until #8768
    // is fixed.

    for (int i = 0; i < 2; ++i) {
        if (i) {
            // it may take more than one pass to simplify type aliases
            while (mTokenizer->simplifyUsing())
                ;

            mTemplateDeclarations.clear();
            mTemplateForwardDeclarations.clear();
            mTemplateForwardDeclarationsMap.clear();
            mTemplateSpecializationMap.clear();
            mTemplatePartialSpecializationMap.clear();
            mTemplateInstantiations.clear();
            mInstantiatedTemplates.clear();
            mExplicitInstantiationsToDelete.clear();
        }

        bool hasTemplates = getTemplateDeclarations();

        if (i == 0)
            codeWithTemplates = hasTemplates;

        // Make sure there is something to simplify.
        if (mTemplateDeclarations.empty())
            return;

        // Copy default argument values from forward declaration to declaration
        fixForwardDeclaredDefaultArgumentValues();

        // Locate user defined specializations.
        getSpecializations();

        // Locate user defined partial specializations.
        getPartialSpecializations();

        // Locate possible instantiations of templates..
        getTemplateInstantiations();

        // Template arguments with default values
        useDefaultArgumentValues();

        simplifyTemplateAliases();

        if (mSettings->debugtemplate)
            printOut("### Template Simplifier pass " + std::to_string(i + 1) + " ###");

        std::set<std::string> expandedtemplates;

        for (std::list<TokenAndName>::reverse_iterator iter1 = mTemplateDeclarations.rbegin(); iter1 != mTemplateDeclarations.rend(); ++iter1) {
            // get specializations..
            std::list<const Token *> specializations;
            for (std::list<TokenAndName>::const_iterator iter2 = mTemplateDeclarations.begin(); iter2 != mTemplateDeclarations.end(); ++iter2) {
                if (iter1->fullName == iter2->fullName)
                    specializations.push_back(iter2->nameToken);
            }

            const bool instantiated = simplifyTemplateInstantiations(
                                          *iter1,
                                          specializations,
                                          maxtime,
                                          expandedtemplates);
            if (instantiated)
                mInstantiatedTemplates.push_back(*iter1);
        }

        for (std::list<TokenAndName>::const_iterator it = mInstantiatedTemplates.begin(); it != mInstantiatedTemplates.end(); ++it) {
            std::list<TokenAndName>::iterator decl;
            for (decl = mTemplateDeclarations.begin(); decl != mTemplateDeclarations.end(); ++decl) {
                if (decl->token == it->token)
                    break;
            }
            if (decl != mTemplateDeclarations.end()) {
                if (it->isSpecialization()) {
                    // delete the "template < >"
                    Token * tok = it->token;
                    tok->deleteNext(2);
                    tok->deleteThis();
                } else {
                    // remove forward declaration if found
                    auto it1 = mTemplateForwardDeclarationsMap.find(it->token);
                    if (it1 != mTemplateForwardDeclarationsMap.end())
                        removeTemplate(it1->second);
                    removeTemplate(it->token);
                }
                mTemplateDeclarations.erase(decl);
            }
        }

        // remove out of line member functions
        while (!mMemberFunctionsToDelete.empty()) {
            const std::list<TokenAndName>::iterator it = std::find_if(mTemplateDeclarations.begin(),
                    mTemplateDeclarations.end(),
                    FindToken(mMemberFunctionsToDelete.begin()->token));
            // multiple functions can share the same declaration so make sure it hasn't already been deleted
            if (it != mTemplateDeclarations.end()) {
                removeTemplate(it->token);
                mTemplateDeclarations.erase(it);
            }
            mMemberFunctionsToDelete.erase(mMemberFunctionsToDelete.begin());
        }

        // remove explicit instantiations
        for (size_t j = 0; j < mExplicitInstantiationsToDelete.size(); ++j) {
            Token * start = mExplicitInstantiationsToDelete[j].token;
            if (start) {
                Token * end = start->next();
                while (end && end->str() != ";")
                    end = end->next();
                if (start->previous())
                    start = start->previous();
                if (end && end->next())
                    end = end->next();
                eraseTokens(start, end);
            }
        }
    }
}

void TemplateSimplifier::syntaxError(const Token *tok)
{
    throw InternalError(tok, "syntax error", InternalError::SYNTAX);
}<|MERGE_RESOLUTION|>--- conflicted
+++ resolved
@@ -900,7 +900,6 @@
     for (TokenAndName &template1 : mTemplateForwardDeclarations)
         useDefaultArgumentValues(template1);
 }
-<<<<<<< HEAD
 
 void TemplateSimplifier::useDefaultArgumentValues(TemplateSimplifier::TokenAndName &template1)
 {
@@ -920,27 +919,6 @@
     // the template classname. This will be empty for template functions
     std::string classname;
 
-=======
-
-void TemplateSimplifier::useDefaultArgumentValues(TemplateSimplifier::TokenAndName &template1)
-{
-    // template parameters with default value has syntax such as:
-    //     x = y
-    // this list will contain all the '=' tokens for such arguments
-    std::list<Token *> eq;
-    // and this set the position of parameters with a default value
-    std::set<std::size_t> defaultedArgPos;
-
-    // parameter number. 1,2,3,..
-    std::size_t templatepar = 1;
-
-    // parameter depth
-    std::size_t templateParmDepth = 0;
-
-    // the template classname. This will be empty for template functions
-    std::string classname;
-
->>>>>>> 5efb23ff
     // Scan template declaration..
     for (Token *tok = template1.token; tok; tok = tok->next()) {
         if (Token::simpleMatch(tok, "template < >")) { // Ticket #5762: Skip specialization tokens
