--- conflicted
+++ resolved
@@ -3109,15 +3109,12 @@
                 continue;
             const Function* baseFunc = func.getOverriddenFunction();
             if (!baseFunc || baseFunc->isPure() || baseFunc->access != func.access)
-<<<<<<< HEAD
-=======
                 continue;
             if (std::any_of(classScope->functionList.begin(), classScope->functionList.end(), [&func](const Function& f) { // check for overloads
                 if (&f == &func)
                     return false;
                 return f.name() == func.name();
             }))
->>>>>>> 682bdd3e
                 continue;
             if (baseFunc->functionScope) {
                 bool isSameCode = compareTokenRanges(baseFunc->argDef, baseFunc->argDef->link(), func.argDef, func.argDef->link()); // function arguments
