--- conflicted
+++ resolved
@@ -2331,8 +2331,7 @@
     const std::string message = "The " + std::string(derivedIsStruct ? "struct" : "class") + " '" + derivedname +
                                 "' defines member variable with name '" + variablename + "' also defined in its parent " +
                                 std::string(baseIsStruct ? "struct" : "class") + " '" + basename + "'.";
-<<<<<<< HEAD
-    reportError(toks, Severity::warning, "duplInheritedMember", message);
+    reportError(toks, Severity::warning, "duplInheritedMember", message, CWE398, false);
 }
 
 
@@ -2375,7 +2374,4 @@
                                 "'.";    
 
     reportError(tok, Severity::warning, "copyCtorAndEqOperator", message);
-=======
-    reportError(toks, Severity::warning, "duplInheritedMember", message, CWE398, false);
->>>>>>> beb72c25
 }