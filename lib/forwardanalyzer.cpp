--- conflicted
+++ resolved
@@ -22,12 +22,8 @@
     Analyzer::Action actions;
     bool analyzeOnly;
     bool analyzeTerminate;
-<<<<<<< HEAD
     Analyzer::Terminate terminate = Analyzer::Terminate::None;
-=======
-    Terminate terminate = Terminate::None;
     bool forked = false;
->>>>>>> a7707a45
 
     Progress Break(Analyzer::Terminate t = Analyzer::Terminate::None) {
         if ((!analyzeOnly || analyzeTerminate) && t != Analyzer::Terminate::None)
@@ -321,16 +317,10 @@
         if (!a.isModified() && !bail) {
             if (ft1.empty()) {
                 // Traverse into the branch to see if there is a conditional escape
-<<<<<<< HEAD
-                if (!branch.escape && hasInnerReturnScope(endBlock->previous(), endBlock->link())) {
-                    ForwardTraversal ft2 = forkScope(endBlock, true);
-                    if (ft2.terminate == Analyzer::Terminate::Escape) {
-=======
                 if (!branch.escape && hasInnerReturnScope(branch.endBlock->previous(), branch.endBlock->link())) {
                     ForwardTraversal ft2 = fork(true);
                     ft2.updateScope(branch.endBlock);
-                    if (ft2.terminate == Terminate::Escape) {
->>>>>>> a7707a45
+                    if (ft2.terminate == Analyzer::Terminate::Escape) {
                         branch.escape = true;
                         branch.escapeUnknown = false;
                     }
@@ -345,13 +335,6 @@
         return bail;
     }
 
-<<<<<<< HEAD
-    void continueUpdateRangeAfterLoop(std::vector<ForwardTraversal>& ftv, Token* start, const Token* endToken) {
-        for (ForwardTraversal& ft : ftv) {
-            // If analysis has terminated normally, then continue analysis
-            if (ft.terminate == Analyzer::Terminate::None)
-                ft.updateRange(start, endToken);
-=======
     bool reentersLoop(Token* endBlock, const Token* condTok, const Token* stepTok) {
         if (!condTok)
             return true;
@@ -362,7 +345,6 @@
             std::pair<const Token*, const Token*> exprToks = stepTok->findExpressionStartEndTokens();
             if (exprToks.first != nullptr && exprToks.second != nullptr)
                 changed |= isExpressionChanged(condTok, exprToks.first, exprToks.second->next(), settings, true);
->>>>>>> a7707a45
         }
         changed |= isExpressionChanged(condTok, endBlock->link(), endBlock, settings, true);
         // Check for mutation in the condition
@@ -419,25 +401,6 @@
             // TODO: Check cond first before lowering
             std::tie(checkThen, checkElse) = evalCond(condTok, isDoWhile ? endBlock->link()->previous() : nullptr);
         }
-<<<<<<< HEAD
-        if (allAnalysis.isModified() && alwaysEnterLoop)
-            return Break(Analyzer::Terminate::Bail);
-
-        std::vector<ForwardTraversal> ftv = tryForkScope(endBlock, allAnalysis.isModified());
-        if (bodyAnalysis.isModified()) {
-            Token* writeTok = findRange(endBlock->link(), endBlock, std::mem_fn(&Analyzer::Action::isModified));
-            const Token* nextStatement = Token::findmatch(writeTok, ";|}", endBlock);
-            if (!Token::Match(nextStatement, ";|} break ;")) {
-                if (!allAnalysis.isIncremental())
-                    continueUpdateRangeAfterLoop(ftv, endBlock, endToken);
-                return Break(Analyzer::Terminate::Bail);
-            }
-        } else {
-            if (stepTok && updateRecursive(stepTok) == Progress::Break) {
-                if (!allAnalysis.isIncremental())
-                    continueUpdateRangeAfterLoop(ftv, endBlock, endToken);
-                return Break(Analyzer::Terminate::Bail);
-=======
         // condition is false, we don't enter the loop
         if (checkElse)
             return Progress::Continue;
@@ -446,9 +409,9 @@
                 return Break();
             // If loop re-enters then it could be modified again
             if (allAnalysis.isModified() && reentersLoop(endBlock, condTok, stepTok))
-                return Break(Terminate::Bail);
+                return Break(Analyzer::Terminate::Bail);
             if (allAnalysis.isIncremental())
-                return Break(Terminate::Bail);
+                return Break(Analyzer::Terminate::Bail);
         } else {
             std::vector<ForwardTraversal> ftv = tryForkScope(endBlock, allAnalysis.isModified());
             bool forkContinue = true;
@@ -462,11 +425,10 @@
             if (allAnalysis.isModified() || !forkContinue) {
                 // TODO: Dont bail on missing condition
                 if (!condTok)
-                    return Break(Terminate::Bail);
+                    return Break(Analyzer::Terminate::Bail);
                 if (analyzer->isConditional() && stopUpdates())
-                    return Break(Terminate::Conditional);
+                    return Break(Analyzer::Terminate::Conditional);
                 analyzer->assume(condTok, false);
->>>>>>> a7707a45
             }
             if (forkContinue) {
                 for (ForwardTraversal& ft : ftv) {
@@ -475,7 +437,7 @@
                 }
             }
             if (allAnalysis.isIncremental())
-                return Break(Terminate::Bail);
+                return Break(Analyzer::Terminate::Bail);
         }
         return Progress::Continue;
     }
