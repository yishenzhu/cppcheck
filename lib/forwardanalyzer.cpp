#include "forwardanalyzer.h"
#include "analyzer.h"
#include "astutils.h"
#include "settings.h"
#include "symboldatabase.h"
#include "token.h"
#include "valueptr.h"

#include <algorithm>
#include <functional>
#include <tuple>
#include <utility>

struct ForwardTraversal {
    enum class Progress { Continue, Break, Skip };
    enum class Terminate { None, Bail, Escape, Modified, Inconclusive, Conditional };
    ForwardTraversal(const ValuePtr<Analyzer>& analyzer, const Settings* settings)
        : analyzer(analyzer), settings(settings), actions(Analyzer::Action::None), analyzeOnly(false), analyzeTerminate(false)
    {}
    ValuePtr<Analyzer> analyzer;
    const Settings* settings;
    Analyzer::Action actions;
    bool analyzeOnly;
    bool analyzeTerminate;
    Analyzer::Terminate terminate = Analyzer::Terminate::None;
    bool forked = false;

    Progress Break(Analyzer::Terminate t = Analyzer::Terminate::None) {
        if ((!analyzeOnly || analyzeTerminate) && t != Analyzer::Terminate::None)
            terminate = t;
        return Progress::Break;
    }

    struct Branch {
        Branch(Token* tok = nullptr) : endBlock(tok) {}
        Token* endBlock = nullptr;
        Analyzer::Action action = Analyzer::Action::None;
        bool check = false;
        bool escape = false;
        bool escapeUnknown = false;
        bool isEscape() const {
            return escape || escapeUnknown;
        }
        bool isConclusiveEscape() const {
            return escape && !escapeUnknown;
        }
        bool isModified() const {
            return action.isModified() && !isConclusiveEscape();
        }
        bool isInconclusive() const {
            return action.isInconclusive() && !isConclusiveEscape();
        }
        bool isDead() const {
            return action.isModified() || action.isInconclusive() || isEscape();
        }
    };

    bool stopUpdates() {
        analyzeOnly = true;
        return actions.isModified();
    }

    std::pair<bool, bool> evalCond(const Token* tok, const Token* ctx = nullptr) const {
        if (!tok)
            return std::make_pair(false, false);
        std::vector<int> result = analyzer->evaluate(tok, ctx);
        // TODO: We should convert to bool
        bool checkThen = std::any_of(result.begin(), result.end(), [](int x) {
            return x == 1;
        });
        bool checkElse = std::any_of(result.begin(), result.end(), [](int x) {
            return x == 0;
        });
        return std::make_pair(checkThen, checkElse);
    }

    bool isConditionTrue(const Token* tok, const Token* ctx = nullptr) const {
        return evalCond(tok, ctx).first;
    }

    bool isConditionFalse(const Token* tok, const Token* ctx = nullptr) const {
        return evalCond(tok, ctx).second;
    }

    template<class T, REQUIRES("T must be a Token class", std::is_convertible<T*, const Token*>)>
    Progress traverseTok(T* tok, std::function<Progress(T*)> f, bool traverseUnknown, T** out = nullptr) {
        if (Token::Match(tok, "asm|goto|continue|setjmp|longjmp"))
            return Break();
        else if (Token::Match(tok, "return|throw") || isEscapeFunction(tok, &settings->library)) {
            traverseRecursive(tok->astOperand1(), f, traverseUnknown);
            traverseRecursive(tok->astOperand2(), f, traverseUnknown);
            return Break(Analyzer::Terminate::Escape);
        } else if (isUnevaluated(tok)) {
            if (out)
                *out = tok->link();
            return Progress::Skip;
        } else if (tok->astOperand1() && tok->astOperand2() && Token::Match(tok, "?|&&|%oror%")) {
            if (traverseConditional(tok, f, traverseUnknown) == Progress::Break)
                return Break();
            if (out)
                *out = nextAfterAstRightmostLeaf(tok);
            return Progress::Skip;
            // Skip lambdas
        } else if (T* lambdaEndToken = findLambdaEndToken(tok)) {
            if (checkScope(lambdaEndToken).isModified())
                return Break(Analyzer::Terminate::Bail);
            if (out)
                *out = lambdaEndToken->next();
            // Skip class scope
        } else if (tok->str() == "{" && tok->scope() && tok->scope()->isClassOrStruct()) {
            if (out)
                *out = tok->link();
        } else {
            if (f(tok) == Progress::Break)
                return Break();
        }
        return Progress::Continue;
    }

    template<class T, REQUIRES("T must be a Token class", std::is_convertible<T*, const Token*>)>
    Progress traverseRecursive(T* tok, std::function<Progress(T*)> f, bool traverseUnknown, unsigned int recursion=0) {
        if (!tok)
            return Progress::Continue;
        if (recursion > 10000)
            return Progress::Skip;
        T* firstOp = tok->astOperand1();
        T* secondOp = tok->astOperand2();
        // Evaluate:
        //     1. RHS of assignment before LHS
        //     2. Unary op before operand
        if (tok->isAssignmentOp() || !secondOp)
            std::swap(firstOp, secondOp);
        if (firstOp && traverseRecursive(firstOp, f, traverseUnknown, recursion+1) == Progress::Break)
            return Break();
        Progress p = tok->isAssignmentOp() ? Progress::Continue : traverseTok(tok, f, traverseUnknown);
        if (p == Progress::Break)
            return Break();
        if (p == Progress::Continue && secondOp && traverseRecursive(secondOp, f, traverseUnknown, recursion+1) == Progress::Break)
            return Break();
        if (tok->isAssignmentOp() && traverseTok(tok, f, traverseUnknown) == Progress::Break)
            return Break();
        return Progress::Continue;
    }

    template<class T, class F, REQUIRES("T must be a Token class", std::is_convertible<T*, const Token*>)>
    Progress traverseConditional(T* tok, F f, bool traverseUnknown) {
        if (Token::Match(tok, "?|&&|%oror%") && tok->astOperand1() && tok->astOperand2()) {
            T* condTok = tok->astOperand1();
            T* childTok = tok->astOperand2();
            bool checkThen, checkElse;
            std::tie(checkThen, checkElse) = evalCond(condTok);
            if (!checkThen && !checkElse) {
                // Stop if the value is conditional
                if (!traverseUnknown && analyzer->isConditional() && stopUpdates()) {
                    return Break(Analyzer::Terminate::Conditional);
                }
                checkThen = true;
                checkElse = true;
            }
            if (childTok->str() == ":") {
                if (checkThen && traverseRecursive(childTok->astOperand1(), f, traverseUnknown) == Progress::Break)
                    return Break();
                if (checkElse && traverseRecursive(childTok->astOperand2(), f, traverseUnknown) == Progress::Break)
                    return Break();
            } else {
                if (!checkThen && tok->str() == "&&")
                    return Progress::Continue;
                if (!checkElse && tok->str() == "||")
                    return Progress::Continue;
                if (traverseRecursive(childTok, f, traverseUnknown) == Progress::Break)
                    return Break();
            }
        }
        return Progress::Continue;
    }

    Progress update(Token* tok) {
        Analyzer::Action action = analyzer->analyze(tok, Analyzer::Direction::Forward);
        actions |= action;
        if (!action.isNone() && !analyzeOnly)
            analyzer->update(tok, action, Analyzer::Direction::Forward);
        if (action.isInconclusive() && !analyzer->lowerToInconclusive())
            return Break(Analyzer::Terminate::Inconclusive);
        if (action.isInvalid())
            return Break(Analyzer::Terminate::Modified);
        if (action.isWrite() && !action.isRead())
            // Analysis of this write will continue separately
            return Break(Analyzer::Terminate::Modified);
        return Progress::Continue;
    }

    Progress updateTok(Token* tok, Token** out = nullptr) {
        std::function<Progress(Token*)> f = [this](Token* tok2) {
            return update(tok2);
        };
        return traverseTok(tok, f, false, out);
    }

    Progress updateRecursive(Token* tok) {
        forked = false;
        std::function<Progress(Token*)> f = [this](Token* tok2) {
            return update(tok2);
        };
        return traverseRecursive(tok, f, false);
    }

    template <class T>
    T* findRange(T* start, const Token* end, std::function<bool(Analyzer::Action)> pred) {
        for (T* tok = start; tok && tok != end; tok = tok->next()) {
            Analyzer::Action action = analyzer->analyze(tok, Analyzer::Direction::Forward);
            if (pred(action))
                return tok;
        }
        return nullptr;
    }

    Analyzer::Action analyzeRecursive(const Token* start) {
        Analyzer::Action result = Analyzer::Action::None;
        std::function<Progress(const Token*)> f = [&](const Token* tok) {
            result = analyzer->analyze(tok, Analyzer::Direction::Forward);
            if (result.isModified() || result.isInconclusive())
                return Break();
            return Progress::Continue;
        };
        traverseRecursive(start, f, true);
        return result;
    }

    Analyzer::Action analyzeRange(const Token* start, const Token* end) {
        Analyzer::Action result = Analyzer::Action::None;
        for (const Token* tok = start; tok && tok != end; tok = tok->next()) {
            Analyzer::Action action = analyzer->analyze(tok, Analyzer::Direction::Forward);
            if (action.isModified() || action.isInconclusive())
                return action;
            result |= action;
        }
        return result;
    }

    ForwardTraversal fork(bool analyze = false) const {
        ForwardTraversal ft = *this;
        if (analyze) {
            ft.analyzeOnly = true;
            ft.analyzeTerminate = true;
        }
        ft.actions = Analyzer::Action::None;
        ft.forked = true;
        return ft;
    }

    std::vector<ForwardTraversal> tryForkScope(Token* endBlock, bool isModified = false) {
        if (analyzer->updateScope(endBlock, isModified)) {
            ForwardTraversal ft = fork();
            return {ft};
        }
        return std::vector<ForwardTraversal> {};
    }

    std::vector<ForwardTraversal> tryForkUpdateScope(Token* endBlock, bool isModified = false) {
        std::vector<ForwardTraversal> result = tryForkScope(endBlock, isModified);
        for (ForwardTraversal& ft : result)
            ft.updateScope(endBlock);
        return result;
    }

    static bool hasGoto(const Token* endBlock) {
        return Token::findsimplematch(endBlock->link(), "goto", endBlock);
    }

    bool hasInnerReturnScope(const Token* start, const Token* end) const {
        for (const Token* tok=start; tok != end; tok = tok->previous()) {
            if (Token::simpleMatch(tok, "}")) {
                const Token* ftok = nullptr;
                bool r = isReturnScope(tok, &settings->library, &ftok);
                if (r)
                    return true;
            }
        }
        return false;
    }

    bool isEscapeScope(const Token* endBlock, bool& unknown) {
        const Token* ftok = nullptr;
        bool r = isReturnScope(endBlock, &settings->library, &ftok);
        if (!r && ftok)
            unknown = true;
        return r;
    }

    enum class Status {
        None,
        Escaped,
        Modified,
        Inconclusive,
    };

    Analyzer::Action analyzeScope(const Token* endBlock) {
        return analyzeRange(endBlock->link(), endBlock);
    }

    Analyzer::Action checkScope(Token* endBlock) {
        Analyzer::Action a = analyzeScope(endBlock);
        tryForkUpdateScope(endBlock, a.isModified());
        return a;
    }

    Analyzer::Action checkScope(const Token* endBlock) {
        Analyzer::Action a = analyzeScope(endBlock);
        return a;
    }

    bool checkBranch(Branch& branch) {
        Analyzer::Action a = analyzeScope(branch.endBlock);
        branch.action = a;
        std::vector<ForwardTraversal> ft1 = tryForkUpdateScope(branch.endBlock, a.isModified());
        bool bail = hasGoto(branch.endBlock);
        if (!a.isModified() && !bail) {
            if (ft1.empty()) {
                // Traverse into the branch to see if there is a conditional escape
                if (!branch.escape && hasInnerReturnScope(branch.endBlock->previous(), branch.endBlock->link())) {
                    ForwardTraversal ft2 = fork(true);
                    ft2.updateScope(branch.endBlock);
                    if (ft2.terminate == Analyzer::Terminate::Escape) {
                        branch.escape = true;
                        branch.escapeUnknown = false;
                    }
                }
            } else {
                if (ft1.front().terminate == Analyzer::Terminate::Escape) {
                    branch.escape = true;
                    branch.escapeUnknown = false;
                }
            }
        }
        return bail;
    }

    bool reentersLoop(Token* endBlock, const Token* condTok, const Token* stepTok) {
        if (!condTok)
            return true;
        if (Token::simpleMatch(condTok, ":"))
            return true;
        bool changed = false;
        if (stepTok) {
            std::pair<const Token*, const Token*> exprToks = stepTok->findExpressionStartEndTokens();
            if (exprToks.first != nullptr && exprToks.second != nullptr)
                changed |= isExpressionChanged(condTok, exprToks.first, exprToks.second->next(), settings, true);
        }
        changed |= isExpressionChanged(condTok, endBlock->link(), endBlock, settings, true);
        // Check for mutation in the condition
        changed |= nullptr !=
        findAstNode(condTok, [&](const Token* tok) {
            return isVariableChanged(tok, 0, settings, true);
        });
        if (!changed)
            return true;
        ForwardTraversal ft = fork(true);
        ft.analyzer->assume(condTok, false, Analyzer::Assume::Absolute);
        ft.updateScope(endBlock);
        return ft.isConditionTrue(condTok);
    }

    Progress updateInnerLoop(Token* endBlock, Token* stepTok, Token* condTok) {
        if (endBlock && updateScope(endBlock) == Progress::Break)
            return Break();
        if (stepTok && updateRecursive(stepTok) == Progress::Break)
            return Break();
        if (condTok && updateRecursive(condTok) == Progress::Break)
            return Break();
        return Progress::Continue;
    }

    Progress updateLoop(const Token* endToken,
                        Token* endBlock,
                        Token* condTok,
                        Token* initTok = nullptr,
                        Token* stepTok = nullptr,
                        bool exit = false) {
        if (initTok && updateRecursive(initTok) == Progress::Break)
            return Break();
        const bool isDoWhile = precedes(endBlock, condTok);
        bool checkThen = true;
        bool checkElse = false;
        if (condTok && !Token::simpleMatch(condTok, ":"))
            std::tie(checkThen, checkElse) = evalCond(condTok, isDoWhile ? endBlock->link()->previous() : nullptr);
        if (checkElse && exit)
            return Progress::Continue;
        // do while(false) is not really a loop
        if (checkElse && isDoWhile) {
            if (updateRange(endBlock->link(), endBlock) == Progress::Break)
                return Break();
            return updateRecursive(condTok);
        }
        Analyzer::Action bodyAnalysis = analyzeScope(endBlock);
        Analyzer::Action allAnalysis = bodyAnalysis;
        if (condTok)
            allAnalysis |= analyzeRecursive(condTok);
        if (stepTok)
            allAnalysis |= analyzeRecursive(stepTok);
        actions |= allAnalysis;
        if (allAnalysis.isInconclusive()) {
            if (!analyzer->lowerToInconclusive())
                return Break(Analyzer::Terminate::Bail);
        } else if (allAnalysis.isModified()) {
            if (!analyzer->lowerToPossible())
                return Break(Analyzer::Terminate::Bail);
        }

        if (condTok && !Token::simpleMatch(condTok, ":")) {
            if (!isDoWhile || (!bodyAnalysis.isModified() && !bodyAnalysis.isIdempotent()))
                if (updateRecursive(condTok) == Progress::Break)
                    return Break();
        }
        // condition is false, we don't enter the loop
        if (checkElse)
            return Progress::Continue;
        if (checkThen || isDoWhile) {
            if (updateInnerLoop(endBlock, stepTok, condTok) == Progress::Break)
                return Break();
            // If loop re-enters then it could be modified again
            if (allAnalysis.isModified() && reentersLoop(endBlock, condTok, stepTok))
                return Break(Analyzer::Terminate::Bail);
            if (allAnalysis.isIncremental())
                return Break(Analyzer::Terminate::Bail);
        } else {
            std::vector<ForwardTraversal> ftv = tryForkScope(endBlock, allAnalysis.isModified());
            bool forkContinue = true;
            for (ForwardTraversal& ft : ftv) {
                if (condTok)
                    ft.analyzer->assume(condTok, false, Analyzer::Assume::Quiet);
                if (ft.updateInnerLoop(endBlock, stepTok, condTok) == Progress::Break)
                    forkContinue = false;
            }

            if (allAnalysis.isModified() || !forkContinue) {
                // TODO: Don't bail on missing condition
                if (!condTok)
                    return Break(Analyzer::Terminate::Bail);
                if (analyzer->isConditional() && stopUpdates())
                    return Break(Analyzer::Terminate::Conditional);
                analyzer->assume(condTok, false);
            }
            if (forkContinue) {
                for (ForwardTraversal& ft : ftv) {
                    if (!ft.actions.isIncremental())
                        ft.updateRange(endBlock, endToken);
                }
            }
            if (allAnalysis.isIncremental())
                return Break(Analyzer::Terminate::Bail);
        }
        return Progress::Continue;
    }

    Progress updateLoopExit(const Token* endToken,
                            Token* endBlock,
                            Token* condTok,
                            Token* initTok = nullptr,
                            Token* stepTok = nullptr) {
        return updateLoop(endToken, endBlock, condTok, initTok, stepTok, true);
    }

    Progress updateScope(Token* endBlock) {
        if (forked)
            analyzer->forkScope(endBlock);
        return updateRange(endBlock->link(), endBlock);
    }

    Progress updateRange(Token* start, const Token* end, int depth = 20) {
        forked = false;
        if (depth < 0)
            return Break(Analyzer::Terminate::Bail);
        std::size_t i = 0;
        for (Token* tok = start; precedes(tok, end); tok = tok->next()) {
            Token* next = nullptr;
            if (tok->index() <= i)
                throw InternalError(tok, "Cyclic forward analysis.");
            i = tok->index();

            if (tok->link()) {
                // Skip casts..
                if (tok->str() == "(" && !tok->astOperand2() && tok->isCast()) {
                    tok = tok->link();
                    continue;
                }
                // Skip template arguments..
                if (tok->str() == "<") {
                    tok = tok->link();
                    continue;
                }
            }

            // Evaluate RHS of assignment before LHS
            if (Token* assignTok = assignExpr(tok)) {
                if (updateRecursive(assignTok) == Progress::Break)
                    return Break();
                tok = nextAfterAstRightmostLeaf(assignTok);
                if (!tok)
                    return Break();
            } else if (tok->str() ==  "break") {
                const Token *scopeEndToken = findNextTokenFromBreak(tok);
                if (!scopeEndToken)
                    return Break();
                tok = skipTo(tok, scopeEndToken, end);
                if (!analyzer->lowerToPossible())
                    return Break(Analyzer::Terminate::Bail);
                // TODO: Don't break, instead move to the outer scope
                if (!tok)
                    return Break();
            } else if (Token::Match(tok, "%name% :") || tok->str() == "case") {
                if (!analyzer->lowerToPossible())
                    return Break(Analyzer::Terminate::Bail);
            } else if (tok->link() && tok->str() == "}") {
                const Scope* scope = tok->scope();
                if (!scope)
                    return Break();
                if (Token::Match(tok->link()->previous(), ")|else {")) {
                    const Token* tok2 = tok->link()->previous();
                    const bool inElse = Token::simpleMatch(tok2, "else {");
                    const bool inLoop = inElse ? false : Token::Match(tok2->link()->previous(), "while|for (");
                    Token* condTok = getCondTokFromEnd(tok);
                    if (!condTok)
                        return Break();
                    if (!condTok->hasKnownIntValue() || inLoop) {
                        if (!analyzer->lowerToPossible())
<<<<<<< HEAD
                            return Break(Terminate::Bail);
                    } else if (condTok->values().front().intvalue == static_cast<long long>(inElse)) {
=======
                            return Break(Analyzer::Terminate::Bail);
                    } else if (condTok->values().front().intvalue == inElse) {
>>>>>>> e4ae4471
                        return Break();
                    }
                    // Handle for loop
                    Token* stepTok = getStepTokFromEnd(tok);
                    bool checkThen, checkElse;
                    std::tie(checkThen, checkElse) = evalCond(condTok);
                    if (stepTok && !checkElse) {
                        if (updateRecursive(stepTok) == Progress::Break)
                            return Break();
                        if (updateRecursive(condTok) == Progress::Break)
                            return Break();
                    }
                    analyzer->assume(condTok, !inElse, Analyzer::Assume::Quiet);
                    if (Token::simpleMatch(tok, "} else {"))
                        tok = tok->linkAt(2);
                } else if (scope->type == Scope::eTry) {
                    if (!analyzer->lowerToPossible())
                        return Break(Analyzer::Terminate::Bail);
                } else if (scope->type == Scope::eLambda) {
                    return Break();
                } else if (scope->type == Scope::eDo && Token::simpleMatch(tok, "} while (")) {
                    if (updateLoopExit(end, tok, tok->tokAt(2)->astOperand2()) == Progress::Break)
                        return Break();
                    tok = tok->linkAt(2);
                } else if (Token::simpleMatch(tok->next(), "else {")) {
                    tok = tok->linkAt(2);
                }
            } else if (tok->isControlFlowKeyword() && Token::Match(tok, "if|while|for (") && Token::simpleMatch(tok->next()->link(), ") {")) {
                Token* endCond = tok->next()->link();
                Token* endBlock = endCond->next()->link();
                Token* condTok = getCondTok(tok);
                Token* initTok = getInitTok(tok);
                if (initTok && updateRecursive(initTok) == Progress::Break)
                    return Break();
                if (Token::Match(tok, "for|while (")) {
                    // For-range loop
                    if (Token::simpleMatch(condTok, ":")) {
                        Token* conTok = condTok->astOperand2();
                        if (conTok && updateRecursive(conTok) == Progress::Break)
                            return Break();
                        if (updateLoop(end, endBlock, condTok) == Progress::Break)
                            return Break();
                    } else {
                        Token* stepTok = getStepTok(tok);
                        if (updateLoop(end, endBlock, condTok, initTok, stepTok) == Progress::Break)
                            return Break();
                    }
                    tok = endBlock;
                } else {
                    // Traverse condition
                    if (updateRecursive(condTok) == Progress::Break)
                        return Break();
                    Branch thenBranch{endBlock};
                    Branch elseBranch{endBlock->tokAt(2) ? endBlock->linkAt(2) : nullptr};
                    // Check if condition is true or false
                    std::tie(thenBranch.check, elseBranch.check) = evalCond(condTok);
                    bool hasElse = Token::simpleMatch(endBlock, "} else {");
                    bool bail = false;

                    // Traverse then block
                    thenBranch.escape = isEscapeScope(endBlock, thenBranch.escapeUnknown);
                    if (thenBranch.check) {
                        if (updateRange(endCond->next(), endBlock, depth - 1) == Progress::Break)
                            return Break();
                    } else if (!elseBranch.check) {
                        if (checkBranch(thenBranch))
                            bail = true;
                    }
                    // Traverse else block
                    if (hasElse) {
                        elseBranch.escape = isEscapeScope(endBlock->linkAt(2), elseBranch.escapeUnknown);
                        if (elseBranch.check) {
                            Progress result = updateRange(endBlock->tokAt(2), endBlock->linkAt(2), depth - 1);
                            if (result == Progress::Break)
                                return Break();
                        } else if (!thenBranch.check) {
                            if (checkBranch(elseBranch))
                                bail = true;
                        }
                        tok = endBlock->linkAt(2);
                    } else {
                        tok = endBlock;
                    }
                    actions |= (thenBranch.action | elseBranch.action);
                    if (bail)
                        return Break();
                    if (thenBranch.isDead() && elseBranch.isDead()) {
                        if (thenBranch.isModified() && elseBranch.isModified())
                            return Break(Analyzer::Terminate::Modified);
                        if (thenBranch.isConclusiveEscape() && elseBranch.isConclusiveEscape())
                            return Break(Analyzer::Terminate::Escape);
                        return Break(Analyzer::Terminate::Bail);
                    }
                    // Conditional return
                    if (thenBranch.isEscape() && !hasElse) {
                        if (!thenBranch.isConclusiveEscape()) {
                            if (!analyzer->lowerToInconclusive())
                                return Break(Analyzer::Terminate::Bail);
                        } else if (thenBranch.check) {
                            return Break();
                        } else {
                            if (analyzer->isConditional() && stopUpdates())
                                return Break(Analyzer::Terminate::Conditional);
                            analyzer->assume(condTok, false);
                        }
                    }
                    if (thenBranch.isInconclusive() || elseBranch.isInconclusive()) {
                        if (!analyzer->lowerToInconclusive())
                            return Break(Analyzer::Terminate::Bail);
                    } else if (thenBranch.isModified() || elseBranch.isModified()) {
                        if (!hasElse && analyzer->isConditional() && stopUpdates())
                            return Break(Analyzer::Terminate::Conditional);
                        if (!analyzer->lowerToPossible())
                            return Break(Analyzer::Terminate::Bail);
                        analyzer->assume(condTok, elseBranch.isModified());
                    }
                }
            } else if (Token::simpleMatch(tok, "try {")) {
                Token* endBlock = tok->next()->link();
                Analyzer::Action a = analyzeScope(endBlock);
                if (updateRange(tok->next(), endBlock, depth - 1) == Progress::Break)
                    return Break();
                if (a.isModified())
                    analyzer->lowerToPossible();
                tok = endBlock;
            } else if (Token::simpleMatch(tok, "do {")) {
                Token* endBlock = tok->next()->link();
                Token* condTok = Token::simpleMatch(endBlock, "} while (") ? endBlock->tokAt(2)->astOperand2() : nullptr;
                if (updateLoop(end, endBlock, condTok) == Progress::Break)
                    return Break();
                if (condTok)
                    tok = endBlock->linkAt(2)->next();
                else
                    tok = endBlock;
            } else if (Token::Match(tok, "assert|ASSERT (")) {
                const Token* condTok = tok->next()->astOperand2();
                bool checkThen, checkElse;
                std::tie(checkThen, checkElse) = evalCond(condTok);
                if (checkElse)
                    return Break();
                if (!checkThen)
                    analyzer->assume(condTok, true, Analyzer::Assume::Quiet | Analyzer::Assume::Absolute);
            } else if (Token::simpleMatch(tok, "switch (")) {
                if (updateRecursive(tok->next()->astOperand2()) == Progress::Break)
                    return Break();
                return Break();
            } else {
                if (updateTok(tok, &next) == Progress::Break)
                    return Break();
                if (next) {
                    if (precedes(next, end))
                        tok = next->previous();
                    else
                        return Break();
                }
            }
            // Prevent infinite recursion
            if (tok->next() == start)
                break;
        }
        return Progress::Continue;
    }

    static bool isUnevaluated(const Token* tok) {
        if (Token::Match(tok->previous(), "sizeof|decltype ("))
            return true;
        return false;
    }

    static Token* assignExpr(Token* tok) {
        while (tok->astParent() && astIsLHS(tok)) {
            if (tok->astParent()->isAssignmentOp())
                return tok->astParent();
            tok = tok->astParent();
        }
        return nullptr;
    }

    static Token* skipTo(Token* tok, const Token* dest, const Token* end = nullptr) {
        if (end && dest->index() > end->index())
            return nullptr;
        int i = dest->index() - tok->index();
        if (i > 0)
            return tok->tokAt(dest->index() - tok->index());
        return nullptr;
    }

    static bool isConditional(const Token* tok) {
        const Token* parent = tok->astParent();
        while (parent && !Token::Match(parent, "%oror%|&&|:")) {
            tok = parent;
            parent = parent->astParent();
        }
        return parent && (parent->str() == ":" || parent->astOperand2() == tok);
    }

    static Token* getInitTok(Token* tok) {
        if (!tok)
            return nullptr;
        if (Token::Match(tok, "%name% ("))
            return getInitTok(tok->next());
        if (tok->str() !=  "(")
            return nullptr;
        if (!Token::simpleMatch(tok->astOperand2(), ";"))
            return nullptr;
        if (Token::simpleMatch(tok->astOperand2()->astOperand1(), ";"))
            return nullptr;
        return tok->astOperand2()->astOperand1();
    }

    static Token* getStepTok(Token* tok) {
        if (!tok)
            return nullptr;
        if (Token::Match(tok, "%name% ("))
            return getStepTok(tok->next());
        if (tok->str() != "(")
            return nullptr;
        if (!Token::simpleMatch(tok->astOperand2(), ";"))
            return nullptr;
        if (!Token::simpleMatch(tok->astOperand2()->astOperand2(), ";"))
            return nullptr;
        return tok->astOperand2()->astOperand2()->astOperand2();
    }

    static Token* getStepTokFromEnd(Token* tok) {
        if (!Token::simpleMatch(tok, "}"))
            return nullptr;
        Token* end = tok->link()->previous();
        if (!Token::simpleMatch(end, ")"))
            return nullptr;
        return getStepTok(end->link());
    }

};

Analyzer::Result valueFlowGenericForward(Token* start, const Token* end, const ValuePtr<Analyzer>& a, const Settings* settings)
{
    ForwardTraversal ft{a, settings};
    ft.updateRange(start, end);
    return {ft.actions, ft.terminate};
}

Analyzer::Result valueFlowGenericForward(Token* start, const ValuePtr<Analyzer>& a, const Settings* settings)
{
    ForwardTraversal ft{a, settings};
    ft.updateRecursive(start);
    return {ft.actions, ft.terminate};
}<|MERGE_RESOLUTION|>--- conflicted
+++ resolved
@@ -523,13 +523,8 @@
                         return Break();
                     if (!condTok->hasKnownIntValue() || inLoop) {
                         if (!analyzer->lowerToPossible())
-<<<<<<< HEAD
-                            return Break(Terminate::Bail);
+                            return Break(Analyzer::Terminate::Bail);
                     } else if (condTok->values().front().intvalue == static_cast<long long>(inElse)) {
-=======
-                            return Break(Analyzer::Terminate::Bail);
-                    } else if (condTok->values().front().intvalue == inElse) {
->>>>>>> e4ae4471
                         return Break();
                     }
                     // Handle for loop
