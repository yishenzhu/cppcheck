--- conflicted
+++ resolved
@@ -709,13 +709,8 @@
             else if (mTokenizer->isC() ||
                      i->typeEndToken()->isStandardType() ||
                      isRecordTypeWithoutSideEffects(i->type()) ||
-<<<<<<< HEAD
+                     mSettings->library.detectContainer(i->typeStartToken(), /*iterator*/ false) ||
                      i->isStlType())
-=======
-                     mSettings->library.detectContainer(i->typeStartToken(), /*iterator*/ false) ||
-                     (i->isStlType() &&
-                      !Token::Match(i->typeStartToken()->tokAt(2), "lock_guard|unique_lock|shared_ptr|unique_ptr|auto_ptr|shared_lock")))
->>>>>>> 1670805a
                 type = Variables::standard;
             if (type == Variables::none || isPartOfClassStructUnion(i->typeStartToken()))
                 continue;
