/*
 * Cppcheck - A tool for static C/C++ code analysis
 * Copyright (C) 2007-2022 Cppcheck team.
 *
 * This program is free software: you can redistribute it and/or modify
 * it under the terms of the GNU General Public License as published by
 * the Free Software Foundation, either version 3 of the License, or
 * (at your option) any later version.
 *
 * This program is distributed in the hope that it will be useful,
 * but WITHOUT ANY WARRANTY; without even the implied warranty of
 * MERCHANTABILITY or FITNESS FOR A PARTICULAR PURPOSE.  See the
 * GNU General Public License for more details.
 *
 * You should have received a copy of the GNU General Public License
 * along with this program.  If not, see <http://www.gnu.org/licenses/>.
 */

//---------------------------------------------------------------------------
#ifndef checkclassH
#define checkclassH
//---------------------------------------------------------------------------

#include "check.h"
#include "config.h"
#include "tokenize.h"

#include <cstddef>
#include <list>
#include <map>
#include <set>
#include <string>
#include <vector>

class ErrorLogger;
class Settings;
class Token;
class Function;
class Scope;
class SymbolDatabase;
class Type;
class Variable;

namespace CTU {
    class FileInfo;
}

namespace tinyxml2 {
    class XMLElement;
}

/// @addtogroup Checks
/// @{


/** @brief %Check classes. Uninitialized member variables, non-conforming operators, missing virtual destructor, etc */
class CPPCHECKLIB CheckClass : public Check {
public:
    /** @brief This constructor is used when registering the CheckClass */
    CheckClass() : Check(myName()), mSymbolDatabase(nullptr) {}

    /** @brief This constructor is used when running checks. */
    CheckClass(const Tokenizer *tokenizer, const Settings *settings, ErrorLogger *errorLogger);

    /** @brief Run checks on the normal token list */
    void runChecks(const Tokenizer *tokenizer, const Settings *settings, ErrorLogger *errorLogger) override {
        if (tokenizer->isC())
            return;

        CheckClass checkClass(tokenizer, settings, errorLogger);

        // can't be a simplified check .. the 'sizeof' is used.
        checkClass.checkMemset();
        checkClass.constructors();
        checkClass.privateFunctions();
        checkClass.operatorEqRetRefThis();
        checkClass.thisSubtraction();
        checkClass.operatorEqToSelf();
        checkClass.initializerListOrder();
        checkClass.initializationListUsage();
        checkClass.checkSelfInitialization();
        checkClass.virtualDestructor();
        checkClass.checkConst();
        checkClass.copyconstructors();
        checkClass.checkVirtualFunctionCallInConstructor();
        checkClass.checkDuplInheritedMembers();
        checkClass.checkExplicitConstructors();
        checkClass.checkCopyCtorAndEqOperator();
        checkClass.checkOverride();
        checkClass.checkThisUseAfterFree();
        checkClass.checkUnsafeClassRefMember();
    }

    /** @brief %Check that all class constructors are ok */
    void constructors();

    /** @brief %Check that constructors with single parameter are explicit,
     *  if they has to be.*/
    void checkExplicitConstructors();

    /** @brief %Check that all private functions are called */
    void privateFunctions();

    /**
     * @brief %Check that the memsets are valid.
     * The 'memset' function can do dangerous things if used wrong. If it
     * is used on STL containers for instance it will clear all its data
     * and then the STL container may leak memory or worse have an invalid state.
     * It can also overwrite the virtual table.
     * Important: The checking doesn't work on simplified tokens list.
     */
    void checkMemset();
    void checkMemsetType(const Scope *start, const Token *tok, const Scope *type, bool allocation, std::set<const Scope *> parsedTypes);

    /** @brief 'operator=' should return reference to *this */
    void operatorEqRetRefThis();    // Warning upon no "return *this;"

    /** @brief 'operator=' should check for assignment to self */
    void operatorEqToSelf();    // Warning upon no check for assignment to self

    /** @brief The destructor in a base class should be virtual */
    void virtualDestructor();

    /** @brief warn for "this-x". The indented code may be "this->x"  */
    void thisSubtraction();

    /** @brief can member function be const? */
    void checkConst();

    /** @brief Check initializer list order */
    void initializerListOrder();

    /** @brief Suggest using initialization list */
    void initializationListUsage();

    /** @brief Check for initialization of a member with itself */
    void checkSelfInitialization();

    void copyconstructors();

    /** @brief call of virtual function in constructor/destructor */
    void checkVirtualFunctionCallInConstructor();

    /** @brief Check duplicated inherited members */
    void checkDuplInheritedMembers();

    /** @brief Check that copy constructor and operator defined together */
    void checkCopyCtorAndEqOperator();

    /** @brief Check that the override keyword is used when overriding virtual functions */
    void checkOverride();

    /** @brief When "self pointer" is destroyed, 'this' might become invalid. */
    void checkThisUseAfterFree();

    /** @brief Unsafe class check - const reference member */
    void checkUnsafeClassRefMember();


    /* multifile checking; one definition rule violations */
    class MyFileInfo : public Check::FileInfo {
    public:
        struct NameLoc {
            std::string className;
            std::string fileName;
            int lineNumber;
            int column;
            std::size_t hash;

            bool operator==(const NameLoc& other) const {
                return isSameLocation(other) && hash == other.hash;
            }

            bool isSameLocation(const NameLoc& other) const {
                return fileName == other.fileName &&
                       lineNumber == other.lineNumber &&
                       column == other.column;
            }
        };
        std::vector<NameLoc> classDefinitions;

        /** Convert MyFileInfo data into xml string */
        std::string toString() const override;
    };

    /** @brief Parse current TU and extract file info */
    Check::FileInfo *getFileInfo(const Tokenizer *tokenizer, const Settings *settings) const override;

    Check::FileInfo * loadFileInfoFromXml(const tinyxml2::XMLElement *xmlElement) const override;

    /** @brief Analyse all file infos for all TU */
    bool analyseWholeProgram(const CTU::FileInfo *ctu, const std::list<Check::FileInfo*> &fileInfo, const Settings& settings, ErrorLogger &errorLogger) override;

    /** @brief Set of the STL types whose operator[] is not const */
    static const std::set<std::string> stl_containers_not_const;

private:
    const SymbolDatabase *mSymbolDatabase;

    // Reporting errors..
    void noConstructorError(const Token *tok, const std::string &classname, bool isStruct);
    void noExplicitConstructorError(const Token *tok, const std::string &classname, bool isStruct);
    //void copyConstructorMallocError(const Token *cctor, const Token *alloc, const std::string& var_name);
    void copyConstructorShallowCopyError(const Token *tok, const std::string& varname);
    void noCopyConstructorError(const Scope *scope, bool isdefault, const Token *alloc, bool inconclusive);
    void noOperatorEqError(const Scope *scope, bool isdefault, const Token *alloc, bool inconclusive);
    void noDestructorError(const Scope *scope, bool isdefault, const Token *alloc);
<<<<<<< HEAD
    void uninitVarError(const Token *tok, bool isprivate, Function::Type functionType, const std::string &classname, const std::string &varname, bool derived, bool inconclusive);
    void missingMemberCopyError(const Token *tok, Function::Type functionType, const std::string& classname, const std::string& varname);
=======
    void uninitVarError(const Token *tok, bool isprivate, const std::string &classname, const std::string &varname, bool derived, bool inconclusive, bool inConstructor = true);
    void missingMemberCopyError(const Token *tok, const std::string& classname, const std::string& varname);
>>>>>>> 70593126
    void operatorEqVarError(const Token *tok, const std::string &classname, const std::string &varname, bool inconclusive);
    void unusedPrivateFunctionError(const Token *tok, const std::string &classname, const std::string &funcname);
    void memsetError(const Token *tok, const std::string &memfunc, const std::string &classname, const std::string &type);
    void memsetErrorReference(const Token *tok, const std::string &memfunc, const std::string &type);
    void memsetErrorFloat(const Token *tok, const std::string &type);
    void mallocOnClassError(const Token* tok, const std::string &memfunc, const Token* classTok, const std::string &classname);
    void mallocOnClassWarning(const Token* tok, const std::string &memfunc, const Token* classTok);
    void virtualDestructorError(const Token *tok, const std::string &Base, const std::string &Derived, bool inconclusive);
    void thisSubtractionError(const Token *tok);
    void operatorEqRetRefThisError(const Token *tok);
    void operatorEqShouldBeLeftUnimplementedError(const Token *tok);
    void operatorEqMissingReturnStatementError(const Token *tok, bool error);
    void operatorEqToSelfError(const Token *tok);
    void checkConstError(const Token *tok, const std::string &classname, const std::string &funcname, bool suggestStatic);
    void checkConstError2(const Token *tok1, const Token *tok2, const std::string &classname, const std::string &funcname, bool suggestStatic);
    void initializerListError(const Token *tok1,const Token *tok2, const std::string & classname, const std::string &varname);
    void suggestInitializationList(const Token *tok, const std::string& varname);
    void selfInitializationError(const Token* tok, const std::string& varname);
    void pureVirtualFunctionCallInConstructorError(const Function * scopeFunction, const std::list<const Token *> & tokStack, const std::string &purefuncname);
    void virtualFunctionCallInConstructorError(const Function * scopeFunction, const std::list<const Token *> & tokStack, const std::string &funcname);
    void duplInheritedMembersError(const Token* tok1, const Token* tok2, const std::string &derivedName, const std::string &baseName, const std::string &variableName, bool derivedIsStruct, bool baseIsStruct);
    void copyCtorAndEqOperatorError(const Token *tok, const std::string &classname, bool isStruct, bool hasCopyCtor);
    void overrideError(const Function *funcInBase, const Function *funcInDerived);
    void thisUseAfterFree(const Token *self, const Token *free, const Token *use);
    void unsafeClassRefMemberError(const Token *tok, const std::string &varname);
    void checkDuplInheritedMembersRecursive(const Type* typeCurrent, const Type* typeBase);

    void getErrorMessages(ErrorLogger *errorLogger, const Settings *settings) const override {
        CheckClass c(nullptr, settings, errorLogger);
        c.noConstructorError(nullptr, "classname", false);
        c.noExplicitConstructorError(nullptr, "classname", false);
        //c.copyConstructorMallocError(nullptr, 0, "var");
        c.copyConstructorShallowCopyError(nullptr, "var");
        c.noCopyConstructorError(nullptr, false, nullptr, false);
        c.noOperatorEqError(nullptr, false, nullptr, false);
        c.noDestructorError(nullptr, false, nullptr);
        c.uninitVarError(nullptr, false, Function::eConstructor, "classname", "varname", false, false);
        c.uninitVarError(nullptr, true, Function::eConstructor, "classname", "varnamepriv", false, false);
        c.uninitVarError(nullptr, false, Function::eConstructor, "classname", "varname", true, false);
        c.uninitVarError(nullptr, true, Function::eConstructor, "classname", "varnamepriv", true, false);
        c.missingMemberCopyError(nullptr, Function::eConstructor, "classname", "varnamepriv");
        c.operatorEqVarError(nullptr, "classname", emptyString, false);
        c.unusedPrivateFunctionError(nullptr, "classname", "funcname");
        c.memsetError(nullptr, "memfunc", "classname", "class");
        c.memsetErrorReference(nullptr, "memfunc", "class");
        c.memsetErrorFloat(nullptr, "class");
        c.mallocOnClassWarning(nullptr, "malloc", nullptr);
        c.mallocOnClassError(nullptr, "malloc", nullptr, "std::string");
        c.virtualDestructorError(nullptr, "Base", "Derived", false);
        c.thisSubtractionError(nullptr);
        c.operatorEqRetRefThisError(nullptr);
        c.operatorEqMissingReturnStatementError(nullptr, true);
        c.operatorEqShouldBeLeftUnimplementedError(nullptr);
        c.operatorEqToSelfError(nullptr);
        c.checkConstError(nullptr, "class", "function", false);
        c.checkConstError(nullptr, "class", "function", true);
        c.initializerListError(nullptr, nullptr, "class", "variable");
        c.suggestInitializationList(nullptr, "variable");
        c.selfInitializationError(nullptr, "var");
        c.duplInheritedMembersError(nullptr, nullptr, "class", "class", "variable", false, false);
        c.copyCtorAndEqOperatorError(nullptr, "class", false, false);
        c.pureVirtualFunctionCallInConstructorError(nullptr, std::list<const Token *>(), "f");
        c.virtualFunctionCallInConstructorError(nullptr, std::list<const Token *>(), "f");
        c.overrideError(nullptr, nullptr);
        c.thisUseAfterFree(nullptr, nullptr, nullptr);
        c.unsafeClassRefMemberError(nullptr, "UnsafeClass::var");
    }

    static std::string myName() {
        return "Class";
    }

    std::string classInfo() const override {
        return "Check the code for each class.\n"
               "- Missing constructors and copy constructors\n"
               //"- Missing allocation of memory in copy constructor\n"
               "- Constructors which should be explicit\n"
               "- Are all variables initialized by the constructors?\n"
               "- Are all variables assigned by 'operator='?\n"
               "- Warn if memset, memcpy etc are used on a class\n"
               "- Warn if memory for classes is allocated with malloc()\n"
               "- If it's a base class, check that the destructor is virtual\n"
               "- Are there unused private functions?\n"
               "- 'operator=' should check for assignment to self\n"
               "- Constness for member functions\n"
               "- Order of initializations\n"
               "- Suggest usage of initialization list\n"
               "- Initialization of a member with itself\n"
               "- Suspicious subtraction from 'this'\n"
               "- Call of pure virtual function in constructor/destructor\n"
               "- Duplicated inherited data members\n"
               // disabled for now "- If 'copy constructor' defined, 'operator=' also should be defined and vice versa\n"
               "- Check that arbitrary usage of public interface does not result in division by zero\n"
               "- Delete \"self pointer\" and then access 'this'\n"
               "- Check that the 'override' keyword is used when overriding virtual functions\n"
               "- Check that the 'one definition rule' is not violated\n";
    }

    // operatorEqRetRefThis helper functions
    void checkReturnPtrThis(const Scope *scope, const Function *func, const Token *tok, const Token *last);
    void checkReturnPtrThis(const Scope *scope, const Function *func, const Token *tok, const Token *last, std::set<const Function*>& analyzedFunctions);

    // operatorEqToSelf helper functions
    bool hasAllocation(const Function *func, const Scope* scope) const;
    bool hasAllocation(const Function *func, const Scope* scope, const Token *start, const Token *end) const;
    bool hasAllocationInIfScope(const Function *func, const Scope* scope, const Token *ifStatementScopeStart) const;
    static bool hasAssignSelf(const Function *func, const Token *rhs, const Token **out_ifStatementScopeStart);
    enum class Bool { TRUE, FALSE, BAILOUT };
    static Bool isInverted(const Token *tok, const Token *rhs);
    static const Token * getIfStmtBodyStart(const Token *tok, const Token *rhs);

    // checkConst helper functions
    bool isMemberVar(const Scope *scope, const Token *tok) const;
    bool isMemberFunc(const Scope *scope, const Token *tok) const;
    bool isConstMemberFunc(const Scope *scope, const Token *tok) const;
    bool checkConstFunc(const Scope *scope, const Function *func, bool& memberAccessed) const;

    // constructors helper function
    /** @brief Information about a member variable. Used when checking for uninitialized variables */
    struct Usage {
        explicit Usage(const Variable *var) : var(var), assign(false), init(false) {}

        /** Variable that this usage is for */
        const Variable *var;

        /** @brief has this variable been assigned? */
        bool assign;

        /** @brief has this variable been initialized? */
        bool init;
    };

    static bool isBaseClassFunc(const Token *tok, const Scope *scope);

    /**
     * @brief Create usage list that contains all scope members and also members
     * of base classes without constructors.
     * @param scope current class scope
     */
    static std::vector<Usage> createUsageList(const Scope *scope);

    /**
     * @brief assign a variable in the varlist
     * @param usageList reference to usage vector
     * @param varid id of variable to mark assigned
     */
    static void assignVar(std::vector<Usage> &usageList, nonneg int varid);

    /**
     * @brief initialize a variable in the varlist
     * @param usageList reference to usage vector
     * @param varid id of variable to mark initialized
     */
    static void initVar(std::vector<Usage> &usageList, nonneg int varid);

    /**
     * @brief set all variables in list assigned
     * @param usageList reference to usage vector
     */
    static void assignAllVar(std::vector<Usage> &usageList);

    /**
     * @brief set all variables in list not assigned and not initialized
     * @param usageList reference to usage vector
     */
    static void clearAllVar(std::vector<Usage> &usageList);

    /**
     * @brief parse a scope for a constructor or member function and set the "init" flags in the provided varlist
     * @param func reference to the function that should be checked
     * @param callstack the function doesn't look into recursive function calls.
     * @param scope pointer to variable Scope
     * @param usage reference to usage vector
     */
    void initializeVarList(const Function &func, std::list<const Function *> &callstack, const Scope *scope, std::vector<Usage> &usage);

    /**
     * @brief gives a list of tokens where virtual functions are called directly or indirectly
     * @param function function to be checked
     * @param virtualFunctionCallsMap map of results for already checked functions
     * @return list of tokens where pure virtual functions are called
     */
    const std::list<const Token *> & getVirtualFunctionCalls(
        const Function & function,
        std::map<const Function *, std::list<const Token *>> & virtualFunctionCallsMap);

    /**
     * @brief looks for the first virtual function call stack
     * @param virtualFunctionCallsMap map of results obtained from getVirtualFunctionCalls
     * @param callToken token where pure virtual function is called directly or indirectly
     * @param[in,out] pureFuncStack list to append the stack
     */
    void getFirstVirtualFunctionCallStack(
        std::map<const Function *, std::list<const Token *>> & virtualFunctionCallsMap,
        const Token *callToken,
        std::list<const Token *> & pureFuncStack);

    static bool canNotCopy(const Scope *scope);

    static bool canNotMove(const Scope *scope);

    /**
     * @brief Helper for checkThisUseAfterFree
     */
    bool checkThisUseAfterFreeRecursive(const Scope *classScope, const Function *func, const Variable *selfPointer, std::set<const Function *> callstack, const Token **freeToken);
};
/// @}
//---------------------------------------------------------------------------
#endif // checkclassH<|MERGE_RESOLUTION|>--- conflicted
+++ resolved
@@ -205,13 +205,8 @@
     void noCopyConstructorError(const Scope *scope, bool isdefault, const Token *alloc, bool inconclusive);
     void noOperatorEqError(const Scope *scope, bool isdefault, const Token *alloc, bool inconclusive);
     void noDestructorError(const Scope *scope, bool isdefault, const Token *alloc);
-<<<<<<< HEAD
-    void uninitVarError(const Token *tok, bool isprivate, Function::Type functionType, const std::string &classname, const std::string &varname, bool derived, bool inconclusive);
+    void uninitVarError(const Token *tok, bool isprivate, Function::Type functionType, const std::string &classname, const std::string &varname, bool derived, bool inconclusive, bool inConstructor = true);
     void missingMemberCopyError(const Token *tok, Function::Type functionType, const std::string& classname, const std::string& varname);
-=======
-    void uninitVarError(const Token *tok, bool isprivate, const std::string &classname, const std::string &varname, bool derived, bool inconclusive, bool inConstructor = true);
-    void missingMemberCopyError(const Token *tok, const std::string& classname, const std::string& varname);
->>>>>>> 70593126
     void operatorEqVarError(const Token *tok, const std::string &classname, const std::string &varname, bool inconclusive);
     void unusedPrivateFunctionError(const Token *tok, const std::string &classname, const std::string &funcname);
     void memsetError(const Token *tok, const std::string &memfunc, const std::string &classname, const std::string &type);
