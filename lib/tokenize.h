/*
 * Cppcheck - A tool for static C/C++ code analysis
 * Copyright (C) 2007-2023 Cppcheck team.
 *
 * This program is free software: you can redistribute it and/or modify
 * it under the terms of the GNU General Public License as published by
 * the Free Software Foundation, either version 3 of the License, or
 * (at your option) any later version.
 *
 * This program is distributed in the hope that it will be useful,
 * but WITHOUT ANY WARRANTY; without even the implied warranty of
 * MERCHANTABILITY or FITNESS FOR A PARTICULAR PURPOSE.  See the
 * GNU General Public License for more details.
 *
 * You should have received a copy of the GNU General Public License
 * along with this program.  If not, see <http://www.gnu.org/licenses/>.
 */

//---------------------------------------------------------------------------
#ifndef tokenizeH
#define tokenizeH
//---------------------------------------------------------------------------

#include "config.h"
#include "errortypes.h"
#include "tokenlist.h"

#include <cassert>
#include <iosfwd>
#include <list>
#include <map>
#include <string>
#include <vector>

class Settings;
class SymbolDatabase;
class TimerResults;
class Token;
class TemplateSimplifier;
class ErrorLogger;
class Preprocessor;
class VariableMap;

namespace simplecpp {
    class TokenList;
}

/// @addtogroup Core
/// @{

/** @brief The main purpose is to tokenize the source code. It also has functions that simplify the token list */
class CPPCHECKLIB Tokenizer {

    friend class TestSimplifyTokens;
    friend class TestSimplifyTypedef;
    friend class TestSimplifyUsing;
    friend class TestTokenizer;
    friend class SymbolDatabase;
    friend class TestSimplifyTemplate;
    friend class TemplateSimplifier;

public:
    explicit Tokenizer(const Settings * settings, ErrorLogger *errorLogger = nullptr, const Preprocessor *preprocessor = nullptr);
    ~Tokenizer();

    void setTimerResults(TimerResults *tr) {
        mTimerResults = tr;
    }

    /** Is the code C. Used for bailouts */
    bool isC() const {
        return list.isC();
    }

    /** Is the code CPP. Used for bailouts */
    bool isCPP() const {
        return list.isCPP();
    }

    /**
     * Check if inner scope ends with a call to a noreturn function
     * \param endScopeToken The '}' token
     * \param unknown set to true if it's unknown if the scope is noreturn
     * \return true if scope ends with a function call that might be 'noreturn'
     */
    bool isScopeNoReturn(const Token *endScopeToken, bool *unknown = nullptr) const;

    bool createTokens(std::istream &code, const std::string& FileName);
    void createTokens(simplecpp::TokenList&& tokenList);

    bool simplifyTokens1(const std::string &configuration);
    /**
     * Tokenize code
     * @param code input stream for code, e.g.
     * \code
     * #file "p.h"
     * class Foo
     * {
     * private:
     * void Bar();
     * };
     *
     * #endfile
     * void Foo::Bar()
     * {
     * }
     * \endcode
     *
     * @param FileName The filename
     * @param configuration E.g. "A" for code where "#ifdef A" is true
     * @return false if source code contains syntax errors
     */
    bool tokenize(std::istream &code,
                  const char FileName[],
                  const std::string &configuration = emptyString);

    /** Set variable id */
    void setVarId();
    void setVarIdPass1();
    void setVarIdPass2();

    /**
     * Basic simplification of tokenlist
     *
     * @param FileName The filename to run; used to do
     * markup checks.
     *
     * @return false if there is an error that requires aborting
     * the checking of this file.
     */
    bool simplifyTokenList1(const char FileName[]);

    /**
     * If --check-headers=no has been given; then remove unneeded code in headers.
     * - All executable code.
     * - Unused types/variables/etc
     */
    void simplifyHeadersAndUnusedTemplates();

    /**
     * Remove extra "template" keywords that are not used by Cppcheck
     */
    void removeExtraTemplateKeywords();


    /** Split up template right angle brackets.
     * foo < bar < >> => foo < bar < > >
     */
    void splitTemplateRightAngleBrackets(bool check);


    /**
     * Calculates sizeof value for given type.
     * @param type Token which will contain e.g. "int", "*", or string.
     * @return sizeof for given type, or 0 if it can't be calculated.
     */
    nonneg int sizeOfType(const Token* type) const;
    nonneg int sizeOfType(const std::string& type) const;

    void simplifyDebug();
    /**
     * Try to determine if function parameter is passed by value by looking
     * at the function declaration.
     * @param fpar token for function parameter in the function call
     * @return true if the parameter is passed by value. if unsure, false is returned
     */
    bool isFunctionParameterPassedByValue(const Token *fpar) const;

    /** Simplify assignment where rhs is a block : "x=({123;});" => "{x=123;}" */
    void simplifyAssignmentBlock();

    /** Insert array size where it isn't given */
    void arraySize();

    /** Simplify labels and 'case|default' syntaxes.
     */
    void simplifyLabelsCaseDefault();

    /** simplify case ranges (gcc extension)
     */
    void simplifyCaseRange();

    /** Remove macros in global scope */
    void removeMacrosInGlobalScope();

    void addSemicolonAfterUnknownMacro();

    // Remove C99 and CPP11 _Pragma(str)
    void removePragma();

    /** Remove undefined macro in class definition:
     * class DLLEXPORT Fred { };
     * class Fred FINAL : Base { };
     */
    void removeMacroInClassDef();

    /** Add parentheses for sizeof: sizeof x => sizeof(x) */
    void sizeofAddParentheses();

    /**
     * Simplify variable declarations (split up)
     * \param only_k_r_fpar Only simplify K&R function parameters
     */
    void simplifyVarDecl(const bool only_k_r_fpar);
    void simplifyVarDecl(Token * tokBegin, const Token * const tokEnd, const bool only_k_r_fpar);

    /**
     * Simplify variable initialization
     * '; int *p(0);' => '; int *p = 0;'
     */
    void simplifyInitVar();
    static Token* initVar(Token* tok);

    /**
     * Simplify the location of "static" and "const" qualifiers in
     * a variable declaration or definition.
     * Example: "int static const a;" => "static const a;"
     * Example: "long long const static b;" => "static const long long b;"
     */
    void simplifyStaticConst();

    /**
     * Simplify multiple assignments.
     * Example: "a = b = c = 0;" => "a = 0; b = 0; c = 0;"
     */
    void simplifyVariableMultipleAssign();

    /**
     * Simplify the 'C Alternative Tokens'
     * Examples:
     * "if(s and t)" => "if(s && t)"
     * "while((r bitand s) and not t)" => while((r & s) && !t)"
     * "a and_eq b;" => "a &= b;"
     */
    bool simplifyCAlternativeTokens();

    /** Add braces to an if-block, for-block, etc.
     * @return true if no syntax errors
     */
    bool simplifyAddBraces();

    /** Add braces to an if-block, for-block, etc.
     * for command starting at token including else-block
     * @return last token of command
     *         or input token in case of an error where no braces are added
     *         or NULL when syntaxError is called
     */
    Token * simplifyAddBracesToCommand(Token * tok);

    /** Add pair of braces to an single if-block, else-block, for-block, etc.
     * for command starting at token
     * @return last token of command
     *         or input token in case of an error where no braces are added
     *         or NULL when syntaxError is called
     */
    Token * simplifyAddBracesPair(Token *tok, bool commandWithCondition);

    // Convert "using ...;" to corresponding typedef
    void simplifyUsingToTypedef();

    /**
     * typedef A mytype;
     * mytype c;
     *
     * Becomes:
     * typedef A mytype;
     * A c;
     */
    void simplifyTypedef();

    /**
     */
    bool isMemberFunction(const Token *openParen) const;

    /**
     */
    bool simplifyUsing();

    /** Simplify useless C++ empty namespaces, like: 'namespace %name% { }'*/
    void simplifyEmptyNamespaces();

    /** Simplify "if else" */
    void elseif();

    /** Simplify C++17/C++20 if/switch/for initialization expression */
    void simplifyIfSwitchForInit();

    /**
     * Reduces "; ;" to ";", except in "( ; ; )"
     */
    void removeRedundantSemicolons();

    /** Struct simplification
     * "struct S { } s;" => "struct S { }; S s;"
     */

    void simplifyStructDecl();

    /**
     * Remove redundant parentheses:
     * - "((x))" => "(x)"
     * - "(function())" => "function()"
     * - "(delete x)" => "delete x"
     * - "(delete [] x)" => "delete [] x"
     * @return true if modifications to token-list are done.
     *         false if no modifications are done.
     */
    bool simplifyRedundantParentheses();

    /**
     * Simplify functions like "void f(x) int x; {"
     * into "void f(int x) {"
     */
    void simplifyFunctionParameters();

    /** Simplify function level try blocks:
     *  Convert "void f() try {} catch (int) {}"
     *  to "void f() { try {} catch (int) {} }"
     */
    void simplifyFunctionTryCatch();

    /**
     * Simplify templates
     */
    void simplifyTemplates();

    void simplifyDoublePlusAndDoubleMinus();

    void simplifyRedundantConsecutiveBraces();

    void simplifyArrayAccessSyntax();

    void simplifyParameterVoid();

    void fillTypeSizes();

    void combineOperators();

    void combineStringAndCharLiterals();

    void concatenateNegativeNumberAndAnyPositive();

    void simplifyExternC();

    void simplifyRoundCurlyParentheses();

    void simplifyTypeIntrinsics();

    void simplifySQL();

    void checkForEnumsWithTypedef();

    void findComplicatedSyntaxErrorsInTemplates();

    /**
     * Modify strings in the token list by replacing hex and oct
     * values. E.g. "\x61" -> "a" and "\000" -> "\0"
     * @param source The string to be modified, e.g. "\x61"
     * @return Modified string, e.g. "a"
     */
    static std::string simplifyString(const std::string &source);

    /**
     * is token pointing at function head?
     * @param tok         A '(' or ')' token in a possible function head
     * @param endsWith    string after function head
     * @return token matching with endsWith if syntax seems to be a function head else nullptr
     */
    const Token * isFunctionHead(const Token *tok, const std::string &endsWith) const;

    /**
     * is token pointing at function head?
     * @param tok         A '(' or ')' token in a possible function head
     * @param endsWith    string after function head
     * @param cpp         c++ code
     * @return token matching with endsWith if syntax seems to be a function head else nullptr
     */
    static const Token * isFunctionHead(const Token *tok, const std::string &endsWith, bool cpp);

    const Preprocessor *getPreprocessor() const {
        assert(mPreprocessor);
        return mPreprocessor;
    }

    bool hasIfdef(const Token *start, const Token *end) const;

private:

    /** Simplify pointer to standard type (C only) */
    void simplifyPointerToStandardType();

    /** Simplify function pointers */
    void simplifyFunctionPointers();

    /**
     * Send error message to error logger about internal bug.
     * @param tok the token that this bug concerns.
     */
    NORETURN void cppcheckError(const Token *tok) const;

    /**
     * Setup links for tokens so that one can call Token::link().
     */
    void createLinks();

    /**
     * Setup links between < and >.
     */
    void createLinks2();

public:

    /** Syntax error */
    NORETURN void syntaxError(const Token *tok, const std::string &code = emptyString) const;

    /** Syntax error. Unmatched character. */
    NORETURN void unmatchedToken(const Token *tok) const;

    /** Syntax error. C++ code in C file. */
    NORETURN void syntaxErrorC(const Token *tok, const std::string &what) const;

    /** Warn about unknown macro(s), configuration is recommended */
    NORETURN void unknownMacroError(const Token *tok1) const;

    void unhandledCharLiteral(const Token *tok, const std::string& msg) const;

private:

    /** Report that there is an unhandled "class x y {" code */
    void unhandled_macro_class_x_y(const Token *tok) const;

    /** Check configuration (unknown macros etc) */
    void checkConfiguration() const;
    void macroWithSemicolonError(const Token *tok, const std::string &macroName) const;

    /**
     * Is there C++ code in C file?
     */
    void validateC() const;

    /**
     * assert that tokens are ok - used during debugging for example
     * to catch problems in simplifyTokenList1/2.
     */
    void validate() const;

    /** Detect unknown macros and throw unknownMacro */
    void reportUnknownMacros() const;

    /** Detect garbage code and call syntaxError() if found. */
    void findGarbageCode() const;

    /** Detect garbage expression */
    static bool isGarbageExpr(const Token *start, const Token *end, bool allowSemicolon);

    /**
     * Remove __declspec()
     */
    void simplifyDeclspec();

    /**
     * Remove calling convention
     */
    void simplifyCallingConvention();

    /**
     * Remove \__attribute\__ ((?))
     */
    void simplifyAttribute();

    /**
     * Remove \__cppcheck\__ ((?))
     */
    void simplifyCppcheckAttribute();

    /** Remove alignas */
    void removeAlignas();

    /** Simplify c++20 spaceship operator */
    void simplifySpaceshipOperator();

    /**
     * Remove keywords "volatile", "inline", "register", and "restrict"
     */
    void simplifyKeyword();

    /**
     * Remove __asm
     */
    void simplifyAsm();

    /**
     * asm heuristics, Put ^{} statements in asm()
     */
    void simplifyAsm2();

    /**
     * Simplify \@&hellip;  (compiler extension)
     */
    void simplifyAt();

    /**
     * Simplify bitfields - the field width is removed as we don't use it.
     */
    void simplifyBitfields();

    /**
     * Remove unnecessary member qualification
     */
    void removeUnnecessaryQualification();

    /**
     * Add std:: in front of std classes, when using namespace std; was given
     */
    void simplifyNamespaceStd();

    /**
     * Convert Microsoft memory functions
     * CopyMemory(dst, src, len) -> memcpy(dst, src, len)
     * FillMemory(dst, len, val) -> memset(dst, val, len)
     * MoveMemory(dst, src, len) -> memmove(dst, src, len)
     * ZeroMemory(dst, len) -> memset(dst, 0, len)
     */
    void simplifyMicrosoftMemoryFunctions();

    /**
     * Convert Microsoft string functions
     * _tcscpy -> strcpy
     */
    void simplifyMicrosoftStringFunctions();

    /**
     * Remove Borland code
     */
    void simplifyBorland();

    /**
     * Collapse operator name tokens into single token
     * operator = => operator=
     */
    void simplifyOperatorName();

    /** simplify overloaded operators: 'obj(123)' => 'obj . operator() ( 123 )' */
    void simplifyOverloadedOperators();

    /**
     * Remove [[attribute]] (C++11 and later) from TokenList
     */
    void simplifyCPPAttribute();

    /**
     * Replace strlen(str)
     * @return true if any replacement took place, false else
     * */
    bool simplifyStrlen();

    /**
     * Convert namespace aliases
     */
    void simplifyNamespaceAliases();

    /**
     * Convert C++17 style nested namespace to older style
     */
    void simplifyNestedNamespace();

    /**
     * Simplify coroutines - just put parentheses around arguments for
     * co_* keywords so they can be handled like function calls in data
     * flow.
     */
    void simplifyCoroutines();

    /**
     * Prepare ternary operators with parentheses so that the AST can be created
     * */
    void prepareTernaryOpForAST();

    /**
     * report error message
     */
    void reportError(const Token* tok, const Severity::SeverityType severity, const std::string& id, const std::string& msg, bool inconclusive = false) const;
    void reportError(const std::list<const Token*>& callstack, Severity::SeverityType severity, const std::string& id, const std::string& msg, bool inconclusive = false) const;

    bool duplicateTypedef(Token **tokPtr, const Token *name, const Token *typeDef) const;

    void unsupportedTypedef(const Token *tok) const;

<<<<<<< HEAD
    void setVarIdClassDeclaration(const Token * const startToken, // cppcheck-suppress functionConst // has side effects
                                  const VariableMap &variableMap,
=======
    void setVarIdClassDeclaration(const Token * const startToken,
                                  VariableMap &variableMap,
>>>>>>> 0719a57c
                                  const nonneg int scopeStartVarId,
                                  std::map<nonneg int, std::map<std::string, nonneg int>>& structMembers);

    void setVarIdStructMembers(Token **tok1,
                               std::map<nonneg int, std::map<std::string, nonneg int>>& structMembers,
                               nonneg int &varId) const;

    void setVarIdClassFunction(const std::string &classname,
                               Token * const startToken,
                               const Token * const endToken,
                               const std::map<std::string, nonneg int> &varlist,
                               std::map<nonneg int, std::map<std::string, nonneg int>>& structMembers,
<<<<<<< HEAD
                               nonneg int *varId_) const;
=======
                               nonneg int &varId_);
>>>>>>> 0719a57c

    /**
     * Output list of unknown types.
     */
    void printUnknownTypes() const;

    /** Find end of SQL (or PL/SQL) block */
    static const Token *findSQLBlockEnd(const Token *tokSQLStart);

    bool operatorEnd(const Token * tok) const;

public:

    /** Was there templates in the code? */
    bool codeWithTemplates() const {
        return mCodeWithTemplates;
    }

    const SymbolDatabase *getSymbolDatabase() const {
        return mSymbolDatabase;
    }
    void createSymbolDatabase();

    /** print --debug output if debug flags match the simplification:
     * 0=unknown/both simplifications
     * 1=1st simplifications
     * 2=2nd simplifications
     */
    void printDebugOutput(int simplification) const;

    void dump(std::ostream &out) const;

    Token *deleteInvalidTypedef(Token *typeDef);

    /**
     * Get variable count.
     * @return number of variables
     */
    nonneg int varIdCount() const {
        return mVarId;
    }

    /**
     * Token list: stores all tokens.
     */
    TokenList list;
    // Implement tokens() as a wrapper for convenience when using the TokenList
    const Token* tokens() const {
        return list.front();
    }

    /**
     * Helper function to check whether number is one (1 or 0.1E+1 or 1E+0) or not?
     * @param s the string to check
     * @return true in case is is one and false otherwise.
     */
    static bool isOneNumber(const std::string &s);

    /**
     * Helper function to check for start of function execution scope.
     * Do not use this in checks.  Use the symbol database.
     * @param tok pointer to end parentheses of parameter list
     * @return pointer to start brace of function scope or nullptr if not start.
     */
    static const Token * startOfExecutableScope(const Token * tok);

    const Settings *getSettings() const {
        return mSettings;
    }

    void calculateScopes();

    /** Disable copy constructor */
    Tokenizer(const Tokenizer &) = delete;

    /** Disable assignment operator */
    Tokenizer &operator=(const Tokenizer &) = delete;

private:
    const Token *processFunc(const Token *tok2, bool inOperator) const;
    Token *processFunc(Token *tok2, bool inOperator);

    /**
     * Get new variable id.
     * @return new variable id
     */
    nonneg int newVarId() {
        return ++mVarId;
    }

    /** Set pod types */
    void setPodTypes();

    /** settings */
    const Settings * const mSettings;

    /** errorlogger */
    ErrorLogger* const mErrorLogger;

    /** Symbol database that all checks etc can use */
    SymbolDatabase *mSymbolDatabase;

    TemplateSimplifier * const mTemplateSimplifier;

    /** E.g. "A" for code where "#ifdef A" is true. This is used to
        print additional information in error situations. */
    std::string mConfiguration;

    /** sizeof information for known types */
    std::map<std::string, int> mTypeSize;

    struct TypedefInfo {
        std::string name;
        std::string filename;
        int lineNumber;
        int column;
        bool used;
    };
    std::vector<TypedefInfo> mTypedefInfo;

    /** variable count */
    nonneg int mVarId;

    /** unnamed count "Unnamed0", "Unnamed1", "Unnamed2", ... */
    nonneg int mUnnamedCount;

    /**
     * was there any templates? templates that are "unused" are
     * removed from the token list
     */
    bool mCodeWithTemplates;

    /**
     * TimerResults
     */
    TimerResults *mTimerResults;

    const Preprocessor * const mPreprocessor;
};

/// @}

//---------------------------------------------------------------------------
#endif // tokenizeH<|MERGE_RESOLUTION|>--- conflicted
+++ resolved
@@ -586,13 +586,8 @@
 
     void unsupportedTypedef(const Token *tok) const;
 
-<<<<<<< HEAD
-    void setVarIdClassDeclaration(const Token * const startToken, // cppcheck-suppress functionConst // has side effects
-                                  const VariableMap &variableMap,
-=======
     void setVarIdClassDeclaration(const Token * const startToken,
                                   VariableMap &variableMap,
->>>>>>> 0719a57c
                                   const nonneg int scopeStartVarId,
                                   std::map<nonneg int, std::map<std::string, nonneg int>>& structMembers);
 
@@ -605,11 +600,7 @@
                                const Token * const endToken,
                                const std::map<std::string, nonneg int> &varlist,
                                std::map<nonneg int, std::map<std::string, nonneg int>>& structMembers,
-<<<<<<< HEAD
-                               nonneg int *varId_) const;
-=======
                                nonneg int &varId_);
->>>>>>> 0719a57c
 
     /**
      * Output list of unknown types.
