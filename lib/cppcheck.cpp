--- conflicted
+++ resolved
@@ -1299,32 +1299,16 @@
     }
 }
 
-<<<<<<< HEAD
-    if (!mSettings.addons.empty() && !dumpFile.empty()) {
-        for (const std::string &addon : mSettings.addons) {
-            struct AddonInfo addonInfo;
-            const std::string &failedToGetAddonInfo = addonInfo.getAddonInfo(addon, mSettings.exename);
-            if (!failedToGetAddonInfo.empty()) {
-                reportOut(failedToGetAddonInfo, Color::FgRed);
-                mExitCode = 1;
-                continue;
-            }
-            const std::string results =
-                executeAddon(addonInfo, mSettings.addonPython, dumpFile, mExecuteCommand);
-            std::istringstream istr(results);
-            std::string line;
-=======
 void CppCheck::executeAddons(const std::vector<std::string>& files)
 {
     if (mSettings.addons.empty() || files.empty())
         return;
->>>>>>> 56924643
 
     for (const std::string &addon : mSettings.addons) {
         struct AddonInfo addonInfo;
         const std::string &failedToGetAddonInfo = addonInfo.getAddonInfo(addon, mSettings.exename);
         if (!failedToGetAddonInfo.empty()) {
-            reportOut(failedToGetAddonInfo);
+            reportOut(failedToGetAddonInfo, Color::FgRed);
             mExitCode = 1;
             continue;
         }
