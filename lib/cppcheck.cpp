/*
 * Cppcheck - A tool for static C/C++ code analysis
 * Copyright (C) 2007-2018 Cppcheck team.
 *
 * This program is free software: you can redistribute it and/or modify
 * it under the terms of the GNU General Public License as published by
 * the Free Software Foundation, either version 3 of the License, or
 * (at your option) any later version.
 *
 * This program is distributed in the hope that it will be useful,
 * but WITHOUT ANY WARRANTY; without even the implied warranty of
 * MERCHANTABILITY or FITNESS FOR A PARTICULAR PURPOSE.  See the
 * GNU General Public License for more details.
 *
 * You should have received a copy of the GNU General Public License
 * along with this program.  If not, see <http://www.gnu.org/licenses/>.
 */
#include "cppcheck.h"

#include "check.h"
#include "checkunusedfunctions.h"
#include "library.h"
#include "mathlib.h"
#include "path.h"
#include "platform.h"
#include "preprocessor.h" // Preprocessor
#include "suppressions.h"
#include "timer.h"
#include "token.h"
#include "tokenize.h" // Tokenizer
#include "tokenlist.h"
#include "version.h"

#include <simplecpp.h>
#include <tinyxml2.h>
#include <algorithm>
#include <cstring>
#include <new>
#include <set>
#include <stdexcept>
#include <vector>

#ifdef HAVE_RULES
#define PCRE_STATIC
#include <pcre.h>
#endif

static const char Version[] = CPPCHECK_VERSION_STRING;
static const char ExtraVersion[] = "";

static TimerResults S_timerResults;

// CWE ids used
static const CWE CWE398(398U);  // Indicator of Poor Code Quality

CppCheck::CppCheck(ErrorLogger &errorLogger, bool useGlobalSuppressions)
    : mErrorLogger(errorLogger), mExitCode(0), mSuppressInternalErrorFound(false), mUseGlobalSuppressions(useGlobalSuppressions), mTooManyConfigs(false), mSimplify(true)
{
}

CppCheck::~CppCheck()
{
    while (!mFileInfo.empty()) {
        delete mFileInfo.back();
        mFileInfo.pop_back();
    }
    S_timerResults.ShowResults(mSettings.showtime);
}

const char * CppCheck::version()
{
    return Version;
}

const char * CppCheck::extraVersion()
{
    return ExtraVersion;
}

unsigned int CppCheck::check(const std::string &path)
{
    std::ifstream fin(path);
    return checkFile(Path::simplifyPath(path), emptyString, fin);
}

unsigned int CppCheck::check(const std::string &path, const std::string &content)
{
    std::istringstream iss(content);
    return checkFile(Path::simplifyPath(path), emptyString, iss);
}

unsigned int CppCheck::check(const ImportProject::FileSettings &fs)
{
    CppCheck temp(mErrorLogger, mUseGlobalSuppressions);
    temp.mSettings = mSettings;
    if (!temp.mSettings.userDefines.empty())
        temp.mSettings.userDefines += ';';
    temp.mSettings.userDefines += fs.cppcheckDefines();
    temp.mSettings.includePaths = fs.includePaths;
    temp.mSettings.userUndefs = fs.undefs;
    if (fs.platformType != Settings::Unspecified) {
        temp.mSettings.platform(fs.platformType);
    }
    std::ifstream fin(fs.filename);
    return temp.checkFile(Path::simplifyPath(fs.filename), fs.cfg, fin);
}

unsigned int CppCheck::checkFile(const std::string& filename, const std::string &cfgname, std::istream& fileStream)
{
    mExitCode = 0;
    mSuppressInternalErrorFound = false;

    // only show debug warnings for accepted C/C++ source files
    if (!Path::acceptFile(filename))
        mSettings.debugwarnings = false;

    if (mSettings.terminated())
        return mExitCode;

    if (!mSettings.quiet) {
        std::string fixedpath = Path::simplifyPath(filename);
        fixedpath = Path::toNativeSeparators(fixedpath);
        mErrorLogger.reportOut(std::string("Checking ") + fixedpath + ' ' + cfgname + std::string("..."));

        if (mSettings.verbose) {
            mErrorLogger.reportOut("Defines:" + mSettings.userDefines);
            std::string undefs;
<<<<<<< HEAD
            for (const std::string& U : mSettings.userUndefs)
            {
=======
            for (const std::string& U : mSettings.userUndefs) {
>>>>>>> 936c6273
                if (!undefs.empty())
                    undefs += ';';
                undefs += ' ' + U;
            }
            mErrorLogger.reportOut("Undefines:" + undefs);
            std::string includePaths;
            for (const std::string &I : mSettings.includePaths)
                includePaths += " -I" + I;
            mErrorLogger.reportOut("Includes:" + includePaths);
            mErrorLogger.reportOut(std::string("Platform:") + mSettings.platformString());
        }
    }

    if (plistFile.is_open()) {
        plistFile << ErrorLogger::plistFooter();
        plistFile.close();
    }

    CheckUnusedFunctions checkUnusedFunctions(nullptr, nullptr, nullptr);

    bool internalErrorFound(false);
    try {
        Preprocessor preprocessor(mSettings, this);
        std::set<std::string> configurations;

        simplecpp::OutputList outputList;
        std::vector<std::string> files;
        simplecpp::TokenList tokens1(fileStream, files, filename, &outputList);

        // If there is a syntax error, report it and stop
        for (simplecpp::OutputList::const_iterator it = outputList.begin(); it != outputList.end(); ++it) {
            bool err;
            switch (it->type) {
            case simplecpp::Output::ERROR:
            case simplecpp::Output::INCLUDE_NESTED_TOO_DEEPLY:
            case simplecpp::Output::SYNTAX_ERROR:
            case simplecpp::Output::UNHANDLED_CHAR_ERROR:
                err = true;
                break;
            case simplecpp::Output::WARNING:
            case simplecpp::Output::MISSING_HEADER:
            case simplecpp::Output::PORTABILITY_BACKSLASH:
                err = false;
                break;
            };

            if (err) {
                const ErrorLogger::ErrorMessage::FileLocation loc1(it->location.file(), it->location.line);
                std::list<ErrorLogger::ErrorMessage::FileLocation> callstack(1, loc1);

                ErrorLogger::ErrorMessage errmsg(callstack,
                                                 "",
                                                 Severity::error,
                                                 it->msg,
                                                 "syntaxError",
                                                 false);
                reportErr(errmsg);
                return mExitCode;
            }
        }

        preprocessor.loadFiles(tokens1, files);

        if (!mSettings.plistOutput.empty()) {
            std::string filename2;
            if (filename.find('/') != std::string::npos)
                filename2 = filename.substr(filename.rfind('/') + 1);
            else
                filename2 = filename;
            filename2 = mSettings.plistOutput + filename2.substr(0, filename2.find('.')) + ".plist";
            plistFile.open(filename2);
            plistFile << ErrorLogger::plistHeader(version(), files);
        }

        // write dump file xml prolog
        std::ofstream fdump;
        if (mSettings.dump) {
            const std::string dumpfile(mSettings.dumpFile.empty() ? (filename + ".dump") : mSettings.dumpFile);
            fdump.open(dumpfile);
            if (fdump.is_open()) {
                fdump << "<?xml version=\"1.0\"?>" << std::endl;
                fdump << "<dumps>" << std::endl;
                fdump << "  <platform"
                      << " name=\"" << mSettings.platformString() << '\"'
                      << " char_bit=\"" << mSettings.char_bit << '\"'
                      << " short_bit=\"" << mSettings.short_bit << '\"'
                      << " int_bit=\"" << mSettings.int_bit << '\"'
                      << " long_bit=\"" << mSettings.long_bit << '\"'
                      << " long_long_bit=\"" << mSettings.long_long_bit << '\"'
                      << " pointer_bit=\"" << (mSettings.sizeof_pointer * mSettings.char_bit) << '\"'
                      << "/>\n";
                fdump << "  <rawtokens>" << std::endl;
                for (unsigned int i = 0; i < files.size(); ++i)
                    fdump << "    <file index=\"" << i << "\" name=\"" << ErrorLogger::toxml(files[i]) << "\"/>" << std::endl;
                for (const simplecpp::Token *tok = tokens1.cfront(); tok; tok = tok->next) {
                    fdump << "    <tok "
                          << "fileIndex=\"" << tok->location.fileIndex << "\" "
                          << "linenr=\"" << tok->location.line << "\" "
                          << "str=\"" << ErrorLogger::toxml(tok->str()) << "\""
                          << "/>" << std::endl;
                }
                fdump << "  </rawtokens>" << std::endl;
            }
        }

        // Parse comments and then remove them
        preprocessor.inlineSuppressions(tokens1);
        if (mSettings.dump && fdump.is_open()) {
            mSettings.nomsg.dump(fdump);
        }
        tokens1.removeComments();
        preprocessor.removeComments();

        if (!mSettings.buildDir.empty()) {
            // Get toolinfo
            std::ostringstream toolinfo;
            toolinfo << CPPCHECK_VERSION_STRING;
            toolinfo << (mSettings.isEnabled(Settings::WARNING) ? 'w' : ' ');
            toolinfo << (mSettings.isEnabled(Settings::STYLE) ? 's' : ' ');
            toolinfo << (mSettings.isEnabled(Settings::PERFORMANCE) ? 'p' : ' ');
            toolinfo << (mSettings.isEnabled(Settings::PORTABILITY) ? 'p' : ' ');
            toolinfo << (mSettings.isEnabled(Settings::INFORMATION) ? 'i' : ' ');
            toolinfo << mSettings.userDefines;
            mSettings.nomsg.dump(toolinfo);

            // Calculate checksum so it can be compared with old checksum / future checksums
            const unsigned int checksum = preprocessor.calculateChecksum(tokens1, toolinfo.str());
            std::list<ErrorLogger::ErrorMessage> errors;
            if (!mAnalyzerInformation.analyzeFile(mSettings.buildDir, filename, cfgname, checksum, &errors)) {
                while (!errors.empty()) {
                    reportErr(errors.front());
                    errors.pop_front();
                }
                return mExitCode;  // known results => no need to reanalyze file
            }
        }

        // Get directives
        preprocessor.setDirectives(tokens1);
        preprocessor.simplifyPragmaAsm(&tokens1);

        preprocessor.setPlatformInfo(&tokens1);

        // Get configurations..
        if (mSettings.userDefines.empty() || mSettings.force) {
            Timer t("Preprocessor::getConfigs", mSettings.showtime, &S_timerResults);
            configurations = preprocessor.getConfigs(tokens1);
        } else {
            configurations.insert(mSettings.userDefines);
        }

        if (mSettings.checkConfiguration) {
            for (const std::string &config : configurations)
                (void)preprocessor.getcode(tokens1, config, files, true);

            return 0;
        }

        // Run define rules on raw code
        for (const Settings::Rule &rule : mSettings.rules) {
            if (rule.tokenlist != "define")
                continue;

            std::string code;
            const std::list<Directive> &directives = preprocessor.getDirectives();
            for (const Directive &dir : directives) {
                if (dir.str.compare(0,8,"#define ") == 0)
                    code += "#line " + MathLib::toString(dir.linenr) + " \"" + dir.file + "\"\n" + dir.str + '\n';
            }
            Tokenizer tokenizer2(&mSettings, this);
            std::istringstream istr2(code);
            tokenizer2.list.createTokens(istr2);
            executeRules("define", tokenizer2);
            break;
        }

        if (!mSettings.force && configurations.size() > mSettings.maxConfigs) {
            if (mSettings.isEnabled(Settings::INFORMATION)) {
                tooManyConfigsError(Path::toNativeSeparators(filename),configurations.size());
            } else {
                mTooManyConfigs = true;
            }
        }

        std::set<unsigned long long> checksums;
        unsigned int checkCount = 0;
        bool hasValidConfig = false;
        std::list<std::string> configurationError;
        for (std::set<std::string>::const_iterator it = configurations.begin(); it != configurations.end(); ++it) {
            // bail out if terminated
            if (mSettings.terminated())
                break;

            // Check only a few configurations (default 12), after that bail out, unless --force
            // was used.
            if (!mSettings.force && ++checkCount > mSettings.maxConfigs)
                break;

            mCurrentConfig = *it;

            if (!mSettings.userDefines.empty()) {
                if (!mCurrentConfig.empty())
                    mCurrentConfig = ";" + mCurrentConfig;
                mCurrentConfig = mSettings.userDefines + mCurrentConfig;
            }

            if (mSettings.preprocessOnly) {
                Timer t("Preprocessor::getcode", mSettings.showtime, &S_timerResults);
                std::string codeWithoutCfg = preprocessor.getcode(tokens1, mCurrentConfig, files, true);
                t.Stop();

                if (codeWithoutCfg.compare(0,5,"#file") == 0)
                    codeWithoutCfg.insert(0U, "//");
                std::string::size_type pos = 0;
                while ((pos = codeWithoutCfg.find("\n#file",pos)) != std::string::npos)
                    codeWithoutCfg.insert(pos+1U, "//");
                pos = 0;
                while ((pos = codeWithoutCfg.find("\n#endfile",pos)) != std::string::npos)
                    codeWithoutCfg.insert(pos+1U, "//");
                pos = 0;
                while ((pos = codeWithoutCfg.find(Preprocessor::macroChar,pos)) != std::string::npos)
                    codeWithoutCfg[pos] = ' ';
                reportOut(codeWithoutCfg);
                continue;
            }

            Tokenizer mTokenizer(&mSettings, this);
            if (mSettings.showtime != SHOWTIME_NONE)
                mTokenizer.setTimerResults(&S_timerResults);

            try {
                bool result;

                // Create tokens, skip rest of iteration if failed
                Timer timer("Tokenizer::createTokens", mSettings.showtime, &S_timerResults);
                const simplecpp::TokenList &tokensP = preprocessor.preprocess(tokens1, mCurrentConfig, files, true);
                mTokenizer.createTokens(&tokensP);
                timer.Stop();
                hasValidConfig = true;

                // If only errors are printed, print filename after the check
                if (!mSettings.quiet && (!mCurrentConfig.empty() || it != configurations.begin())) {
                    std::string fixedpath = Path::simplifyPath(filename);
                    fixedpath = Path::toNativeSeparators(fixedpath);
                    mErrorLogger.reportOut("Checking " + fixedpath + ": " + mCurrentConfig + "...");
                }

                if (tokensP.empty())
                    continue;

                // skip rest of iteration if just checking configuration
                if (mSettings.checkConfiguration)
                    continue;

                // Check raw tokens
                checkRawTokens(mTokenizer);

                // Simplify tokens into normal form, skip rest of iteration if failed
                Timer timer2("Tokenizer::simplifyTokens1", mSettings.showtime, &S_timerResults);
                result = mTokenizer.simplifyTokens1(mCurrentConfig);
                timer2.Stop();
                if (!result)
                    continue;

                // dump xml if --dump
                if (mSettings.dump && fdump.is_open()) {
                    fdump << "<dump cfg=\"" << ErrorLogger::toxml(mCurrentConfig) << "\">" << std::endl;
                    preprocessor.dump(fdump);
                    mTokenizer.dump(fdump);
                    fdump << "</dump>" << std::endl;
                }

                // Skip if we already met the same simplified token list
                if (mSettings.force || mSettings.maxConfigs > 1) {
                    const unsigned long long checksum = mTokenizer.list.calculateChecksum();
                    if (checksums.find(checksum) != checksums.end()) {
                        if (mSettings.debugwarnings)
                            purgedConfigurationMessage(filename, mCurrentConfig);
                        continue;
                    }
                    checksums.insert(checksum);
                }

                // Check normal tokens
                checkNormalTokens(mTokenizer);

                // Analyze info..
                if (!mSettings.buildDir.empty())
                    checkUnusedFunctions.parseTokens(mTokenizer, filename.c_str(), &mSettings);

                // simplify more if required, skip rest of iteration if failed
                if (mSimplify) {
                    // if further simplification fails then skip rest of iteration
                    Timer timer3("Tokenizer::simplifyTokenList2", mSettings.showtime, &S_timerResults);
                    result = mTokenizer.simplifyTokenList2();
                    timer3.Stop();
                    if (!result)
                        continue;

                    // Check simplified tokens
                    checkSimplifiedTokens(mTokenizer);
                }

            } catch (const simplecpp::Output &o) {
                // #error etc during preprocessing
                configurationError.push_back((mCurrentConfig.empty() ? "\'\'" : mCurrentConfig) + " : [" + o.location.file() + ':' + MathLib::toString(o.location.line) + "] " + o.msg);
                --checkCount; // don't count invalid configurations
                continue;

            } catch (const InternalError &e) {
                std::list<ErrorLogger::ErrorMessage::FileLocation> locationList;
                ErrorLogger::ErrorMessage::FileLocation loc;
                if (e.token) {
                    loc.line = e.token->linenr();
                    const std::string fixedpath = Path::toNativeSeparators(mTokenizer.list.file(e.token));
                    loc.setfile(fixedpath);
                } else {
                    ErrorLogger::ErrorMessage::FileLocation loc2;
                    loc2.setfile(Path::toNativeSeparators(filename));
                    locationList.push_back(loc2);
                    loc.setfile(mTokenizer.list.getSourceFilePath());
                }
                locationList.push_back(loc);
                ErrorLogger::ErrorMessage errmsg(locationList,
                                                 mTokenizer.list.getSourceFilePath(),
                                                 Severity::error,
                                                 e.errorMessage,
                                                 e.id,
                                                 false);

                reportErr(errmsg);
                if (!mSuppressInternalErrorFound)
                    internalErrorFound = true;
            }
        }

        if (!hasValidConfig && configurations.size() > 1 && mSettings.isEnabled(Settings::INFORMATION)) {
            std::string msg;
            msg = "This file is not analyzed. Cppcheck failed to extract a valid configuration. Use -v for more details.";
            msg += "\nThis file is not analyzed. Cppcheck failed to extract a valid configuration. The tested configurations have these preprocessor errors:";
            for (const std::string &s : configurationError)
                msg += '\n' + s;

            std::list<ErrorLogger::ErrorMessage::FileLocation> locationList;
            ErrorLogger::ErrorMessage::FileLocation loc;
            loc.setfile(Path::toNativeSeparators(filename));
            locationList.push_back(loc);
            ErrorLogger::ErrorMessage errmsg(locationList,
                                             loc.getfile(),
                                             Severity::information,
                                             msg,
                                             "noValidConfiguration",
                                             false);
            reportErr(errmsg);
        }

        // dumped all configs, close root </dumps> element now
        if (mSettings.dump && fdump.is_open())
            fdump << "</dumps>" << std::endl;

    } catch (const std::runtime_error &e) {
        internalError(filename, e.what());
    } catch (const std::bad_alloc &e) {
        internalError(filename, e.what());
    } catch (const InternalError &e) {
        internalError(filename, e.errorMessage);
        mExitCode=1; // e.g. reflect a syntax error
    }

    mAnalyzerInformation.setFileInfo("CheckUnusedFunctions", checkUnusedFunctions.analyzerInfo());
    mAnalyzerInformation.close();

    // In jointSuppressionReport mode, unmatched suppressions are
    // collected after all files are processed
    if (!mSettings.jointSuppressionReport && (mSettings.isEnabled(Settings::INFORMATION) || mSettings.checkConfiguration)) {
        reportUnmatchedSuppressions(mSettings.nomsg.getUnmatchedLocalSuppressions(filename, isUnusedFunctionCheckEnabled()));
    }

    mErrorList.clear();
    if (internalErrorFound && (mExitCode==0)) {
        mExitCode = 1;
    }

    return mExitCode;
}

void CppCheck::internalError(const std::string &filename, const std::string &msg)
{
    const std::string fixedpath = Path::toNativeSeparators(filename);
    const std::string fullmsg("Bailing out from checking " + fixedpath + " since there was an internal error: " + msg);

    if (mSettings.isEnabled(Settings::INFORMATION)) {
        const ErrorLogger::ErrorMessage::FileLocation loc1(filename, 0);
        std::list<ErrorLogger::ErrorMessage::FileLocation> callstack(1, loc1);

        ErrorLogger::ErrorMessage errmsg(callstack,
                                         emptyString,
                                         Severity::information,
                                         fullmsg,
                                         "internalError",
                                         false);

        mErrorLogger.reportErr(errmsg);
    } else {
        // Report on stdout
        mErrorLogger.reportOut(fullmsg);
    }
}

//---------------------------------------------------------------------------
// CppCheck - A function that checks a raw token list
//---------------------------------------------------------------------------
void CppCheck::checkRawTokens(const Tokenizer &tokenizer)
{
    // Execute rules for "raw" code
    executeRules("raw", tokenizer);
}

//---------------------------------------------------------------------------
// CppCheck - A function that checks a normal token list
//---------------------------------------------------------------------------

void CppCheck::checkNormalTokens(const Tokenizer &tokenizer)
{
    // call all "runChecks" in all registered Check classes
    for (std::list<Check *>::const_iterator it = Check::instances().begin(); it != Check::instances().end(); ++it) {
        if (mSettings.terminated())
            return;

        if (tokenizer.isMaxTime())
            return;

        Timer timerRunChecks((*it)->name() + "::runChecks", mSettings.showtime, &S_timerResults);
        (*it)->runChecks(&tokenizer, &mSettings, this);
    }

    // Analyse the tokens..
    for (std::list<Check *>::const_iterator it = Check::instances().begin(); it != Check::instances().end(); ++it) {
        Check::FileInfo *fi = (*it)->getFileInfo(&tokenizer, &mSettings);
        if (fi != nullptr) {
            mFileInfo.push_back(fi);
            mAnalyzerInformation.setFileInfo((*it)->name(), fi->toString());
        }
    }

    executeRules("normal", tokenizer);
}

//---------------------------------------------------------------------------
// CppCheck - A function that checks a simplified token list
//---------------------------------------------------------------------------

void CppCheck::checkSimplifiedTokens(const Tokenizer &tokenizer)
{
    // call all "runSimplifiedChecks" in all registered Check classes
    for (std::list<Check *>::const_iterator it = Check::instances().begin(); it != Check::instances().end(); ++it) {
        if (mSettings.terminated())
            return;

        if (tokenizer.isMaxTime())
            return;

        Timer timerSimpleChecks((*it)->name() + "::runSimplifiedChecks", mSettings.showtime, &S_timerResults);
        (*it)->runSimplifiedChecks(&tokenizer, &mSettings, this);
        timerSimpleChecks.Stop();
    }

    if (!mSettings.terminated())
        executeRules("simple", tokenizer);
}

#ifdef HAVE_RULES

static const char * pcreErrorCodeToString(const int pcreExecRet)
{
    switch (pcreExecRet) {
    case PCRE_ERROR_NULL:
        return "Either code or subject was passed as NULL, or ovector was NULL "
               "and ovecsize was not zero (PCRE_ERROR_NULL)";
    case PCRE_ERROR_BADOPTION:
        return "An unrecognized bit was set in the options argument (PCRE_ERROR_BADOPTION)";
    case PCRE_ERROR_BADMAGIC:
        return "PCRE stores a 4-byte \"magic number\" at the start of the compiled code, "
               "to catch the case when it is passed a junk pointer and to detect when a "
               "pattern that was compiled in an environment of one endianness is run in "
               "an environment with the other endianness. This is the error that PCRE "
               "gives when the magic number is not present (PCRE_ERROR_BADMAGIC)";
    case PCRE_ERROR_UNKNOWN_NODE:
        return "While running the pattern match, an unknown item was encountered in the "
               "compiled pattern. This error could be caused by a bug in PCRE or by "
               "overwriting of the compiled pattern (PCRE_ERROR_UNKNOWN_NODE)";
    case PCRE_ERROR_NOMEMORY:
        return "If a pattern contains back references, but the ovector that is passed "
               "to pcre_exec() is not big enough to remember the referenced substrings, "
               "PCRE gets a block of memory at the start of matching to use for this purpose. "
               "If the call via pcre_malloc() fails, this error is given. The memory is "
               "automatically freed at the end of matching. This error is also given if "
               "pcre_stack_malloc() fails in pcre_exec(). "
               "This can happen only when PCRE has been compiled with "
               "--disable-stack-for-recursion (PCRE_ERROR_NOMEMORY)";
    case PCRE_ERROR_NOSUBSTRING:
        return "This error is used by the pcre_copy_substring(), pcre_get_substring(), "
               "and pcre_get_substring_list() functions (see below). "
               "It is never returned by pcre_exec() (PCRE_ERROR_NOSUBSTRING)";
    case PCRE_ERROR_MATCHLIMIT:
        return "The backtracking limit, as specified by the match_limit field in a pcre_extra "
               "structure (or defaulted) was reached. "
               "See the description above (PCRE_ERROR_MATCHLIMIT)";
    case PCRE_ERROR_CALLOUT:
        return "This error is never generated by pcre_exec() itself. "
               "It is provided for use by callout functions that want to yield a distinctive "
               "error code. See the pcrecallout documentation for details (PCRE_ERROR_CALLOUT)";
    case PCRE_ERROR_BADUTF8:
        return "A string that contains an invalid UTF-8 byte sequence was passed as a subject, "
               "and the PCRE_NO_UTF8_CHECK option was not set. If the size of the output vector "
               "(ovecsize) is at least 2, the byte offset to the start of the the invalid UTF-8 "
               "character is placed in the first element, and a reason code is placed in the "
               "second element. The reason codes are listed in the following section. For "
               "backward compatibility, if PCRE_PARTIAL_HARD is set and the problem is a truncated "
               "UTF-8 character at the end of the subject (reason codes 1 to 5), "
               "PCRE_ERROR_SHORTUTF8 is returned instead of PCRE_ERROR_BADUTF8";
    case PCRE_ERROR_BADUTF8_OFFSET:
        return "The UTF-8 byte sequence that was passed as a subject was checked and found to "
               "be valid (the PCRE_NO_UTF8_CHECK option was not set), but the value of "
               "startoffset did not point to the beginning of a UTF-8 character or the end of "
               "the subject (PCRE_ERROR_BADUTF8_OFFSET)";
    case PCRE_ERROR_PARTIAL:
        return "The subject string did not match, but it did match partially. See the "
               "pcrepartial documentation for details of partial matching (PCRE_ERROR_PARTIAL)";
    case PCRE_ERROR_BADPARTIAL:
        return "This code is no longer in use. It was formerly returned when the PCRE_PARTIAL "
               "option was used with a compiled pattern containing items that were not supported "
               "for partial matching. From release 8.00 onwards, there are no restrictions on "
               "partial matching (PCRE_ERROR_BADPARTIAL)";
    case PCRE_ERROR_INTERNAL:
        return "An unexpected internal error has occurred. This error could be caused by a bug "
               "in PCRE or by overwriting of the compiled pattern (PCRE_ERROR_INTERNAL)";
    case PCRE_ERROR_BADCOUNT:
        return"This error is given if the value of the ovecsize argument is negative "
              "(PCRE_ERROR_BADCOUNT)";
    case PCRE_ERROR_RECURSIONLIMIT :
        return "The internal recursion limit, as specified by the match_limit_recursion "
               "field in a pcre_extra structure (or defaulted) was reached. "
               "See the description above (PCRE_ERROR_RECURSIONLIMIT)";
    case PCRE_ERROR_DFA_UITEM:
        return "PCRE_ERROR_DFA_UITEM";
    case PCRE_ERROR_DFA_UCOND:
        return "PCRE_ERROR_DFA_UCOND";
    case PCRE_ERROR_DFA_WSSIZE:
        return "PCRE_ERROR_DFA_WSSIZE";
    case PCRE_ERROR_DFA_RECURSE:
        return "PCRE_ERROR_DFA_RECURSE";
    case PCRE_ERROR_NULLWSLIMIT:
        return "PCRE_ERROR_NULLWSLIMIT";
    case PCRE_ERROR_BADNEWLINE:
        return "An invalid combination of PCRE_NEWLINE_xxx options was "
               "given (PCRE_ERROR_BADNEWLINE)";
    case PCRE_ERROR_BADOFFSET:
        return "The value of startoffset was negative or greater than the length "
               "of the subject, that is, the value in length (PCRE_ERROR_BADOFFSET)";
    case PCRE_ERROR_SHORTUTF8:
        return "This error is returned instead of PCRE_ERROR_BADUTF8 when the subject "
               "string ends with a truncated UTF-8 character and the PCRE_PARTIAL_HARD option is set. "
               "Information about the failure is returned as for PCRE_ERROR_BADUTF8. "
               "It is in fact sufficient to detect this case, but this special error code for "
               "PCRE_PARTIAL_HARD precedes the implementation of returned information; "
               "it is retained for backwards compatibility (PCRE_ERROR_SHORTUTF8)";
    case PCRE_ERROR_RECURSELOOP:
        return "This error is returned when pcre_exec() detects a recursion loop "
               "within the pattern. Specifically, it means that either the whole pattern "
               "or a subpattern has been called recursively for the second time at the same "
               "position in the subject string. Some simple patterns that might do this "
               "are detected and faulted at compile time, but more complicated cases, "
               "in particular mutual recursions between two different subpatterns, "
               "cannot be detected until run time (PCRE_ERROR_RECURSELOOP)";
    case PCRE_ERROR_JIT_STACKLIMIT:
        return "This error is returned when a pattern that was successfully studied "
               "using a JIT compile option is being matched, but the memory available "
               "for the just-in-time processing stack is not large enough. See the pcrejit "
               "documentation for more details (PCRE_ERROR_JIT_STACKLIMIT)";
    case PCRE_ERROR_BADMODE:
        return "This error is given if a pattern that was compiled by the 8-bit library "
               "is passed to a 16-bit or 32-bit library function, or vice versa (PCRE_ERROR_BADMODE)";
    case PCRE_ERROR_BADENDIANNESS:
        return "This error is given if a pattern that was compiled and saved is reloaded on a "
               "host with different endianness. The utility function pcre_pattern_to_host_byte_order() "
               "can be used to convert such a pattern so that it runs on the new host (PCRE_ERROR_BADENDIANNESS)";
    case PCRE_ERROR_DFA_BADRESTART:
        return "PCRE_ERROR_DFA_BADRESTART";
#if PCRE_MAJOR >= 8 && PCRE_MINOR >= 32
    case PCRE_ERROR_BADLENGTH:
        return "This error is given if pcre_exec() is called with a negative value for the length argument (PCRE_ERROR_BADLENGTH)";
    case PCRE_ERROR_JIT_BADOPTION:
        return "This error is returned when a pattern that was successfully studied using a JIT compile "
               "option is being matched, but the matching mode (partial or complete match) does not correspond "
               "to any JIT compilation mode. When the JIT fast path function is used, this error may be "
               "also given for invalid options. See the pcrejit documentation for more details (PCRE_ERROR_JIT_BADOPTION)";
#endif
    }
    return "";
}

#endif // HAVE_RULES


void CppCheck::executeRules(const std::string &tokenlist, const Tokenizer &tokenizer)
{
    (void)tokenlist;
    (void)tokenizer;

#ifdef HAVE_RULES
    // Are there rules to execute?
    bool isrule = false;
    for (std::list<Settings::Rule>::const_iterator it = mSettings.rules.begin(); it != mSettings.rules.end(); ++it) {
        if (it->tokenlist == tokenlist)
            isrule = true;
    }

    // There is no rule to execute
    if (isrule == false)
        return;

    // Write all tokens in a string that can be parsed by pcre
    std::ostringstream ostr;
    for (const Token *tok = tokenizer.tokens(); tok; tok = tok->next())
        ostr << " " << tok->str();
    const std::string str(ostr.str());

    for (std::list<Settings::Rule>::const_iterator it = mSettings.rules.begin(); it != mSettings.rules.end(); ++it) {
        const Settings::Rule &rule = *it;
        if (rule.pattern.empty() || rule.id.empty() || rule.severity == Severity::none || rule.tokenlist != tokenlist)
            continue;

        const char *pcreCompileErrorStr = nullptr;
        int erroffset = 0;
        pcre * const re = pcre_compile(rule.pattern.c_str(),0,&pcreCompileErrorStr,&erroffset,nullptr);
        if (!re) {
            if (pcreCompileErrorStr) {
                const std::string msg = "pcre_compile failed: " + std::string(pcreCompileErrorStr);
                const ErrorLogger::ErrorMessage errmsg(std::list<ErrorLogger::ErrorMessage::FileLocation>(),
                                                       emptyString,
                                                       Severity::error,
                                                       msg,
                                                       "pcre_compile",
                                                       false);

                reportErr(errmsg);
            }
            continue;
        }

        // Optimize the regex, but only if PCRE_CONFIG_JIT is available
#ifdef PCRE_CONFIG_JIT
        const char *pcreStudyErrorStr = nullptr;
        pcre_extra * const pcreExtra = pcre_study(re, PCRE_STUDY_JIT_COMPILE, &pcreStudyErrorStr);
        // pcre_study() returns NULL for both errors and when it can not optimize the regex.
        // The last argument is how one checks for errors.
        // It is NULL if everything works, and points to an error string otherwise.
        if (pcreStudyErrorStr) {
            const std::string msg = "pcre_study failed: " + std::string(pcreStudyErrorStr);
            const ErrorLogger::ErrorMessage errmsg(std::list<ErrorLogger::ErrorMessage::FileLocation>(),
                                                   emptyString,
                                                   Severity::error,
                                                   msg,
                                                   "pcre_study",
                                                   false);

            reportErr(errmsg);
            // pcre_compile() worked, but pcre_study() returned an error. Free the resources allocated by pcre_compile().
            pcre_free(re);
            continue;
        }
#else
        const pcre_extra * const pcreExtra = nullptr;
#endif

        int pos = 0;
        int ovector[30]= {0};
        while (pos < (int)str.size()) {
            const int pcreExecRet = pcre_exec(re, pcreExtra, str.c_str(), (int)str.size(), pos, 0, ovector, 30);
            if (pcreExecRet < 0) {
                const std::string errorMessage = pcreErrorCodeToString(pcreExecRet);
                if (!errorMessage.empty()) {
                    const ErrorLogger::ErrorMessage errmsg(std::list<ErrorLogger::ErrorMessage::FileLocation>(),
                                                           emptyString,
                                                           Severity::error,
                                                           std::string("pcre_exec failed: ") + errorMessage,
                                                           "pcre_exec",
                                                           false);

                    reportErr(errmsg);
                }
                break;
            }
            const unsigned int pos1 = (unsigned int)ovector[0];
            const unsigned int pos2 = (unsigned int)ovector[1];

            // jump to the end of the match for the next pcre_exec
            pos = (int)pos2;

            // determine location..
            ErrorLogger::ErrorMessage::FileLocation loc;
            loc.setfile(tokenizer.list.getSourceFilePath());
            loc.line = 0;

            std::size_t len = 0;
            for (const Token *tok = tokenizer.tokens(); tok; tok = tok->next()) {
                len = len + 1U + tok->str().size();
                if (len > pos1) {
                    loc.setfile(tokenizer.list.getFiles().at(tok->fileIndex()));
                    loc.line = tok->linenr();
                    break;
                }
            }

            const std::list<ErrorLogger::ErrorMessage::FileLocation> callStack(1, loc);

            // Create error message
            std::string summary;
            if (rule.summary.empty())
                summary = "found '" + str.substr(pos1, pos2 - pos1) + "'";
            else
                summary = rule.summary;
            const ErrorLogger::ErrorMessage errmsg(callStack, tokenizer.list.getSourceFilePath(), rule.severity, summary, rule.id, false);

            // Report error
            reportErr(errmsg);
        }

        pcre_free(re);
#ifdef PCRE_CONFIG_JIT
        // Free up the EXTRA PCRE value (may be NULL at this point)
        if (pcreExtra) {
            pcre_free_study(pcreExtra);
        }
#endif
    }
#endif
}

Settings &CppCheck::settings()
{
    return mSettings;
}

void CppCheck::tooManyConfigsError(const std::string &file, const std::size_t numberOfConfigurations)
{
    if (!mSettings.isEnabled(Settings::INFORMATION) && !mTooManyConfigs)
        return;

    mTooManyConfigs = false;

    if (mSettings.isEnabled(Settings::INFORMATION) && file.empty())
        return;

    std::list<ErrorLogger::ErrorMessage::FileLocation> loclist;
    if (!file.empty()) {
        ErrorLogger::ErrorMessage::FileLocation location;
        location.setfile(file);
        loclist.push_back(location);
    }

    std::ostringstream msg;
    msg << "Too many #ifdef configurations - cppcheck only checks " << mSettings.maxConfigs;
    if (numberOfConfigurations > mSettings.maxConfigs)
        msg << " of " << numberOfConfigurations << " configurations. Use --force to check all configurations.\n";
    if (file.empty())
        msg << " configurations. Use --force to check all configurations. For more details, use --enable=information.\n";
    msg << "The checking of the file will be interrupted because there are too many "
        "#ifdef configurations. Checking of all #ifdef configurations can be forced "
        "by --force command line option or from GUI preferences. However that may "
        "increase the checking time.";
    if (file.empty())
        msg << " For more details, use --enable=information.";


    ErrorLogger::ErrorMessage errmsg(loclist,
                                     emptyString,
                                     Severity::information,
                                     msg.str(),
                                     "toomanyconfigs", CWE398,
                                     false);

    reportErr(errmsg);
}

void CppCheck::purgedConfigurationMessage(const std::string &file, const std::string& configuration)
{
    mTooManyConfigs = false;

    if (mSettings.isEnabled(Settings::INFORMATION) && file.empty())
        return;

    std::list<ErrorLogger::ErrorMessage::FileLocation> loclist;
    if (!file.empty()) {
        ErrorLogger::ErrorMessage::FileLocation location;
        location.setfile(file);
        loclist.push_back(location);
    }

    ErrorLogger::ErrorMessage errmsg(loclist,
                                     emptyString,
                                     Severity::information,
                                     "The configuration '" + configuration + "' was not checked because its code equals another one.",
                                     "purgedConfiguration",
                                     false);

    reportErr(errmsg);
}

//---------------------------------------------------------------------------

void CppCheck::reportErr(const ErrorLogger::ErrorMessage &msg)
{
    mSuppressInternalErrorFound = false;

    if (!mSettings.library.reportErrors(msg.file0))
        return;

    const std::string errmsg = msg.toString(mSettings.verbose);
    if (errmsg.empty())
        return;

    // Alert only about unique errors
    if (std::find(mErrorList.begin(), mErrorList.end(), errmsg) != mErrorList.end())
        return;

    const Suppressions::ErrorMessage errorMessage = msg.toSuppressionsErrorMessage();

    if (mUseGlobalSuppressions) {
        if (mSettings.nomsg.isSuppressed(errorMessage)) {
            mSuppressInternalErrorFound = true;
            return;
        }
    } else {
        if (mSettings.nomsg.isSuppressedLocal(errorMessage)) {
            mSuppressInternalErrorFound = true;
            return;
        }
    }

    if (!mSettings.nofail.isSuppressed(errorMessage) && (mUseGlobalSuppressions || !mSettings.nomsg.isSuppressed(errorMessage)))
        mExitCode = 1;

    mErrorList.push_back(errmsg);

    mErrorLogger.reportErr(msg);
    mAnalyzerInformation.reportErr(msg, mSettings.verbose);
    if (!mSettings.plistOutput.empty() && plistFile.is_open()) {
        plistFile << ErrorLogger::plistData(msg);
    }
}

void CppCheck::reportOut(const std::string &outmsg)
{
    mErrorLogger.reportOut(outmsg);
}

void CppCheck::reportProgress(const std::string &filename, const char stage[], const std::size_t value)
{
    mErrorLogger.reportProgress(filename, stage, value);
}

void CppCheck::reportInfo(const ErrorLogger::ErrorMessage &msg)
{
    const Suppressions::ErrorMessage &errorMessage = msg.toSuppressionsErrorMessage();
    if (!mSettings.nomsg.isSuppressed(errorMessage))
        mErrorLogger.reportInfo(msg);
}

void CppCheck::reportStatus(unsigned int /*fileindex*/, unsigned int /*filecount*/, std::size_t /*sizedone*/, std::size_t /*sizetotal*/)
{

}

void CppCheck::getErrorMessages()
{
    Settings s(mSettings);
    s.addEnabled("warning");
    s.addEnabled("style");
    s.addEnabled("portability");
    s.addEnabled("performance");
    s.addEnabled("information");

    purgedConfigurationMessage("","");

    mTooManyConfigs = true;
    tooManyConfigsError("",0U);

    // call all "getErrorMessages" in all registered Check classes
    for (std::list<Check *>::const_iterator it = Check::instances().begin(); it != Check::instances().end(); ++it)
        (*it)->getErrorMessages(this, &s);

    Preprocessor::getErrorMessages(this, &s);
}

bool CppCheck::analyseWholeProgram()
{
    bool errors = false;
    // Analyse the tokens
    for (std::list<Check *>::const_iterator it = Check::instances().begin(); it != Check::instances().end(); ++it)
        errors |= (*it)->analyseWholeProgram(mFileInfo, mSettings, *this);
    return errors && (mExitCode > 0);
}

void CppCheck::analyseWholeProgram(const std::string &buildDir, const std::map<std::string, std::size_t> &files)
{
    (void)files;
    if (buildDir.empty())
        return;
    if (mSettings.isEnabled(Settings::UNUSED_FUNCTION))
        CheckUnusedFunctions::analyseWholeProgram(this, buildDir);
    std::list<Check::FileInfo*> fileInfoList;

    // Load all analyzer info data..
    const std::string filesTxt(buildDir + "/files.txt");
    std::ifstream fin(filesTxt);
    std::string filesTxtLine;
    while (std::getline(fin, filesTxtLine)) {
        const std::string::size_type firstColon = filesTxtLine.find(':');
        if (firstColon == std::string::npos)
            continue;
        const std::string::size_type lastColon = filesTxtLine.rfind(':');
        if (firstColon == lastColon)
            continue;
        const std::string xmlfile = buildDir + '/' + filesTxtLine.substr(0,firstColon);
        //const std::string sourcefile = filesTxtLine.substr(lastColon+1);

        tinyxml2::XMLDocument doc;
        const tinyxml2::XMLError error = doc.LoadFile(xmlfile.c_str());
        if (error != tinyxml2::XML_SUCCESS)
            continue;

        const tinyxml2::XMLElement * const rootNode = doc.FirstChildElement();
        if (rootNode == nullptr)
            continue;

        for (const tinyxml2::XMLElement *e = rootNode->FirstChildElement(); e; e = e->NextSiblingElement()) {
            if (std::strcmp(e->Name(), "FileInfo") != 0)
                continue;
            const char *checkClassAttr = e->Attribute("check");
            if (!checkClassAttr)
                continue;
            for (std::list<Check *>::const_iterator it = Check::instances().begin(); it != Check::instances().end(); ++it) {
                if (checkClassAttr == (*it)->name())
                    fileInfoList.push_back((*it)->loadFileInfoFromXml(e));
            }
        }
    }

    // Analyse the tokens
    for (std::list<Check *>::const_iterator it = Check::instances().begin(); it != Check::instances().end(); ++it)
        (*it)->analyseWholeProgram(fileInfoList, mSettings, *this);

    for (std::list<Check::FileInfo*>::iterator fi = fileInfoList.begin(); fi != fileInfoList.end(); ++fi)
        delete (*fi);
}

bool CppCheck::isUnusedFunctionCheckEnabled() const
{
    return (mSettings.jobs == 1 && mSettings.isEnabled(Settings::UNUSED_FUNCTION));
}<|MERGE_RESOLUTION|>--- conflicted
+++ resolved
@@ -125,12 +125,7 @@
         if (mSettings.verbose) {
             mErrorLogger.reportOut("Defines:" + mSettings.userDefines);
             std::string undefs;
-<<<<<<< HEAD
-            for (const std::string& U : mSettings.userUndefs)
-            {
-=======
             for (const std::string& U : mSettings.userUndefs) {
->>>>>>> 936c6273
                 if (!undefs.empty())
                     undefs += ';';
                 undefs += ' ' + U;
