/*
 * Cppcheck - A tool for static C/C++ code analysis
 * Copyright (C) 2007-2022 Cppcheck team.
 *
 * This program is free software: you can redistribute it and/or modify
 * it under the terms of the GNU General Public License as published by
 * the Free Software Foundation, either version 3 of the License, or
 * (at your option) any later version.
 *
 * This program is distributed in the hope that it will be useful,
 * but WITHOUT ANY WARRANTY; without even the implied warranty of
 * MERCHANTABILITY or FITNESS FOR A PARTICULAR PURPOSE.  See the
 * GNU General Public License for more details.
 *
 * You should have received a copy of the GNU General Public License
 * along with this program.  If not, see <http://www.gnu.org/licenses/>.
 */
//---------------------------------------------------------------------------
#ifndef timerH
#define timerH
//---------------------------------------------------------------------------

#include "config.h"

#include <ctime>
#include <map>
#include <mutex>
#include <string>

enum class SHOWTIME_MODES {
    SHOWTIME_NONE,
    SHOWTIME_FILE,
    SHOWTIME_FILE_TOTAL,
    SHOWTIME_SUMMARY,
    SHOWTIME_TOP5
};

class CPPCHECKLIB TimerResultsIntf {
public:
    virtual ~TimerResultsIntf() {}

    virtual void addResults(const std::string& str, std::clock_t clocks) = 0;
};

struct TimerResultsData {
    std::clock_t mClocks{};
    long mNumberOfResults{};

    double seconds() const {
        const double ret = (double)((unsigned long)mClocks) / (double)CLOCKS_PER_SEC;
        return ret;
    }
};

class CPPCHECKLIB TimerResults : public TimerResultsIntf {
public:
    TimerResults() {}

    void showResults(SHOWTIME_MODES mode) const;
    void addResults(const std::string& str, std::clock_t clocks) override;

private:
    std::map<std::string, struct TimerResultsData> mResults;
    mutable std::mutex mResultsSync;
};

class CPPCHECKLIB Timer {
public:
    Timer(std::string str, SHOWTIME_MODES showtimeMode, TimerResultsIntf* timerResults = nullptr);
    Timer(bool fileTotal, std::string filename);
    ~Timer();

    Timer(const Timer&) = delete;
    Timer& operator=(const Timer&) = delete;

    void stop();

private:
    const std::string mStr;
<<<<<<< HEAD
    TimerResultsIntf* mTimerResults;
    std::clock_t mStart{};
    const SHOWTIME_MODES mShowTimeMode;
=======
    TimerResultsIntf* mTimerResults{};
    std::clock_t mStart = std::clock();
    const SHOWTIME_MODES mShowTimeMode = SHOWTIME_MODES::SHOWTIME_FILE_TOTAL;
>>>>>>> 4fc5cba9
    bool mStopped{};
};
//---------------------------------------------------------------------------
#endif // timerH<|MERGE_RESOLUTION|>--- conflicted
+++ resolved
@@ -77,15 +77,9 @@
 
 private:
     const std::string mStr;
-<<<<<<< HEAD
-    TimerResultsIntf* mTimerResults;
-    std::clock_t mStart{};
-    const SHOWTIME_MODES mShowTimeMode;
-=======
     TimerResultsIntf* mTimerResults{};
     std::clock_t mStart = std::clock();
     const SHOWTIME_MODES mShowTimeMode = SHOWTIME_MODES::SHOWTIME_FILE_TOTAL;
->>>>>>> 4fc5cba9
     bool mStopped{};
 };
 //---------------------------------------------------------------------------
