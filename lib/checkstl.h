--- conflicted
+++ resolved
@@ -225,11 +225,9 @@
 
     void readingEmptyStlContainerError(const Token* tok, const ValueFlow::Value *value=nullptr);
 
-<<<<<<< HEAD
+    void useStlAlgorithmError(const Token *tok, const std::string &algoName);
+
     bool compareIteratorAgainstDifferentContainer(const Token* tok, const Token* containerToken, const unsigned int iteratorId, const std::map<unsigned int, const Token*>& iteratorScopeBeginInfo);
-=======
-    void useStlAlgorithmError(const Token *tok, const std::string &algoName);
->>>>>>> 6bde2445
 
     void getErrorMessages(ErrorLogger* errorLogger, const Settings* settings) const override {
         CheckStl c(nullptr, settings, errorLogger);
