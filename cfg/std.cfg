--- conflicted
+++ resolved
@@ -6373,7 +6373,6 @@
                             std::istream& std::istream::get (streambuf& sb, char delim);-->
   <!-- There is currently no way to define this properly because Cppcheck lacks support for
        overloaded functions.-->
-<<<<<<< HEAD
   <function name="std::istream::get,std::istringstream::get,std::ifstream::get">
     <noreturn>false</noreturn>
     <leak-ignore/>
@@ -6393,9 +6392,6 @@
   <!-- std::basic_string<CharT,Traits,Allocator> str() const; -->
   <!-- void str( const std::basic_string<CharT,Traits,Allocator>& s ); -->
   <function name="std::stringstream::str,std::istringstream::str,std::ostringstream::str">
-=======
-  <function name="std::istream::get,std::ifstream::get,std::istringstream::get">
->>>>>>> 41142054
     <noreturn>false</noreturn>
     <leak-ignore/>
     <arg nr="any"/>
