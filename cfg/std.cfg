--- conflicted
+++ resolved
@@ -6482,11 +6482,7 @@
   <!-- std::string std::basic_stringstream::str() const; -->
   <!-- @todo Implement the second version when function overloading is possible: -->
   <!--       void std::ostringstream::str(const string & s); -->
-<<<<<<< HEAD
   <function name="std::istringstream::str,std::ostringstream::str,std::stringstream::str,std::basic_stringstream::str">
-=======
-  <function name="std::ostringstream::str,std::stringstream::str,std::basic_stringstream::str">
->>>>>>> 91f15aa9
     <use-retval/>
     <const/>
     <returnValue type="std::string"/>
