/*
 * Cppcheck - A tool for static C/C++ code analysis
 * Copyright (C) 2007-2021 Cppcheck team.
 *
 * This program is free software: you can redistribute it and/or modify
 * it under the terms of the GNU General Public License as published by
 * the Free Software Foundation, either version 3 of the License, or
 * (at your option) any later version.
 *
 * This program is distributed in the hope that it will be useful,
 * but WITHOUT ANY WARRANTY; without even the implied warranty of
 * MERCHANTABILITY or FITNESS FOR A PARTICULAR PURPOSE.  See the
 * GNU General Public License for more details.
 *
 * You should have received a copy of the GNU General Public License
 * along with this program.  If not, see <http://www.gnu.org/licenses/>.
 */

#include "cppcheckexecutor.h"

#include "analyzerinfo.h"
#include "cmdlineparser.h"
#include "color.h"
#include "config.h"
#include "cppcheck.h"
#include "filelister.h"
#include "importproject.h"
#include "library.h"
#include "path.h"
#include "pathmatch.h"
#include "preprocessor.h"
#include "settings.h"
#include "suppressions.h"
#include "threadexecutor.h"
#include "utils.h"
#include "checkunusedfunctions.h"

#include <csignal>
#include <cstdio>
#include <cstdlib> // EXIT_SUCCESS and EXIT_FAILURE
#include <cstring>
#include <iostream>
#include <list>
#include <memory>
#include <utility>
#include <vector>

#if !defined(NO_UNIX_SIGNAL_HANDLING) && defined(__GNUC__) && !defined(__MINGW32__) && !defined(__OS2__)
#define USE_UNIX_SIGNAL_HANDLING
#include <unistd.h>
#if defined(__APPLE__)
#   define _XOPEN_SOURCE // ucontext.h APIs can only be used on Mac OSX >= 10.7 if _XOPEN_SOURCE is defined
#   include <ucontext.h>

#   undef _XOPEN_SOURCE
#elif !defined(__OpenBSD__) && !defined(__HAIKU__)
#   include <ucontext.h>
#endif
#ifdef __linux__
#include <sys/syscall.h>
#include <sys/types.h>
#endif
#endif

#if !defined(NO_UNIX_BACKTRACE_SUPPORT) && defined(USE_UNIX_SIGNAL_HANDLING) && defined(__GNUC__) && defined(__GLIBC__) && !defined(__CYGWIN__) && !defined(__MINGW32__) && !defined(__NetBSD__) && !defined(__SVR4) && !defined(__QNX__)
#define USE_UNIX_BACKTRACE_SUPPORT
#include <cxxabi.h>
#include <execinfo.h>
#endif

#if defined(_MSC_VER)
#define USE_WINDOWS_SEH
#include <DbgHelp.h>
#include <TCHAR.H>
#include <Windows.h>
#include <excpt.h>
#endif


/*static*/ FILE* CppCheckExecutor::mExceptionOutput = stdout;

CppCheckExecutor::CppCheckExecutor()
    : mSettings(nullptr), mLatestProgressOutputTime(0), mErrorOutput(nullptr), mBugHuntingReport(nullptr), mShowAllErrors(false)
{
}

CppCheckExecutor::~CppCheckExecutor()
{
    delete mErrorOutput;
    delete mBugHuntingReport;
}

bool CppCheckExecutor::parseFromArgs(CppCheck *cppcheck, int argc, const char* const argv[])
{
    Settings& settings = cppcheck->settings();
    CmdLineParser parser(&settings);
    const bool success = parser.parseFromArgs(argc, argv);

    if (success) {
        if (parser.getShowVersion() && !parser.getShowErrorMessages()) {
            const char * const extraVersion = CppCheck::extraVersion();
            if (*extraVersion != 0)
                std::cout << "Cppcheck " << CppCheck::version() << " ("
                          << extraVersion << ')' << std::endl;
            else
                std::cout << "Cppcheck " << CppCheck::version() << std::endl;
        }

        if (parser.getShowErrorMessages()) {
            mShowAllErrors = true;
            std::cout << ErrorMessage::getXMLHeader();
            cppcheck->getErrorMessages();
            std::cout << ErrorMessage::getXMLFooter() << std::endl;
        }

        if (parser.exitAfterPrinting()) {
            Settings::terminate();
            return true;
        }
    } else {
        return false;
    }

    // Check that all include paths exist
    {
        for (std::list<std::string>::iterator iter = settings.includePaths.begin();
             iter != settings.includePaths.end();
            ) {
            const std::string path(Path::toNativeSeparators(*iter));
            if (FileLister::isDirectory(path))
                ++iter;
            else {
                // If the include path is not found, warn user and remove the non-existing path from the list.
                if (settings.severity.isEnabled(Severity::information))
                    std::cout << "(information) Couldn't find path given by -I '" << path << '\'' << std::endl;
                iter = settings.includePaths.erase(iter);
            }
        }
    }

    // Output a warning for the user if he tries to exclude headers
    bool warn = false;
    const std::vector<std::string>& ignored = parser.getIgnoredPaths();
    for (const std::string &i : ignored) {
        if (Path::isHeader(i)) {
            warn = true;
            break;
        }
    }
    if (warn) {
        std::cout << "cppcheck: filename exclusion does not apply to header (.h and .hpp) files." << std::endl;
        std::cout << "cppcheck: Please use --suppress for ignoring results from the header files." << std::endl;
    }

    const std::vector<std::string>& pathnames = parser.getPathNames();

#if defined(_WIN32)
    // For Windows we want case-insensitive path matching
    const bool caseSensitive = false;
#else
    const bool caseSensitive = true;
#endif
    if (!mSettings->project.fileSettings.empty() && !mSettings->fileFilter.empty()) {
        // filter only for the selected filenames from all project files
        std::list<ImportProject::FileSettings> newList;

        for (const ImportProject::FileSettings &fsetting : settings.project.fileSettings) {
            if (matchglob(mSettings->fileFilter, fsetting.filename)) {
                newList.emplace_back(fsetting);
            }
        }
        if (!newList.empty())
            settings.project.fileSettings = newList;
        else {
            std::cout << "cppcheck: error: could not find any files matching the filter." << std::endl;
            return false;
        }
    } else if (!pathnames.empty()) {
        // Execute recursiveAddFiles() to each given file parameter
        const PathMatch matcher(ignored, caseSensitive);
        for (const std::string &pathname : pathnames) {
            std::string err = FileLister::recursiveAddFiles(mFiles, Path::toNativeSeparators(pathname), mSettings->library.markupExtensions(), matcher);
            if (!err.empty()) {
                std::cout << "cppcheck: " << err << std::endl;
            }
        }
    }

    if (mFiles.empty() && settings.project.fileSettings.empty()) {
        std::cout << "cppcheck: error: could not find or open any of the paths given." << std::endl;
        if (!ignored.empty())
            std::cout << "cppcheck: Maybe all paths were ignored?" << std::endl;
        return false;
    } else if (!mSettings->fileFilter.empty() && settings.project.fileSettings.empty()) {
        std::map<std::string, std::size_t> newMap;
        for (std::map<std::string, std::size_t>::const_iterator i = mFiles.begin(); i != mFiles.end(); ++i)
            if (matchglob(mSettings->fileFilter, i->first)) {
                newMap[i->first] = i->second;
            }
        mFiles = newMap;
        if (mFiles.empty()) {
            std::cout << "cppcheck: error: could not find any files matching the filter." << std::endl;
            return false;
        }

    }

    return true;
}

int CppCheckExecutor::check(int argc, const char* const argv[])
{
    Preprocessor::missingIncludeFlag = false;
    Preprocessor::missingSystemIncludeFlag = false;

    CheckUnusedFunctions::clear();

    CppCheck cppCheck(*this, true, executeCommand);

    const Settings& settings = cppCheck.settings();
    mSettings = &settings;

    if (!parseFromArgs(&cppCheck, argc, argv)) {
        mSettings = nullptr;
        return EXIT_FAILURE;
    }
    if (Settings::terminated()) {
        mSettings = nullptr;
        return EXIT_SUCCESS;
    }

    int ret;

    if (cppCheck.settings().exceptionHandling)
        ret = check_wrapper(cppCheck, argc, argv);
    else
        ret = check_internal(cppCheck, argc, argv);

    mSettings = nullptr;
    return ret;
}

void CppCheckExecutor::setSettings(const Settings &settings)
{
    mSettings = &settings;
}

/**
 *  Simple helper function:
 * \return size of array
 * */
template<typename T, int size>
std::size_t getArrayLength(const T(&)[size])
{
    return size;
}


#if defined(USE_UNIX_SIGNAL_HANDLING)
/*
 * Try to print the callstack.
 * That is very sensitive to the operating system, hardware, compiler and runtime.
 * The code is not meant for production environment!
 * One reason is named first: it's using functions not whitelisted for usage in a signal handler function.
 */
static void print_stacktrace(FILE* output, bool demangling, int maxdepth, bool lowMem)
{
#if defined(USE_UNIX_BACKTRACE_SUPPORT)
// 32 vs. 64bit
#define ADDRESSDISPLAYLENGTH ((sizeof(long)==8)?12:8)
    const int fd = fileno(output);
    void *callstackArray[32]= {nullptr}; // the less resources the better...
    const int currentdepth = backtrace(callstackArray, (int)getArrayLength(callstackArray));
    const int offset=2; // some entries on top are within our own exception handling code or libc
    if (maxdepth<0)
        maxdepth=currentdepth-offset;
    else
        maxdepth = std::min(maxdepth, currentdepth);
    if (lowMem) {
        fputs("Callstack (symbols only):\n", output);
        backtrace_symbols_fd(callstackArray+offset, maxdepth, fd);
    } else {
        char **symbolStringList = backtrace_symbols(callstackArray, currentdepth);
        if (symbolStringList) {
            fputs("Callstack:\n", output);
            char demangle_buffer[2048]= {0};
            for (int i = offset; i < maxdepth; ++i) {
                const char * const symbolString = symbolStringList[i];
                char * realnameString = nullptr;
                const char * const firstBracketName     = strchr(symbolString, '(');
                const char * const firstBracketAddress  = strchr(symbolString, '[');
                const char * const secondBracketAddress = strchr(firstBracketAddress, ']');
                const char * const beginAddress         = firstBracketAddress+3;
                const int addressLen = int(secondBracketAddress-beginAddress);
                const int padLen     = int(ADDRESSDISPLAYLENGTH-addressLen);
                if (demangling && firstBracketName) {
                    const char * const plus = strchr(firstBracketName, '+');
                    if (plus && (plus>(firstBracketName+1))) {
                        char input_buffer[1024]= {0};
                        strncpy(input_buffer, firstBracketName+1, plus-firstBracketName-1);
                        size_t length = getArrayLength(demangle_buffer);
                        int status=0;
                        // We're violating the specification - passing stack address instead of malloc'ed heap.
                        // Benefit is that no further heap is required, while there is sufficient stack...
                        realnameString = abi::__cxa_demangle(input_buffer, demangle_buffer, &length, &status); // non-NULL on success
                    }
                }
                const int ordinal=i-offset;
                fprintf(output, "#%-2d 0x",
                        ordinal);
                if (padLen>0)
                    fprintf(output, "%0*d",
                            padLen, 0);
                if (realnameString) {
                    fprintf(output, "%.*s in %s\n",
                            (int)(secondBracketAddress-firstBracketAddress-3), firstBracketAddress+3,
                            realnameString);
                } else {
                    fprintf(output, "%.*s in %.*s\n",
                            (int)(secondBracketAddress-firstBracketAddress-3), firstBracketAddress+3,
                            (int)(firstBracketAddress-symbolString), symbolString);
                }
            }
            free(symbolStringList);
        } else {
            fputs("Callstack could not be obtained\n", output);
        }
    }
#undef ADDRESSDISPLAYLENGTH
#else
    UNUSED(output);
    UNUSED(demangling);
    UNUSED(maxdepth);
    UNUSED(lowMem);
#endif
}

static const size_t MYSTACKSIZE = 16*1024+SIGSTKSZ; // wild guess about a reasonable buffer
static char mytstack[MYSTACKSIZE]= {0}; // alternative stack for signal handler
static bool bStackBelowHeap=false; // lame attempt to locate heap vs. stack address space. See CppCheckExecutor::check_wrapper()

/**
 * \param[in] ptr address to be examined.
 * \return true if address is supposed to be on stack (contrary to heap). If ptr is 0 false will be returned.
 * If unknown better return false.
 */
static bool IsAddressOnStack(const void* ptr)
{
    if (nullptr==ptr)
        return false;
    char a;
    if (bStackBelowHeap)
        return ptr < &a;
    else
        return ptr > &a;
}

/* (declare this list here, so it may be used in signal handlers in addition to main())
 * A list of signals available in ISO C
 * Check out http://pubs.opengroup.org/onlinepubs/009695399/basedefs/signal.h.html
 * For now we only want to detect abnormal behaviour for a few selected signals:
 */

#define DECLARE_SIGNAL(x) std::make_pair(x, #x)
using Signalmap_t = std::map<int, std::string>;
static const Signalmap_t listofsignals = {
    DECLARE_SIGNAL(SIGABRT),
    DECLARE_SIGNAL(SIGBUS),
    DECLARE_SIGNAL(SIGFPE),
    DECLARE_SIGNAL(SIGILL),
    DECLARE_SIGNAL(SIGINT),
    DECLARE_SIGNAL(SIGQUIT),
    DECLARE_SIGNAL(SIGSEGV),
    DECLARE_SIGNAL(SIGSYS),
    // don't care: SIGTERM
    DECLARE_SIGNAL(SIGUSR1),
    //DECLARE_SIGNAL(SIGUSR2) no usage currently
};
#undef DECLARE_SIGNAL
/*
 * Entry pointer for signal handlers
 * It uses functions which are not safe to be called from a signal handler,
 * (http://pubs.opengroup.org/onlinepubs/9699919799/functions/V2_chap02.html#tag_15_04 has a whitelist)
 * but when ending up here something went terribly wrong anyway.
 * And all which is left is just printing some information and terminate.
 */
static void CppcheckSignalHandler(int signo, siginfo_t * info, void * context)
{
    int type = -1;
    pid_t killid;
#if defined(__linux__) && defined(REG_ERR)
    const ucontext_t* const uc = reinterpret_cast<const ucontext_t*>(context);
    killid = (pid_t) syscall(SYS_gettid);
    if (uc) {
        type = (int)uc->uc_mcontext.gregs[REG_ERR] & 2;
    }
#else
    UNUSED(context);
    killid = getpid();
#endif

    const Signalmap_t::const_iterator it=listofsignals.find(signo);
    const char * const signame = (it==listofsignals.end()) ? "unknown" : it->second.c_str();
    bool printCallstack=true; // try to print a callstack?
    bool lowMem=false; // was low-memory condition detected? Be careful then! Avoid allocating much more memory then.
    bool unexpectedSignal=true; // unexpected indicates program failure
    bool terminate=true; // exit process/thread
    const bool isAddressOnStack = IsAddressOnStack(info->si_addr);
    FILE* output = CppCheckExecutor::getExceptionOutput();
    switch (signo) {
    case SIGABRT:
        fputs("Internal error: cppcheck received signal ", output);
        fputs(signame, output);
        fputs(
#ifdef NDEBUG
            " - out of memory?\n",
#else
            " - out of memory or assertion?\n",
#endif
            output);
        lowMem=true; // educated guess
        break;
    case SIGBUS:
        fputs("Internal error: cppcheck received signal ", output);
        fputs(signame, output);
        switch (info->si_code) {
        case BUS_ADRALN: // invalid address alignment
            fputs(" - BUS_ADRALN", output);
            break;
        case BUS_ADRERR: // nonexistent physical address
            fputs(" - BUS_ADRERR", output);
            break;
        case BUS_OBJERR: // object-specific hardware error
            fputs(" - BUS_OBJERR", output);
            break;
#ifdef BUS_MCEERR_AR
        case BUS_MCEERR_AR: // Hardware memory error consumed on a machine check;
            fputs(" - BUS_MCEERR_AR", output);
            break;
#endif
#ifdef BUS_MCEERR_AO
        case BUS_MCEERR_AO: // Hardware memory error detected in process but not consumed
            fputs(" - BUS_MCEERR_AO", output);
            break;
#endif
        default:
            break;
        }
        fprintf(output, " (at 0x%lx).\n",
                (unsigned long)info->si_addr);
        break;
    case SIGFPE:
        fputs("Internal error: cppcheck received signal ", output);
        fputs(signame, output);
        switch (info->si_code) {
        case FPE_INTDIV: //     integer divide by zero
            fputs(" - FPE_INTDIV", output);
            break;
        case FPE_INTOVF: //     integer overflow
            fputs(" - FPE_INTOVF", output);
            break;
        case FPE_FLTDIV: //     floating-point divide by zero
            fputs(" - FPE_FLTDIV", output);
            break;
        case FPE_FLTOVF: //     floating-point overflow
            fputs(" - FPE_FLTOVF", output);
            break;
        case FPE_FLTUND: //     floating-point underflow
            fputs(" - FPE_FLTUND", output);
            break;
        case FPE_FLTRES: //     floating-point inexact result
            fputs(" - FPE_FLTRES", output);
            break;
        case FPE_FLTINV: //     floating-point invalid operation
            fputs(" - FPE_FLTINV", output);
            break;
        case FPE_FLTSUB: //     subscript out of range
            fputs(" - FPE_FLTSUB", output);
            break;
        default:
            break;
        }
        fprintf(output, " (at 0x%lx).\n",
                (unsigned long)info->si_addr);
        break;
    case SIGILL:
        fputs("Internal error: cppcheck received signal ", output);
        fputs(signame, output);
        switch (info->si_code) {
        case ILL_ILLOPC: //     illegal opcode
            fputs(" - ILL_ILLOPC", output);
            break;
        case ILL_ILLOPN: //    illegal operand
            fputs(" - ILL_ILLOPN", output);
            break;
        case ILL_ILLADR: //    illegal addressing mode
            fputs(" - ILL_ILLADR", output);
            break;
        case ILL_ILLTRP: //    illegal trap
            fputs(" - ILL_ILLTRP", output);
            break;
        case ILL_PRVOPC: //    privileged opcode
            fputs(" - ILL_PRVOPC", output);
            break;
        case ILL_PRVREG: //    privileged register
            fputs(" - ILL_PRVREG", output);
            break;
        case ILL_COPROC: //    coprocessor error
            fputs(" - ILL_COPROC", output);
            break;
        case ILL_BADSTK: //    internal stack error
            fputs(" - ILL_BADSTK", output);
            break;
        default:
            break;
        }
        fprintf(output, " (at 0x%lx).%s\n",
                (unsigned long)info->si_addr,
                (isAddressOnStack)?" Stackoverflow?":"");
        break;
    case SIGINT:
        unexpectedSignal=false; // legal usage: interrupt application via CTRL-C
        fputs("cppcheck received signal ", output);
        fputs(signame, output);
        printCallstack=true;
        fputs(".\n", output);
        break;
    case SIGSEGV:
        fputs("Internal error: cppcheck received signal ", output);
        fputs(signame, output);
        switch (info->si_code) {
        case SEGV_MAPERR: //    address not mapped to object
            fputs(" - SEGV_MAPERR", output);
            break;
        case SEGV_ACCERR: //    invalid permissions for mapped object
            fputs(" - SEGV_ACCERR", output);
            break;
        default:
            break;
        }
        fprintf(output, " (%sat 0x%lx).%s\n",
                // cppcheck-suppress knownConditionTrueFalse ; FP
                (type==-1)? "" :
                (type==0) ? "reading " : "writing ",
                (unsigned long)info->si_addr,
                (isAddressOnStack)?" Stackoverflow?":""
               );
        break;
    case SIGUSR1:
        fputs("cppcheck received signal ", output);
        fputs(signame, output);
        fputs(".\n", output);
        terminate=false;
        break;
    default:
        fputs("Internal error: cppcheck received signal ", output);
        fputs(signame, output);
        fputs(".\n", output);
        break;
    }
    if (printCallstack) {
        print_stacktrace(output, true, -1, lowMem);
    }
    if (unexpectedSignal) {
        fputs("\nPlease report this to the cppcheck developers!\n", output);
    }
    fflush(output);

    if (terminate) {
        // now let things proceed, shutdown and hopefully dump core for post-mortem analysis
        struct sigaction act;
        memset(&act, 0, sizeof(act));
        act.sa_handler=SIG_DFL;
        sigaction(signo, &act, nullptr);
        kill(killid, signo);
    }
}
#endif

#ifdef USE_WINDOWS_SEH
namespace {
    const ULONG maxnamelength = 512;
    struct IMAGEHLP_SYMBOL64_EXT : public IMAGEHLP_SYMBOL64 {
        TCHAR nameExt[maxnamelength]; // actually no need to worry about character encoding here
    };
    typedef BOOL (WINAPI *fpStackWalk64)(DWORD, HANDLE, HANDLE, LPSTACKFRAME64, PVOID, PREAD_PROCESS_MEMORY_ROUTINE64, PFUNCTION_TABLE_ACCESS_ROUTINE64, PGET_MODULE_BASE_ROUTINE64, PTRANSLATE_ADDRESS_ROUTINE64);
    fpStackWalk64 pStackWalk64;
    typedef DWORD64(WINAPI *fpSymGetModuleBase64)(HANDLE, DWORD64);
    fpSymGetModuleBase64 pSymGetModuleBase64;
    typedef BOOL (WINAPI *fpSymGetSymFromAddr64)(HANDLE, DWORD64, PDWORD64, PIMAGEHLP_SYMBOL64);
    fpSymGetSymFromAddr64 pSymGetSymFromAddr64;
    typedef BOOL (WINAPI *fpSymGetLineFromAddr64)(HANDLE, DWORD64, PDWORD, PIMAGEHLP_LINE64);
    fpSymGetLineFromAddr64 pSymGetLineFromAddr64;
    typedef DWORD (WINAPI *fpUnDecorateSymbolName)(const TCHAR*, PTSTR, DWORD, DWORD) ;
    fpUnDecorateSymbolName pUnDecorateSymbolName;
    typedef PVOID(WINAPI *fpSymFunctionTableAccess64)(HANDLE, DWORD64);
    fpSymFunctionTableAccess64 pSymFunctionTableAccess64;
    typedef BOOL (WINAPI *fpSymInitialize)(HANDLE, PCSTR, BOOL);
    fpSymInitialize pSymInitialize;

    HMODULE hLibDbgHelp;
// avoid explicit dependency on Dbghelp.dll
    bool loadDbgHelp()
    {
        hLibDbgHelp = ::LoadLibraryW(L"Dbghelp.dll");
        if (!hLibDbgHelp)
            return false;
        pStackWalk64 = (fpStackWalk64) ::GetProcAddress(hLibDbgHelp, "StackWalk64");
        pSymGetModuleBase64 = (fpSymGetModuleBase64) ::GetProcAddress(hLibDbgHelp, "SymGetModuleBase64");
        pSymGetSymFromAddr64 = (fpSymGetSymFromAddr64) ::GetProcAddress(hLibDbgHelp, "SymGetSymFromAddr64");
        pSymGetLineFromAddr64 = (fpSymGetLineFromAddr64)::GetProcAddress(hLibDbgHelp, "SymGetLineFromAddr64");
        pSymFunctionTableAccess64 = (fpSymFunctionTableAccess64)::GetProcAddress(hLibDbgHelp, "SymFunctionTableAccess64");
        pSymInitialize = (fpSymInitialize) ::GetProcAddress(hLibDbgHelp, "SymInitialize");
        pUnDecorateSymbolName = (fpUnDecorateSymbolName)::GetProcAddress(hLibDbgHelp, "UnDecorateSymbolName");
        return true;
    }


    void printCallstack(FILE* outputFile, PEXCEPTION_POINTERS ex)
    {
        if (!loadDbgHelp())
            return;
        const HANDLE hProcess   = GetCurrentProcess();
        const HANDLE hThread    = GetCurrentThread();
        pSymInitialize(
            hProcess,
            nullptr,
            TRUE
        );
        CONTEXT             context = *(ex->ContextRecord);
        STACKFRAME64        stack= {0};
#ifdef _M_IX86
        stack.AddrPC.Offset    = context.Eip;
        stack.AddrPC.Mode      = AddrModeFlat;
        stack.AddrStack.Offset = context.Esp;
        stack.AddrStack.Mode   = AddrModeFlat;
        stack.AddrFrame.Offset = context.Ebp;
        stack.AddrFrame.Mode   = AddrModeFlat;
#else
        stack.AddrPC.Offset    = context.Rip;
        stack.AddrPC.Mode      = AddrModeFlat;
        stack.AddrStack.Offset = context.Rsp;
        stack.AddrStack.Mode   = AddrModeFlat;
        stack.AddrFrame.Offset = context.Rsp;
        stack.AddrFrame.Mode   = AddrModeFlat;
#endif
        IMAGEHLP_SYMBOL64_EXT symbol;
        symbol.SizeOfStruct  = sizeof(IMAGEHLP_SYMBOL64);
        symbol.MaxNameLength = maxnamelength;
        DWORD64 displacement   = 0;
        int beyond_main=-1; // emergency exit, see below
        for (ULONG frame = 0; ; frame++) {
            BOOL result = pStackWalk64
                          (
#ifdef _M_IX86
                              IMAGE_FILE_MACHINE_I386,
#else
                              IMAGE_FILE_MACHINE_AMD64,
#endif
                              hProcess,
                              hThread,
                              &stack,
                              &context,
                              nullptr,
                              pSymFunctionTableAccess64,
                              pSymGetModuleBase64,
                              nullptr
                          );
            if (!result)  // official end...
                break;
            pSymGetSymFromAddr64(hProcess, (ULONG64)stack.AddrPC.Offset, &displacement, &symbol);
            TCHAR undname[maxnamelength]= {0};
            pUnDecorateSymbolName((const TCHAR*)symbol.Name, (PTSTR)undname, (DWORD)getArrayLength(undname), UNDNAME_COMPLETE);
            if (beyond_main>=0)
                ++beyond_main;
            if (_tcscmp(undname, _T("main"))==0)
                beyond_main=0;
            fprintf(outputFile,
                    "%lu. 0x%08I64X in ",
                    frame, (ULONG64)stack.AddrPC.Offset);
            fputs((const char *)undname, outputFile);
            fputc('\n', outputFile);
            if (0==stack.AddrReturn.Offset || beyond_main>2) // StackWalk64() sometimes doesn't reach any end...
                break;
        }

        FreeLibrary(hLibDbgHelp);
        hLibDbgHelp=nullptr;
    }

    void writeMemoryErrorDetails(FILE* outputFile, PEXCEPTION_POINTERS ex, const char* description)
    {
        fputs(description, outputFile);
        fprintf(outputFile, " (instruction: 0x%p) ", ex->ExceptionRecord->ExceptionAddress);
        // Using %p for ULONG_PTR later on, so it must have size identical to size of pointer
        // This is not the universally portable solution but good enough for Win32/64
        C_ASSERT(sizeof(void*) == sizeof(ex->ExceptionRecord->ExceptionInformation[1]));
        switch (ex->ExceptionRecord->ExceptionInformation[0]) {
        case 0:
            fprintf(outputFile, "reading from 0x%p",
                    reinterpret_cast<void*>(ex->ExceptionRecord->ExceptionInformation[1]));
            break;
        case 1:
            fprintf(outputFile, "writing to 0x%p",
                    reinterpret_cast<void*>(ex->ExceptionRecord->ExceptionInformation[1]));
            break;
        case 8:
            fprintf(outputFile, "data execution prevention at 0x%p",
                    reinterpret_cast<void*>(ex->ExceptionRecord->ExceptionInformation[1]));
            break;
        default:
            break;
        }
    }

    /*
     * Any evaluation of the exception needs to be done here!
     */
    int filterException(int code, PEXCEPTION_POINTERS ex)
    {
        FILE *outputFile = stdout;
        fputs("Internal error: ", outputFile);
        switch (ex->ExceptionRecord->ExceptionCode) {
        case EXCEPTION_ACCESS_VIOLATION:
            writeMemoryErrorDetails(outputFile, ex, "Access violation");
            break;
        case EXCEPTION_ARRAY_BOUNDS_EXCEEDED:
            fputs("Out of array bounds", outputFile);
            break;
        case EXCEPTION_BREAKPOINT:
            fputs("Breakpoint", outputFile);
            break;
        case EXCEPTION_DATATYPE_MISALIGNMENT:
            fputs("Misaligned data", outputFile);
            break;
        case EXCEPTION_FLT_DENORMAL_OPERAND:
            fputs("Denormalized floating-point value", outputFile);
            break;
        case EXCEPTION_FLT_DIVIDE_BY_ZERO:
            fputs("Floating-point divide-by-zero", outputFile);
            break;
        case EXCEPTION_FLT_INEXACT_RESULT:
            fputs("Inexact floating-point value", outputFile);
            break;
        case EXCEPTION_FLT_INVALID_OPERATION:
            fputs("Invalid floating-point operation", outputFile);
            break;
        case EXCEPTION_FLT_OVERFLOW:
            fputs("Floating-point overflow", outputFile);
            break;
        case EXCEPTION_FLT_STACK_CHECK:
            fputs("Floating-point stack overflow", outputFile);
            break;
        case EXCEPTION_FLT_UNDERFLOW:
            fputs("Floating-point underflow", outputFile);
            break;
        case EXCEPTION_GUARD_PAGE:
            fputs("Page-guard access", outputFile);
            break;
        case EXCEPTION_ILLEGAL_INSTRUCTION:
            fputs("Illegal instruction", outputFile);
            break;
        case EXCEPTION_IN_PAGE_ERROR:
            writeMemoryErrorDetails(outputFile, ex, "Invalid page access");
            break;
        case EXCEPTION_INT_DIVIDE_BY_ZERO:
            fputs("Integer divide-by-zero", outputFile);
            break;
        case EXCEPTION_INT_OVERFLOW:
            fputs("Integer overflow", outputFile);
            break;
        case EXCEPTION_INVALID_DISPOSITION:
            fputs("Invalid exception dispatcher", outputFile);
            break;
        case EXCEPTION_INVALID_HANDLE:
            fputs("Invalid handle", outputFile);
            break;
        case EXCEPTION_NONCONTINUABLE_EXCEPTION:
            fputs("Non-continuable exception", outputFile);
            break;
        case EXCEPTION_PRIV_INSTRUCTION:
            fputs("Invalid instruction", outputFile);
            break;
        case EXCEPTION_SINGLE_STEP:
            fputs("Single instruction step", outputFile);
            break;
        case EXCEPTION_STACK_OVERFLOW:
            fputs("Stack overflow", outputFile);
            break;
        default:
            fprintf(outputFile, "Unknown exception (%d)\n",
                    code);
            break;
        }
        fputc('\n', outputFile);
        printCallstack(outputFile, ex);
        fflush(outputFile);
        return EXCEPTION_EXECUTE_HANDLER;
    }
}
#endif

/**
 * Signal/SEH handling
 * Has to be clean for using with SEH on windows, i.e. no construction of C++ object instances is allowed!
 * TODO Check for multi-threading issues!
 *
 */
int CppCheckExecutor::check_wrapper(CppCheck& cppcheck, int argc, const char* const argv[])
{
#ifdef USE_WINDOWS_SEH
    FILE *outputFile = stdout;
    __try {
        return check_internal(cppcheck, argc, argv);
    } __except (filterException(GetExceptionCode(), GetExceptionInformation())) {
        // reporting to stdout may not be helpful within a GUI application...
        fputs("Please report this to the cppcheck developers!\n", outputFile);
        return -1;
    }
#elif defined(USE_UNIX_SIGNAL_HANDLING)
    // determine stack vs. heap
    char stackVariable;
    char *heapVariable=(char*)malloc(1);
    bStackBelowHeap = &stackVariable < heapVariable;
    free(heapVariable);

    // set up alternative stack for signal handler
    stack_t segv_stack;
    segv_stack.ss_sp = mytstack;
    segv_stack.ss_flags = 0;
    segv_stack.ss_size = MYSTACKSIZE;
    sigaltstack(&segv_stack, nullptr);

    // install signal handler
    struct sigaction act;
    memset(&act, 0, sizeof(act));
    act.sa_flags=SA_SIGINFO|SA_ONSTACK;
    act.sa_sigaction=CppcheckSignalHandler;
    for (std::map<int, std::string>::const_iterator sig=listofsignals.begin(); sig!=listofsignals.end(); ++sig) {
        sigaction(sig->first, &act, nullptr);
    }
    return check_internal(cppcheck, argc, argv);
#else
    return check_internal(cppcheck, argc, argv);
#endif
}

/*
 * That is a method which gets called from check_wrapper
 * */
int CppCheckExecutor::check_internal(CppCheck& cppcheck, int /*argc*/, const char* const argv[])
{
    Settings& settings = cppcheck.settings();
    mSettings = &settings;
    const bool std = tryLoadLibrary(settings.library, argv[0], "std.cfg");

    for (const std::string &lib : settings.libraries) {
        if (!tryLoadLibrary(settings.library, argv[0], lib.c_str())) {
            const std::string msg("Failed to load the library " + lib);
            const std::list<ErrorMessage::FileLocation> callstack;
            ErrorMessage errmsg(callstack, emptyString, Severity::information, msg, "failedToLoadCfg", Certainty::normal);
            reportErr(errmsg);
            return EXIT_FAILURE;
        }
    }

    bool posix = true;
    if (settings.posix())
        posix = tryLoadLibrary(settings.library, argv[0], "posix.cfg");
    bool windows = true;
    if (settings.isWindowsPlatform())
        windows = tryLoadLibrary(settings.library, argv[0], "windows.cfg");

    if (!std || !posix || !windows) {
        const std::list<ErrorMessage::FileLocation> callstack;
        const std::string msg("Failed to load " + std::string(!std ? "std.cfg" : !posix ? "posix.cfg" : "windows.cfg") + ". Your Cppcheck installation is broken, please re-install.");
#ifdef FILESDIR
        const std::string details("The Cppcheck binary was compiled with FILESDIR set to \""
                                  FILESDIR "\" and will therefore search for "
                                  "std.cfg in " FILESDIR "/cfg.");
#else
        const std::string cfgfolder(Path::fromNativeSeparators(Path::getPathFromFilename(argv[0])) + "cfg");
        const std::string details("The Cppcheck binary was compiled without FILESDIR set. Either the "
                                  "std.cfg should be available in " + cfgfolder + " or the FILESDIR "
                                  "should be configured.");
#endif
        ErrorMessage errmsg(callstack, emptyString, Severity::information, msg+" "+details, "failedToLoadCfg", Certainty::normal);
        reportErr(errmsg);
        return EXIT_FAILURE;
    }

    if (settings.reportProgress)
        mLatestProgressOutputTime = std::time(nullptr);

    if (!settings.outputFile.empty()) {

      if (settings.outputFileType == "append") {
        using std::ios;

        mErrorOutput = new std::ofstream(settings.outputFile, ios::app); // open it in append mode
      } else if (settings.outputFileType == "uniq") {
<<<<<<< HEAD
        std::size_t extensionOffset = settings.outputFile.find_last_of(".");
        std::string filename = settings.outputFile.substr(0, extensionOffset);
=======
	std::string filename = settings.outputFile;
        std::size_t extensionOffset = settings.outputFile.find_last_of(".");
	if (extensionOffset != -1)
          filename = filename.substr(0, extensionOffset);
>>>>>>> 2c14929b

        for (std::map<std::string, std::size_t>::const_iterator i = mFiles.begin(); i != mFiles.end(); ++i) {
            std::size_t curFileNameOffset = i->first.find_last_of("/\\");
            std::string tmp = i->first.substr(curFileNameOffset + 1);
            std::replace(tmp.begin(), tmp.end(), '.', '_');
            filename += "_" + tmp;
        }
<<<<<<< HEAD
        filename += settings.outputFile.substr(extensionOffset);
=======
	if (extensionOffset != -1)
          filename += settings.outputFile.substr(extensionOffset);
>>>>>>> 2c14929b
        mErrorOutput = new std::ofstream(filename); // open it in uniq mode
      } else {
        mErrorOutput = new std::ofstream(settings.outputFile);
      }
    }

    if (settings.xml) {
        reportErr(ErrorMessage::getXMLHeader());
    }

    if (!settings.buildDir.empty()) {
        settings.loadSummaries();

        std::list<std::string> fileNames;
        for (std::map<std::string, std::size_t>::const_iterator i = mFiles.begin(); i != mFiles.end(); ++i)
            fileNames.emplace_back(i->first);
        AnalyzerInformation::writeFilesTxt(settings.buildDir, fileNames, settings.userDefines, settings.project.fileSettings);
    }

    unsigned int returnValue = 0;
    if (settings.jobs == 1) {
        // Single process
        settings.jointSuppressionReport = true;

        std::size_t totalfilesize = 0;
        for (std::map<std::string, std::size_t>::const_iterator i = mFiles.begin(); i != mFiles.end(); ++i) {
            totalfilesize += i->second;
        }

        std::size_t processedsize = 0;
        unsigned int c = 0;
        if (settings.project.fileSettings.empty()) {
            for (std::map<std::string, std::size_t>::const_iterator i = mFiles.begin(); i != mFiles.end(); ++i) {
                if (!mSettings->library.markupFile(i->first)
                    || !mSettings->library.processMarkupAfterCode(i->first)) {
                    returnValue += cppcheck.check(i->first);
                    processedsize += i->second;
                    if (!settings.quiet)
                        reportStatus(c + 1, mFiles.size(), processedsize, totalfilesize);
                    c++;
                }
            }
        } else {
            // filesettings
            // check all files of the project
            for (const ImportProject::FileSettings &fs : settings.project.fileSettings) {
                returnValue += cppcheck.check(fs);
                ++c;
                if (!settings.quiet)
                    reportStatus(c, settings.project.fileSettings.size(), c, settings.project.fileSettings.size());
                if (settings.clangTidy)
                    cppcheck.analyseClangTidy(fs);
            }
        }

        // second loop to parse all markup files which may not work until all
        // c/cpp files have been parsed and checked
        for (std::map<std::string, std::size_t>::const_iterator i = mFiles.begin(); i != mFiles.end(); ++i) {
            if (mSettings->library.markupFile(i->first) && mSettings->library.processMarkupAfterCode(i->first)) {
                returnValue += cppcheck.check(i->first);
                processedsize += i->second;
                if (!settings.quiet)
                    reportStatus(c + 1, mFiles.size(), processedsize, totalfilesize);
                c++;
            }
        }
        if (cppcheck.analyseWholeProgram())
            returnValue++;
    } else if (!ThreadExecutor::isEnabled()) {
        std::cout << "No thread support yet implemented for this platform." << std::endl;
    } else {
        // Multiple processes
        ThreadExecutor executor(mFiles, settings, *this);
        returnValue = executor.check();
    }

    cppcheck.analyseWholeProgram(mSettings->buildDir, mFiles);

    if (settings.severity.isEnabled(Severity::information) || settings.checkConfiguration) {
        const bool enableUnusedFunctionCheck = cppcheck.isUnusedFunctionCheckEnabled();

        if (settings.jointSuppressionReport) {
            for (std::map<std::string, std::size_t>::const_iterator i = mFiles.begin(); i != mFiles.end(); ++i) {
                const bool err = reportUnmatchedSuppressions(settings.nomsg.getUnmatchedLocalSuppressions(i->first, enableUnusedFunctionCheck));
                if (err && returnValue == 0)
                    returnValue = settings.exitCode;
            }
        }

        const bool err = reportUnmatchedSuppressions(settings.nomsg.getUnmatchedGlobalSuppressions(enableUnusedFunctionCheck));
        if (err && returnValue == 0)
            returnValue = settings.exitCode;
    }

    if (!settings.checkConfiguration) {
        cppcheck.tooManyConfigsError("",0U);

        if (settings.checks.isEnabled(Checks::missingInclude) && (Preprocessor::missingIncludeFlag || Preprocessor::missingSystemIncludeFlag)) {
            const std::list<ErrorMessage::FileLocation> callStack;
            ErrorMessage msg(callStack,
                             emptyString,
                             Severity::information,
                             "Cppcheck cannot find all the include files (use --check-config for details)\n"
                             "Cppcheck cannot find all the include files. Cppcheck can check the code without the "
                             "include files found. But the results will probably be more accurate if all the include "
                             "files are found. Please check your project's include directories and add all of them "
                             "as include directories for Cppcheck. To see what files Cppcheck cannot find use "
                             "--check-config.",
                             Preprocessor::missingIncludeFlag ? "missingInclude" : "missingIncludeSystem",
                             Certainty::normal);
            reportInfo(msg);
        }
    }

    if (settings.xml) {
        reportErr(ErrorMessage::getXMLFooter());
    }

    mSettings = nullptr;
    if (returnValue)
        return settings.exitCode;
    return 0;
}

#ifdef _WIN32
// fix trac ticket #439 'Cppcheck reports wrong filename for filenames containing 8-bit ASCII'
static inline std::string ansiToOEM(const std::string &msg, bool doConvert)
{
    if (doConvert) {
        const unsigned msglength = msg.length();
        // convert ANSI strings to OEM strings in two steps
        std::vector<WCHAR> wcContainer(msglength);
        std::string result(msglength, '\0');

        // ansi code page characters to wide characters
        MultiByteToWideChar(CP_ACP, 0, msg.data(), msglength, wcContainer.data(), msglength);
        // wide characters to oem codepage characters
        WideCharToMultiByte(CP_OEMCP, 0, wcContainer.data(), msglength, const_cast<char *>(result.data()), msglength, nullptr, nullptr);

        return result; // hope for return value optimization
    }
    return msg;
}
#else
// no performance regression on non-windows systems
#define ansiToOEM(msg, doConvert) (msg)
#endif

void CppCheckExecutor::reportErr(const std::string &errmsg)
{
    if (mErrorOutput)
        *mErrorOutput << errmsg << std::endl;
    else {
        std::cerr << ansiToOEM(errmsg, (mSettings == nullptr) ? true : !mSettings->xml) << std::endl;
    }
}

void CppCheckExecutor::reportOut(const std::string &outmsg, Color c)
{
    std::cout << c << ansiToOEM(outmsg, true) << Color::Reset << std::endl;
}

void CppCheckExecutor::reportProgress(const std::string &filename, const char stage[], const std::size_t value)
{
    (void)filename;

    if (!mLatestProgressOutputTime)
        return;

    // Report progress messages every 10 seconds
    const std::time_t currentTime = std::time(nullptr);
    if (currentTime >= (mLatestProgressOutputTime + 10)) {
        mLatestProgressOutputTime = currentTime;

        // format a progress message
        std::ostringstream ostr;
        ostr << "progress: "
             << stage
             << ' ' << value << '%';

        // Report progress message
        reportOut(ostr.str());
    }
}

void CppCheckExecutor::reportInfo(const ErrorMessage &msg)
{
    reportErr(msg);
}

void CppCheckExecutor::reportStatus(std::size_t fileindex, std::size_t filecount, std::size_t sizedone, std::size_t sizetotal)
{
    if (filecount > 1) {
        std::ostringstream oss;
        const long percentDone = (sizetotal > 0) ? static_cast<long>(static_cast<long double>(sizedone) / sizetotal * 100) : 0;
        oss << fileindex << '/' << filecount
            << " files checked " << percentDone
            << "% done";
        std::cout << Color::FgBlue << oss.str() << Color::Reset << std::endl;
    }
}

void CppCheckExecutor::reportErr(const ErrorMessage &msg)
{
    if (mShowAllErrors) {
        reportOut(msg.toXML());
        return;
    }

    // Alert only about unique errors
    if (!mShownErrors.insert(msg.toString(mSettings->verbose)).second)
        return;

    if (mSettings->xml)
        reportErr(msg.toXML());
    else
        reportErr(msg.toString(mSettings->verbose, mSettings->templateFormat, mSettings->templateLocation));
}

void CppCheckExecutor::bughuntingReport(const std::string &str)
{
    if (!mSettings || str.empty())
        return;
    if (!mBugHuntingReport)
        mBugHuntingReport = new std::ofstream(mSettings->bugHuntingReport);
    (*mBugHuntingReport) << str << std::endl;
}

void CppCheckExecutor::setExceptionOutput(FILE* exceptionOutput)
{
    mExceptionOutput = exceptionOutput;
}

FILE* CppCheckExecutor::getExceptionOutput()
{
    return mExceptionOutput;
}

bool CppCheckExecutor::tryLoadLibrary(Library& destination, const char* basepath, const char* filename)
{
    const Library::Error err = destination.load(basepath, filename);

    if (err.errorcode == Library::ErrorCode::UNKNOWN_ELEMENT)
        std::cout << "cppcheck: Found unknown elements in configuration file '" << filename << "': " << err.reason << std::endl;
    else if (err.errorcode != Library::ErrorCode::OK) {
        std::cout << "cppcheck: Failed to load library configuration file '" << filename << "'. ";
        switch (err.errorcode) {
        case Library::ErrorCode::OK:
            break;
        case Library::ErrorCode::FILE_NOT_FOUND:
            std::cout << "File not found";
            break;
        case Library::ErrorCode::BAD_XML:
            std::cout << "Bad XML";
            break;
        case Library::ErrorCode::UNKNOWN_ELEMENT:
            std::cout << "Unexpected element";
            break;
        case Library::ErrorCode::MISSING_ATTRIBUTE:
            std::cout << "Missing attribute";
            break;
        case Library::ErrorCode::BAD_ATTRIBUTE_VALUE:
            std::cout << "Bad attribute value";
            break;
        case Library::ErrorCode::UNSUPPORTED_FORMAT:
            std::cout << "File is of unsupported format version";
            break;
        case Library::ErrorCode::DUPLICATE_PLATFORM_TYPE:
            std::cout << "Duplicate platform type";
            break;
        case Library::ErrorCode::PLATFORM_TYPE_REDEFINED:
            std::cout << "Platform type redefined";
            break;
        }
        if (!err.reason.empty())
            std::cout << " '" + err.reason + "'";
        std::cout << std::endl;
        return false;
    }
    return true;
}

/**
 * Execute a shell command and read the output from it. Returns true if command terminated successfully.
 */
// cppcheck-suppress passedByValue - "exe" copy needed in _WIN32 code
bool CppCheckExecutor::executeCommand(std::string exe, std::vector<std::string> args, const std::string &redirect, std::string *output_)
{
    output_->clear();

    std::string joinedArgs;
    for (const std::string &arg : args) {
        if (!joinedArgs.empty())
            joinedArgs += " ";
        if (arg.find(" ") != std::string::npos)
            joinedArgs += '"' + arg + '"';
        else
            joinedArgs += arg;
    }

#ifdef _WIN32
    // Extra quoutes are needed in windows if filename has space
    if (exe.find(" ") != std::string::npos)
        exe = "\"" + exe + "\"";
    const std::string cmd = exe + " " + joinedArgs + " " + redirect;
    std::unique_ptr<FILE, decltype(&_pclose)> pipe(_popen(cmd.c_str(), "r"), _pclose);
#else
    const std::string cmd = exe + " " + joinedArgs + " " + redirect;
    std::unique_ptr<FILE, decltype(&pclose)> pipe(popen(cmd.c_str(), "r"), pclose);
#endif
    if (!pipe)
        return false;
    char buffer[1024];
    while (fgets(buffer, sizeof(buffer), pipe.get()) != nullptr)
        *output_ += buffer;
    return true;
}<|MERGE_RESOLUTION|>--- conflicted
+++ resolved
@@ -899,15 +899,10 @@
 
         mErrorOutput = new std::ofstream(settings.outputFile, ios::app); // open it in append mode
       } else if (settings.outputFileType == "uniq") {
-<<<<<<< HEAD
-        std::size_t extensionOffset = settings.outputFile.find_last_of(".");
-        std::string filename = settings.outputFile.substr(0, extensionOffset);
-=======
 	std::string filename = settings.outputFile;
         std::size_t extensionOffset = settings.outputFile.find_last_of(".");
 	if (extensionOffset != -1)
           filename = filename.substr(0, extensionOffset);
->>>>>>> 2c14929b
 
         for (std::map<std::string, std::size_t>::const_iterator i = mFiles.begin(); i != mFiles.end(); ++i) {
             std::size_t curFileNameOffset = i->first.find_last_of("/\\");
@@ -915,12 +910,8 @@
             std::replace(tmp.begin(), tmp.end(), '.', '_');
             filename += "_" + tmp;
         }
-<<<<<<< HEAD
-        filename += settings.outputFile.substr(extensionOffset);
-=======
 	if (extensionOffset != -1)
           filename += settings.outputFile.substr(extensionOffset);
->>>>>>> 2c14929b
         mErrorOutput = new std::ofstream(filename); // open it in uniq mode
       } else {
         mErrorOutput = new std::ofstream(settings.outputFile);
