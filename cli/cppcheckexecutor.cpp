/*
 * Cppcheck - A tool for static C/C++ code analysis
 * Copyright (C) 2007-2023 Cppcheck team.
 *
 * This program is free software: you can redistribute it and/or modify
 * it under the terms of the GNU General Public License as published by
 * the Free Software Foundation, either version 3 of the License, or
 * (at your option) any later version.
 *
 * This program is distributed in the hope that it will be useful,
 * but WITHOUT ANY WARRANTY; without even the implied warranty of
 * MERCHANTABILITY or FITNESS FOR A PARTICULAR PURPOSE.  See the
 * GNU General Public License for more details.
 *
 * You should have received a copy of the GNU General Public License
 * along with this program.  If not, see <http://www.gnu.org/licenses/>.
 */

#include "cppcheckexecutor.h"

#include "analyzerinfo.h"
#include "cmdlineparser.h"
#include "color.h"
#include "config.h"
#include "cppcheck.h"
#include "errortypes.h"
#include "filelister.h"
#include "importproject.h"
#include "library.h"
#include "path.h"
#include "pathmatch.h"
#include "preprocessor.h"
#include "settings.h"
#include "suppressions.h"
#include "utils.h"
#include "checkunusedfunctions.h"

#if defined(THREADING_MODEL_THREAD)
#include "threadexecutor.h"
#elif defined(THREADING_MODEL_FORK)
#include "processexecutor.h"
#endif

#include <algorithm>
#include <atomic>
#include <cstdio>
#include <cstdlib> // EXIT_SUCCESS and EXIT_FAILURE
#include <functional>
#include <iostream>
#include <iterator>
#include <list>
#include <memory>
#include <sstream> // IWYU pragma: keep
#include <utility>
#include <vector>
#include <numeric>

#ifdef USE_UNIX_SIGNAL_HANDLING
#include "cppcheckexecutorsig.h"
#endif

#ifdef USE_WINDOWS_SEH
#include "cppcheckexecutorseh.h"
#endif

#ifdef _WIN32
#include <windows.h>
#endif


/*static*/ FILE* CppCheckExecutor::mExceptionOutput = stdout;

CppCheckExecutor::CppCheckExecutor()
    : mSettings(nullptr), mLatestProgressOutputTime(0), mErrorOutput(nullptr), mShowAllErrors(false)
{}

CppCheckExecutor::~CppCheckExecutor()
{
    delete mErrorOutput;
}

bool CppCheckExecutor::parseFromArgs(CppCheck *cppcheck, int argc, const char* const argv[])
{
    Settings& settings = cppcheck->settings();
    CmdLineParser parser(settings);
    const bool success = parser.parseFromArgs(argc, argv);

    if (success) {
        if (parser.getShowVersion() && !parser.getShowErrorMessages()) {
            if (!settings.cppcheckCfgProductName.empty()) {
                std::cout << settings.cppcheckCfgProductName << std::endl;
            } else {
                const char * const extraVersion = CppCheck::extraVersion();
                if (*extraVersion != 0)
                    std::cout << "Cppcheck " << CppCheck::version() << " ("
                              << extraVersion << ')' << std::endl;
                else
                    std::cout << "Cppcheck " << CppCheck::version() << std::endl;
            }
        }

        if (parser.getShowErrorMessages()) {
            mShowAllErrors = true;
            std::cout << ErrorMessage::getXMLHeader(settings.cppcheckCfgProductName);
            cppcheck->getErrorMessages();
            std::cout << ErrorMessage::getXMLFooter() << std::endl;
        }

        if (parser.exitAfterPrinting()) {
            Settings::terminate();
            return true;
        }
    } else {
        return false;
    }

    // Check that all include paths exist
    {
        for (std::list<std::string>::iterator iter = settings.includePaths.begin();
             iter != settings.includePaths.end();
             ) {
            const std::string path(Path::toNativeSeparators(*iter));
            if (FileLister::isDirectory(path))
                ++iter;
            else {
                // If the include path is not found, warn user and remove the non-existing path from the list.
                if (settings.severity.isEnabled(Severity::information))
                    std::cout << "(information) Couldn't find path given by -I '" << path << '\'' << std::endl;
                iter = settings.includePaths.erase(iter);
            }
        }
    }

    // Output a warning for the user if he tries to exclude headers
    const std::vector<std::string>& ignored = parser.getIgnoredPaths();
    const bool warn = std::any_of(ignored.cbegin(), ignored.cend(), [](const std::string& i) {
        return Path::isHeader(i);
    });
    if (warn) {
        std::cout << "cppcheck: filename exclusion does not apply to header (.h and .hpp) files." << std::endl;
        std::cout << "cppcheck: Please use --suppress for ignoring results from the header files." << std::endl;
    }

    const std::vector<std::string>& pathnames = parser.getPathNames();

#if defined(_WIN32)
    // For Windows we want case-insensitive path matching
    const bool caseSensitive = false;
#else
    const bool caseSensitive = true;
#endif
    if (!settings.project.fileSettings.empty() && !settings.fileFilters.empty()) {
        // filter only for the selected filenames from all project files
        std::list<ImportProject::FileSettings> newList;

        const std::list<ImportProject::FileSettings>& fileSettings = settings.project.fileSettings;
        std::copy_if(fileSettings.cbegin(), fileSettings.cend(), std::back_inserter(newList), [&](const ImportProject::FileSettings& fs) {
            return matchglobs(settings.fileFilters, fs.filename);
        });
        if (!newList.empty())
            settings.project.fileSettings = newList;
        else {
            std::cout << "cppcheck: error: could not find any files matching the filter." << std::endl;
            return false;
        }
    } else if (!pathnames.empty()) {
        // Execute recursiveAddFiles() to each given file parameter
        const PathMatch matcher(ignored, caseSensitive);
        for (const std::string &pathname : pathnames) {
            std::string err = FileLister::recursiveAddFiles(mFiles, Path::toNativeSeparators(pathname), settings.library.markupExtensions(), matcher);
            if (!err.empty()) {
                std::cout << "cppcheck: " << err << std::endl;
            }
        }
    }

    if (mFiles.empty() && settings.project.fileSettings.empty()) {
        std::cout << "cppcheck: error: could not find or open any of the paths given." << std::endl;
        if (!ignored.empty())
            std::cout << "cppcheck: Maybe all paths were ignored?" << std::endl;
        return false;
    } else if (!settings.fileFilters.empty() && settings.project.fileSettings.empty()) {
        std::map<std::string, std::size_t> newMap;
        for (std::map<std::string, std::size_t>::const_iterator i = mFiles.cbegin(); i != mFiles.cend(); ++i)
            if (matchglobs(settings.fileFilters, i->first)) {
                newMap[i->first] = i->second;
            }
        mFiles = newMap;
        if (mFiles.empty()) {
            std::cout << "cppcheck: error: could not find any files matching the filter." << std::endl;
            return false;
        }

    }

    return true;
}

int CppCheckExecutor::check(int argc, const char* const argv[])
{
    CheckUnusedFunctions::clear();

    CppCheck cppCheck(*this, true, executeCommand);

    const Settings& settings = cppCheck.settings();
    mSettings = &settings;

    if (!parseFromArgs(&cppCheck, argc, argv)) {
        mSettings = nullptr;
        return EXIT_FAILURE;
    }
    if (Settings::terminated()) {
        mSettings = nullptr;
        return EXIT_SUCCESS;
    }

    int ret;

    if (cppCheck.settings().exceptionHandling)
        ret = check_wrapper(cppCheck);
    else
        ret = check_internal(cppCheck);

    mSettings = nullptr;
    return ret;
}

int CppCheckExecutor::check_wrapper(CppCheck& cppcheck)
{
#ifdef USE_WINDOWS_SEH
    return check_wrapper_seh(*this, &CppCheckExecutor::check_internal, cppcheck);
#elif defined(USE_UNIX_SIGNAL_HANDLING)
    return check_wrapper_sig(*this, &CppCheckExecutor::check_internal, cppcheck);
#else
    return check_internal(cppcheck);
#endif
}

bool CppCheckExecutor::reportSuppressions(const Settings &settings, bool unusedFunctionCheckEnabled, const std::map<std::string, std::size_t> &files, ErrorLogger& errorLogger) {
    const auto& suppressions = settings.nomsg.getSuppressions();
    if (std::any_of(suppressions.begin(), suppressions.end(), [](const Suppressions::Suppression& s) {
        return s.errorId == "unmatchedSuppression" && s.fileName.empty() && s.lineNumber == Suppressions::Suppression::NO_LINE;
    }))
        return false;

    bool err = false;
    if (settings.jointSuppressionReport) {
        for (std::map<std::string, std::size_t>::const_iterator i = files.cbegin(); i != files.cend(); ++i) {
            err |= errorLogger.reportUnmatchedSuppressions(
                settings.nomsg.getUnmatchedLocalSuppressions(i->first, unusedFunctionCheckEnabled));
        }
    }
    err |= errorLogger.reportUnmatchedSuppressions(settings.nomsg.getUnmatchedGlobalSuppressions(unusedFunctionCheckEnabled));
    return err;
}

/*
 * That is a method which gets called from check_wrapper
 * */
int CppCheckExecutor::check_internal(CppCheck& cppcheck)
{
    Settings& settings = cppcheck.settings();
    const bool std = tryLoadLibrary(settings.library, settings.exename, "std.cfg");

<<<<<<< HEAD
    auto it = std::find_if(settings.libraries.begin(), settings.libraries.end(), [&settings](const std::string& lib) {
        return !tryLoadLibrary(settings.library, settings.exename, lib.c_str());
    });
    if (it != settings.libraries.end()) {
        const std::string msg("Failed to load the library " + *it);
=======
    auto failed_lib = std::find_if(settings.libraries.begin(), settings.libraries.end(), [&](const std::string& lib) {
        return !tryLoadLibrary(settings.library, settings.exename, lib.c_str());
    });
    if (failed_lib != settings.libraries.end()) {
        const std::string msg("Failed to load the library " + *failed_lib);
>>>>>>> c79d859f
        const std::list<ErrorMessage::FileLocation> callstack;
        ErrorMessage errmsg(callstack, emptyString, Severity::information, msg, "failedToLoadCfg", Certainty::normal);
        reportErr(errmsg);
        return EXIT_FAILURE;
    }

    if (!std) {
        const std::list<ErrorMessage::FileLocation> callstack;
        const std::string msg("Failed to load std.cfg. Your Cppcheck installation is broken, please re-install.");
#ifdef FILESDIR
        const std::string details("The Cppcheck binary was compiled with FILESDIR set to \""
                                  FILESDIR "\" and will therefore search for "
                                  "std.cfg in " FILESDIR "/cfg.");
#else
        const std::string cfgfolder(Path::fromNativeSeparators(Path::getPathFromFilename(settings.exename)) + "cfg");
        const std::string details("The Cppcheck binary was compiled without FILESDIR set. Either the "
                                  "std.cfg should be available in " + cfgfolder + " or the FILESDIR "
                                  "should be configured.");
#endif
        ErrorMessage errmsg(callstack, emptyString, Severity::information, msg+" "+details, "failedToLoadCfg", Certainty::normal);
        reportErr(errmsg);
        return EXIT_FAILURE;
    }

    if (settings.reportProgress)
        mLatestProgressOutputTime = std::time(nullptr);

    if (!settings.outputFile.empty()) {
        mErrorOutput = new std::ofstream(settings.outputFile);
    }

    if (settings.xml) {
        reportErr(ErrorMessage::getXMLHeader(settings.cppcheckCfgProductName));
    }

    if (!settings.buildDir.empty()) {
        settings.loadSummaries();

        std::list<std::string> fileNames;
        for (std::map<std::string, std::size_t>::const_iterator i = mFiles.cbegin(); i != mFiles.cend(); ++i)
            fileNames.emplace_back(i->first);
        AnalyzerInformation::writeFilesTxt(settings.buildDir, fileNames, settings.userDefines, settings.project.fileSettings);
    }

    unsigned int returnValue = 0;
    if (settings.jobs == 1) {
        // Single process
        settings.jointSuppressionReport = true;

        const std::size_t totalfilesize = std::accumulate(mFiles.cbegin(), mFiles.cend(), std::size_t(0), [](std::size_t v, const std::pair<std::string, std::size_t>& f) {
            return v + f.second;
        });

        std::size_t processedsize = 0;
        unsigned int c = 0;
        if (settings.project.fileSettings.empty()) {
            for (std::map<std::string, std::size_t>::const_iterator i = mFiles.cbegin(); i != mFiles.cend(); ++i) {
                if (!settings.library.markupFile(i->first)
                    || !settings.library.processMarkupAfterCode(i->first)) {
                    returnValue += cppcheck.check(i->first);
                    processedsize += i->second;
                    if (!settings.quiet)
                        reportStatus(c + 1, mFiles.size(), processedsize, totalfilesize);
                    c++;
                }
            }
        } else {
            // filesettings
            // check all files of the project
            for (const ImportProject::FileSettings &fs : settings.project.fileSettings) {
                returnValue += cppcheck.check(fs);
                ++c;
                if (!settings.quiet)
                    reportStatus(c, settings.project.fileSettings.size(), c, settings.project.fileSettings.size());
                if (settings.clangTidy)
                    cppcheck.analyseClangTidy(fs);
            }
        }

        // TODO: not performed when multiple jobs are being used
        // second loop to parse all markup files which may not work until all
        // c/cpp files have been parsed and checked
        for (std::map<std::string, std::size_t>::const_iterator i = mFiles.cbegin(); i != mFiles.cend(); ++i) {
            if (settings.library.markupFile(i->first) && settings.library.processMarkupAfterCode(i->first)) {
                returnValue += cppcheck.check(i->first);
                processedsize += i->second;
                if (!settings.quiet)
                    reportStatus(c + 1, mFiles.size(), processedsize, totalfilesize);
                c++;
            }
        }
        if (cppcheck.analyseWholeProgram())
            returnValue++;
    } else {
#if defined(THREADING_MODEL_THREAD)
        ThreadExecutor executor(mFiles, settings, *this);
#elif defined(THREADING_MODEL_FORK)
        ProcessExecutor executor(mFiles, settings, *this);
#endif
        returnValue = executor.check();
    }

    cppcheck.analyseWholeProgram(settings.buildDir, mFiles);

    if (settings.severity.isEnabled(Severity::information) || settings.checkConfiguration) {
        const bool err = reportSuppressions(settings, cppcheck.isUnusedFunctionCheckEnabled(), mFiles, *this);
        if (err && returnValue == 0)
            returnValue = settings.exitCode;
    }

    if (!settings.checkConfiguration) {
        cppcheck.tooManyConfigsError(emptyString,0U);
    }

    if (settings.xml) {
        reportErr(ErrorMessage::getXMLFooter());
    }

    if (returnValue)
        return settings.exitCode;
    return 0;
}

#ifdef _WIN32
// fix trac ticket #439 'Cppcheck reports wrong filename for filenames containing 8-bit ASCII'
static inline std::string ansiToOEM(const std::string &msg, bool doConvert)
{
    if (doConvert) {
        const unsigned msglength = msg.length();
        // convert ANSI strings to OEM strings in two steps
        std::vector<WCHAR> wcContainer(msglength);
        std::string result(msglength, '\0');

        // ansi code page characters to wide characters
        MultiByteToWideChar(CP_ACP, 0, msg.data(), msglength, wcContainer.data(), msglength);
        // wide characters to oem codepage characters
        WideCharToMultiByte(CP_OEMCP, 0, wcContainer.data(), msglength, const_cast<char *>(result.data()), msglength, nullptr, nullptr);

        return result; // hope for return value optimization
    }
    return msg;
}
#else
// no performance regression on non-windows systems
#define ansiToOEM(msg, doConvert) (msg)
#endif

void CppCheckExecutor::reportErr(const std::string &errmsg)
{
    if (mErrorOutput)
        *mErrorOutput << errmsg << std::endl;
    else {
        std::cerr << ansiToOEM(errmsg, (mSettings == nullptr) ? true : !mSettings->xml) << std::endl;
    }
}

void CppCheckExecutor::reportOut(const std::string &outmsg, Color c)
{
    // TODO: do not unconditionally apply colors
    std::cout << c << ansiToOEM(outmsg, true) << Color::Reset << std::endl;
}

void CppCheckExecutor::reportProgress(const std::string &filename, const char stage[], const std::size_t value)
{
    (void)filename;

    if (!mLatestProgressOutputTime)
        return;

    // Report progress messages every 10 seconds
    const std::time_t currentTime = std::time(nullptr);
    if (currentTime >= (mLatestProgressOutputTime + 10)) {
        mLatestProgressOutputTime = currentTime;

        // format a progress message
        std::ostringstream ostr;
        ostr << "progress: "
             << stage
             << ' ' << value << '%';

        // Report progress message
        reportOut(ostr.str());
    }
}

void CppCheckExecutor::reportStatus(std::size_t fileindex, std::size_t filecount, std::size_t sizedone, std::size_t sizetotal)
{
    if (filecount > 1) {
        std::ostringstream oss;
        const long percentDone = (sizetotal > 0) ? static_cast<long>(static_cast<long double>(sizedone) / sizetotal * 100) : 0;
        oss << fileindex << '/' << filecount
            << " files checked " << percentDone
            << "% done";
        // TODO: do not unconditionally print in color
        std::cout << Color::FgBlue << oss.str() << Color::Reset << std::endl;
    }
}

void CppCheckExecutor::reportErr(const ErrorMessage &msg)
{
    if (mShowAllErrors) {
        reportOut(msg.toXML());
        return;
    }

    // Alert only about unique errors
    if (!mShownErrors.insert(msg.toString(mSettings->verbose)).second)
        return;

    if (mSettings->xml)
        reportErr(msg.toXML());
    else
        reportErr(msg.toString(mSettings->verbose, mSettings->templateFormat, mSettings->templateLocation));
}

void CppCheckExecutor::setExceptionOutput(FILE* exceptionOutput)
{
    mExceptionOutput = exceptionOutput;
}

FILE* CppCheckExecutor::getExceptionOutput()
{
    return mExceptionOutput;
}

bool CppCheckExecutor::tryLoadLibrary(Library& destination, const std::string& basepath, const char* filename)
{
    const Library::Error err = destination.load(basepath.c_str(), filename);

    if (err.errorcode == Library::ErrorCode::UNKNOWN_ELEMENT)
        std::cout << "cppcheck: Found unknown elements in configuration file '" << filename << "': " << err.reason << std::endl;
    else if (err.errorcode != Library::ErrorCode::OK) {
        std::cout << "cppcheck: Failed to load library configuration file '" << filename << "'. ";
        switch (err.errorcode) {
        case Library::ErrorCode::OK:
            break;
        case Library::ErrorCode::FILE_NOT_FOUND:
            std::cout << "File not found";
            break;
        case Library::ErrorCode::BAD_XML:
            std::cout << "Bad XML";
            break;
        case Library::ErrorCode::UNKNOWN_ELEMENT:
            std::cout << "Unexpected element";
            break;
        case Library::ErrorCode::MISSING_ATTRIBUTE:
            std::cout << "Missing attribute";
            break;
        case Library::ErrorCode::BAD_ATTRIBUTE_VALUE:
            std::cout << "Bad attribute value";
            break;
        case Library::ErrorCode::UNSUPPORTED_FORMAT:
            std::cout << "File is of unsupported format version";
            break;
        case Library::ErrorCode::DUPLICATE_PLATFORM_TYPE:
            std::cout << "Duplicate platform type";
            break;
        case Library::ErrorCode::PLATFORM_TYPE_REDEFINED:
            std::cout << "Platform type redefined";
            break;
        }
        if (!err.reason.empty())
            std::cout << " '" + err.reason + "'";
        std::cout << std::endl;
        return false;
    }
    return true;
}

/**
 * Execute a shell command and read the output from it. Returns true if command terminated successfully.
 */
// cppcheck-suppress passedByValue - used as callback so we need to preserve the signature
// NOLINTNEXTLINE(performance-unnecessary-value-param) - used as callback so we need to preserve the signature
bool CppCheckExecutor::executeCommand(std::string exe, std::vector<std::string> args, std::string redirect, std::string &output_)
{
    output_.clear();

    std::string joinedArgs;
    for (const std::string &arg : args) {
        if (!joinedArgs.empty())
            joinedArgs += " ";
        if (arg.find(' ') != std::string::npos)
            joinedArgs += '"' + arg + '"';
        else
            joinedArgs += arg;
    }

#ifdef _WIN32
    // Extra quoutes are needed in windows if filename has space
    if (exe.find(" ") != std::string::npos)
        exe = "\"" + exe + "\"";
    const std::string cmd = exe + " " + joinedArgs + " " + redirect;
    std::unique_ptr<FILE, decltype(&_pclose)> pipe(_popen(cmd.c_str(), "r"), _pclose);
#else
    const std::string cmd = exe + " " + joinedArgs + " " + redirect;
    std::unique_ptr<FILE, decltype(&pclose)> pipe(popen(cmd.c_str(), "r"), pclose);
#endif
    if (!pipe)
        return false;
    char buffer[1024];
    while (fgets(buffer, sizeof(buffer), pipe.get()) != nullptr)
        output_ += buffer;
    return true;
}
<|MERGE_RESOLUTION|>--- conflicted
+++ resolved
@@ -262,19 +262,11 @@
     Settings& settings = cppcheck.settings();
     const bool std = tryLoadLibrary(settings.library, settings.exename, "std.cfg");
 
-<<<<<<< HEAD
-    auto it = std::find_if(settings.libraries.begin(), settings.libraries.end(), [&settings](const std::string& lib) {
-        return !tryLoadLibrary(settings.library, settings.exename, lib.c_str());
-    });
-    if (it != settings.libraries.end()) {
-        const std::string msg("Failed to load the library " + *it);
-=======
     auto failed_lib = std::find_if(settings.libraries.begin(), settings.libraries.end(), [&](const std::string& lib) {
         return !tryLoadLibrary(settings.library, settings.exename, lib.c_str());
     });
     if (failed_lib != settings.libraries.end()) {
         const std::string msg("Failed to load the library " + *failed_lib);
->>>>>>> c79d859f
         const std::list<ErrorMessage::FileLocation> callstack;
         ErrorMessage errmsg(callstack, emptyString, Severity::information, msg, "failedToLoadCfg", Certainty::normal);
         reportErr(errmsg);
