--- conflicted
+++ resolved
@@ -144,19 +144,12 @@
     std::vector<std::string> mPathNames;
     std::vector<std::string> mIgnoredPaths;
     Settings &mSettings;
-<<<<<<< HEAD
+    Suppressions &mSuppressions;
+    Suppressions &mSuppressionsNoFail;
     bool mShowHelp{};
     bool mShowVersion{};
     bool mShowErrorMessages{};
     bool mExitAfterPrint{};
-=======
-    Suppressions &mSuppressions;
-    Suppressions &mSuppressionsNoFail;
-    bool mShowHelp;
-    bool mShowVersion;
-    bool mShowErrorMessages;
-    bool mExitAfterPrint;
->>>>>>> ec2a2ad4
     std::string mVSConfig;
 };
 
