/*
 * Cppcheck - A tool for static C/C++ code analysis
 * Copyright (C) 2007-2022 Cppcheck team.
 *
 * This program is free software: you can redistribute it and/or modify
 * it under the terms of the GNU General Public License as published by
 * the Free Software Foundation, either version 3 of the License, or
 * (at your option) any later version.
 *
 * This program is distributed in the hope that it will be useful,
 * but WITHOUT ANY WARRANTY; without even the implied warranty of
 * MERCHANTABILITY or FITNESS FOR A PARTICULAR PURPOSE.  See the
 * GNU General Public License for more details.
 *
 * You should have received a copy of the GNU General Public License
 * along with this program.  If not, see <http://www.gnu.org/licenses/>.
 */

#include "threadexecutor.h"

#include "color.h"
#include "cppcheck.h"
#include "cppcheckexecutor.h"
#include "errorlogger.h"
#include "importproject.h"
#include "settings.h"
#include "suppressions.h"

#include <algorithm>
#include <cstdlib>
#include <functional>
<<<<<<< HEAD
#include <iostream>
#include <utility>
#include <numeric>

#ifdef __SVR4  // Solaris
#include <sys/loadavg.h>
#endif

#ifdef THREADING_MODEL_FORK
#include "config.h"
#include "errortypes.h"

#if defined(__linux__)
#include <sys/prctl.h>
#endif
#include <cerrno>
#include <cstring>
#include <sys/select.h>
#include <sys/wait.h>
#include <fcntl.h>
#include <csignal>
#include <unistd.h>

// NOLINTNEXTLINE(misc-unused-using-decls) - required for FD_ZERO
using std::memset;
#endif

#ifdef THREADING_MODEL_THREAD
#include <future>
#endif
=======
#include <future>
#include <iostream>
#include <list>
#include <numeric>
#include <mutex>
#include <system_error>
#include <utility>
#include <vector>
>>>>>>> b51aea55

ThreadExecutor::ThreadExecutor(const std::map<std::string, std::size_t> &files, Settings &settings, ErrorLogger &errorLogger)
    : Executor(files, settings, errorLogger)
{}

ThreadExecutor::~ThreadExecutor()
{}

<<<<<<< HEAD
///////////////////////////////////////////////////////////////////////////////
////// This code is for platforms that support fork() only ////////////////////
///////////////////////////////////////////////////////////////////////////////

#if defined(THREADING_MODEL_FORK)

class PipeWriter : public ErrorLogger {
public:
    enum PipeSignal {REPORT_OUT='1',REPORT_ERROR='2', REPORT_INFO='3', REPORT_VERIFICATION='4', CHILD_END='5'};

    explicit PipeWriter(int pipe) : mWpipe(pipe) {}

    void reportOut(const std::string &outmsg, Color c) override {
        writeToPipe(REPORT_OUT, ::toString(c) + outmsg + ::toString(Color::Reset));
    }

    void reportErr(const ErrorMessage &msg) override {
        report(msg, MessageType::REPORT_ERROR);
    }

    void reportInfo(const ErrorMessage &msg) override {
        report(msg, MessageType::REPORT_INFO);
    }

    void writeEnd(const std::string& str) {
        writeToPipe(CHILD_END, str);
    }

private:
    enum class MessageType {REPORT_ERROR, REPORT_INFO};

    void report(const ErrorMessage &msg, MessageType msgType) {
        PipeSignal pipeSignal;
        switch (msgType) {
        case MessageType::REPORT_ERROR:
            pipeSignal = REPORT_ERROR;
            break;
        case MessageType::REPORT_INFO:
            pipeSignal = REPORT_INFO;
            break;
        }

        writeToPipe(pipeSignal, msg.serialize());
    }

    void writeToPipe(PipeSignal type, const std::string &data)
    {
        unsigned int len = static_cast<unsigned int>(data.length() + 1);
        char *out = new char[len + 1 + sizeof(len)];
        out[0] = static_cast<char>(type);
        std::memcpy(&(out[1]), &len, sizeof(len));
        std::memcpy(&(out[1+sizeof(len)]), data.c_str(), len);
        if (write(mWpipe, out, len + 1 + sizeof(len)) <= 0) {
            delete[] out;
            out = nullptr;
            std::cerr << "#### ThreadExecutor::writeToPipe, Failed to write to pipe" << std::endl;
            std::exit(EXIT_FAILURE);
        }

        delete[] out;
    }

    const int mWpipe;
};

int ThreadExecutor::handleRead(int rpipe, unsigned int &result)
{
    char type = 0;
    if (read(rpipe, &type, 1) <= 0) {
        if (errno == EAGAIN)
            return 0;

        // need to increment so a missing pipe (i.e. premature exit of forked process) results in an error exitcode
        ++result;
        return -1;
    }

    if (type != PipeWriter::REPORT_OUT && type != PipeWriter::REPORT_ERROR && type != PipeWriter::REPORT_INFO && type != PipeWriter::CHILD_END) {
        std::cerr << "#### ThreadExecutor::handleRead error, type was:" << type << std::endl;
        std::exit(EXIT_FAILURE);
    }

    unsigned int len = 0;
    if (read(rpipe, &len, sizeof(len)) <= 0) {
        std::cerr << "#### ThreadExecutor::handleRead error, type was:" << type << std::endl;
        std::exit(EXIT_FAILURE);
    }

    // Don't rely on incoming data being null-terminated.
    // Allocate +1 element and null-terminate the buffer.
    char *buf = new char[len + 1];
    const ssize_t readIntoBuf = read(rpipe, buf, len);
    if (readIntoBuf <= 0) {
        std::cerr << "#### ThreadExecutor::handleRead error, type was:" << type << std::endl;
        std::exit(EXIT_FAILURE);
    }
    buf[readIntoBuf] = 0;

    if (type == PipeWriter::REPORT_OUT) {
        mErrorLogger.reportOut(buf);
    } else if (type == PipeWriter::REPORT_ERROR || type == PipeWriter::REPORT_INFO) {
        ErrorMessage msg;
        try {
            msg.deserialize(buf);
        } catch (const InternalError& e) {
            std::cerr << "#### ThreadExecutor::handleRead error, internal error:" << e.errorMessage << std::endl;
            std::exit(EXIT_FAILURE);
        }

        if (!mSettings.nomsg.isSuppressed(msg.toSuppressionsErrorMessage())) {
            // Alert only about unique errors
            std::string errmsg = msg.toString(mSettings.verbose);
            if (std::find(mErrorList.begin(), mErrorList.end(), errmsg) == mErrorList.end()) {
                mErrorList.emplace_back(errmsg);
                if (type == PipeWriter::REPORT_ERROR)
                    mErrorLogger.reportErr(msg);
                else
                    mErrorLogger.reportInfo(msg);
            }
        }
    } else if (type == PipeWriter::CHILD_END) {
        std::istringstream iss(buf);
        unsigned int fileResult = 0;
        iss >> fileResult;
        result += fileResult;
        delete[] buf;
        return -1;
    }

    delete[] buf;
    return 1;
}

bool ThreadExecutor::checkLoadAverage(size_t nchildren)
{
#if defined(__CYGWIN__) || defined(__QNX__) || defined(__HAIKU__)  // getloadavg() is unsupported on Cygwin, Qnx, Haiku.
    return true;
#else
    if (!nchildren || !mSettings.loadAverage) {
        return true;
    }

    double sample(0);
    if (getloadavg(&sample, 1) != 1) {
        // disable load average checking on getloadavg error
        return true;
    } else if (sample < mSettings.loadAverage) {
        return true;
    }
    return false;
#endif
}

unsigned int ThreadExecutor::check()
{
    unsigned int fileCount = 0;
    unsigned int result = 0;

    const std::size_t totalfilesize = std::accumulate(mFiles.begin(), mFiles.end(), std::size_t(0), [](std::size_t v, const std::pair<std::string, std::size_t>& p) {
        return v + p.second;
    });

    std::list<int> rpipes;
    std::map<pid_t, std::string> childFile;
    std::map<int, std::string> pipeFile;
    std::size_t processedsize = 0;
    std::map<std::string, std::size_t>::const_iterator iFile = mFiles.begin();
    std::list<ImportProject::FileSettings>::const_iterator iFileSettings = mSettings.project.fileSettings.begin();
    for (;;) {
        // Start a new child
        size_t nchildren = childFile.size();
        if ((iFile != mFiles.end() || iFileSettings != mSettings.project.fileSettings.end()) && nchildren < mSettings.jobs && checkLoadAverage(nchildren)) {
            int pipes[2];
            if (pipe(pipes) == -1) {
                std::cerr << "#### ThreadExecutor::check, pipe() failed: "<< std::strerror(errno) << std::endl;
                std::exit(EXIT_FAILURE);
            }

            int flags = 0;
            if ((flags = fcntl(pipes[0], F_GETFL, 0)) < 0) {
                std::cerr << "#### ThreadExecutor::check, fcntl(F_GETFL) failed: "<< std::strerror(errno) << std::endl;
                std::exit(EXIT_FAILURE);
            }

            if (fcntl(pipes[0], F_SETFL, flags | O_NONBLOCK) < 0) {
                std::cerr << "#### ThreadExecutor::check, fcntl(F_SETFL) failed: "<< std::strerror(errno) << std::endl;
                std::exit(EXIT_FAILURE);
            }

            pid_t pid = fork();
            if (pid < 0) {
                // Error
                std::cerr << "#### ThreadExecutor::check, Failed to create child process: "<< std::strerror(errno) << std::endl;
                std::exit(EXIT_FAILURE);
            } else if (pid == 0) {
#if defined(__linux__)
                prctl(PR_SET_PDEATHSIG, SIGHUP);
#endif
                close(pipes[0]);

                PipeWriter pipewriter(pipes[1]);
                CppCheck fileChecker(pipewriter, false, CppCheckExecutor::executeCommand);
                fileChecker.settings() = mSettings;
                unsigned int resultOfCheck = 0;

                if (iFileSettings != mSettings.project.fileSettings.end()) {
                    resultOfCheck = fileChecker.check(*iFileSettings);
                } else {
                    // Read file from a file
                    resultOfCheck = fileChecker.check(iFile->first);
                }

                std::ostringstream oss;
                oss << resultOfCheck;
                pipewriter.writeEnd(oss.str());
                std::exit(EXIT_SUCCESS);
            }

            close(pipes[1]);
            rpipes.push_back(pipes[0]);
            if (iFileSettings != mSettings.project.fileSettings.end()) {
                childFile[pid] = iFileSettings->filename + ' ' + iFileSettings->cfg;
                pipeFile[pipes[0]] = iFileSettings->filename + ' ' + iFileSettings->cfg;
                ++iFileSettings;
            } else {
                childFile[pid] = iFile->first;
                pipeFile[pipes[0]] = iFile->first;
                ++iFile;
            }
        }
        if (!rpipes.empty()) {
            fd_set rfds;
            FD_ZERO(&rfds);
            for (std::list<int>::const_iterator rp = rpipes.begin(); rp != rpipes.end(); ++rp)
                FD_SET(*rp, &rfds);
            struct timeval tv; // for every second polling of load average condition
            tv.tv_sec = 1;
            tv.tv_usec = 0;
            int r = select(*std::max_element(rpipes.begin(), rpipes.end()) + 1, &rfds, nullptr, nullptr, &tv);

            if (r > 0) {
                std::list<int>::iterator rp = rpipes.begin();
                while (rp != rpipes.end()) {
                    if (FD_ISSET(*rp, &rfds)) {
                        int readRes = handleRead(*rp, result);
                        if (readRes == -1) {
                            std::size_t size = 0;
                            std::map<int, std::string>::iterator p = pipeFile.find(*rp);
                            if (p != pipeFile.end()) {
                                std::string name = p->second;
                                pipeFile.erase(p);
                                std::map<std::string, std::size_t>::const_iterator fs = mFiles.find(name);
                                if (fs != mFiles.end()) {
                                    size = fs->second;
                                }
                            }

                            fileCount++;
                            processedsize += size;
                            if (!mSettings.quiet)
                                CppCheckExecutor::reportStatus(fileCount, mFiles.size() + mSettings.project.fileSettings.size(), processedsize, totalfilesize);

                            close(*rp);
                            rp = rpipes.erase(rp);
                        } else
                            ++rp;
                    } else
                        ++rp;
                }
            }
        }
        if (!childFile.empty()) {
            int stat = 0;
            pid_t child = waitpid(0, &stat, WNOHANG);
            if (child > 0) {
                std::string childname;
                std::map<pid_t, std::string>::iterator c = childFile.find(child);
                if (c != childFile.end()) {
                    childname = c->second;
                    childFile.erase(c);
                }

                if (WIFEXITED(stat)) {
                    const int exitstatus = WEXITSTATUS(stat);
                    if (exitstatus != EXIT_SUCCESS) {
                        std::ostringstream oss;
                        oss << "Child process exited with " << exitstatus;
                        reportInternalChildErr(childname, oss.str());
                    }
                } else if (WIFSIGNALED(stat)) {
                    std::ostringstream oss;
                    oss << "Child process crashed with signal " << WTERMSIG(stat);
                    reportInternalChildErr(childname, oss.str());
                }
            }
        }
        if (iFile == mFiles.end() && iFileSettings == mSettings.project.fileSettings.end() && rpipes.empty() && childFile.empty()) {
            // All done
            break;
        }
    }


    return result;
}

void ThreadExecutor::reportInternalChildErr(const std::string &childname, const std::string &msg)
{
    std::list<ErrorMessage::FileLocation> locations;
    locations.emplace_back(childname, 0, 0);
    const ErrorMessage errmsg(locations,
                              emptyString,
                              Severity::error,
                              "Internal error: " + msg,
                              "cppcheckError",
                              Certainty::normal);

    if (!mSettings.nomsg.isSuppressed(errmsg.toSuppressionsErrorMessage()))
        mErrorLogger.reportErr(errmsg);
}

#elif defined(THREADING_MODEL_THREAD)

=======
>>>>>>> b51aea55
class ThreadExecutor::SyncLogForwarder : public ErrorLogger
{
public:
    explicit SyncLogForwarder(ThreadExecutor &threadExecutor)
        : mThreadExecutor(threadExecutor), mProcessedFiles(0), mTotalFiles(0), mProcessedSize(0), mTotalFileSize(0) {

        mItNextFile = mThreadExecutor.mFiles.begin();
        mItNextFileSettings = mThreadExecutor.mSettings.project.fileSettings.begin();

        mTotalFiles = mThreadExecutor.mFiles.size() + mThreadExecutor.mSettings.project.fileSettings.size();
        for (std::map<std::string, std::size_t>::const_iterator i = mThreadExecutor.mFiles.begin(); i != mThreadExecutor.mFiles.end(); ++i) {
            mTotalFileSize += i->second;
        }
    }

    void reportOut(const std::string &outmsg, Color c) override
    {
        std::lock_guard<std::mutex> lg(mReportSync);

        mThreadExecutor.mErrorLogger.reportOut(outmsg, c);
    }

    void reportErr(const ErrorMessage &msg) override {
        report(msg, MessageType::REPORT_ERROR);
    }

    void reportInfo(const ErrorMessage &msg) override {
        report(msg, MessageType::REPORT_INFO);
    }

    ThreadExecutor &mThreadExecutor;

    std::map<std::string, std::size_t>::const_iterator mItNextFile;
    std::list<ImportProject::FileSettings>::const_iterator mItNextFileSettings;

    std::size_t mProcessedFiles;
    std::size_t mTotalFiles;
    std::size_t mProcessedSize;
    std::size_t mTotalFileSize;

    std::mutex mFileSync;
    std::mutex mErrorSync;
    std::mutex mReportSync;

private:
    enum class MessageType {REPORT_ERROR, REPORT_INFO};

    void report(const ErrorMessage &msg, MessageType msgType)
    {
        if (mThreadExecutor.mSettings.nomsg.isSuppressed(msg.toSuppressionsErrorMessage()))
            return;

        // Alert only about unique errors
        bool reportError = false;
        const std::string errmsg = msg.toString(mThreadExecutor.mSettings.verbose);

        {
            std::lock_guard<std::mutex> lg(mErrorSync);
            if (std::find(mThreadExecutor.mErrorList.begin(), mThreadExecutor.mErrorList.end(), errmsg) == mThreadExecutor.mErrorList.end()) {
                mThreadExecutor.mErrorList.emplace_back(errmsg);
                reportError = true;
            }
        }

        if (reportError) {
            std::lock_guard<std::mutex> lg(mReportSync);

            switch (msgType) {
            case MessageType::REPORT_ERROR:
                mThreadExecutor.mErrorLogger.reportErr(msg);
                break;
            case MessageType::REPORT_INFO:
                mThreadExecutor.mErrorLogger.reportInfo(msg);
                break;
            }
        }
    }
};

unsigned int ThreadExecutor::check()
{
    std::vector<std::future<unsigned int>> threadFutures;
    threadFutures.reserve(mSettings.jobs);

    SyncLogForwarder logforwarder(*this);

    for (unsigned int i = 0; i < mSettings.jobs; ++i) {
        try {
            threadFutures.emplace_back(std::async(std::launch::async, threadProc, &logforwarder));
        }
        catch (const std::system_error &e) {
            std::cerr << "#### ThreadExecutor::check exception :" << e.what() << std::endl;
            exit(EXIT_FAILURE);
        }
    }

    return std::accumulate(threadFutures.begin(), threadFutures.end(), 0U, [](unsigned int v, std::future<unsigned int>& f) {
        return v + f.get();
    });
}

unsigned int STDCALL ThreadExecutor::threadProc(SyncLogForwarder* logForwarder)
{
    unsigned int result = 0;

    std::map<std::string, std::size_t>::const_iterator &itFile = logForwarder->mItNextFile;
    std::list<ImportProject::FileSettings>::const_iterator &itFileSettings = logForwarder->mItNextFileSettings;

    // guard static members of CppCheck against concurrent access
    logForwarder->mFileSync.lock();

    for (;;) {
        if (itFile == logForwarder->mThreadExecutor.mFiles.end() && itFileSettings == logForwarder->mThreadExecutor.mSettings.project.fileSettings.end()) {
            logForwarder->mFileSync.unlock();
            break;
        }

        CppCheck fileChecker(*logForwarder, false, CppCheckExecutor::executeCommand);
        fileChecker.settings() = logForwarder->mThreadExecutor.mSettings;

        std::size_t fileSize = 0;
        if (itFile != logForwarder->mThreadExecutor.mFiles.end()) {
            const std::string &file = itFile->first;
            fileSize = itFile->second;
            ++itFile;

            logForwarder->mFileSync.unlock();

            // Read file from a file
            result += fileChecker.check(file);
        } else { // file settings..
            const ImportProject::FileSettings &fs = *itFileSettings;
            ++itFileSettings;
            logForwarder->mFileSync.unlock();
            result += fileChecker.check(fs);
            if (logForwarder->mThreadExecutor.mSettings.clangTidy)
                fileChecker.analyseClangTidy(fs);
        }

        logForwarder->mFileSync.lock();

        logForwarder->mProcessedSize += fileSize;
        logForwarder->mProcessedFiles++;
        if (!logForwarder->mThreadExecutor.mSettings.quiet) {
            std::lock_guard<std::mutex> lg(logForwarder->mReportSync);
            CppCheckExecutor::reportStatus(logForwarder->mProcessedFiles, logForwarder->mTotalFiles, logForwarder->mProcessedSize, logForwarder->mTotalFileSize);
        }
    }
    return result;
}<|MERGE_RESOLUTION|>--- conflicted
+++ resolved
@@ -29,38 +29,6 @@
 #include <algorithm>
 #include <cstdlib>
 #include <functional>
-<<<<<<< HEAD
-#include <iostream>
-#include <utility>
-#include <numeric>
-
-#ifdef __SVR4  // Solaris
-#include <sys/loadavg.h>
-#endif
-
-#ifdef THREADING_MODEL_FORK
-#include "config.h"
-#include "errortypes.h"
-
-#if defined(__linux__)
-#include <sys/prctl.h>
-#endif
-#include <cerrno>
-#include <cstring>
-#include <sys/select.h>
-#include <sys/wait.h>
-#include <fcntl.h>
-#include <csignal>
-#include <unistd.h>
-
-// NOLINTNEXTLINE(misc-unused-using-decls) - required for FD_ZERO
-using std::memset;
-#endif
-
-#ifdef THREADING_MODEL_THREAD
-#include <future>
-#endif
-=======
 #include <future>
 #include <iostream>
 #include <list>
@@ -69,7 +37,6 @@
 #include <system_error>
 #include <utility>
 #include <vector>
->>>>>>> b51aea55
 
 ThreadExecutor::ThreadExecutor(const std::map<std::string, std::size_t> &files, Settings &settings, ErrorLogger &errorLogger)
     : Executor(files, settings, errorLogger)
@@ -78,332 +45,6 @@
 ThreadExecutor::~ThreadExecutor()
 {}
 
-<<<<<<< HEAD
-///////////////////////////////////////////////////////////////////////////////
-////// This code is for platforms that support fork() only ////////////////////
-///////////////////////////////////////////////////////////////////////////////
-
-#if defined(THREADING_MODEL_FORK)
-
-class PipeWriter : public ErrorLogger {
-public:
-    enum PipeSignal {REPORT_OUT='1',REPORT_ERROR='2', REPORT_INFO='3', REPORT_VERIFICATION='4', CHILD_END='5'};
-
-    explicit PipeWriter(int pipe) : mWpipe(pipe) {}
-
-    void reportOut(const std::string &outmsg, Color c) override {
-        writeToPipe(REPORT_OUT, ::toString(c) + outmsg + ::toString(Color::Reset));
-    }
-
-    void reportErr(const ErrorMessage &msg) override {
-        report(msg, MessageType::REPORT_ERROR);
-    }
-
-    void reportInfo(const ErrorMessage &msg) override {
-        report(msg, MessageType::REPORT_INFO);
-    }
-
-    void writeEnd(const std::string& str) {
-        writeToPipe(CHILD_END, str);
-    }
-
-private:
-    enum class MessageType {REPORT_ERROR, REPORT_INFO};
-
-    void report(const ErrorMessage &msg, MessageType msgType) {
-        PipeSignal pipeSignal;
-        switch (msgType) {
-        case MessageType::REPORT_ERROR:
-            pipeSignal = REPORT_ERROR;
-            break;
-        case MessageType::REPORT_INFO:
-            pipeSignal = REPORT_INFO;
-            break;
-        }
-
-        writeToPipe(pipeSignal, msg.serialize());
-    }
-
-    void writeToPipe(PipeSignal type, const std::string &data)
-    {
-        unsigned int len = static_cast<unsigned int>(data.length() + 1);
-        char *out = new char[len + 1 + sizeof(len)];
-        out[0] = static_cast<char>(type);
-        std::memcpy(&(out[1]), &len, sizeof(len));
-        std::memcpy(&(out[1+sizeof(len)]), data.c_str(), len);
-        if (write(mWpipe, out, len + 1 + sizeof(len)) <= 0) {
-            delete[] out;
-            out = nullptr;
-            std::cerr << "#### ThreadExecutor::writeToPipe, Failed to write to pipe" << std::endl;
-            std::exit(EXIT_FAILURE);
-        }
-
-        delete[] out;
-    }
-
-    const int mWpipe;
-};
-
-int ThreadExecutor::handleRead(int rpipe, unsigned int &result)
-{
-    char type = 0;
-    if (read(rpipe, &type, 1) <= 0) {
-        if (errno == EAGAIN)
-            return 0;
-
-        // need to increment so a missing pipe (i.e. premature exit of forked process) results in an error exitcode
-        ++result;
-        return -1;
-    }
-
-    if (type != PipeWriter::REPORT_OUT && type != PipeWriter::REPORT_ERROR && type != PipeWriter::REPORT_INFO && type != PipeWriter::CHILD_END) {
-        std::cerr << "#### ThreadExecutor::handleRead error, type was:" << type << std::endl;
-        std::exit(EXIT_FAILURE);
-    }
-
-    unsigned int len = 0;
-    if (read(rpipe, &len, sizeof(len)) <= 0) {
-        std::cerr << "#### ThreadExecutor::handleRead error, type was:" << type << std::endl;
-        std::exit(EXIT_FAILURE);
-    }
-
-    // Don't rely on incoming data being null-terminated.
-    // Allocate +1 element and null-terminate the buffer.
-    char *buf = new char[len + 1];
-    const ssize_t readIntoBuf = read(rpipe, buf, len);
-    if (readIntoBuf <= 0) {
-        std::cerr << "#### ThreadExecutor::handleRead error, type was:" << type << std::endl;
-        std::exit(EXIT_FAILURE);
-    }
-    buf[readIntoBuf] = 0;
-
-    if (type == PipeWriter::REPORT_OUT) {
-        mErrorLogger.reportOut(buf);
-    } else if (type == PipeWriter::REPORT_ERROR || type == PipeWriter::REPORT_INFO) {
-        ErrorMessage msg;
-        try {
-            msg.deserialize(buf);
-        } catch (const InternalError& e) {
-            std::cerr << "#### ThreadExecutor::handleRead error, internal error:" << e.errorMessage << std::endl;
-            std::exit(EXIT_FAILURE);
-        }
-
-        if (!mSettings.nomsg.isSuppressed(msg.toSuppressionsErrorMessage())) {
-            // Alert only about unique errors
-            std::string errmsg = msg.toString(mSettings.verbose);
-            if (std::find(mErrorList.begin(), mErrorList.end(), errmsg) == mErrorList.end()) {
-                mErrorList.emplace_back(errmsg);
-                if (type == PipeWriter::REPORT_ERROR)
-                    mErrorLogger.reportErr(msg);
-                else
-                    mErrorLogger.reportInfo(msg);
-            }
-        }
-    } else if (type == PipeWriter::CHILD_END) {
-        std::istringstream iss(buf);
-        unsigned int fileResult = 0;
-        iss >> fileResult;
-        result += fileResult;
-        delete[] buf;
-        return -1;
-    }
-
-    delete[] buf;
-    return 1;
-}
-
-bool ThreadExecutor::checkLoadAverage(size_t nchildren)
-{
-#if defined(__CYGWIN__) || defined(__QNX__) || defined(__HAIKU__)  // getloadavg() is unsupported on Cygwin, Qnx, Haiku.
-    return true;
-#else
-    if (!nchildren || !mSettings.loadAverage) {
-        return true;
-    }
-
-    double sample(0);
-    if (getloadavg(&sample, 1) != 1) {
-        // disable load average checking on getloadavg error
-        return true;
-    } else if (sample < mSettings.loadAverage) {
-        return true;
-    }
-    return false;
-#endif
-}
-
-unsigned int ThreadExecutor::check()
-{
-    unsigned int fileCount = 0;
-    unsigned int result = 0;
-
-    const std::size_t totalfilesize = std::accumulate(mFiles.begin(), mFiles.end(), std::size_t(0), [](std::size_t v, const std::pair<std::string, std::size_t>& p) {
-        return v + p.second;
-    });
-
-    std::list<int> rpipes;
-    std::map<pid_t, std::string> childFile;
-    std::map<int, std::string> pipeFile;
-    std::size_t processedsize = 0;
-    std::map<std::string, std::size_t>::const_iterator iFile = mFiles.begin();
-    std::list<ImportProject::FileSettings>::const_iterator iFileSettings = mSettings.project.fileSettings.begin();
-    for (;;) {
-        // Start a new child
-        size_t nchildren = childFile.size();
-        if ((iFile != mFiles.end() || iFileSettings != mSettings.project.fileSettings.end()) && nchildren < mSettings.jobs && checkLoadAverage(nchildren)) {
-            int pipes[2];
-            if (pipe(pipes) == -1) {
-                std::cerr << "#### ThreadExecutor::check, pipe() failed: "<< std::strerror(errno) << std::endl;
-                std::exit(EXIT_FAILURE);
-            }
-
-            int flags = 0;
-            if ((flags = fcntl(pipes[0], F_GETFL, 0)) < 0) {
-                std::cerr << "#### ThreadExecutor::check, fcntl(F_GETFL) failed: "<< std::strerror(errno) << std::endl;
-                std::exit(EXIT_FAILURE);
-            }
-
-            if (fcntl(pipes[0], F_SETFL, flags | O_NONBLOCK) < 0) {
-                std::cerr << "#### ThreadExecutor::check, fcntl(F_SETFL) failed: "<< std::strerror(errno) << std::endl;
-                std::exit(EXIT_FAILURE);
-            }
-
-            pid_t pid = fork();
-            if (pid < 0) {
-                // Error
-                std::cerr << "#### ThreadExecutor::check, Failed to create child process: "<< std::strerror(errno) << std::endl;
-                std::exit(EXIT_FAILURE);
-            } else if (pid == 0) {
-#if defined(__linux__)
-                prctl(PR_SET_PDEATHSIG, SIGHUP);
-#endif
-                close(pipes[0]);
-
-                PipeWriter pipewriter(pipes[1]);
-                CppCheck fileChecker(pipewriter, false, CppCheckExecutor::executeCommand);
-                fileChecker.settings() = mSettings;
-                unsigned int resultOfCheck = 0;
-
-                if (iFileSettings != mSettings.project.fileSettings.end()) {
-                    resultOfCheck = fileChecker.check(*iFileSettings);
-                } else {
-                    // Read file from a file
-                    resultOfCheck = fileChecker.check(iFile->first);
-                }
-
-                std::ostringstream oss;
-                oss << resultOfCheck;
-                pipewriter.writeEnd(oss.str());
-                std::exit(EXIT_SUCCESS);
-            }
-
-            close(pipes[1]);
-            rpipes.push_back(pipes[0]);
-            if (iFileSettings != mSettings.project.fileSettings.end()) {
-                childFile[pid] = iFileSettings->filename + ' ' + iFileSettings->cfg;
-                pipeFile[pipes[0]] = iFileSettings->filename + ' ' + iFileSettings->cfg;
-                ++iFileSettings;
-            } else {
-                childFile[pid] = iFile->first;
-                pipeFile[pipes[0]] = iFile->first;
-                ++iFile;
-            }
-        }
-        if (!rpipes.empty()) {
-            fd_set rfds;
-            FD_ZERO(&rfds);
-            for (std::list<int>::const_iterator rp = rpipes.begin(); rp != rpipes.end(); ++rp)
-                FD_SET(*rp, &rfds);
-            struct timeval tv; // for every second polling of load average condition
-            tv.tv_sec = 1;
-            tv.tv_usec = 0;
-            int r = select(*std::max_element(rpipes.begin(), rpipes.end()) + 1, &rfds, nullptr, nullptr, &tv);
-
-            if (r > 0) {
-                std::list<int>::iterator rp = rpipes.begin();
-                while (rp != rpipes.end()) {
-                    if (FD_ISSET(*rp, &rfds)) {
-                        int readRes = handleRead(*rp, result);
-                        if (readRes == -1) {
-                            std::size_t size = 0;
-                            std::map<int, std::string>::iterator p = pipeFile.find(*rp);
-                            if (p != pipeFile.end()) {
-                                std::string name = p->second;
-                                pipeFile.erase(p);
-                                std::map<std::string, std::size_t>::const_iterator fs = mFiles.find(name);
-                                if (fs != mFiles.end()) {
-                                    size = fs->second;
-                                }
-                            }
-
-                            fileCount++;
-                            processedsize += size;
-                            if (!mSettings.quiet)
-                                CppCheckExecutor::reportStatus(fileCount, mFiles.size() + mSettings.project.fileSettings.size(), processedsize, totalfilesize);
-
-                            close(*rp);
-                            rp = rpipes.erase(rp);
-                        } else
-                            ++rp;
-                    } else
-                        ++rp;
-                }
-            }
-        }
-        if (!childFile.empty()) {
-            int stat = 0;
-            pid_t child = waitpid(0, &stat, WNOHANG);
-            if (child > 0) {
-                std::string childname;
-                std::map<pid_t, std::string>::iterator c = childFile.find(child);
-                if (c != childFile.end()) {
-                    childname = c->second;
-                    childFile.erase(c);
-                }
-
-                if (WIFEXITED(stat)) {
-                    const int exitstatus = WEXITSTATUS(stat);
-                    if (exitstatus != EXIT_SUCCESS) {
-                        std::ostringstream oss;
-                        oss << "Child process exited with " << exitstatus;
-                        reportInternalChildErr(childname, oss.str());
-                    }
-                } else if (WIFSIGNALED(stat)) {
-                    std::ostringstream oss;
-                    oss << "Child process crashed with signal " << WTERMSIG(stat);
-                    reportInternalChildErr(childname, oss.str());
-                }
-            }
-        }
-        if (iFile == mFiles.end() && iFileSettings == mSettings.project.fileSettings.end() && rpipes.empty() && childFile.empty()) {
-            // All done
-            break;
-        }
-    }
-
-
-    return result;
-}
-
-void ThreadExecutor::reportInternalChildErr(const std::string &childname, const std::string &msg)
-{
-    std::list<ErrorMessage::FileLocation> locations;
-    locations.emplace_back(childname, 0, 0);
-    const ErrorMessage errmsg(locations,
-                              emptyString,
-                              Severity::error,
-                              "Internal error: " + msg,
-                              "cppcheckError",
-                              Certainty::normal);
-
-    if (!mSettings.nomsg.isSuppressed(errmsg.toSuppressionsErrorMessage()))
-        mErrorLogger.reportErr(errmsg);
-}
-
-#elif defined(THREADING_MODEL_THREAD)
-
-=======
->>>>>>> b51aea55
 class ThreadExecutor::SyncLogForwarder : public ErrorLogger
 {
 public:
