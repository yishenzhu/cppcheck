--- conflicted
+++ resolved
@@ -116,11 +116,8 @@
 
 CmdLineParser::CmdLineParser(Settings &settings, Suppressions &suppressions, Suppressions &suppressionsNoFail)
     : mSettings(settings)
-<<<<<<< HEAD
-=======
     , mSuppressions(suppressions)
     , mSuppressionsNoFail(suppressionsNoFail)
->>>>>>> 4fc5cba9
 {}
 
 void CmdLineParser::printMessage(const std::string &message)
