Release Notes for Cppcheck 2.15

New checks:
-

Improved checking:
-

GUI:
-

Changed interface:
-

Deprecations:
-

Other:
<<<<<<< HEAD
- Added CMake option 'EXTERNALS_AS_SYSTEM' to treat external includes as 'SYSTEM' ones.
- The minimum required compiler versions have been bumped to GCC 5.1 / Clang 3.5 / Visual Studio 2015
- The minimum required CMake version has been bumped to 3.5
- Using Visual Studio with CMake now checks if the CMake version is at least 3.13. This was always required but was not checked explicitly.
- Added '--template=simple'. It is expands to '{file}:{line}:{column}: {severity}:{inconclusive:inconclusive:} {message} [{id}]' without any additional location details.
- Removed deprecated platform type 'Unspecified'. Please use 'unspecified' instead.
- Removed deprecated 'Makefile' option 'SRCDIR'.
- Added CMake option 'DISALLOW_THREAD_EXECUTOR' to control the inclusion of the executor which performs the analysis within a thread of the main process.
- Removed CMake option 'USE_THREADS' in favor of 'DISALLOW_THREAD_EXECUTOR'.
- Fixed crash with '--rule-file=' if some data was missing.
- '--rule-file' will now bail out if a rule could not be added or a file contains unexpected data.
- Add option '--check-version', you can use it to pin the cppcheck version in a script.
- Add support for 'CLICOLOR_FORCE'/'NO_COLOR' environment variables to force/disable ANSI color output for diagnostics.
=======
-
>>>>>>> 94f28a2e
<|MERGE_RESOLUTION|>--- conflicted
+++ resolved
@@ -16,20 +16,4 @@
 -
 
 Other:
-<<<<<<< HEAD
-- Added CMake option 'EXTERNALS_AS_SYSTEM' to treat external includes as 'SYSTEM' ones.
-- The minimum required compiler versions have been bumped to GCC 5.1 / Clang 3.5 / Visual Studio 2015
-- The minimum required CMake version has been bumped to 3.5
-- Using Visual Studio with CMake now checks if the CMake version is at least 3.13. This was always required but was not checked explicitly.
-- Added '--template=simple'. It is expands to '{file}:{line}:{column}: {severity}:{inconclusive:inconclusive:} {message} [{id}]' without any additional location details.
-- Removed deprecated platform type 'Unspecified'. Please use 'unspecified' instead.
-- Removed deprecated 'Makefile' option 'SRCDIR'.
-- Added CMake option 'DISALLOW_THREAD_EXECUTOR' to control the inclusion of the executor which performs the analysis within a thread of the main process.
-- Removed CMake option 'USE_THREADS' in favor of 'DISALLOW_THREAD_EXECUTOR'.
-- Fixed crash with '--rule-file=' if some data was missing.
-- '--rule-file' will now bail out if a rule could not be added or a file contains unexpected data.
-- Add option '--check-version', you can use it to pin the cppcheck version in a script.
-- Add support for 'CLICOLOR_FORCE'/'NO_COLOR' environment variables to force/disable ANSI color output for diagnostics.
-=======
--
->>>>>>> 94f28a2e
+- Add support for 'CLICOLOR_FORCE'/'NO_COLOR' environment variables to force/disable ANSI color output for diagnostics.