--- conflicted
+++ resolved
@@ -20,13 +20,9 @@
 import datetime
 import time
 
-<<<<<<< HEAD
 import semver
 
-DEBIAN = ('ftp://ftp.se.debian.org/debian/',
-=======
 DEBIAN = ('ftp://ftp.de.debian.org/debian/',
->>>>>>> fb1d60bf
           'ftp://ftp.debian.org/debian/')
 
 def wget(filepath):
@@ -105,10 +101,6 @@
         line = line.strip()
         if len(line) < 4:
             if filename:
-<<<<<<< HEAD
-                archives.append(DEBIAN[0] + path + '/' +
-                                latestvername(filenames))
-=======
                 res1 = re.match(r'(.*)-[0-9.]+$', path)
                 if res1 is None:
                     res1 = re.match(r'(.*)[-.][0-9.]+$', path)
@@ -116,12 +108,10 @@
                 if res2 is None:
                     res2 = re.match(r'(.*)[-.][0-9.]+$', previous_path)
                 if res1 is None or res2 is None or res1.group(1) != res2.group(1):
-                    archives.append(path + '/' + filename)
+                archives.append(DEBIAN[0] + path + '/' + filename)
                 else:
-                    archives[-1] = path + '/' + filename
             if path:
                 previous_path = path
->>>>>>> fb1d60bf
             path = None
             filename = None
             filenames = []
