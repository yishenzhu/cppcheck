#!/usr/bin/env python3

# Donate CPU
#
# A script a user can run to donate CPU to cppcheck project
#
# Syntax: donate-cpu.py [-jN] [--package=url] [--stop-time=HH:MM] [--work-path=path] [--test] [--bandwidth-limit=limit]
#  -jN                  Use N threads in compilation/analysis. Default is 1.
#  --package=url        Check a specific package and then stop. Can be useful if you want to reproduce
#                       some warning/crash/exception/etc..
#  --stop-time=HH:MM    Stop analysis when time has passed. Default is that you must terminate the script.
#  --work-path=path     Work folder path. Default path is cppcheck-donate-cpu-workfolder in your home folder.
#  --test               Connect to a donate-cpu-server that is running locally on port 8001 for testing.
#  --bandwidth-limit=limit Limit download rate for packages. Format for limit is the same that wget uses.
#                       Examples: --bandwidth-limit=250k => max. 250 kilobytes per second
#                                 --bandwidth-limit=2m => max. 2 megabytes per second
#  --max-packages=N     Process N packages and then exit. A value of 0 means infinitely.
#  --no-upload          Do not upload anything. Defaults to False.
#
# What this script does:
# 1. Check requirements
# 2. Pull & compile Cppcheck
# 3. Select a package
# 4. Download package
# 5. Analyze source code
# 6. Upload results
# 7. Repeat from step 2
#
# Quick start: just run this script without any arguments

import shutil
import os
import subprocess
import sys
import socket
import time
import re
import tarfile
import platform
from donate_cpu_lib import *

<<<<<<< HEAD

# Version scheme (MAJOR.MINOR.PATCH) should orientate on "Semantic Versioning" https://semver.org/
# Every change in this script should result in increasing the version number accordingly (exceptions may be cosmetic
# changes)
CLIENT_VERSION = "1.1.38"


def check_requirements():
    result = True
    for app in ['g++', 'git', 'make', 'wget', 'gdb']:
        try:
            subprocess.call([app, '--version'])
        except OSError:
            print(app + ' is required')
            result = False
    return result


def get_cppcheck(cppcheck_path, work_path):
    print('Get Cppcheck..')
    for i in range(5):
        if os.path.exists(cppcheck_path):
            try:
                os.chdir(cppcheck_path)
                subprocess.check_call(['git', 'checkout', '-f'])
                subprocess.check_call(['git', 'pull'])
            except:
                print('Failed to update Cppcheck sources! Retrying..')
                time.sleep(10)
                continue
        else:
            try:
                subprocess.check_call(['git', 'clone', 'https://github.com/danmar/cppcheck.git', cppcheck_path])
            except:
                print('Failed to clone, will try again in 10 minutes..')
                time.sleep(600)
                continue
        time.sleep(2)
        return True
    if os.path.exists(cppcheck_path):
        print('Failed to update Cppcheck sources, trying a fresh clone..')
        try:
            os.chdir(work_path)
            shutil.rmtree(cppcheck_path)
            get_cppcheck(cppcheck_path, work_path)
        except:
            print('Failed to remove Cppcheck folder, please manually remove ' + work_path)
            return False
    return False


def get_cppcheck_info(cppcheck_path):
    try:
        os.chdir(cppcheck_path)
        return subprocess.check_output(['git', 'show', "--pretty=%h (%ci)", 'HEAD', '--no-patch', '--no-notes']).decode('utf-8').strip()
    except:
        return ''


def compile_version(work_path, jobs, version):
    if os.path.isfile(work_path + '/' + version + '/cppcheck'):
        return True
    os.chdir(work_path + '/cppcheck')
    subprocess.call(['git', 'checkout', version])
    subprocess.call(['make', 'clean'])
    subprocess.call(['make', jobs, 'MATCHCOMPILER=yes', 'CXXFLAGS=-O2 -g'])
    if os.path.isfile(work_path + '/cppcheck/cppcheck'):
        os.mkdir(work_path + '/' + version)
        destPath = work_path + '/' + version + '/'
        subprocess.call(['cp', '-R', work_path + '/cppcheck/cfg', destPath])
        subprocess.call(['cp', 'cppcheck', destPath])
    subprocess.call(['git', 'checkout', 'master'])
    try:
        subprocess.call([work_path + '/' + version + '/cppcheck', '--version'])
    except OSError:
        return False
    return True


def compile(cppcheck_path, jobs):
    print('Compiling Cppcheck..')
    try:
        os.chdir(cppcheck_path)
        subprocess.call(['make', jobs, 'MATCHCOMPILER=yes', 'CXXFLAGS=-O2 -g'])
        subprocess.call([cppcheck_path + '/cppcheck', '--version'])
    except OSError:
        return False
    return True


def get_cppcheck_versions(server_address):
    print('Connecting to server to get Cppcheck versions..')
    sock = socket.socket(socket.AF_INET, socket.SOCK_STREAM)
    try:
        sock.connect(server_address)
        sock.send(b'GetCppcheckVersions\n')
        versions = sock.recv(256)
    except socket.error as err:
        print('Failed to get cppcheck versions: ' + str(err))
        return None
    sock.close()
    return versions.decode('utf-8').split()


def get_package(server_address):
    print('Connecting to server to get assigned work..')
    package = None
    sock = socket.socket(socket.AF_INET, socket.SOCK_STREAM)
    try:
        sock.connect(server_address)
        sock.send(b'get\n')
        package = sock.recv(256)
    except socket.error:
        package = ''
    sock.close()
    return package.decode('utf-8')


def handle_remove_readonly(func, path, exc):
    import stat
    if not os.access(path, os.W_OK):
        # Is the error an access error ?
        os.chmod(path, stat.S_IWUSR)
        func(path)


def remove_tree(folderName):
    if not os.path.exists(folderName):
        return
    count = 5
    while count > 0:
        count -= 1
        try:
            shutil.rmtree(folderName, onerror=handle_remove_readonly)
            break
        except OSError as err:
            time.sleep(30)
            if count == 0:
                print('Failed to cleanup {}: {}'.format(folderName, err))
                sys.exit(1)


def wget(url, destfile, bandwidth_limit):
    if os.path.exists(destfile):
        if os.path.isfile(destfile):
            os.remove(destfile)
        else:
            print('Error: ' + destfile + ' exists but it is not a file! Please check the path and delete it manually.')
            sys.exit(1)
    wget_call = ['wget', '--tries=10', '--timeout=300', '-O', destfile, url]
    if bandwidth_limit and isinstance(bandwidth_limit, str):
        wget_call.append('--limit-rate=' + bandwidth_limit)
    exitcode = subprocess.call(wget_call)
    if exitcode != 0:
        print('wget failed with ' + str(exitcode))
        os.remove(destfile)
        return False
    if not os.path.isfile(destfile):
        return False
    return True


def download_package(work_path, package, bandwidth_limit):
    print('Download package ' + package)
    destfile = work_path + '/temp.tgz'
    if not wget(package, destfile, bandwidth_limit):
        return None
    return destfile


def unpack_package(work_path, tgz):
    print('Unpacking..')
    temp_path = work_path + '/temp'
    remove_tree(temp_path)
    os.mkdir(temp_path)
    os.chdir(temp_path)
    found = False
    if tarfile.is_tarfile(tgz):
        tf = tarfile.open(tgz)
        for member in tf:
            if member.name.startswith(('/', '..')):
                # Skip dangerous file names
                continue
            elif member.name.lower().endswith(('.c', '.cpp', '.cxx', '.cc', '.c++', '.h', '.hpp',
                                               '.h++', '.hxx', '.hh', '.tpp', '.txx', '.qml')):
                try:
                    tf.extract(member.name)
                    found = True
                except OSError:
                    pass
                except AttributeError:
                    pass
        tf.close()
    os.chdir(work_path)
    return found


def has_include(path, includes):
    re_includes = [re.escape(inc) for inc in includes]
    re_expr = '^[ \t]*#[ \t]*include[ \t]*(' + '|'.join(re_includes) + ')'
    for root, _, files in os.walk(path):
        for name in files:
            filename = os.path.join(root, name)
            try:
                if sys.version_info.major < 3:
                    f = open(filename, 'rt')
                else:
                    f = open(filename, 'rt', errors='ignore')
                filedata = f.read()
                try:
                    # Python2 needs to decode the data first
                    filedata = filedata.decode(encoding='utf-8', errors='ignore')
                except AttributeError:
                    # Python3 directly reads the data into a string object that has no decode()
                    pass
                f.close()
                if re.search(re_expr, filedata, re.MULTILINE):
                    return True
            except IOError:
                pass
    return False


def run_command(cmd):
    print(cmd)
    startTime = time.time()
    p = subprocess.Popen(cmd.split(), stdout=subprocess.PIPE, stderr=subprocess.PIPE)
    comm = p.communicate()
    stop_time = time.time()
    stdout = comm[0].decode(encoding='utf-8', errors='ignore')
    stderr = comm[1].decode(encoding='utf-8', errors='ignore')
    elapsed_time = stop_time - startTime
    return p.returncode, stdout, stderr, elapsed_time


def scan_package(work_path, cppcheck_path, jobs, libraries):
    print('Analyze..')
    os.chdir(work_path)
    libs = ''
    for library in libraries:
        if os.path.exists(os.path.join(cppcheck_path, 'cfg', library + '.cfg')):
            libs += ' --library=' + library

    # Reference for GNU C: https://gcc.gnu.org/onlinedocs/cpp/Common-Predefined-Macros.html
    options = jobs + libs + ' -D__GNUC__ --showtime=top5 --check-library --inconclusive --enable=style,information --platform=unix64 --template=daca2 -rp=temp temp'
    cppcheck_cmd = cppcheck_path + '/cppcheck' + ' ' + options
    cmd = 'nice ' + cppcheck_cmd
    returncode, stdout, stderr, elapsed_time = run_command(cmd)
    sig_num = -1
    sig_msg = 'Internal error: Child process crashed with signal '
    sig_pos = stderr.find(sig_msg)
    if sig_pos != -1:
        sig_start_pos = sig_pos + len(sig_msg)
        sig_num = int(stderr[sig_start_pos:stderr.find(' ', sig_start_pos)])
    print('cppcheck finished with ' + str(returncode) + ('' if sig_num == -1 else ' (signal ' + str(sig_num) + ')'))
    # generate stack trace for SIGSEGV, SIGABRT, SIGILL, SIGFPE, SIGBUS
    if returncode in (-11,-6,-4,-8,-7) or sig_num in (11,6,4,8,7):
        print('Crash!')
        stacktrace = ''
        if cppcheck_path == 'cppcheck':
            # re-run within gdb to get a stacktrace
            cmd = 'gdb --batch --eval-command=run --eval-command=bt --return-child-result --args ' + cppcheck_cmd + " -j1"
            dummy, stdout, stderr, elapsed_time = run_command(cmd)
            gdb_pos = stdout.find(" received signal")
            if not gdb_pos == -1:
                last_check_pos = stdout.rfind('Checking ', 0, gdb_pos)
                if last_check_pos == -1:
                    stacktrace = stdout[gdb_pos:]
                else:
                    stacktrace = stdout[last_check_pos:]
        return returncode, stacktrace, '', returncode, options, ''
    if returncode != 0:
        print('Error!')
        if returncode > 0:
            returncode = -100-returncode
        return returncode, stdout, '', returncode, options, ''
    if stderr.find('Internal error: Child process crashed with signal ') > 0:
        print('Error!')
        s = 'Internal error: Child process crashed with signal '
        pos1 = stderr.find(s)
        pos2 = stderr.find(' [cppcheckError]', pos1)
        signr = int(stderr[pos1+len(s):pos2])
        return -signr, '', '', -signr, options, ''
    if stderr.find('#### ThreadExecutor') > 0:
        print('Thread!')
        return -222, '', '', -222, options, ''
    information_messages_list = []
    issue_messages_list = []
    count = 0
    for line in stderr.split('\n'):
        if ': information: ' in line:
            information_messages_list.append(line + '\n')
        elif line:
            issue_messages_list.append(line + '\n')
            if re.match(r'.*:[0-9]+:.*\]$', line):
                count += 1
    print('Number of issues: ' + str(count))
    # Collect timing information
    stdout_lines = stdout.split('\n')
    timing_info_list = []
    overall_time_found = False
    max_timing_lines = 6
    current_timing_lines = 0
    for reverse_line in reversed(stdout_lines):
        if reverse_line.startswith('Overall time:'):
            overall_time_found = True
        if overall_time_found:
            if not reverse_line or current_timing_lines >= max_timing_lines:
                break
            timing_info_list.insert(0, ' ' + reverse_line + '\n')
            current_timing_lines += 1
    timing_str = ''.join(timing_info_list)
    return count, ''.join(issue_messages_list), ''.join(information_messages_list), elapsed_time, options, timing_str


def split_results(results):
    ret = []
    w = None
    for line in results.split('\n'):
        if line.endswith(']') and re.search(r': (error|warning|style|performance|portability|information|debug):', line):
            if w is not None:
                ret.append(w.strip())
            w = ''
        if w is not None:
            w += ' ' * 5 + line + '\n'
    if w is not None:
        ret.append(w.strip())
    return ret


def diff_results(work_path, ver1, results1, ver2, results2):
    print('Diff results..')
    ret = ''
    r1 = sorted(split_results(results1))
    r2 = sorted(split_results(results2))
    i1 = 0
    i2 = 0
    while i1 < len(r1) and i2 < len(r2):
        if r1[i1] == r2[i2]:
            i1 += 1
            i2 += 1
        elif r1[i1] < r2[i2]:
            ret += ver1 + ' ' + r1[i1] + '\n'
            i1 += 1
        else:
            ret += ver2 + ' ' + r2[i2] + '\n'
            i2 += 1
    while i1 < len(r1):
        ret += ver1 + ' ' + r1[i1] + '\n'
        i1 += 1
    while i2 < len(r2):
        ret += ver2 + ' ' + r2[i2] + '\n'
        i2 += 1

    return ret


def send_all(connection, data):
    bytes = data.encode('ascii', 'ignore')
    while bytes:
        num = connection.send(bytes)
        if num < len(bytes):
            bytes = bytes[num:]
        else:
            bytes = None


def upload_results(package, results, server_address):
    print('Uploading results.. ' + str(len(results)) + ' bytes')
    max_retries = 4
    for retry in range(max_retries):
        try:
            sock = socket.socket(socket.AF_INET, socket.SOCK_STREAM)
            sock.connect(server_address)
            cmd = 'write\n'
            send_all(sock, cmd + package + '\n' + results + '\nDONE')
            sock.close()
            print('Results have been successfully uploaded.')
            return True
        except socket.error as err:
            print('Upload error: ' + str(err))
            if retry < (max_retries - 1):
                print('Retrying upload in 30 seconds')
                time.sleep(30)
    print('Upload permanently failed!')
    return False


def upload_info(package, info_output, server_address):
    print('Uploading information output.. ' + str(len(info_output)) + ' bytes')
    max_retries = 3
    for retry in range(max_retries):
        try:
            sock = socket.socket(socket.AF_INET, socket.SOCK_STREAM)
            sock.connect(server_address)
            send_all(sock, 'write_info\n' + package + '\n' + info_output + '\nDONE')
            sock.close()
            print('Information output has been successfully uploaded.')
            return True
        except socket.error as err:
            print('Upload error: ' + str(err))
            if retry < (max_retries - 1):
                print('Retrying upload in 30 seconds')
                time.sleep(30)
    print('Upload permanently failed!')
    return False


def get_libraries():
    libraries = ['posix', 'gnu']
    library_includes = {'boost': ['<boost/'],
                       # 'cairo': ['<cairo.h>'], <= enable after release of version 1.90
                       'cppunit': ['<cppunit/'],
                       'googletest': ['<gtest/gtest.h>'],
                       'gtk': ['<gtk/gtk.h>', '<glib.h>', '<glib/', '<gnome.h>'],
                       # 'kde': ['<KGlobal>', '<KApplication>', '<KDE/'], <= enable after release of version 1.90
                       'libcerror': ['<libcerror.h>'],
                       'libcurl': ['<curl/curl.h>'],
                       'lua': ['<lua.h>', '"lua.h"'],
                       'microsoft_sal': ['<sal.h>'],
                       'motif': ['<X11/', '<Xm/'],
                       'nspr': ['<prtypes.h>', '"prtypes.h"'],
                       'opengl': ['<GL/gl.h>', '<GL/glu.h>', '<GL/glut.h>'],
                       'openmp': ['<omp.h>'],
                       'python': ['<Python.h>', '"Python.h"'],
                       'qt': ['<QApplication>', '<QList>', '<qlist.h>', '<QObject>', '<QString>', '<qstring.h>', '<QWidget>', '<QtWidgets>', '<QtGui'],
                       'ruby': ['<ruby.h>', '<ruby/', '"ruby.h"'],
                       'sdl': ['<SDL.h>', '<SDL/SDL.h>', '<SDL2/SDL.h>'],
                       'sqlite3': ['<sqlite3.h>', '"sqlite3.h"'],
                       'tinyxml2': ['<tinyxml2', '"tinyxml2'],
                       'wxwidgets': ['<wx/', '"wx/'],
                       'zlib': ['<zlib.h>'],
                      }
    for library, includes in library_includes.items():
        if has_include('temp', includes):
            libraries.append(library)
    return libraries


jobs = '-j1'
stop_time = None
work_path = os.path.expanduser('~/cppcheck-donate-cpu-workfolder')
package_url = None
server_address = ('cppcheck1.osuosl.org', 8000)
bandwidth_limit = None
max_packages = None
do_upload = True
=======
>>>>>>> 09eaa412
for arg in sys.argv[1:]:
    # --stop-time=12:00 => run until ~12:00 and then stop
    if arg.startswith('--stop-time='):
        stop_time = arg[-5:]
        print('Stop time:' + stop_time)
    elif arg.startswith('-j'):
        jobs = arg
        print('Jobs:' + jobs[2:])
    elif arg.startswith('--package='):
        package_url = arg[arg.find('=')+1:]
        print('Package:' + package_url)
    elif arg.startswith('--work-path='):
        work_path = arg[arg.find('=')+1:]
        print('work_path:' + work_path)
        if not os.path.exists(work_path):
            print('work path does not exist!')
            sys.exit(1)
    elif arg == '--test':
        server_address = ('localhost', 8001)
    elif arg.startswith('--bandwidth-limit='):
        bandwidth_limit = arg[arg.find('=')+1:]
    elif arg.startswith('--max-packages='):
        arg_value = arg[arg.find('=')+1:]
        try:
            max_packages = int(arg_value)
        except ValueError:
            max_packages = None
        if max_packages < 0:
            max_packages = None
        if max_packages is None:
            print('Error: Max. packages value "{}" is invalid. Must be a positive number or 0.'.format(arg_value))
            sys.exit(1)
        # 0 means infinitely, no counting needed.
        if max_packages == 0:
            max_packages = None
    elif arg.startswith('--no-upload'):
        do_upload = False
    elif arg == '--help':
        print('Donate CPU to Cppcheck project')
        print('')
        print('Syntax: donate-cpu.py [-jN] [--stop-time=HH:MM] [--work-path=path]')
        print('  -jN                  Use N threads in compilation/analysis. Default is 1.')
        print('  --package=url        Check a specific package and then stop. Can be useful if you want to reproduce')
        print('                       some warning/crash/exception/etc..')
        print('  --stop-time=HH:MM    Stop analysis when time has passed. Default is that you must terminate the script.')
        print('  --work-path=path     Work folder path. Default path is ' + work_path)
        print('  --bandwidth-limit=limit Limit download rate for packages. Format for limit is the same that wget uses.')
        print('                       Examples: --bandwidth-limit=250k => max. 250 kilobytes per second')
        print('                                 --bandwidth-limit=2m => max. 2 megabytes per second')
        print('  --max-packages=N     Process N packages and then exit. A value of 0 means infinitely.')
        print('  --no-upload          Do not upload anything. Defaults to False.')
        print('')
        print('Quick start: just run this script without any arguments')
        sys.exit(0)
    else:
        print('Unhandled argument: ' + arg)
        sys.exit(1)

if sys.version_info.major < 3:
    print("#" * 80)
    print("#" * 80)
    print("IMPORTANT")
    print("Please consider switching to Python 3.")
    print("")
    print("We plan to completely drop Python 2 support")
    print("for the Donate CPU client in the near future.")
    print("")
    print("For further information and reporting complaints, ideas, ... see:")
    print("https://sourceforge.net/p/cppcheck/discussion/development/thread/86813a8a53/")
    print("#" * 80)
    print("#" * 80)
    time.sleep(5)

print('Thank you!')
if not check_requirements():
    sys.exit(1)
if bandwidth_limit and isinstance(bandwidth_limit, str):
<<<<<<< HEAD
    if subprocess.call(['wget', '--limit-rate=' + bandwidth_limit, '-q', '--spider', 'cppcheck1.osuosl.org']) is 2:
=======
    if subprocess.call(['wget', '--limit-rate=' + bandwidth_limit, '-q', '--spider', 'cppcheck1.osuosl.org']) == 2:
>>>>>>> 09eaa412
        print('Error: Bandwidth limit value "' + bandwidth_limit + '" is invalid.')
        sys.exit(1)
    else:
        print('Bandwidth-limit: ' + bandwidth_limit)
if package_url:
    max_packages = 1
if max_packages:
    print('Maximum number of packages to download and analyze: {}'.format(max_packages))
if not os.path.exists(work_path):
    os.mkdir(work_path)
cppcheck_path = os.path.join(work_path, 'cppcheck')
packages_processed = 0
while True:
    if max_packages:
        if packages_processed >= max_packages:
            print('Processed the specified number of {} package(s). Exiting now.'.format(max_packages))
            break
        print('Processing package {} of the specified {} package(s).'.format(packages_processed + 1, max_packages))
        packages_processed += 1
    if stop_time:
        print('stop_time:' + stop_time + '. Time:' + time.strftime('%H:%M') + '.')
        if stop_time < time.strftime('%H:%M'):
            print('Stopping. Thank you!')
            sys.exit(0)
    if not get_cppcheck(cppcheck_path, work_path):
        print('Failed to clone Cppcheck, retry later')
        sys.exit(1)
    cppcheck_versions = get_cppcheck_versions(server_address)
    if cppcheck_versions is None:
        print('Failed to communicate with server, retry later')
        sys.exit(1)
    if len(cppcheck_versions) == 0:
        print('Did not get any cppcheck versions from server, retry later')
        sys.exit(1)
    for ver in cppcheck_versions:
        if ver == 'head':
            if not compile(cppcheck_path, jobs):
                print('Failed to compile Cppcheck, retry later')
                sys.exit(1)
        elif not compile_version(work_path, jobs, ver):
            print('Failed to compile Cppcheck-{}, retry later'.format(ver))
            sys.exit(1)
    if package_url:
        package = package_url
    else:
        package = get_package(server_address)
    while len(package) == 0:
        print("network or server might be temporarily down.. will try again in 30 seconds..")
        time.sleep(30)
        package = get_package(server_address)
    tgz = download_package(work_path, package, bandwidth_limit)
    if tgz is None:
        print("No package downloaded")
        continue
    if not unpack_package(work_path, tgz):
        print("No files to process")
        continue
    crash = False
    count = ''
    elapsed_time = ''
    results_to_diff = []
    cppcheck_options = ''
    head_info_msg = ''
    head_timing_info = ''
    old_timing_info = ''
    cppcheck_head_info = ''
    libraries = get_libraries()

    for ver in cppcheck_versions:
        if ver == 'head':
            current_cppcheck_dir = 'cppcheck'
            cppcheck_head_info = get_cppcheck_info(work_path + '/cppcheck')
        else:
            current_cppcheck_dir = ver
        c, errout, info, t, cppcheck_options, timing_info = scan_package(work_path, current_cppcheck_dir, jobs, libraries)
        if c < 0:
            if c == -101 and 'error: could not find or open any of the paths given.' in errout:
                # No sourcefile found (for example only headers present)
                count += ' 0'
            else:
                crash = True
                count += ' Crash!'
        else:
            count += ' ' + str(c)
        elapsed_time += " {:.1f}".format(t)
        results_to_diff.append(errout)
        if ver == 'head':
            head_info_msg = info
            head_timing_info = timing_info
        else:
            old_timing_info = timing_info

    output = 'cppcheck-options: ' + cppcheck_options + '\n'
    output += 'platform: ' + platform.platform() + '\n'
    output += 'python: ' + platform.python_version() + '\n'
    output += 'client-version: ' + CLIENT_VERSION + '\n'
    output += 'cppcheck: ' + ' '.join(cppcheck_versions) + '\n'
    output += 'head-info: ' + cppcheck_head_info + '\n'
    output += 'count:' + count + '\n'
    output += 'elapsed-time:' + elapsed_time + '\n'
    output += 'head-timing-info:\n' + head_timing_info + '\n'
    output += 'old-timing-info:\n' + old_timing_info + '\n'
    info_output = output
    info_output += 'info messages:\n' + head_info_msg
    if 'head' in cppcheck_versions:
        output += 'head results:\n' + results_to_diff[cppcheck_versions.index('head')]
    if not crash:
        output += 'diff:\n' + diff_results(work_path, cppcheck_versions[0], results_to_diff[0], cppcheck_versions[1], results_to_diff[1]) + '\n'
    if package_url:
        print('=========================================================')
        print(output)
        print('=========================================================')
        print(info_output)
        print('=========================================================')
    if do_upload:
        upload_results(package, output, server_address)
        upload_info(package, info_output, server_address)
    if not max_packages or packages_processed < max_packages:
        print('Sleep 5 seconds..')
        time.sleep(5)<|MERGE_RESOLUTION|>--- conflicted
+++ resolved
@@ -39,456 +39,6 @@
 import platform
 from donate_cpu_lib import *
 
-<<<<<<< HEAD
-
-# Version scheme (MAJOR.MINOR.PATCH) should orientate on "Semantic Versioning" https://semver.org/
-# Every change in this script should result in increasing the version number accordingly (exceptions may be cosmetic
-# changes)
-CLIENT_VERSION = "1.1.38"
-
-
-def check_requirements():
-    result = True
-    for app in ['g++', 'git', 'make', 'wget', 'gdb']:
-        try:
-            subprocess.call([app, '--version'])
-        except OSError:
-            print(app + ' is required')
-            result = False
-    return result
-
-
-def get_cppcheck(cppcheck_path, work_path):
-    print('Get Cppcheck..')
-    for i in range(5):
-        if os.path.exists(cppcheck_path):
-            try:
-                os.chdir(cppcheck_path)
-                subprocess.check_call(['git', 'checkout', '-f'])
-                subprocess.check_call(['git', 'pull'])
-            except:
-                print('Failed to update Cppcheck sources! Retrying..')
-                time.sleep(10)
-                continue
-        else:
-            try:
-                subprocess.check_call(['git', 'clone', 'https://github.com/danmar/cppcheck.git', cppcheck_path])
-            except:
-                print('Failed to clone, will try again in 10 minutes..')
-                time.sleep(600)
-                continue
-        time.sleep(2)
-        return True
-    if os.path.exists(cppcheck_path):
-        print('Failed to update Cppcheck sources, trying a fresh clone..')
-        try:
-            os.chdir(work_path)
-            shutil.rmtree(cppcheck_path)
-            get_cppcheck(cppcheck_path, work_path)
-        except:
-            print('Failed to remove Cppcheck folder, please manually remove ' + work_path)
-            return False
-    return False
-
-
-def get_cppcheck_info(cppcheck_path):
-    try:
-        os.chdir(cppcheck_path)
-        return subprocess.check_output(['git', 'show', "--pretty=%h (%ci)", 'HEAD', '--no-patch', '--no-notes']).decode('utf-8').strip()
-    except:
-        return ''
-
-
-def compile_version(work_path, jobs, version):
-    if os.path.isfile(work_path + '/' + version + '/cppcheck'):
-        return True
-    os.chdir(work_path + '/cppcheck')
-    subprocess.call(['git', 'checkout', version])
-    subprocess.call(['make', 'clean'])
-    subprocess.call(['make', jobs, 'MATCHCOMPILER=yes', 'CXXFLAGS=-O2 -g'])
-    if os.path.isfile(work_path + '/cppcheck/cppcheck'):
-        os.mkdir(work_path + '/' + version)
-        destPath = work_path + '/' + version + '/'
-        subprocess.call(['cp', '-R', work_path + '/cppcheck/cfg', destPath])
-        subprocess.call(['cp', 'cppcheck', destPath])
-    subprocess.call(['git', 'checkout', 'master'])
-    try:
-        subprocess.call([work_path + '/' + version + '/cppcheck', '--version'])
-    except OSError:
-        return False
-    return True
-
-
-def compile(cppcheck_path, jobs):
-    print('Compiling Cppcheck..')
-    try:
-        os.chdir(cppcheck_path)
-        subprocess.call(['make', jobs, 'MATCHCOMPILER=yes', 'CXXFLAGS=-O2 -g'])
-        subprocess.call([cppcheck_path + '/cppcheck', '--version'])
-    except OSError:
-        return False
-    return True
-
-
-def get_cppcheck_versions(server_address):
-    print('Connecting to server to get Cppcheck versions..')
-    sock = socket.socket(socket.AF_INET, socket.SOCK_STREAM)
-    try:
-        sock.connect(server_address)
-        sock.send(b'GetCppcheckVersions\n')
-        versions = sock.recv(256)
-    except socket.error as err:
-        print('Failed to get cppcheck versions: ' + str(err))
-        return None
-    sock.close()
-    return versions.decode('utf-8').split()
-
-
-def get_package(server_address):
-    print('Connecting to server to get assigned work..')
-    package = None
-    sock = socket.socket(socket.AF_INET, socket.SOCK_STREAM)
-    try:
-        sock.connect(server_address)
-        sock.send(b'get\n')
-        package = sock.recv(256)
-    except socket.error:
-        package = ''
-    sock.close()
-    return package.decode('utf-8')
-
-
-def handle_remove_readonly(func, path, exc):
-    import stat
-    if not os.access(path, os.W_OK):
-        # Is the error an access error ?
-        os.chmod(path, stat.S_IWUSR)
-        func(path)
-
-
-def remove_tree(folderName):
-    if not os.path.exists(folderName):
-        return
-    count = 5
-    while count > 0:
-        count -= 1
-        try:
-            shutil.rmtree(folderName, onerror=handle_remove_readonly)
-            break
-        except OSError as err:
-            time.sleep(30)
-            if count == 0:
-                print('Failed to cleanup {}: {}'.format(folderName, err))
-                sys.exit(1)
-
-
-def wget(url, destfile, bandwidth_limit):
-    if os.path.exists(destfile):
-        if os.path.isfile(destfile):
-            os.remove(destfile)
-        else:
-            print('Error: ' + destfile + ' exists but it is not a file! Please check the path and delete it manually.')
-            sys.exit(1)
-    wget_call = ['wget', '--tries=10', '--timeout=300', '-O', destfile, url]
-    if bandwidth_limit and isinstance(bandwidth_limit, str):
-        wget_call.append('--limit-rate=' + bandwidth_limit)
-    exitcode = subprocess.call(wget_call)
-    if exitcode != 0:
-        print('wget failed with ' + str(exitcode))
-        os.remove(destfile)
-        return False
-    if not os.path.isfile(destfile):
-        return False
-    return True
-
-
-def download_package(work_path, package, bandwidth_limit):
-    print('Download package ' + package)
-    destfile = work_path + '/temp.tgz'
-    if not wget(package, destfile, bandwidth_limit):
-        return None
-    return destfile
-
-
-def unpack_package(work_path, tgz):
-    print('Unpacking..')
-    temp_path = work_path + '/temp'
-    remove_tree(temp_path)
-    os.mkdir(temp_path)
-    os.chdir(temp_path)
-    found = False
-    if tarfile.is_tarfile(tgz):
-        tf = tarfile.open(tgz)
-        for member in tf:
-            if member.name.startswith(('/', '..')):
-                # Skip dangerous file names
-                continue
-            elif member.name.lower().endswith(('.c', '.cpp', '.cxx', '.cc', '.c++', '.h', '.hpp',
-                                               '.h++', '.hxx', '.hh', '.tpp', '.txx', '.qml')):
-                try:
-                    tf.extract(member.name)
-                    found = True
-                except OSError:
-                    pass
-                except AttributeError:
-                    pass
-        tf.close()
-    os.chdir(work_path)
-    return found
-
-
-def has_include(path, includes):
-    re_includes = [re.escape(inc) for inc in includes]
-    re_expr = '^[ \t]*#[ \t]*include[ \t]*(' + '|'.join(re_includes) + ')'
-    for root, _, files in os.walk(path):
-        for name in files:
-            filename = os.path.join(root, name)
-            try:
-                if sys.version_info.major < 3:
-                    f = open(filename, 'rt')
-                else:
-                    f = open(filename, 'rt', errors='ignore')
-                filedata = f.read()
-                try:
-                    # Python2 needs to decode the data first
-                    filedata = filedata.decode(encoding='utf-8', errors='ignore')
-                except AttributeError:
-                    # Python3 directly reads the data into a string object that has no decode()
-                    pass
-                f.close()
-                if re.search(re_expr, filedata, re.MULTILINE):
-                    return True
-            except IOError:
-                pass
-    return False
-
-
-def run_command(cmd):
-    print(cmd)
-    startTime = time.time()
-    p = subprocess.Popen(cmd.split(), stdout=subprocess.PIPE, stderr=subprocess.PIPE)
-    comm = p.communicate()
-    stop_time = time.time()
-    stdout = comm[0].decode(encoding='utf-8', errors='ignore')
-    stderr = comm[1].decode(encoding='utf-8', errors='ignore')
-    elapsed_time = stop_time - startTime
-    return p.returncode, stdout, stderr, elapsed_time
-
-
-def scan_package(work_path, cppcheck_path, jobs, libraries):
-    print('Analyze..')
-    os.chdir(work_path)
-    libs = ''
-    for library in libraries:
-        if os.path.exists(os.path.join(cppcheck_path, 'cfg', library + '.cfg')):
-            libs += ' --library=' + library
-
-    # Reference for GNU C: https://gcc.gnu.org/onlinedocs/cpp/Common-Predefined-Macros.html
-    options = jobs + libs + ' -D__GNUC__ --showtime=top5 --check-library --inconclusive --enable=style,information --platform=unix64 --template=daca2 -rp=temp temp'
-    cppcheck_cmd = cppcheck_path + '/cppcheck' + ' ' + options
-    cmd = 'nice ' + cppcheck_cmd
-    returncode, stdout, stderr, elapsed_time = run_command(cmd)
-    sig_num = -1
-    sig_msg = 'Internal error: Child process crashed with signal '
-    sig_pos = stderr.find(sig_msg)
-    if sig_pos != -1:
-        sig_start_pos = sig_pos + len(sig_msg)
-        sig_num = int(stderr[sig_start_pos:stderr.find(' ', sig_start_pos)])
-    print('cppcheck finished with ' + str(returncode) + ('' if sig_num == -1 else ' (signal ' + str(sig_num) + ')'))
-    # generate stack trace for SIGSEGV, SIGABRT, SIGILL, SIGFPE, SIGBUS
-    if returncode in (-11,-6,-4,-8,-7) or sig_num in (11,6,4,8,7):
-        print('Crash!')
-        stacktrace = ''
-        if cppcheck_path == 'cppcheck':
-            # re-run within gdb to get a stacktrace
-            cmd = 'gdb --batch --eval-command=run --eval-command=bt --return-child-result --args ' + cppcheck_cmd + " -j1"
-            dummy, stdout, stderr, elapsed_time = run_command(cmd)
-            gdb_pos = stdout.find(" received signal")
-            if not gdb_pos == -1:
-                last_check_pos = stdout.rfind('Checking ', 0, gdb_pos)
-                if last_check_pos == -1:
-                    stacktrace = stdout[gdb_pos:]
-                else:
-                    stacktrace = stdout[last_check_pos:]
-        return returncode, stacktrace, '', returncode, options, ''
-    if returncode != 0:
-        print('Error!')
-        if returncode > 0:
-            returncode = -100-returncode
-        return returncode, stdout, '', returncode, options, ''
-    if stderr.find('Internal error: Child process crashed with signal ') > 0:
-        print('Error!')
-        s = 'Internal error: Child process crashed with signal '
-        pos1 = stderr.find(s)
-        pos2 = stderr.find(' [cppcheckError]', pos1)
-        signr = int(stderr[pos1+len(s):pos2])
-        return -signr, '', '', -signr, options, ''
-    if stderr.find('#### ThreadExecutor') > 0:
-        print('Thread!')
-        return -222, '', '', -222, options, ''
-    information_messages_list = []
-    issue_messages_list = []
-    count = 0
-    for line in stderr.split('\n'):
-        if ': information: ' in line:
-            information_messages_list.append(line + '\n')
-        elif line:
-            issue_messages_list.append(line + '\n')
-            if re.match(r'.*:[0-9]+:.*\]$', line):
-                count += 1
-    print('Number of issues: ' + str(count))
-    # Collect timing information
-    stdout_lines = stdout.split('\n')
-    timing_info_list = []
-    overall_time_found = False
-    max_timing_lines = 6
-    current_timing_lines = 0
-    for reverse_line in reversed(stdout_lines):
-        if reverse_line.startswith('Overall time:'):
-            overall_time_found = True
-        if overall_time_found:
-            if not reverse_line or current_timing_lines >= max_timing_lines:
-                break
-            timing_info_list.insert(0, ' ' + reverse_line + '\n')
-            current_timing_lines += 1
-    timing_str = ''.join(timing_info_list)
-    return count, ''.join(issue_messages_list), ''.join(information_messages_list), elapsed_time, options, timing_str
-
-
-def split_results(results):
-    ret = []
-    w = None
-    for line in results.split('\n'):
-        if line.endswith(']') and re.search(r': (error|warning|style|performance|portability|information|debug):', line):
-            if w is not None:
-                ret.append(w.strip())
-            w = ''
-        if w is not None:
-            w += ' ' * 5 + line + '\n'
-    if w is not None:
-        ret.append(w.strip())
-    return ret
-
-
-def diff_results(work_path, ver1, results1, ver2, results2):
-    print('Diff results..')
-    ret = ''
-    r1 = sorted(split_results(results1))
-    r2 = sorted(split_results(results2))
-    i1 = 0
-    i2 = 0
-    while i1 < len(r1) and i2 < len(r2):
-        if r1[i1] == r2[i2]:
-            i1 += 1
-            i2 += 1
-        elif r1[i1] < r2[i2]:
-            ret += ver1 + ' ' + r1[i1] + '\n'
-            i1 += 1
-        else:
-            ret += ver2 + ' ' + r2[i2] + '\n'
-            i2 += 1
-    while i1 < len(r1):
-        ret += ver1 + ' ' + r1[i1] + '\n'
-        i1 += 1
-    while i2 < len(r2):
-        ret += ver2 + ' ' + r2[i2] + '\n'
-        i2 += 1
-
-    return ret
-
-
-def send_all(connection, data):
-    bytes = data.encode('ascii', 'ignore')
-    while bytes:
-        num = connection.send(bytes)
-        if num < len(bytes):
-            bytes = bytes[num:]
-        else:
-            bytes = None
-
-
-def upload_results(package, results, server_address):
-    print('Uploading results.. ' + str(len(results)) + ' bytes')
-    max_retries = 4
-    for retry in range(max_retries):
-        try:
-            sock = socket.socket(socket.AF_INET, socket.SOCK_STREAM)
-            sock.connect(server_address)
-            cmd = 'write\n'
-            send_all(sock, cmd + package + '\n' + results + '\nDONE')
-            sock.close()
-            print('Results have been successfully uploaded.')
-            return True
-        except socket.error as err:
-            print('Upload error: ' + str(err))
-            if retry < (max_retries - 1):
-                print('Retrying upload in 30 seconds')
-                time.sleep(30)
-    print('Upload permanently failed!')
-    return False
-
-
-def upload_info(package, info_output, server_address):
-    print('Uploading information output.. ' + str(len(info_output)) + ' bytes')
-    max_retries = 3
-    for retry in range(max_retries):
-        try:
-            sock = socket.socket(socket.AF_INET, socket.SOCK_STREAM)
-            sock.connect(server_address)
-            send_all(sock, 'write_info\n' + package + '\n' + info_output + '\nDONE')
-            sock.close()
-            print('Information output has been successfully uploaded.')
-            return True
-        except socket.error as err:
-            print('Upload error: ' + str(err))
-            if retry < (max_retries - 1):
-                print('Retrying upload in 30 seconds')
-                time.sleep(30)
-    print('Upload permanently failed!')
-    return False
-
-
-def get_libraries():
-    libraries = ['posix', 'gnu']
-    library_includes = {'boost': ['<boost/'],
-                       # 'cairo': ['<cairo.h>'], <= enable after release of version 1.90
-                       'cppunit': ['<cppunit/'],
-                       'googletest': ['<gtest/gtest.h>'],
-                       'gtk': ['<gtk/gtk.h>', '<glib.h>', '<glib/', '<gnome.h>'],
-                       # 'kde': ['<KGlobal>', '<KApplication>', '<KDE/'], <= enable after release of version 1.90
-                       'libcerror': ['<libcerror.h>'],
-                       'libcurl': ['<curl/curl.h>'],
-                       'lua': ['<lua.h>', '"lua.h"'],
-                       'microsoft_sal': ['<sal.h>'],
-                       'motif': ['<X11/', '<Xm/'],
-                       'nspr': ['<prtypes.h>', '"prtypes.h"'],
-                       'opengl': ['<GL/gl.h>', '<GL/glu.h>', '<GL/glut.h>'],
-                       'openmp': ['<omp.h>'],
-                       'python': ['<Python.h>', '"Python.h"'],
-                       'qt': ['<QApplication>', '<QList>', '<qlist.h>', '<QObject>', '<QString>', '<qstring.h>', '<QWidget>', '<QtWidgets>', '<QtGui'],
-                       'ruby': ['<ruby.h>', '<ruby/', '"ruby.h"'],
-                       'sdl': ['<SDL.h>', '<SDL/SDL.h>', '<SDL2/SDL.h>'],
-                       'sqlite3': ['<sqlite3.h>', '"sqlite3.h"'],
-                       'tinyxml2': ['<tinyxml2', '"tinyxml2'],
-                       'wxwidgets': ['<wx/', '"wx/'],
-                       'zlib': ['<zlib.h>'],
-                      }
-    for library, includes in library_includes.items():
-        if has_include('temp', includes):
-            libraries.append(library)
-    return libraries
-
-
-jobs = '-j1'
-stop_time = None
-work_path = os.path.expanduser('~/cppcheck-donate-cpu-workfolder')
-package_url = None
-server_address = ('cppcheck1.osuosl.org', 8000)
-bandwidth_limit = None
-max_packages = None
-do_upload = True
-=======
->>>>>>> 09eaa412
 for arg in sys.argv[1:]:
     # --stop-time=12:00 => run until ~12:00 and then stop
     if arg.startswith('--stop-time='):
@@ -566,11 +116,7 @@
 if not check_requirements():
     sys.exit(1)
 if bandwidth_limit and isinstance(bandwidth_limit, str):
-<<<<<<< HEAD
-    if subprocess.call(['wget', '--limit-rate=' + bandwidth_limit, '-q', '--spider', 'cppcheck1.osuosl.org']) is 2:
-=======
     if subprocess.call(['wget', '--limit-rate=' + bandwidth_limit, '-q', '--spider', 'cppcheck1.osuosl.org']) == 2:
->>>>>>> 09eaa412
         print('Error: Bandwidth limit value "' + bandwidth_limit + '" is invalid.')
         sys.exit(1)
     else:
