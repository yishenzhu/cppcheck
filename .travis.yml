--- conflicted
+++ resolved
@@ -88,16 +88,10 @@
         - python -m compileall ./addons
         - python3 -m compileall ./addons
 # run pylint
-<<<<<<< HEAD
-        - cd addons
-        - pylint *.py
-        - cd ..
-=======
 #        - pylint --rcfile=pylintrc_travis addons/y2038/*.py ! First resolve https://trac.cppcheck.net/ticket/9210 "y2038 addon no longer working"
         - pylint --rcfile=pylintrc_travis addons/*.py
         - pylint --rcfile=pylintrc_travis htmlreport/*.py
         - pylint --rcfile=pylintrc_travis tools/*.py
->>>>>>> 40500223
 # check python syntax by compiling some selected scripts
         - python -m py_compile ./tools/donate-cpu.py
         - python3 -m py_compile ./tools/donate-cpu.py
