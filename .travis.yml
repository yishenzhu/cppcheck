--- conflicted
+++ resolved
@@ -2,8 +2,4 @@
 compiler:
   - gcc
   - clang
-<<<<<<< HEAD
-script: make test && ./cppcheck . cli gui lib
-=======
-script: make test && g++ -o cppcheck -O2 cli/*.cpp lib/*.cpp -Ilib && ./cppcheck --error-exitcode=1 -q cli gui lib
->>>>>>> 516232e3
+script: make test && g++ -o cppcheck -O2 cli/*.cpp lib/*.cpp -Ilib && ./cppcheck --error-exitcode=1 -q cli gui lib