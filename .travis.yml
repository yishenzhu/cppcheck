language: cpp
dist: xenial

compiler:
  - gcc
  - clang

env:
  global:
    - ORIGINAL_CXXFLAGS="-pedantic -Wall -Wextra -Wabi -Wcast-qual -Wfloat-equal -Wmissing-declarations -Wmissing-format-attribute -Wno-long-long -Wpacked -Wredundant-decls -Wno-shadow -Wno-missing-field-initializers -Wno-missing-braces -Wno-sign-compare -Wno-multichar -D_GLIBCXX_DEBUG -g "
#   unfortunately we need this to stay within 50min timelimit given by travis.
    - CXXFLAGS="${ORIGINAL_CXXFLAGS} -O2 -march=native -Wstrict-aliasing=2 -Werror=strict-aliasing"
    - CPPCHECK=${TRAVIS_BUILD_DIR}/cppcheck
    - ASAN_OPTIONS=detect_stack_use_after_return=1
    - UBSAN_OPTIONS=print_stacktrace=1
  matrix:
    - CXXFLAGS="${CXXFLAGS} -DCHECK_INTERNAL"
    - CXXFLAGS="${CXXFLAGS} -DCHECK_INTERNAL" MAKEFLAGS="HAVE_RULES=yes" MATCHCOMPILER=yes VERIFY=1

before_install:
# install needed deps
 - travis_retry sudo apt-get update -qq
<<<<<<< HEAD
 - travis_retry sudo apt-get install -qq python-pygments python3-pip qt5-default qt5-qmake qtbase5-dev qtcreator libxml2-utils libpcre3 gdb unzip wx-common xmlstarlet python3-dev liblua5.3-dev libcurl3 libcairo2-dev
=======
 - travis_retry sudo apt-get install -qq python3-pip qt5-default qt5-qmake qtbase5-dev qtcreator libxml2-utils libpcre3 gdb unzip wx-common xmlstarlet python3-dev liblua5.3-dev libcurl3 libcairo2-dev libsigc++-2.0-dev tidy
>>>>>>> 09eaa412
# Python 2 modules 
 - travis_retry python2 -m pip install --user pytest==4.6.4
 - travis_retry python2 -m pip install --user pylint
 - travis_retry python2 -m pip install --user unittest2
<<<<<<< HEAD
 - travis_retry python2 -m pip install --user pexpect
# Python 3 modules
 - travis_retry python3 -m pip install --user pytest
=======
 - travis_retry python2 -m pip install --user pexpect # imported by tools/ci.py
 - travis_retry python2 -m pip install --user pygments
# Python 3 modules
 - travis_retry python3 -m pip install --user setuptools --upgrade
 - travis_retry python3 -m pip install --user pytest
 - travis_retry python3 -m pip install --user pylint
 - travis_retry python3 -m pip install --user unittest2
 - travis_retry python3 -m pip install --user pexpect # imported by tools/ci.py
 - travis_retry python3 -m pip install --user requests # imported by tools/pr.py
 - travis_retry python3 -m pip install --user pygments
>>>>>>> 09eaa412

matrix:
# do notify immediately about it when a job of a build fails.
  fast_finish: true
  allow_failures:
    - name: "rerun dmake?"
      compiler: clang
# defined extra jobs that run besides what is configured in the build matrix
  include:
# -fsanitize=undefined
    - name: "undefined behaviour sanitizers"
      compiler: gcc
      script:
        - CXXFLAGS="-fsanitize=undefined -fno-sanitize-recover=all -Og -g3" make cppcheck test checkcfg -j 2
# -fsanitize=address
    - name: "address sanitizers"
      compiler: gcc
      script:
         - CXXFLAGS="-fsanitize=address -Og -g3" make cppcheck test checkcfg -j 2
# check a lot of stuff that only needs to be checked in a single configuration
    - name: "misc"
      compiler: clang
      script:
        - make -j 2
# run extra tests
        - tools/generate_and_run_more_tests.sh
# check for missing CWE entries
        - make checkCWEEntries
# check cfg files
        - make checkcfg
# check platform files
        - make validatePlatforms
# Validate Result XML
        - make validateXML
# Validate rule files
        - make validateRules
<<<<<<< HEAD
# note: trusty on travis has python pygments disabled so disable these tests on travis
## check htmlreport stuff
#  - ./htmlreport/test_htmlreport.py
#  - cd htmlreport
#  - ./check.sh
#  - cd ../
=======
# check htmlreport stuff
        - ./htmlreport/test_htmlreport.py
        - cd htmlreport
        - ./check.sh
        - cd ../
>>>>>>> 09eaa412
# check if DESTDIR works  TODO: actually execute this
        - mkdir install_test
        - echo $CXXFLAGS
        - make -s DESTDIR=install_test FILESDIR=/usr/share/cppcheck install
# rm everything
        - git clean -dfx
# check what happens if we want to install it to some other dir,
        - echo $CXXFLAGS
        - make -s MATCHCOMPILER=yes FILESDIR=/usr/share/cppcheck -j 2
        - sudo make MATCHCOMPILER=yes FILESDIR=/usr/share/cppcheck install
# check if it actually works:
        - /usr/bin/cppcheck ./cli
# check if showtime=top5 works
        - ./tools/test_showtimetop5.sh
# check matchcompiler
        - ./tools/test_matchcompiler.py
# check --dump
        - ${CPPCHECK} test/testpreprocessor.cpp --dump
        - xmllint --noout test/testpreprocessor.cpp.dump
# check python syntax by compiling all addon scripts
        - python -m compileall ./addons
        - python3 -m compileall ./addons
# run pylint
        - pylint --rcfile=pylintrc_travis addons/*.py
<<<<<<< HEAD
        - pylint --rcfile=pylintrc_travis htmlreport/*.py
        - pylint --rcfile=pylintrc_travis tools/*.py
=======
        - pylint --rcfile=pylintrc_travis htmlreport/cppcheck-htmlreport
        - pylint --rcfile=pylintrc_travis htmlreport/*.py
        - pylint --rcfile=pylintrc_travis --ignore=donate-cpu-server.py tools/*.py
        - python3 -m pylint --rcfile=pylintrc_travis addons/*.py
        - python3 -m pylint --rcfile=pylintrc_travis htmlreport/cppcheck-htmlreport
        - python3 -m pylint --rcfile=pylintrc_travis htmlreport/*.py
        - python3 -m pylint --rcfile=pylintrc_travis tools/*.py
>>>>>>> 09eaa412
# check python syntax by compiling some selected scripts
        - python -m py_compile ./tools/donate-cpu.py
        - python3 -m py_compile ./tools/donate-cpu.py
        - python3 -m py_compile ./tools/donate-cpu-server.py
# check addons/misc.py
        - cd addons/test
        - ${CPPCHECK} --dump misc-test.cpp
        - python3 ../misc.py -verify misc-test.cpp.dump
        - cd ../../
# check addons/cert.py
        - cd addons/test
        - ${CPPCHECK} --dump cert-test.c
        - python3 ../cert.py -verify cert-test.c.dump
        - ${CPPCHECK} --dump cert-test.cpp
        - python3 ../cert.py -verify cert-test.cpp.dump
        - cd ../../
# check addons/misra.py
        - cd addons/test
        - ${CPPCHECK} --dump misra/misra-test.c
        - python3 ../misra.py -verify misra/misra-test.c.dump
        - ${CPPCHECK} --dump misra/misra-test.cpp
        - python3 ../misra.py -verify misra/misra-test.cpp.dump
        - python ../misra.py --rule-texts=misra/misra2012_rules_dummy_ascii.txt -verify misra/misra-test.cpp.dump
        - python3 ../misra.py --rule-texts=misra/misra2012_rules_dummy_ascii.txt -verify misra/misra-test.cpp.dump
        - python ../misra.py --rule-texts=misra/misra2012_rules_dummy_utf8.txt -verify misra/misra-test.cpp.dump
        - python3 ../misra.py --rule-texts=misra/misra2012_rules_dummy_utf8.txt -verify misra/misra-test.cpp.dump
        - python ../misra.py --rule-texts=misra/misra2012_rules_dummy_windows1250.txt -verify misra/misra-test.cpp.dump
        - python3 ../misra.py --rule-texts=misra/misra2012_rules_dummy_windows1250.txt -verify misra/misra-test.cpp.dump
        - cd ../../
# check addons/naming.py
        - cd addons/test
        - ${CPPCHECK} --dump naming_test.c
        - python3 ../naming.py --var='[a-z].*' --function='[a-z].*' naming_test.c.dump
        - cd ../..
# check addons/namingng.py
        - cd addons/test
        - ${CPPCHECK} --dump namingng_test.c
        - python3 ../namingng.py --configfile ../naming.json --verify namingng_test.c.dump
        - cd ../..
# try CMake
        - mkdir cmake.output
        - cd cmake.output
        - cmake -G "Unix Makefiles" -DBUILD_TESTS=On ..
        - make -j2 check
        - cd ..
# -funsigned-char
        - make clean
        - make -j2 CXXFLAGS=-funsigned-char testrunner
        - ./testrunner TestSymbolDatabase

# check if dmake needs to be rerun (this job may fail)
    - name: "rerun dmake?"
      compiler: clang
# we don't need to install any deps for dmake so skip it explicitly
      before_install:
      - true
      script:
        - echo "If the following command fails, run 'make dmake; make run-dmake' and commit the resulting change."
        - make -s dmake -j2
        - make -s run-dmake
        - git diff --exit-code
# check if cppcheck builds on trusty
    - name: "make ubuntu 14.04 trusty"
      compiler: gcc
      dist: trusty
      before_install:
        - travis_retry sudo apt-get update -qq
        - travis_retry sudo apt-get install libxml2-utils libpcre3
      script:
        - CXX=g++ CXXFLAGS="${ORIGINAL_CXXFLAGS}" make cppcheck testrunner -j 2
        - make clean
        - CXX=clang++ CXXFLAGS="${ORIGINAL_CXXFLAGS}" make cppcheck testrunner -j 2
# check if cppcheck builds on osx
    - name: "make osx"
      os: osx
      before_install:
        - true
      script:
        - CXX=g++ CXXFLAGS="${ORIGINAL_CXXFLAGS}"  make cppcheck testrunner -j 2
        - make clean
        - CXX=clang++ CXXFLAGS="${ORIGINAL_CXXFLAGS}" make cppcheck testrunner -j 2

script:
# fail the entire job as soon as one of the subcommands exits non-zero to save time and resources
  - set -e
# Determine CPU count. As of January 2019 it seems to be 2 - so use this for job count in suitable calls to make or cppcheck
  - cat /proc/cpuinfo
# check with TEST_MATHLIB_VALUE enabled
  - touch lib/mathlib.cpp test/testmathlib.cpp
  - echo $CXXFLAGS
  - make -s test -j2 CPPFLAGS=-DTEST_MATHLIB_VALUE
  - touch lib/mathlib.cpp test/testmathlib.cpp
# syntax checking of cppcheck source code with -DNONNEG
  - ls lib/*.cpp | xargs -n 1 -P 2 g++ -fsyntax-only -std=c++0x -Ilib -Iexternals -Iexternals/simplecpp -Iexternals/tinyxml -DNONNEG
# compile cppcheck, default build
  - echo $CXXFLAGS
  - make -s test -j2
# compile gui
  - cd gui
  - qmake
  - echo $CXXFLAGS
  - make -s -j2
# building gui generates some more files that cppcheck can check, so check the repo *after* building gui
  - cd ../
# self check lib/cli
  - mkdir b1
  - ${CPPCHECK} -j2 --template=gcc --cppcheck-build-dir=b1 -D__CPPCHECK__ --error-exitcode=1 --inline-suppr --suppressions-list=.travis_suppressions --library=cppcheck-lib --addon=naming.json -Ilib -Iexternals/simplecpp/ -Iexternals/tinyxml/ -Icli --inconclusive --enable=style,performance,portability,warning,internal --exception-handling cli lib
# check gui with qt settings
  - mkdir b2
  - ${CPPCHECK} -j2 --template=gcc --cppcheck-build-dir=b2 -D__CPPCHECK__ -DQT_VERSION=0x050000 --error-exitcode=1 --inline-suppr --suppressions-list=.travis_suppressions --library=qt --addon=naming.json -Ilib -Iexternals/simplecpp/ -Iexternals/tinyxml/ --enable=style,performance,portability,warning,internal --exception-handling gui/*.cpp
# self check test and tools
  - ${CPPCHECK} -j2 --template=gcc -D__CPPCHECK__ --error-exitcode=1 --inline-suppr --suppressions-list=.travis_suppressions --library=cppcheck-lib -Ilib -Iexternals/simplecpp/ -Iexternals/tinyxml/ -Icli --inconclusive --enable=style,performance,portability,warning,internal --exception-handling test/*.cpp tools
# Build gui
  - cd ./gui
# clean rebuild
  - git clean -dfx .
# can't set this as env flags, so try again with HAVE_RULES=yes
  - qmake HAVE_RULES=yes
  - echo $CXXFLAGS
  - make -s -j2
  - cd ../
# Build gui/test
  - cd gui/test/projectfile
  - qmake && make && ./test-projectfile
  - cd -
# Build triage
  - cd ./tools/triage
  - git clean -dfx .
  - qmake
  - make -s -j2
  - cd ../../
# Testing cli
  - cp -R . ../cppcheck\ 2
  - cd ../cppcheck\ 2/test/cli # path with space
  - python -m pytest test-*.py
  - cd -
# Testing addons
  - python -m pytest addons/test/test-*.py
  - PYTHONPATH=./addons python3 -m pytest addons/test/test-*.py

notifications:
  irc:
    channels:
      - "irc.freenode.org#cppcheck"
    template:
      - "[%{commit} : %{author}] %{message}"
      - "%{build_url}"
    skip_join: true<|MERGE_RESOLUTION|>--- conflicted
+++ resolved
@@ -20,20 +20,11 @@
 before_install:
 # install needed deps
  - travis_retry sudo apt-get update -qq
-<<<<<<< HEAD
- - travis_retry sudo apt-get install -qq python-pygments python3-pip qt5-default qt5-qmake qtbase5-dev qtcreator libxml2-utils libpcre3 gdb unzip wx-common xmlstarlet python3-dev liblua5.3-dev libcurl3 libcairo2-dev
-=======
  - travis_retry sudo apt-get install -qq python3-pip qt5-default qt5-qmake qtbase5-dev qtcreator libxml2-utils libpcre3 gdb unzip wx-common xmlstarlet python3-dev liblua5.3-dev libcurl3 libcairo2-dev libsigc++-2.0-dev tidy
->>>>>>> 09eaa412
 # Python 2 modules 
  - travis_retry python2 -m pip install --user pytest==4.6.4
  - travis_retry python2 -m pip install --user pylint
  - travis_retry python2 -m pip install --user unittest2
-<<<<<<< HEAD
- - travis_retry python2 -m pip install --user pexpect
-# Python 3 modules
- - travis_retry python3 -m pip install --user pytest
-=======
  - travis_retry python2 -m pip install --user pexpect # imported by tools/ci.py
  - travis_retry python2 -m pip install --user pygments
 # Python 3 modules
@@ -44,7 +35,6 @@
  - travis_retry python3 -m pip install --user pexpect # imported by tools/ci.py
  - travis_retry python3 -m pip install --user requests # imported by tools/pr.py
  - travis_retry python3 -m pip install --user pygments
->>>>>>> 09eaa412
 
 matrix:
 # do notify immediately about it when a job of a build fails.
@@ -81,20 +71,11 @@
         - make validateXML
 # Validate rule files
         - make validateRules
-<<<<<<< HEAD
-# note: trusty on travis has python pygments disabled so disable these tests on travis
-## check htmlreport stuff
-#  - ./htmlreport/test_htmlreport.py
-#  - cd htmlreport
-#  - ./check.sh
-#  - cd ../
-=======
 # check htmlreport stuff
         - ./htmlreport/test_htmlreport.py
         - cd htmlreport
         - ./check.sh
         - cd ../
->>>>>>> 09eaa412
 # check if DESTDIR works  TODO: actually execute this
         - mkdir install_test
         - echo $CXXFLAGS
@@ -119,10 +100,6 @@
         - python3 -m compileall ./addons
 # run pylint
         - pylint --rcfile=pylintrc_travis addons/*.py
-<<<<<<< HEAD
-        - pylint --rcfile=pylintrc_travis htmlreport/*.py
-        - pylint --rcfile=pylintrc_travis tools/*.py
-=======
         - pylint --rcfile=pylintrc_travis htmlreport/cppcheck-htmlreport
         - pylint --rcfile=pylintrc_travis htmlreport/*.py
         - pylint --rcfile=pylintrc_travis --ignore=donate-cpu-server.py tools/*.py
@@ -130,7 +107,6 @@
         - python3 -m pylint --rcfile=pylintrc_travis htmlreport/cppcheck-htmlreport
         - python3 -m pylint --rcfile=pylintrc_travis htmlreport/*.py
         - python3 -m pylint --rcfile=pylintrc_travis tools/*.py
->>>>>>> 09eaa412
 # check python syntax by compiling some selected scripts
         - python -m py_compile ./tools/donate-cpu.py
         - python3 -m py_compile ./tools/donate-cpu.py
